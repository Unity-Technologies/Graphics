--- conflicted
+++ resolved
@@ -33,13 +33,7 @@
 // Enable either the 16-bit or the 32-bit implementation of FSR depending on platform support
 // Note: There are known issues relating to the math approximation functions on some DX11 drivers when FP16 is used.
 //       Due to this issue, we currently prevent the 16-bit implementation from being used when DX11 is detected.
-<<<<<<< HEAD
-//       We also have known shader compiler errors on Metal platforms which affect FP16 logic (Case 1387697) so the
-//       16-bit path is currently disabled for Metal platforms as well.
-#if REAL_IS_HALF && !defined(SHADER_API_D3D11) && !defined(SHADER_API_METAL)
-=======
 #if REAL_IS_HALF && !defined(SHADER_API_D3D11)
->>>>>>> 597e8c0c
     #define A_HALF
     #define FSR_EASU_H 1
     #define FSR_RCAS_H 1
