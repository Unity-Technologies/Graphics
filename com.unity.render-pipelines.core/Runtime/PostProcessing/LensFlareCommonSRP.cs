--- conflicted
+++ resolved
@@ -404,13 +404,7 @@
                         continue;
                 }
 
-<<<<<<< HEAD
-                Vector4 modulationByColor = Vector4.one;
-                Vector4 modulationAttenuation = Vector4.one;
                 Vector3 diffToObject = positionWS - cameraPositionWS;
-=======
-                Vector3 diffToObject = positionWS - cam.transform.position;
->>>>>>> 7bfba996
                 float distToObject = diffToObject.magnitude;
                 float coefDistSample = distToObject / comp.maxAttenuationDistance;
                 float coefScaleSample = distToObject / comp.maxAttenuationScale;
