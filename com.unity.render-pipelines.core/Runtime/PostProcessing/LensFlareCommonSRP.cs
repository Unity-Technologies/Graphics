--- conflicted
+++ resolved
@@ -444,17 +444,11 @@
                 globalColorModulation *= distanceAttenuation;
 
                 Vector3 dir = (cam.transform.position - comp.transform.position).normalized;
-<<<<<<< HEAD
                 Vector3 screenPosZ = WorldToViewport(cam, !isDirLight, isCameraRelative, viewProjMatrix, positionWS + dir * comp.occlusionOffset);
-                Vector2 occlusionRadiusEdgeScreenPos0 = (Vector2)viewportPos;
-                Vector2 occlusionRadiusEdgeScreenPos1 = (Vector2)WorldToViewport(cam, !isDirLight, isCameraRelative, viewProjMatrix, positionWS + cam.transform.up * comp.occlusionRadius);
-=======
-                Vector3 screenPosZ = WorldToViewport(isCameraRelative, viewProjMatrix, cam.transform.position, positionWS + dir * comp.occlusionOffset);
 
                 float adjustedOcclusionRadius = isDirLight ? comp.celestialProjectedOcclusionRadius(cam) : comp.occlusionRadius;
                 Vector2 occlusionRadiusEdgeScreenPos0 = (Vector2)viewportPos;
-                Vector2 occlusionRadiusEdgeScreenPos1 = (Vector2)WorldToViewport(isCameraRelative, viewProjMatrix, cam.transform.position, positionWS + cam.transform.up * adjustedOcclusionRadius);
->>>>>>> 506d2c86
+                Vector2 occlusionRadiusEdgeScreenPos1 = (Vector2)WorldToViewport(cam, !isDirLight, isCameraRelative, viewProjMatrix, positionWS + cam.transform.up * adjustedOcclusionRadius);
                 float occlusionRadius = (occlusionRadiusEdgeScreenPos1 - occlusionRadiusEdgeScreenPos0).magnitude;
                 cmd.SetGlobalVector(_FlareData1, new Vector4(occlusionRadius, comp.sampleCount, screenPosZ.z, actualHeight / actualWidth));
 
