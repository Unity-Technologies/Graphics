--- conflicted
+++ resolved
@@ -122,12 +122,8 @@
         /// <param name="constantRegister">When generating a constant buffer, specify the optional constant register.</param>
         /// <param name="sourcePath">Location of the source file defining the C# type. (Automatically filled by compiler)</param>
         public GenerateHLSL(PackingRules rules = PackingRules.Exact, bool needAccessors = true, bool needSetters = false, bool needParamDebug = false, int paramDefinesStart = 1,
-<<<<<<< HEAD
                                 bool omitStructDeclaration = false, bool containsPackedFields = false, bool generateCBuffer = false, int constantRegister = -1,
                                 [CallerFilePath]string sourcePath = null)
-=======
-                            bool omitStructDeclaration = false, bool containsPackedFields = false, bool generateCBuffer = false, int constantRegister = -1)
->>>>>>> b1e82ebe
         {
             this.sourcePath = sourcePath;
             packingRules = rules;
