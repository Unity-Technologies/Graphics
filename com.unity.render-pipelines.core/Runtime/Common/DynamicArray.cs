using System;
using System.Collections.Generic;

namespace UnityEngine.Rendering
{
    /// <summary>
    /// Generic growable array.
    /// </summary>
    /// <typeparam name="T">Type of the array.</typeparam>
    public class DynamicArray<T> where T : new()
    {
        T[] m_Array = null;

        /// <summary>
        /// Number of elements in the array.
        /// </summary>
        public int size { get; private set; }

        /// <summary>
        /// Allocated size of the array.
        /// </summary>
        public int capacity { get { return m_Array.Length; } }

        /// <summary>
        /// Constructor.
        /// Defaults to a size of 32 elements.
        /// </summary>
        public DynamicArray()
        {
            m_Array = new T[32];
            size = 0;
        }

        /// <summary>
        /// Constructor
        /// </summary>
        /// <param name="size">Number of elements.</param>
        public DynamicArray(int size)
        {
            m_Array = new T[size];
            this.size = size;
        }

        /// <summary>
        /// Clear the array of all elements.
        /// </summary>
        public void Clear()
        {
            size = 0;
        }

        /// <summary>
        /// Determines whether the DynamicArray contains a specific value.
        /// </summary>
        /// <param name="item">The object to locate in the DynamicArray.</param>
        /// <returns>true if item is found in the DynamicArray; otherwise, false.</returns>
        public bool Contains(T item)
        {
            return IndexOf(item) != -1;
        }

        /// <summary>
        /// Add an element to the array.
        /// </summary>
        /// <param name="value">Element to add to the array.</param>
        /// <returns>The index of the element.</returns>
        public int Add(in T value)
        {
            int index = size;

            // Grow array if needed;
            if (index >= m_Array.Length)
            {
                var newArray = new T[m_Array.Length * 2];
                Array.Copy(m_Array, newArray, m_Array.Length);
                m_Array = newArray;
            }

            m_Array[index] = value;
            size++;
            return index;
        }

        /// <summary>
        /// Adds the elements of the specified collection to the end of the DynamicArray.
        /// </summary>
        /// <param name="array">The array whose elements should be added to the end of the DynamicArray. The array itself cannot be null, but it can contain elements that are null, if type T is a reference type.</param>
        public void AddRange(DynamicArray<T> array)
        {
            Reserve(size + array.size);
            for (int i = 0; i < array.size; ++i)
                m_Array[size++] = array[i];
        }

        /// <summary>
        /// Removes the first occurrence of a specific object from the DynamicArray.
        /// </summary>
        /// <param name="item">The object to remove from the DynamicArray. The value can be null for reference types.</param>
        /// <returns>true if item is successfully removed; otherwise, false. This method also returns false if item was not found in the DynamicArray.</returns>
        public bool Remove(T item)
        {
            int index = IndexOf(item);
            if (index != -1)
            {
                RemoveAt(index);
                return true;
            }

            return false;
        }

        /// <summary>
        /// Removes the element at the specified index of the DynamicArray.
        /// </summary>
        /// <param name="index">The zero-based index of the element to remove.</param>
        public void RemoveAt(int index)
        {
            if (index < 0 || index >= size)
                throw new IndexOutOfRangeException();

            if (index != size - 1)
                Array.Copy(m_Array, index + 1, m_Array, index, size - index - 1);

            size--;
        }

        /// <summary>
        /// Removes a range of elements from the DynamicArray.
        /// </summary>
        /// <param name="index">The zero-based starting index of the range of elements to remove.</param>
        /// <param name="count">The number of elements to remove.</param>
        public void RemoveRange(int index, int count)
        {
            if (index < 0 || index >= size || count < 0 || index + count > size)
                throw new ArgumentOutOfRangeException();

            Array.Copy(m_Array, index + count, m_Array, index, size - index - count);
            size -= count;
        }

        /// <summary>
        /// Searches for an element that matches the conditions defined by the specified predicate, and returns the zero-based index of the first occurrence within the range of elements in the DynamicArray that starts at the specified index and contains the specified number of elements.
        /// </summary>
        /// <param name="startIndex">The zero-based starting index of the search.</param>
        /// <param name="count">The number of elements in the section to search.</param>
        /// <param name="match">The Predicate delegate that defines the conditions of the element to search for.</param>
        /// <returns>The zero-based index of the first occurrence of an element that matches the conditions defined by match, if found; otherwise, -1.</returns>
        public int FindIndex(int startIndex, int count, Predicate<T> match)
        {
            for (int i = startIndex; i < size; ++i)
            {
                if (match(m_Array[i]))
                {
                    return i;
                }
            }
            return -1;
        }

        /// <summary>
        /// Searches for the specified object and returns the zero-based index of the first occurrence within the range of elements in the DynamicArray that starts at the specified index and contains the specified number of elements.
        /// </summary>
        /// <param name="item">The object to locate in the DynamicArray. The value can be null for reference types.</param>
        /// <param name="index">The zero-based starting index of the search. 0 (zero) is valid in an empty list.</param>
        /// <param name="count">The number of elements in the section to search.</param>
        /// <returns></returns>
        public int IndexOf(T item, int index, int count)
        {
            for (int i = index; i < size && count > 0; ++i, --count)
            {
                if (m_Array[i].Equals(item))
                {
                    return i;
                }
            }
            return -1;
        }

        /// <summary>
        /// Searches for the specified object and returns the zero-based index of the first occurrence within the range of elements in the DynamicArray that extends from the specified index to the last element.
        /// </summary>
        /// <param name="item">The object to locate in the DynamicArray. The value can be null for reference types.</param>
        /// <param name="index">The zero-based starting index of the search. 0 (zero) is valid in an empty list.</param>
        /// <returns>The zero-based index of the first occurrence of item within the range of elements in the DynamicArray that extends from index to the last element, if found; otherwise, -1.</returns>
        public int IndexOf(T item, int index)
        {
            for (int i = index; i < size; ++i)
            {
                if (m_Array[i].Equals(item))
                {
                    return i;
                }
            }
            return -1;
        }

        /// <summary>
        /// Searches for the specified object and returns the zero-based index of the first occurrence within the entire DynamicArray.
        /// </summary>
        /// <param name="item">The object to locate in the DynamicArray. The value can be null for reference types.</param>
        /// <returns>he zero-based index of the first occurrence of item within the entire DynamicArray, if found; otherwise, -1.</returns>
        public int IndexOf(T item)
        {
            return IndexOf(item, 0);
        }

        /// <summary>
        /// Resize the Dynamic Array.
        /// This will reallocate memory if necessary and set the current size of the array to the provided size.
        /// </summary>
        /// <param name="newSize">New size for the array.</param>
        /// <param name="keepContent">Set to true if you want the current content of the array to be kept.</param>
        public void Resize(int newSize, bool keepContent = false)
        {
            Reserve(newSize, keepContent);
            size = newSize;
        }

        /// <summary>
        /// Sets the total number of elements the internal data structure can hold without resizing.
        /// </summary>
        /// <param name="newCapacity">New capacity for the array.</param>
        /// <param name="keepContent">Set to true if you want the current content of the array to be kept.</param>
        public void Reserve(int newCapacity, bool keepContent = false)
        {
            if (newCapacity > m_Array.Length)
            {
                if (keepContent)
                {
                    var newArray = new T[newCapacity];
                    Array.Copy(m_Array, newArray, m_Array.Length);
                    m_Array = newArray;
                }
                else
                {
                    m_Array = new T[newCapacity];
                }
            }
        }

        /// <summary>
        /// ref access to an element.
        /// </summary>
        /// <param name="index">Element index</param>
        /// <returns>The requested element.</returns>
        public ref T this[int index]
        {
            get
            {
#if DEVELOPMENT_BUILD || UNITY_EDITOR
                if (index >= size)
                    throw new IndexOutOfRangeException();
#endif
                return ref m_Array[index];
            }
        }

        /// <summary>
        /// Implicit conversion to regular array.
        /// </summary>
        /// <param name="array">Input DynamicArray.</param>
<<<<<<< HEAD
        public static implicit operator T[](DynamicArray<T> array) => array.m_Array;
=======
        /// <returns>The internal array.</returns>
        public static implicit operator T[](DynamicArray<T> array) => array.m_Array;
    }

    /// <summary>
    /// Extension class for DynamicArray
    /// </summary>
    public static class DynamicArrayExtensions
    {
        static int Partition<T>(T[] data, int left, int right) where T : IComparable<T>, new()
        {
            var pivot = data[left];

            --left;
            ++right;
            while (true)
            {
                var c = 0;
                var lvalue = default(T);
                do
                {
                    ++left;
                    lvalue = data[left];
                    c = lvalue.CompareTo(pivot);
                }
                while (c < 0);

                var rvalue = default(T);
                do
                {
                    --right;
                    rvalue = data[right];
                    c = rvalue.CompareTo(pivot);
                }
                while (c > 0);

                if (left < right)
                {
                    data[right] = lvalue;
                    data[left] = rvalue;
                }
                else
                {
                    return right;
                }
            }
        }

        static void QuickSort<T>(T[] data, int left, int right) where T : IComparable<T>, new()
        {
            if (left < right)
            {
                int pivot = Partition(data, left, right);

                if (pivot >= 1)
                    QuickSort(data, left, pivot);

                if (pivot + 1 < right)
                    QuickSort(data, pivot + 1, right);
            }
        }

        /// <summary>
        /// Perform a quick sort on the DynamicArray
        /// </summary>
        /// <typeparam name="T">Type of the array.</typeparam>
        /// <param name="array">Array on which to perform the quick sort.</param>
        public static void QuickSort<T>(this DynamicArray<T> array) where T : IComparable<T>, new()
        {
            QuickSort<T>(array, 0, array.size - 1);
        }
>>>>>>> d77069ce
    }
}<|MERGE_RESOLUTION|>--- conflicted
+++ resolved
@@ -259,9 +259,6 @@
         /// Implicit conversion to regular array.
         /// </summary>
         /// <param name="array">Input DynamicArray.</param>
-<<<<<<< HEAD
-        public static implicit operator T[](DynamicArray<T> array) => array.m_Array;
-=======
         /// <returns>The internal array.</returns>
         public static implicit operator T[](DynamicArray<T> array) => array.m_Array;
     }
@@ -333,6 +330,5 @@
         {
             QuickSort<T>(array, 0, array.size - 1);
         }
->>>>>>> d77069ce
     }
 }