using System.Collections.Generic;
using Unity.Collections.LowLevel.Unsafe;

namespace UnityEngine.Rendering
{
    /// <summary>
    /// Constant Buffer management class.
    /// </summary>
    public class ConstantBuffer
    {
        static List<ConstantBufferBase> m_RegisteredConstantBuffers = new List<ConstantBufferBase>();

        /// <summary>
        /// Update the GPU data of the constant buffer and bind it globally.
        /// </summary>
        /// <typeparam name="CBType">The type of structure representing the constant buffer data.</typeparam>
        /// <param name="cmd">Command Buffer used to execute the graphic commands.</param>
        /// <param name="data">Input data of the constant buffer.</param>
        /// <param name="shaderId">Shader porperty id to bind the constant buffer to.</param>
        public static void PushGlobal<CBType>(CommandBuffer cmd, in CBType data, int shaderId) where CBType : struct
        {
            var cb = ConstantBufferSingleton<CBType>.instance;

            cb.UpdateData(cmd, data);
            cb.SetGlobal(cmd, shaderId);
        }

        /// <summary>
        /// Update the GPU data of the constant buffer and bind it globally.
        /// </summary>
        /// <typeparam name="CBType">The type of structure representing the constant buffer data.</typeparam>
        /// <param name="data">Input data of the constant buffer.</param>
        /// <param name="shaderId">Shader porperty id to bind the constant buffer to.</param>
        public static void PushGlobal<CBType>(in CBType data, int shaderId) where CBType : struct
        {
            var cb = TypedConstantBuffer<CBType>.instance;

            cb.UpdateData(data);
            cb.SetGlobal(shaderId);
        }

        /// <summary>
        /// Update the GPU data of the constant buffer and bind it to a compute shader.
        /// </summary>
        /// <typeparam name="CBType">The type of structure representing the constant buffer data.</typeparam>
        /// <param name="cmd">Command Buffer used to execute the graphic commands.</param>
        /// <param name="data">Input data of the constant buffer.</param>
        /// <param name="cs">Compute shader to which the constant buffer should be bound.</param>
        /// <param name="shaderId">Shader porperty id to bind the constant buffer to.</param>
        public static void Push<CBType>(CommandBuffer cmd, in CBType data, ComputeShader cs, int shaderId) where CBType : struct
        {
            var cb = ConstantBufferSingleton<CBType>.instance;

            cb.UpdateData(cmd, data);
            cb.Set(cmd, cs, shaderId);
        }

        /// <summary>
        /// Update the GPU data of the constant buffer and bind it to a material.
        /// </summary>
        /// <typeparam name="CBType">The type of structure representing the constant buffer data.</typeparam>
        /// <param name="cmd">Command Buffer used to execute the graphic commands.</param>
        /// <param name="data">Input data of the constant buffer.</param>
        /// <param name="mat">Material to which the constant buffer should be bound.</param>
        /// <param name="shaderId">Shader porperty id to bind the constant buffer to.</param>
        public static void Push<CBType>(CommandBuffer cmd, in CBType data, Material mat, int shaderId) where CBType : struct
        {
            var cb = ConstantBufferSingleton<CBType>.instance;

            cb.UpdateData(cmd, data);
            cb.Set(mat, shaderId);
        }

        /// <summary>
        /// Update the GPU data of the constant buffer.
        /// </summary>
        /// <typeparam name="CBType">The type of structure representing the constant buffer data.</typeparam>
        /// <param name="cmd">Command Buffer used to execute the graphic commands.</param>
        /// <param name="data">Input data of the constant buffer.</param>
        public static void UpdateData<CBType>(CommandBuffer cmd, in CBType data) where CBType : struct
        {
            var cb = ConstantBufferSingleton<CBType>.instance;

            cb.UpdateData(cmd, data);
        }

        /// <summary>
        /// Update the GPU data of the constant buffer.
        /// </summary>
        /// <typeparam name="CBType">The type of structure representing the constant buffer data.</typeparam>
        /// <param name="data">Input data of the constant buffer.</param>
        public static void UpdateData<CBType>(in CBType data) where CBType : struct
        {
            var cb = TypedConstantBuffer<CBType>.instance;

            cb.UpdateData(data);
        }

        /// <summary>
        /// Bind the constant buffer globally.
        /// </summary>
        /// <typeparam name="CBType">The type of structure representing the constant buffer data.</typeparam>
        /// <param name="cmd">Command Buffer used to execute the graphic commands.</param>
        /// <param name="shaderId">Shader porperty id to bind the constant buffer to.</param>
        public static void SetGlobal<CBType>(CommandBuffer cmd, int shaderId) where CBType : struct
        {
            var cb = ConstantBufferSingleton<CBType>.instance;

            cb.SetGlobal(cmd, shaderId);
        }

        /// <summary>
        /// Bind the constant buffer globally.
        /// </summary>
        /// <typeparam name="CBType">The type of structure representing the constant buffer data.</typeparam>
        /// <param name="shaderId">Shader porperty id to bind the constant buffer to.</param>
        public static void SetGlobal<CBType>(int shaderId) where CBType : struct
        {
            var cb = TypedConstantBuffer<CBType>.instance;

            cb.SetGlobal(shaderId);
        }

        /// <summary>
        /// Bind the constant buffer to a compute shader.
        /// </summary>
        /// <typeparam name="CBType">The type of structure representing the constant buffer data.</typeparam>
        /// <param name="cmd">Command Buffer used to execute the graphic commands.</param>
        /// <param name="cs">Compute shader to which the constant buffer should be bound.</param>
        /// <param name="shaderId">Shader porperty id to bind the constant buffer to.</param>
        public static void Set<CBType>(CommandBuffer cmd, ComputeShader cs, int shaderId) where CBType : struct
        {
            var cb = ConstantBufferSingleton<CBType>.instance;

            cb.Set(cmd, cs, shaderId);
        }

        /// <summary>
        /// Bind the constant buffer to a material.
        /// </summary>
        /// <typeparam name="CBType">The type of structure representing the constant buffer data.</typeparam>
        /// <param name="mat">Material to which the constant buffer should be bound.</param>
        /// <param name="shaderId">Shader porperty id to bind the constant buffer to.</param>
        public static void Set<CBType>(Material mat, int shaderId) where CBType : struct
        {
            var cb = ConstantBufferSingleton<CBType>.instance;

            cb.Set(mat, shaderId);
        }

        /// <summary>
        /// Release all currently allocated singleton constant buffers.
        /// This needs to be called before shutting down the application.
        /// </summary>
        public static void ReleaseAll()
        {
            foreach (var cb in m_RegisteredConstantBuffers)
                cb.Release();

            m_RegisteredConstantBuffers.Clear();
        }

        internal static void Register(ConstantBufferBase cb)
        {
            m_RegisteredConstantBuffers.Add(cb);
        }
    }

    /// <summary>
    /// The base class of Constant Buffer.
    /// </summary>
    public abstract class ConstantBufferBase
    {
        /// <summary>
        /// Release the constant buffer.
        /// </summary>
        public abstract void Release();
    }


    /// <summary>
    /// An instance of a constant buffer.
    /// </summary>
    /// <typeparam name="CBType">The type of structure representing the constant buffer data.</typeparam>
    public class ConstantBuffer<CBType> : ConstantBufferBase where CBType : struct
    {
        // Used to track all global bindings used by this CB type.
        HashSet<int> m_GlobalBindings = new HashSet<int>();
        // Array is required by the ComputeBuffer SetData API
        CBType[] m_Data = new CBType[1];


        ComputeBuffer m_GPUConstantBuffer = null;

        /// <summary>
        /// Constant Buffer constructor.
        /// </summary>
        public ConstantBuffer()
        {
            m_GPUConstantBuffer = new ComputeBuffer(1, UnsafeUtility.SizeOf<CBType>(), ComputeBufferType.Constant);
        }

        /// <summary>
        /// Update the GPU data of the constant buffer.
        /// </summary>
        /// <param name="cmd">Command Buffer used to execute the graphic commands.</param>
        /// <param name="data">Input data of the constant buffer.</param>
        public void UpdateData(CommandBuffer cmd, in CBType data)
        {
            m_Data[0] = data;
#if UNITY_2021_1_OR_NEWER
            cmd.SetBufferData(m_GPUConstantBuffer, m_Data);
#else
            cmd.SetComputeBufferData(m_GPUConstantBuffer, m_Data);
#endif
        }

<<<<<<< HEAD
            public void UpdateData(in CBType data)
            {
                m_Data[0] = data;
                m_GPUConstantBuffer.SetData(m_Data);
            }

            public void SetGlobal(CommandBuffer cmd, int shaderId)
            {
                m_GlobalBindings.Add(shaderId);
                cmd.SetGlobalConstantBuffer(m_GPUConstantBuffer, shaderId, 0, m_GPUConstantBuffer.stride);
            }

            public void SetGlobal(int shaderId)
            {
                m_GlobalBindings.Add(shaderId);
                Shader.SetGlobalConstantBuffer(shaderId, m_GPUConstantBuffer, 0, m_GPUConstantBuffer.stride);
            }

            public void Set(CommandBuffer cmd, ComputeShader cs, int shaderId)
            {
                cmd.SetComputeConstantBufferParam(cs, shaderId, m_GPUConstantBuffer, 0, m_GPUConstantBuffer.stride);
            }
=======
        /// <summary>
        /// Bind the constant buffer globally.
        /// </summary>
        /// <param name="cmd">Command Buffer used to execute the graphic commands.</param>
        /// <param name="shaderId">Shader porperty id to bind the constant buffer to.</param>
        public void SetGlobal(CommandBuffer cmd, int shaderId)
        {
            m_GlobalBindings.Add(shaderId);
            cmd.SetGlobalConstantBuffer(m_GPUConstantBuffer, shaderId, 0, m_GPUConstantBuffer.stride);
        }

        /// <summary>
        /// Bind the constant buffer to a compute shader.
        /// </summary>
        /// <param name="cmd">Command Buffer used to execute the graphic commands.</param>
        /// <param name="cs">Compute shader to which the constant buffer should be bound.</param>
        /// <param name="shaderId">Shader porperty id to bind the constant buffer to.</param>
        public void Set(CommandBuffer cmd, ComputeShader cs, int shaderId)
        {
            cmd.SetComputeConstantBufferParam(cs, shaderId, m_GPUConstantBuffer, 0, m_GPUConstantBuffer.stride);
        }

        /// <summary>
        /// Bind the constant buffer to a material.
        /// </summary>
        /// <param name="mat">Material to which the constant buffer should be bound.</param>
        /// <param name="shaderId">Shader porperty id to bind the constant buffer to.</param>
        public void Set(Material mat, int shaderId)
        {
            // This isn't done via command buffer because as long as the buffer itself is not destroyed,
            // the binding stays valid. Only the commit of data needs to go through the command buffer.
            // We do it here anyway for now to simplify user API.
            mat.SetConstantBuffer(shaderId, m_GPUConstantBuffer, 0, m_GPUConstantBuffer.stride);
        }

        /// <summary>
        /// Update the GPU data of the constant buffer and bind it globally.
        /// </summary>
        /// <param name="cmd">Command Buffer used to execute the graphic commands.</param>
        /// <param name="data">Input data of the constant buffer.</param>
        /// <param name="shaderId">Shader porperty id to bind the constant buffer to.</param>
        public void PushGlobal(CommandBuffer cmd, in CBType data, int shaderId)
        {
            UpdateData(cmd, data);
            SetGlobal(cmd, shaderId);
        }

        /// <summary>
        /// Release the constant buffers.
        /// </summary>
        public override void Release()
        {
            // Depending on the device, globally bound buffers can leave stale "valid" shader ids pointing to a destroyed buffer.
            // In DX11 it does not cause issues but on Vulkan this will result in skipped drawcalls (even if the buffer is not actually accessed in the shader).
            // To avoid this kind of issues, it's good practice to "unbind" all globally bound buffers upon destruction.
            foreach (int shaderId in m_GlobalBindings)
                Shader.SetGlobalConstantBuffer(shaderId, (ComputeBuffer)null, 0, 0);
            m_GlobalBindings.Clear();
>>>>>>> 042d6fa2

            CoreUtils.SafeRelease(m_GPUConstantBuffer);
        }
    }

    class ConstantBufferSingleton<CBType> : ConstantBuffer<CBType> where CBType : struct
    {
        static ConstantBufferSingleton<CBType> s_Instance = null;
        internal static ConstantBufferSingleton<CBType> instance
        {
            get
            {
                if (s_Instance == null)
                {
                    s_Instance = new ConstantBufferSingleton<CBType>();
                    ConstantBuffer.Register(s_Instance);
                }
                return s_Instance;
            }
            set
            {
                s_Instance = value;
            }
        }

        public override void Release()
        {
            base.Release();
            s_Instance = null;
        }
    }
}<|MERGE_RESOLUTION|>--- conflicted
+++ resolved
@@ -26,20 +26,6 @@
         }
 
         /// <summary>
-        /// Update the GPU data of the constant buffer and bind it globally.
-        /// </summary>
-        /// <typeparam name="CBType">The type of structure representing the constant buffer data.</typeparam>
-        /// <param name="data">Input data of the constant buffer.</param>
-        /// <param name="shaderId">Shader porperty id to bind the constant buffer to.</param>
-        public static void PushGlobal<CBType>(in CBType data, int shaderId) where CBType : struct
-        {
-            var cb = TypedConstantBuffer<CBType>.instance;
-
-            cb.UpdateData(data);
-            cb.SetGlobal(shaderId);
-        }
-
-        /// <summary>
         /// Update the GPU data of the constant buffer and bind it to a compute shader.
         /// </summary>
         /// <typeparam name="CBType">The type of structure representing the constant buffer data.</typeparam>
@@ -85,18 +71,6 @@
         }
 
         /// <summary>
-        /// Update the GPU data of the constant buffer.
-        /// </summary>
-        /// <typeparam name="CBType">The type of structure representing the constant buffer data.</typeparam>
-        /// <param name="data">Input data of the constant buffer.</param>
-        public static void UpdateData<CBType>(in CBType data) where CBType : struct
-        {
-            var cb = TypedConstantBuffer<CBType>.instance;
-
-            cb.UpdateData(data);
-        }
-
-        /// <summary>
         /// Bind the constant buffer globally.
         /// </summary>
         /// <typeparam name="CBType">The type of structure representing the constant buffer data.</typeparam>
@@ -107,18 +81,6 @@
             var cb = ConstantBufferSingleton<CBType>.instance;
 
             cb.SetGlobal(cmd, shaderId);
-        }
-
-        /// <summary>
-        /// Bind the constant buffer globally.
-        /// </summary>
-        /// <typeparam name="CBType">The type of structure representing the constant buffer data.</typeparam>
-        /// <param name="shaderId">Shader porperty id to bind the constant buffer to.</param>
-        public static void SetGlobal<CBType>(int shaderId) where CBType : struct
-        {
-            var cb = TypedConstantBuffer<CBType>.instance;
-
-            cb.SetGlobal(shaderId);
         }
 
         /// <summary>
@@ -215,30 +177,6 @@
 #endif
         }
 
-<<<<<<< HEAD
-            public void UpdateData(in CBType data)
-            {
-                m_Data[0] = data;
-                m_GPUConstantBuffer.SetData(m_Data);
-            }
-
-            public void SetGlobal(CommandBuffer cmd, int shaderId)
-            {
-                m_GlobalBindings.Add(shaderId);
-                cmd.SetGlobalConstantBuffer(m_GPUConstantBuffer, shaderId, 0, m_GPUConstantBuffer.stride);
-            }
-
-            public void SetGlobal(int shaderId)
-            {
-                m_GlobalBindings.Add(shaderId);
-                Shader.SetGlobalConstantBuffer(shaderId, m_GPUConstantBuffer, 0, m_GPUConstantBuffer.stride);
-            }
-
-            public void Set(CommandBuffer cmd, ComputeShader cs, int shaderId)
-            {
-                cmd.SetComputeConstantBufferParam(cs, shaderId, m_GPUConstantBuffer, 0, m_GPUConstantBuffer.stride);
-            }
-=======
         /// <summary>
         /// Bind the constant buffer globally.
         /// </summary>
@@ -297,7 +235,6 @@
             foreach (int shaderId in m_GlobalBindings)
                 Shader.SetGlobalConstantBuffer(shaderId, (ComputeBuffer)null, 0, 0);
             m_GlobalBindings.Clear();
->>>>>>> 042d6fa2
 
             CoreUtils.SafeRelease(m_GPUConstantBuffer);
         }
