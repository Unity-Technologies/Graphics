--- conflicted
+++ resolved
@@ -311,12 +311,8 @@
             throw new NotImplementedException();
         }
 
-<<<<<<< HEAD
-        bool GenerateDocumentFromIntermediate(
+        static bool GenerateDocumentFromIntermediate(
             [DisallowNull] UIDefinitionPropertyCategoryMap map,
-=======
-        static bool GenerateDocumentFromIntermediate(
->>>>>>> eaae072b
             [DisallowNull] BindableViewIntermediateDocument document,
             [NotNullWhen(true)] out BindableView result,
             [NotNullWhen(false)] out Exception error
