using System;
using Unity.Collections;

namespace UnityEngine.Rendering
{
    /// <summary>
    /// Utility functions relating to FidelityFX Super Resolution (FSR)
    ///
    /// These functions are expected to be used in conjuction with the helper functions provided by FSRCommon.hlsl.
    /// </summary>
    public static class FSRUtils
    {
        /// Shader constant ids used to communicate with the FSR shader implementation
        static class ShaderConstants
        {
            // EASU
            public static readonly int _FsrEasuConstants0 = Shader.PropertyToID("_FsrEasuConstants0");
            public static readonly int _FsrEasuConstants1 = Shader.PropertyToID("_FsrEasuConstants1");
            public static readonly int _FsrEasuConstants2 = Shader.PropertyToID("_FsrEasuConstants2");
            public static readonly int _FsrEasuConstants3 = Shader.PropertyToID("_FsrEasuConstants3");

            // RCAS
            public static readonly int _FsrRcasConstants = Shader.PropertyToID("_FsrRcasConstants");
        }

        /// <summary>
        /// Sets the constant values required by the FSR EASU shader on the provided command buffer
        ///
        /// Logic ported from "FsrEasuCon()" in Runtime/PostProcessing/Shaders/ffx/ffx_fsr1.hlsl
        /// </summary>
        /// <param name="cmd">Command buffer to modify</param>
        /// <param name="inputViewportSizeInPixels">This the rendered image resolution being upscaled</param>
        /// <param name="inputImageSizeInPixels">This is the resolution of the resource containing the input image (useful for dynamic resolution)</param>
        /// <param name="outputImageSizeInPixels">This is the display resolution which the input image gets upscaled to</param>
        public static void SetEasuConstants(CommandBuffer cmd, Vector2 inputViewportSizeInPixels, Vector2 inputImageSizeInPixels, Vector2 outputImageSizeInPixels)
        {
            Vector4 constants0;
            Vector4 constants1;
            Vector4 constants2;
            Vector4 constants3;

            // Output integer position to a pixel position in viewport.
            constants0.x = (inputViewportSizeInPixels.x / outputImageSizeInPixels.x);
            constants0.y = (inputViewportSizeInPixels.y / outputImageSizeInPixels.y);
            constants0.z = (0.5f * inputViewportSizeInPixels.x / outputImageSizeInPixels.x - 0.5f);
            constants0.w = (0.5f * inputViewportSizeInPixels.y / outputImageSizeInPixels.y - 0.5f);

            // Viewport pixel position to normalized image space.
            // This is used to get upper-left of 'F' tap.
            constants1.x = (1.0f / inputImageSizeInPixels.x);
            constants1.y = (1.0f / inputImageSizeInPixels.y);

            // Centers of gather4, first offset from upper-left of 'F'.
            //      +---+---+
            //      |   |   |
            //      +--(0)--+
            //      | b | c |
            //  +---F---+---+---+
            //  | e | f | g | h |
            //  +--(1)--+--(2)--+
            //  | i | j | k | l |
            //  +---+---+---+---+
            //      | n | o |
            //      +--(3)--+
            //      |   |   |
            //      +---+---+
            constants1.z = (1.0f / inputImageSizeInPixels.x);
            constants1.w = (-1.0f / inputImageSizeInPixels.y);

            // These are from (0) instead of 'F'.
            constants2.x = (-1.0f / inputImageSizeInPixels.x);
            constants2.y = (2.0f / inputImageSizeInPixels.y);
            constants2.z = (1.0f / inputImageSizeInPixels.x);
            constants2.w = (2.0f / inputImageSizeInPixels.y);

            constants3.x = (0.0f / inputImageSizeInPixels.x);
            constants3.y = (4.0f / inputImageSizeInPixels.y);

            // Fill the last constant with zeros to avoid using uninitialized memory
            constants3.z = 0.0f;
            constants3.w = 0.0f;

            cmd.SetGlobalVector(ShaderConstants._FsrEasuConstants0, constants0);
            cmd.SetGlobalVector(ShaderConstants._FsrEasuConstants1, constants1);
            cmd.SetGlobalVector(ShaderConstants._FsrEasuConstants2, constants2);
            cmd.SetGlobalVector(ShaderConstants._FsrEasuConstants3, constants3);
        }

        /// <summary>
        /// The maximum sharpness value in stops before the effect of RCAS is no longer visible.
        /// This value is used to map between linear and stops.
        /// </summary>
        internal const float kMaxSharpnessStops = 2.5f;

        /// <summary>
        /// AMD's FidelityFX Super Resolution integration guide recommends a value of 0.2 for the RCAS sharpness parameter when specified in stops
        /// </summary>
        public const float kDefaultSharpnessStops = 0.2f;

        /// <summary>
        /// The default RCAS sharpness parameter as a linear value
        /// </summary>
        public const float kDefaultSharpnessLinear = (1.0f - (kDefaultSharpnessStops / kMaxSharpnessStops));

        /// <summary>
        /// Sets the constant values required by the FSR RCAS shader on the provided command buffer
        ///
        /// Logic ported from "FsrRcasCon()" in Runtime/PostProcessing/Shaders/ffx/ffx_fsr1.hlsl
        /// For a more user-friendly version of this function, see SetRcasConstantsLinear().
        /// </summary>
        /// <param name="cmd">Command buffer to modify</param>
        /// <param name="sharpnessStops">The scale is {0.0 := maximum, to N>0, where N is the number of stops(halving) of the reduction of sharpness</param>
        public static void SetRcasConstants(CommandBuffer cmd, float sharpnessStops = kDefaultSharpnessStops)
        {
            // Transform from stops to linear value.
            float sharpnessLinear = Mathf.Pow(2.0f, -sharpnessStops);

            Vector4 constants;

            ushort sharpnessAsHalf = Mathf.FloatToHalf(sharpnessLinear);
            uint packedSharpness = (uint)(sharpnessAsHalf | (sharpnessAsHalf << 16));
            float packedSharpnessAsFloat = BitConverter.ToSingle(BitConverter.GetBytes(packedSharpness));

            constants.x = sharpnessLinear;
            constants.y = packedSharpnessAsFloat;

            // Fill the last constant with zeros to avoid using uninitialized memory
            constants.z = 0.0f;
            constants.w = 0.0f;

            cmd.SetGlobalVector(ShaderConstants._FsrRcasConstants, constants);
        }

        /// <summary>
        /// Sets the constant values required by the FSR RCAS shader on the provided command buffer
<<<<<<< HEAD
        ///
        /// Equivalent to SetRcasConstants(), but handles the sharpness parameter as a linear value instead of one specified in stops.
        /// This is intended to simplify code that allows users to configure the sharpening behavior from a GUI.
        /// </summary>
        /// <param name="cmd">Command buffer to modify</param>
        /// <param name="sharpnessLinear">The level of intensity of the sharpening filter where 0.0 is the least sharp and 1.0 is the most sharp</param>
        public static void SetRcasConstantsLinear(CommandBuffer cmd, float sharpnessLinear = kDefaultSharpnessLinear)
        {
            // Ensure that the input value is between 0.0 and 1.0 prevent incorrect results
            Assertions.Assert.IsTrue((sharpnessLinear >= 0.0f) && (sharpnessLinear <= 1.0f));

            float sharpnessStops = (1.0f - sharpnessLinear) * kMaxSharpnessStops;

            SetRcasConstants(cmd, sharpnessStops);
        }

        /// <summary>
        /// Returns true if FidelityFX Super Resolution (FSR) is supported on the current system
=======
>>>>>>> 7f91c896
        ///
        /// Equivalent to SetRcasConstants(), but handles the sharpness parameter as a linear value instead of one specified in stops.
        /// This is intended to simplify code that allows users to configure the sharpening behavior from a GUI.
        /// </summary>
        /// <param name="cmd">Command buffer to modify</param>
        /// <param name="sharpnessLinear">The level of intensity of the sharpening filter where 0.0 is the least sharp and 1.0 is the most sharp</param>
        public static void SetRcasConstantsLinear(CommandBuffer cmd, float sharpnessLinear = kDefaultSharpnessLinear)
        {
            // Ensure that the input value is between 0.0 and 1.0 prevent incorrect results
            Assertions.Assert.IsTrue((sharpnessLinear >= 0.0f) && (sharpnessLinear <= 1.0f));

            float sharpnessStops = (1.0f - sharpnessLinear) * kMaxSharpnessStops;

            SetRcasConstants(cmd, sharpnessStops);
        }

        /// <summary>
        /// Returns true if FidelityFX Super Resolution (FSR) is supported on the current system
        /// FSR requires the textureGather shader instruction which wasn't supported by OpenGL ES until version 3.1
        /// </summary>
        /// <returns>True if supported</returns>
        public static bool IsSupported()
        {
            return SystemInfo.graphicsShaderLevel >= 45;
        }
    }
}<|MERGE_RESOLUTION|>--- conflicted
+++ resolved
@@ -133,27 +133,6 @@
 
         /// <summary>
         /// Sets the constant values required by the FSR RCAS shader on the provided command buffer
-<<<<<<< HEAD
-        ///
-        /// Equivalent to SetRcasConstants(), but handles the sharpness parameter as a linear value instead of one specified in stops.
-        /// This is intended to simplify code that allows users to configure the sharpening behavior from a GUI.
-        /// </summary>
-        /// <param name="cmd">Command buffer to modify</param>
-        /// <param name="sharpnessLinear">The level of intensity of the sharpening filter where 0.0 is the least sharp and 1.0 is the most sharp</param>
-        public static void SetRcasConstantsLinear(CommandBuffer cmd, float sharpnessLinear = kDefaultSharpnessLinear)
-        {
-            // Ensure that the input value is between 0.0 and 1.0 prevent incorrect results
-            Assertions.Assert.IsTrue((sharpnessLinear >= 0.0f) && (sharpnessLinear <= 1.0f));
-
-            float sharpnessStops = (1.0f - sharpnessLinear) * kMaxSharpnessStops;
-
-            SetRcasConstants(cmd, sharpnessStops);
-        }
-
-        /// <summary>
-        /// Returns true if FidelityFX Super Resolution (FSR) is supported on the current system
-=======
->>>>>>> 7f91c896
         ///
         /// Equivalent to SetRcasConstants(), but handles the sharpness parameter as a linear value instead of one specified in stops.
         /// This is intended to simplify code that allows users to configure the sharpening behavior from a GUI.
