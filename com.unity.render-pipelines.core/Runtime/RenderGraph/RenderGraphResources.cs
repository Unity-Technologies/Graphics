--- conflicted
+++ resolved
@@ -60,22 +60,6 @@
         /// Cast to RTHandle
         /// </summary>
         /// <param name="texture">Input TextureHandle.</param>
-        public static implicit operator RTHandle(TextureHandle texture) => texture.IsValid() ? texture.handle.registry.GetTexture(texture) : null;
-        /// <summary>
-        /// Cast to RenderTargetIdentifier
-        /// </summary>
-        /// <param name="texture">Input TextureHandle.</param>
-        public static implicit operator RenderTargetIdentifier(TextureHandle texture) => texture.IsValid() ? texture.handle.registry.GetTexture(texture) : null;
-        /// <summary>
-        /// Cast to RenderTexture
-        /// </summary>
-        /// <param name="texture">Input TextureHandle.</param>
-        public static implicit operator RenderTexture(TextureHandle texture) => texture.IsValid() ? texture.handle.registry.GetTexture(texture) : null;
-
-        /// <summary>
-        /// Cast to RTHandle
-        /// </summary>
-        /// <param name="texture">Input TextureHandle.</param>
         public static implicit operator RTHandle(TextureHandle texture) => texture.IsValid() ? RenderGraphResourceRegistry.current.GetTexture(texture) : null;
         /// <summary>
         /// Cast to RenderTargetIdentifier
@@ -109,13 +93,8 @@
         /// Cast to ComputeBuffer
         /// </summary>
         /// <param name="buffer">Input ComputeBufferHandle</param>
+        public static implicit operator ComputeBuffer(ComputeBufferHandle buffer) => buffer.IsValid() ? RenderGraphResourceRegistry.current.GetComputeBuffer(buffer) : null;
         public static implicit operator ComputeBuffer(ComputeBufferHandle buffer) => buffer.IsValid() ? buffer.handle.registry.GetComputeBuffer(buffer) : null;
-
-        /// <summary>
-        /// Cast to ComputeBuffer
-        /// </summary>
-        /// <param name="buffer">Input ComputeBufferHandle</param>
-        public static implicit operator ComputeBuffer(ComputeBufferHandle buffer) => buffer.IsValid() ? RenderGraphResourceRegistry.current.GetComputeBuffer(buffer) : null;
 
         /// <summary>
         /// Return true if the handle is valid.
@@ -141,11 +120,8 @@
         /// <returns>The integer representation of the handle.</returns>
         public static implicit operator int(RendererListHandle handle) { return handle.handle; }
 
-<<<<<<< HEAD
+        public static implicit operator RendererList(RendererListHandle rendererList) => rendererList.IsValid() ? RenderGraphResourceRegistry.current.GetRendererList(rendererList) : RendererList.nullRendererList;
         public static implicit operator RendererList(RendererListHandle rendererList) => rendererList.IsValid() ? rendererList.registry.GetRendererList(rendererList) : RendererList.nullRendererList;
-=======
-        public static implicit operator RendererList(RendererListHandle rendererList) => rendererList.IsValid() ? RenderGraphResourceRegistry.current.GetRendererList(rendererList) : RendererList.nullRendererList;
->>>>>>> 9df292ff
 
         /// <summary>
         /// Return true if the handle is valid.
