--- conflicted
+++ resolved
@@ -809,19 +809,10 @@
         // Execute the compiled render graph
         void ExecuteRenderGraph(ScriptableRenderContext renderContext, CommandBuffer cmd)
         {
-<<<<<<< HEAD
-            RenderGraphContext rgContext = new RenderGraphContext();
-            rgContext.cmd = cmd;
-            rgContext.renderContext = renderContext;
-            rgContext.renderGraphPool = m_RenderGraphPool;
-            rgContext.defaultResources = m_DefaultResources;
-=======
             m_RenderGraphContext.cmd = cmd;
             m_RenderGraphContext.renderContext = renderContext;
             m_RenderGraphContext.renderGraphPool = m_RenderGraphPool;
-            m_RenderGraphContext.resources = m_Resources;
             m_RenderGraphContext.defaultResources = m_DefaultResources;
->>>>>>> deb10b59
 
             for (int passIndex = 0; passIndex < m_CompiledPassInfos.size; ++passIndex)
             {
