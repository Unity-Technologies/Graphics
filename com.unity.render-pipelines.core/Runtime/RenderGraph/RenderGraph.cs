--- conflicted
+++ resolved
@@ -145,7 +145,6 @@
             }
         }
 
-<<<<<<< HEAD
         RenderGraphResourceRegistry         m_Resources;
         RenderGraphObjectPool               m_RenderGraphPool = new RenderGraphObjectPool();
         List<RenderGraphPass>               m_RenderPasses = new List<RenderGraphPass>();
@@ -164,19 +163,6 @@
         #region Public Interface
 
         // TODO RENDERGRAPH: Currently only needed by SSAO to sample correctly depth texture mips. Need to figure out a way to hide this behind a proper formalization.
-=======
-        RenderGraphResourceRegistry m_Resources;
-        RenderGraphObjectPool       m_RenderGraphPool = new RenderGraphObjectPool();
-        List<RenderPass>            m_RenderPasses = new List<RenderPass>();
-        List<RendererListHandle>    m_RendererLists = new List<RendererListHandle>();
-        RenderGraphDebugParams      m_DebugParameters = new RenderGraphDebugParams();
-        RenderGraphLogger           m_Logger = new RenderGraphLogger();
-        RenderGraphDefaultResources m_DefaultResources = new RenderGraphDefaultResources();
-
-        #region Public Interface
-
-        // TODO: Currently only needed by SSAO to sample correctly depth texture mips. Need to figure out a way to hide this behind a proper formalization.
->>>>>>> 5110038e
         /// <summary>
         /// Gets the RTHandleProperties structure associated with the Render Graph's RTHandle System.
         /// </summary>
@@ -224,8 +210,6 @@
         public void UnRegisterDebug()
         {
             m_DebugParameters.UnRegisterDebug();
-<<<<<<< HEAD
-=======
         }
 
         /// <summary>
@@ -237,7 +221,6 @@
         public void ResetRTHandleReferenceSize(int width, int height)
         {
             m_Resources.ResetRTHandleReferenceSize(width, height);
->>>>>>> 5110038e
         }
 
         /// <summary>
@@ -380,17 +363,7 @@
         private RenderGraph()
         {
 
-<<<<<<< HEAD
-        }
-=======
-            // Second pass, execution
-            RenderGraphContext rgContext = new RenderGraphContext();
-            rgContext.cmd = cmd;
-            rgContext.renderContext = renderContext;
-            rgContext.renderGraphPool = m_RenderGraphPool;
-            rgContext.resources = m_Resources;
-            rgContext.defaultResources = m_DefaultResources;
->>>>>>> 5110038e
+        }
 
         void ClearCompiledGraph()
         {
@@ -629,7 +602,6 @@
             // Now push textures to the release list of the pass that reads it last.
             for (int i = 0; i < m_TextureUsageInfo.size; ++i)
             {
-<<<<<<< HEAD
                 ResourceUsageInfo textureInfo = m_TextureUsageInfo[i];
                 if (textureInfo.lastReadPassIndex != -1)
                 {
@@ -647,12 +619,6 @@
                             if(m_RenderPasses[currentPassIndex].enableAsyncCompute)
                                 firstWaitingPassIndex = m_PassExecutionInfo[currentPassIndex].syncFromPassIndex;
                         }
-=======
-                ClearRenderPasses();
-                m_Resources.Clear();
-                m_DefaultResources.Clear();
-                m_RendererLists.Clear();
->>>>>>> 5110038e
 
                         // Finally add the release command to the pass before the first pass that waits for the compute pipe.
                         ref PassExecutionInfo passInfo = ref m_PassExecutionInfo[Math.Max(0, firstWaitingPassIndex - 1)];
