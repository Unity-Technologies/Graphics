using System;
using System.Diagnostics;
using System.Collections.Generic;
using UnityEngine.Rendering;

namespace UnityEngine.Experimental.Rendering.RenderGraphModule
{
    class RenderGraphResourceRegistry
    {
        static readonly ShaderTagId s_EmptyName = new ShaderTagId("");

        static RenderGraphResourceRegistry m_CurrentRegistry;
        internal static RenderGraphResourceRegistry current
        {
            get
            {
                // We assume that it's enough to only check in editor because we don't want to pay the cost at runtime.
#if UNITY_EDITOR
                if (m_CurrentRegistry == null)
                {
                    throw new InvalidOperationException("Current Render Graph Resource Registry is not set. You are probably trying to cast a Render Graph handle to a resource outside of a Render Graph Pass.");
                }
#endif
                return m_CurrentRegistry;
            }
            set
            {
                m_CurrentRegistry = value; 
            }
        }

        class IRenderGraphResource
        {
            public bool imported;
            public int  cachedHash;
            public int  transientPassIndex;
            public bool wasReleased;

            public virtual void Reset()
            {
                imported = false;
                cachedHash = -1;
                transientPassIndex = -1;
                wasReleased = false;
            }

            public virtual string GetName()
            {
                return "";
            }
        }

        #region Resources
        [DebuggerDisplay("Resource ({ResType}:{GetName()})")]
        class RenderGraphResource<DescType, ResType>
            : IRenderGraphResource
            where DescType : struct
            where ResType : class
        {
            public DescType desc;
            public ResType  resource;

            protected RenderGraphResource()
            {

            }

            public override void Reset()
            {
                base.Reset();
                resource = null;
            }
        }

        [DebuggerDisplay("TextureResource ({desc.name})")]
        class TextureResource : RenderGraphResource<TextureDesc, RTHandle>
        {
            public override string GetName()
            {
                return desc.name;
            }
        }

        [DebuggerDisplay("ComputeBufferResource ({desc.name})")]
        class ComputeBufferResource : RenderGraphResource<ComputeBufferDesc, ComputeBuffer>
        {
            public override string GetName()
            {
                return desc.name;
            }
        }

        internal struct RendererListResource
        {
            public RendererListDesc desc;
            public RendererList     rendererList;

            internal RendererListResource(in RendererListDesc desc)
            {
                this.desc = desc;
                this.rendererList = new RendererList(); // Invalid by default
            }
        }

        #endregion

        DynamicArray<IRenderGraphResource>[] m_Resources = new DynamicArray<IRenderGraphResource>[(int)RenderGraphResourceType.Count];

        TexturePool                         m_TexturePool = new TexturePool();
        ComputeBufferPool                   m_ComputeBufferPool = new ComputeBufferPool();
        DynamicArray<RendererListResource>  m_RendererListResources = new DynamicArray<RendererListResource>();
        RenderGraphDebugParams              m_RenderGraphDebug;
        RenderGraphLogger                   m_Logger;
        int                                 m_CurrentFrameIndex;
        bool                                m_IsExecutingRenderGraph;

        RTHandle                            m_CurrentBackbuffer;

        internal RTHandle GetTexture(in TextureHandle handle)
        {
            CheckRenderGraphExecution();

            if (!handle.IsValid())
                return null;

            return GetTextureResource(handle.handle).resource;
        }

        internal RendererList GetRendererList(in RendererListHandle handle)
        {
            CheckRenderGraphExecution();

            if (!handle.IsValid() || handle >= m_RendererListResources.size)
                return RendererList.nullRendererList;

            return m_RendererListResources[handle].rendererList;
        }

        internal ComputeBuffer GetComputeBuffer(in ComputeBufferHandle handle)
        {
            CheckRenderGraphExecution();

            if (!handle.IsValid())
                return null;

            return GetComputeBufferResource(handle.handle).resource;
        }

        #region Internal Interface
        private RenderGraphResourceRegistry()
        {

        }

        internal RenderGraphResourceRegistry(bool supportMSAA, MSAASamples initialSampleCount, RenderGraphDebugParams renderGraphDebug, RenderGraphLogger logger)
        {
            m_RenderGraphDebug = renderGraphDebug;
            m_Logger = logger;

            for (int i = 0; i < (int)RenderGraphResourceType.Count; ++i)
                m_Resources[i] = new DynamicArray<IRenderGraphResource>();
        }

        ResType GetResource<DescType, ResType>(DynamicArray<IRenderGraphResource> resourceArray, int index)
            where DescType : struct
            where ResType : class
        {
            var res = resourceArray[index] as RenderGraphResource<DescType, ResType>;

#if DEVELOPMENT_BUILD || UNITY_EDITOR
            if (res.resource == null && !res.wasReleased)
                throw new InvalidOperationException(string.Format("Trying to access resource \"{0}\" that was never created. Check that it was written at least once before trying to get it.", res.GetName()));

            if (res.resource == null && res.wasReleased)
                throw new InvalidOperationException(string.Format("Trying to access resource \"{0}\" that was already released. Check that the last pass where it's read is after this one.", res.GetName()));
#endif
            return res.resource;
        }

        internal void BeginRender(int currentFrameIndex)
        {
            m_CurrentFrameIndex = currentFrameIndex;
<<<<<<< HEAD
            m_IsExecutingRenderGraph = true;
=======
            current = this;
>>>>>>> 9df292ff
        }

        internal void EndRender()
        {
<<<<<<< HEAD
            m_IsExecutingRenderGraph = false;
        }

        void CheckRenderGraphExecution()
        {
            // We assume that it's enough to only check in editor because we don't want to pay the cost at runtime.
#if UNITY_EDITOR
            if (!m_IsExecutingRenderGraph)
                throw new InvalidOperationException("Invalid cast exception. Casting resource handles to actual resource is forbidden outside of render graph execution.");
#endif
=======
            current = null;
>>>>>>> 9df292ff
        }

        void CheckHandleValidity(in ResourceHandle res)
        {
            var resources = m_Resources[res.iType];
            if (res.index >= resources.size)
                throw new ArgumentException($"Trying to access resource of type {res.type} with an invalid resource index {res.index}");
        }

        internal string GetResourceName(in ResourceHandle res)
        {
            CheckHandleValidity(res);
            return m_Resources[res.iType][res.index].GetName();
        }

        internal bool IsResourceImported(in ResourceHandle res)
        {
            CheckHandleValidity(res);
            return m_Resources[res.iType][res.index].imported;
        }

        internal int GetResourceTransientIndex(in ResourceHandle res)
        {
            CheckHandleValidity(res);
            return m_Resources[res.iType][res.index].transientPassIndex;
        }

        // Texture Creation/Import APIs are internal because creation should only go through RenderGraph
        internal TextureHandle ImportTexture(RTHandle rt)
        {
            int newHandle = AddNewResource(m_Resources[(int)RenderGraphResourceType.Texture], out TextureResource texResource);
            texResource.resource = rt;
            texResource.imported = true;

            return new TextureHandle(newHandle, this);
        }

        internal TextureHandle ImportBackbuffer(RenderTargetIdentifier rt)
        {
            if (m_CurrentBackbuffer != null)
                m_CurrentBackbuffer.SetTexture(rt);
            else
                m_CurrentBackbuffer = RTHandles.Alloc(rt);

            int newHandle = AddNewResource(m_Resources[(int)RenderGraphResourceType.Texture], out TextureResource texResource);
            texResource.resource = m_CurrentBackbuffer;
            texResource.imported = true;

            return new TextureHandle(newHandle, this);
        }

        int AddNewResource<ResType>(DynamicArray<IRenderGraphResource> resourceArray, out ResType outRes) where ResType : IRenderGraphResource, new()
        {
            // In order to not create garbage, instead of using Add, we keep the content of the array while resizing and we just reset the existing ref (or create it if it's null).
            int result = resourceArray.size;
            resourceArray.Resize(resourceArray.size + 1, true);
            if (resourceArray[result] == null)
                resourceArray[result] = new ResType();

            outRes = resourceArray[result] as ResType;
            outRes.Reset();
            return result;
        }

        internal TextureHandle CreateTexture(in TextureDesc desc, int transientPassIndex = -1)
        {
            ValidateTextureDesc(desc);

            int newHandle = AddNewResource(m_Resources[(int)RenderGraphResourceType.Texture], out TextureResource texResource);
            texResource.desc = desc;
            texResource.transientPassIndex = transientPassIndex;
            return new TextureHandle(newHandle, this);
        }

        internal int GetTextureResourceCount()
        {
            return m_Resources[(int)RenderGraphResourceType.Texture].size;
        }

        TextureResource GetTextureResource(in ResourceHandle handle)
        {
            return m_Resources[(int)RenderGraphResourceType.Texture][handle] as TextureResource;
        }

        internal TextureDesc GetTextureResourceDesc(in ResourceHandle handle)
        {
            return (m_Resources[(int)RenderGraphResourceType.Texture][handle] as TextureResource).desc;
        }

        internal RendererListHandle CreateRendererList(in RendererListDesc desc)
        {
            ValidateRendererListDesc(desc);

            int newHandle = m_RendererListResources.Add(new RendererListResource(desc));
            return new RendererListHandle(newHandle, this);
        }

        internal ComputeBufferHandle ImportComputeBuffer(ComputeBuffer computeBuffer)
        {
            int newHandle = AddNewResource(m_Resources[(int)RenderGraphResourceType.ComputeBuffer], out ComputeBufferResource bufferResource);
            bufferResource.resource = computeBuffer;
            bufferResource.imported = true;

            return new ComputeBufferHandle(newHandle, this);
        }

        internal ComputeBufferHandle CreateComputeBuffer(in ComputeBufferDesc desc, int transientPassIndex = -1)
        {
            ValidateComputeBufferDesc(desc);

            int newHandle = AddNewResource(m_Resources[(int)RenderGraphResourceType.ComputeBuffer], out ComputeBufferResource bufferResource);
            bufferResource.desc = desc;
            bufferResource.transientPassIndex = transientPassIndex;

            return new ComputeBufferHandle(newHandle, this);
        }

        internal ComputeBufferDesc GetComputeBufferResourceDesc(in ResourceHandle handle)
        {
            return (m_Resources[(int)RenderGraphResourceType.ComputeBuffer][handle] as ComputeBufferResource).desc;
        }

        internal int GetComputeBufferResourceCount()
        {
            return m_Resources[(int)RenderGraphResourceType.ComputeBuffer].size;
        }

        ComputeBufferResource GetComputeBufferResource(in ResourceHandle handle)
        {
            return m_Resources[(int)RenderGraphResourceType.ComputeBuffer][handle] as ComputeBufferResource;
        }

        internal void CreateAndClearTexture(RenderGraphContext rgContext, int index)
        {
            var resource = m_Resources[(int)RenderGraphResourceType.Texture][index] as TextureResource;

            if (!resource.imported)
            {
                var desc = resource.desc;
                int hashCode = desc.GetHashCode();

                if (resource.resource != null)
                    throw new InvalidOperationException(string.Format("Trying to create an already created texture ({0}). Texture was probably declared for writing more than once in the same pass.", resource.desc.name));

                resource.resource = null;
                if (!m_TexturePool.TryGetResource(hashCode, out resource.resource))
                {
                    string name = desc.name;
                    if (m_RenderGraphDebug.tagResourceNamesWithRG)
                        name = $"RenderGraph_{name}";

                    // Note: Name used here will be the one visible in the memory profiler so it means that whatever is the first pass that actually allocate the texture will set the name.
                    // TODO: Find a way to display name by pass.
                    switch (desc.sizeMode)
                    {
                        case TextureSizeMode.Explicit:
                            resource.resource = RTHandles.Alloc(desc.width, desc.height, desc.slices, desc.depthBufferBits, desc.colorFormat, desc.filterMode, desc.wrapMode, desc.dimension, desc.enableRandomWrite,
                            desc.useMipMap, desc.autoGenerateMips, desc.isShadowMap, desc.anisoLevel, desc.mipMapBias, desc.msaaSamples, desc.bindTextureMS, desc.useDynamicScale, desc.memoryless, desc.name);
                            break;
                        case TextureSizeMode.Scale:
                            resource.resource = RTHandles.Alloc(desc.scale, desc.slices, desc.depthBufferBits, desc.colorFormat, desc.filterMode, desc.wrapMode, desc.dimension, desc.enableRandomWrite,
                            desc.useMipMap, desc.autoGenerateMips, desc.isShadowMap, desc.anisoLevel, desc.mipMapBias, desc.enableMSAA, desc.bindTextureMS, desc.useDynamicScale, desc.memoryless, desc.name);
                            break;
                        case TextureSizeMode.Functor:
                            resource.resource = RTHandles.Alloc(desc.func, desc.slices, desc.depthBufferBits, desc.colorFormat, desc.filterMode, desc.wrapMode, desc.dimension, desc.enableRandomWrite,
                            desc.useMipMap, desc.autoGenerateMips, desc.isShadowMap, desc.anisoLevel, desc.mipMapBias, desc.enableMSAA, desc.bindTextureMS, desc.useDynamicScale, desc.memoryless, desc.name);
                            break;
                    }
                }

                //// Try to update name when re-using a texture.
                //// TODO RENDERGRAPH: Check if that actually works.
                //resource.rt.name = desc.name;

                resource.cachedHash = hashCode;

#if UNITY_2020_2_OR_NEWER
                var fastMemDesc = resource.desc.fastMemoryDesc;
                if(fastMemDesc.inFastMemory)
                {
                    resource.resource.SwitchToFastMemory(rgContext.cmd, fastMemDesc.residencyFraction, fastMemDesc.flags);
                }
#endif

                if (resource.desc.clearBuffer || m_RenderGraphDebug.clearRenderTargetsAtCreation)
                {
                    bool debugClear = m_RenderGraphDebug.clearRenderTargetsAtCreation && !resource.desc.clearBuffer;
                    var name = debugClear ? "RenderGraph: Clear Buffer (Debug)" : "RenderGraph: Clear Buffer";
                    using (new ProfilingScope(rgContext.cmd, ProfilingSampler.Get(RenderGraphProfileId.RenderGraphClear)))
                    {
                        var clearFlag = resource.desc.depthBufferBits != DepthBits.None ? ClearFlag.Depth : ClearFlag.Color;
                        var clearColor = debugClear ? Color.magenta : resource.desc.clearColor;
                        CoreUtils.SetRenderTarget(rgContext.cmd, resource.resource, clearFlag, clearColor);
                    }
                }

                m_TexturePool.RegisterFrameAllocation(hashCode, resource.resource);
                LogTextureCreation(resource.resource, resource.desc.clearBuffer || m_RenderGraphDebug.clearRenderTargetsAtCreation);
            }
        }

        internal void CreateComputeBuffer(RenderGraphContext rgContext, int index)
        {
            var resource = m_Resources[(int)RenderGraphResourceType.ComputeBuffer][index] as ComputeBufferResource;
            if (!resource.imported)
            {
                var desc = resource.desc;
                int hashCode = desc.GetHashCode();

                if (resource.resource != null)
                    throw new InvalidOperationException(string.Format("Trying to create an already created Compute Buffer ({0}). Buffer was probably declared for writing more than once in the same pass.", resource.desc.name));

                resource.resource = null;
                if (!m_ComputeBufferPool.TryGetResource(hashCode, out resource.resource))
                {
                    resource.resource = new ComputeBuffer(resource.desc.count, resource.desc.stride, resource.desc.type);
                    resource.resource.name = m_RenderGraphDebug.tagResourceNamesWithRG ? $"RenderGraph_{resource.desc.name}" : resource.desc.name;
                }
                resource.cachedHash = hashCode;

                m_ComputeBufferPool.RegisterFrameAllocation(hashCode, resource.resource);
                LogComputeBufferCreation(resource.resource);
            }
        }

        internal void ReleaseTexture(RenderGraphContext rgContext, int index)
        {
            var resource = m_Resources[(int)RenderGraphResourceType.Texture][index] as TextureResource;

            if (!resource.imported)
            {
                if (resource.resource == null)
                    throw new InvalidOperationException($"Tried to release a texture ({resource.desc.name}) that was never created. Check that there is at least one pass writing to it first.");

                if (m_RenderGraphDebug.clearRenderTargetsAtRelease)
                {
                    using (new ProfilingScope(rgContext.cmd, ProfilingSampler.Get(RenderGraphProfileId.RenderGraphClearDebug)))
                    {
                        var clearFlag = resource.desc.depthBufferBits != DepthBits.None ? ClearFlag.Depth : ClearFlag.Color;
                        // Not ideal to do new TextureHandle here but GetTexture is a public API and we rather have it take an explicit TextureHandle parameters.
                        // Everywhere else internally int is better because it allows us to share more code.
                        CoreUtils.SetRenderTarget(rgContext.cmd, GetTexture(new TextureHandle(index, this)), clearFlag, Color.magenta);
                    }
                }

                LogTextureRelease(resource.resource);
                m_TexturePool.ReleaseResource(resource.cachedHash, resource.resource, m_CurrentFrameIndex);
                m_TexturePool.UnregisterFrameAllocation(resource.cachedHash, resource.resource);
                resource.cachedHash = -1;
                resource.resource = null;
                resource.wasReleased = true;
            }
        }

        internal void ReleaseComputeBuffer(RenderGraphContext rgContext, int index)
        {
            var resource = m_Resources[(int)RenderGraphResourceType.ComputeBuffer][index] as ComputeBufferResource;

            if (!resource.imported)
            {
                if (resource.resource == null)
                    throw new InvalidOperationException($"Tried to release a compute buffer ({resource.desc.name}) that was never created. Check that there is at least one pass writing to it first.");

                LogComputeBufferRelease(resource.resource);
                m_ComputeBufferPool.ReleaseResource(resource.cachedHash, resource.resource, m_CurrentFrameIndex);
                m_ComputeBufferPool.UnregisterFrameAllocation(resource.cachedHash, resource.resource);
                resource.cachedHash = -1;
                resource.resource = null;
                resource.wasReleased = true;
            }
        }

        void ValidateTextureDesc(in TextureDesc desc)
        {
#if DEVELOPMENT_BUILD || UNITY_EDITOR
            if (desc.colorFormat == GraphicsFormat.None && desc.depthBufferBits == DepthBits.None)
            {
                throw new ArgumentException("Texture was created with an invalid color format.");
            }

            if (desc.dimension == TextureDimension.None)
            {
                throw new ArgumentException("Texture was created with an invalid texture dimension.");
            }

            if (desc.slices == 0)
            {
                throw new ArgumentException("Texture was created with a slices parameter value of zero.");
            }

            if (desc.sizeMode == TextureSizeMode.Explicit)
            {
                if (desc.width == 0 || desc.height == 0)
                    throw new ArgumentException("Texture using Explicit size mode was create with either width or height at zero.");
                if (desc.enableMSAA)
                    throw new ArgumentException("enableMSAA TextureDesc parameter is not supported for textures using Explicit size mode.");
            }

            if (desc.sizeMode == TextureSizeMode.Scale || desc.sizeMode == TextureSizeMode.Functor)
            {
                if (desc.msaaSamples != MSAASamples.None)
                    throw new ArgumentException("msaaSamples TextureDesc parameter is not supported for textures using Scale or Functor size mode.");
            }
#endif
        }

        void ValidateRendererListDesc(in RendererListDesc desc)
        {
#if DEVELOPMENT_BUILD || UNITY_EDITOR

            if (desc.passName != ShaderTagId.none && desc.passNames != null
                || desc.passName == ShaderTagId.none && desc.passNames == null)
            {
                throw new ArgumentException("Renderer List creation descriptor must contain either a single passName or an array of passNames.");
            }

            if (desc.renderQueueRange.lowerBound == 0 && desc.renderQueueRange.upperBound == 0)
            {
                throw new ArgumentException("Renderer List creation descriptor must have a valid RenderQueueRange.");
            }

            if (desc.camera == null)
            {
                throw new ArgumentException("Renderer List creation descriptor must have a valid Camera.");
            }
#endif
        }

        void ValidateComputeBufferDesc(in ComputeBufferDesc desc)
        {
#if DEVELOPMENT_BUILD || UNITY_EDITOR
            // TODO RENDERGRAPH: Check actual condition on stride.
            if (desc.stride % 4 != 0)
            {
                throw new ArgumentException("Invalid Compute Buffer creation descriptor: Compute Buffer stride must be at least 4.");
            }
            if (desc.count == 0)
            {
                throw new ArgumentException("Invalid Compute Buffer creation descriptor: Compute Buffer count  must be non zero.");
            }
#endif
        }

        internal void CreateRendererLists(List<RendererListHandle> rendererLists)
        {
            // For now we just create a simple structure
            // but when the proper API is available in trunk we'll kick off renderer lists creation jobs here.
            foreach (var rendererList in rendererLists)
            {
                ref var rendererListResource = ref m_RendererListResources[rendererList];
                ref var desc = ref rendererListResource.desc;
                RendererList newRendererList = RendererList.Create(desc);
                rendererListResource.rendererList = newRendererList;
            }
        }

        internal void Clear(bool onException)
        {
            LogResources();

            for (int i = 0; i < (int)RenderGraphResourceType.Count; ++i)
                m_Resources[i].Clear();
            m_RendererListResources.Clear();

            m_TexturePool.CheckFrameAllocation(onException, m_CurrentFrameIndex);
            m_ComputeBufferPool.CheckFrameAllocation(onException, m_CurrentFrameIndex);
        }

        internal void PurgeUnusedResources()
        {
            // TODO RENDERGRAPH: Might not be ideal to purge stale resources every frame.
            // In case users enable/disable features along a level it might provoke performance spikes when things are reallocated...
            // Will be much better when we have actual resource aliasing and we can manage memory more efficiently.
            m_TexturePool.PurgeUnusedResources(m_CurrentFrameIndex);
            m_ComputeBufferPool.PurgeUnusedResources(m_CurrentFrameIndex);
        }

        internal void Cleanup()
        {
            m_TexturePool.Cleanup();
            m_ComputeBufferPool.Cleanup();
        }

        void LogTextureCreation(RTHandle rt, bool cleared)
        {
            if (m_RenderGraphDebug.logFrameInformation)
            {
                m_Logger.LogLine($"Created Texture: {rt.rt.name} (Cleared: {cleared})");
            }
        }

        void LogTextureRelease(RTHandle rt)
        {
            if (m_RenderGraphDebug.logFrameInformation)
            {
                m_Logger.LogLine($"Released Texture: {rt.rt.name}");
            }
        }

        void LogComputeBufferCreation(ComputeBuffer buffer)
        {
            if (m_RenderGraphDebug.logFrameInformation)
            {
                m_Logger.LogLine($"Created ComputeBuffer: {buffer}");
            }
        }

        void LogComputeBufferRelease(ComputeBuffer buffer)
        {
            if (m_RenderGraphDebug.logFrameInformation)
            {
                m_Logger.LogLine($"Released ComputeBuffer: {buffer}");
            }
        }

        void LogResources()
        {
            if (m_RenderGraphDebug.logResources)
            {
                m_Logger.LogLine("==== Allocated Resources ====\n");

                m_TexturePool.LogResources(m_Logger);
                m_ComputeBufferPool.LogResources(m_Logger);
            }
        }

        #endregion
    }
}<|MERGE_RESOLUTION|>--- conflicted
+++ resolved
@@ -180,29 +180,12 @@
         internal void BeginRender(int currentFrameIndex)
         {
             m_CurrentFrameIndex = currentFrameIndex;
-<<<<<<< HEAD
-            m_IsExecutingRenderGraph = true;
-=======
             current = this;
->>>>>>> 9df292ff
         }
 
         internal void EndRender()
         {
-<<<<<<< HEAD
-            m_IsExecutingRenderGraph = false;
-        }
-
-        void CheckRenderGraphExecution()
-        {
-            // We assume that it's enough to only check in editor because we don't want to pay the cost at runtime.
-#if UNITY_EDITOR
-            if (!m_IsExecutingRenderGraph)
-                throw new InvalidOperationException("Invalid cast exception. Casting resource handles to actual resource is forbidden outside of render graph execution.");
-#endif
-=======
             current = null;
->>>>>>> 9df292ff
         }
 
         void CheckHandleValidity(in ResourceHandle res)
