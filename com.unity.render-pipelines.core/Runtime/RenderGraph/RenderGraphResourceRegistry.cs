using System;
using System.Diagnostics;
using System.Collections.Generic;
using UnityEngine.Rendering;

namespace UnityEngine.Experimental.Rendering.RenderGraphModule
{
    class RenderGraphResourceRegistry
    {
        const int kSharedResourceLifetime = 30;

        static RenderGraphResourceRegistry m_CurrentRegistry;
        internal static RenderGraphResourceRegistry current
        {
            get
            {
                // We assume that it's enough to only check in editor because we don't want to pay the cost at runtime.
#if UNITY_EDITOR
                if (m_CurrentRegistry == null)
                {
                    throw new InvalidOperationException("Current Render Graph Resource Registry is not set. You are probably trying to cast a Render Graph handle to a resource outside of a Render Graph Pass.");
                }
#endif
                return m_CurrentRegistry;
            }
            set
            {
                m_CurrentRegistry = value;
            }
        }

<<<<<<< HEAD
        class IRenderGraphResource
        {
            public bool imported;
            public int cachedHash;
            public int transientPassIndex;
            public uint writeCount;
            public bool wasReleased;
            public bool requestFallBack;

            public virtual void Reset()
            {
                imported = false;
                cachedHash = -1;
                transientPassIndex = -1;
                wasReleased = false;
                requestFallBack = false;
                writeCount = 0;
            }

            public virtual string GetName()
            {
                return "";
            }

            public virtual bool IsCreated()
            {
                return false;
            }

            public void IncrementWriteCount()
            {
                writeCount++;
            }

            public bool NeedsFallBack()
            {
                return requestFallBack && writeCount == 0;
            }
        }

        #region Resources
        [DebuggerDisplay("Resource ({GetType().Name}:{GetName()})")]
        class RenderGraphResource<DescType, ResType>
            : IRenderGraphResource
            where DescType : struct
            where ResType : class
        {
            public DescType desc;
            public ResType resource;

            protected RenderGraphResource()
            {
            }
=======
        delegate void ResourceCallback(RenderGraphContext rgContext, IRenderGraphResource res);

        class RenderGraphResourcesData
        {
            public DynamicArray<IRenderGraphResource>   resourceArray = new DynamicArray<IRenderGraphResource>();
            public int                                  sharedResourcesCount;
            public IRenderGraphResourcePool             pool;
            public ResourceCallback                     createResourceCallback;
            public ResourceCallback                     releaseResourceCallback;
>>>>>>> 1d37e201

            public void Clear(bool onException, int frameIndex)
            {
                resourceArray.Resize(sharedResourcesCount); // First N elements are reserved for shared persistent resources and are kept as is.
                pool.CheckFrameAllocation(onException, frameIndex);
            }

            public void Cleanup()
            {
                // Cleanup all shared resources.
                for (int i = 0; i < sharedResourcesCount; ++i)
                {
                    var resource = resourceArray[i];
                    if (resource != null)
                    {
                        resource.ReleaseGraphicsResource();
                    }
                }
                // Then cleanup the pool
                pool.Cleanup();
            }

            public void PurgeUnusedGraphicsResources(int frameIndex)
            {
                pool.PurgeUnusedResources(frameIndex);
            }
<<<<<<< HEAD
        }

        internal struct RendererListResource
        {
            public RendererListDesc desc;
            public RendererList rendererList;
=======
>>>>>>> 1d37e201

            public int AddNewRenderGraphResource<ResType>(out ResType outRes, bool pooledResource = true)
                where ResType : IRenderGraphResource, new()
            {
                // In order to not create garbage, instead of using Add, we keep the content of the array while resizing and we just reset the existing ref (or create it if it's null).
                int result = resourceArray.size;
                resourceArray.Resize(resourceArray.size + 1, true);
                if (resourceArray[result] == null)
                    resourceArray[result] = new ResType();

                outRes = resourceArray[result] as ResType;
                outRes.Reset(pooledResource ? pool : null);
                return result;
            }
        }

        RenderGraphResourcesData[]          m_RenderGraphResources = new RenderGraphResourcesData[(int)RenderGraphResourceType.Count];
        DynamicArray<RendererListResource>  m_RendererListResources = new DynamicArray<RendererListResource>();
        RenderGraphDebugParams              m_RenderGraphDebug;
        RenderGraphLogger                   m_Logger;
        int                                 m_CurrentFrameIndex;
        int                                 m_ExecutionCount;

        RTHandle                            m_CurrentBackbuffer;

        #region Internal Interface
        internal RTHandle GetTexture(in TextureHandle handle)
        {
            if (!handle.IsValid())
                return null;

            return GetTextureResource(handle.handle).graphicsResource;
        }

        internal bool TextureNeedsFallback(in TextureHandle handle)
        {
            if (!handle.IsValid())
                return false;

            return GetTextureResource(handle.handle).NeedsFallBack();
        }

        internal RendererList GetRendererList(in RendererListHandle handle)
        {
            if (!handle.IsValid() || handle >= m_RendererListResources.size)
                return RendererList.nullRendererList;

            return m_RendererListResources[handle].rendererList;
        }

        internal ComputeBuffer GetComputeBuffer(in ComputeBufferHandle handle)
        {
            if (!handle.IsValid())
                return null;

            return GetComputeBufferResource(handle.handle).graphicsResource;
        }

        private RenderGraphResourceRegistry()
        {
        }

        internal RenderGraphResourceRegistry(RenderGraphDebugParams renderGraphDebug, RenderGraphLogger logger)
        {
            m_RenderGraphDebug = renderGraphDebug;
            m_Logger = logger;

            for (int i = 0; i < (int)RenderGraphResourceType.Count; ++i)
            {
                m_RenderGraphResources[i] = new RenderGraphResourcesData();
            }

            m_RenderGraphResources[(int)RenderGraphResourceType.Texture].createResourceCallback = CreateTextureCallback;
            m_RenderGraphResources[(int)RenderGraphResourceType.Texture].releaseResourceCallback = ReleaseTextureCallback;
            m_RenderGraphResources[(int)RenderGraphResourceType.Texture].pool = new TexturePool();

            m_RenderGraphResources[(int)RenderGraphResourceType.ComputeBuffer].pool = new ComputeBufferPool();
        }

        internal void BeginRenderGraph(int executionCount)
        {
            m_ExecutionCount = executionCount;
            ResourceHandle.NewFrame(executionCount);
        }

        internal void BeginExecute(int currentFrameIndex)
        {
            m_CurrentFrameIndex = currentFrameIndex;
            ManageSharedRenderGraphResources();
            current = this;
        }

        internal void EndExecute()
        {
            current = null;
        }

        void CheckHandleValidity(in ResourceHandle res)
        {
            CheckHandleValidity(res.type, res.index);
        }

        void CheckHandleValidity(RenderGraphResourceType type, int index)
        {
            var resources = m_RenderGraphResources[(int)type].resourceArray;
            if (index >= resources.size)
                throw new ArgumentException($"Trying to access resource of type {type} with an invalid resource index {index}");
        }
        internal void IncrementWriteCount(in ResourceHandle res)
        {
            CheckHandleValidity(res);
            m_Resources[res.iType][res.index].IncrementWriteCount();
        }

        internal string GetRenderGraphResourceName(in ResourceHandle res)
        {
            CheckHandleValidity(res);
            return m_RenderGraphResources[res.iType].resourceArray[res.index].GetName();
        }

        internal string GetRenderGraphResourceName(RenderGraphResourceType type, int index)
        {
            CheckHandleValidity(type, index);
            return m_RenderGraphResources[(int)type].resourceArray[index].GetName();
        }

        internal bool IsRenderGraphResourceImported(in ResourceHandle res)
        {
            CheckHandleValidity(res);
            return m_RenderGraphResources[res.iType].resourceArray[res.index].imported;
        }

        internal bool IsRenderGraphResourceShared(RenderGraphResourceType type, int index)
        {
            CheckHandleValidity(type, index);
            return index < m_RenderGraphResources[(int)type].sharedResourcesCount;
        }

        internal bool IsGraphicsResourceCreated(in ResourceHandle res)
        {
            CheckHandleValidity(res);
            return m_RenderGraphResources[res.iType].resourceArray[res.index].IsCreated();
        }

        internal bool IsRendererListCreated(in RendererListHandle res)
        {
            return m_RendererListResources[res].rendererList.isValid;
        }

        internal bool IsRenderGraphResourceImported(RenderGraphResourceType type, int index)
        {
            CheckHandleValidity(type, index);
            return m_RenderGraphResources[(int)type].resourceArray[index].imported;
        }

        internal int GetRenderGraphResourceTransientIndex(in ResourceHandle res)
        {
            CheckHandleValidity(res);
            return m_RenderGraphResources[res.iType].resourceArray[res.index].transientPassIndex;
        }

        // Texture Creation/Import APIs are internal because creation should only go through RenderGraph
        internal TextureHandle ImportTexture(RTHandle rt)
        {
            int newHandle = m_RenderGraphResources[(int)RenderGraphResourceType.Texture].AddNewRenderGraphResource(out TextureResource texResource);
            texResource.graphicsResource = rt;
            texResource.imported = true;

            return new TextureHandle(newHandle);
        }

        internal TextureHandle CreateSharedTexture(in TextureDesc desc, bool explicitRelease)
        {
            var textureResources = m_RenderGraphResources[(int)RenderGraphResourceType.Texture];
            int sharedTextureCount = textureResources.sharedResourcesCount;

            Debug.Assert(textureResources.resourceArray.size <= sharedTextureCount);

            // try to find an available slot.
            TextureResource texResource = null;
            int textureIndex = -1;

            for (int i = 0; i < sharedTextureCount; ++i)
            {
                var resource = textureResources.resourceArray[i];
                if (resource.shared == false) // unused
                {
                    texResource = (TextureResource)textureResources.resourceArray[i];
                    textureIndex = i;
                    break;
                }
            }

            // if none is available, add a new resource.
            if (texResource == null)
            {
                textureIndex = m_RenderGraphResources[(int)RenderGraphResourceType.Texture].AddNewRenderGraphResource(out texResource, pooledResource: false);
                textureResources.sharedResourcesCount++;
            }

            texResource.imported = true;
            texResource.shared = true;
            texResource.sharedExplicitRelease = explicitRelease;
            texResource.desc = desc;

            return new TextureHandle(textureIndex, shared: true);
        }

        internal void ReleaseSharedTexture(TextureHandle texture)
        {
            var texResources = m_RenderGraphResources[(int)RenderGraphResourceType.Texture];
            if (texture.handle >= texResources.sharedResourcesCount)
                throw new InvalidOperationException("Tried to release a non shared texture.");

            // Decrement if we release the last one.
            if (texture.handle == (texResources.sharedResourcesCount - 1))
                texResources.sharedResourcesCount--;

            var texResource = GetTextureResource(texture.handle);
            texResource.ReleaseGraphicsResource();
            texResource.Reset(null);
        }

        internal TextureHandle ImportBackbuffer(RenderTargetIdentifier rt)
        {
            if (m_CurrentBackbuffer != null)
                m_CurrentBackbuffer.SetTexture(rt);
            else
                m_CurrentBackbuffer = RTHandles.Alloc(rt, "Backbuffer");

            int newHandle = m_RenderGraphResources[(int)RenderGraphResourceType.Texture].AddNewRenderGraphResource(out TextureResource texResource);
            texResource.graphicsResource = m_CurrentBackbuffer;
            texResource.imported = true;

            return new TextureHandle(newHandle);
        }

        internal TextureHandle CreateTexture(in TextureDesc desc, int transientPassIndex = -1)
        {
            ValidateTextureDesc(desc);

<<<<<<< HEAD
            int newHandle = AddNewResource(m_Resources[(int)RenderGraphResourceType.Texture], out TextureResource texResource);
            texResource.requestFallBack = desc.fallBackToBlackTexture;
=======
            int newHandle = m_RenderGraphResources[(int)RenderGraphResourceType.Texture].AddNewRenderGraphResource(out TextureResource texResource);
>>>>>>> 1d37e201
            texResource.desc = desc;
            texResource.transientPassIndex = transientPassIndex;
            return new TextureHandle(newHandle);
        }

        internal int GetTextureResourceCount()
        {
            return m_RenderGraphResources[(int)RenderGraphResourceType.Texture].resourceArray.size;
        }

        TextureResource GetTextureResource(in ResourceHandle handle)
        {
            return m_RenderGraphResources[(int)RenderGraphResourceType.Texture].resourceArray[handle] as TextureResource;
        }

        internal TextureDesc GetTextureResourceDesc(in ResourceHandle handle)
        {
            return (m_RenderGraphResources[(int)RenderGraphResourceType.Texture].resourceArray[handle] as TextureResource).desc;
        }

        internal RendererListHandle CreateRendererList(in RendererListDesc desc)
        {
            ValidateRendererListDesc(desc);

            int newHandle = m_RendererListResources.Add(new RendererListResource(desc));
            return new RendererListHandle(newHandle);
        }

        internal ComputeBufferHandle ImportComputeBuffer(ComputeBuffer computeBuffer)
        {
            int newHandle = m_RenderGraphResources[(int)RenderGraphResourceType.ComputeBuffer].AddNewRenderGraphResource(out ComputeBufferResource bufferResource);
            bufferResource.graphicsResource = computeBuffer;
            bufferResource.imported = true;

            return new ComputeBufferHandle(newHandle);
        }

        internal ComputeBufferHandle CreateComputeBuffer(in ComputeBufferDesc desc, int transientPassIndex = -1)
        {
            ValidateComputeBufferDesc(desc);

            int newHandle = m_RenderGraphResources[(int)RenderGraphResourceType.ComputeBuffer].AddNewRenderGraphResource(out ComputeBufferResource bufferResource);
            bufferResource.desc = desc;
            bufferResource.transientPassIndex = transientPassIndex;

            return new ComputeBufferHandle(newHandle);
        }

        internal ComputeBufferDesc GetComputeBufferResourceDesc(in ResourceHandle handle)
        {
            return (m_RenderGraphResources[(int)RenderGraphResourceType.ComputeBuffer].resourceArray[handle] as ComputeBufferResource).desc;
        }

        internal int GetComputeBufferResourceCount()
        {
            return m_RenderGraphResources[(int)RenderGraphResourceType.ComputeBuffer].resourceArray.size;
        }

        ComputeBufferResource GetComputeBufferResource(in ResourceHandle handle)
        {
            return m_RenderGraphResources[(int)RenderGraphResourceType.ComputeBuffer].resourceArray[handle] as ComputeBufferResource;
        }

        internal void UpdateSharedResourceLastFrameIndex(int type, int index)
        {
            m_RenderGraphResources[type].resourceArray[index].sharedResourceLastFrameUsed = m_ExecutionCount;
        }

        void ManageSharedRenderGraphResources()
        {
            for (int type = 0; type < (int)RenderGraphResourceType.Count; ++type)
            {
                var resources = m_RenderGraphResources[type];
                for (int i = 0; i < resources.sharedResourcesCount; ++i)
                {
                    var resource = m_RenderGraphResources[type].resourceArray[i];
                    bool isCreated = resource.IsCreated();
                    // Alloc if needed.
                    if (resource.sharedResourceLastFrameUsed == m_ExecutionCount && !isCreated)
                    {
                        // Here we want the resource to have the name given by users because we know that it won't be reused at all.
                        // So no need for an automatic generic name.
                        resource.CreateGraphicsResource(resource.GetName());
                    }
                    // Release if not used anymore.
                    else if (isCreated && !resource.sharedExplicitRelease && ((resource.sharedResourceLastFrameUsed + kSharedResourceLifetime) < m_ExecutionCount))
                    {
                        resource.ReleaseGraphicsResource();
                    }
                }
            }
        }

        internal void CreatePooledResource(RenderGraphContext rgContext, int type, int index)
        {
            var resource = m_RenderGraphResources[type].resourceArray[index];
            if (!resource.imported)
            {
                resource.CreatePooledGraphicsResource();

                if (m_RenderGraphDebug.logFrameInformation)
                    resource.LogCreation(m_Logger);

                m_RenderGraphResources[type].createResourceCallback?.Invoke(rgContext, resource);
            }
        }

        void CreateTextureCallback(RenderGraphContext rgContext, IRenderGraphResource res)
        {
            var resource = res as TextureResource;

#if UNITY_2020_2_OR_NEWER
            var fastMemDesc = resource.desc.fastMemoryDesc;
            if (fastMemDesc.inFastMemory)
            {
                resource.graphicsResource.SwitchToFastMemory(rgContext.cmd, fastMemDesc.residencyFraction, fastMemDesc.flags);
            }
#endif

            if (resource.desc.clearBuffer || m_RenderGraphDebug.clearRenderTargetsAtCreation)
            {
                bool debugClear = m_RenderGraphDebug.clearRenderTargetsAtCreation && !resource.desc.clearBuffer;
                using (new ProfilingScope(rgContext.cmd, ProfilingSampler.Get(debugClear ? RenderGraphProfileId.RenderGraphClearDebug : RenderGraphProfileId.RenderGraphClear)))
                {
                    var clearFlag = resource.desc.depthBufferBits != DepthBits.None ? ClearFlag.Depth : ClearFlag.Color;
                    var clearColor = debugClear ? Color.magenta : resource.desc.clearColor;
                    CoreUtils.SetRenderTarget(rgContext.cmd, resource.graphicsResource, clearFlag, clearColor);
                }
            }
        }

        internal void ReleasePooledResource(RenderGraphContext rgContext, int type, int index)
        {
            var resource = m_RenderGraphResources[type].resourceArray[index];

            if (!resource.imported)
            {
                m_RenderGraphResources[type].releaseResourceCallback?.Invoke(rgContext, resource);

                if (m_RenderGraphDebug.logFrameInformation)
                {
                    resource.LogRelease(m_Logger);
                }

                resource.ReleasePooledGraphicsResource(m_CurrentFrameIndex);
            }
        }

        void ReleaseTextureCallback(RenderGraphContext rgContext, IRenderGraphResource res)
        {
            var resource = res as TextureResource;

            if (m_RenderGraphDebug.clearRenderTargetsAtRelease)
            {
                using (new ProfilingScope(rgContext.cmd, ProfilingSampler.Get(RenderGraphProfileId.RenderGraphClearDebug)))
                {
                    var clearFlag = resource.desc.depthBufferBits != DepthBits.None ? ClearFlag.Depth : ClearFlag.Color;
                    CoreUtils.SetRenderTarget(rgContext.cmd, resource.graphicsResource, clearFlag, Color.magenta);
                }
            }
        }

        void ValidateTextureDesc(in TextureDesc desc)
        {
#if DEVELOPMENT_BUILD || UNITY_EDITOR
            if (desc.colorFormat == GraphicsFormat.None && desc.depthBufferBits == DepthBits.None)
            {
                throw new ArgumentException("Texture was created with an invalid color format.");
            }

            if (desc.dimension == TextureDimension.None)
            {
                throw new ArgumentException("Texture was created with an invalid texture dimension.");
            }

            if (desc.slices == 0)
            {
                throw new ArgumentException("Texture was created with a slices parameter value of zero.");
            }

            if (desc.sizeMode == TextureSizeMode.Explicit)
            {
                if (desc.width == 0 || desc.height == 0)
                    throw new ArgumentException("Texture using Explicit size mode was create with either width or height at zero.");
                if (desc.enableMSAA)
                    throw new ArgumentException("enableMSAA TextureDesc parameter is not supported for textures using Explicit size mode.");
            }

            if (desc.sizeMode == TextureSizeMode.Scale || desc.sizeMode == TextureSizeMode.Functor)
            {
                if (desc.msaaSamples != MSAASamples.None)
                    throw new ArgumentException("msaaSamples TextureDesc parameter is not supported for textures using Scale or Functor size mode.");
            }
#endif
        }

        void ValidateRendererListDesc(in RendererListDesc desc)
        {
#if DEVELOPMENT_BUILD || UNITY_EDITOR

            if (desc.passName != ShaderTagId.none && desc.passNames != null
                || desc.passName == ShaderTagId.none && desc.passNames == null)
            {
                throw new ArgumentException("Renderer List creation descriptor must contain either a single passName or an array of passNames.");
            }

            if (desc.renderQueueRange.lowerBound == 0 && desc.renderQueueRange.upperBound == 0)
            {
                throw new ArgumentException("Renderer List creation descriptor must have a valid RenderQueueRange.");
            }

            if (desc.camera == null)
            {
                throw new ArgumentException("Renderer List creation descriptor must have a valid Camera.");
            }
#endif
        }

        void ValidateComputeBufferDesc(in ComputeBufferDesc desc)
        {
#if DEVELOPMENT_BUILD || UNITY_EDITOR
            if (desc.stride % 4 != 0)
            {
                throw new ArgumentException("Invalid Compute Buffer creation descriptor: Compute Buffer stride must be at least 4.");
            }
            if (desc.count == 0)
            {
                throw new ArgumentException("Invalid Compute Buffer creation descriptor: Compute Buffer count  must be non zero.");
            }
#endif
        }

        internal void CreateRendererLists(List<RendererListHandle> rendererLists)
        {
            // For now we just create a simple structure
            // but when the proper API is available in trunk we'll kick off renderer lists creation jobs here.
            foreach (var rendererList in rendererLists)
            {
                ref var rendererListResource = ref m_RendererListResources[rendererList];
                ref var desc = ref rendererListResource.desc;
                RendererList newRendererList = RendererList.Create(desc);
                rendererListResource.rendererList = newRendererList;
            }
        }

        internal void Clear(bool onException)
        {
            LogResources();

            for (int i = 0; i < (int)RenderGraphResourceType.Count; ++i)
                m_RenderGraphResources[i].Clear(onException, m_CurrentFrameIndex);
            m_RendererListResources.Clear();
        }

        internal void PurgeUnusedGraphicsResources()
        {
            // TODO RENDERGRAPH: Might not be ideal to purge stale resources every frame.
            // In case users enable/disable features along a level it might provoke performance spikes when things are reallocated...
            // Will be much better when we have actual resource aliasing and we can manage memory more efficiently.
            for (int i = 0; i < (int)RenderGraphResourceType.Count; ++i)
                m_RenderGraphResources[i].PurgeUnusedGraphicsResources(m_CurrentFrameIndex);
        }

        internal void Cleanup()
        {
            for (int i = 0; i < (int)RenderGraphResourceType.Count; ++i)
                m_RenderGraphResources[i].Cleanup();

            RTHandles.Release(m_CurrentBackbuffer);
        }

        void LogResources()
        {
            if (m_RenderGraphDebug.logResources)
            {
                m_Logger.LogLine("==== Allocated Resources ====\n");

                for (int type = 0; type < (int)RenderGraphResourceType.Count; ++type)
                {
                    m_RenderGraphResources[type].pool.LogResources(m_Logger);
                    m_Logger.LogLine("");
                }
            }
        }

        #endregion
    }
}<|MERGE_RESOLUTION|>--- conflicted
+++ resolved
@@ -29,61 +29,6 @@
             }
         }
 
-<<<<<<< HEAD
-        class IRenderGraphResource
-        {
-            public bool imported;
-            public int cachedHash;
-            public int transientPassIndex;
-            public uint writeCount;
-            public bool wasReleased;
-            public bool requestFallBack;
-
-            public virtual void Reset()
-            {
-                imported = false;
-                cachedHash = -1;
-                transientPassIndex = -1;
-                wasReleased = false;
-                requestFallBack = false;
-                writeCount = 0;
-            }
-
-            public virtual string GetName()
-            {
-                return "";
-            }
-
-            public virtual bool IsCreated()
-            {
-                return false;
-            }
-
-            public void IncrementWriteCount()
-            {
-                writeCount++;
-            }
-
-            public bool NeedsFallBack()
-            {
-                return requestFallBack && writeCount == 0;
-            }
-        }
-
-        #region Resources
-        [DebuggerDisplay("Resource ({GetType().Name}:{GetName()})")]
-        class RenderGraphResource<DescType, ResType>
-            : IRenderGraphResource
-            where DescType : struct
-            where ResType : class
-        {
-            public DescType desc;
-            public ResType resource;
-
-            protected RenderGraphResource()
-            {
-            }
-=======
         delegate void ResourceCallback(RenderGraphContext rgContext, IRenderGraphResource res);
 
         class RenderGraphResourcesData
@@ -93,7 +38,6 @@
             public IRenderGraphResourcePool             pool;
             public ResourceCallback                     createResourceCallback;
             public ResourceCallback                     releaseResourceCallback;
->>>>>>> 1d37e201
 
             public void Clear(bool onException, int frameIndex)
             {
@@ -120,15 +64,6 @@
             {
                 pool.PurgeUnusedResources(frameIndex);
             }
-<<<<<<< HEAD
-        }
-
-        internal struct RendererListResource
-        {
-            public RendererListDesc desc;
-            public RendererList rendererList;
-=======
->>>>>>> 1d37e201
 
             public int AddNewRenderGraphResource<ResType>(out ResType outRes, bool pooledResource = true)
                 where ResType : IRenderGraphResource, new()
@@ -237,10 +172,11 @@
             if (index >= resources.size)
                 throw new ArgumentException($"Trying to access resource of type {type} with an invalid resource index {index}");
         }
+
         internal void IncrementWriteCount(in ResourceHandle res)
         {
             CheckHandleValidity(res);
-            m_Resources[res.iType][res.index].IncrementWriteCount();
+            m_RenderGraphResources[res.iType].resourceArray[res.index].IncrementWriteCount();
         }
 
         internal string GetRenderGraphResourceName(in ResourceHandle res)
@@ -370,14 +306,10 @@
         {
             ValidateTextureDesc(desc);
 
-<<<<<<< HEAD
-            int newHandle = AddNewResource(m_Resources[(int)RenderGraphResourceType.Texture], out TextureResource texResource);
-            texResource.requestFallBack = desc.fallBackToBlackTexture;
-=======
             int newHandle = m_RenderGraphResources[(int)RenderGraphResourceType.Texture].AddNewRenderGraphResource(out TextureResource texResource);
->>>>>>> 1d37e201
             texResource.desc = desc;
             texResource.transientPassIndex = transientPassIndex;
+            texResource.requestFallBack = desc.fallBackToBlackTexture;
             return new TextureHandle(newHandle);
         }
 
