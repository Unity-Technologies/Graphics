--- conflicted
+++ resolved
@@ -176,15 +176,12 @@
   - type: UnityEngine.Rendering.DebugUI+Table+Row, Unity.RenderPipelines.Core.Runtime,
       Version=0.0.0.0, Culture=neutral, PublicKeyToken=null
     prefab: {fileID: 224053494956566916, guid: 2d019437ff89b8d44949727731cd9357, type: 3}
-<<<<<<< HEAD
+  - type: UnityEngine.Rendering.DebugUI+MessageBox, Unity.RenderPipelines.Core.Runtime,
+      Version=0.0.0.0, Culture=neutral, PublicKeyToken=null
+    prefab: {fileID: 224053494956566916, guid: 10a25524b0986f9488b430e2829bbbe8, type: 3}
   - type: UnityEngine.Rendering.DebugUI+ProgressBarValue, Unity.RenderPipelines.Core.Runtime,
       Version=0.0.0.0, Culture=neutral, PublicKeyToken=null
     prefab: {fileID: 224720214277421396, guid: d3770aaa3bbd8384aabab9ddd383e21e, type: 3}
   - type: UnityEngine.Rendering.DebugUI+ValueTuple, Unity.RenderPipelines.Core.Runtime,
       Version=0.0.0.0, Culture=neutral, PublicKeyToken=null
-    prefab: {fileID: 224720214277421396, guid: a2148203dd960814ca5db0c293ceda35, type: 3}
-=======
-  - type: UnityEngine.Rendering.DebugUI+MessageBox, Unity.RenderPipelines.Core.Runtime,
-      Version=0.0.0.0, Culture=neutral, PublicKeyToken=null
-    prefab: {fileID: 224053494956566916, guid: 10a25524b0986f9488b430e2829bbbe8, type: 3}
->>>>>>> 0a53cd94
+    prefab: {fileID: 224720214277421396, guid: a2148203dd960814ca5db0c293ceda35, type: 3}