#if ENABLE_INPUT_SYSTEM && ENABLE_INPUT_SYSTEM_PACKAGE
#define USE_INPUT_SYSTEM
using UnityEngine.InputSystem;
using UnityEngine.InputSystem.UI;
using UnityEngine.InputSystem.EnhancedTouch;
#endif
using System;
using System.Collections;
using System.Diagnostics;
using UnityEngine.EventSystems;

namespace UnityEngine.Rendering
{
    class DebugUpdater : MonoBehaviour
    {
        static DebugUpdater s_Instance = null;

        ScreenOrientation m_Orientation;
        bool m_RuntimeUiWasVisibleLastFrame = false;

        [RuntimeInitializeOnLoadMethod(RuntimeInitializeLoadType.AfterSceneLoad)]
        [Conditional("DEVELOPMENT_BUILD"), Conditional("UNITY_EDITOR")]
        static void RuntimeInit()
        {
<<<<<<< HEAD
            if (!DebugManager.instance.enableRuntimeUI || FindObjectOfType<DebugUpdater>() != null)
=======
            if (!Debug.isDebugBuild)
>>>>>>> 0a53cd94
                return;

            if (DebugManager.instance.enableRuntimeUI)
                EnableRuntime();
        }

        internal static void SetEnabled(bool enabled)
        {
            if (enabled)
                EnableRuntime();
            else
                DisableRuntime();
        }

        static void EnableRuntime()
        {
            if (s_Instance != null)
                return;

            var go = new GameObject { name = "[Debug Updater]" };
            s_Instance = go.AddComponent<DebugUpdater>();
            s_Instance.m_Orientation = Screen.orientation;

            DontDestroyOnLoad(go);

            DebugManager.instance.EnableInputActions();

#if USE_INPUT_SYSTEM
            EnhancedTouchSupport.Enable();
#endif
        }

        static void DisableRuntime()
        {
            DebugManager debugManager = DebugManager.instance;
            debugManager.displayRuntimeUI = false;
            debugManager.displayPersistentRuntimeUI = false;

            if (s_Instance != null)
            {
                CoreUtils.Destroy(s_Instance.gameObject);
                s_Instance = null;
            }
        }

        internal static void HandleInternalEventSystemComponents(bool uiEnabled)
        {
            if (s_Instance == null)
                return;

            if (uiEnabled)
                s_Instance.EnsureExactlyOneEventSystem();
            else
                s_Instance.DestroyDebugEventSystem();
        }

        void EnsureExactlyOneEventSystem()
        {
            var eventSystems = FindObjectsOfType<EventSystem>();
            var debugEventSystem = GetComponent<EventSystem>();

            if (eventSystems.Length > 1 && debugEventSystem != null)
            {
                Debug.Log($"More than one EventSystem detected in scene. Destroying EventSystem owned by DebugUpdater.");
                DestroyDebugEventSystem();
            }
            else if (eventSystems.Length == 0)
            {
                Debug.Log($"No EventSystem available. Creating a new EventSystem to enable Rendering Debugger runtime UI.");
                CreateDebugEventSystem();
            }
            else
            {
                StartCoroutine(DoAfterInputModuleUpdated(CheckInputModuleExists));
            }
        }

        IEnumerator DoAfterInputModuleUpdated(Action action)
        {
            // EventSystem.current.currentInputModule is not updated immediately when EventSystem.current changes. It happens
            // with a delay in EventSystem.Update(), so wait a couple of frames to ensure that has happened.
            yield return new WaitForEndOfFrame();
            yield return new WaitForEndOfFrame();

            action.Invoke();
        }

        void CheckInputModuleExists()
        {
            if (EventSystem.current != null && EventSystem.current.currentInputModule == null)
            {
                Debug.LogWarning("Found a game object with EventSystem component but no corresponding BaseInputModule component - Debug UI input might not work correctly.");
            }
        }

#if USE_INPUT_SYSTEM
        void AssignDefaultActions()
        {
            if (EventSystem.current != null && EventSystem.current.currentInputModule is InputSystemUIInputModule inputSystemModule)
            {
                // FIXME: In order to activate default input actions in player builds (required for touch input to work),
                // we need to call InputSystemUIInputModule.AssignDefaultActions() which was added in com.unity.inputsystem@1.1.0-pre.5.
                // However, there is a problem in InputSystem package version ordering, where it sorts this version as an
                // older version than it should be. Hence we cannot write a version define to conditionally compile this function call.
                // Instead, we use reflection to see if the function is there and can be invoked.
                //
                // Once com.unity.inputsystem@1.1.0 is available, create an INPUTSYSTEM_1_1_0_OR_GREATER version define and use it
                // to conditionally call AssignDefaultActions().
                System.Reflection.MethodInfo assignDefaultActionsMethod = inputSystemModule.GetType().GetMethod("AssignDefaultActions");
                if (assignDefaultActionsMethod != null)
                {
                    assignDefaultActionsMethod.Invoke(inputSystemModule, null);
                }
            }

            CheckInputModuleExists();
        }
#endif

        void CreateDebugEventSystem()
        {
            gameObject.AddComponent<EventSystem>();
#if USE_INPUT_SYSTEM
            gameObject.AddComponent<InputSystemUIInputModule>();
            StartCoroutine(DoAfterInputModuleUpdated(AssignDefaultActions));
#else
            gameObject.AddComponent<StandaloneInputModule>();
#endif
        }

        void DestroyDebugEventSystem()
        {
            var eventSystem = GetComponent<EventSystem>();
#if USE_INPUT_SYSTEM
            var inputModule = GetComponent<InputSystemUIInputModule>();
            if (inputModule)
            {
                CoreUtils.Destroy(inputModule);
                StartCoroutine(DoAfterInputModuleUpdated(AssignDefaultActions));
            }
#else
            CoreUtils.Destroy(GetComponent<StandaloneInputModule>());
            CoreUtils.Destroy(GetComponent<BaseInput>());
#endif
            CoreUtils.Destroy(eventSystem);
        }

        void Update()
        {
            DebugManager debugManager = DebugManager.instance;

            // Runtime UI visibility can change i.e. due to scene unload - allow component cleanup in this case.
            if (m_RuntimeUiWasVisibleLastFrame != debugManager.displayRuntimeUI)
            {
                HandleInternalEventSystemComponents(debugManager.displayRuntimeUI);
            }

            debugManager.UpdateActions();

            if (debugManager.GetAction(DebugAction.EnableDebugMenu) != 0.0f ||
                debugManager.GetActionToggleDebugMenuWithTouch())
            {
                debugManager.displayRuntimeUI = !debugManager.displayRuntimeUI;
            }

            if (debugManager.displayRuntimeUI)
            {
                if (debugManager.GetAction(DebugAction.ResetAll) != 0.0f)
                    debugManager.Reset();

                if (debugManager.GetActionReleaseScrollTarget())
                    debugManager.SetScrollTarget(null); // Allow mouse wheel scroll without causing auto-scroll
            }

            if (m_Orientation != Screen.orientation)
            {
                StartCoroutine(RefreshRuntimeUINextFrame());
                m_Orientation = Screen.orientation;
            }

            m_RuntimeUiWasVisibleLastFrame = debugManager.displayRuntimeUI;
        }

        static IEnumerator RefreshRuntimeUINextFrame()
        {
            yield return null; // Defer runtime UI refresh to next frame to allow canvas to update first.
            DebugManager.instance.ReDrawOnScreenDebug();
        }
    }
}<|MERGE_RESOLUTION|>--- conflicted
+++ resolved
@@ -22,13 +22,6 @@
         [Conditional("DEVELOPMENT_BUILD"), Conditional("UNITY_EDITOR")]
         static void RuntimeInit()
         {
-<<<<<<< HEAD
-            if (!DebugManager.instance.enableRuntimeUI || FindObjectOfType<DebugUpdater>() != null)
-=======
-            if (!Debug.isDebugBuild)
->>>>>>> 0a53cd94
-                return;
-
             if (DebugManager.instance.enableRuntimeUI)
                 EnableRuntime();
         }
