using UnityEngine.Rendering;
using UnityEngine.SceneManagement;
using System.IO;

#if UNITY_EDITOR
using UnityEditor;
using System.Collections.Generic;
#endif

namespace UnityEngine.Experimental.Rendering
{
    // TODO: Use this structure in the actual authoring component rather than just a mean to group output parameters.
    internal struct ProbeDilationSettings
    {
        public bool dilate;
        public int maxDilationSamples;
        public float maxDilationSampleDistance;
        public float dilationValidityThreshold;
        public bool greedyDilation;

        public float brickSize;   // Not really a dilation setting, but used during dilation.
    }

    [ExecuteAlways]
    [AddComponentMenu("Light/Experimental/Probe Reference Volume")]
    internal class ProbeReferenceVolumeAuthoring : MonoBehaviour
    {
#if UNITY_EDITOR
        internal static ProbeReferenceVolumeProfile CreateReferenceVolumeProfile(Scene scene, string targetName)
        {
            string path;
            if (string.IsNullOrEmpty(scene.path))
            {
                path = "Assets/";
            }
            else
            {
                var scenePath = Path.GetDirectoryName(scene.path);
                var extPath = scene.name;
                var profilePath = scenePath + Path.DirectorySeparatorChar + extPath;

                if (!AssetDatabase.IsValidFolder(profilePath))
                {
                    var directories = profilePath.Split(Path.DirectorySeparatorChar);
                    string rootPath = "";
                    foreach (var directory in directories)
                    {
                        var newPath = rootPath + directory;
                        if (!AssetDatabase.IsValidFolder(newPath))
                            AssetDatabase.CreateFolder(rootPath.TrimEnd(Path.DirectorySeparatorChar), directory);
                        rootPath = newPath + Path.DirectorySeparatorChar;
                    }
                }

                path = profilePath + Path.DirectorySeparatorChar;
            }

            path += targetName + " Profile.asset";
            path = AssetDatabase.GenerateUniqueAssetPath(path);

            var profile = ScriptableObject.CreateInstance<ProbeReferenceVolumeProfile>();
            AssetDatabase.CreateAsset(profile, path);
            AssetDatabase.SaveAssets();
            AssetDatabase.Refresh();
            return profile;
        }

#endif

        [SerializeField]
        private ProbeReferenceVolumeProfile m_Profile = null;
#if UNITY_EDITOR
        private ProbeReferenceVolumeProfile m_PrevProfile = null;
#endif

        internal ProbeReferenceVolumeProfile profile { get { return m_Profile; } }
        internal float brickSize { get { return m_Profile.brickSize; } }
        internal int cellSize { get { return m_Profile.cellSize; } }
        internal int maxSubdivision { get { return m_Profile.maxSubdivision; } }
        internal float normalBias { get { return m_Profile.normalBias; } }
        internal bool realtimeSubdivision => m_RealtimeSubdivision;

#if UNITY_EDITOR
<<<<<<< HEAD
        [SerializeField]
        private bool m_DrawProbes;
        [SerializeField]
        private bool m_DrawBricks;
        [SerializeField]
        private bool m_DrawCells;

        // Debug shading
        [SerializeField]
        private ProbeShadingMode m_ProbeShading;
        [SerializeField]
        private float m_CullingDistance = 500;
        [SerializeField]
        private float m_Exposure;

=======
>>>>>>> 3a35788f
        // Dilation
        [SerializeField]
        private bool m_Dilate = false;
        [SerializeField]
        private int m_MaxDilationSamples = 16;
        [SerializeField]
        private float m_MaxDilationSampleDistance = 1f;
        [SerializeField]
        private float m_DilationValidityThreshold = 0.25f;
        [SerializeField]
        private bool m_GreedyDilation = false;
        [SerializeField]
        private bool m_RealtimeSubdivision;

        public bool GPUSubdivision = false;

        Dictionary<ProbeReferenceVolume.Cell, MeshGizmo> brickGizmos = new Dictionary<ProbeReferenceVolume.Cell, MeshGizmo>();
        MeshGizmo cellGizmo;

        // In some cases Unity will magically popuplate this private field with a correct value even though it should not be serialized.
        // The [NonSerialized] attribute allows to force the asset to be null in case a domain reload happens.
        [System.NonSerialized]
        private ProbeVolumeAsset m_PrevAsset = null;
#endif
        public ProbeVolumeAsset volumeAsset = null;

        internal void QueueAssetLoading()
        {
            if (volumeAsset == null || m_Profile == null)
                return;

            var refVol = ProbeReferenceVolume.instance;
            refVol.Clear();
            refVol.SetTRS(transform.position, transform.rotation, m_Profile.brickSize);
            refVol.SetMaxSubdivision(m_Profile.maxSubdivision);

            refVol.AddPendingAssetLoading(volumeAsset);
        }

        internal void QueueAssetRemoval()
        {
            if (volumeAsset == null)
                return;

            foreach (var meshGizmo in brickGizmos.Values)
                meshGizmo.Dispose();
            brickGizmos.Clear();
            cellGizmo?.Dispose();
            cellGizmo = null;

#if UNITY_EDITOR
            foreach (var meshGizmo in brickGizmos.Values)
                meshGizmo.Dispose();
            brickGizmos.Clear();
            cellGizmo?.Dispose();

            m_PrevAsset = null;
#endif

            ProbeReferenceVolume.instance.AddPendingAssetRemoval(volumeAsset);
        }

        private void Start()
        {
#if UNITY_EDITOR
            if (m_Profile == null)
                m_Profile = CreateReferenceVolumeProfile(gameObject.scene, gameObject.name);
#endif
            QueueAssetLoading();
        }

#if UNITY_EDITOR

        private void OnValidate()
        {
            if (!enabled || !gameObject.activeSelf)
                return;

            if (m_Profile != null)
            {
                m_PrevProfile = m_Profile;
            }

            if (volumeAsset != m_PrevAsset && m_PrevAsset != null)
            {
                ProbeReferenceVolume.instance.AddPendingAssetRemoval(m_PrevAsset);
            }

            if (volumeAsset != m_PrevAsset)
            {
                QueueAssetLoading();
            }

            m_PrevAsset = volumeAsset;
        }

        private void OnDisable()
        {
            QueueAssetRemoval();
        }

        private void OnDestroy()
        {
            QueueAssetRemoval();
        }

        internal bool ShouldCull(Vector3 cellPosition, Vector3 originWS = default(Vector3))
        {
            if (m_Profile == null)
                return true;

            Vector3 cellCenterWS = cellPosition * m_Profile.cellSize + originWS + Vector3.one * (m_Profile.cellSize / 2.0f);
            if (Vector3.Distance(SceneView.lastActiveSceneView.camera.transform.position, cellCenterWS) > ProbeReferenceVolume.instance.debugDisplay.cullingDistance)
                return true;

            var frustumPlanes = GeometryUtility.CalculateFrustumPlanes(SceneView.lastActiveSceneView.camera);
            var volumeAABB = new Bounds(cellCenterWS, m_Profile.cellSize * Vector3.one);

            return !GeometryUtility.TestPlanesAABB(frustumPlanes, volumeAABB);
        }

        // TODO: We need to get rid of Handles.DrawWireCube to be able to have those at runtime as well.
        private void OnDrawGizmos()
        {
            if (!enabled || !gameObject.activeSelf)
                return;

<<<<<<< HEAD

            if (m_DrawBricks)
            {
                IEnumerable<ProbeReferenceVolume.Cell> cells = ProbeReferenceVolume.instance.cells.Values;

                // if (ProbeReferenceVolume.instance.sub)

                foreach (var cell in cells)
                {
                    if (ShouldCull(cell.position, ProbeReferenceVolume.instance.GetTransform().posWS))
                        continue;

                    if (cell.bricks == null)
                        continue;

=======
            var debugDisplay = ProbeReferenceVolume.instance.debugDisplay;

            if (debugDisplay.drawBricks)
            {
                foreach (var cell in ProbeReferenceVolume.instance.cells.Values)
                {
                    if (ShouldCull(cell.position, ProbeReferenceVolume.instance.GetTransform().posWS))
                        continue;

                    if (cell.bricks == null)
                        continue;

>>>>>>> 3a35788f
                    if (!brickGizmos.TryGetValue(cell, out var meshGizmo))
                        meshGizmo = AddBrickGizmo(cell);

                    meshGizmo.RenderWireframe(ProbeReferenceVolume.instance.GetRefSpaceToWS(), gizmoName: "Brick Gizmo Rendering");

                    MeshGizmo AddBrickGizmo(ProbeReferenceVolume.Cell cell)
                    {
                        var meshGizmo = new MeshGizmo((int)(Mathf.Pow(3, ProbeBrickIndex.kMaxSubdivisionLevels) * MeshGizmo.vertexCountPerCube));
                        meshGizmo.Clear();
                        foreach (var brick in cell.bricks)
                        {
                            Vector3 scaledSize = Vector3.one * Mathf.Pow(3, brick.subdivisionLevel);
                            Vector3 scaledPos = brick.position + scaledSize / 2;
                            meshGizmo.AddWireCube(scaledPos, scaledSize, Color.blue);
                        }
                        brickGizmos[cell] = meshGizmo;
                        return meshGizmo;
                    }
                }
            }

<<<<<<< HEAD
            if (m_DrawCells)
=======
            if (debugDisplay.drawCells)
>>>>>>> 3a35788f
            {
                // Fetching this from components instead of from the reference volume allows the user to
                // preview how cells will look before they commit to a bake.
                Gizmos.color = new Color(0, 1, 0.5f, 0.2f);
                Gizmos.matrix = Matrix4x4.TRS(ProbeReferenceVolume.instance.GetTransform().posWS, ProbeReferenceVolume.instance.GetTransform().rot, Vector3.one);
                if (cellGizmo == null)
                    cellGizmo = new MeshGizmo();
                cellGizmo.Clear();
                foreach (var cell in ProbeReferenceVolume.instance.cells.Values)
                {
                    if (ShouldCull(cell.position, transform.position))
                        continue;

                    var positionF = new Vector3(cell.position.x, cell.position.y, cell.position.z);
                    var center = positionF * m_Profile.cellSize + m_Profile.cellSize * 0.5f * Vector3.one;
                    Gizmos.DrawCube(center, Vector3.one * m_Profile.cellSize);
                    cellGizmo.AddWireCube(center, Vector3.one * m_Profile.cellSize, new Color(0, 1, 0.5f, 1));
                }
                cellGizmo.RenderWireframe(Gizmos.matrix, gizmoName: "Brick Gizmo Rendering");
            }
        }

        public ProbeDilationSettings GetDilationSettings()
        {
            ProbeDilationSettings settings;
            settings.dilate = m_Dilate;
            settings.dilationValidityThreshold = m_DilationValidityThreshold;
            settings.greedyDilation = m_GreedyDilation;
            settings.maxDilationSampleDistance = m_MaxDilationSampleDistance;
            settings.maxDilationSamples = m_MaxDilationSamples;
            settings.brickSize = brickSize;

            return settings;
        }

#endif
    }
}<|MERGE_RESOLUTION|>--- conflicted
+++ resolved
@@ -81,24 +81,6 @@
         internal bool realtimeSubdivision => m_RealtimeSubdivision;
 
 #if UNITY_EDITOR
-<<<<<<< HEAD
-        [SerializeField]
-        private bool m_DrawProbes;
-        [SerializeField]
-        private bool m_DrawBricks;
-        [SerializeField]
-        private bool m_DrawCells;
-
-        // Debug shading
-        [SerializeField]
-        private ProbeShadingMode m_ProbeShading;
-        [SerializeField]
-        private float m_CullingDistance = 500;
-        [SerializeField]
-        private float m_Exposure;
-
-=======
->>>>>>> 3a35788f
         // Dilation
         [SerializeField]
         private bool m_Dilate = false;
@@ -112,8 +94,6 @@
         private bool m_GreedyDilation = false;
         [SerializeField]
         private bool m_RealtimeSubdivision;
-
-        public bool GPUSubdivision = false;
 
         Dictionary<ProbeReferenceVolume.Cell, MeshGizmo> brickGizmos = new Dictionary<ProbeReferenceVolume.Cell, MeshGizmo>();
         MeshGizmo cellGizmo;
@@ -226,27 +206,13 @@
             if (!enabled || !gameObject.activeSelf)
                 return;
 
-<<<<<<< HEAD
-
-            if (m_DrawBricks)
-            {
-                IEnumerable<ProbeReferenceVolume.Cell> cells = ProbeReferenceVolume.instance.cells.Values;
-
-                // if (ProbeReferenceVolume.instance.sub)
-
-                foreach (var cell in cells)
-                {
-                    if (ShouldCull(cell.position, ProbeReferenceVolume.instance.GetTransform().posWS))
-                        continue;
-
-                    if (cell.bricks == null)
-                        continue;
-
-=======
+            // TODO: implement realtime viz here
+
             var debugDisplay = ProbeReferenceVolume.instance.debugDisplay;
 
             if (debugDisplay.drawBricks)
             {
+                Debug.Log(ProbeReferenceVolume.instance.cells.Values.Count);
                 foreach (var cell in ProbeReferenceVolume.instance.cells.Values)
                 {
                     if (ShouldCull(cell.position, ProbeReferenceVolume.instance.GetTransform().posWS))
@@ -255,7 +221,6 @@
                     if (cell.bricks == null)
                         continue;
 
->>>>>>> 3a35788f
                     if (!brickGizmos.TryGetValue(cell, out var meshGizmo))
                         meshGizmo = AddBrickGizmo(cell);
 
@@ -277,11 +242,7 @@
                 }
             }
 
-<<<<<<< HEAD
-            if (m_DrawCells)
-=======
             if (debugDisplay.drawCells)
->>>>>>> 3a35788f
             {
                 // Fetching this from components instead of from the reference volume allows the user to
                 // preview how cells will look before they commit to a bake.
