--- conflicted
+++ resolved
@@ -183,28 +183,12 @@
 
         internal bool ShouldCull(Vector3 cellPosition, Vector3 originWS = default(Vector3))
         {
-<<<<<<< HEAD
+            if (m_Profile == null)
+                return true;
+
             Vector3 cellCenterWS = cellPosition * m_Profile.cellSize + originWS + Vector3.one * (m_Profile.cellSize / 2.0f);
-            // TODO: position is not at the center of the cells
-            // cellPosition *= m_Profile.cellSize;
             if (Vector3.Distance(SceneView.lastActiveSceneView.camera.transform.position, cellCenterWS) > m_CullingDistance)
                 return true;
-=======
-            if (m_Profile == null)
-                return true;
-
-            var refVolTranslation = this.transform.position;
-            var refVolRotation = this.transform.rotation;
-
-            Transform cam = SceneView.lastActiveSceneView.camera.transform;
-            Vector3 camPos = cam.position;
-            Vector3 camVec = cam.forward;
-
-            float halfCellSize = m_Profile.cellSize * 0.5f;
-
-            Vector3 cellPos = cellPosition * m_Profile.cellSize + halfCellSize * Vector3.one + refVolTranslation;
-            Vector3 camToCell = cellPos - camPos;
->>>>>>> 6ad5501f
 
             var frustumPlanes = GeometryUtility.CalculateFrustumPlanes(SceneView.lastActiveSceneView.camera);
             var volumeAABB = new Bounds(cellCenterWS, m_Profile.cellSize * Vector3.one);
