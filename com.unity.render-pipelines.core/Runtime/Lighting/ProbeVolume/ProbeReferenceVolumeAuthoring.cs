--- conflicted
+++ resolved
@@ -142,15 +142,12 @@
             if (volumeAsset == null)
                 return;
 
-<<<<<<< HEAD
             foreach (var meshGizmo in brickGizmos.Values)
                 meshGizmo.Dispose();
             brickGizmos.Clear();
             cellGizmo?.Dispose();
 
-=======
-#if UNITY_EDITOR
->>>>>>> 6649fe47
+#if UNITY_EDITOR
             m_PrevAsset = null;
 #endif
 
