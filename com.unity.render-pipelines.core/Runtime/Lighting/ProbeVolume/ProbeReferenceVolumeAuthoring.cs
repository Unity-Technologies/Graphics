--- conflicted
+++ resolved
@@ -112,12 +112,7 @@
                 return;
 
             var refVol = ProbeReferenceVolume.instance;
-<<<<<<< HEAD
-            refVol.Clear();
             refVol.SetTRS(transform.position, transform.rotation, m_Profile.minBrickSize);
-=======
-            refVol.SetTRS(transform.position, transform.rotation, m_Profile.brickSize);
->>>>>>> 297fd03c
             refVol.SetMaxSubdivision(m_Profile.maxSubdivision);
         }
 
