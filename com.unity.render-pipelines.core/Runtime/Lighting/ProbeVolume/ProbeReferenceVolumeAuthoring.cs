using UnityEngine.Rendering;
using UnityEngine.SceneManagement;
using System.IO;

#if UNITY_EDITOR
using UnityEditor;
using System.Collections.Generic;
#endif

namespace UnityEngine.Experimental.Rendering
{
    // TODO: Use this structure in the actual authoring component rather than just a mean to group output parameters.
    internal struct ProbeDilationSettings
    {
        public bool dilate;
        public int maxDilationSamples;
        public float maxDilationSampleDistance;
        public float dilationValidityThreshold;
        public bool greedyDilation;

        public float brickSize;   // Not really a dilation setting, but used during dilation.
    }

    [ExecuteAlways]
    [AddComponentMenu("Light/Experimental/Probe Reference Volume")]
    internal class ProbeReferenceVolumeAuthoring : MonoBehaviour
    {
#if UNITY_EDITOR
        internal static ProbeReferenceVolumeProfile CreateReferenceVolumeProfile(Scene scene, string targetName)
        {
            string path;
            if (string.IsNullOrEmpty(scene.path))
            {
                path = "Assets/";
            }
            else
            {
                var scenePath = Path.GetDirectoryName(scene.path);
                var extPath = scene.name;
                var profilePath = scenePath + Path.DirectorySeparatorChar + extPath;

                if (!AssetDatabase.IsValidFolder(profilePath))
                {
                    var directories = profilePath.Split(Path.DirectorySeparatorChar);
                    string rootPath = "";
                    foreach (var directory in directories)
                    {
                        var newPath = rootPath + directory;
                        if (!AssetDatabase.IsValidFolder(newPath))
                            AssetDatabase.CreateFolder(rootPath.TrimEnd(Path.DirectorySeparatorChar), directory);
                        rootPath = newPath + Path.DirectorySeparatorChar;
                    }
                }

                path = profilePath + Path.DirectorySeparatorChar;
            }

            path += targetName + " Profile.asset";
            path = AssetDatabase.GenerateUniqueAssetPath(path);

            var profile = ScriptableObject.CreateInstance<ProbeReferenceVolumeProfile>();
            AssetDatabase.CreateAsset(profile, path);
            AssetDatabase.SaveAssets();
            AssetDatabase.Refresh();
            return profile;
        }

#endif

        [SerializeField]
        private ProbeReferenceVolumeProfile m_Profile = null;
#if UNITY_EDITOR
        private ProbeReferenceVolumeProfile m_PrevProfile = null;
#endif

        internal ProbeReferenceVolumeProfile profile { get { return m_Profile; } }
        internal float brickSize { get { return m_Profile.brickSize; } }
        internal float cellSizeInMeter { get { return m_Profile.cellSizeInMeter; } }
        internal int maxSubdivision { get { return m_Profile.maxSubdivision; } }
        internal float normalBias { get { return m_Profile.normalBias; } }

#if UNITY_EDITOR
        // Dilation
        [SerializeField]
        private bool m_Dilate = false;
        [SerializeField]
        private int m_MaxDilationSamples = 16;
        [SerializeField]
        private float m_MaxDilationSampleDistance = 1f;
        [SerializeField]
        private float m_DilationValidityThreshold = 0.25f;
        [SerializeField]
        private bool m_GreedyDilation = false;

        Dictionary<ProbeReferenceVolume.Cell, MeshGizmo> brickGizmos = new Dictionary<ProbeReferenceVolume.Cell, MeshGizmo>();
        MeshGizmo cellGizmo;

        // In some cases Unity will magically popuplate this private field with a correct value even though it should not be serialized.
        // The [NonSerialized] attribute allows to force the asset to be null in case a domain reload happens.
        [System.NonSerialized]
        private ProbeVolumeAsset m_PrevAsset = null;
#endif
        public ProbeVolumeAsset volumeAsset = null;

        internal void QueueAssetLoading()
        {
            if (volumeAsset == null || m_Profile == null)
                return;

            var refVol = ProbeReferenceVolume.instance;
            refVol.Clear();
            refVol.SetTRS(transform.position, transform.rotation, m_Profile.brickSize);
            refVol.SetMaxSubdivision(m_Profile.maxSubdivision);

            refVol.AddPendingAssetLoading(volumeAsset);
        }

        internal void QueueAssetRemoval()
        {
            if (volumeAsset == null)
                return;

#if UNITY_EDITOR
            foreach (var meshGizmo in brickGizmos.Values)
                meshGizmo.Dispose();
            brickGizmos.Clear();
            cellGizmo?.Dispose();

            m_PrevAsset = null;
#endif

            ProbeReferenceVolume.instance.AddPendingAssetRemoval(volumeAsset);
        }

        private void Start()
        {
#if UNITY_EDITOR
            if (m_Profile == null)
                m_Profile = CreateReferenceVolumeProfile(gameObject.scene, gameObject.name);
#endif
            QueueAssetLoading();
        }

#if UNITY_EDITOR

        private void OnValidate()
        {
            if (!enabled || !gameObject.activeSelf)
                return;

            if (m_Profile != null)
            {
                m_PrevProfile = m_Profile;
            }

            if (volumeAsset != m_PrevAsset && m_PrevAsset != null)
            {
                ProbeReferenceVolume.instance.AddPendingAssetRemoval(m_PrevAsset);
            }

            if (volumeAsset != m_PrevAsset)
            {
                QueueAssetLoading();
            }

            m_PrevAsset = volumeAsset;
        }

        private void OnDisable()
        {
            QueueAssetRemoval();
        }

        private void OnDestroy()
        {
            QueueAssetRemoval();
        }

        internal bool ShouldCull(Vector3 cellPosition, Vector3 originWS = default(Vector3))
        {
            if (m_Profile == null)
                return true;

<<<<<<< HEAD
            Vector3 cellCenterWS = cellPosition * m_Profile.cellSizeInMeter + originWS + Vector3.one * (m_Profile.cellSizeInMeter / 2.0f);
            if (Vector3.Distance(SceneView.lastActiveSceneView.camera.transform.position, cellCenterWS) > m_CullingDistance)
=======
            Vector3 cellCenterWS = cellPosition * m_Profile.cellSize + originWS + Vector3.one * (m_Profile.cellSize / 2.0f);
            if (Vector3.Distance(SceneView.lastActiveSceneView.camera.transform.position, cellCenterWS) > ProbeReferenceVolume.instance.debugDisplay.cullingDistance)
>>>>>>> d27b56a1
                return true;

            var frustumPlanes = GeometryUtility.CalculateFrustumPlanes(SceneView.lastActiveSceneView.camera);
            var volumeAABB = new Bounds(cellCenterWS, m_Profile.cellSizeInMeter * Vector3.one);

            return !GeometryUtility.TestPlanesAABB(frustumPlanes, volumeAABB);
        }

        // TODO: We need to get rid of Handles.DrawWireCube to be able to have those at runtime as well.
        private void OnDrawGizmos()
        {
            if (!enabled || !gameObject.activeSelf)
                return;

            var debugDisplay = ProbeReferenceVolume.instance.debugDisplay;

            if (debugDisplay.drawBricks)
            {
                foreach (var cell in ProbeReferenceVolume.instance.cells.Values)
                {
                    if (ShouldCull(cell.position, ProbeReferenceVolume.instance.GetTransform().posWS))
                        continue;

                    if (cell.bricks == null)
                        continue;

                    if (!brickGizmos.TryGetValue(cell, out var meshGizmo))
                        meshGizmo = AddBrickGizmo(cell);

                    meshGizmo.RenderWireframe(ProbeReferenceVolume.instance.GetRefSpaceToWS(), gizmoName: "Brick Gizmo Rendering");

                    MeshGizmo AddBrickGizmo(ProbeReferenceVolume.Cell cell)
                    {
                        var meshGizmo = new MeshGizmo((int)(Mathf.Pow(3, ProbeBrickIndex.kMaxSubdivisionLevels) * MeshGizmo.vertexCountPerCube));
                        meshGizmo.Clear();
                        foreach (var brick in cell.bricks)
                        {
                            Vector3 scaledSize = Vector3.one * Mathf.Pow(3, brick.subdivisionLevel);
                            Vector3 scaledPos = brick.position + scaledSize / 2;
                            meshGizmo.AddWireCube(scaledPos, scaledSize, Color.blue);
                        }
                        brickGizmos[cell] = meshGizmo;
                        return meshGizmo;
                    }
                }
            }

            if (debugDisplay.drawCells)
            {
                // Fetching this from components instead of from the reference volume allows the user to
                // preview how cells will look before they commit to a bake.
                Gizmos.color = new Color(0, 1, 0.5f, 0.2f);
                Gizmos.matrix = Matrix4x4.TRS(ProbeReferenceVolume.instance.GetTransform().posWS, ProbeReferenceVolume.instance.GetTransform().rot, Vector3.one);
                if (cellGizmo == null)
                    cellGizmo = new MeshGizmo();
                cellGizmo.Clear();
                foreach (var cell in ProbeReferenceVolume.instance.cells.Values)
                {
                    if (ShouldCull(cell.position, transform.position))
                        continue;

                    var positionF = new Vector3(cell.position.x, cell.position.y, cell.position.z);
                    var center = positionF * m_Profile.cellSizeInMeter + m_Profile.cellSizeInMeter * 0.5f * Vector3.one;
                    Gizmos.DrawCube(center, Vector3.one * m_Profile.cellSizeInMeter);
                    cellGizmo.AddWireCube(center, Vector3.one * m_Profile.cellSizeInMeter, new Color(0, 1, 0.5f, 1));
                }
                cellGizmo.RenderWireframe(Gizmos.matrix, gizmoName: "Brick Gizmo Rendering");
            }
        }

        public ProbeDilationSettings GetDilationSettings()
        {
            ProbeDilationSettings settings;
            settings.dilate = m_Dilate;
            settings.dilationValidityThreshold = m_DilationValidityThreshold;
            settings.greedyDilation = m_GreedyDilation;
            settings.maxDilationSampleDistance = m_MaxDilationSampleDistance;
            settings.maxDilationSamples = m_MaxDilationSamples;
            settings.brickSize = brickSize;

            return settings;
        }

#endif
    }
}<|MERGE_RESOLUTION|>--- conflicted
+++ resolved
@@ -181,13 +181,8 @@
             if (m_Profile == null)
                 return true;
 
-<<<<<<< HEAD
             Vector3 cellCenterWS = cellPosition * m_Profile.cellSizeInMeter + originWS + Vector3.one * (m_Profile.cellSizeInMeter / 2.0f);
-            if (Vector3.Distance(SceneView.lastActiveSceneView.camera.transform.position, cellCenterWS) > m_CullingDistance)
-=======
-            Vector3 cellCenterWS = cellPosition * m_Profile.cellSize + originWS + Vector3.one * (m_Profile.cellSize / 2.0f);
             if (Vector3.Distance(SceneView.lastActiveSceneView.camera.transform.position, cellCenterWS) > ProbeReferenceVolume.instance.debugDisplay.cullingDistance)
->>>>>>> d27b56a1
                 return true;
 
             var frustumPlanes = GeometryUtility.CalculateFrustumPlanes(SceneView.lastActiveSceneView.camera);
