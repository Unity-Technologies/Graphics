using System.Diagnostics;
using System.Collections.Generic;
using Unity.Collections;
using Unity.Collections.LowLevel.Unsafe;
using UnityEngine.Rendering;
using UnityEngine.Profiling;
using System;

namespace UnityEngine.Experimental.Rendering
{
    internal class ProbeBrickPool
    {
        const int kProbePoolChunkSize = 128;

        [DebuggerDisplay("Chunk ({x}, {y}, {z})")]
        public struct BrickChunkAlloc
        {
            public int x, y, z;

            internal int flattenIndex(int sx, int sy) { return z * (sx * sy) + y * sx + x; }
        }

        public struct DataLocation
        {
            internal Texture3D TexL0_L1rx;

            internal Texture3D TexL1_G_ry;
            internal Texture3D TexL1_B_rz;

            internal Texture3D TexL2_0;
            internal Texture3D TexL2_1;
            internal Texture3D TexL2_2;
            internal Texture3D TexL2_3;

            internal Texture3D TexValidity;

            internal int width;
            internal int height;
            internal int depth;

            internal void Cleanup()
            {
                CoreUtils.Destroy(TexL0_L1rx);

                CoreUtils.Destroy(TexL1_G_ry);
                CoreUtils.Destroy(TexL1_B_rz);

                CoreUtils.Destroy(TexL2_0);
                CoreUtils.Destroy(TexL2_1);
                CoreUtils.Destroy(TexL2_2);
                CoreUtils.Destroy(TexL2_3);

                CoreUtils.Destroy(TexValidity);

                TexL0_L1rx = null;

                TexL1_G_ry = null;
                TexL1_B_rz = null;

                TexL2_0 = null;
                TexL2_1 = null;
                TexL2_2 = null;
                TexL2_3 = null;
                TexValidity = null;
            }
        }

        internal const int kBrickCellCount = 3;
        internal const int kBrickProbeCountPerDim = kBrickCellCount + 1;
        internal const int kBrickProbeCountTotal = kBrickProbeCountPerDim * kBrickProbeCountPerDim * kBrickProbeCountPerDim;

        internal int estimatedVMemCost { get; private set; }

        const int kMaxPoolWidth = 1 << 11; // 2048 texels is a d3d11 limit for tex3d in all dimensions

        ProbeVolumeTextureMemoryBudget m_MemoryBudget;
        DataLocation m_Pool;
        BrickChunkAlloc m_NextFreeChunk;
        Stack<BrickChunkAlloc> m_FreeList;
        int m_AvailableChunkCount;

        ProbeVolumeSHBands m_SHBands;

        // Temporary buffers for updating SH textures.
        static DynamicArray<Color> s_L0L1Rx_locData = new DynamicArray<Color>();
        static DynamicArray<Color> s_L1GL1Ry_locData = new DynamicArray<Color>();
        static DynamicArray<Color> s_L1BL1Rz_locData = new DynamicArray<Color>();
        static DynamicArray<float> s_Validity_locData = new DynamicArray<float>();
        static DynamicArray<byte> s_PackedValidity_locData = new DynamicArray<byte>();

        static DynamicArray<Color> s_L2_0_locData = null;
        static DynamicArray<Color> s_L2_1_locData = null;
        static DynamicArray<Color> s_L2_2_locData = null;
        static DynamicArray<Color> s_L2_3_locData = null;


        internal ProbeBrickPool(ProbeVolumeTextureMemoryBudget memoryBudget, ProbeVolumeSHBands shBands)
        {
            Profiler.BeginSample("Create ProbeBrickPool");
            m_NextFreeChunk.x = m_NextFreeChunk.y = m_NextFreeChunk.z = 0;

            m_MemoryBudget = memoryBudget;
            m_SHBands = shBands;

            m_FreeList = new Stack<BrickChunkAlloc>(256);

            int width, height, depth;
            DerivePoolSizeFromBudget(memoryBudget, out width, out height, out depth);
            int estimatedCost = 0;
            m_Pool = CreateDataLocation(width * height * depth, false, shBands, "APV", out estimatedCost);
            estimatedVMemCost = estimatedCost;

            m_AvailableChunkCount = (width / (kProbePoolChunkSize * kBrickProbeCountPerDim)) * (height / kBrickProbeCountPerDim) * (depth / kBrickProbeCountPerDim);

            Profiler.EndSample();
        }

        public int GetRemainingChunkCount()
        {
            return m_AvailableChunkCount;
        }


        internal void EnsureTextureValidity()
        {
            // We assume that if a texture is null, all of them are. In any case we reboot them altogether.
            if (m_Pool.TexL0_L1rx == null)
            {
                m_Pool.Cleanup();
                int estimatedCost = 0;
                m_Pool = CreateDataLocation(m_Pool.width * m_Pool.height * m_Pool.depth, false, m_SHBands, "APV", out estimatedCost);
                estimatedVMemCost = estimatedCost;
            }
        }

        internal static int GetChunkSize() { return kProbePoolChunkSize; }
        internal static int GetChunkSizeInProbeCount() { return kProbePoolChunkSize * kBrickProbeCountTotal; }

        internal int GetPoolWidth() { return m_Pool.width; }
        internal int GetPoolHeight() { return m_Pool.height; }
        internal Vector3Int GetPoolDimensions() { return new Vector3Int(m_Pool.width, m_Pool.height, m_Pool.depth); }
        internal void GetRuntimeResources(ref ProbeReferenceVolume.RuntimeResources rr)
        {
            rr.L0_L1rx = m_Pool.TexL0_L1rx;

            rr.L1_G_ry = m_Pool.TexL1_G_ry;
            rr.L1_B_rz = m_Pool.TexL1_B_rz;

            rr.L2_0 = m_Pool.TexL2_0;
            rr.L2_1 = m_Pool.TexL2_1;
            rr.L2_2 = m_Pool.TexL2_2;
            rr.L2_3 = m_Pool.TexL2_3;

            rr.Validity = m_Pool.TexValidity;
        }

        internal void Clear()
        {
            m_FreeList.Clear();
            m_NextFreeChunk.x = m_NextFreeChunk.y = m_NextFreeChunk.z = 0;
        }

        internal static int GetChunkCount(int brickCount)
        {
            int chunkSize = GetChunkSize();
            return (brickCount + chunkSize - 1) / chunkSize;
        }

        internal bool Allocate(int numberOfBrickChunks, List<BrickChunkAlloc> outAllocations)
        {
            while (m_FreeList.Count > 0 && numberOfBrickChunks > 0)
            {
                outAllocations.Add(m_FreeList.Pop());
                numberOfBrickChunks--;
                m_AvailableChunkCount--;
            }

            for (uint i = 0; i < numberOfBrickChunks; i++)
            {
                if (m_NextFreeChunk.z >= m_Pool.depth)
                {
                    Debug.LogError("Cannot allocate more brick chunks, probe volume brick pool is full.");
                    return false; // failure case, pool is full
                }

                outAllocations.Add(m_NextFreeChunk);
                m_AvailableChunkCount--;

                m_NextFreeChunk.x += kProbePoolChunkSize * kBrickProbeCountPerDim;
                if (m_NextFreeChunk.x >= m_Pool.width)
                {
                    m_NextFreeChunk.x = 0;
                    m_NextFreeChunk.y += kBrickProbeCountPerDim;
                    if (m_NextFreeChunk.y >= m_Pool.height)
                    {
                        m_NextFreeChunk.y = 0;
                        m_NextFreeChunk.z += kBrickProbeCountPerDim;
                    }
                }
            }

            return true;
        }

        internal void Deallocate(List<BrickChunkAlloc> allocations)
        {
            m_AvailableChunkCount += allocations.Count;

            foreach (var brick in allocations)
                m_FreeList.Push(brick);
        }

        internal void Update(DataLocation source, List<BrickChunkAlloc> srcLocations, List<BrickChunkAlloc> dstLocations, int destStartIndex, ProbeVolumeSHBands bands)
        {
            for (int i = 0; i < srcLocations.Count; i++)
            {
                BrickChunkAlloc src = srcLocations[i];
                BrickChunkAlloc dst = dstLocations[destStartIndex + i];

                for (int j = 0; j < kBrickProbeCountPerDim; j++)
                {
                    int width = Mathf.Min(kProbePoolChunkSize * kBrickProbeCountPerDim, source.width - src.x);
                    Graphics.CopyTexture(source.TexL0_L1rx, src.z + j, 0, src.x, src.y, width, kBrickProbeCountPerDim, m_Pool.TexL0_L1rx, dst.z + j, 0, dst.x, dst.y);

                    Graphics.CopyTexture(source.TexL1_G_ry, src.z + j, 0, src.x, src.y, width, kBrickProbeCountPerDim, m_Pool.TexL1_G_ry, dst.z + j, 0, dst.x, dst.y);
                    Graphics.CopyTexture(source.TexL1_B_rz, src.z + j, 0, src.x, src.y, width, kBrickProbeCountPerDim, m_Pool.TexL1_B_rz, dst.z + j, 0, dst.x, dst.y);

                    Graphics.CopyTexture(source.TexValidity, src.z + j, 0, src.x, src.y, width, kBrickProbeCountPerDim, m_Pool.TexValidity, dst.z + j, 0, dst.x, dst.y);

                    if (bands == ProbeVolumeSHBands.SphericalHarmonicsL2)
                    {
                        Graphics.CopyTexture(source.TexL2_0, src.z + j, 0, src.x, src.y, width, kBrickProbeCountPerDim, m_Pool.TexL2_0, dst.z + j, 0, dst.x, dst.y);
                        Graphics.CopyTexture(source.TexL2_1, src.z + j, 0, src.x, src.y, width, kBrickProbeCountPerDim, m_Pool.TexL2_1, dst.z + j, 0, dst.x, dst.y);
                        Graphics.CopyTexture(source.TexL2_2, src.z + j, 0, src.x, src.y, width, kBrickProbeCountPerDim, m_Pool.TexL2_2, dst.z + j, 0, dst.x, dst.y);
                        Graphics.CopyTexture(source.TexL2_3, src.z + j, 0, src.x, src.y, width, kBrickProbeCountPerDim, m_Pool.TexL2_3, dst.z + j, 0, dst.x, dst.y);
                    }
                }
            }
        }

        static Vector3Int ProbeCountToDataLocSize(int numProbes)
        {
            Debug.Assert(numProbes != 0);
            Debug.Assert(numProbes % kBrickProbeCountTotal == 0);

            int numBricks = numProbes / kBrickProbeCountTotal;
            int poolWidth = kMaxPoolWidth / kBrickProbeCountPerDim;

            int width, height, depth;
            depth = (numBricks + poolWidth * poolWidth - 1) / (poolWidth * poolWidth);
            if (depth > 1)
                width = height = poolWidth;
            else
            {
                height = (numBricks + poolWidth - 1) / poolWidth;
                if (height > 1)
                    width = poolWidth;
                else
                    width = numBricks;
            }

            width *= kBrickProbeCountPerDim;
            height *= kBrickProbeCountPerDim;
            depth *= kBrickProbeCountPerDim;

            return new Vector3Int(width, height, depth);
        }

        public static DataLocation CreateDataLocation(int numProbes, bool compressed, ProbeVolumeSHBands bands, string name, out int allocatedBytes)
        {
            Vector3Int locSize = ProbeCountToDataLocSize(numProbes);
            int width = locSize.x;
            int height = locSize.y;
            int depth = locSize.z;

            int texelCount = width * height * depth;

            DataLocation loc;

            allocatedBytes = 0;
            loc.TexL0_L1rx = new Texture3D(width, height, depth, GraphicsFormat.R16G16B16A16_SFloat, TextureCreationFlags.None, 1);
            loc.TexL0_L1rx.hideFlags = HideFlags.HideAndDontSave;
            loc.TexL0_L1rx.name = $"{name}_TexL0_L1rx";
            allocatedBytes += texelCount * 8;

            loc.TexL1_G_ry = new Texture3D(width, height, depth, compressed ? GraphicsFormat.RGBA_BC7_UNorm : GraphicsFormat.R8G8B8A8_UNorm, TextureCreationFlags.None, 1);
            loc.TexL1_G_ry.hideFlags = HideFlags.HideAndDontSave;
            loc.TexL1_G_ry.name = $"{name}_TexL1_G_ry";
            allocatedBytes += texelCount * (compressed ? 1 : 4);

            loc.TexL1_B_rz = new Texture3D(width, height, depth, compressed ? GraphicsFormat.RGBA_BC7_UNorm : GraphicsFormat.R8G8B8A8_UNorm, TextureCreationFlags.None, 1);
            loc.TexL1_B_rz.hideFlags = HideFlags.HideAndDontSave;
            loc.TexL1_B_rz.name = $"{name}_TexL1_B_rz";
            allocatedBytes += texelCount * (compressed ? 1 : 4);

            loc.TexValidity = new Texture3D(width, height, depth, GraphicsFormat.R8_UNorm, TextureCreationFlags.None, 1);
            loc.TexValidity.hideFlags = HideFlags.HideAndDontSave;
            loc.TexValidity.name = $"{name}_Validity";
            allocatedBytes += texelCount;

            if (bands == ProbeVolumeSHBands.SphericalHarmonicsL2)
            {
                loc.TexL2_0 = new Texture3D(width, height, depth, compressed ? GraphicsFormat.RGBA_BC7_UNorm : GraphicsFormat.R8G8B8A8_UNorm, TextureCreationFlags.None, 1);
                loc.TexL2_0.hideFlags = HideFlags.HideAndDontSave;
                loc.TexL2_0.name = $"{name}_TexL2_0";
                allocatedBytes += texelCount * (compressed ? 1 : 4);

                loc.TexL2_1 = new Texture3D(width, height, depth, compressed ? GraphicsFormat.RGBA_BC7_UNorm : GraphicsFormat.R8G8B8A8_UNorm, TextureCreationFlags.None, 1);
                loc.TexL2_1.hideFlags = HideFlags.HideAndDontSave;
                loc.TexL2_1.name = $"{name}_TexL2_1";
                allocatedBytes += texelCount * (compressed ? 1 : 4);

                loc.TexL2_2 = new Texture3D(width, height, depth, compressed ? GraphicsFormat.RGBA_BC7_UNorm : GraphicsFormat.R8G8B8A8_UNorm, TextureCreationFlags.None, 1);
                loc.TexL2_2.hideFlags = HideFlags.HideAndDontSave;
                loc.TexL2_2.name = $"{name}_TexL2_2";
                allocatedBytes += texelCount * (compressed ? 1 : 4);

                loc.TexL2_3 = new Texture3D(width, height, depth, compressed ? GraphicsFormat.RGBA_BC7_UNorm : GraphicsFormat.R8G8B8A8_UNorm, TextureCreationFlags.None, 1);
                loc.TexL2_3.hideFlags = HideFlags.HideAndDontSave;
                loc.TexL2_3.name = $"{name}_TexL2_3";
                allocatedBytes += texelCount * (compressed ? 1 : 4);
            }
            else
            {
                loc.TexL2_0 = null;
                loc.TexL2_1 = null;
                loc.TexL2_2 = null;
                loc.TexL2_3 = null;
            }

            loc.width = width;
            loc.height = height;
            loc.depth = depth;

            return loc;
        }


        static void ValidateTemporaryBuffers(in DataLocation loc, ProbeVolumeSHBands bands)
        {
            var size = loc.width * loc.height * loc.depth;

            s_L0L1Rx_locData.Resize(size);
            s_L1GL1Ry_locData.Resize(size);
            s_L1BL1Rz_locData.Resize(size);
            s_Validity_locData.Resize(size);
            s_PackedValidity_locData.Resize(size);

            if (bands == ProbeVolumeSHBands.SphericalHarmonicsL2)
            {
                if (s_L2_0_locData == null)
                {
                    s_L2_0_locData = new DynamicArray<Color>();
                    s_L2_1_locData = new DynamicArray<Color>();
                    s_L2_2_locData = new DynamicArray<Color>();
                    s_L2_3_locData = new DynamicArray<Color>();
                }

                s_L2_0_locData.Resize(size);
                s_L2_1_locData.Resize(size);
                s_L2_2_locData.Resize(size);
                s_L2_3_locData.Resize(size);
            }
            else
            {
                s_L2_0_locData = null;
                s_L2_1_locData = null;
                s_L2_2_locData = null;
                s_L2_3_locData = null;
            }
        }

        static void SetPixel(DynamicArray<Color> data, int x, int y, int z, int dataLocWidth, int dataLocHeight, Color value)
        {
            int index = x + dataLocWidth * (y + dataLocHeight * z);
            data[index] = value;
        }

<<<<<<< HEAD
        static void SetPixelAlpha(DynamicArray<Color> data, int x, int y, int z, int dataLocWidth, int dataLocHeight, float value)
        {
            int index = x + dataLocWidth * (y + dataLocHeight * z);
            data[index].a = value;
        }

        static void SetPixel(DynamicArray<byte> data, int x, int y, int z, int dataLocWidth, int dataLocHeight, byte value)
        {
            int index = x + dataLocWidth * (y + dataLocHeight * z);
            data[index] = value;
        }

        static void SetPixel(DynamicArray<float> data, int x, int y, int z, int dataLocWidth, int dataLocHeight, float value)
        {
            int index = x + dataLocWidth * (y + dataLocHeight * z);
            data[index] = value;
        }

        static float GetData(DynamicArray<float> data, int x, int y, int z, int dataLocWidth, int dataLocHeight)
        {
            int index = x + dataLocWidth * (y + dataLocHeight * z);
            return data[index];
        }

        static int PackValidity(float[] validity)
        {
            int outputByte = 0;
            for (int i = 0; i < 8; ++i)
            {
                int val = (validity[i] > 0.05f) ? 0 : 1;
                outputByte |= (val << i);
            }
            return outputByte;
        }

        static Vector3Int GetSampleOffset(int i)
        {
            return new Vector3Int(i & 1, (i >> 1) & 1, (i >> 2) & 1);
        }

        public static void FillDataLocation(ref DataLocation loc, float[] validity, SphericalHarmonicsL2[] shl2, int startIndex, int count, ProbeVolumeSHBands bands)
=======
        internal static unsafe void FillDataLocation(ref DataLocation loc, ProbeVolumeSHBands srcBands, NativeArray<float> shL0L1Data, NativeArray<float> shL2Data, int startIndex, int count, ProbeVolumeSHBands dstBands)
>>>>>>> 2da975b5
        {
            // NOTE: The SH data arrays passed to this method should be pre-swizzled to the format expected by shader code.
            // TODO: The next step here would be to store de-interleaved, pre-quantized brick data that can be memcopied directly into texture pixeldata

            var inputProbesCount = shL0L1Data.Length / ProbeVolumeAsset.kL0L1ScalarCoefficientsCount;

            // Coefficient constants that end up as black after shader probe data decoding
            var kZZZH = new Color(0f, 0f, 0f, 0.5f);
            var kHHHH = new Color(0.5f, 0.5f, 0.5f, 0.5f);

            int shidx = startIndex;
            int bx = 0, by = 0, bz = 0;

            ValidateTemporaryBuffers(loc, dstBands);

            var shL0L1Ptr = (float*)shL0L1Data.GetUnsafeReadOnlyPtr();
            var shL2Ptr = (float*)(shL2Data.IsCreated ? shL2Data.GetUnsafeReadOnlyPtr() : default);

            for (int brickIdx = startIndex; brickIdx < (startIndex + count); brickIdx += kBrickProbeCountTotal)
            {
                for (int z = 0; z < kBrickProbeCountPerDim; z++)
                {
                    for (int y = 0; y < kBrickProbeCountPerDim; y++)
                    {
                        for (int x = 0; x < kBrickProbeCountPerDim; x++)
                        {
                            int ix = bx + x;
                            int iy = by + y;
                            int iz = bz + z;

                            // We are processing chunks at a time.
                            // So in practice we can go over the number of SH we have in the input list.
                            // We fill with encoded black to avoid copying garbage in the final atlas.
                            if (shidx >= inputProbesCount)
                            {
<<<<<<< HEAD
                                SetPixel(s_L0L1Rx_locData, ix, iy, iz, loc.width, loc.height, Color.black);
                                SetPixel(s_L1GL1Ry_locData, ix, iy, iz, loc.width, loc.height, Color.black);
                                SetPixel(s_L1BL1Rz_locData, ix, iy, iz, loc.width, loc.height, Color.black);
                                SetPixel(s_Validity_locData, ix, iy, iz, loc.width, loc.height, 1.0f);
                                SetPixel(s_PackedValidity_locData, ix, iy, iz, loc.width, loc.height, 0);
=======
                                SetPixel(s_L0L1Rx_locData, ix, iy, iz, loc.width, loc.height, kZZZH);
                                SetPixel(s_L1GL1Ry_locData, ix, iy, iz, loc.width, loc.height, kHHHH);
                                SetPixel(s_L1BL1Rz_locData, ix, iy, iz, loc.width, loc.height, kHHHH);
>>>>>>> 2da975b5

                                if (dstBands == ProbeVolumeSHBands.SphericalHarmonicsL2)
                                {
                                    SetPixel(s_L2_0_locData, ix, iy, iz, loc.width, loc.height, kHHHH);
                                    SetPixel(s_L2_1_locData, ix, iy, iz, loc.width, loc.height, kHHHH);
                                    SetPixel(s_L2_2_locData, ix, iy, iz, loc.width, loc.height, kHHHH);
                                    SetPixel(s_L2_3_locData, ix, iy, iz, loc.width, loc.height, kHHHH);
                                }
                            }
                            else
                            {
<<<<<<< HEAD
                                SetPixel(s_Validity_locData, ix, iy, iz, loc.width, loc.height, validity[shidx]);

                                c.r = shl2[shidx][0, 0]; // L0.r
                                c.g = shl2[shidx][1, 0]; // L0.g
                                c.b = shl2[shidx][2, 0]; // L0.b
                                c.a = shl2[shidx][0, 1]; // L1_R.r
                                SetPixel(s_L0L1Rx_locData, ix, iy, iz, loc.width, loc.height, c);

                                c.r = shl2[shidx][1, 1]; // L1_G.r
                                c.g = shl2[shidx][1, 2]; // L1_G.g
                                c.b = shl2[shidx][1, 3]; // L1_G.b
                                c.a = shl2[shidx][0, 2]; // L1_R.g
                                SetPixel(s_L1GL1Ry_locData, ix, iy, iz, loc.width, loc.height, c);

                                c.r = shl2[shidx][2, 1]; // L1_B.r
                                c.g = shl2[shidx][2, 2]; // L1_B.g
                                c.b = shl2[shidx][2, 3]; // L1_B.b
                                c.a = shl2[shidx][0, 3]; // L1_R.b
                                SetPixel(s_L1BL1Rz_locData, ix, iy, iz, loc.width, loc.height, c);

                                if (bands == ProbeVolumeSHBands.SphericalHarmonicsL2)
=======
                                var shL0L1ColorPtr = (Color*)(shL0L1Ptr + shidx * ProbeVolumeAsset.kL0L1ScalarCoefficientsCount);
                                SetPixel(s_L0L1Rx_locData, ix, iy, iz, loc.width, loc.height, shL0L1ColorPtr[0]);
                                SetPixel(s_L1GL1Ry_locData, ix, iy, iz, loc.width, loc.height, shL0L1ColorPtr[1]);
                                SetPixel(s_L1BL1Rz_locData, ix, iy, iz, loc.width, loc.height, shL0L1ColorPtr[2]);

                                if (dstBands == ProbeVolumeSHBands.SphericalHarmonicsL2)
>>>>>>> 2da975b5
                                {
                                    if (srcBands == ProbeVolumeSHBands.SphericalHarmonicsL2)
                                    {
                                        var shL2ColorPtr = (Color*)(shL2Ptr + shidx * ProbeVolumeAsset.kL2ScalarCoefficientsCount);
                                        SetPixel(s_L2_0_locData, ix, iy, iz, loc.width, loc.height, shL2ColorPtr[0]);
                                        SetPixel(s_L2_1_locData, ix, iy, iz, loc.width, loc.height, shL2ColorPtr[1]);
                                        SetPixel(s_L2_2_locData, ix, iy, iz, loc.width, loc.height, shL2ColorPtr[2]);
                                        SetPixel(s_L2_3_locData, ix, iy, iz, loc.width, loc.height, shL2ColorPtr[3]);
                                    }
                                    else
                                    {
                                        // We want L2 output, but only have L0L1 input. Fill with encoded black to preserve L0L1 lighting data.
                                        SetPixel(s_L2_0_locData, ix, iy, iz, loc.width, loc.height, kHHHH);
                                        SetPixel(s_L2_1_locData, ix, iy, iz, loc.width, loc.height, kHHHH);
                                        SetPixel(s_L2_2_locData, ix, iy, iz, loc.width, loc.height, kHHHH);
                                        SetPixel(s_L2_3_locData, ix, iy, iz, loc.width, loc.height, kHHHH);
                                    }
                                }
                            }
                            shidx++;
                        }
                    }
                }
                // update the pool index
                bx += kBrickProbeCountPerDim;
                if (bx >= loc.width)
                {
                    bx = 0;
                    by += kBrickProbeCountPerDim;
                    if (by >= loc.height)
                    {
                        by = 0;
                        bz += kBrickProbeCountPerDim;
                        Debug.Assert(bz < loc.depth || brickIdx == (startIndex + count - kBrickProbeCountTotal), "Location depth exceeds data texture.");
                    }
                }
            }

            // This can be optimized later.
            for (int x = 0; x < loc.width; ++x)
            {
                for (int y = 0; y < loc.height; ++y)
                {
                    for (int z = 0; z < loc.depth; ++z)
                    {

                        float[] validities = new float[8];
                        for (int o = 0; o < 8; ++o)
                        {
                            Vector3Int off = GetSampleOffset(o);
                            Vector3Int samplePos = new Vector3Int(Mathf.Clamp(x + off.x, 0, loc.width - 1),
                                                                  Mathf.Clamp(y + off.y, 0, loc.height - 1),
                                                                  Mathf.Clamp(z + off.z, 0, kBrickProbeCountPerDim - 1));
                            validities[o] = GetData(s_Validity_locData, samplePos.x, samplePos.y, samplePos.z, loc.width, loc.height);
                        }

                        int packedData = PackValidity(validities);
                        SetPixel(s_PackedValidity_locData, x, y, z, loc.width, loc.height, Convert.ToByte(packedData));
                    }
                }
            }

            loc.TexL0_L1rx.SetPixels(s_L0L1Rx_locData);
            loc.TexL0_L1rx.Apply(false);
            loc.TexL1_G_ry.SetPixels(s_L1GL1Ry_locData);
            loc.TexL1_G_ry.Apply(false);
            loc.TexL1_B_rz.SetPixels(s_L1BL1Rz_locData);
            loc.TexL1_B_rz.Apply(false);

<<<<<<< HEAD
            loc.TexValidity.SetPixelData<byte>(s_PackedValidity_locData, 0);
            loc.TexValidity.Apply(false);

            if (bands == ProbeVolumeSHBands.SphericalHarmonicsL2)
=======
            if (dstBands == ProbeVolumeSHBands.SphericalHarmonicsL2)
>>>>>>> 2da975b5
            {
                loc.TexL2_0.SetPixels(s_L2_0_locData);
                loc.TexL2_0.Apply(false);
                loc.TexL2_1.SetPixels(s_L2_1_locData);
                loc.TexL2_1.Apply(false);
                loc.TexL2_2.SetPixels(s_L2_2_locData);
                loc.TexL2_2.Apply(false);
                loc.TexL2_3.SetPixels(s_L2_3_locData);
                loc.TexL2_3.Apply(false);
            }
        }

        void DerivePoolSizeFromBudget(ProbeVolumeTextureMemoryBudget memoryBudget, out int width, out int height, out int depth)
        {
            // TODO: This is fairly simplistic for now and relies on the enum to have the value set to the desired numbers,
            // might change the heuristic later on.
            width = (int)memoryBudget;
            height = (int)memoryBudget;
            depth = kBrickProbeCountPerDim;
        }

        internal void Cleanup()
        {
            m_Pool.Cleanup();
        }
    }
}<|MERGE_RESOLUTION|>--- conflicted
+++ resolved
@@ -376,7 +376,6 @@
             data[index] = value;
         }
 
-<<<<<<< HEAD
         static void SetPixelAlpha(DynamicArray<Color> data, int x, int y, int z, int dataLocWidth, int dataLocHeight, float value)
         {
             int index = x + dataLocWidth * (y + dataLocHeight * z);
@@ -417,10 +416,7 @@
             return new Vector3Int(i & 1, (i >> 1) & 1, (i >> 2) & 1);
         }
 
-        public static void FillDataLocation(ref DataLocation loc, float[] validity, SphericalHarmonicsL2[] shl2, int startIndex, int count, ProbeVolumeSHBands bands)
-=======
-        internal static unsafe void FillDataLocation(ref DataLocation loc, ProbeVolumeSHBands srcBands, NativeArray<float> shL0L1Data, NativeArray<float> shL2Data, int startIndex, int count, ProbeVolumeSHBands dstBands)
->>>>>>> 2da975b5
+        internal static unsafe void FillDataLocation(ref DataLocation loc, ProbeVolumeSHBands srcBands, NativeArray<float> shL0L1Data, NativeArray<float> shL2Data, NativeArray<float> validity, int startIndex, int count, ProbeVolumeSHBands dstBands)
         {
             // NOTE: The SH data arrays passed to this method should be pre-swizzled to the format expected by shader code.
             // TODO: The next step here would be to store de-interleaved, pre-quantized brick data that can be memcopied directly into texture pixeldata
@@ -456,17 +452,12 @@
                             // We fill with encoded black to avoid copying garbage in the final atlas.
                             if (shidx >= inputProbesCount)
                             {
-<<<<<<< HEAD
-                                SetPixel(s_L0L1Rx_locData, ix, iy, iz, loc.width, loc.height, Color.black);
-                                SetPixel(s_L1GL1Ry_locData, ix, iy, iz, loc.width, loc.height, Color.black);
-                                SetPixel(s_L1BL1Rz_locData, ix, iy, iz, loc.width, loc.height, Color.black);
-                                SetPixel(s_Validity_locData, ix, iy, iz, loc.width, loc.height, 1.0f);
-                                SetPixel(s_PackedValidity_locData, ix, iy, iz, loc.width, loc.height, 0);
-=======
                                 SetPixel(s_L0L1Rx_locData, ix, iy, iz, loc.width, loc.height, kZZZH);
                                 SetPixel(s_L1GL1Ry_locData, ix, iy, iz, loc.width, loc.height, kHHHH);
                                 SetPixel(s_L1BL1Rz_locData, ix, iy, iz, loc.width, loc.height, kHHHH);
->>>>>>> 2da975b5
+                                SetPixel(s_Validity_locData, ix, iy, iz, loc.width, loc.height, 1.0f);
+                                SetPixel(s_PackedValidity_locData, ix, iy, iz, loc.width, loc.height, 0);
+
 
                                 if (dstBands == ProbeVolumeSHBands.SphericalHarmonicsL2)
                                 {
@@ -478,36 +469,13 @@
                             }
                             else
                             {
-<<<<<<< HEAD
-                                SetPixel(s_Validity_locData, ix, iy, iz, loc.width, loc.height, validity[shidx]);
-
-                                c.r = shl2[shidx][0, 0]; // L0.r
-                                c.g = shl2[shidx][1, 0]; // L0.g
-                                c.b = shl2[shidx][2, 0]; // L0.b
-                                c.a = shl2[shidx][0, 1]; // L1_R.r
-                                SetPixel(s_L0L1Rx_locData, ix, iy, iz, loc.width, loc.height, c);
-
-                                c.r = shl2[shidx][1, 1]; // L1_G.r
-                                c.g = shl2[shidx][1, 2]; // L1_G.g
-                                c.b = shl2[shidx][1, 3]; // L1_G.b
-                                c.a = shl2[shidx][0, 2]; // L1_R.g
-                                SetPixel(s_L1GL1Ry_locData, ix, iy, iz, loc.width, loc.height, c);
-
-                                c.r = shl2[shidx][2, 1]; // L1_B.r
-                                c.g = shl2[shidx][2, 2]; // L1_B.g
-                                c.b = shl2[shidx][2, 3]; // L1_B.b
-                                c.a = shl2[shidx][0, 3]; // L1_R.b
-                                SetPixel(s_L1BL1Rz_locData, ix, iy, iz, loc.width, loc.height, c);
-
-                                if (bands == ProbeVolumeSHBands.SphericalHarmonicsL2)
-=======
                                 var shL0L1ColorPtr = (Color*)(shL0L1Ptr + shidx * ProbeVolumeAsset.kL0L1ScalarCoefficientsCount);
                                 SetPixel(s_L0L1Rx_locData, ix, iy, iz, loc.width, loc.height, shL0L1ColorPtr[0]);
                                 SetPixel(s_L1GL1Ry_locData, ix, iy, iz, loc.width, loc.height, shL0L1ColorPtr[1]);
                                 SetPixel(s_L1BL1Rz_locData, ix, iy, iz, loc.width, loc.height, shL0L1ColorPtr[2]);
+                                SetPixel(s_Validity_locData, ix, iy, iz, loc.width, loc.height, validity[shidx]);
 
                                 if (dstBands == ProbeVolumeSHBands.SphericalHarmonicsL2)
->>>>>>> 2da975b5
                                 {
                                     if (srcBands == ProbeVolumeSHBands.SphericalHarmonicsL2)
                                     {
@@ -577,14 +545,10 @@
             loc.TexL1_B_rz.SetPixels(s_L1BL1Rz_locData);
             loc.TexL1_B_rz.Apply(false);
 
-<<<<<<< HEAD
             loc.TexValidity.SetPixelData<byte>(s_PackedValidity_locData, 0);
             loc.TexValidity.Apply(false);
 
-            if (bands == ProbeVolumeSHBands.SphericalHarmonicsL2)
-=======
             if (dstBands == ProbeVolumeSHBands.SphericalHarmonicsL2)
->>>>>>> 2da975b5
             {
                 loc.TexL2_0.SetPixels(s_L2_0_locData);
                 loc.TexL2_0.Apply(false);
