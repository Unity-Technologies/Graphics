using UnityEngine.Rendering;
#if UNITY_EDITOR
using UnityEditor;
#endif

namespace UnityEngine.Experimental.Rendering
{
    /// <summary>
    /// An Asset which holds a set of settings to use with a <see cref="Probe Reference Volume"/>.
    /// </summary>
    public sealed class ProbeReferenceVolumeProfile : ScriptableObject
    {
        internal enum Version
        {
            Initial,
        }

        public enum CellSize
        {
            [InspectorName("1")]
            CellSize1 = 1,
            [InspectorName("9")]
            CellSize9 = 9,
            [InspectorName("27")]
            CellSize27 = 27,
            [InspectorName("81")]
            CellSize81 = 81,
            [InspectorName("243")]
            CellSize243 = 243,
        }

        // This field will be replaced by something else (probably a distance based setting in meter) when the artists decide
        // what they want. So, we shouldn't rely on this information too much.
        /// <summary>
        /// The size of a Cell.
        /// </summary>
        public CellSize cellSizeInBricks = CellSize.CellSize81;

        /// <summary>
        /// The size of a Brick.
        /// </summary>
        [Min(0.1f)]
        public float minDistanceBetweenProbes = 1.0f;
        /// <summary>
        /// The normal bias to apply during shading.
        /// </summary>
        [Range(0.0f, 1.0f), Delayed]
        public float normalBias = 0.2f;

        [SerializeField]
        Version version = CoreUtils.GetLastEnumValue<Version>();

        public int maxSubdivision => Mathf.CeilToInt(Mathf.Log((float)cellSize / brickSize, 3));
        public float brickSize => Mathf.Max(0.01f, minDistanceBetweenProbes * 3.0f);
        public int cellSize => Mathf.CeilToInt((float)cellSizeInBricks * brickSize);

        void OnEnable()
        {
            if (version != CoreUtils.GetLastEnumValue<Version>())
            {
                // Migration code
            }
        }

        /// <summary>
        /// Determines if the Probe Reference Volume Profile is equivalent to another one.
        /// </summary>
        /// <param name ="otherProfile">The profile to compare with.</param>
        /// <returns>Whether the Probe Reference Volume Profile is equivalent to another one.</returns>
        public bool IsEquivalent(ProbeReferenceVolumeProfile otherProfile)
        {
            return minDistanceBetweenProbes == otherProfile.minDistanceBetweenProbes &&
                cellSize == otherProfile.cellSize &&
                maxSubdivision == otherProfile.maxSubdivision &&
                normalBias == otherProfile.normalBias;
        }
    }

#if UNITY_EDITOR
    [CanEditMultipleObjects]
    [CustomEditor(typeof(ProbeReferenceVolumeProfile))]
    internal class ProbeReferenceVolumeProfileEditor : Editor
    {
        private SerializedProperty m_CellSize;
        private SerializedProperty m_MinDistanceBetweenProbes;
        private SerializedProperty m_IndexDimensions;
        ProbeReferenceVolumeProfile profile => target as ProbeReferenceVolumeProfile;

        sealed class Styles
        {
            // TODO: Better tooltip are needed here.
            public readonly GUIContent cellSizeStyle = new GUIContent("Brick Count Per Cell", "Determine how much bricks there is in a streamable unit.");
            public readonly GUIContent minDistanceBetweenProbes = new GUIContent("Min Distance Between Probes", "The minimal distance between two probes in meters.");
            public readonly GUIContent indexDimensions = new GUIContent("Index Dimensions", "The dimensions of the index buffer.");
        }

        static Styles s_Styles = new Styles();

        private void OnEnable()
        {
            m_CellSize = serializedObject.FindProperty(nameof(ProbeReferenceVolumeProfile.cellSizeInBricks));
            m_MinDistanceBetweenProbes = serializedObject.FindProperty(nameof(ProbeReferenceVolumeProfile.minDistanceBetweenProbes));
        }

        public override void OnInspectorGUI()
        {
            EditorGUI.BeginChangeCheck();
            serializedObject.Update();

            EditorGUILayout.PropertyField(m_CellSize, s_Styles.cellSizeStyle);
            EditorGUILayout.PropertyField(m_MinDistanceBetweenProbes, s_Styles.minDistanceBetweenProbes);
<<<<<<< HEAD
=======
            EditorGUILayout.HelpBox("Maximum subvision of the volume: " + profile.maxSubdivision, MessageType.Info);
            EditorGUILayout.PropertyField(m_NormalBias, s_Styles.normalBias);

            ProbeReferenceVolume.instance.normalBiasFromProfile = m_NormalBias.floatValue;
>>>>>>> b6d876c7

            if (EditorGUI.EndChangeCheck())
            {
                serializedObject.ApplyModifiedProperties();

                float minDistanceBetweenProbes = ((float)profile.cellSize / Mathf.Pow(3, ProbeBrickIndex.kMaxSubdivisionLevels)) / 3.0f;
                if (profile.minDistanceBetweenProbes < minDistanceBetweenProbes)
                    profile.minDistanceBetweenProbes = minDistanceBetweenProbes;
            }
        }
    }
#endif
}<|MERGE_RESOLUTION|>--- conflicted
+++ resolved
@@ -109,13 +109,7 @@
 
             EditorGUILayout.PropertyField(m_CellSize, s_Styles.cellSizeStyle);
             EditorGUILayout.PropertyField(m_MinDistanceBetweenProbes, s_Styles.minDistanceBetweenProbes);
-<<<<<<< HEAD
-=======
             EditorGUILayout.HelpBox("Maximum subvision of the volume: " + profile.maxSubdivision, MessageType.Info);
-            EditorGUILayout.PropertyField(m_NormalBias, s_Styles.normalBias);
-
-            ProbeReferenceVolume.instance.normalBiasFromProfile = m_NormalBias.floatValue;
->>>>>>> b6d876c7
 
             if (EditorGUI.EndChangeCheck())
             {
