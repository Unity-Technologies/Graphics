--- conflicted
+++ resolved
@@ -13,14 +13,17 @@
         /// Based on Spherical Harmonics
         /// </summary>
         SH,
-<<<<<<< HEAD
+        /// <summary>
+        /// Based on Spherical Harmonics first band only (ambient)
+        /// </summary>
         SHL0,
+        /// <summary>
+        /// Based on Spherical Harmonics band zero and one only
+        /// </summary>
         SHL0L1,
-=======
         /// <summary>
         /// Based on validity
         /// </summary>
->>>>>>> 3bd8553c
         Validity,
         /// <summary>
         /// Based on validity over a dilation threshold
