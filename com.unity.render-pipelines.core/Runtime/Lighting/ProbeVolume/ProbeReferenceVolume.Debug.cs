using System.Collections.Generic;
using UnityEngine.Rendering;

namespace UnityEngine.Experimental.Rendering
{
    /// <summary>
    /// Modes for Debugging Probes
    /// </summary>
    [GenerateHLSL]
    public enum DebugProbeShadingMode
    {
        /// <summary>
        /// Based on Spherical Harmonics
        /// </summary>
        SH,
        /// <summary>
        /// Based on Spherical Harmonics first band only (ambient)
        /// </summary>
        SHL0,
        /// <summary>
        /// Based on Spherical Harmonics band zero and one only
        /// </summary>
        SHL0L1,
        /// <summary>
        /// Based on validity
        /// </summary>
        Validity,
        /// <summary>
        /// Based on validity over a dilation threshold
        /// </summary>
        ValidityOverDilationThreshold,
        /// <summary>
        /// Based on size
        /// </summary>
        Size
    }

    class ProbeVolumeDebug
    {
        public bool drawProbes;
        public bool drawBricks;
        public bool drawCells;
        public bool realtimeSubdivision;
        public int subdivisionCellUpdatePerFrame = 4;
        public float subdivisionDelayInSeconds = 1;
        public DebugProbeShadingMode probeShading;
        public float probeSize = 1.0f;
        public float subdivisionViewCullingDistance = 500.0f;
        public float probeCullingDistance = 200.0f;
        public int maxSubdivToVisualize = ProbeBrickIndex.kMaxSubdivisionLevels;
        public float exposureCompensation;
        public bool drawVirtualOffsetPush;
        public float offsetSize = 0.025f;
        public bool freezeStreaming;
    }

    public partial class ProbeReferenceVolume
    {
        class CellInstancedDebugProbes
        {
            public List<Matrix4x4[]> probeBuffers;
            public List<Matrix4x4[]> offsetBuffers;
            public List<MaterialPropertyBlock> props;
            public Hash128 cellHash;
            public Vector3 cellPosition;
        }

        const int kProbesPerBatch = 511;

        internal ProbeVolumeDebug debugDisplay { get; } = new ProbeVolumeDebug();

        /// <summary>Colors that can be used for debug visualization of the brick structure subdivision.</summary>
        public Color[] subdivisionDebugColors { get; } = new Color[ProbeBrickIndex.kMaxSubdivisionLevels];

        DebugUI.Widget[] m_DebugItems;
        Mesh m_DebugMesh;
        Material m_DebugMaterial;
        Mesh m_DebugOffsetMesh;
        Material m_DebugOffsetMaterial;
        List<CellInstancedDebugProbes> m_CellDebugData = new List<CellInstancedDebugProbes>();
        Plane[] m_DebugFrustumPlanes = new Plane[6];

        internal float dilationValidtyThreshold = 0.25f; // We ned to store this here to access it

        // Field used for the realtime subdivision preview
        internal Dictionary<ProbeReferenceVolume.Volume, List<ProbeBrickIndex.Brick>> realtimeSubdivisionInfo = new Dictionary<ProbeReferenceVolume.Volume, List<ProbeBrickIndex.Brick>>();

        /// <summary>
        ///  Render Probe Volume related debug
        /// </summary>
        /// <param name="camera">The <see cref="Camera"/></param>
        public void RenderDebug(Camera camera)
        {
            if (camera.cameraType != CameraType.Reflection && camera.cameraType != CameraType.Preview)
            {
                DrawProbeDebug(camera);
            }
        }

<<<<<<< HEAD
        void InitializeDebug(Mesh debugProbeMesh, Shader debugProbeShader, Mesh debugOffsetMesh, Shader debugOffsetShader)
        {
            m_DebugMesh = debugProbeMesh;
            m_DebugMaterial = CoreUtils.CreateEngineMaterial(debugProbeShader);
            m_DebugMaterial.enableInstancing = true;

            m_DebugOffsetMesh = debugOffsetMesh;
            m_DebugOffsetMaterial = CoreUtils.CreateEngineMaterial(debugOffsetShader);
            m_DebugOffsetMaterial.enableInstancing = true;

            // Hard-coded colors for now.
            Debug.Assert(ProbeBrickIndex.kMaxSubdivisionLevels == 7); // Update list if this changes.
            subdivisionDebugColors[0] = new Color(1.0f, 0.0f, 0.0f);
            subdivisionDebugColors[1] = new Color(0.0f, 1.0f, 0.0f);
            subdivisionDebugColors[2] = new Color(0.0f, 0.0f, 1.0f);
            subdivisionDebugColors[3] = new Color(1.0f, 1.0f, 0.0f);
            subdivisionDebugColors[4] = new Color(1.0f, 0.0f, 1.0f);
            subdivisionDebugColors[5] = new Color(0.0f, 1.0f, 1.0f);
            subdivisionDebugColors[6] = new Color(0.5f, 0.5f, 0.5f);

            RegisterDebug();
=======
        void InitializeDebug(in ProbeVolumeSystemParameters parameters)
        {
            if (parameters.supportsRuntimeDebug)
            {
                m_DebugMesh = parameters.probeDebugMesh;
                m_DebugMaterial = CoreUtils.CreateEngineMaterial(parameters.probeDebugShader);
                m_DebugMaterial.enableInstancing = true;

                // Hard-coded colors for now.
                Debug.Assert(ProbeBrickIndex.kMaxSubdivisionLevels == 7); // Update list if this changes.
                subdivisionDebugColors[0] = new Color(1.0f, 0.0f, 0.0f);
                subdivisionDebugColors[1] = new Color(0.0f, 1.0f, 0.0f);
                subdivisionDebugColors[2] = new Color(0.0f, 0.0f, 1.0f);
                subdivisionDebugColors[3] = new Color(1.0f, 1.0f, 0.0f);
                subdivisionDebugColors[4] = new Color(1.0f, 0.0f, 1.0f);
                subdivisionDebugColors[5] = new Color(0.0f, 1.0f, 1.0f);
                subdivisionDebugColors[6] = new Color(0.5f, 0.5f, 0.5f);
            }

            RegisterDebug(parameters);
>>>>>>> ffdd401c

#if UNITY_EDITOR
            UnityEditor.Lightmapping.lightingDataCleared += OnClearLightingdata;
#endif
        }

        void CleanupDebug()
        {
            UnregisterDebug(true);
            CoreUtils.Destroy(m_DebugMaterial);
            CoreUtils.Destroy(m_DebugOffsetMaterial);

#if UNITY_EDITOR
            UnityEditor.Lightmapping.lightingDataCleared -= OnClearLightingdata;
#endif
        }

        void DebugCellIndexChanged<T>(DebugUI.Field<T> field, T value)
        {
            ClearDebugData();
        }

        void RegisterDebug(ProbeVolumeSystemParameters parameters)
        {
            void RefreshDebug<T>(DebugUI.Field<T> field, T value)
            {
                UnregisterDebug(false);
                RegisterDebug(parameters);
            }

            var widgetList = new List<DebugUI.Widget>();

            var subdivContainer = new DebugUI.Container() { displayName = "Subdivision Visualization" };
            subdivContainer.children.Add(new DebugUI.BoolField { displayName = "Display Cells", getter = () => debugDisplay.drawCells, setter = value => debugDisplay.drawCells = value, onValueChanged = RefreshDebug });
            subdivContainer.children.Add(new DebugUI.BoolField { displayName = "Display Bricks", getter = () => debugDisplay.drawBricks, setter = value => debugDisplay.drawBricks = value, onValueChanged = RefreshDebug });
#if UNITY_EDITOR
            subdivContainer.children.Add(new DebugUI.BoolField { displayName = "Realtime Update", getter = () => debugDisplay.realtimeSubdivision, setter = value => debugDisplay.realtimeSubdivision = value, onValueChanged = RefreshDebug });
            if (debugDisplay.realtimeSubdivision)
            {
                var cellUpdatePerFrame = new DebugUI.IntField { displayName = "Number Of Cell Update Per Frame", getter = () => debugDisplay.subdivisionCellUpdatePerFrame, setter = value => debugDisplay.subdivisionCellUpdatePerFrame = value, min = () => 1, max = () => 100 };
                var delayBetweenUpdates = new DebugUI.FloatField { displayName = "Delay Between Two Updates In Seconds", getter = () => debugDisplay.subdivisionDelayInSeconds, setter = value => debugDisplay.subdivisionDelayInSeconds = value, min = () => 0.1f, max = () => 10 };
                subdivContainer.children.Add(new DebugUI.Container { children = { cellUpdatePerFrame, delayBetweenUpdates } });
            }
#endif

            subdivContainer.children.Add(new DebugUI.FloatField { displayName = "Culling Distance", getter = () => debugDisplay.subdivisionViewCullingDistance, setter = value => debugDisplay.subdivisionViewCullingDistance = value, min = () => 0.0f });

            var probeContainer = new DebugUI.Container() { displayName = "Probe Visualization" };
            probeContainer.children.Add(new DebugUI.BoolField { displayName = "Display Probes", getter = () => debugDisplay.drawProbes, setter = value => debugDisplay.drawProbes = value, onValueChanged = RefreshDebug });
            if (debugDisplay.drawProbes)
            {
                var probeContainerChildren = new DebugUI.Container();
                probeContainerChildren.children.Add(new DebugUI.EnumField
                {
                    displayName = "Probe Shading Mode",
                    getter = () => (int)debugDisplay.probeShading,
                    setter = value => debugDisplay.probeShading = (DebugProbeShadingMode)value,
                    autoEnum = typeof(DebugProbeShadingMode),
                    getIndex = () => (int)debugDisplay.probeShading,
                    setIndex = value => debugDisplay.probeShading = (DebugProbeShadingMode)value,
                    onValueChanged = RefreshDebug
                });
                probeContainerChildren.children.Add(new DebugUI.FloatField { displayName = "Probe Size", getter = () => debugDisplay.probeSize, setter = value => debugDisplay.probeSize = value, min = () => 0.1f, max = () => 10.0f });
                if (debugDisplay.probeShading == DebugProbeShadingMode.SH || debugDisplay.probeShading == DebugProbeShadingMode.SHL0 || debugDisplay.probeShading == DebugProbeShadingMode.SHL0L1)
                    probeContainerChildren.children.Add(new DebugUI.FloatField { displayName = "Probe Exposure Compensation", getter = () => debugDisplay.exposureCompensation, setter = value => debugDisplay.exposureCompensation = value });

                probeContainerChildren.children.Add(new DebugUI.IntField
                {
                    displayName = "Max subdivision displayed",
                    getter = () => debugDisplay.maxSubdivToVisualize,
                    setter = (v) => debugDisplay.maxSubdivToVisualize = Mathf.Min(v, ProbeReferenceVolume.instance.GetMaxSubdivision()),
                    min = () => 0,
                    max = () => ProbeReferenceVolume.instance.GetMaxSubdivision(),
                });

                probeContainer.children.Add(probeContainerChildren);
            }

            probeContainer.children.Add(new DebugUI.BoolField { displayName = "Virtual Offset", getter = () => debugDisplay.drawVirtualOffsetPush, setter = value => debugDisplay.drawVirtualOffsetPush = value, onValueChanged = RefreshDebug });
            if (debugDisplay.drawVirtualOffsetPush)
            {
                var voOffset = new DebugUI.FloatField { displayName = "Offset Size", getter = () => debugDisplay.offsetSize, setter = value => debugDisplay.offsetSize = value, min = () => 0.001f, max = () => 0.1f };
                probeContainer.children.Add(new DebugUI.Container { children = { voOffset } });
            }

            probeContainer.children.Add(new DebugUI.FloatField { displayName = "Culling Distance", getter = () => debugDisplay.probeCullingDistance, setter = value => debugDisplay.probeCullingDistance = value, min = () => 0.0f });

            var streamingContainer = new DebugUI.Container() { displayName = "Streaming" };
            streamingContainer.children.Add(new DebugUI.BoolField { displayName = "Freeze Streaming", getter = () => debugDisplay.freezeStreaming, setter = value => debugDisplay.freezeStreaming = value });

            if (parameters.supportsRuntimeDebug)
            {
                // Cells / Bricks visualization is not implemented in a runtime compatible way atm.
                if (Application.isEditor)
                    widgetList.Add(subdivContainer);

                widgetList.Add(probeContainer);
            }

            if (parameters.supportStreaming)
            {
                widgetList.Add(streamingContainer);
            }

            if (widgetList.Count > 0)
            {
                m_DebugItems = widgetList.ToArray();
                var panel = DebugManager.instance.GetPanel("Probe Volume", true);
                panel.children.Add(m_DebugItems);
            }
        }

        void UnregisterDebug(bool destroyPanel)
        {
            if (destroyPanel)
                DebugManager.instance.RemovePanel("Probe Volume");
            else
                DebugManager.instance.GetPanel("Probe Volume", false).children.Remove(m_DebugItems);
        }

        bool ShouldCullCell(Vector3 cellPosition, Transform cameraTransform, Plane[] frustumPlanes)
        {
            var cellSize = MaxBrickSize();
            var originWS = GetTransform().posWS;
            Vector3 cellCenterWS = cellPosition * cellSize + originWS + Vector3.one * (cellSize / 2.0f);

            // We do coarse culling with cell, finer culling later.
            float distanceRoundedUpWithCellSize = Mathf.CeilToInt(debugDisplay.probeCullingDistance / cellSize) * cellSize;

            if (Vector3.Distance(cameraTransform.position, cellCenterWS) > distanceRoundedUpWithCellSize)
                return true;

            var volumeAABB = new Bounds(cellCenterWS, cellSize * Vector3.one);
            return !GeometryUtility.TestPlanesAABB(frustumPlanes, volumeAABB);
        }

        void DrawProbeDebug(Camera camera)
        {
            if (!debugDisplay.drawProbes && !debugDisplay.drawVirtualOffsetPush)
                return;

            // TODO: Update data on ref vol changes
            if (m_CellDebugData.Count == 0)
                CreateInstancedProbes();

            GeometryUtility.CalculateFrustumPlanes(camera, m_DebugFrustumPlanes);

            m_DebugMaterial.shaderKeywords = null;
            if (m_SHBands == ProbeVolumeSHBands.SphericalHarmonicsL1)
                m_DebugMaterial.EnableKeyword("PROBE_VOLUMES_L1");
            else if (m_SHBands == ProbeVolumeSHBands.SphericalHarmonicsL2)
                m_DebugMaterial.EnableKeyword("PROBE_VOLUMES_L2");

            foreach (var debug in m_CellDebugData)
            {
                if (ShouldCullCell(debug.cellPosition, camera.transform, m_DebugFrustumPlanes))
                    continue;

                for (int i = 0; i < debug.probeBuffers.Count; ++i)
                {
                    var props = debug.props[i];
                    props.SetInt("_ShadingMode", (int)debugDisplay.probeShading);
                    props.SetFloat("_ExposureCompensation", debugDisplay.exposureCompensation);
                    props.SetFloat("_ProbeSize", debugDisplay.probeSize);
                    props.SetFloat("_CullDistance", debugDisplay.probeCullingDistance);
                    props.SetInt("_MaxAllowedSubdiv", debugDisplay.maxSubdivToVisualize);
                    props.SetFloat("_ValidityThreshold", dilationValidtyThreshold);
                    props.SetFloat("_OffsetSize", debugDisplay.offsetSize);

                    if (debugDisplay.drawProbes)
                    {
                        var probeBuffer = debug.probeBuffers[i];
                        Graphics.DrawMeshInstanced(m_DebugMesh, 0, m_DebugMaterial, probeBuffer, probeBuffer.Length, props, ShadowCastingMode.Off, false, 0, camera, LightProbeUsage.Off, null);
                    }

                    if (debugDisplay.drawVirtualOffsetPush)
                    {
                        var offsetBuffer = debug.offsetBuffers[i];
                        Graphics.DrawMeshInstanced(m_DebugOffsetMesh, 0, m_DebugOffsetMaterial, offsetBuffer, offsetBuffer.Length, props, ShadowCastingMode.Off, false, 0, camera, LightProbeUsage.Off, null);
                    }
                }
            }
        }

        void ClearDebugData()
        {
            m_CellDebugData.Clear();
            realtimeSubdivisionInfo.Clear();
        }

        void CreateInstancedProbes()
        {
            int maxSubdiv = ProbeReferenceVolume.instance.GetMaxSubdivision() - 1;
            foreach (var cellInfo in ProbeReferenceVolume.instance.cells.Values)
            {
                var cell = cellInfo.cell;

                if (!cell.shL0L1Data.IsCreated || cell.shL0L1Data.Length == 0 || !cellInfo.loaded)
                    continue;

                List<Matrix4x4[]> probeBuffers = new List<Matrix4x4[]>();
                List<Matrix4x4[]> offsetBuffers = new List<Matrix4x4[]>();
                List<MaterialPropertyBlock> props = new List<MaterialPropertyBlock>();
                var chunks = cellInfo.chunkList;

                Vector4[] texels = new Vector4[kProbesPerBatch];
                float[] validity = new float[kProbesPerBatch];
                float[] relativeSize = new float[kProbesPerBatch];
                Vector4[] offsets = cell.offsetVectors?.Length > 0 ? new Vector4[kProbesPerBatch] : null;

                List<Matrix4x4> probeBuffer = new List<Matrix4x4>();
                List<Matrix4x4> offsetBuffer = new List<Matrix4x4>();

                var debugData = new CellInstancedDebugProbes();
                debugData.probeBuffers = probeBuffers;
                debugData.offsetBuffers = offsetBuffers;
                debugData.props = props;
                debugData.cellPosition = cell.position;

                int idxInBatch = 0;
                for (int i = 0; i < cell.probePositions.Length; i++)
                {
                    var brickSize = cell.bricks[i / 64].subdivisionLevel;

                    int chunkIndex = i / ProbeBrickPool.GetChunkSizeInProbeCount();
                    var chunk = chunks[chunkIndex];
                    int indexInChunk = i % ProbeBrickPool.GetChunkSizeInProbeCount();
                    int brickIdx = indexInChunk / 64;
                    int indexInBrick = indexInChunk % 64;

                    Vector2Int brickStart = new Vector2Int(chunk.x + brickIdx * 4, chunk.y);
                    int indexInSlice = indexInBrick % 16;
                    Vector3Int texelLoc = new Vector3Int(brickStart.x + (indexInSlice % 4), brickStart.y + (indexInSlice / 4), indexInBrick / 16);

                    probeBuffer.Add(Matrix4x4.TRS(cell.probePositions[i], Quaternion.identity, Vector3.one * (0.3f * (brickSize + 1))));
                    validity[idxInBatch] = cell.validity[i];
                    texels[idxInBatch] = new Vector4(texelLoc.x, texelLoc.y, texelLoc.z, brickSize);
                    relativeSize[idxInBatch] = (float)brickSize / (float)maxSubdiv;
                    if (offsets != null)
                    {
                        const float kOffsetThresholdSqr = 1e-6f;

                        var offset = cell.offsetVectors[i];
                        offsets[idxInBatch] = offset;

                        if (offset.sqrMagnitude < kOffsetThresholdSqr)
                        {
                            offsetBuffer.Add(Matrix4x4.identity);
                        }
                        else
                        {
                            var position = cell.probePositions[i] + offset;
                            var orientation = Quaternion.LookRotation(-offset);
                            var scale = new Vector3(0.5f, 0.5f, offset.magnitude);
                            offsetBuffer.Add(Matrix4x4.TRS(position, orientation, scale));
                        }
                    }
                    idxInBatch++;

                    if (probeBuffer.Count >= kProbesPerBatch || i == cell.probePositions.Length - 1)
                    {
                        idxInBatch = 0;
                        MaterialPropertyBlock prop = new MaterialPropertyBlock();

                        prop.SetFloatArray("_Validity", validity);
                        prop.SetFloatArray("_RelativeSize", relativeSize);
                        prop.SetVectorArray("_IndexInAtlas", texels);

                        if (offsets != null)
                            prop.SetVectorArray("_Offset", offsets);

                        props.Add(prop);

                        probeBuffers.Add(probeBuffer.ToArray());
                        probeBuffer = new List<Matrix4x4>();
                        probeBuffer.Clear();

                        offsetBuffers.Add(offsetBuffer.ToArray());
                        offsetBuffer.Clear();
                    }
                }

                m_CellDebugData.Add(debugData);
            }
        }

        void OnClearLightingdata()
        {
            ClearDebugData();
        }
    }
}<|MERGE_RESOLUTION|>--- conflicted
+++ resolved
@@ -97,29 +97,6 @@
             }
         }
 
-<<<<<<< HEAD
-        void InitializeDebug(Mesh debugProbeMesh, Shader debugProbeShader, Mesh debugOffsetMesh, Shader debugOffsetShader)
-        {
-            m_DebugMesh = debugProbeMesh;
-            m_DebugMaterial = CoreUtils.CreateEngineMaterial(debugProbeShader);
-            m_DebugMaterial.enableInstancing = true;
-
-            m_DebugOffsetMesh = debugOffsetMesh;
-            m_DebugOffsetMaterial = CoreUtils.CreateEngineMaterial(debugOffsetShader);
-            m_DebugOffsetMaterial.enableInstancing = true;
-
-            // Hard-coded colors for now.
-            Debug.Assert(ProbeBrickIndex.kMaxSubdivisionLevels == 7); // Update list if this changes.
-            subdivisionDebugColors[0] = new Color(1.0f, 0.0f, 0.0f);
-            subdivisionDebugColors[1] = new Color(0.0f, 1.0f, 0.0f);
-            subdivisionDebugColors[2] = new Color(0.0f, 0.0f, 1.0f);
-            subdivisionDebugColors[3] = new Color(1.0f, 1.0f, 0.0f);
-            subdivisionDebugColors[4] = new Color(1.0f, 0.0f, 1.0f);
-            subdivisionDebugColors[5] = new Color(0.0f, 1.0f, 1.0f);
-            subdivisionDebugColors[6] = new Color(0.5f, 0.5f, 0.5f);
-
-            RegisterDebug();
-=======
         void InitializeDebug(in ProbeVolumeSystemParameters parameters)
         {
             if (parameters.supportsRuntimeDebug)
@@ -127,6 +104,9 @@
                 m_DebugMesh = parameters.probeDebugMesh;
                 m_DebugMaterial = CoreUtils.CreateEngineMaterial(parameters.probeDebugShader);
                 m_DebugMaterial.enableInstancing = true;
+                m_DebugOffsetMesh = debugOffsetMesh;
+                m_DebugOffsetMaterial = CoreUtils.CreateEngineMaterial(debugOffsetShader);
+                m_DebugOffsetMaterial.enableInstancing = true;
 
                 // Hard-coded colors for now.
                 Debug.Assert(ProbeBrickIndex.kMaxSubdivisionLevels == 7); // Update list if this changes.
@@ -140,7 +120,6 @@
             }
 
             RegisterDebug(parameters);
->>>>>>> ffdd401c
 
 #if UNITY_EDITOR
             UnityEditor.Lightmapping.lightingDataCleared += OnClearLightingdata;
