--- conflicted
+++ resolved
@@ -24,19 +24,18 @@
         /// The size
         /// </summary>
         public Vector3 size = new Vector3(10, 10, 10);
-<<<<<<< HEAD
+
+        /// <summary>
+        /// Override the minimum renderer bounding box volume size.
+        /// </summary>
         [HideInInspector, Min(0)]
         public bool overrideMinRendererVolumeSize = false;
+
+        /// <summary>
+        /// The minimum renderer bounding box volume size. This value is used to discard small renderers when the overrideMinRendererVolumeSize is enabled.
+        /// </summary>
         [HideInInspector, Min(0)]
         public float minRendererVolumeSize = 0.1f;
-=======
-
-        /// <summary>
-        /// Geometry distance offset
-        /// </summary>
-        [HideInInspector, Range(0f, 2f)]
-        public float geometryDistanceOffset = 0.2f;
->>>>>>> cd397ac4
 
         /// <summary>
         /// The <see cref="LayerMask"/>
