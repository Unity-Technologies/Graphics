using System;
using UnityEngine.Serialization;
using UnityEditor.Experimental;
using Unity.Collections;
using System.Collections.Generic;

namespace UnityEngine.Experimental.Rendering
{
<<<<<<< HEAD
=======
    [Serializable]
    internal struct ProbeVolumeArtistParameters
    {
        public Vector3  size;
        [HideInInspector]
        public float    maxSubdivisionMultiplier;
        [HideInInspector]
        public float    minSubdivisionMultiplier;

        public ProbeVolumeArtistParameters(Color debugColor, float maxSubdivision = 1, float minSubdivision = 0)
        {
            this.size = Vector3.one;
            this.maxSubdivisionMultiplier = maxSubdivision;
            this.minSubdivisionMultiplier = minSubdivision;
        }

        public bool IsEquivalent(ProbeVolumeArtistParameters other)
        {
            return other.size == size &&
                other.maxSubdivisionMultiplier == maxSubdivisionMultiplier &&
                other.minSubdivisionMultiplier == minSubdivisionMultiplier;
        }
    } // class ProbeVolumeArtistParameters

>>>>>>> 297fd03c
    /// <summary>
    /// A marker to determine what area of the scene is considered by the Probe Volumes system
    /// </summary>
    [ExecuteAlways]
    [AddComponentMenu("Light/Probe Volume (Experimental)")]
    public class ProbeVolume : MonoBehaviour
    {
        public Vector3      size = new Vector3(10, 10, 10);
        [HideInInspector]
        public float        maxSubdivisionMultiplier = 1;
        [HideInInspector]
        public float        minSubdivisionMultiplier = 0;
        [HideInInspector, Range(0f, 2f)]
        public float        geometryDistanceOffset = 0;

        public LayerMask    objectLayerMask = -1;

        [SerializeField] internal bool mightNeedRebaking = false;

        [SerializeField] internal Matrix4x4 cachedTransform;
        [SerializeField] internal ProbeVolumeArtistParameters cachedParameters;

        /// <summary>
        /// Returns the extents of the volume.
        /// </summary>
        /// <returns>The extents of the ProbeVolume.</returns>
        public Vector3 GetExtents()
        {
            return size;
        }

#if UNITY_EDITOR
        internal void OnLightingDataAssetCleared()
        {
            mightNeedRebaking = true;
        }

        internal void OnBakeCompleted()
        {
            // We cache the data of last bake completed.
            cachedTransform = gameObject.transform.worldToLocalMatrix;
            cachedParameters = parameters;
            mightNeedRebaking = false;
        }

#endif
    }
} // UnityEngine.Experimental.Rendering.HDPipeline<|MERGE_RESOLUTION|>--- conflicted
+++ resolved
@@ -6,33 +6,6 @@
 
 namespace UnityEngine.Experimental.Rendering
 {
-<<<<<<< HEAD
-=======
-    [Serializable]
-    internal struct ProbeVolumeArtistParameters
-    {
-        public Vector3  size;
-        [HideInInspector]
-        public float    maxSubdivisionMultiplier;
-        [HideInInspector]
-        public float    minSubdivisionMultiplier;
-
-        public ProbeVolumeArtistParameters(Color debugColor, float maxSubdivision = 1, float minSubdivision = 0)
-        {
-            this.size = Vector3.one;
-            this.maxSubdivisionMultiplier = maxSubdivision;
-            this.minSubdivisionMultiplier = minSubdivision;
-        }
-
-        public bool IsEquivalent(ProbeVolumeArtistParameters other)
-        {
-            return other.size == size &&
-                other.maxSubdivisionMultiplier == maxSubdivisionMultiplier &&
-                other.minSubdivisionMultiplier == minSubdivisionMultiplier;
-        }
-    } // class ProbeVolumeArtistParameters
-
->>>>>>> 297fd03c
     /// <summary>
     /// A marker to determine what area of the scene is considered by the Probe Volumes system
     /// </summary>
@@ -53,7 +26,7 @@
         [SerializeField] internal bool mightNeedRebaking = false;
 
         [SerializeField] internal Matrix4x4 cachedTransform;
-        [SerializeField] internal ProbeVolumeArtistParameters cachedParameters;
+        [SerializeField] internal int cachedHashCode;
 
         /// <summary>
         /// Returns the extents of the volume.
@@ -74,8 +47,24 @@
         {
             // We cache the data of last bake completed.
             cachedTransform = gameObject.transform.worldToLocalMatrix;
-            cachedParameters = parameters;
+            cachedHashCode = GetHashCode();
             mightNeedRebaking = false;
+        }
+
+        internal override int GetHashCode()
+        {
+            int hash = 17;
+
+            unchecked
+            {
+                hash = hash * 23 + size.GetHashCode();
+                hash = hash * 23 + maxSubdivisionMultiplier.GetHashCode();
+                hash = hash * 23 + minSubdivisionMultiplier.GetHashCode();
+                hash = hash * 23 + geometryDistanceOffset.GetHashCode();
+                hash = hash * 23 + objectLayerMask.GetHashCode();
+            }
+
+            return hash;
         }
 
 #endif
