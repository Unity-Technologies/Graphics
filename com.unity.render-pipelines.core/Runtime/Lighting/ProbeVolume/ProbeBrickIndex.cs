--- conflicted
+++ resolved
@@ -12,12 +12,7 @@
     internal class ProbeBrickIndex
     {
         // a few constants
-<<<<<<< HEAD
-        internal const int kMaxSubdivisionLevels = 15; // 4 bits
-=======
         internal const int kMaxSubdivisionLevels = 7; // 3 bits
-        private  const int kAPVConstantsSize = 12 + 1 + 3 + 3 + 3 + 3;
->>>>>>> b6d876c7
 
         [System.Serializable]
         public struct Brick
