--- conflicted
+++ resolved
@@ -13,24 +13,11 @@
 // Generated from UnityEngine.Rendering.ShaderVariablesProbeVolumes
 // PackingRules = Exact
 GLOBAL_CBUFFER_START(ShaderVariablesProbeVolumes, b5)
-<<<<<<< HEAD
-    float3 _PoolDim;
-    float _ViewBias;
-    float3 _MinCellPosition;
-    float _PVSamplingNoise;
-    float3 _CellIndicesDim;
-    float _CellInMeters;
-    float4 _LeakReductionParams;
-    float _CellInMinBricks;
-    float _MinBrickSize;
-    int _IndexChunkSize;
-    float _NormalBias;
-=======
     float4 _PoolDim_CellInMeters;
     float4 _MinCellPos_Noise;
     float4 _IndicesDim_IndexChunkSize;
     float4 _Biases_CellInMinBrick_MinBrickSize;
->>>>>>> 055efff2
+    float4 _LeakReductionParams;
 CBUFFER_END
 
 
