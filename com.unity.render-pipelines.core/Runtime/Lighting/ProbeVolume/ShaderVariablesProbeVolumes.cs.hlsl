//
// This file was automatically generated. Please don't edit by hand. Execute Editor command [ Edit > Rendering > Generate Shader Includes ] instead
//

#ifndef SHADERVARIABLESPROBEVOLUMES_CS_HLSL
#define SHADERVARIABLESPROBEVOLUMES_CS_HLSL
// Generated from UnityEngine.Rendering.ShaderVariablesProbeVolumes
// PackingRules = Exact
GLOBAL_CBUFFER_START(ShaderVariablesProbeVolumes, b5)
<<<<<<< HEAD
    float3 _PoolDim;
    float _ViewBias;
    float3 _MinCellPosition;
    float _PVSamplingNoise;
    float3 _CellIndicesDim;
    float _CellInMeters;
    float _CellInMinBricks;
    float _MinBrickSize;
    int _IndexChunkSize;
    float _NormalBias;
    float _Weight;
=======
    float4 _PoolDim_CellInMeters;
    float4 _MinCellPos_Noise;
    float4 _IndicesDim_IndexChunkSize;
    float4 _Biases_CellInMinBrick_MinBrickSize;
>>>>>>> 9cba4595
CBUFFER_END


#endif<|MERGE_RESOLUTION|>--- conflicted
+++ resolved
@@ -7,24 +7,10 @@
 // Generated from UnityEngine.Rendering.ShaderVariablesProbeVolumes
 // PackingRules = Exact
 GLOBAL_CBUFFER_START(ShaderVariablesProbeVolumes, b5)
-<<<<<<< HEAD
-    float3 _PoolDim;
-    float _ViewBias;
-    float3 _MinCellPosition;
-    float _PVSamplingNoise;
-    float3 _CellIndicesDim;
-    float _CellInMeters;
-    float _CellInMinBricks;
-    float _MinBrickSize;
-    int _IndexChunkSize;
-    float _NormalBias;
-    float _Weight;
-=======
     float4 _PoolDim_CellInMeters;
     float4 _MinCellPos_Noise;
     float4 _IndicesDim_IndexChunkSize;
     float4 _Biases_CellInMinBrick_MinBrickSize;
->>>>>>> 9cba4595
 CBUFFER_END
 
 
