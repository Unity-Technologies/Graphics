//
// This file was automatically generated. Please don't edit by hand. Execute Editor command [ Edit > Rendering > Generate Shader Includes ] instead
//

#ifndef SHADERVARIABLESPROBEVOLUMES_CS_HLSL
#define SHADERVARIABLESPROBEVOLUMES_CS_HLSL
//
// UnityEngine.Rendering.APVLeakReductionMode:  static fields
//
#define APVLEAKREDUCTIONMODE_NONE (0)
#define APVLEAKREDUCTIONMODE_VALIDITY_AND_NORMAL_BASED (1)

// Generated from UnityEngine.Rendering.ShaderVariablesProbeVolumes
// PackingRules = Exact
GLOBAL_CBUFFER_START(ShaderVariablesProbeVolumes, b5)
    float4 _PoolDim_CellInMeters;
    float4 _MinCellPos_Noise;
    float4 _IndicesDim_IndexChunkSize;
    float4 _Biases_CellInMinBrick_MinBrickSize;
<<<<<<< HEAD
    float4 _LeakReductionParams;
=======
    float4 _Weight_Padding;
>>>>>>> 2da975b5
CBUFFER_END


#endif<|MERGE_RESOLUTION|>--- conflicted
+++ resolved
@@ -17,11 +17,8 @@
     float4 _MinCellPos_Noise;
     float4 _IndicesDim_IndexChunkSize;
     float4 _Biases_CellInMinBrick_MinBrickSize;
-<<<<<<< HEAD
+    float4 _Weight_Padding;
     float4 _LeakReductionParams;
-=======
-    float4 _Weight_Padding;
->>>>>>> 2da975b5
 CBUFFER_END
 
 
