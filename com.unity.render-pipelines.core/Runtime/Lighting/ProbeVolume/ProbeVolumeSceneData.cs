--- conflicted
+++ resolved
@@ -73,7 +73,6 @@
         internal Dictionary<string, ProbeVolumeBakingProcessSettings> sceneBakingSettings;
         internal List<BakingSet> bakingSets;
 
-<<<<<<< HEAD
         [SerializeField] internal string[] bakingStates;
         [SerializeField] private ProbeVolumeBakingState m_BakingState;
 
@@ -91,14 +90,10 @@
             }
         }
 
-        /// <summary>Constructor for ProbeVolumeSceneData. </summary>
-        /// <param name="parentAsset">The asset holding this ProbeVolumeSceneData, it will be dirtied every time scene bounds or settings are changed. </param>
-=======
         /// <summary>
         /// Constructor for ProbeVolumeSceneData.
         /// </summary>
         /// <param name="parentAsset">The asset holding this ProbeVolumeSceneData, it will be dirtied every time scene bounds or settings are changed.</param>
->>>>>>> b9fcbce1
         /// <param name="parentSceneDataPropertyName">The name of the property holding the ProbeVolumeSceneData in the parentAsset.</param>
         public ProbeVolumeSceneData(Object parentAsset, string parentSceneDataPropertyName)
         {
