--- conflicted
+++ resolved
@@ -626,11 +626,7 @@
         }
 
         // converts a volume into bricks, subdivides the bricks and culls subdivided volumes falling outside the original volume
-<<<<<<< HEAD
-        private void ConvertVolume(Volume cellVolume, List<Volume> subVolumes, SubdivisionDel subdivider, List<Brick> outSortedBricks)
-=======
         void ConvertVolume(Volume cellVolume, List<Volume> subVolumes, SubdivisionDel subdivider, List<Brick> outSortedBricks)
->>>>>>> 3a35788f
         {
             Profiler.BeginSample("ConvertVolume");
             m_TmpBricks[0].Clear();
@@ -669,11 +665,7 @@
                     Profiler.BeginSample("Cull bricks");
                     for (int i = m_TmpBricks[0].Count - 1; i >= 0; i--)
                     {
-<<<<<<< HEAD
                         if (!ProbeVolumePositioning.OBBIntersect(m_Transform, m_TmpBricks[0][i], cellVolume))
-=======
-                        if (!ProbeVolumePositioning.OBBIntersect(ref m_Transform, m_TmpBricks[0][i], ref cellVolume))
->>>>>>> 3a35788f
                         {
                             m_TmpBricks[0].RemoveAt(i);
                         }
