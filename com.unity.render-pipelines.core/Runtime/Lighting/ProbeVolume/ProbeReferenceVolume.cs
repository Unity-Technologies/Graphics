--- conflicted
+++ resolved
@@ -763,11 +763,7 @@
 
         internal bool clearAssetsOnVolumeClear = false;
 
-<<<<<<< HEAD
         /// <summary>The current baking state.</summary>
-=======
-        /// <summary>The currently selected baking state.</summary>
->>>>>>> 00022368
         public string bakingState
         {
             get => sceneData.bakingState;
