--- conflicted
+++ resolved
@@ -281,7 +281,6 @@
         /// </summary>
         public Shader probeDebugShader;
         /// <summary>
-<<<<<<< HEAD
         /// The debug mesh used to visualize probes virtual offset in the debug view.
         /// </summary>
         public Mesh offsetDebugMesh;
@@ -289,10 +288,9 @@
         /// The shader used to visualize probes virtual offset in the debug view.
         /// </summary>
         public Shader offsetDebugShader;
-=======
+        /// <summary>
         /// The <see cref="ProbeVolumeSceneData"/>
         /// </summary>
->>>>>>> 3bd8553c
         public ProbeVolumeSceneData sceneData;
         /// <summary>
         /// The <see cref="ProbeVolumeSHBands"/>
