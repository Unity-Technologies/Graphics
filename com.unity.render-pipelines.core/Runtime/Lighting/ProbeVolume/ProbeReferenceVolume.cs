--- conflicted
+++ resolved
@@ -646,11 +646,7 @@
         }
 
         // converts a volume into bricks, subdivides the bricks and culls subdivided volumes falling outside the original volume
-<<<<<<< HEAD
-        void ConvertVolume(Volume volume, SubdivisionDel subdivider, List<Brick> outSortedBricks)
-=======
-        private void ConvertVolume(Volume cellVolume, List<Volume> subVolumes, SubdivisionDel subdivider, List<Brick> outSortedBricks)
->>>>>>> 3dd6591e
+        void ConvertVolume(Volume cellVolume, List<Volume> subVolumes, SubdivisionDel subdivider, List<Brick> outSortedBricks)
         {
             Profiler.BeginSample("ConvertVolume");
             m_TmpBricks[0].Clear();
