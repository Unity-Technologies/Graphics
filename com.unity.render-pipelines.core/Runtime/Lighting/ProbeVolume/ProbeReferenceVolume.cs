using System;
using System.Collections.Generic;
using UnityEngine.Profiling;
using UnityEngine.Rendering;
using Chunk = UnityEngine.Experimental.Rendering.ProbeBrickPool.BrickChunkAlloc;
using Brick = UnityEngine.Experimental.Rendering.ProbeBrickIndex.Brick;
using UnityEngine.SceneManagement;
using Unity.Collections;
#if UNITY_EDITOR
using UnityEditor;
#endif

namespace UnityEngine.Experimental.Rendering
{
#if UNITY_EDITOR

    /// <summary>
    /// A manager to enqueue extra probe rendering outside of probe volumes.
    /// </summary>
    public class AdditionalGIBakeRequestsManager
    {
        // The baking ID for the extra requests
        // TODO: Need to ensure this never conflicts with bake IDs from others interacting with the API.
        // In our project, this is ProbeVolumes.
        internal static readonly int s_BakingID = 912345678;

        private static AdditionalGIBakeRequestsManager s_Instance = new AdditionalGIBakeRequestsManager();
        /// <summary>
        /// Get the manager that governs the additional light probe rendering requests.
        /// </summary>
        public static AdditionalGIBakeRequestsManager instance { get { return s_Instance; } }

        private AdditionalGIBakeRequestsManager()
        {
            SubscribeOnBakeStarted();
        }

        ~AdditionalGIBakeRequestsManager()
        {
            UnsubscribeOnBakeStarted();
        }

        private static List<SphericalHarmonicsL2> m_SHCoefficients = new List<SphericalHarmonicsL2>();
        private static List<Vector3> m_RequestPositions = new List<Vector3>();
        private static int m_FreelistHead = -1;

        private static readonly Vector2 s_FreelistSentinel = new Vector2(float.MaxValue, float.MaxValue);

        /// <summary>
        /// Enqueue a request for probe rendering at the specified location.
        /// </summary>
        /// <param name ="capturePosition"> The position at which a probe is baked.</param>
        /// <returns>An ID that can be used to retrieve the data once it has been computed</returns>
        public int EnqueueRequest(Vector3 capturePosition)
        {
            Debug.Assert(ComputeCapturePositionIsValid(capturePosition));

            if (m_FreelistHead >= 0)
            {
                int requestID = m_FreelistHead;
                Debug.Assert(requestID < m_RequestPositions.Count);
                m_FreelistHead = ComputeFreelistNext(m_RequestPositions[requestID]);
                m_RequestPositions[requestID] = capturePosition;
                m_SHCoefficients[requestID] = new SphericalHarmonicsL2();
                return requestID;
            }
            else
            {
                int requestID = m_RequestPositions.Count;
                m_RequestPositions.Add(capturePosition);
                m_SHCoefficients.Add(new SphericalHarmonicsL2());
                return requestID;
            }
        }

        /// <summary>
        /// Enqueue a request for probe rendering at the specified location.
        /// </summary>
        /// <param name ="requestID"> An ID that can be used to retrieve the data once it has been computed</param>
        /// <returns>An ID that can be used to retrieve the data once it has been computed</returns>
        public void DequeueRequest(int requestID)
        {
            Debug.Assert(requestID >= 0 && requestID < m_RequestPositions.Count);

            m_RequestPositions[requestID] = new Vector3(s_FreelistSentinel.x, s_FreelistSentinel.y, m_FreelistHead);
            m_SHCoefficients[requestID] = new SphericalHarmonicsL2();
            m_FreelistHead = requestID;
        }

        private bool ComputeCapturePositionIsValid(Vector3 capturePosition)
        {
            return !((capturePosition.x == s_FreelistSentinel.x) && (capturePosition.y == s_FreelistSentinel.y));
        }

        private int ComputeFreelistNext(Vector3 capturePosition)
        {
            Debug.Assert(ComputeRequestIsFree(capturePosition));

            int freelistNext = (int)capturePosition.z;
            Debug.Assert(freelistNext >= -1 && freelistNext < m_RequestPositions.Count);
            return freelistNext;
        }

        private bool ComputeRequestIsFree(int requestID)
        {
            Debug.Assert(requestID >= 0 && requestID < m_RequestPositions.Count);
            Vector3 requestPosition = m_RequestPositions[requestID];
            return ComputeRequestIsFree(requestPosition);
        }

        private bool ComputeRequestIsFree(Vector3 capturePosition)
        {
            return (capturePosition.x == s_FreelistSentinel.x) && (capturePosition.y == s_FreelistSentinel.y);
        }

        /// <summary>
        /// Retrieve the result of a capture request, it will return false if the request has not been fulfilled yet or the request ID is invalid.
        /// </summary>
        /// <param name ="requestID"> The request ID that has been given by the manager through a previous EnqueueRequest.</param>
        /// <param name ="sh"> The output SH coefficients that have been computed.</param>
        /// <returns>Whether the request for light probe rendering has been fulfilled and sh is valid.</returns>
        public bool RetrieveProbeSH(int requestID, out SphericalHarmonicsL2 sh)
        {
            if (requestID >= 0 && requestID < m_SHCoefficients.Count
                && ComputeCapturePositionIsValid(m_RequestPositions[requestID]))
            {
                sh = m_SHCoefficients[requestID];
                return true;
            }
            else
            {
                sh = new SphericalHarmonicsL2();
                return false;
            }
        }

        /// <summary>
        /// Update the capture location for the probe request.
        /// </summary>
        /// <param name ="requestID"> The request ID that has been given by the manager through a previous EnqueueRequest.</param>
        /// <param name ="newPositionnewPosition"> The position at which a probe is baked.</param>
        public int UpdatePositionForRequest(int requestID, Vector3 newPosition)
        {
            if (requestID >= 0 && requestID < m_RequestPositions.Count)
            {
                Debug.Assert(ComputeCapturePositionIsValid(m_RequestPositions[requestID]));
                m_RequestPositions[requestID] = newPosition;
                m_SHCoefficients[requestID] = new SphericalHarmonicsL2();
                return requestID;
            }
            else
            {
                return EnqueueRequest(newPosition);
            }
        }

        private void SubscribeOnBakeStarted()
        {
            UnsubscribeOnBakeStarted();
            Lightmapping.bakeStarted += AddRequestsToLightmapper;
        }

        private void UnsubscribeOnBakeStarted()
        {
            Lightmapping.bakeStarted -= AddRequestsToLightmapper;
            RemoveRequestsFromLightmapper();
        }

        internal void AddRequestsToLightmapper()
        {
            UnityEditor.Experimental.Lightmapping.SetAdditionalBakedProbes(s_BakingID, m_RequestPositions.ToArray());

            Lightmapping.bakeCompleted -= OnAdditionalProbesBakeCompleted;
            Lightmapping.bakeCompleted += OnAdditionalProbesBakeCompleted;
        }

        private void RemoveRequestsFromLightmapper()
        {
            UnityEditor.Experimental.Lightmapping.SetAdditionalBakedProbes(s_BakingID, null);
        }

        private void OnAdditionalProbesBakeCompleted()
        {
            Lightmapping.bakeCompleted -= OnAdditionalProbesBakeCompleted;

            if (m_RequestPositions.Count == 0) return;

            var sh = new NativeArray<SphericalHarmonicsL2>(m_RequestPositions.Count, Allocator.Temp, NativeArrayOptions.UninitializedMemory);
            var validity = new NativeArray<float>(m_RequestPositions.Count, Allocator.Temp, NativeArrayOptions.UninitializedMemory);
            var bakedProbeOctahedralDepth = new NativeArray<float>(m_RequestPositions.Count * 64, Allocator.Temp, NativeArrayOptions.UninitializedMemory);

            UnityEditor.Experimental.Lightmapping.GetAdditionalBakedProbes(s_BakingID, sh, validity, bakedProbeOctahedralDepth);

            SetSHCoefficients(sh);
            ProbeReferenceVolume.instance.retrieveExtraDataAction?.Invoke(new ProbeReferenceVolume.ExtraDataActionInput());

            sh.Dispose();
            validity.Dispose();
            bakedProbeOctahedralDepth.Dispose();
        }

        private void SetSHCoefficients(NativeArray<SphericalHarmonicsL2> sh)
        {
            Debug.Assert(sh.Length == m_SHCoefficients.Count);
            for (int i = 0; i < sh.Length; ++i)
            {
                m_SHCoefficients[i] = sh[i];
            }
        }
    }
#endif

    /// <summary>
    /// Initialization parameters for the probe volume system.
    /// </summary>
    public struct ProbeVolumeSystemParameters
    {
        /// <summary>
        /// The memory budget determining the size of the textures containing SH data.
        /// </summary>
        public ProbeVolumeTextureMemoryBudget memoryBudget;
        /// <summary>
        /// The debug mesh used to draw probes in the debug view.
        /// </summary>
        public Mesh probeDebugMesh;
        /// <summary>
        /// The shader used to visualize the probes in the debug view.
        /// </summary>
        public Shader probeDebugShader;

        public ProbeVolumeSceneBounds sceneBounds;
        public ProbeVolumeSHBands shBands;
    }

    public struct ProbeVolumeShadingParameters
    {
        /// <summary>
        /// Normal bias to apply to the position used to sample probe volumes.
        /// </summary>
        public float normalBias;
        /// <summary>
        /// View bias to apply to the position used to sample probe volumes.
        /// </summary>
        public float viewBias;
        /// <summary>
        /// Whether to scale the biases with the minimum distance between probes.
        /// </summary>
        public bool scaleBiasByMinDistanceBetweenProbes;
        /// <summary>
        /// Noise to be applied to the sampling position. It can hide seams issues between subdivision levels, but introduces noise.
        /// </summary>
        public float samplingNoise;
    }

    /// <summary>
    /// Possible values for the probe volume memory budget (determines the size of the textures used).
    /// </summary>
    [Serializable]
    public enum ProbeVolumeTextureMemoryBudget
    {
        /// <summary>Low Budget</summary>
        MemoryBudgetLow = 512,
        /// <summary>Medium Budget</summary>
        MemoryBudgetMedium = 1024,
        /// <summary>High Budget</summary>
        MemoryBudgetHigh = 2048,
    }

    /// <summary>
    /// Number of Spherical Harmonics bands that are used with Probe Volumes
    /// </summary>
    [Serializable]
    public enum ProbeVolumeSHBands
    {
        /// <summary>Up to the L1 band of Spherical Harmonics</summary>
        SphericalHarmonicsL1 = 1,
        /// <summary>Up to the L2 band of Spherical Harmonics</summary>
        SphericalHarmonicsL2 = 2,
    }

    /// <summary>
    /// The reference volume for the Probe Volume system. This defines the structure in which volume assets are loaded into. There must be only one, hence why it follow a singleton pattern.
    /// </summary>
    public partial class ProbeReferenceVolume
    {
        const int kProbeIndexPoolAllocationSize = 128;

        [System.Serializable]
        internal class Cell
        {
            public int index;
            public Vector3Int position;
            public List<Brick> bricks;
            public Vector3[] probePositions;
            public SphericalHarmonicsL2[] sh;
            public float[] validity;
            public int minSubdiv;

            [System.NonSerialized]
            public int flatIdxInCellIndices = -1;

            [System.NonSerialized]
            public bool loaded = false;
        }

        class CellChunkInfo
        {
            public List<Chunk> chunks;
        }

        private class CellSortInfo : IComparable
        {
            internal string sourceAsset;
            internal Cell cell;
            internal float distanceToCamera = 0;
            internal Vector3 position;

            public int CompareTo(object obj)
            {
                CellSortInfo other = obj as CellSortInfo;

                if (distanceToCamera < other.distanceToCamera)
                    return 1;
                else if (distanceToCamera > other.distanceToCamera)
                    return -1;
                else
                    return 0;
            }
        }

        internal struct Volume : IEquatable<Volume>
        {
            internal Vector3 corner;
            internal Vector3 X;   // the vectors are NOT normalized, their length determines the size of the box
            internal Vector3 Y;
            internal Vector3 Z;

            internal float maxSubdivisionMultiplier;
            internal float minSubdivisionMultiplier;

            public Volume(Matrix4x4 trs, float maxSubdivision, float minSubdivision)
            {
                X = trs.GetColumn(0);
                Y = trs.GetColumn(1);
                Z = trs.GetColumn(2);
                corner = (Vector3)trs.GetColumn(3) - X * 0.5f - Y * 0.5f - Z * 0.5f;
                this.maxSubdivisionMultiplier = maxSubdivision;
                this.minSubdivisionMultiplier = minSubdivision;
            }

            public Volume(Vector3 corner, Vector3 X, Vector3 Y, Vector3 Z, float maxSubdivision = 1, float minSubdivision = 0)
            {
                this.corner = corner;
                this.X = X;
                this.Y = Y;
                this.Z = Z;
                this.maxSubdivisionMultiplier = maxSubdivision;
                this.minSubdivisionMultiplier = minSubdivision;
            }

            public Volume(Volume copy)
            {
                X = copy.X;
                Y = copy.Y;
                Z = copy.Z;
                corner = copy.corner;
                maxSubdivisionMultiplier = copy.maxSubdivisionMultiplier;
                minSubdivisionMultiplier = copy.minSubdivisionMultiplier;
            }

            public Bounds CalculateAABB()
            {
                Vector3 min = new Vector3(float.MaxValue, float.MaxValue, float.MaxValue);
                Vector3 max = new Vector3(float.MinValue, float.MinValue, float.MinValue);

                for (int x = 0; x < 2; x++)
                {
                    for (int y = 0; y < 2; y++)
                    {
                        for (int z = 0; z < 2; z++)
                        {
                            Vector3 dir = new Vector3(x, y, z);

                            Vector3 pt = corner
                                + X * dir.x
                                + Y * dir.y
                                + Z * dir.z;

                            min = Vector3.Min(min, pt);
                            max = Vector3.Max(max, pt);
                        }
                    }
                }

                return new Bounds((min + max) / 2, max - min);
            }

            public void CalculateCenterAndSize(out Vector3 center, out Vector3 size)
            {
                size = new Vector3(X.magnitude, Y.magnitude, Z.magnitude);
                center = corner + X * 0.5f + Y * 0.5f + Z * 0.5f;
            }

            public void Transform(Matrix4x4 trs)
            {
                corner = trs.MultiplyPoint(corner);
                X = trs.MultiplyVector(X);
                Y = trs.MultiplyVector(Y);
                Z = trs.MultiplyVector(Z);
            }

            public override string ToString()
            {
                return $"Corner: {corner}, X: {X}, Y: {Y}, Z: {Z}, MaxSubdiv: {maxSubdivisionMultiplier}";
            }

            public bool Equals(Volume other)
            {
                return corner == other.corner
                    && X == other.X
                    && Y == other.Y
                    && Z == other.Z
                    && minSubdivisionMultiplier == other.minSubdivisionMultiplier
                    && maxSubdivisionMultiplier == other.maxSubdivisionMultiplier;
            }
        }

        internal struct RefVolTransform
        {
            public Matrix4x4 refSpaceToWS;
            public Vector3 posWS;
            public Quaternion rot;
            public float scale;
        }

        /// <summary>
        /// The resources that are bound to the runtime shaders for sampling Adaptive Probe Volume data.
        /// </summary>
        public struct RuntimeResources
        {
            /// <summary>
            /// Index data to fetch the correct location in the Texture3D.
            /// </summary>
            public ComputeBuffer index;
            /// <summary>
            /// Indices of the various index buffers for each cell.
            /// </summary>
            public ComputeBuffer cellIndices;
            /// <summary>
            /// Texture containing Spherical Harmonics L0 band data and first coefficient of L1_R.
            /// </summary>
            public Texture3D L0_L1rx;
            /// <summary>
            /// Texture containing the second channel of Spherical Harmonics L1 band data and second coefficient of L1_R.
            /// </summary>
            public Texture3D L1_G_ry;
            /// <summary>
            /// Texture containing the second channel of Spherical Harmonics L1 band data and third coefficient of L1_R.
            /// </summary>
            public Texture3D L1_B_rz;
            /// <summary>
            /// Texture containing the first coefficient of Spherical Harmonics L2 band data and first channel of the fifth.
            /// </summary>
            public Texture3D L2_0;
            /// <summary>
            /// Texture containing the second coefficient of Spherical Harmonics L2 band data and second channel of the fifth.
            /// </summary>
            public Texture3D L2_1;
            /// <summary>
            /// Texture containing the third coefficient of Spherical Harmonics L2 band data and third channel of the fifth.
            /// </summary>
            public Texture3D L2_2;
            /// <summary>
            /// Texture containing the fourth coefficient of Spherical Harmonics L2 band data.
            /// </summary>
            public Texture3D L2_3;
        }

        internal struct RegId
        {
            internal int id;

            public bool IsValid() => id != 0;
            public void Invalidate() => id = 0;
            public static bool operator ==(RegId lhs, RegId rhs) => lhs.id == rhs.id;
            public static bool operator !=(RegId lhs, RegId rhs) => lhs.id != rhs.id;
            public override bool Equals(object obj)
            {
                if ((obj == null) || !this.GetType().Equals(obj.GetType()))
                {
                    return false;
                }
                else
                {
                    RegId p = (RegId)obj;
                    return p == this;
                }
            }

            public override int GetHashCode() => id;
        }

        bool m_IsInitialized = false;
        int m_ID = 0;
        RefVolTransform m_Transform;
        int m_MaxSubdivision;
        ProbeBrickPool m_Pool;
        ProbeBrickIndex m_Index;
        ProbeCellIndices m_CellIndices;
        List<Chunk> m_TmpSrcChunks = new List<Chunk>();
        float[] m_PositionOffsets = new float[ProbeBrickPool.kBrickProbeCountPerDim];
        Dictionary<RegId, List<Chunk>> m_Registry = new Dictionary<RegId, List<Chunk>>();
        Bounds m_CurrGlobalBounds = new Bounds();

        internal Dictionary<int, Cell> cells = new Dictionary<int, Cell>();
        Dictionary<int, CellChunkInfo> m_ChunkInfo = new Dictionary<int, CellChunkInfo>();

        internal ProbeVolumeSceneBounds sceneBounds;


        /// <summary>
        ///  The input to the retrieveExtraDataAction action.
        /// </summary>
        public struct ExtraDataActionInput
        {
            // Empty, but defined to make this future proof without having to change public API
        }
        /// <summary>
        ///  An action that is used by the SRP to retrieve extra data that was baked together with the bake
        /// </summary>
        public Action<ExtraDataActionInput> retrieveExtraDataAction;


        bool m_BricksLoaded = false;
        Dictionary<Cell, RegId> m_CellToBricks = new Dictionary<Cell, RegId>();
        Dictionary<RegId, ProbeBrickIndex.CellIndexUpdateInfo> m_BricksToCellUpdateInfo = new Dictionary<RegId, ProbeBrickIndex.CellIndexUpdateInfo>();

        // Information of the probe volume asset that is being loaded (if one is pending)
        Dictionary<string, ProbeVolumeAsset> m_PendingAssetsToBeLoaded = new Dictionary<string, ProbeVolumeAsset>();
        // Information on probes we need to remove.
        Dictionary<string, ProbeVolumeAsset> m_PendingAssetsToBeUnloaded = new Dictionary<string, ProbeVolumeAsset>();
        // Information of the probe volume asset that is being loaded (if one is pending)
        Dictionary<string, ProbeVolumeAsset> m_ActiveAssets = new Dictionary<string, ProbeVolumeAsset>();

        // List of info for cells that are yet to be loaded.
        private List<CellSortInfo> m_CellsToBeLoaded = new List<CellSortInfo>();

        bool m_NeedLoadAsset = false;
        bool m_ProbeReferenceVolumeInit = false;
        internal bool isInitialized => m_ProbeReferenceVolumeInit;

        struct InitInfo
        {
            public Vector3Int pendingMinCellPosition;
            public Vector3Int pendingMaxCellPosition;
        }
        InitInfo m_PendingInitInfo;

        bool m_NeedsIndexRebuild = false;
        bool m_HasChangedIndex = false;

        int m_CBShaderID = Shader.PropertyToID("ShaderVariablesProbeVolumes");

#if UNITY_EDITOR
        // By default on editor we load a lot of cells in one go to avoid having to mess with scene view
        // to see results, this value can still be changed via API.
        private int m_NumberOfCellsLoadedPerFrame = 10000;
#else
        private int m_NumberOfCellsLoadedPerFrame = 2;
#endif

        ProbeVolumeTextureMemoryBudget m_MemoryBudget;
        ProbeVolumeSHBands m_SHBands;
        public ProbeVolumeSHBands shBands { get { return m_SHBands; } }

        public ProbeVolumeSHBands shBands { get { return m_SHBands; } }

        internal bool clearAssetsOnVolumeClear = false;

        /// <summary>
        /// Get the memory budget for the Probe Volume system.
        /// </summary>
        public ProbeVolumeTextureMemoryBudget memoryBudget => m_MemoryBudget;

        static ProbeReferenceVolume _instance = new ProbeReferenceVolume();

        /// <summary>
        /// Get the instance of the probe reference volume (singleton).
        /// </summary>
        public static ProbeReferenceVolume instance
        {
            get
            {
                return _instance;
            }
        }

        /// <summary>
        /// Set the number of cells that are loaded per frame when needed.
        /// </summary>
        /// <param name="numberOfCells"></param>
        public void SetNumberOfCellsLoadedPerFrame(int numberOfCells)
        {
            m_NumberOfCellsLoadedPerFrame = Mathf.Max(1, numberOfCells);
        }

        /// <summary>
        /// Initialize the Probe Volume system
        /// <param name="parameters">Initialization parameters.</param>
        public void Initialize(in ProbeVolumeSystemParameters parameters)
        {
            if (m_IsInitialized)
            {
                Debug.LogError("Probe Volume System has already been initialized.");
                return;
            }

            m_MemoryBudget = parameters.memoryBudget;
            // Temporarily reverting recent change to always allocate L2 (which is still required for dilation/debug right now)
            m_SHBands = parameters.shBands;
            InitializeDebug(parameters.probeDebugMesh, parameters.probeDebugShader);
            InitProbeReferenceVolume(kProbeIndexPoolAllocationSize, m_MemoryBudget, m_SHBands);
            m_IsInitialized = true;
            m_NeedsIndexRebuild = true;
            sceneBounds = parameters.sceneBounds;
#if UNITY_EDITOR
            if (sceneBounds != null)
            {
                UnityEditor.SceneManagement.EditorSceneManager.sceneSaved += sceneBounds.UpdateSceneBounds;
            }
#endif
        }


        // This is used for steps such as dilation that require the maximum order allowed to be loaded at all times. Should really never be used as a general purpose function.
        internal void ForceSHBand(ProbeVolumeSHBands shBands)
        {
            if (m_ProbeReferenceVolumeInit)
                CleanupLoadedData();
            m_SHBands = shBands;
            m_ProbeReferenceVolumeInit = false;
            InitProbeReferenceVolume(kProbeIndexPoolAllocationSize, m_MemoryBudget, shBands);
        }

        /// <summary>
        /// Cleanup the Probe Volume system.
        /// </summary>
        public void Cleanup()
        {
            if (!m_IsInitialized)
            {
                Debug.LogError("Probe Volume System has not been initialized first before calling cleanup.");
                return;
            }

            CleanupLoadedData();
            CleanupDebug();
            m_IsInitialized = false;
        }

        /// <summary>
        /// Get approximate video memory impact, in bytes, of the system.
        /// </summary>
        /// <returns>An approximation of the video memory impact, in bytes, of the system<returns>
        public int GetVideoMemoryCost()
        {
            if (!m_ProbeReferenceVolumeInit)
                return 0;

            return m_Pool.estimatedVMemCost + m_Index.estimatedVMemCost + m_CellIndices.estimatedVMemCost;
        }

        void RemoveCell(Cell cell)
        {
            if (cell.loaded)
            {
                if (cells.ContainsKey(cell.index))
                    cells.Remove(cell.index);

                if (m_ChunkInfo.ContainsKey(cell.index))
                    m_ChunkInfo.Remove(cell.index);

                if (cell.flatIdxInCellIndices >= 0)
                    m_CellIndices.MarkCellAsUnloaded(cell.flatIdxInCellIndices);

                RegId cellBricksID = new RegId();
                if (m_CellToBricks.TryGetValue(cell, out cellBricksID))
                {
                    ReleaseBricks(cellBricksID);
                    m_CellToBricks.Remove(cell);
                }
            }

            cell.loaded = false;
        }

        void AddCell(Cell cell, List<Chunk> chunks)
        {
            cell.loaded = true;
            cells[cell.index] = cell;

            var cellChunks = new CellChunkInfo();
            cellChunks.chunks = chunks;
            m_ChunkInfo[cell.index] = cellChunks;
        }

        internal void AddPendingAssetLoading(ProbeVolumeAsset asset)
        {
            var key = asset.GetSerializedFullPath();
            if (m_PendingAssetsToBeLoaded.ContainsKey(key))
            {
                m_PendingAssetsToBeLoaded.Remove(key);
            }
            m_PendingAssetsToBeLoaded.Add(asset.GetSerializedFullPath(), asset);
            m_NeedLoadAsset = true;

            // Compute the max index dimension from all the loaded assets + assets we need to load
            Vector3Int indexDimension = Vector3Int.zero;
            Vector3Int minCellPosition = Vector3Int.zero;
            Vector3Int maxCellPosition = Vector3Int.zero;

            bool firstBound = true;
            foreach (var a in m_PendingAssetsToBeLoaded.Values)
            {
                minCellPosition = Vector3Int.Min(minCellPosition, a.minCellPosition);
                maxCellPosition = Vector3Int.Max(maxCellPosition, a.maxCellPosition);
                if (firstBound)
                {
                    m_CurrGlobalBounds = a.globalBounds;
                    firstBound = false;
                }
                else
                {
                    m_CurrGlobalBounds.Encapsulate(a.globalBounds);
                }
            }
            foreach (var a in m_ActiveAssets.Values)
            {
                minCellPosition = Vector3Int.Min(minCellPosition, a.minCellPosition);
                maxCellPosition = Vector3Int.Max(maxCellPosition, a.maxCellPosition);
                if (firstBound)
                {
                    m_CurrGlobalBounds = a.globalBounds;
                    firstBound = false;
                }
                else
                {
                    m_CurrGlobalBounds.Encapsulate(a.globalBounds);
                }
            }

<<<<<<< HEAD
=======
            // |= because this can be called more than once before rebuild is done.
>>>>>>> c4aecb8b
            m_NeedsIndexRebuild |= m_Index == null || m_PendingInitInfo.pendingMinCellPosition != minCellPosition || m_PendingInitInfo.pendingMaxCellPosition != maxCellPosition;

            m_PendingInitInfo.pendingMinCellPosition = minCellPosition;
            m_PendingInitInfo.pendingMaxCellPosition = maxCellPosition;
        }

        internal void AddPendingAssetRemoval(ProbeVolumeAsset asset)
        {
            var key = asset.GetSerializedFullPath();
            if (m_PendingAssetsToBeUnloaded.ContainsKey(key))
            {
                m_PendingAssetsToBeUnloaded.Remove(key);
            }
            m_PendingAssetsToBeUnloaded.Add(asset.GetSerializedFullPath(), asset);
        }

        internal void RemovePendingAsset(ProbeVolumeAsset asset)
        {
            var key = asset.GetSerializedFullPath();

            for (int i = m_CellsToBeLoaded.Count - 1; i >= 0; i--)
            {
                if (m_CellsToBeLoaded[i].sourceAsset == key)
                    m_CellsToBeLoaded.RemoveAt(i);
            }

            if (m_ActiveAssets.ContainsKey(key))
            {
                m_ActiveAssets.Remove(key);
            }

            // Remove bricks and empty cells
            foreach (var cell in asset.cells)
            {
                RemoveCell(cell);
            }

            ClearDebugData();
        }

        void PerformPendingIndexChangeAndInit()
        {
            if (m_NeedsIndexRebuild)
            {
                CleanupLoadedData();
                InitProbeReferenceVolume(kProbeIndexPoolAllocationSize, m_MemoryBudget, m_SHBands);
                m_HasChangedIndex = true;
                m_NeedsIndexRebuild = false;
            }
            else
            {
                m_HasChangedIndex = false;
            }
        }

        void LoadAsset(ProbeVolumeAsset asset)
        {
            if (asset.Version != (int)ProbeVolumeAsset.AssetVersion.Current)
            {
                Debug.LogWarning($"Trying to load an asset {asset.GetSerializedFullPath()} that has been baked with a previous version of the system. Please re-bake the data.");
                return;
            }

            var path = asset.GetSerializedFullPath();

            for (int i = 0; i < asset.cells.Count; ++i)
            {
                var cell = asset.cells[i];
                CellSortInfo sortInfo = new CellSortInfo();
                sortInfo.cell = cell;
                sortInfo.position = ((Vector3)cell.position * MaxBrickSize() * 0.5f) + m_Transform.posWS;
                sortInfo.sourceAsset = asset.GetSerializedFullPath();
                m_CellsToBeLoaded.Add(sortInfo);
            }
        }

        void PerformPendingLoading()
        {
            if ((m_PendingAssetsToBeLoaded.Count == 0 && m_ActiveAssets.Count == 0) || !m_NeedLoadAsset || !m_ProbeReferenceVolumeInit)
                return;

            m_Pool.EnsureTextureValidity();

            // Load the ones that are already active but reload if we said we need to load
            if (m_HasChangedIndex)
            {
                foreach (var asset in m_ActiveAssets.Values)
                {
                    LoadAsset(asset);
                }
            }

            foreach (var asset in m_PendingAssetsToBeLoaded.Values)
            {
                LoadAsset(asset);
                if (!m_ActiveAssets.ContainsKey(asset.GetSerializedFullPath()))
                {
                    m_ActiveAssets.Add(asset.GetSerializedFullPath(), asset);
                }
            }

            m_PendingAssetsToBeLoaded.Clear();

            // Mark the loading as done.
            m_NeedLoadAsset = false;
        }

        void PerformPendingDeletion()
        {
            if (!m_ProbeReferenceVolumeInit)
            {
                m_PendingAssetsToBeUnloaded.Clear(); // If we are not init, we have not loaded yet.
            }

            var dictionaryValues = m_PendingAssetsToBeUnloaded.Values;
            foreach (var asset in dictionaryValues)
            {
                RemovePendingAsset(asset);
            }

            m_PendingAssetsToBeUnloaded.Clear();
        }

        int GetNumberOfBricksAtSubdiv(Cell cell, out Vector3Int minValidLocalIdxAtMaxRes, out Vector3Int sizeOfValidIndicesAtMaxRes)
        {
            minValidLocalIdxAtMaxRes = Vector3Int.zero;
            sizeOfValidIndicesAtMaxRes = Vector3Int.one;

            var posWS = new Vector3(cell.position.x * MaxBrickSize(), cell.position.y * MaxBrickSize(), cell.position.z * MaxBrickSize());
            Bounds cellBounds = new Bounds();
            cellBounds.min = posWS;
            cellBounds.max = posWS + (Vector3.one * MaxBrickSize());

            Bounds intersectBound = new Bounds();
            intersectBound.min = Vector3.Max(cellBounds.min, m_CurrGlobalBounds.min);
            intersectBound.max = Vector3.Min(cellBounds.max, m_CurrGlobalBounds.max);

            Vector3 size = intersectBound.max - intersectBound.min;

            var toStart = intersectBound.min - cellBounds.min;
            minValidLocalIdxAtMaxRes.x = Mathf.CeilToInt((toStart.x) / MinBrickSize());
            minValidLocalIdxAtMaxRes.y = Mathf.CeilToInt((toStart.y) / MinBrickSize());
            minValidLocalIdxAtMaxRes.z = Mathf.CeilToInt((toStart.z) / MinBrickSize());

            var toEnd = intersectBound.max - cellBounds.min;
            sizeOfValidIndicesAtMaxRes.x = Mathf.CeilToInt((toEnd.x) / MinBrickSize()) - minValidLocalIdxAtMaxRes.x + 1;
            sizeOfValidIndicesAtMaxRes.y = Mathf.CeilToInt((toEnd.y) / MinBrickSize()) - minValidLocalIdxAtMaxRes.y + 1;
            sizeOfValidIndicesAtMaxRes.z = Mathf.CeilToInt((toEnd.z) / MinBrickSize()) - minValidLocalIdxAtMaxRes.z + 1;

            Vector3Int bricksForCell = new Vector3Int();
            bricksForCell = sizeOfValidIndicesAtMaxRes / CellSize(cell.minSubdiv);

            return bricksForCell.x * bricksForCell.y * bricksForCell.z;
        }

        bool GetCellIndexUpdate(Cell cell, out ProbeBrickIndex.CellIndexUpdateInfo cellUpdateInfo)
        {
            cellUpdateInfo = new ProbeBrickIndex.CellIndexUpdateInfo();

            int brickCountsAtResolution = GetNumberOfBricksAtSubdiv(cell, out var minValidLocalIdx, out var sizeOfValidIndices);
            cellUpdateInfo.cellPositionInBricksAtMaxRes = cell.position * CellSize(m_MaxSubdivision - 1);
            cellUpdateInfo.minSubdivInCell = cell.minSubdiv;
            cellUpdateInfo.minValidBrickIndexForCellAtMaxRes = minValidLocalIdx;
            cellUpdateInfo.maxValidBrickIndexForCellAtMaxResPlusOne = sizeOfValidIndices + minValidLocalIdx;

            return m_Index.AssignIndexChunksToCell(cell, brickCountsAtResolution, ref cellUpdateInfo);
        }

        void LoadPendingCells(bool loadAll = false)
        {
            int count = Mathf.Min(m_NumberOfCellsLoadedPerFrame, m_CellsToBeLoaded.Count);
            count = loadAll ? m_CellsToBeLoaded.Count : count;

            // This should never happen, *unless* an asset was baked with previous version of index buffer.
            if (m_PendingInitInfo.pendingMinCellPosition == m_PendingInitInfo.pendingMaxCellPosition && count > 1)
                return;

            if (count != 0)
                ClearDebugData();

            for (int i = 0; i < count; ++i)
            {
                // Pop from queue.
                var sortInfo = m_CellsToBeLoaded[0];
                var cell = sortInfo.cell;
                var path = sortInfo.sourceAsset;

                bool compressed = false;
                int allocatedBytes = 0;
                var dataLocation = ProbeBrickPool.CreateDataLocation(cell.sh.Length, compressed, m_SHBands, out allocatedBytes);
                ProbeBrickPool.FillDataLocation(ref dataLocation, cell.sh, m_SHBands);

                cell.flatIdxInCellIndices = m_CellIndices.GetFlatIdxForCell(cell.position);

                if (GetCellIndexUpdate(cell, out var cellUpdateInfo))
                {
                    List<ProbeBrickIndex.Brick> brickList = new List<ProbeBrickIndex.Brick>();
                    brickList.AddRange(cell.bricks);
                    List<Chunk> chunkList = new List<Chunk>();

                    var regId = AddBricks(brickList, dataLocation, cellUpdateInfo, out chunkList);
                    m_BricksToCellUpdateInfo.Add(regId, cellUpdateInfo);

                    m_CellIndices.AddCell(cell.flatIdxInCellIndices, cellUpdateInfo);

                    AddCell(cell, chunkList);
                    m_CellToBricks[cell] = regId;

                    dataLocation.Cleanup();
                    m_CellsToBeLoaded.RemoveAt(0);
                }
                else
                {
                    // We need to first remove something to fit, can't load things further.
                    return;
                }
            }
        }

        /// <summary>
        /// Perform all the operations that are relative to changing the content or characteristics of the probe reference volume.
        /// </summary>
        /// <param name ="loadAllCells"> True when all cells are to be immediately loaded..</param>
        public void PerformPendingOperations(bool loadAllCells = false)
        {
            PerformPendingDeletion();
            PerformPendingIndexChangeAndInit();
            PerformPendingLoading();
            LoadPendingCells(loadAllCells);
        }

        /// <summary>
        /// Initialize the reference volume.
        /// </summary>
        /// <param name ="allocationSize"> Size used for the chunk allocator that handles bricks.</param>
        /// <param name ="memoryBudget">Probe reference volume memory budget.</param>
        /// <param name ="shBands">Probe reference volume SH bands.</param>
        void InitProbeReferenceVolume(int allocationSize, ProbeVolumeTextureMemoryBudget memoryBudget, ProbeVolumeSHBands shBands)
        {
            var minCellPosition = m_PendingInitInfo.pendingMinCellPosition;
            var maxCellPosition = m_PendingInitInfo.pendingMaxCellPosition;
            if (!m_ProbeReferenceVolumeInit)
            {
                Profiler.BeginSample("Initialize Reference Volume");
                m_Pool = new ProbeBrickPool(allocationSize, memoryBudget, shBands);

                m_Index = new ProbeBrickIndex(memoryBudget);
                m_CellIndices = new ProbeCellIndices(minCellPosition, maxCellPosition, (int)Mathf.Pow(3, m_MaxSubdivision - 1));

                // initialize offsets
                m_PositionOffsets[0] = 0.0f;
                float probeDelta = 1.0f / ProbeBrickPool.kBrickCellCount;
                for (int i = 1; i < ProbeBrickPool.kBrickProbeCountPerDim - 1; i++)
                    m_PositionOffsets[i] = i * probeDelta;
                m_PositionOffsets[m_PositionOffsets.Length - 1] = 1.0f;
                Profiler.EndSample();

                m_ProbeReferenceVolumeInit = true;

                ClearDebugData();

                m_NeedLoadAsset = true;
            }
        }

        /// <summary>
        /// Perform sorting of pending cells to be loaded.
        /// </summary>
        /// <param name ="cameraPosition"> The position to sort against (closer to the position will be loaded first).</param>
        public void SortPendingCells(Vector3 cameraPosition)
        {
            if (m_CellsToBeLoaded.Count > 0)
            {
                for (int i = 0; i < m_CellsToBeLoaded.Count; ++i)
                {
                    m_CellsToBeLoaded[i].distanceToCamera = Vector3.Distance(cameraPosition, m_CellsToBeLoaded[i].position);
                }

                m_CellsToBeLoaded.Sort();
            }
        }

        ProbeReferenceVolume()
        {
            m_Transform.posWS = Vector3.zero;
            m_Transform.rot = Quaternion.identity;
            m_Transform.scale = 1f;
            m_Transform.refSpaceToWS = Matrix4x4.identity;
        }

        /// <summary>
        /// Get the resources that are bound to the runtime shaders for sampling Adaptive Probe Volume data.
        /// </summary>
        /// <returns>The resources to bind to runtime shaders.</returns>
        public RuntimeResources GetRuntimeResources()
        {
            if (!m_ProbeReferenceVolumeInit)
                return default(RuntimeResources);

            RuntimeResources rr = new RuntimeResources();
            m_Index.GetRuntimeResources(ref rr);
            m_CellIndices.GetRuntimeResources(ref rr);
            m_Pool.GetRuntimeResources(ref rr);
            return rr;
        }

        internal void SetTRS(Vector3 position, Quaternion rotation, float minBrickSize)
        {
            m_Transform.posWS = position;
            m_Transform.rot = rotation;
            m_Transform.scale = minBrickSize;
            m_Transform.refSpaceToWS = Matrix4x4.TRS(m_Transform.posWS, m_Transform.rot, Vector3.one * m_Transform.scale);
        }

        internal void SetMaxSubdivision(int maxSubdivision) => m_MaxSubdivision = System.Math.Min(maxSubdivision, ProbeBrickIndex.kMaxSubdivisionLevels);
        internal static int CellSize(int subdivisionLevel) => (int)Mathf.Pow(ProbeBrickPool.kBrickCellCount, subdivisionLevel);
        internal float BrickSize(int subdivisionLevel) => m_Transform.scale * CellSize(subdivisionLevel);
        internal float MinBrickSize() => m_Transform.scale;
        internal float MaxBrickSize() => BrickSize(m_MaxSubdivision - 1);
        internal Matrix4x4 GetRefSpaceToWS() => m_Transform.refSpaceToWS;
        internal RefVolTransform GetTransform() => m_Transform;
        internal int GetMaxSubdivision() => m_MaxSubdivision;
        internal int GetMaxSubdivision(float multiplier) => Mathf.CeilToInt(m_MaxSubdivision * multiplier);
        internal float GetDistanceBetweenProbes(int subdivisionLevel) => BrickSize(subdivisionLevel) / 3.0f;
        internal float MinDistanceBetweenProbes() => GetDistanceBetweenProbes(0);

        /// <summary>
        /// Returns whether any brick data has been loaded.
        /// </summary>
        /// <returns></returns>
        public bool DataHasBeenLoaded() => m_BricksLoaded;


        internal void Clear()
        {
            if (m_ProbeReferenceVolumeInit)
            {
                m_Pool.Clear();
                m_Index.Clear();
                cells.Clear();
                m_ChunkInfo.Clear();
            }

            if (clearAssetsOnVolumeClear)
            {
                m_PendingAssetsToBeLoaded.Clear();
                m_ActiveAssets.Clear();
            }
        }

        // Runtime API starts here
        RegId AddBricks(List<Brick> bricks, ProbeBrickPool.DataLocation dataloc, ProbeBrickIndex.CellIndexUpdateInfo cellUpdateInfo, out List<Chunk> ch_list)
        {
            Profiler.BeginSample("AddBricks");

            // calculate the number of chunks necessary
            int ch_size = m_Pool.GetChunkSize();
            ch_list = new List<Chunk>((bricks.Count + ch_size - 1) / ch_size);
            m_Pool.Allocate(ch_list.Capacity, ch_list);

            // copy chunks into pool
            m_TmpSrcChunks.Clear();
            m_TmpSrcChunks.Capacity = ch_list.Count;
            Chunk c;
            c.x = 0;
            c.y = 0;
            c.z = 0;

            // currently this code assumes that the texture width is a multiple of the allocation chunk size
            for (int i = 0; i < ch_list.Count; i++)
            {
                m_TmpSrcChunks.Add(c);
                c.x += ch_size * ProbeBrickPool.kBrickProbeCountPerDim;
                if (c.x >= dataloc.width)
                {
                    c.x = 0;
                    c.y += ProbeBrickPool.kBrickProbeCountPerDim;
                    if (c.y >= dataloc.height)
                    {
                        c.y = 0;
                        c.z += ProbeBrickPool.kBrickProbeCountPerDim;
                    }
                }
            }

            // Update the pool and index and ignore any potential frame latency related issues for now
            m_Pool.Update(dataloc, m_TmpSrcChunks, ch_list, m_SHBands);

            m_BricksLoaded = true;

            // create a registry entry for this request
            RegId id;
            m_ID++;
            id.id = m_ID;
            m_Registry.Add(id, ch_list);

            // Build index
            m_Index.AddBricks(id, bricks, ch_list, m_Pool.GetChunkSize(), m_Pool.GetPoolWidth(), m_Pool.GetPoolHeight(), cellUpdateInfo);

            Profiler.EndSample();

            return id;
        }

        void ReleaseBricks(RegId id)
        {
            List<Chunk> ch_list;
            if (!m_Registry.TryGetValue(id, out ch_list))
            {
                Debug.Log("Tried to release bricks with id=" + id.id + " but no bricks were registered under this id.");
                return;
            }

            // clean up the index
            m_Index.RemoveBricks(id, m_BricksToCellUpdateInfo[id]);

            // clean up the pool
            m_Pool.Deallocate(ch_list);
            m_Registry.Remove(id);
            m_BricksToCellUpdateInfo.Remove(id);
        }

        /// <summary>
        /// Update the constant buffer used by Probe Volumes in shaders.
        /// </summary>
        /// <param name="cmd">A command buffer used to perform the data update.</param>
        /// <param name="parameters">Parameters to be used when sampling the probe volume.</param>
        public void UpdateConstantBuffer(CommandBuffer cmd, ProbeVolumeShadingParameters parameters)
        {
            float normalBias = parameters.normalBias;
            float viewBias = parameters.viewBias;

            if (parameters.scaleBiasByMinDistanceBetweenProbes)
            {
                normalBias *= MinDistanceBetweenProbes();
                viewBias *= MinDistanceBetweenProbes();
            }

            ShaderVariablesProbeVolumes shaderVars;
            shaderVars._NormalBias = normalBias;
            shaderVars._PoolDim = m_Pool.GetPoolDimensions();
            shaderVars._ViewBias = viewBias;
            shaderVars._PVSamplingNoise = parameters.samplingNoise;
            shaderVars._CellInMinBricks = (int)Mathf.Pow(3, m_MaxSubdivision - 1);
            shaderVars._CellIndicesDim = m_CellIndices.GetCellIndexDimension();
            shaderVars._MinCellPosition = m_CellIndices.GetCellMinPosition();
            shaderVars._MinBrickSize = MinBrickSize();
            shaderVars._IndexChunkSize = ProbeBrickIndex.kIndexChunkSize;
            shaderVars._CellInMeters = MaxBrickSize();

            ConstantBuffer.PushGlobal(cmd, shaderVars, m_CBShaderID);
        }

        /// <summary>
        /// Cleanup loaded data.
        /// </summary>
        void CleanupLoadedData()
        {
            m_BricksLoaded = false;

            if (m_ProbeReferenceVolumeInit)
            {
                m_Index.Cleanup();
                m_CellIndices.Cleanup();
                m_Pool.Cleanup();
            }

            m_ProbeReferenceVolumeInit = false;
            ClearDebugData();
        }
    }
}<|MERGE_RESOLUTION|>--- conflicted
+++ resolved
@@ -571,7 +571,6 @@
 
         ProbeVolumeTextureMemoryBudget m_MemoryBudget;
         ProbeVolumeSHBands m_SHBands;
-        public ProbeVolumeSHBands shBands { get { return m_SHBands; } }
 
         public ProbeVolumeSHBands shBands { get { return m_SHBands; } }
 
@@ -749,10 +748,7 @@
                 }
             }
 
-<<<<<<< HEAD
-=======
             // |= because this can be called more than once before rebuild is done.
->>>>>>> c4aecb8b
             m_NeedsIndexRebuild |= m_Index == null || m_PendingInitInfo.pendingMinCellPosition != minCellPosition || m_PendingInitInfo.pendingMaxCellPosition != maxCellPosition;
 
             m_PendingInitInfo.pendingMinCellPosition = minCellPosition;
