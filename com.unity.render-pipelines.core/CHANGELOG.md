--- conflicted
+++ resolved
@@ -8,12 +8,9 @@
 
 ### Added
 - Context menu on Volume Parameters to restore them to their default values.
-<<<<<<< HEAD
-- Added support for multiple Baking States to Prove Volumes.
-=======
 - Linear version of function that sets FSR RCAS shader constants
 - Add probe volume influence weight parameter
->>>>>>> 7e3eee63
+- Added support for multiple Baking States to Prove Volumes.
 
 ### Fixed
 - Fixed XR support in CoreUtils.DrawFullscreen function.
