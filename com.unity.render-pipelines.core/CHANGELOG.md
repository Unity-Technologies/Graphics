# Changelog
All notable changes to this package will be documented in this file.

The format is based on [Keep a Changelog](http://keepachangelog.com/en/1.0.0/)
and this project adheres to [Semantic Versioning](http://semver.org/spec/v2.0.0.html).

## [12.0.0] - 2021-01-11

### Changed
- ClearFlag.Depth does not implicitely clear stencil anymore. ClearFlag.Stencil added.
- The RTHandleSystem no longer requires a specific number of sample for MSAA textures. Number of samples can be chosen independently for all textures.
- Platform ShaderLibrary API headers now have a new macro layer for 2d texture sampling macros. This layer starts with PLATFORM_SAMPLE2D definition, and it gives the possibility of injecting sampling behavior on a render pipeline level. For example: being able to a global mip bias for temporal upscalers.
- Update icon for IES, LightAnchor and LensFlare
- LensFlare (SRP) can be now disabled per element
<<<<<<< HEAD
- LensFlare Element editor now have Thumbnail preview
=======
- LensFlare (SRP) tooltips now refer to meters.
- Serialize the Probe Volume asset as binary to improve footprint on disk and loading speed.
>>>>>>> e4f62c1b

### Fixed
- Fixed missing warning UI about Projector component being unsupported (case 1300327).
- Fixed the display name of a Volume Parameter when is defined the attribute InspectorName
- Calculating correct rtHandleScale by considering the possible pixel rounding when DRS is on
- Problem on domain reload of Volume Parameter Ranges and UI values
- Fixed Right Align of additional properties on Volume Components Editors
- Fixed normal bias field of reference volume being wrong until the profile UI was displayed.
- Fixed L2 for Probe Volumes.
- Fixed assertion on compression of L1 coefficients for Probe Volume.
- Explicit half precision not working even when Unified Shader Precision Model is enabled.
- Fixed ACES filter artefact due to half float error on some mobile platforms.
- Fixed issue displaying a warning of different probe reference volume profiles even when they are equivalent.
- Fixed missing increment/decrement controls from DebugUIIntField & DebugUIUIntField widget prefabs.
<<<<<<< HEAD
- Fixed a large, visible stretch ratio in a LensFlare Image thumbnail.
- Fixed Undo from script refreshing thumbnail.
- Fixed cropped thumbnail for Image with non-uniform scale and rotation
=======
- Fixed IES Importer related to new API on core.
>>>>>>> e4f62c1b

### Added
- Support for the PlayStation 5 platform has been added.
- Support for additional properties for Volume Components without custom editor
- Calculating correct rtHandleScale by considering the possible pixel rounding when DRS is on
- Support for the PlayStation 5 platform has been added.
- Support for the XboxSeries platform has been added.
- Added Editor window that allow showing an icon to browse the documentation
- New method DrawHeaders for VolumeComponentsEditors
- Unification of Material Editor Headers Scopes
- New API functions with no side effects in DynamicResolutionHandler, to retrieve resolved drs scale and to apply DRS on a size.
- Added a blitter utility class. Moved from HDRP to RP core.
- Added a realtime 2D texture atlas utility classes. Moved from HDRP to RP core.
- New methods on CoreEditorDrawers, to allow adding a label on a group before rendering the internal drawers
- Method to generate a Texture2D of 1x1 with a plain color
- Red, Green, Blue Texture2D on CoreEditorStyles
- New API in DynamicResolutionHandler to handle multicamera rendering for hardware mode. Changing cameras and resetting scaling per camera should be safe.
- Added SpeedTree8MaterialUpgrader, which provides utilities for upgrading and importing SpeedTree 8 assets to scriptable render pipelines.
- Adding documentation links to Light Sections
- Support for Lens Flare Data Driven (from images and Procedural shapes), on HDRP
- New SRPLensFlareData Asset
- Adding documentation links to Light Sections.
- Added sampling noise to probe volume sampling position to hide seams between subdivision levels.
- Added DebugUI.Foldout.isHeader property to allow creating full-width header foldouts in Rendering Debugger.
- Added DebugUI.Flags.IsHidden to allow conditional display of widgets in Rendering Debugger.
- Added "Expand/Collapse All" buttons to Rendering Debugger window menu.
- Added mouse & touch input support for Rendering Debugger runtime UI, and fix problems when InputSystem package is used.
- Add automatic spaces to enum display names used in Rendering Debugger and add support for InspectorNameAttribute.
- Adding new API functions inside DynamicResolutionHandler to get mip bias. This allows dynamic resolution scaling applying a bias on the frame to improve on texture sampling detail.
- Added a reminder if the data of probe volume might be obsolete.

### Changed
- Changed Window/Render Pipeline/Render Pipeline Debug to Window/Analysis/Rendering Debugger
- Changed Window/Render Pipeline/Look Dev to Window/Analysis/Look Dev
- Changed Window/Render Pipeline/Render Graph Viewer to Window/Analysis/Render Graph Viewer
- Changed Window/Render Pipeline/Graphics Compositor to Window/Rendering/Graphics Compositor
- Volume Gizmo Color setting is now under Colors->Scene->Volume Gizmo
- Volume Gizmo alpha changed from 0.5 to 0.125
- Moved Edit/Render Pipeline/Generate Shader Includes to Edit/Rendering/Generate Shader Includes
- Moved Assets/Create/LookDev/Environment Library to Assets/Create/Rendering/Environment Library (Look Dev)
- Changed Nintendo Switch specific half float fixes in color conversion routines to all platforms.
- Improved load asset time for probe volumes.

### Added
- Added class for drawing shadow cascades `UnityEditor.Rendering.ShadowCascadeGUI.DrawShadowCascades`.

## [11.0.0] - 2020-10-21

### Fixed
- Fixed the default background color for previews to use the original color.
- Fixed spacing between property fields on the Volume Component Editors.
- Fixed ALL/NONE to maintain the state on the Volume Component Editors.
- Fixed the selection of the Additional properties from ALL/NONE when the option "Show additional properties" is disabled
- Fixed ACES tonemaping for Nintendo Switch by forcing some shader color conversion functions to full float precision.
- Fixed a bug in FreeCamera which would only provide a speed boost for the first frame when pressing the Shfit key.

### Added
- New View Lighting Tool, a component which allow to setup light in the camera space
- New function in GeometryTools.hlsl to calculate triangle edge and full triangle culling.
- Several utils functions to access SphericalHarmonicsL2 in a more verbose and intuitive fashion.

## [10.2.0] - 2020-10-19

Version Updated
The version number for this package has increased due to a version update of a related graphics package.

## [10.1.0] - 2020-10-12

### Added
- Added context options "Move to Top", "Move to Bottom", "Expand All" and "Collapse All" for volume components.
- Added the support of input system V2

### Fixed
- Fixed the scene view to scale correctly when hardware dynamic resolution is enabled (case 1158661)
- Fixed game view artifacts on resizing when hardware dynamic resolution was enabled
- Fixed issue that caused `UNITY_REVERSED_Z` and `UNITY_UV_STARTS_AT_TOP` being defined in platforms that don't support it.

### Changed
- LookDev menu item entry is now disabled if the current pipeline does not support it.

## [10.0.0] - 2019-06-10

### Added
- Add rough version of ContextualMenuDispatcher to solve conflict amongst SRP.
- Add api documentation for TextureCombiner.
- Add tooltips in LookDev's toolbar.
- Add XRGraphicsAutomatedTests helper class.

### Fixed
- Fixed compile errors for platforms with no VR support
- Replaced reference to Lightweight Render Pipeline by Universal Render Pipeline in the package description
- Fixed LighProbes when using LookDev.
- Fix LookDev minimal window size.
- Fix object rotation at instentiation to keep the one in prefab or used in hierarchy.
- Fixed shader compile errors when trying to use tessellation shaders with PlayStation VR on PS4.
- Fixed shader compile errors about LODDitheringTransition not being supported in GLES2.
- Fix `WaveIsFirstLane()` to ignore helper lanes in fragment shaders on PS4.
- Fixed a bug where Unity would crash if you tried to remove a Camera component from a GameObject using the Inspector window, while other components dependended on the Camera component.
- Fixed errors due to the debug menu when enabling the new input system.
- Fix LookDev FPS manipulation in view
- Fix LookDev zoom being stuck when going near camera pivot position
- Fix LookDev manipulation in view non responsive if directly using an HDRI
- Fix LookDev behaviour when user delete the EnvironmentLibrary asset
- Fix LookDev SunPosition button position
- Fix LookDev EnvironmentLibrary tab when asset is deleted
- Fix LookDev used Cubemap when asset is deleted
- Fixed the definition of `rcp()` for GLES2.
- Fixed copy/pasting of Volume Components when loading a new scene
- Fix LookDev issue when adding a GameObject containing a Volume into the LookDev's view.
- Fixed duplicated entry for com.unity.modules.xr in the runtime asmdef file
- Fixed the texture curve being destroyed from another thread than main (case 1211754)
- Fixed unreachable code in TextureXR.useTexArray
- Fixed GC pressure caused by `VolumeParameter<T>.GetHashCode()`
- Fixed issue when LookDev window is opened and the CoreRP Package is updated to a newer version.
- Fix LookDev's camera button layout.
- Fix LookDev's layout vanishing on domain reload.
- Fixed issue with the shader TransformWorldToHClipDir function computing the wrong result.
- Fixed division by zero in `V_SmithJointGGX` function.
- Fixed null reference exception in LookDev when setting the SRP to one not implementing LookDev (case 1245086)
- Fix LookDev's undo/redo on EnvironmentLibrary (case 1234725)
- Fix a compil error on OpenGL ES2 in directional lightmap sampling shader code
- Fix hierarchicalbox gizmo outside facing check in symetry or homothety mode no longer move the center
- Fix artifacts on Adreno 630 GPUs when using ACES Tonemapping
- Fixed a null ref in the volume component list when there is no volume components in the project.
- Fixed issue with volume manager trying to access a null volume.
- HLSL codegen will work with C# file using both the `GenerateHLSL` and C# 7 features.

### Changed
- Restored usage of ENABLE_VR to fix compilation errors on some platforms.
- Only call SetDirty on an object when actually modifying it in SRP updater utility
- Set depthSlice to -1 by default on SetRenderTarget() to clear all slices of Texture2DArray by default.
- ResourceReloader will now add additional InvalidImport check while it cannot load due to AssetDatabase not available.
- Replaced calls to deprecated PlayerSettings.virtualRealitySupported property.
- Enable RWTexture2D, RWTexture2DArray, RWTexture3D in gles 3.1
- Updated macros to be compatible with the new shader preprocessor.
- Updated shaders to be compatible with Microsoft's DXC.
- Changed CommandBufferPool.Get() to create an unnamed CommandBuffer. (No profiling markers)
- Deprecating VolumeComponentDeprecad, using HideInInspector or Obsolete instead

## [7.1.1] - 2019-09-05

### Added
- Add separated debug mode in LookDev.

### Changed
- Replaced usage of ENABLE_VR in XRGraphics.cs by a version define (ENABLE_VR_MODULE) based on the presence of the built-in VR module
- `ResourceReloader` now works on non-public fields.
- Removed `normalize` from `UnpackNormalRGB` to match `UnpackNormalAG`.
- Fixed shadow routines compilation errors when "real" type is a typedef on "half".
- Removed debug menu in non development build.


## [7.0.1] - 2019-07-25

### Fixed
- Fixed a precision issue with the ACES tonemapper on mobile platforms.

## [7.0.0] - 2019-07-17

### Added
- First experimental version of the LookDev. Works with all SRP. Only branched on HDRP at the moment.
- LookDev out of experimental

## [6.7.0-preview] - 2019-05-16

## [6.6.0] - 2019-04-01
### Fixed
- Fixed compile errors in XRGraphics.cs when ENABLE_VR is not defined

## [6.5.0] - 2019-03-07

## [6.4.0] - 2019-02-21
### Added
- Enabled support for CBUFFER on OpenGL Core and OpenGL ES 3 backends.

## [6.3.0] - 2019-02-18

## [6.2.0] - 2019-02-15

## [6.1.0] - 2019-02-13

## [6.0.0] - 2019-02-23
### Fixed
- Fixed a typo in ERROR_ON_UNSUPPORTED_FUNCTION() that was causing the shader compiler to run out of memory in GLES2. [Case 1104271] (https://issuetracker.unity3d.com/issues/mobile-os-restarts-because-of-high-memory-usage-when-compiling-shaders-for-opengles2)

## [5.2.0] - 2018-11-27

## [5.1.0] - 2018-11-19
### Added
- Added a define for determining if any instancing path is taken.

### Changed
- The Core SRP package is no longer in preview.

## [5.0.0-preview] - 2018-10-18
### Changed
- XRGraphicConfig has been changed from a read-write control of XRSettings to XRGraphics, a read-only accessor to XRSettings. This improves consistency of XR behavior between the legacy render pipeline and SRP.
- XRGraphics members have been renamed to match XRSettings, and XRGraphics has been modified to only contain accessors potentially useful to SRP
- You can now have up to 16 additional shadow-casting lights.
### Fixed
- LWRP no longer executes shadow passes when there are no visible shadow casters in a Scene. Previously, this made the Scene render as too dark, overall.


## [4.0.0-preview] - 2018-09-28
### Added
- Space transform functions are now defined in `ShaderLibrary/SpaceTransforms.hlsl`.
### Changed
- Removed setting shader inclue path via old API, use package shader include paths

## [3.3.0] - 2018-01-01

## [3.2.0] - 2018-01-01

## [3.1.0] - 2018-01-01

### Added
- Add PCSS shadow filter
- Added Core EditMode tests
- Added Core unsafe utilities

### Improvements
- Improved volume UI & styling
- Fixed CoreUtils.QuickSort infinite loop when two elements in the list are equals.

### Changed
- Moved root files into folders for easier maintenance<|MERGE_RESOLUTION|>--- conflicted
+++ resolved
@@ -12,12 +12,9 @@
 - Platform ShaderLibrary API headers now have a new macro layer for 2d texture sampling macros. This layer starts with PLATFORM_SAMPLE2D definition, and it gives the possibility of injecting sampling behavior on a render pipeline level. For example: being able to a global mip bias for temporal upscalers.
 - Update icon for IES, LightAnchor and LensFlare
 - LensFlare (SRP) can be now disabled per element
-<<<<<<< HEAD
-- LensFlare Element editor now have Thumbnail preview
-=======
 - LensFlare (SRP) tooltips now refer to meters.
 - Serialize the Probe Volume asset as binary to improve footprint on disk and loading speed.
->>>>>>> e4f62c1b
+- LensFlare Element editor now have Thumbnail preview
 
 ### Fixed
 - Fixed missing warning UI about Projector component being unsupported (case 1300327).
@@ -32,13 +29,10 @@
 - Fixed ACES filter artefact due to half float error on some mobile platforms.
 - Fixed issue displaying a warning of different probe reference volume profiles even when they are equivalent.
 - Fixed missing increment/decrement controls from DebugUIIntField & DebugUIUIntField widget prefabs.
-<<<<<<< HEAD
+- Fixed IES Importer related to new API on core.
 - Fixed a large, visible stretch ratio in a LensFlare Image thumbnail.
 - Fixed Undo from script refreshing thumbnail.
 - Fixed cropped thumbnail for Image with non-uniform scale and rotation
-=======
-- Fixed IES Importer related to new API on core.
->>>>>>> e4f62c1b
 
 ### Added
 - Support for the PlayStation 5 platform has been added.
