--- conflicted
+++ resolved
@@ -57,12 +57,8 @@
 - Added class for drawing shadow cascades `UnityEditor.Rendering.ShadowCascadeGUI.DrawShadowCascades`.
 - Added UNITY_PREV_MATRIX_M and UNITY_PREV_MATRIX_I_M shader macros to support instanced motion vector rendering
 - Added new API to customize the rtHandleProperties of a particular RTHandle. This is a temporary work around to assist with viewport setup of Custom post process when dealing with DLSS or TAAU
-<<<<<<< HEAD
-- Added DebugUI.MessageBox widget to allow showing info/warning/error messages in Rendering Debugger.
-=======
 - Added `IAdditionalData` interface to identify the additional datas on the core package.
 - Added new API to draw color temperature for Lights.
->>>>>>> 8e4939da
 
 ### Fixed
 - Help boxes with fix buttons do not crop the label.
