# Changelog
All notable changes to this package will be documented in this file.

The format is based on [Keep a Changelog](http://keepachangelog.com/en/1.0.0/)
and this project adheres to [Semantic Versioning](http://semver.org/spec/v2.0.0.html).

## [14.0.0] - 2021-11-17

### Added
- Context menu on Volume Parameters to restore them to their default values.
- Linear version of function that sets FSR RCAS shader constants
- `DebugUI.ObjectPopupField` to render a list of `UnityEngine.Objects` as a popup on the Rendering Debugger.
- Add probe volume influence weight parameter
- Added support for multiple Baking States to Prove Volumes.

### Fixed
- Fixed XR support in CoreUtils.DrawFullscreen function.
- The Volume Panel on the Rendering Debugger was not corretly showing cameras when they were added or deleted.
- Fixed issue in DynamicResolutionHandler when camera request was turned off at runtime, the ScalableBufferManager would leak state and not unset DRS state (case 1383093).
<<<<<<< HEAD
=======
- Fixed undo in for `DebugUI.EnumFields` on the rendering debugger. (case 1386964)
- Fixed `DebugUI.Enum` fields collapsing their parent `DebugUI.Foldout`
>>>>>>> be49c145
- Fixed IES profile importer handling of overflow (outside 0-1 range) of attenutation splines values.
- Fixed issue with Probe Volume Baking window incorrectly displaying the icon for probe volumes in scenes that don't contain probe volumes.
- Fixed unnecessary memory allocation inside FSR's RCAS shader constants helper function.
- Fixed the issue with the special Turkish i, when looking for the m_IsGlobal property in VolumeEditor. (case 1276892)

### Changed
- Removed FSR_ENABLE_16BIT option from FSRCommon.hlsl. The 16-bit FSR implementation is now automatically enabled when supported by the target platform.

## [13.1.2] - 2021-11-05

### Added
- Added function to allocate RTHandles using `RenderTextureDescriptor`.
- Added `vrUsage` support for RTHandles allocation.
- Hidding Volume Components not available for the current pipeline on the Volume Profile Inspector.

### Fixed
- Fixed issue when changing volume profiles at runtime with a script (case 1364256).
- Fixed XR support in CoreUtils.DrawFullscreen function.
- Fixed an issue causing Render Graph execution errors after a random amount of time.

### Changed
- Volume Component editor are now specified by `CustomEditorAttribute` instead of `VolumeComponentEditorAttribute`.

## [13.1.1] - 2021-10-04

### Added
- Added support for high performant unsafe (uint only) Radix, Merge and Insertion sort algorithms on CoreUnsafeUtils.
- Added DebugFrameTiming class that can be used by render pipelines to display CPU/GPU frame timings and bottlenecks in Rendering Debugger.
- Added new DebugUI widget types: ProgressBarValue and ValueTuple
- Added common support code for FSR.
- Added new `RenderPipelineGlobalSettingsProvider` to help adding a settings panel for editing global settings.
- Added blending for curves in post processing volumes.
- New extension for Render Pipeline Global Settings for shader variants settings -> `IShaderVariantsSettings`.

## [13.1.0] - 2021-09-24

### Added
- Debug Panels Framework See `IDebugDisplaySettingsQuery`.

### Fixed
- Fixed keyword and float property upgrading in SpeedTree8MaterialUpgrader

## [13.0.0] - 2021-09-01

Version Updated
The version number for this package has increased due to a version update of a related graphics package.

### Added
- New `IVolumeDebugSettings` interface and `VolumeDebugSettings<T>` class that stores the information for the Volumes Debug Panel.
- Added AMD FidelityFX shaders which were originally in HDRP
- Added support for high performant unsafe (uint only) Radix, Merge and Insertion sort algorithms on CoreUnsafeUtils.

### Fixed
- Fixed black pixel issue in AMD FidelityFX RCAS implementation
- Fixed a critical issue on android devices & lens flares. Accidentally creating a 16 bit texture was causing gpus not supporting them to fail.
- Fixed serialization of DebugStateFlags, the internal Enum was not being serialized.

## [12.0.0] - 2021-01-11

### Added
- Support for the PlayStation 5 platform has been added.
- Support for additional properties for Volume Components without custom editor
- Added VolumeComponentMenuForRenderPipelineAttribute to specify a volume component only for certain RenderPipelines.
- Calculating correct rtHandleScale by considering the possible pixel rounding when DRS is on
- Support for the PlayStation 5 platform has been added.
- Support for the XboxSeries platform has been added.
- Added Editor window that allow showing an icon to browse the documentation
- New method DrawHeaders for VolumeComponentsEditors
- Unification of Material Editor Headers Scopes
- New API functions with no side effects in DynamicResolutionHandler, to retrieve resolved drs scale and to apply DRS on a size.
- Added helper for Volumes (Enable All Overrides, Disable All Overrides, Remove All Overrides).
- Added a blitter utility class. Moved from HDRP to RP core.
- Added a realtime 2D texture atlas utility classes. Moved from HDRP to RP core.
- New methods on CoreEditorDrawers, to allow adding a label on a group before rendering the internal drawers
- Method to generate a Texture2D of 1x1 with a plain color
- Red, Green, Blue Texture2D on CoreEditorStyles
- New API in DynamicResolutionHandler to handle multicamera rendering for hardware mode. Changing cameras and resetting scaling per camera should be safe.
- Added SpeedTree8MaterialUpgrader, which provides utilities for upgrading and importing SpeedTree 8 assets to scriptable render pipelines.
- Adding documentation links to Light Sections
- Support for Lens Flare Data Driven (from images and Procedural shapes), on HDRP
- New SRPLensFlareData Asset
- Adding documentation links to Light Sections.
- Added sampling noise to probe volume sampling position to hide seams between subdivision levels.
- Added DebugUI.Foldout.isHeader property to allow creating full-width header foldouts in Rendering Debugger.
- Added DebugUI.Flags.IsHidden to allow conditional display of widgets in Rendering Debugger.
- Added "Expand/Collapse All" buttons to Rendering Debugger window menu.
- Added mouse & touch input support for Rendering Debugger runtime UI, and fix problems when InputSystem package is used.
- Add automatic spaces to enum display names used in Rendering Debugger and add support for InspectorNameAttribute.
- Adding new API functions inside DynamicResolutionHandler to get mip bias. This allows dynamic resolution scaling applying a bias on the frame to improve on texture sampling detail.
- Added a reminder if the data of probe volume might be obsolete.
- Added new API function inside DynamicResolutionHandler and new settings in GlobalDynamicResolutionSettings to control low res transparency thresholds. This should help visuals when the screen percentage is too low.
- Added common include file for meta pass functionality (case 1211436)
- Added OverridablePropertyScope (for VolumeComponentEditor child class only) to handle the Additional Property, the override checkbox and disable display and decorator attributes in one scope.
- Added IndentLevelScope (for VolumeComponentEditor child class only) to handle indentation of the field and the checkbox.
- Added an option to change the visibilty of the Volumes Gizmos (Solid, Wireframe, Everything), available at Preferences > Core Render Pipeline
- Added class for drawing shadow cascades `UnityEditor.Rendering.ShadowCascadeGUI.DrawShadowCascades`.
- Added UNITY_PREV_MATRIX_M and UNITY_PREV_MATRIX_I_M shader macros to support instanced motion vector rendering
- Added new API to customize the rtHandleProperties of a particular RTHandle. This is a temporary work around to assist with viewport setup of Custom post process when dealing with DLSS or TAAU
- Added `IAdditionalData` interface to identify the additional datas on the core package.
- Added new API to draw color temperature for Lights.

### Fixed
- Help boxes with fix buttons do not crop the label.
- Fixed missing warning UI about Projector component being unsupported (case 1300327).
- Fixed the display name of a Volume Parameter when is defined the attribute InspectorName
- Calculating correct rtHandleScale by considering the possible pixel rounding when DRS is on
- Problem on domain reload of Volume Parameter Ranges and UI values
- Fixed Right Align of additional properties on Volume Components Editors
- Fixed normal bias field of reference volume being wrong until the profile UI was displayed.
- Fixed L2 for Probe Volumes.
- When adding Overrides to the Volume Profile, only show Volume Components from the current Pipeline.
- Fixed assertion on compression of L1 coefficients for Probe Volume.
- Explicit half precision not working even when Unified Shader Precision Model is enabled.
- Fixed ACES filter artefact due to half float error on some mobile platforms.
- Fixed issue displaying a warning of different probe reference volume profiles even when they are equivalent.
- Fixed missing increment/decrement controls from DebugUIIntField & DebugUIUIntField widget prefabs.
- Fixed IES Importer related to new API on core.
- Fixed a large, visible stretch ratio in a LensFlare Image thumbnail.
- Fixed Undo from script refreshing thumbnail.
- Fixed cropped thumbnail for Image with non-uniform scale and rotation
- Skip wind calculations for Speed Tree 8 when wind vector is zero (case 1343002)
- Fixed memory leak when changing SRP pipeline settings, and having the player in pause mode.
- Fixed alignment in Volume Components
- Virtual Texturing fallback texture sampling code correctly honors the enableGlobalMipBias when virtual texturing is disabled.
- Fixed LightAnchor too much error message, became a HelpBox on the Inspector.
- Fixed library function SurfaceGradientFromTriplanarProjection to match the mapping convention used in SampleUVMappingNormalInternal.hlsl and fix its description.
- Fixed Volume Gizmo size when rescaling parent GameObject
- Fixed rotation issue now all flare rotate on positive direction (1348570)
- Fixed error when change Lens Flare Element Count followed by undo (1346894)
- Fixed Lens Flare Thumbnails
- Fixed Lens Flare 'radialScreenAttenuationCurve invisible'
- Fixed Lens Flare rotation for Curve Distribution
- Fixed potentially conflicting runtime Rendering Debugger UI command by adding an option to disable runtime UI altogether (1345783).
- Fixed Lens Flare position for celestial at very far camera distances. It now locks correctly into the celestial position regardless of camera distance (1363291)
- Fixed issues caused by automatically added EventSystem component, required to support Rendering Debugger Runtime UI input. (1361901)

### Changed
- Improved the warning messages for Volumes and their Colliders.
- Changed Window/Render Pipeline/Render Pipeline Debug to Window/Analysis/Rendering Debugger
- Changed Window/Render Pipeline/Look Dev to Window/Analysis/Look Dev
- Changed Window/Render Pipeline/Render Graph Viewer to Window/Analysis/Render Graph Viewer
- Changed Window/Render Pipeline/Graphics Compositor to Window/Rendering/Graphics Compositor
- Volume Gizmo Color setting is now under Colors->Scene->Volume Gizmo
- Volume Gizmo alpha changed from 0.5 to 0.125
- Moved Edit/Render Pipeline/Generate Shader Includes to Edit/Rendering/Generate Shader Includes
- Moved Assets/Create/LookDev/Environment Library to Assets/Create/Rendering/Environment Library (Look Dev)
- Changed Nintendo Switch specific half float fixes in color conversion routines to all platforms.
- Improved load asset time for probe volumes.
- ClearFlag.Depth does not implicitely clear stencil anymore. ClearFlag.Stencil added.
- The RTHandleSystem no longer requires a specific number of sample for MSAA textures. Number of samples can be chosen independently for all textures.
- Platform ShaderLibrary API headers now have a new macro layer for 2d texture sampling macros. This layer starts with PLATFORM_SAMPLE2D definition, and it gives the possibility of injecting sampling behavior on a render pipeline level. For example: being able to a global mip bias for temporal upscalers.
- Update icon for IES, LightAnchor and LensFlare
- LensFlare (SRP) can be now disabled per element
- LensFlare (SRP) tooltips now refer to meters.
- Serialize the Probe Volume asset as binary to improve footprint on disk and loading speed.
- LensFlare Element editor now have Thumbnail preview
- Improved IntegrateLDCharlie() to use uniform stratified sampling for faster convergence towards the ground truth
- DynamicResolutionHandler.GetScaledSize function now clamps, and never allows to return a size greater than its input.
- Removed DYNAMIC_RESOLUTION snippet on lens flare common shader. Its not necessary any more on HDRP, which simplifies the shader.
- Made occlusion Radius for lens flares in directional lights, be independant of the camera's far plane.

## [11.0.0] - 2020-10-21

### Fixed
- Fixed the default background color for previews to use the original color.
- Fixed spacing between property fields on the Volume Component Editors.
- Fixed ALL/NONE to maintain the state on the Volume Component Editors.
- Fixed the selection of the Additional properties from ALL/NONE when the option "Show additional properties" is disabled
- Fixed ACES tonemaping for Nintendo Switch by forcing some shader color conversion functions to full float precision.
- Fixed a bug in FreeCamera which would only provide a speed boost for the first frame when pressing the Shfit key.

### Added
- New View Lighting Tool, a component which allow to setup light in the camera space
- New function in GeometryTools.hlsl to calculate triangle edge and full triangle culling.
- Several utils functions to access SphericalHarmonicsL2 in a more verbose and intuitive fashion.

## [10.2.0] - 2020-10-19

Version Updated
The version number for this package has increased due to a version update of a related graphics package.

## [10.1.0] - 2020-10-12

### Added
- Added context options "Move to Top", "Move to Bottom", "Expand All" and "Collapse All" for volume components.
- Added the support of input system V2

### Fixed
- Fixed the scene view to scale correctly when hardware dynamic resolution is enabled (case 1158661)
- Fixed game view artifacts on resizing when hardware dynamic resolution was enabled
- Fixed issue that caused `UNITY_REVERSED_Z` and `UNITY_UV_STARTS_AT_TOP` being defined in platforms that don't support it.

### Changed
- LookDev menu item entry is now disabled if the current pipeline does not support it.

## [10.0.0] - 2019-06-10

### Added
- Add rough version of ContextualMenuDispatcher to solve conflict amongst SRP.
- Add api documentation for TextureCombiner.
- Add tooltips in LookDev's toolbar.
- Add XRGraphicsAutomatedTests helper class.

### Fixed
- Fixed compile errors for platforms with no VR support
- Replaced reference to Lightweight Render Pipeline by Universal Render Pipeline in the package description
- Fixed LighProbes when using LookDev.
- Fix LookDev minimal window size.
- Fix object rotation at instentiation to keep the one in prefab or used in hierarchy.
- Fixed shader compile errors when trying to use tessellation shaders with PlayStation VR on PS4.
- Fixed shader compile errors about LODDitheringTransition not being supported in GLES2.
- Fix `WaveIsFirstLane()` to ignore helper lanes in fragment shaders on PS4.
- Fixed a bug where Unity would crash if you tried to remove a Camera component from a GameObject using the Inspector window, while other components dependended on the Camera component.
- Fixed errors due to the debug menu when enabling the new input system.
- Fix LookDev FPS manipulation in view
- Fix LookDev zoom being stuck when going near camera pivot position
- Fix LookDev manipulation in view non responsive if directly using an HDRI
- Fix LookDev behaviour when user delete the EnvironmentLibrary asset
- Fix LookDev SunPosition button position
- Fix LookDev EnvironmentLibrary tab when asset is deleted
- Fix LookDev used Cubemap when asset is deleted
- Fixed the definition of `rcp()` for GLES2.
- Fixed copy/pasting of Volume Components when loading a new scene
- Fix LookDev issue when adding a GameObject containing a Volume into the LookDev's view.
- Fixed duplicated entry for com.unity.modules.xr in the runtime asmdef file
- Fixed the texture curve being destroyed from another thread than main (case 1211754)
- Fixed unreachable code in TextureXR.useTexArray
- Fixed GC pressure caused by `VolumeParameter<T>.GetHashCode()`
- Fixed issue when LookDev window is opened and the CoreRP Package is updated to a newer version.
- Fix LookDev's camera button layout.
- Fix LookDev's layout vanishing on domain reload.
- Fixed issue with the shader TransformWorldToHClipDir function computing the wrong result.
- Fixed division by zero in `V_SmithJointGGX` function.
- Fixed null reference exception in LookDev when setting the SRP to one not implementing LookDev (case 1245086)
- Fix LookDev's undo/redo on EnvironmentLibrary (case 1234725)
- Fix a compil error on OpenGL ES2 in directional lightmap sampling shader code
- Fix hierarchicalbox gizmo outside facing check in symetry or homothety mode no longer move the center
- Fix artifacts on Adreno 630 GPUs when using ACES Tonemapping
- Fixed a null ref in the volume component list when there is no volume components in the project.
- Fixed issue with volume manager trying to access a null volume.
- HLSL codegen will work with C# file using both the `GenerateHLSL` and C# 7 features.

### Changed
- Restored usage of ENABLE_VR to fix compilation errors on some platforms.
- Only call SetDirty on an object when actually modifying it in SRP updater utility
- Set depthSlice to -1 by default on SetRenderTarget() to clear all slices of Texture2DArray by default.
- ResourceReloader will now add additional InvalidImport check while it cannot load due to AssetDatabase not available.
- Replaced calls to deprecated PlayerSettings.virtualRealitySupported property.
- Enable RWTexture2D, RWTexture2DArray, RWTexture3D in gles 3.1
- Updated macros to be compatible with the new shader preprocessor.
- Updated shaders to be compatible with Microsoft's DXC.
- Changed CommandBufferPool.Get() to create an unnamed CommandBuffer. (No profiling markers)
- Deprecating VolumeComponentDeprecad, using HideInInspector or Obsolete instead

## [7.1.1] - 2019-09-05

### Added
- Add separated debug mode in LookDev.

### Changed
- Replaced usage of ENABLE_VR in XRGraphics.cs by a version define (ENABLE_VR_MODULE) based on the presence of the built-in VR module
- `ResourceReloader` now works on non-public fields.
- Removed `normalize` from `UnpackNormalRGB` to match `UnpackNormalAG`.
- Fixed shadow routines compilation errors when "real" type is a typedef on "half".
- Removed debug menu in non development build.


## [7.0.1] - 2019-07-25

### Fixed
- Fixed a precision issue with the ACES tonemapper on mobile platforms.

## [7.0.0] - 2019-07-17

### Added
- First experimental version of the LookDev. Works with all SRP. Only branched on HDRP at the moment.
- LookDev out of experimental

## [6.7.0-preview] - 2019-05-16

## [6.6.0] - 2019-04-01
### Fixed
- Fixed compile errors in XRGraphics.cs when ENABLE_VR is not defined

## [6.5.0] - 2019-03-07

## [6.4.0] - 2019-02-21
### Added
- Enabled support for CBUFFER on OpenGL Core and OpenGL ES 3 backends.

## [6.3.0] - 2019-02-18

## [6.2.0] - 2019-02-15

## [6.1.0] - 2019-02-13

## [6.0.0] - 2019-02-23
### Fixed
- Fixed a typo in ERROR_ON_UNSUPPORTED_FUNCTION() that was causing the shader compiler to run out of memory in GLES2. [Case 1104271] (https://issuetracker.unity3d.com/issues/mobile-os-restarts-because-of-high-memory-usage-when-compiling-shaders-for-opengles2)

## [5.2.0] - 2018-11-27

## [5.1.0] - 2018-11-19
### Added
- Added a define for determining if any instancing path is taken.

### Changed
- The Core SRP package is no longer in preview.

## [5.0.0-preview] - 2018-10-18
### Changed
- XRGraphicConfig has been changed from a read-write control of XRSettings to XRGraphics, a read-only accessor to XRSettings. This improves consistency of XR behavior between the legacy render pipeline and SRP.
- XRGraphics members have been renamed to match XRSettings, and XRGraphics has been modified to only contain accessors potentially useful to SRP
- You can now have up to 16 additional shadow-casting lights.
### Fixed
- LWRP no longer executes shadow passes when there are no visible shadow casters in a Scene. Previously, this made the Scene render as too dark, overall.


## [4.0.0-preview] - 2018-09-28
### Added
- Space transform functions are now defined in `ShaderLibrary/SpaceTransforms.hlsl`.
### Changed
- Removed setting shader inclue path via old API, use package shader include paths

## [3.3.0] - 2018-01-01

## [3.2.0] - 2018-01-01

## [3.1.0] - 2018-01-01

### Added
- Add PCSS shadow filter
- Added Core EditMode tests
- Added Core unsafe utilities

### Improvements
- Improved volume UI & styling
- Fixed CoreUtils.QuickSort infinite loop when two elements in the list are equals.

### Changed
- Moved root files into folders for easier maintenance<|MERGE_RESOLUTION|>--- conflicted
+++ resolved
@@ -17,11 +17,8 @@
 - Fixed XR support in CoreUtils.DrawFullscreen function.
 - The Volume Panel on the Rendering Debugger was not corretly showing cameras when they were added or deleted.
 - Fixed issue in DynamicResolutionHandler when camera request was turned off at runtime, the ScalableBufferManager would leak state and not unset DRS state (case 1383093).
-<<<<<<< HEAD
-=======
 - Fixed undo in for `DebugUI.EnumFields` on the rendering debugger. (case 1386964)
 - Fixed `DebugUI.Enum` fields collapsing their parent `DebugUI.Foldout`
->>>>>>> be49c145
 - Fixed IES profile importer handling of overflow (outside 0-1 range) of attenutation splines values.
 - Fixed issue with Probe Volume Baking window incorrectly displaying the icon for probe volumes in scenes that don't contain probe volumes.
 - Fixed unnecessary memory allocation inside FSR's RCAS shader constants helper function.
