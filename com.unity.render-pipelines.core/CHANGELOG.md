--- conflicted
+++ resolved
@@ -8,12 +8,9 @@
 
 ### Added
 - Added support for high performant unsafe (uint only) Radix, Merge and Insertion sort algorithms on CoreUnsafeUtils.
-<<<<<<< HEAD
-- Added common support code for FSR
-=======
 - Added DebugFrameTiming class that can be used by render pipelines to display CPU/GPU frame timings and bottlenecks in Rendering Debugger.
 - Added new DebugUI widget types: ProgressBarValue and ValueTuple
->>>>>>> 6a7197b5
+- Added common support code for FSR
 
 ## [13.1.0] - 2021-09-24
 
