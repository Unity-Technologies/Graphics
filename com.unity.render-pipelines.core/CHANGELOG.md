# Changelog
All notable changes to this package will be documented in this file.

The format is based on [Keep a Changelog](http://keepachangelog.com/en/1.0.0/)
and this project adheres to [Semantic Versioning](http://semver.org/spec/v2.0.0.html).

## [12.0.0] - 2021-01-11

### Added
- Support for the PlayStation 5 platform has been added.
- Support for additional properties for Volume Components without custom editor
- Added VolumeComponentMenuForRenderPipelineAttribute to specify a volume component only for certain RenderPipelines.
- Calculating correct rtHandleScale by considering the possible pixel rounding when DRS is on
- Support for the PlayStation 5 platform has been added.
- Support for the XboxSeries platform has been added.
- Added Editor window that allow showing an icon to browse the documentation
- New method DrawHeaders for VolumeComponentsEditors
- Unification of Material Editor Headers Scopes
- New API functions with no side effects in DynamicResolutionHandler, to retrieve resolved drs scale and to apply DRS on a size.
- Added a blitter utility class. Moved from HDRP to RP core.
- Added a realtime 2D texture atlas utility classes. Moved from HDRP to RP core.
- New methods on CoreEditorDrawers, to allow adding a label on a group before rendering the internal drawers
- Method to generate a Texture2D of 1x1 with a plain color
- Red, Green, Blue Texture2D on CoreEditorStyles
- New API in DynamicResolutionHandler to handle multicamera rendering for hardware mode. Changing cameras and resetting scaling per camera should be safe.
- Added SpeedTree8MaterialUpgrader, which provides utilities for upgrading and importing SpeedTree 8 assets to scriptable render pipelines.
- Adding documentation links to Light Sections
- Support for Lens Flare Data Driven (from images and Procedural shapes), on HDRP
- New SRPLensFlareData Asset
- Adding documentation links to Light Sections.
- Added sampling noise to probe volume sampling position to hide seams between subdivision levels.
- Added DebugUI.Foldout.isHeader property to allow creating full-width header foldouts in Rendering Debugger.
- Added DebugUI.Flags.IsHidden to allow conditional display of widgets in Rendering Debugger.
- Added "Expand/Collapse All" buttons to Rendering Debugger window menu.
- Added mouse & touch input support for Rendering Debugger runtime UI, and fix problems when InputSystem package is used.
- Add automatic spaces to enum display names used in Rendering Debugger and add support for InspectorNameAttribute.
- Adding new API functions inside DynamicResolutionHandler to get mip bias. This allows dynamic resolution scaling applying a bias on the frame to improve on texture sampling detail.
- Added a reminder if the data of probe volume might be obsolete.
- Added new API function inside DynamicResolutionHandler and new settings in GlobalDynamicResolutionSettings to control low res transparency thresholds. This should help visuals when the screen percentage is too low.
- Added common include file for meta pass functionality (case 1211436)
- Added OverridablePropertyScope (for VolumeComponentEditor child class only) to handle the Additional Property, the override checkbox and disable display and decorator attributes in one scope.
- Added IndentLevelScope (for VolumeComponentEditor child class only) to handle indentation of the field and the checkbox.
- Added class for drawing shadow cascades `UnityEditor.Rendering.ShadowCascadeGUI.DrawShadowCascades`.
<<<<<<< HEAD
- Added UNITY_PREV_MATRIX_M and UNITY_PREV_MATRIX_I_M shader macros to support instanced motion vector rendering
=======
- Added new APIs for array resizing helpers (ArrayUtils), native array and TransformAccessArray resizing.
>>>>>>> 05790427

### Fixed
- Fixed missing warning UI about Projector component being unsupported (case 1300327).
- Fixed the display name of a Volume Parameter when is defined the attribute InspectorName
- Calculating correct rtHandleScale by considering the possible pixel rounding when DRS is on
- Problem on domain reload of Volume Parameter Ranges and UI values
- Fixed Right Align of additional properties on Volume Components Editors
- Fixed normal bias field of reference volume being wrong until the profile UI was displayed.
- Fixed L2 for Probe Volumes.
- When adding Overrides to the Volume Profile, only show Volume Components from the current Pipeline.
- Fixed assertion on compression of L1 coefficients for Probe Volume.
- Explicit half precision not working even when Unified Shader Precision Model is enabled.
- Fixed ACES filter artefact due to half float error on some mobile platforms.
- Fixed issue displaying a warning of different probe reference volume profiles even when they are equivalent.
- Fixed missing increment/decrement controls from DebugUIIntField & DebugUIUIntField widget prefabs.
- Fixed IES Importer related to new API on core.
- Fixed a large, visible stretch ratio in a LensFlare Image thumbnail.
- Fixed Undo from script refreshing thumbnail.
- Fixed cropped thumbnail for Image with non-uniform scale and rotation
- Skip wind calculations for Speed Tree 8 when wind vector is zero (case 1343002)
- Fixed memory leak when changing SRP pipeline settings, and having the player in pause mode.
- Fixed alignment in Volume Components
- Virtual Texturing fallback texture sampling code correctly honors the enableGlobalMipBias when virtual texturing is disabled.
- Fixed LightAnchor too much error message, became a HelpBox on the Inspector.
- Fixed library function SurfaceGradientFromTriplanarProjection to match the mapping convention used in SampleUVMappingNormalInternal.hlsl and fix its description.
- Fixed Volume Gizmo size when rescaling parent GameObject
- Fixed rotation issue now all flare rotate on positive direction (1348570)
- Fixed error when change Lens Flare Element Count followed by undo (1346894)
- Fixed Lens Flare Thumbnails
- Fixed Lens Flare 'radialScreenAttenuationCurve invisible'
- Fixed Lens Flare rotation for Curve Distribution

### Changed
- Changed Window/Render Pipeline/Render Pipeline Debug to Window/Analysis/Rendering Debugger
- Changed Window/Render Pipeline/Look Dev to Window/Analysis/Look Dev
- Changed Window/Render Pipeline/Render Graph Viewer to Window/Analysis/Render Graph Viewer
- Changed Window/Render Pipeline/Graphics Compositor to Window/Rendering/Graphics Compositor
- Volume Gizmo Color setting is now under Colors->Scene->Volume Gizmo
- Volume Gizmo alpha changed from 0.5 to 0.125
- Moved Edit/Render Pipeline/Generate Shader Includes to Edit/Rendering/Generate Shader Includes
- Moved Assets/Create/LookDev/Environment Library to Assets/Create/Rendering/Environment Library (Look Dev)
- Changed Nintendo Switch specific half float fixes in color conversion routines to all platforms.
- Improved load asset time for probe volumes.
- ClearFlag.Depth does not implicitely clear stencil anymore. ClearFlag.Stencil added.
- The RTHandleSystem no longer requires a specific number of sample for MSAA textures. Number of samples can be chosen independently for all textures.
- Platform ShaderLibrary API headers now have a new macro layer for 2d texture sampling macros. This layer starts with PLATFORM_SAMPLE2D definition, and it gives the possibility of injecting sampling behavior on a render pipeline level. For example: being able to a global mip bias for temporal upscalers.
- Update icon for IES, LightAnchor and LensFlare
- LensFlare (SRP) can be now disabled per element
- LensFlare (SRP) tooltips now refer to meters.
- Serialize the Probe Volume asset as binary to improve footprint on disk and loading speed.
- LensFlare Element editor now have Thumbnail preview
- Improved IntegrateLDCharlie() to use uniform stratified sampling for faster convergence towards the ground truth

## [11.0.0] - 2020-10-21

### Fixed
- Fixed the default background color for previews to use the original color.
- Fixed spacing between property fields on the Volume Component Editors.
- Fixed ALL/NONE to maintain the state on the Volume Component Editors.
- Fixed the selection of the Additional properties from ALL/NONE when the option "Show additional properties" is disabled
- Fixed ACES tonemaping for Nintendo Switch by forcing some shader color conversion functions to full float precision.
- Fixed a bug in FreeCamera which would only provide a speed boost for the first frame when pressing the Shfit key.

### Added
- New View Lighting Tool, a component which allow to setup light in the camera space
- New function in GeometryTools.hlsl to calculate triangle edge and full triangle culling.
- Several utils functions to access SphericalHarmonicsL2 in a more verbose and intuitive fashion.

## [10.2.0] - 2020-10-19

Version Updated
The version number for this package has increased due to a version update of a related graphics package.

## [10.1.0] - 2020-10-12

### Added
- Added context options "Move to Top", "Move to Bottom", "Expand All" and "Collapse All" for volume components.
- Added the support of input system V2

### Fixed
- Fixed the scene view to scale correctly when hardware dynamic resolution is enabled (case 1158661)
- Fixed game view artifacts on resizing when hardware dynamic resolution was enabled
- Fixed issue that caused `UNITY_REVERSED_Z` and `UNITY_UV_STARTS_AT_TOP` being defined in platforms that don't support it.

### Changed
- LookDev menu item entry is now disabled if the current pipeline does not support it.

## [10.0.0] - 2019-06-10

### Added
- Add rough version of ContextualMenuDispatcher to solve conflict amongst SRP.
- Add api documentation for TextureCombiner.
- Add tooltips in LookDev's toolbar.
- Add XRGraphicsAutomatedTests helper class.

### Fixed
- Fixed compile errors for platforms with no VR support
- Replaced reference to Lightweight Render Pipeline by Universal Render Pipeline in the package description
- Fixed LighProbes when using LookDev.
- Fix LookDev minimal window size.
- Fix object rotation at instentiation to keep the one in prefab or used in hierarchy.
- Fixed shader compile errors when trying to use tessellation shaders with PlayStation VR on PS4.
- Fixed shader compile errors about LODDitheringTransition not being supported in GLES2.
- Fix `WaveIsFirstLane()` to ignore helper lanes in fragment shaders on PS4.
- Fixed a bug where Unity would crash if you tried to remove a Camera component from a GameObject using the Inspector window, while other components dependended on the Camera component.
- Fixed errors due to the debug menu when enabling the new input system.
- Fix LookDev FPS manipulation in view
- Fix LookDev zoom being stuck when going near camera pivot position
- Fix LookDev manipulation in view non responsive if directly using an HDRI
- Fix LookDev behaviour when user delete the EnvironmentLibrary asset
- Fix LookDev SunPosition button position
- Fix LookDev EnvironmentLibrary tab when asset is deleted
- Fix LookDev used Cubemap when asset is deleted
- Fixed the definition of `rcp()` for GLES2.
- Fixed copy/pasting of Volume Components when loading a new scene
- Fix LookDev issue when adding a GameObject containing a Volume into the LookDev's view.
- Fixed duplicated entry for com.unity.modules.xr in the runtime asmdef file
- Fixed the texture curve being destroyed from another thread than main (case 1211754)
- Fixed unreachable code in TextureXR.useTexArray
- Fixed GC pressure caused by `VolumeParameter<T>.GetHashCode()`
- Fixed issue when LookDev window is opened and the CoreRP Package is updated to a newer version.
- Fix LookDev's camera button layout.
- Fix LookDev's layout vanishing on domain reload.
- Fixed issue with the shader TransformWorldToHClipDir function computing the wrong result.
- Fixed division by zero in `V_SmithJointGGX` function.
- Fixed null reference exception in LookDev when setting the SRP to one not implementing LookDev (case 1245086)
- Fix LookDev's undo/redo on EnvironmentLibrary (case 1234725)
- Fix a compil error on OpenGL ES2 in directional lightmap sampling shader code
- Fix hierarchicalbox gizmo outside facing check in symetry or homothety mode no longer move the center
- Fix artifacts on Adreno 630 GPUs when using ACES Tonemapping
- Fixed a null ref in the volume component list when there is no volume components in the project.
- Fixed issue with volume manager trying to access a null volume.
- HLSL codegen will work with C# file using both the `GenerateHLSL` and C# 7 features.

### Changed
- Restored usage of ENABLE_VR to fix compilation errors on some platforms.
- Only call SetDirty on an object when actually modifying it in SRP updater utility
- Set depthSlice to -1 by default on SetRenderTarget() to clear all slices of Texture2DArray by default.
- ResourceReloader will now add additional InvalidImport check while it cannot load due to AssetDatabase not available.
- Replaced calls to deprecated PlayerSettings.virtualRealitySupported property.
- Enable RWTexture2D, RWTexture2DArray, RWTexture3D in gles 3.1
- Updated macros to be compatible with the new shader preprocessor.
- Updated shaders to be compatible with Microsoft's DXC.
- Changed CommandBufferPool.Get() to create an unnamed CommandBuffer. (No profiling markers)
- Deprecating VolumeComponentDeprecad, using HideInInspector or Obsolete instead

## [7.1.1] - 2019-09-05

### Added
- Add separated debug mode in LookDev.

### Changed
- Replaced usage of ENABLE_VR in XRGraphics.cs by a version define (ENABLE_VR_MODULE) based on the presence of the built-in VR module
- `ResourceReloader` now works on non-public fields.
- Removed `normalize` from `UnpackNormalRGB` to match `UnpackNormalAG`.
- Fixed shadow routines compilation errors when "real" type is a typedef on "half".
- Removed debug menu in non development build.


## [7.0.1] - 2019-07-25

### Fixed
- Fixed a precision issue with the ACES tonemapper on mobile platforms.

## [7.0.0] - 2019-07-17

### Added
- First experimental version of the LookDev. Works with all SRP. Only branched on HDRP at the moment.
- LookDev out of experimental

## [6.7.0-preview] - 2019-05-16

## [6.6.0] - 2019-04-01
### Fixed
- Fixed compile errors in XRGraphics.cs when ENABLE_VR is not defined

## [6.5.0] - 2019-03-07

## [6.4.0] - 2019-02-21
### Added
- Enabled support for CBUFFER on OpenGL Core and OpenGL ES 3 backends.

## [6.3.0] - 2019-02-18

## [6.2.0] - 2019-02-15

## [6.1.0] - 2019-02-13

## [6.0.0] - 2019-02-23
### Fixed
- Fixed a typo in ERROR_ON_UNSUPPORTED_FUNCTION() that was causing the shader compiler to run out of memory in GLES2. [Case 1104271] (https://issuetracker.unity3d.com/issues/mobile-os-restarts-because-of-high-memory-usage-when-compiling-shaders-for-opengles2)

## [5.2.0] - 2018-11-27

## [5.1.0] - 2018-11-19
### Added
- Added a define for determining if any instancing path is taken.

### Changed
- The Core SRP package is no longer in preview.

## [5.0.0-preview] - 2018-10-18
### Changed
- XRGraphicConfig has been changed from a read-write control of XRSettings to XRGraphics, a read-only accessor to XRSettings. This improves consistency of XR behavior between the legacy render pipeline and SRP.
- XRGraphics members have been renamed to match XRSettings, and XRGraphics has been modified to only contain accessors potentially useful to SRP
- You can now have up to 16 additional shadow-casting lights.
### Fixed
- LWRP no longer executes shadow passes when there are no visible shadow casters in a Scene. Previously, this made the Scene render as too dark, overall.


## [4.0.0-preview] - 2018-09-28
### Added
- Space transform functions are now defined in `ShaderLibrary/SpaceTransforms.hlsl`.
### Changed
- Removed setting shader inclue path via old API, use package shader include paths

## [3.3.0] - 2018-01-01

## [3.2.0] - 2018-01-01

## [3.1.0] - 2018-01-01

### Added
- Add PCSS shadow filter
- Added Core EditMode tests
- Added Core unsafe utilities

### Improvements
- Improved volume UI & styling
- Fixed CoreUtils.QuickSort infinite loop when two elements in the list are equals.

### Changed
- Moved root files into folders for easier maintenance<|MERGE_RESOLUTION|>--- conflicted
+++ resolved
@@ -41,11 +41,8 @@
 - Added OverridablePropertyScope (for VolumeComponentEditor child class only) to handle the Additional Property, the override checkbox and disable display and decorator attributes in one scope.
 - Added IndentLevelScope (for VolumeComponentEditor child class only) to handle indentation of the field and the checkbox.
 - Added class for drawing shadow cascades `UnityEditor.Rendering.ShadowCascadeGUI.DrawShadowCascades`.
-<<<<<<< HEAD
+- Added new APIs for array resizing helpers (ArrayUtils), native array and TransformAccessArray resizing.
 - Added UNITY_PREV_MATRIX_M and UNITY_PREV_MATRIX_I_M shader macros to support instanced motion vector rendering
-=======
-- Added new APIs for array resizing helpers (ArrayUtils), native array and TransformAccessArray resizing.
->>>>>>> 05790427
 
 ### Fixed
 - Fixed missing warning UI about Projector component being unsupported (case 1300327).
