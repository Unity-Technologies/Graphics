# Changelog
All notable changes to this package will be documented in this file.

The format is based on [Keep a Changelog](http://keepachangelog.com/en/1.0.0/)
and this project adheres to [Semantic Versioning](http://semver.org/spec/v2.0.0.html).

## [12.0.0] - 2021-01-11

### Changed
- ClearFlag.Depth does not implicitely clear stencil anymore. ClearFlag.Stencil added.
- The RTHandleSystem no longer requires a specific number of sample for MSAA textures. Number of samples can be chosen independently for all textures.
- Platform ShaderLibrary API headers now have a new macro layer for 2d texture sampling macros. This layer starts with PLATFORM_SAMPLE2D definition, and it gives the possibility of injecting sampling behavior on a render pipeline level. For example: being able to a global mip bias for temporal upscalers.
- Update icon for IES, LightAnchor and LensFlare
- LensFlare (SRP) can be now disabled per element
- LensFlare (SRP) tooltips now refer to meters.
- Serialize the Probe Volume asset as binary to improve footprint on disk and loading speed.
- LensFlare Element editor now have Thumbnail preview

### Fixed
- Fixed missing warning UI about Projector component being unsupported (case 1300327).
- Fixed the display name of a Volume Parameter when is defined the attribute InspectorName
- Calculating correct rtHandleScale by considering the possible pixel rounding when DRS is on
- Problem on domain reload of Volume Parameter Ranges and UI values
- Fixed Right Align of additional properties on Volume Components Editors
- Fixed normal bias field of reference volume being wrong until the profile UI was displayed.
- Fixed L2 for Probe Volumes.
- Fixed assertion on compression of L1 coefficients for Probe Volume.
- Explicit half precision not working even when Unified Shader Precision Model is enabled.
- Fixed ACES filter artefact due to half float error on some mobile platforms.
- Fixed issue displaying a warning of different probe reference volume profiles even when they are equivalent.
- Fixed missing increment/decrement controls from DebugUIIntField & DebugUIUIntField widget prefabs.
- Fixed IES Importer related to new API on core.
- Fixed a large, visible stretch ratio in a LensFlare Image thumbnail.
- Fixed Undo from script refreshing thumbnail.
- Fixed cropped thumbnail for Image with non-uniform scale and rotation
<<<<<<< HEAD
- Fixed alignment in Volume Components
=======
- Skip wind calculations for Speed Tree 8 when wind vector is zero (case 1343002)
- Fixed memory leak when changing SRP pipeline settings, and having the player in pause mode.
>>>>>>> eaa8ad98

### Added
- Support for the PlayStation 5 platform has been added.
- Support for additional properties for Volume Components without custom editor
- Calculating correct rtHandleScale by considering the possible pixel rounding when DRS is on
- Support for the PlayStation 5 platform has been added.
- Support for the XboxSeries platform has been added.
- Added Editor window that allow showing an icon to browse the documentation
- New method DrawHeaders for VolumeComponentsEditors
- Unification of Material Editor Headers Scopes
- New API functions with no side effects in DynamicResolutionHandler, to retrieve resolved drs scale and to apply DRS on a size.
- Added a blitter utility class. Moved from HDRP to RP core.
- Added a realtime 2D texture atlas utility classes. Moved from HDRP to RP core.
- New methods on CoreEditorDrawers, to allow adding a label on a group before rendering the internal drawers
- Method to generate a Texture2D of 1x1 with a plain color
- Red, Green, Blue Texture2D on CoreEditorStyles
- New API in DynamicResolutionHandler to handle multicamera rendering for hardware mode. Changing cameras and resetting scaling per camera should be safe.
- Added SpeedTree8MaterialUpgrader, which provides utilities for upgrading and importing SpeedTree 8 assets to scriptable render pipelines.
- Adding documentation links to Light Sections
- Support for Lens Flare Data Driven (from images and Procedural shapes), on HDRP
- New SRPLensFlareData Asset
- Adding documentation links to Light Sections.
- Added sampling noise to probe volume sampling position to hide seams between subdivision levels.
- Added DebugUI.Foldout.isHeader property to allow creating full-width header foldouts in Rendering Debugger.
- Added DebugUI.Flags.IsHidden to allow conditional display of widgets in Rendering Debugger.
- Added "Expand/Collapse All" buttons to Rendering Debugger window menu.
- Added mouse & touch input support for Rendering Debugger runtime UI, and fix problems when InputSystem package is used.
- Add automatic spaces to enum display names used in Rendering Debugger and add support for InspectorNameAttribute.
- Adding new API functions inside DynamicResolutionHandler to get mip bias. This allows dynamic resolution scaling applying a bias on the frame to improve on texture sampling detail.
- Added a reminder if the data of probe volume might be obsolete.
- Added new API function inside DynamicResolutionHandler and new settings in GlobalDynamicResolutionSettings to control low res transparency thresholds. This should help visuals when the screen percentage is too low.
<<<<<<< HEAD
- Added OverridablePropertyScope (for VolumeComponentEditor child class only) to handle the Additional Property, the override checkbox and disable display and decorator attributes in one scope.
- Added IndentLevelScope (for VolumeComponentEditor child class only) to handle indentation of the field and the checkbox.
=======
- Added common include file for meta pass functionality (case 1211436)
>>>>>>> eaa8ad98

### Changed
- Changed Window/Render Pipeline/Render Pipeline Debug to Window/Analysis/Rendering Debugger
- Changed Window/Render Pipeline/Look Dev to Window/Analysis/Look Dev
- Changed Window/Render Pipeline/Render Graph Viewer to Window/Analysis/Render Graph Viewer
- Changed Window/Render Pipeline/Graphics Compositor to Window/Rendering/Graphics Compositor
- Volume Gizmo Color setting is now under Colors->Scene->Volume Gizmo
- Volume Gizmo alpha changed from 0.5 to 0.125
- Moved Edit/Render Pipeline/Generate Shader Includes to Edit/Rendering/Generate Shader Includes
- Moved Assets/Create/LookDev/Environment Library to Assets/Create/Rendering/Environment Library (Look Dev)
- Changed Nintendo Switch specific half float fixes in color conversion routines to all platforms.
- Improved load asset time for probe volumes.

### Added
- Added class for drawing shadow cascades `UnityEditor.Rendering.ShadowCascadeGUI.DrawShadowCascades`.

## [11.0.0] - 2020-10-21

### Fixed
- Fixed the default background color for previews to use the original color.
- Fixed spacing between property fields on the Volume Component Editors.
- Fixed ALL/NONE to maintain the state on the Volume Component Editors.
- Fixed the selection of the Additional properties from ALL/NONE when the option "Show additional properties" is disabled
- Fixed ACES tonemaping for Nintendo Switch by forcing some shader color conversion functions to full float precision.
- Fixed a bug in FreeCamera which would only provide a speed boost for the first frame when pressing the Shfit key.

### Added
- New View Lighting Tool, a component which allow to setup light in the camera space
- New function in GeometryTools.hlsl to calculate triangle edge and full triangle culling.
- Several utils functions to access SphericalHarmonicsL2 in a more verbose and intuitive fashion.

## [10.2.0] - 2020-10-19

Version Updated
The version number for this package has increased due to a version update of a related graphics package.

## [10.1.0] - 2020-10-12

### Added
- Added context options "Move to Top", "Move to Bottom", "Expand All" and "Collapse All" for volume components.
- Added the support of input system V2

### Fixed
- Fixed the scene view to scale correctly when hardware dynamic resolution is enabled (case 1158661)
- Fixed game view artifacts on resizing when hardware dynamic resolution was enabled
- Fixed issue that caused `UNITY_REVERSED_Z` and `UNITY_UV_STARTS_AT_TOP` being defined in platforms that don't support it.

### Changed
- LookDev menu item entry is now disabled if the current pipeline does not support it.

## [10.0.0] - 2019-06-10

### Added
- Add rough version of ContextualMenuDispatcher to solve conflict amongst SRP.
- Add api documentation for TextureCombiner.
- Add tooltips in LookDev's toolbar.
- Add XRGraphicsAutomatedTests helper class.

### Fixed
- Fixed compile errors for platforms with no VR support
- Replaced reference to Lightweight Render Pipeline by Universal Render Pipeline in the package description
- Fixed LighProbes when using LookDev.
- Fix LookDev minimal window size.
- Fix object rotation at instentiation to keep the one in prefab or used in hierarchy.
- Fixed shader compile errors when trying to use tessellation shaders with PlayStation VR on PS4.
- Fixed shader compile errors about LODDitheringTransition not being supported in GLES2.
- Fix `WaveIsFirstLane()` to ignore helper lanes in fragment shaders on PS4.
- Fixed a bug where Unity would crash if you tried to remove a Camera component from a GameObject using the Inspector window, while other components dependended on the Camera component.
- Fixed errors due to the debug menu when enabling the new input system.
- Fix LookDev FPS manipulation in view
- Fix LookDev zoom being stuck when going near camera pivot position
- Fix LookDev manipulation in view non responsive if directly using an HDRI
- Fix LookDev behaviour when user delete the EnvironmentLibrary asset
- Fix LookDev SunPosition button position
- Fix LookDev EnvironmentLibrary tab when asset is deleted
- Fix LookDev used Cubemap when asset is deleted
- Fixed the definition of `rcp()` for GLES2.
- Fixed copy/pasting of Volume Components when loading a new scene
- Fix LookDev issue when adding a GameObject containing a Volume into the LookDev's view.
- Fixed duplicated entry for com.unity.modules.xr in the runtime asmdef file
- Fixed the texture curve being destroyed from another thread than main (case 1211754)
- Fixed unreachable code in TextureXR.useTexArray
- Fixed GC pressure caused by `VolumeParameter<T>.GetHashCode()`
- Fixed issue when LookDev window is opened and the CoreRP Package is updated to a newer version.
- Fix LookDev's camera button layout.
- Fix LookDev's layout vanishing on domain reload.
- Fixed issue with the shader TransformWorldToHClipDir function computing the wrong result.
- Fixed division by zero in `V_SmithJointGGX` function.
- Fixed null reference exception in LookDev when setting the SRP to one not implementing LookDev (case 1245086)
- Fix LookDev's undo/redo on EnvironmentLibrary (case 1234725)
- Fix a compil error on OpenGL ES2 in directional lightmap sampling shader code
- Fix hierarchicalbox gizmo outside facing check in symetry or homothety mode no longer move the center
- Fix artifacts on Adreno 630 GPUs when using ACES Tonemapping
- Fixed a null ref in the volume component list when there is no volume components in the project.
- Fixed issue with volume manager trying to access a null volume.
- HLSL codegen will work with C# file using both the `GenerateHLSL` and C# 7 features.

### Changed
- Restored usage of ENABLE_VR to fix compilation errors on some platforms.
- Only call SetDirty on an object when actually modifying it in SRP updater utility
- Set depthSlice to -1 by default on SetRenderTarget() to clear all slices of Texture2DArray by default.
- ResourceReloader will now add additional InvalidImport check while it cannot load due to AssetDatabase not available.
- Replaced calls to deprecated PlayerSettings.virtualRealitySupported property.
- Enable RWTexture2D, RWTexture2DArray, RWTexture3D in gles 3.1
- Updated macros to be compatible with the new shader preprocessor.
- Updated shaders to be compatible with Microsoft's DXC.
- Changed CommandBufferPool.Get() to create an unnamed CommandBuffer. (No profiling markers)
- Deprecating VolumeComponentDeprecad, using HideInInspector or Obsolete instead

## [7.1.1] - 2019-09-05

### Added
- Add separated debug mode in LookDev.

### Changed
- Replaced usage of ENABLE_VR in XRGraphics.cs by a version define (ENABLE_VR_MODULE) based on the presence of the built-in VR module
- `ResourceReloader` now works on non-public fields.
- Removed `normalize` from `UnpackNormalRGB` to match `UnpackNormalAG`.
- Fixed shadow routines compilation errors when "real" type is a typedef on "half".
- Removed debug menu in non development build.


## [7.0.1] - 2019-07-25

### Fixed
- Fixed a precision issue with the ACES tonemapper on mobile platforms.

## [7.0.0] - 2019-07-17

### Added
- First experimental version of the LookDev. Works with all SRP. Only branched on HDRP at the moment.
- LookDev out of experimental

## [6.7.0-preview] - 2019-05-16

## [6.6.0] - 2019-04-01
### Fixed
- Fixed compile errors in XRGraphics.cs when ENABLE_VR is not defined

## [6.5.0] - 2019-03-07

## [6.4.0] - 2019-02-21
### Added
- Enabled support for CBUFFER on OpenGL Core and OpenGL ES 3 backends.

## [6.3.0] - 2019-02-18

## [6.2.0] - 2019-02-15

## [6.1.0] - 2019-02-13

## [6.0.0] - 2019-02-23
### Fixed
- Fixed a typo in ERROR_ON_UNSUPPORTED_FUNCTION() that was causing the shader compiler to run out of memory in GLES2. [Case 1104271] (https://issuetracker.unity3d.com/issues/mobile-os-restarts-because-of-high-memory-usage-when-compiling-shaders-for-opengles2)

## [5.2.0] - 2018-11-27

## [5.1.0] - 2018-11-19
### Added
- Added a define for determining if any instancing path is taken.

### Changed
- The Core SRP package is no longer in preview.

## [5.0.0-preview] - 2018-10-18
### Changed
- XRGraphicConfig has been changed from a read-write control of XRSettings to XRGraphics, a read-only accessor to XRSettings. This improves consistency of XR behavior between the legacy render pipeline and SRP.
- XRGraphics members have been renamed to match XRSettings, and XRGraphics has been modified to only contain accessors potentially useful to SRP
- You can now have up to 16 additional shadow-casting lights.
### Fixed
- LWRP no longer executes shadow passes when there are no visible shadow casters in a Scene. Previously, this made the Scene render as too dark, overall.


## [4.0.0-preview] - 2018-09-28
### Added
- Space transform functions are now defined in `ShaderLibrary/SpaceTransforms.hlsl`.
### Changed
- Removed setting shader inclue path via old API, use package shader include paths

## [3.3.0] - 2018-01-01

## [3.2.0] - 2018-01-01

## [3.1.0] - 2018-01-01

### Added
- Add PCSS shadow filter
- Added Core EditMode tests
- Added Core unsafe utilities

### Improvements
- Improved volume UI & styling
- Fixed CoreUtils.QuickSort infinite loop when two elements in the list are equals.

### Changed
- Moved root files into folders for easier maintenance<|MERGE_RESOLUTION|>--- conflicted
+++ resolved
@@ -5,40 +5,6 @@
 and this project adheres to [Semantic Versioning](http://semver.org/spec/v2.0.0.html).
 
 ## [12.0.0] - 2021-01-11
-
-### Changed
-- ClearFlag.Depth does not implicitely clear stencil anymore. ClearFlag.Stencil added.
-- The RTHandleSystem no longer requires a specific number of sample for MSAA textures. Number of samples can be chosen independently for all textures.
-- Platform ShaderLibrary API headers now have a new macro layer for 2d texture sampling macros. This layer starts with PLATFORM_SAMPLE2D definition, and it gives the possibility of injecting sampling behavior on a render pipeline level. For example: being able to a global mip bias for temporal upscalers.
-- Update icon for IES, LightAnchor and LensFlare
-- LensFlare (SRP) can be now disabled per element
-- LensFlare (SRP) tooltips now refer to meters.
-- Serialize the Probe Volume asset as binary to improve footprint on disk and loading speed.
-- LensFlare Element editor now have Thumbnail preview
-
-### Fixed
-- Fixed missing warning UI about Projector component being unsupported (case 1300327).
-- Fixed the display name of a Volume Parameter when is defined the attribute InspectorName
-- Calculating correct rtHandleScale by considering the possible pixel rounding when DRS is on
-- Problem on domain reload of Volume Parameter Ranges and UI values
-- Fixed Right Align of additional properties on Volume Components Editors
-- Fixed normal bias field of reference volume being wrong until the profile UI was displayed.
-- Fixed L2 for Probe Volumes.
-- Fixed assertion on compression of L1 coefficients for Probe Volume.
-- Explicit half precision not working even when Unified Shader Precision Model is enabled.
-- Fixed ACES filter artefact due to half float error on some mobile platforms.
-- Fixed issue displaying a warning of different probe reference volume profiles even when they are equivalent.
-- Fixed missing increment/decrement controls from DebugUIIntField & DebugUIUIntField widget prefabs.
-- Fixed IES Importer related to new API on core.
-- Fixed a large, visible stretch ratio in a LensFlare Image thumbnail.
-- Fixed Undo from script refreshing thumbnail.
-- Fixed cropped thumbnail for Image with non-uniform scale and rotation
-<<<<<<< HEAD
-- Fixed alignment in Volume Components
-=======
-- Skip wind calculations for Speed Tree 8 when wind vector is zero (case 1343002)
-- Fixed memory leak when changing SRP pipeline settings, and having the player in pause mode.
->>>>>>> eaa8ad98
 
 ### Added
 - Support for the PlayStation 5 platform has been added.
@@ -70,12 +36,31 @@
 - Adding new API functions inside DynamicResolutionHandler to get mip bias. This allows dynamic resolution scaling applying a bias on the frame to improve on texture sampling detail.
 - Added a reminder if the data of probe volume might be obsolete.
 - Added new API function inside DynamicResolutionHandler and new settings in GlobalDynamicResolutionSettings to control low res transparency thresholds. This should help visuals when the screen percentage is too low.
-<<<<<<< HEAD
+- Added common include file for meta pass functionality (case 1211436)
 - Added OverridablePropertyScope (for VolumeComponentEditor child class only) to handle the Additional Property, the override checkbox and disable display and decorator attributes in one scope.
 - Added IndentLevelScope (for VolumeComponentEditor child class only) to handle indentation of the field and the checkbox.
-=======
-- Added common include file for meta pass functionality (case 1211436)
->>>>>>> eaa8ad98
+- Added class for drawing shadow cascades `UnityEditor.Rendering.ShadowCascadeGUI.DrawShadowCascades`.
+
+### Fixed
+- Fixed missing warning UI about Projector component being unsupported (case 1300327).
+- Fixed the display name of a Volume Parameter when is defined the attribute InspectorName
+- Calculating correct rtHandleScale by considering the possible pixel rounding when DRS is on
+- Problem on domain reload of Volume Parameter Ranges and UI values
+- Fixed Right Align of additional properties on Volume Components Editors
+- Fixed normal bias field of reference volume being wrong until the profile UI was displayed.
+- Fixed L2 for Probe Volumes.
+- Fixed assertion on compression of L1 coefficients for Probe Volume.
+- Explicit half precision not working even when Unified Shader Precision Model is enabled.
+- Fixed ACES filter artefact due to half float error on some mobile platforms.
+- Fixed issue displaying a warning of different probe reference volume profiles even when they are equivalent.
+- Fixed missing increment/decrement controls from DebugUIIntField & DebugUIUIntField widget prefabs.
+- Fixed IES Importer related to new API on core.
+- Fixed a large, visible stretch ratio in a LensFlare Image thumbnail.
+- Fixed Undo from script refreshing thumbnail.
+- Fixed cropped thumbnail for Image with non-uniform scale and rotation
+- Skip wind calculations for Speed Tree 8 when wind vector is zero (case 1343002)
+- Fixed memory leak when changing SRP pipeline settings, and having the player in pause mode.
+- Fixed alignment in Volume Components
 
 ### Changed
 - Changed Window/Render Pipeline/Render Pipeline Debug to Window/Analysis/Rendering Debugger
@@ -88,9 +73,14 @@
 - Moved Assets/Create/LookDev/Environment Library to Assets/Create/Rendering/Environment Library (Look Dev)
 - Changed Nintendo Switch specific half float fixes in color conversion routines to all platforms.
 - Improved load asset time for probe volumes.
-
-### Added
-- Added class for drawing shadow cascades `UnityEditor.Rendering.ShadowCascadeGUI.DrawShadowCascades`.
+- ClearFlag.Depth does not implicitely clear stencil anymore. ClearFlag.Stencil added.
+- The RTHandleSystem no longer requires a specific number of sample for MSAA textures. Number of samples can be chosen independently for all textures.
+- Platform ShaderLibrary API headers now have a new macro layer for 2d texture sampling macros. This layer starts with PLATFORM_SAMPLE2D definition, and it gives the possibility of injecting sampling behavior on a render pipeline level. For example: being able to a global mip bias for temporal upscalers.
+- Update icon for IES, LightAnchor and LensFlare
+- LensFlare (SRP) can be now disabled per element
+- LensFlare (SRP) tooltips now refer to meters.
+- Serialize the Probe Volume asset as binary to improve footprint on disk and loading speed.
+- LensFlare Element editor now have Thumbnail preview
 
 ## [11.0.0] - 2020-10-21
 
