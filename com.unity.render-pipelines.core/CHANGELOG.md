# Changelog
All notable changes to this package will be documented in this file.

The format is based on [Keep a Changelog](http://keepachangelog.com/en/1.0.0/)
and this project adheres to [Semantic Versioning](http://semver.org/spec/v2.0.0.html).

## [Unreleased]

### Added
- Add rough version of ContextualMenuDispatcher to solve conflict amongst SRP.
- Add api documentation for TextureCombiner.
- Add tooltips in LookDev's toolbar.
- Add XRGraphicsAutomatedTests helper class.

### Fixed
- Fixed compile errors for platforms with no VR support
- Replaced reference to Lightweight Render Pipeline by Universal Render Pipeline in the package description
- Fixed LighProbes when using LookDev.
- Fix LookDev minimal window size.
- Fix object rotation at instentiation to keep the one in prefab or used in hierarchy.
- Fixed shader compile errors when trying to use tessellation shaders with PlayStation VR on PS4.
- Fixed shader compile errors about LODDitheringTransition not being supported in GLES2.
- Fix `WaveIsFirstLane()` to ignore helper lanes in fragment shaders on PS4.
- Fixed a bug where Unity would crash if you tried to remove a Camera component from a GameObject using the Inspector window, while other components dependended on the Camera component.
- Fixed errors due to the debug menu when enabling the new input system.
- Fix LookDev FPS manipulation in view
- Fix LookDev zoom being stuck when going near camera pivot position
- Fix LookDev manipulation in view non responsive if directly using an HDRI
- Fix LookDev behaviour when user delete the EnvironmentLibrary asset
- Fix LookDev SunPosition button position
- Fix LookDev EnvironmentLibrary tab when asset is deleted
- Fix LookDev used Cubemap when asset is deleted
- Fixed the definition of `rcp()` for GLES2.
- Fixed copy/pasting of Volume Components when loading a new scene
- Fix LookDev issue when adding a GameObject containing a Volume into the LookDev's view.
- Fixed duplicated entry for com.unity.modules.xr in the runtime asmdef file
- Fixed the texture curve being destroyed from another thread than main (case 1211754)
- Fixed unreachable code in TextureXR.useTexArray
- Fixed GC pressure caused by `VolumeParameter<T>.GetHashCode()`
- Fixed issue when LookDev window is opened and the CoreRP Package is updated to a newer version.
- Fix LookDev's camera button layout.
- Fix LookDev's layout vanishing on domain reload.
- Fixed issue with the shader TransformWorldToHClipDir function computing the wrong result.
- Fixed division by zero in `V_SmithJointGGX` function.
<<<<<<< HEAD
=======
- Fixed null reference exception in LookDev when setting the SRP to one not implementing LookDev (case 1245086)
- Fix LookDev's undo/redo on EnvironmentLibrary (case 1234725)
>>>>>>> ff311341

### Changed
- Restored usage of ENABLE_VR to fix compilation errors on some platforms.
- Only call SetDirty on an object when actually modifying it in SRP updater utility
- Set depthSlice to -1 by default on SetRenderTarget() to clear all slices of Texture2DArray by default.
- ResourceReloader will now add additional InvalidImport check while it cannot load due to AssetDatabase not available.
- Replaced calls to deprecated PlayerSettings.virtualRealitySupported property.
- Enable RWTexture2D, RWTexture2DArray, RWTexture3D in gles 3.1
- Updated macros to be compatible with the new shader preprocessor.
- Updated shaders to be compatible with Microsoft's DXC.

## [7.1.1] - 2019-09-05

### Added
- Add separated debug mode in LookDev.

### Changed
- Replaced usage of ENABLE_VR in XRGraphics.cs by a version define (ENABLE_VR_MODULE) based on the presence of the built-in VR module
- `ResourceReloader` now works on non-public fields.
- Removed `normalize` from `UnpackNormalRGB` to match `UnpackNormalAG`.
- Fixed shadow routines compilation errors when "real" type is a typedef on "half".
- Removed debug menu in non development build.


## [7.0.1] - 2019-07-25

### Fixed
- Fixed a precision issue with the ACES tonemapper on mobile platforms.

## [7.0.0] - 2019-07-17

### Added
- First experimental version of the LookDev. Works with all SRP. Only branched on HDRP at the moment.
- LookDev out of experimental

## [6.7.0-preview] - 2019-05-16

## [6.6.0] - 2019-04-01
### Fixed
- Fixed compile errors in XRGraphics.cs when ENABLE_VR is not defined

## [6.5.0] - 2019-03-07

## [6.4.0] - 2019-02-21
### Added
- Enabled support for CBUFFER on OpenGL Core and OpenGL ES 3 backends.

## [6.3.0] - 2019-02-18

## [6.2.0] - 2019-02-15

## [6.1.0] - 2019-02-13

## [6.0.0] - 2019-02-23
### Fixed
- Fixed a typo in ERROR_ON_UNSUPPORTED_FUNCTION() that was causing the shader compiler to run out of memory in GLES2. [Case 1104271] (https://issuetracker.unity3d.com/issues/mobile-os-restarts-because-of-high-memory-usage-when-compiling-shaders-for-opengles2)

## [5.2.0] - 2018-11-27

## [5.1.0] - 2018-11-19
### Added
- Added a define for determining if any instancing path is taken.

### Changed
- The Core SRP package is no longer in preview.

## [5.0.0-preview] - 2018-10-18
### Changed
- XRGraphicConfig has been changed from a read-write control of XRSettings to XRGraphics, a read-only accessor to XRSettings. This improves consistency of XR behavior between the legacy render pipeline and SRP.
- XRGraphics members have been renamed to match XRSettings, and XRGraphics has been modified to only contain accessors potentially useful to SRP
- You can now have up to 16 additional shadow-casting lights.
### Fixed
- LWRP no longer executes shadow passes when there are no visible shadow casters in a Scene. Previously, this made the Scene render as too dark, overall.


## [4.0.0-preview] - 2018-09-28
### Added
- Space transform functions are now defined in `ShaderLibrary/SpaceTransforms.hlsl`.
### Changed
- Removed setting shader inclue path via old API, use package shader include paths

## [3.3.0] - 2018-01-01

## [3.2.0] - 2018-01-01

## [3.1.0] - 2018-01-01

### Added
- Add PCSS shadow filter
- Added Core EditMode tests
- Added Core unsafe utilities

### Improvements
- Improved volume UI & styling
- Fixed CoreUtils.QuickSort infinite loop when two elements in the list are equals.

### Changed
- Moved root files into folders for easier maintenance<|MERGE_RESOLUTION|>--- conflicted
+++ resolved
@@ -42,11 +42,8 @@
 - Fix LookDev's layout vanishing on domain reload.
 - Fixed issue with the shader TransformWorldToHClipDir function computing the wrong result.
 - Fixed division by zero in `V_SmithJointGGX` function.
-<<<<<<< HEAD
-=======
 - Fixed null reference exception in LookDev when setting the SRP to one not implementing LookDev (case 1245086)
 - Fix LookDev's undo/redo on EnvironmentLibrary (case 1234725)
->>>>>>> ff311341
 
 ### Changed
 - Restored usage of ENABLE_VR to fix compilation errors on some platforms.
