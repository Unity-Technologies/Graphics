--- conflicted
+++ resolved
@@ -9,20 +9,14 @@
 ### Added
 - Context menu on Volume Parameters to restore them to their default values.
 - Linear version of function that sets FSR RCAS shader constants
-<<<<<<< HEAD
 - `DebugUI.ObjectPopupField` to render a list of `UnityEngine.Objects` as a popup on the Rendering Debugger.
 
 ### Fixed
 - Fixed XR support in CoreUtils.DrawFullscreen function.
 - The Volume Panel on the Rendering Debugger was not corretly showing cameras when they were added or deleted.
-=======
-- Add probe volume influence weight parameter
-
-### Fixed
-- Fixed XR support in CoreUtils.DrawFullscreen function.
+- Add probe volume influence weight parameter.
 - Fixed issue in DynamicResolutionHandler when camera request was turned off at runtime, the ScalableBufferManager would leak state and not unset DRS state (case 1383093).
-- Fixed `DebugUI.Enum` fields collapsing their parent `DebugUI.Foldout`
->>>>>>> 303f1d4d
+- Fixed `DebugUI.Enum` fields collapsing their parent `DebugUI.Foldout`.
 
 ## [13.1.2] - 2021-11-05
 
