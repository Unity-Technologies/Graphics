# Changelog
All notable changes to this package will be documented in this file.

The format is based on [Keep a Changelog](http://keepachangelog.com/en/1.0.0/)
and this project adheres to [Semantic Versioning](http://semver.org/spec/v2.0.0.html).

## [12.0.0] - 2021-01-11

### Changed
- ClearFlag.Depth does not implicitely clear stencil anymore. ClearFlag.Stencil added.
- The RTHandleSystem no longer requires a specific number of sample for MSAA textures. Number of samples can be chosen independently for all textures.
- Platform ShaderLibrary API headers now have a new macro layer for 2d texture sampling macros. This layer starts with PLATFORM_SAMPLE2D definition, and it gives the possibility of injecting sampling behavior on a render pipeline level. For example: being able to a global mip bias for temporal upscalers.

### Fixed
- Fixed missing warning UI about Projector component being unsupported (case 1300327).
- Fixed the display name of a Volume Parameter when is defined the attribute InspectorName
- Calculating correct rtHandleScale by considering the possible pixel rounding when DRS is on
- Problem on domain reload of Volume Parameter Ranges and UI values
- Fixed Right Align of additional properties on Volume Components Editors
- Fixed normal bias field of reference volume being wrong until the profile UI was displayed.
- Fixed L2 for Probe Volumes.
- Fixed assertion on compression of L1 coefficients for Probe Volume.
- Fixed ACES filter artefact due to half float error on some mobile platforms.
- Fixed missing increment/decrement controls from DebugUIIntField & DebugUIUIntField widget prefabs.

### Added
- Support for the PlayStation 5 platform has been added.
- Support for additional properties for Volume Components without custom editor
- Calculating correct rtHandleScale by considering the possible pixel rounding when DRS is on
- Support for the PlayStation 5 platform has been added.
- Support for the XboxSeries platform has been added.
- Added Editor window that allow showing an icon to browse the documentation
- New method DrawHeaders for VolumeComponentsEditors
- Unification of Material Editor Headers Scopes
- New API functions with no side effects in DynamicResolutionHandler, to retrieve resolved drs scale and to apply DRS on a size.
- Added a blitter for the SRPs.
- Added 2D texture atlases.
- New methods on CoreEditorDrawers, to allow adding a label on a group before rendering the internal drawers
- Method to generate a Texture2D of 1x1 with a plain color
- Red, Green, Blue Texture2D on CoreEditorStyles
- New API in DynamicResolutionHandler to handle multicamera rendering for hardware mode. Changing cameras and resetting scaling per camera should be safe.
- Added SpeedTree8MaterialUpgrader, which provides utilities for upgrading and importing SpeedTree 8 assets to scriptable render pipelines.
- Adding documentation links to Light Sections
<<<<<<< HEAD
- Added DebugUI.Foldout.isHeader property to allow creating full-width header foldouts in Rendering Debugger.
- Added DebugUI.Flags.IsHidden to allow conditional display of widgets in Rendering Debugger.
- Added "Expand/Collapse All" buttons to Rendering Debugger window menu.
- Added mouse & touch input support for Rendering Debugger runtime UI, and fix problems when InputSystem package is used.
- Add automatic spaces to enum display names used in Rendering Debugger and add support for InspectorNameAttribute.
=======
- Support for Lens Flare Data Driven (from images and Procedural shapes), on HDRP
- New SRPLensFlareData Asset
>>>>>>> 42002b35

### Changed
- Changed Window/Render Pipeline/Render Pipeline Debug to Window/Analysis/Rendering Debugger
- Changed Window/Render Pipeline/Look Dev to Window/Analysis/Look Dev
- Changed Window/Render Pipeline/Render Graph Viewer to Window/Analysis/Render Graph Viewer
- Changed Window/Render Pipeline/Graphics Compositor to Window/Rendering/Graphics Compositor
- Volume Gizmo Color setting is now under Colors->Scene->Volume Gizmo
- Volume Gizmo alpha changed from 0.5 to 0.125
- Moved Edit/Render Pipeline/Generate Shader Includes to Edit/Rendering/Generate Shader Includes
- Moved Assets/Create/LookDev/Environment Library to Assets/Create/Rendering/Environment Library (Look Dev)
- Changed Nintendo Switch specific half float fixes in color conversion routines to all platforms.
- Improved load asset time for probe volumes.

### Added
- Added class for drawing shadow cascades `UnityEditor.Rendering.ShadowCascadeGUI.DrawShadowCascades`.

## [11.0.0] - 2020-10-21

### Fixed
- Fixed the default background color for previews to use the original color.
- Fixed spacing between property fields on the Volume Component Editors.
- Fixed ALL/NONE to maintain the state on the Volume Component Editors.
- Fixed the selection of the Additional properties from ALL/NONE when the option "Show additional properties" is disabled
- Fixed ACES tonemaping for Nintendo Switch by forcing some shader color conversion functions to full float precision.
- Fixed a bug in FreeCamera which would only provide a speed boost for the first frame when pressing the Shfit key.

### Added
- New View Lighting Tool, a component which allow to setup light in the camera space
- New function in GeometryTools.hlsl to calculate triangle edge and full triangle culling.
- Several utils functions to access SphericalHarmonicsL2 in a more verbose and intuitive fashion.

## [10.2.0] - 2020-10-19

Version Updated
The version number for this package has increased due to a version update of a related graphics package.

## [10.1.0] - 2020-10-12

### Added
- Added context options "Move to Top", "Move to Bottom", "Expand All" and "Collapse All" for volume components.
- Added the support of input system V2

### Fixed
- Fixed the scene view to scale correctly when hardware dynamic resolution is enabled (case 1158661)
- Fixed game view artifacts on resizing when hardware dynamic resolution was enabled
- Fixed issue that caused `UNITY_REVERSED_Z` and `UNITY_UV_STARTS_AT_TOP` being defined in platforms that don't support it.

### Changed
- LookDev menu item entry is now disabled if the current pipeline does not support it.

## [10.0.0] - 2019-06-10

### Added
- Add rough version of ContextualMenuDispatcher to solve conflict amongst SRP.
- Add api documentation for TextureCombiner.
- Add tooltips in LookDev's toolbar.
- Add XRGraphicsAutomatedTests helper class.

### Fixed
- Fixed compile errors for platforms with no VR support
- Replaced reference to Lightweight Render Pipeline by Universal Render Pipeline in the package description
- Fixed LighProbes when using LookDev.
- Fix LookDev minimal window size.
- Fix object rotation at instentiation to keep the one in prefab or used in hierarchy.
- Fixed shader compile errors when trying to use tessellation shaders with PlayStation VR on PS4.
- Fixed shader compile errors about LODDitheringTransition not being supported in GLES2.
- Fix `WaveIsFirstLane()` to ignore helper lanes in fragment shaders on PS4.
- Fixed a bug where Unity would crash if you tried to remove a Camera component from a GameObject using the Inspector window, while other components dependended on the Camera component.
- Fixed errors due to the debug menu when enabling the new input system.
- Fix LookDev FPS manipulation in view
- Fix LookDev zoom being stuck when going near camera pivot position
- Fix LookDev manipulation in view non responsive if directly using an HDRI
- Fix LookDev behaviour when user delete the EnvironmentLibrary asset
- Fix LookDev SunPosition button position
- Fix LookDev EnvironmentLibrary tab when asset is deleted
- Fix LookDev used Cubemap when asset is deleted
- Fixed the definition of `rcp()` for GLES2.
- Fixed copy/pasting of Volume Components when loading a new scene
- Fix LookDev issue when adding a GameObject containing a Volume into the LookDev's view.
- Fixed duplicated entry for com.unity.modules.xr in the runtime asmdef file
- Fixed the texture curve being destroyed from another thread than main (case 1211754)
- Fixed unreachable code in TextureXR.useTexArray
- Fixed GC pressure caused by `VolumeParameter<T>.GetHashCode()`
- Fixed issue when LookDev window is opened and the CoreRP Package is updated to a newer version.
- Fix LookDev's camera button layout.
- Fix LookDev's layout vanishing on domain reload.
- Fixed issue with the shader TransformWorldToHClipDir function computing the wrong result.
- Fixed division by zero in `V_SmithJointGGX` function.
- Fixed null reference exception in LookDev when setting the SRP to one not implementing LookDev (case 1245086)
- Fix LookDev's undo/redo on EnvironmentLibrary (case 1234725)
- Fix a compil error on OpenGL ES2 in directional lightmap sampling shader code
- Fix hierarchicalbox gizmo outside facing check in symetry or homothety mode no longer move the center
- Fix artifacts on Adreno 630 GPUs when using ACES Tonemapping
- Fixed a null ref in the volume component list when there is no volume components in the project.
- Fixed issue with volume manager trying to access a null volume.
- HLSL codegen will work with C# file using both the `GenerateHLSL` and C# 7 features.

### Changed
- Restored usage of ENABLE_VR to fix compilation errors on some platforms.
- Only call SetDirty on an object when actually modifying it in SRP updater utility
- Set depthSlice to -1 by default on SetRenderTarget() to clear all slices of Texture2DArray by default.
- ResourceReloader will now add additional InvalidImport check while it cannot load due to AssetDatabase not available.
- Replaced calls to deprecated PlayerSettings.virtualRealitySupported property.
- Enable RWTexture2D, RWTexture2DArray, RWTexture3D in gles 3.1
- Updated macros to be compatible with the new shader preprocessor.
- Updated shaders to be compatible with Microsoft's DXC.
- Changed CommandBufferPool.Get() to create an unnamed CommandBuffer. (No profiling markers)
- Deprecating VolumeComponentDeprecad, using HideInInspector or Obsolete instead

## [7.1.1] - 2019-09-05

### Added
- Add separated debug mode in LookDev.

### Changed
- Replaced usage of ENABLE_VR in XRGraphics.cs by a version define (ENABLE_VR_MODULE) based on the presence of the built-in VR module
- `ResourceReloader` now works on non-public fields.
- Removed `normalize` from `UnpackNormalRGB` to match `UnpackNormalAG`.
- Fixed shadow routines compilation errors when "real" type is a typedef on "half".
- Removed debug menu in non development build.


## [7.0.1] - 2019-07-25

### Fixed
- Fixed a precision issue with the ACES tonemapper on mobile platforms.

## [7.0.0] - 2019-07-17

### Added
- First experimental version of the LookDev. Works with all SRP. Only branched on HDRP at the moment.
- LookDev out of experimental

## [6.7.0-preview] - 2019-05-16

## [6.6.0] - 2019-04-01
### Fixed
- Fixed compile errors in XRGraphics.cs when ENABLE_VR is not defined

## [6.5.0] - 2019-03-07

## [6.4.0] - 2019-02-21
### Added
- Enabled support for CBUFFER on OpenGL Core and OpenGL ES 3 backends.

## [6.3.0] - 2019-02-18

## [6.2.0] - 2019-02-15

## [6.1.0] - 2019-02-13

## [6.0.0] - 2019-02-23
### Fixed
- Fixed a typo in ERROR_ON_UNSUPPORTED_FUNCTION() that was causing the shader compiler to run out of memory in GLES2. [Case 1104271] (https://issuetracker.unity3d.com/issues/mobile-os-restarts-because-of-high-memory-usage-when-compiling-shaders-for-opengles2)

## [5.2.0] - 2018-11-27

## [5.1.0] - 2018-11-19
### Added
- Added a define for determining if any instancing path is taken.

### Changed
- The Core SRP package is no longer in preview.

## [5.0.0-preview] - 2018-10-18
### Changed
- XRGraphicConfig has been changed from a read-write control of XRSettings to XRGraphics, a read-only accessor to XRSettings. This improves consistency of XR behavior between the legacy render pipeline and SRP.
- XRGraphics members have been renamed to match XRSettings, and XRGraphics has been modified to only contain accessors potentially useful to SRP
- You can now have up to 16 additional shadow-casting lights.
### Fixed
- LWRP no longer executes shadow passes when there are no visible shadow casters in a Scene. Previously, this made the Scene render as too dark, overall.


## [4.0.0-preview] - 2018-09-28
### Added
- Space transform functions are now defined in `ShaderLibrary/SpaceTransforms.hlsl`.
### Changed
- Removed setting shader inclue path via old API, use package shader include paths

## [3.3.0] - 2018-01-01

## [3.2.0] - 2018-01-01

## [3.1.0] - 2018-01-01

### Added
- Add PCSS shadow filter
- Added Core EditMode tests
- Added Core unsafe utilities

### Improvements
- Improved volume UI & styling
- Fixed CoreUtils.QuickSort infinite loop when two elements in the list are equals.

### Changed
- Moved root files into folders for easier maintenance<|MERGE_RESOLUTION|>--- conflicted
+++ resolved
@@ -41,16 +41,13 @@
 - New API in DynamicResolutionHandler to handle multicamera rendering for hardware mode. Changing cameras and resetting scaling per camera should be safe.
 - Added SpeedTree8MaterialUpgrader, which provides utilities for upgrading and importing SpeedTree 8 assets to scriptable render pipelines.
 - Adding documentation links to Light Sections
-<<<<<<< HEAD
+- Support for Lens Flare Data Driven (from images and Procedural shapes), on HDRP
+- New SRPLensFlareData Asset
 - Added DebugUI.Foldout.isHeader property to allow creating full-width header foldouts in Rendering Debugger.
 - Added DebugUI.Flags.IsHidden to allow conditional display of widgets in Rendering Debugger.
 - Added "Expand/Collapse All" buttons to Rendering Debugger window menu.
 - Added mouse & touch input support for Rendering Debugger runtime UI, and fix problems when InputSystem package is used.
 - Add automatic spaces to enum display names used in Rendering Debugger and add support for InspectorNameAttribute.
-=======
-- Support for Lens Flare Data Driven (from images and Procedural shapes), on HDRP
-- New SRPLensFlareData Asset
->>>>>>> 42002b35
 
 ### Changed
 - Changed Window/Render Pipeline/Render Pipeline Debug to Window/Analysis/Rendering Debugger
