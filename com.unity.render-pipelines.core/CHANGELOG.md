# Changelog
All notable changes to this package will be documented in this file.

The format is based on [Keep a Changelog](http://keepachangelog.com/en/1.0.0/)
and this project adheres to [Semantic Versioning](http://semver.org/spec/v2.0.0.html).

## [12.0.0] - 2021-01-11

### Added
- Support for the PlayStation 5 platform has been added.
- Support for additional properties for Volume Components without custom editor
- Added VolumeComponentMenuForRenderPipelineAttribute to specify a volume component only for certain RenderPipelines.
- Calculating correct rtHandleScale by considering the possible pixel rounding when DRS is on
- Support for the PlayStation 5 platform has been added.
- Support for the XboxSeries platform has been added.
- Added Editor window that allow showing an icon to browse the documentation
- New method DrawHeaders for VolumeComponentsEditors
- Unification of Material Editor Headers Scopes
- New API functions with no side effects in DynamicResolutionHandler, to retrieve resolved drs scale and to apply DRS on a size.
- Added a blitter utility class. Moved from HDRP to RP core.
- Added a realtime 2D texture atlas utility classes. Moved from HDRP to RP core.
- New methods on CoreEditorDrawers, to allow adding a label on a group before rendering the internal drawers
- Method to generate a Texture2D of 1x1 with a plain color
- Red, Green, Blue Texture2D on CoreEditorStyles
- New API in DynamicResolutionHandler to handle multicamera rendering for hardware mode. Changing cameras and resetting scaling per camera should be safe.
- Added SpeedTree8MaterialUpgrader, which provides utilities for upgrading and importing SpeedTree 8 assets to scriptable render pipelines.
- Adding documentation links to Light Sections
- Support for Lens Flare Data Driven (from images and Procedural shapes), on HDRP
- New SRPLensFlareData Asset
- Adding documentation links to Light Sections.
- Added sampling noise to probe volume sampling position to hide seams between subdivision levels.
- Added DebugUI.Foldout.isHeader property to allow creating full-width header foldouts in Rendering Debugger.
- Added DebugUI.Flags.IsHidden to allow conditional display of widgets in Rendering Debugger.
- Added "Expand/Collapse All" buttons to Rendering Debugger window menu.
- Added mouse & touch input support for Rendering Debugger runtime UI, and fix problems when InputSystem package is used.
- Add automatic spaces to enum display names used in Rendering Debugger and add support for InspectorNameAttribute.
- Adding new API functions inside DynamicResolutionHandler to get mip bias. This allows dynamic resolution scaling applying a bias on the frame to improve on texture sampling detail.
- Added a reminder if the data of probe volume might be obsolete.
- Added new API function inside DynamicResolutionHandler and new settings in GlobalDynamicResolutionSettings to control low res transparency thresholds. This should help visuals when the screen percentage is too low.
- Added common include file for meta pass functionality (case 1211436)
- Added OverridablePropertyScope (for VolumeComponentEditor child class only) to handle the Additional Property, the override checkbox and disable display and decorator attributes in one scope.
- Added IndentLevelScope (for VolumeComponentEditor child class only) to handle indentation of the field and the checkbox.
- Added class for drawing shadow cascades `UnityEditor.Rendering.ShadowCascadeGUI.DrawShadowCascades`.

### Fixed
- Fixed missing warning UI about Projector component being unsupported (case 1300327).
- Fixed the display name of a Volume Parameter when is defined the attribute InspectorName
- Calculating correct rtHandleScale by considering the possible pixel rounding when DRS is on
- Problem on domain reload of Volume Parameter Ranges and UI values
- Fixed Right Align of additional properties on Volume Components Editors
- Fixed normal bias field of reference volume being wrong until the profile UI was displayed.
- Fixed L2 for Probe Volumes.
- When adding Overrides to the Volume Profile, only show Volume Components from the current Pipeline.
- Fixed assertion on compression of L1 coefficients for Probe Volume.
- Explicit half precision not working even when Unified Shader Precision Model is enabled.
- Fixed ACES filter artefact due to half float error on some mobile platforms.
- Fixed issue displaying a warning of different probe reference volume profiles even when they are equivalent.
- Fixed missing increment/decrement controls from DebugUIIntField & DebugUIUIntField widget prefabs.
- Fixed IES Importer related to new API on core.
- Fixed a large, visible stretch ratio in a LensFlare Image thumbnail.
- Fixed Undo from script refreshing thumbnail.
- Fixed cropped thumbnail for Image with non-uniform scale and rotation
- Skip wind calculations for Speed Tree 8 when wind vector is zero (case 1343002)
- Fixed memory leak when changing SRP pipeline settings, and having the player in pause mode.
- Fixed alignment in Volume Components
<<<<<<< HEAD
- Fixed LightAnchor too much error message, became a HelpBox on the Inspector.
=======
- Virtual Texturing fallback texture sampling code correctly honors the enableGlobalMipBias when virtual texturing is disabled.
>>>>>>> 47b55002

### Changed
- Changed Window/Render Pipeline/Render Pipeline Debug to Window/Analysis/Rendering Debugger
- Changed Window/Render Pipeline/Look Dev to Window/Analysis/Look Dev
- Changed Window/Render Pipeline/Render Graph Viewer to Window/Analysis/Render Graph Viewer
- Changed Window/Render Pipeline/Graphics Compositor to Window/Rendering/Graphics Compositor
- Volume Gizmo Color setting is now under Colors->Scene->Volume Gizmo
- Volume Gizmo alpha changed from 0.5 to 0.125
- Moved Edit/Render Pipeline/Generate Shader Includes to Edit/Rendering/Generate Shader Includes
- Moved Assets/Create/LookDev/Environment Library to Assets/Create/Rendering/Environment Library (Look Dev)
- Changed Nintendo Switch specific half float fixes in color conversion routines to all platforms.
- Improved load asset time for probe volumes.
- ClearFlag.Depth does not implicitely clear stencil anymore. ClearFlag.Stencil added.
- The RTHandleSystem no longer requires a specific number of sample for MSAA textures. Number of samples can be chosen independently for all textures.
- Platform ShaderLibrary API headers now have a new macro layer for 2d texture sampling macros. This layer starts with PLATFORM_SAMPLE2D definition, and it gives the possibility of injecting sampling behavior on a render pipeline level. For example: being able to a global mip bias for temporal upscalers.
- Update icon for IES, LightAnchor and LensFlare
- LensFlare (SRP) can be now disabled per element
- LensFlare (SRP) tooltips now refer to meters.
- Serialize the Probe Volume asset as binary to improve footprint on disk and loading speed.
- LensFlare Element editor now have Thumbnail preview

## [11.0.0] - 2020-10-21

### Fixed
- Fixed the default background color for previews to use the original color.
- Fixed spacing between property fields on the Volume Component Editors.
- Fixed ALL/NONE to maintain the state on the Volume Component Editors.
- Fixed the selection of the Additional properties from ALL/NONE when the option "Show additional properties" is disabled
- Fixed ACES tonemaping for Nintendo Switch by forcing some shader color conversion functions to full float precision.
- Fixed a bug in FreeCamera which would only provide a speed boost for the first frame when pressing the Shfit key.

### Added
- New View Lighting Tool, a component which allow to setup light in the camera space
- New function in GeometryTools.hlsl to calculate triangle edge and full triangle culling.
- Several utils functions to access SphericalHarmonicsL2 in a more verbose and intuitive fashion.

## [10.2.0] - 2020-10-19

Version Updated
The version number for this package has increased due to a version update of a related graphics package.

## [10.1.0] - 2020-10-12

### Added
- Added context options "Move to Top", "Move to Bottom", "Expand All" and "Collapse All" for volume components.
- Added the support of input system V2

### Fixed
- Fixed the scene view to scale correctly when hardware dynamic resolution is enabled (case 1158661)
- Fixed game view artifacts on resizing when hardware dynamic resolution was enabled
- Fixed issue that caused `UNITY_REVERSED_Z` and `UNITY_UV_STARTS_AT_TOP` being defined in platforms that don't support it.

### Changed
- LookDev menu item entry is now disabled if the current pipeline does not support it.

## [10.0.0] - 2019-06-10

### Added
- Add rough version of ContextualMenuDispatcher to solve conflict amongst SRP.
- Add api documentation for TextureCombiner.
- Add tooltips in LookDev's toolbar.
- Add XRGraphicsAutomatedTests helper class.

### Fixed
- Fixed compile errors for platforms with no VR support
- Replaced reference to Lightweight Render Pipeline by Universal Render Pipeline in the package description
- Fixed LighProbes when using LookDev.
- Fix LookDev minimal window size.
- Fix object rotation at instentiation to keep the one in prefab or used in hierarchy.
- Fixed shader compile errors when trying to use tessellation shaders with PlayStation VR on PS4.
- Fixed shader compile errors about LODDitheringTransition not being supported in GLES2.
- Fix `WaveIsFirstLane()` to ignore helper lanes in fragment shaders on PS4.
- Fixed a bug where Unity would crash if you tried to remove a Camera component from a GameObject using the Inspector window, while other components dependended on the Camera component.
- Fixed errors due to the debug menu when enabling the new input system.
- Fix LookDev FPS manipulation in view
- Fix LookDev zoom being stuck when going near camera pivot position
- Fix LookDev manipulation in view non responsive if directly using an HDRI
- Fix LookDev behaviour when user delete the EnvironmentLibrary asset
- Fix LookDev SunPosition button position
- Fix LookDev EnvironmentLibrary tab when asset is deleted
- Fix LookDev used Cubemap when asset is deleted
- Fixed the definition of `rcp()` for GLES2.
- Fixed copy/pasting of Volume Components when loading a new scene
- Fix LookDev issue when adding a GameObject containing a Volume into the LookDev's view.
- Fixed duplicated entry for com.unity.modules.xr in the runtime asmdef file
- Fixed the texture curve being destroyed from another thread than main (case 1211754)
- Fixed unreachable code in TextureXR.useTexArray
- Fixed GC pressure caused by `VolumeParameter<T>.GetHashCode()`
- Fixed issue when LookDev window is opened and the CoreRP Package is updated to a newer version.
- Fix LookDev's camera button layout.
- Fix LookDev's layout vanishing on domain reload.
- Fixed issue with the shader TransformWorldToHClipDir function computing the wrong result.
- Fixed division by zero in `V_SmithJointGGX` function.
- Fixed null reference exception in LookDev when setting the SRP to one not implementing LookDev (case 1245086)
- Fix LookDev's undo/redo on EnvironmentLibrary (case 1234725)
- Fix a compil error on OpenGL ES2 in directional lightmap sampling shader code
- Fix hierarchicalbox gizmo outside facing check in symetry or homothety mode no longer move the center
- Fix artifacts on Adreno 630 GPUs when using ACES Tonemapping
- Fixed a null ref in the volume component list when there is no volume components in the project.
- Fixed issue with volume manager trying to access a null volume.
- HLSL codegen will work with C# file using both the `GenerateHLSL` and C# 7 features.

### Changed
- Restored usage of ENABLE_VR to fix compilation errors on some platforms.
- Only call SetDirty on an object when actually modifying it in SRP updater utility
- Set depthSlice to -1 by default on SetRenderTarget() to clear all slices of Texture2DArray by default.
- ResourceReloader will now add additional InvalidImport check while it cannot load due to AssetDatabase not available.
- Replaced calls to deprecated PlayerSettings.virtualRealitySupported property.
- Enable RWTexture2D, RWTexture2DArray, RWTexture3D in gles 3.1
- Updated macros to be compatible with the new shader preprocessor.
- Updated shaders to be compatible with Microsoft's DXC.
- Changed CommandBufferPool.Get() to create an unnamed CommandBuffer. (No profiling markers)
- Deprecating VolumeComponentDeprecad, using HideInInspector or Obsolete instead

## [7.1.1] - 2019-09-05

### Added
- Add separated debug mode in LookDev.

### Changed
- Replaced usage of ENABLE_VR in XRGraphics.cs by a version define (ENABLE_VR_MODULE) based on the presence of the built-in VR module
- `ResourceReloader` now works on non-public fields.
- Removed `normalize` from `UnpackNormalRGB` to match `UnpackNormalAG`.
- Fixed shadow routines compilation errors when "real" type is a typedef on "half".
- Removed debug menu in non development build.


## [7.0.1] - 2019-07-25

### Fixed
- Fixed a precision issue with the ACES tonemapper on mobile platforms.

## [7.0.0] - 2019-07-17

### Added
- First experimental version of the LookDev. Works with all SRP. Only branched on HDRP at the moment.
- LookDev out of experimental

## [6.7.0-preview] - 2019-05-16

## [6.6.0] - 2019-04-01
### Fixed
- Fixed compile errors in XRGraphics.cs when ENABLE_VR is not defined

## [6.5.0] - 2019-03-07

## [6.4.0] - 2019-02-21
### Added
- Enabled support for CBUFFER on OpenGL Core and OpenGL ES 3 backends.

## [6.3.0] - 2019-02-18

## [6.2.0] - 2019-02-15

## [6.1.0] - 2019-02-13

## [6.0.0] - 2019-02-23
### Fixed
- Fixed a typo in ERROR_ON_UNSUPPORTED_FUNCTION() that was causing the shader compiler to run out of memory in GLES2. [Case 1104271] (https://issuetracker.unity3d.com/issues/mobile-os-restarts-because-of-high-memory-usage-when-compiling-shaders-for-opengles2)

## [5.2.0] - 2018-11-27

## [5.1.0] - 2018-11-19
### Added
- Added a define for determining if any instancing path is taken.

### Changed
- The Core SRP package is no longer in preview.

## [5.0.0-preview] - 2018-10-18
### Changed
- XRGraphicConfig has been changed from a read-write control of XRSettings to XRGraphics, a read-only accessor to XRSettings. This improves consistency of XR behavior between the legacy render pipeline and SRP.
- XRGraphics members have been renamed to match XRSettings, and XRGraphics has been modified to only contain accessors potentially useful to SRP
- You can now have up to 16 additional shadow-casting lights.
### Fixed
- LWRP no longer executes shadow passes when there are no visible shadow casters in a Scene. Previously, this made the Scene render as too dark, overall.


## [4.0.0-preview] - 2018-09-28
### Added
- Space transform functions are now defined in `ShaderLibrary/SpaceTransforms.hlsl`.
### Changed
- Removed setting shader inclue path via old API, use package shader include paths

## [3.3.0] - 2018-01-01

## [3.2.0] - 2018-01-01

## [3.1.0] - 2018-01-01

### Added
- Add PCSS shadow filter
- Added Core EditMode tests
- Added Core unsafe utilities

### Improvements
- Improved volume UI & styling
- Fixed CoreUtils.QuickSort infinite loop when two elements in the list are equals.

### Changed
- Moved root files into folders for easier maintenance<|MERGE_RESOLUTION|>--- conflicted
+++ resolved
@@ -63,11 +63,8 @@
 - Skip wind calculations for Speed Tree 8 when wind vector is zero (case 1343002)
 - Fixed memory leak when changing SRP pipeline settings, and having the player in pause mode.
 - Fixed alignment in Volume Components
-<<<<<<< HEAD
+- Virtual Texturing fallback texture sampling code correctly honors the enableGlobalMipBias when virtual texturing is disabled.
 - Fixed LightAnchor too much error message, became a HelpBox on the Inspector.
-=======
-- Virtual Texturing fallback texture sampling code correctly honors the enableGlobalMipBias when virtual texturing is disabled.
->>>>>>> 47b55002
 
 ### Changed
 - Changed Window/Render Pipeline/Render Pipeline Debug to Window/Analysis/Rendering Debugger
