--- conflicted
+++ resolved
@@ -12,6 +12,7 @@
 
 ### Fixed
 - Fixed issue when changing volume profiles at runtime with a script (case 1364256).
+- Fixed an issue causing Render Graph execution errors after a random amount of time.
 
 ## [13.1.1] - 2021-10-04
 
@@ -21,13 +22,6 @@
 - Added new DebugUI widget types: ProgressBarValue and ValueTuple
 - Added common support code for FSR
 
-<<<<<<< HEAD
-### Fixed
-- Fixed issue when changing volume profiles at runtime with a script (case 1364256).
-- Fixed an issue causing Render Graph execution errors after a random amount of time.
-
-=======
->>>>>>> 5cecf4e8
 ## [13.1.0] - 2021-09-24
 
 ### Added
