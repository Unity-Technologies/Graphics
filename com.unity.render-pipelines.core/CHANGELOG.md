--- conflicted
+++ resolved
@@ -19,11 +19,8 @@
 - Changed Window/Render Pipeline/Render Graph Viewer to Window/Analysis/Render Graph Viewer
 - Changed Window/Render Pipeline/Graphics Compositor to Window/Rendering/Graphics Compositor
 - Volume Gizmo Color setting is now under Colors->Scene->Volume Gizmo
-<<<<<<< HEAD
 - Moved Edit/Render Pipeline/Generate Shader Includes to Edit/Rendering/Generate Shader Includes
-=======
 - Moved Assets/Create/LookDev/Environment Library to Assets/Create/Rendering/Environment Library (Look Dev)
->>>>>>> c358ac1e
 
 ## [11.0.0] - 2020-10-21
 
