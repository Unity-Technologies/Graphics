--- conflicted
+++ resolved
@@ -14,11 +14,8 @@
 ### Added
 - Support for the PlayStation 5 platform has been added.
 - New method DrawHeaders for VolumeComponentsEditors
-<<<<<<< HEAD
 - Unification of Material Editor Headers Scopes
-=======
 - New API functions with no side effects in DynamicResolutionHandler, to retrieve resolved drs scale and to apply DRS on a size.
->>>>>>> a3eda85b
 
 ### Changed
 - Changed Window/Render Pipeline/Render Pipeline Debug to Window/Rendering/Render Pipeline Debugger
