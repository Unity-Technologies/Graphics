# Changelog
All notable changes to this package will be documented in this file.

The format is based on [Keep a Changelog](http://keepachangelog.com/en/1.0.0/)
and this project adheres to [Semantic Versioning](http://semver.org/spec/v2.0.0.html).

## [12.0.0] - 2021-01-11

### Fixed
- Fixed missing warning UI about Projector component being unsupported (case 1300327).

### Added
- Support for the PlayStation 5 platform has been added.

## [11.0.0] - 2020-10-21

### Fixed
- Fixed the default background color for previews to use the original color.
<<<<<<< HEAD
- Fixed spacing between property fields on the Volume Component Editors.
- Fixed ALL/NONE to maintain the state on the Volume Component Editors.
- Fixed the selection of the Additional properties from ALL/NONE when the option "Show additional properties" is disabled
- Fixed ACES tonemaping for Nintendo Switch by forcing some shader color conversion functions to full float precision.
=======
- Fixed ACES tonemapping for platforms defaulting to lower precision, by forcing some shader color conversion functions to full float precision.
>>>>>>> 84c23b12
- Fixed a bug in FreeCamera which would only provide a speed boost for the first frame when pressing the Shfit key.

### Added
- New View Lighting Tool, a component which allow to setup light in the camera space
- New function in GeometryTools.hlsl to calculate triangle edge and full triangle culling.
- Several utils functions to access SphericalHarmonicsL2 in a more verbose and intuitive fashion.

## [10.2.0] - 2020-10-19

Version Updated
The version number for this package has increased due to a version update of a related graphics package.

## [10.1.0] - 2020-10-12

### Added
- Added context options "Move to Top", "Move to Bottom", "Expand All" and "Collapse All" for volume components.
- Added the support of input system V2

### Fixed
- Fixed the scene view to scale correctly when hardware dynamic resolution is enabled (case 1158661)
- Fixed game view artifacts on resizing when hardware dynamic resolution was enabled
- Fixed issue that caused `UNITY_REVERSED_Z` and `UNITY_UV_STARTS_AT_TOP` being defined in platforms that don't support it.

### Changed
- LookDev menu item entry is now disabled if the current pipeline does not support it.

## [10.0.0] - 2019-06-10

### Added
- Add rough version of ContextualMenuDispatcher to solve conflict amongst SRP.
- Add api documentation for TextureCombiner.
- Add tooltips in LookDev's toolbar.
- Add XRGraphicsAutomatedTests helper class.

### Fixed
- Fixed compile errors for platforms with no VR support
- Replaced reference to Lightweight Render Pipeline by Universal Render Pipeline in the package description
- Fixed LighProbes when using LookDev.
- Fix LookDev minimal window size.
- Fix object rotation at instentiation to keep the one in prefab or used in hierarchy.
- Fixed shader compile errors when trying to use tessellation shaders with PlayStation VR on PS4.
- Fixed shader compile errors about LODDitheringTransition not being supported in GLES2.
- Fix `WaveIsFirstLane()` to ignore helper lanes in fragment shaders on PS4.
- Fixed a bug where Unity would crash if you tried to remove a Camera component from a GameObject using the Inspector window, while other components dependended on the Camera component.
- Fixed errors due to the debug menu when enabling the new input system.
- Fix LookDev FPS manipulation in view
- Fix LookDev zoom being stuck when going near camera pivot position
- Fix LookDev manipulation in view non responsive if directly using an HDRI
- Fix LookDev behaviour when user delete the EnvironmentLibrary asset
- Fix LookDev SunPosition button position
- Fix LookDev EnvironmentLibrary tab when asset is deleted
- Fix LookDev used Cubemap when asset is deleted
- Fixed the definition of `rcp()` for GLES2.
- Fixed copy/pasting of Volume Components when loading a new scene
- Fix LookDev issue when adding a GameObject containing a Volume into the LookDev's view.
- Fixed duplicated entry for com.unity.modules.xr in the runtime asmdef file
- Fixed the texture curve being destroyed from another thread than main (case 1211754)
- Fixed unreachable code in TextureXR.useTexArray
- Fixed GC pressure caused by `VolumeParameter<T>.GetHashCode()`
- Fixed issue when LookDev window is opened and the CoreRP Package is updated to a newer version.
- Fix LookDev's camera button layout.
- Fix LookDev's layout vanishing on domain reload.
- Fixed issue with the shader TransformWorldToHClipDir function computing the wrong result.
- Fixed division by zero in `V_SmithJointGGX` function.
- Fixed null reference exception in LookDev when setting the SRP to one not implementing LookDev (case 1245086)
- Fix LookDev's undo/redo on EnvironmentLibrary (case 1234725)
- Fix a compil error on OpenGL ES2 in directional lightmap sampling shader code
- Fix hierarchicalbox gizmo outside facing check in symetry or homothety mode no longer move the center
- Fix artifacts on Adreno 630 GPUs when using ACES Tonemapping
- Fixed a null ref in the volume component list when there is no volume components in the project.
- Fixed issue with volume manager trying to access a null volume.
- HLSL codegen will work with C# file using both the `GenerateHLSL` and C# 7 features.

### Changed
- Restored usage of ENABLE_VR to fix compilation errors on some platforms.
- Only call SetDirty on an object when actually modifying it in SRP updater utility
- Set depthSlice to -1 by default on SetRenderTarget() to clear all slices of Texture2DArray by default.
- ResourceReloader will now add additional InvalidImport check while it cannot load due to AssetDatabase not available.
- Replaced calls to deprecated PlayerSettings.virtualRealitySupported property.
- Enable RWTexture2D, RWTexture2DArray, RWTexture3D in gles 3.1
- Updated macros to be compatible with the new shader preprocessor.
- Updated shaders to be compatible with Microsoft's DXC.
- Changed CommandBufferPool.Get() to create an unnamed CommandBuffer. (No profiling markers)

## [7.1.1] - 2019-09-05

### Added
- Add separated debug mode in LookDev.

### Changed
- Replaced usage of ENABLE_VR in XRGraphics.cs by a version define (ENABLE_VR_MODULE) based on the presence of the built-in VR module
- `ResourceReloader` now works on non-public fields.
- Removed `normalize` from `UnpackNormalRGB` to match `UnpackNormalAG`.
- Fixed shadow routines compilation errors when "real" type is a typedef on "half".
- Removed debug menu in non development build.


## [7.0.1] - 2019-07-25

### Fixed
- Fixed a precision issue with the ACES tonemapper on mobile platforms.

## [7.0.0] - 2019-07-17

### Added
- First experimental version of the LookDev. Works with all SRP. Only branched on HDRP at the moment.
- LookDev out of experimental

## [6.7.0-preview] - 2019-05-16

## [6.6.0] - 2019-04-01
### Fixed
- Fixed compile errors in XRGraphics.cs when ENABLE_VR is not defined

## [6.5.0] - 2019-03-07

## [6.4.0] - 2019-02-21
### Added
- Enabled support for CBUFFER on OpenGL Core and OpenGL ES 3 backends.

## [6.3.0] - 2019-02-18

## [6.2.0] - 2019-02-15

## [6.1.0] - 2019-02-13

## [6.0.0] - 2019-02-23
### Fixed
- Fixed a typo in ERROR_ON_UNSUPPORTED_FUNCTION() that was causing the shader compiler to run out of memory in GLES2. [Case 1104271] (https://issuetracker.unity3d.com/issues/mobile-os-restarts-because-of-high-memory-usage-when-compiling-shaders-for-opengles2)

## [5.2.0] - 2018-11-27

## [5.1.0] - 2018-11-19
### Added
- Added a define for determining if any instancing path is taken.

### Changed
- The Core SRP package is no longer in preview.

## [5.0.0-preview] - 2018-10-18
### Changed
- XRGraphicConfig has been changed from a read-write control of XRSettings to XRGraphics, a read-only accessor to XRSettings. This improves consistency of XR behavior between the legacy render pipeline and SRP.
- XRGraphics members have been renamed to match XRSettings, and XRGraphics has been modified to only contain accessors potentially useful to SRP
- You can now have up to 16 additional shadow-casting lights.
### Fixed
- LWRP no longer executes shadow passes when there are no visible shadow casters in a Scene. Previously, this made the Scene render as too dark, overall.


## [4.0.0-preview] - 2018-09-28
### Added
- Space transform functions are now defined in `ShaderLibrary/SpaceTransforms.hlsl`.
### Changed
- Removed setting shader inclue path via old API, use package shader include paths

## [3.3.0] - 2018-01-01

## [3.2.0] - 2018-01-01

## [3.1.0] - 2018-01-01

### Added
- Add PCSS shadow filter
- Added Core EditMode tests
- Added Core unsafe utilities

### Improvements
- Improved volume UI & styling
- Fixed CoreUtils.QuickSort infinite loop when two elements in the list are equals.

### Changed
- Moved root files into folders for easier maintenance<|MERGE_RESOLUTION|>--- conflicted
+++ resolved
@@ -16,14 +16,10 @@
 
 ### Fixed
 - Fixed the default background color for previews to use the original color.
-<<<<<<< HEAD
 - Fixed spacing between property fields on the Volume Component Editors.
 - Fixed ALL/NONE to maintain the state on the Volume Component Editors.
 - Fixed the selection of the Additional properties from ALL/NONE when the option "Show additional properties" is disabled
 - Fixed ACES tonemaping for Nintendo Switch by forcing some shader color conversion functions to full float precision.
-=======
-- Fixed ACES tonemapping for platforms defaulting to lower precision, by forcing some shader color conversion functions to full float precision.
->>>>>>> 84c23b12
 - Fixed a bug in FreeCamera which would only provide a speed boost for the first frame when pressing the Shfit key.
 
 ### Added
