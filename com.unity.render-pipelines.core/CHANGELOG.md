--- conflicted
+++ resolved
@@ -13,12 +13,9 @@
 
 ### Added
 - Support for the PlayStation 5 platform has been added.
+- Support for the XboxSeries platform has been added.
 - New method DrawHeaders for VolumeComponentsEditors
-<<<<<<< HEAD
-- Support for the XboxSeries platform has been added.
-=======
 - New API functions with no side effects in DynamicResolutionHandler, to retrieve resolved drs scale and to apply DRS on a size.
->>>>>>> fb5169e1
 
 ### Changed
 - Changed Window/Render Pipeline/Render Pipeline Debug to Window/Rendering/Render Pipeline Debugger
