# Changelog
All notable changes to this package will be documented in this file.

The format is based on [Keep a Changelog](http://keepachangelog.com/en/1.0.0/)
and this project adheres to [Semantic Versioning](http://semver.org/spec/v2.0.0.html).

## [14.0.0] - 2021-11-17

### Added
- Context menu on Volume Parameters to restore them to their default values.
- Linear version of function that sets FSR RCAS shader constants
<<<<<<< HEAD
- `DebugUI.ObjectPopupField` to render a list of `UnityEngine.Objects` as a popup on the Rendering Debugger.
=======
- Add probe volume influence weight parameter
- Added support for multiple Baking States to Prove Volumes.
>>>>>>> a081b573

### Fixed
- Fixed XR support in CoreUtils.DrawFullscreen function.
- The Volume Panel on the Rendering Debugger was not corretly showing cameras when they were added or deleted.
- Add probe volume influence weight parameter.
- Fixed issue in DynamicResolutionHandler when camera request was turned off at runtime, the ScalableBufferManager would leak state and not unset DRS state (case 1383093).
<<<<<<< HEAD
- Fixed `DebugUI.Enum` fields collapsing their parent `DebugUI.Foldout`.
=======
- Fixed `DebugUI.Enum` fields collapsing their parent `DebugUI.Foldout`
- Fixed IES profile importer handling of overflow (outside 0-1 range) of attenutation splines values.
- Fixed issue with Probe Volume Baking window incorrectly displaying the icon for probe volumes in scenes that don't contain probe volumes.
- Fixed unnecessary memory allocation inside FSR's RCAS shader constants helper function.
- Fixed the issue with the special Turkish i, when looking for the m_IsGlobal property in VolumeEditor. (case 1276892)

### Changed
- Removed FSR_ENABLE_16BIT option from FSRCommon.hlsl. The 16-bit FSR implementation is now automatically enabled when supported by the target platform.
>>>>>>> a081b573

## [13.1.2] - 2021-11-05

### Added
- Added function to allocate RTHandles using `RenderTextureDescriptor`.
- Added `vrUsage` support for RTHandles allocation.
- Hidding Volume Components not available for the current pipeline on the Volume Profile Inspector.

### Fixed
- Fixed issue when changing volume profiles at runtime with a script (case 1364256).
- Fixed XR support in CoreUtils.DrawFullscreen function.
- Fixed an issue causing Render Graph execution errors after a random amount of time.

### Changed
- Volume Component editor are now specified by `CustomEditorAttribute` instead of `VolumeComponentEditorAttribute`.

## [13.1.1] - 2021-10-04

### Added
- Added support for high performant unsafe (uint only) Radix, Merge and Insertion sort algorithms on CoreUnsafeUtils.
- Added DebugFrameTiming class that can be used by render pipelines to display CPU/GPU frame timings and bottlenecks in Rendering Debugger.
- Added new DebugUI widget types: ProgressBarValue and ValueTuple
- Added common support code for FSR.
- Added new `RenderPipelineGlobalSettingsProvider` to help adding a settings panel for editing global settings.
- Added blending for curves in post processing volumes.
- New extension for Render Pipeline Global Settings for shader variants settings -> `IShaderVariantsSettings`.

## [13.1.0] - 2021-09-24

### Added
- Debug Panels Framework See `IDebugDisplaySettingsQuery`.

### Fixed
- Fixed keyword and float property upgrading in SpeedTree8MaterialUpgrader

## [13.0.0] - 2021-09-01

Version Updated
The version number for this package has increased due to a version update of a related graphics package.

### Added
- New `IVolumeDebugSettings` interface and `VolumeDebugSettings<T>` class that stores the information for the Volumes Debug Panel.
- Added AMD FidelityFX shaders which were originally in HDRP
- Added support for high performant unsafe (uint only) Radix, Merge and Insertion sort algorithms on CoreUnsafeUtils.

### Fixed
- Fixed black pixel issue in AMD FidelityFX RCAS implementation
- Fixed a critical issue on android devices & lens flares. Accidentally creating a 16 bit texture was causing gpus not supporting them to fail.
- Fixed serialization of DebugStateFlags, the internal Enum was not being serialized.

## [12.0.0] - 2021-01-11

### Added
- Support for the PlayStation 5 platform has been added.
- Support for additional properties for Volume Components without custom editor
- Added VolumeComponentMenuForRenderPipelineAttribute to specify a volume component only for certain RenderPipelines.
- Calculating correct rtHandleScale by considering the possible pixel rounding when DRS is on
- Support for the PlayStation 5 platform has been added.
- Support for the XboxSeries platform has been added.
- Added Editor window that allow showing an icon to browse the documentation
- New method DrawHeaders for VolumeComponentsEditors
- Unification of Material Editor Headers Scopes
- New API functions with no side effects in DynamicResolutionHandler, to retrieve resolved drs scale and to apply DRS on a size.
- Added helper for Volumes (Enable All Overrides, Disable All Overrides, Remove All Overrides).
- Added a blitter utility class. Moved from HDRP to RP core.
- Added a realtime 2D texture atlas utility classes. Moved from HDRP to RP core.
- New methods on CoreEditorDrawers, to allow adding a label on a group before rendering the internal drawers
- Method to generate a Texture2D of 1x1 with a plain color
- Red, Green, Blue Texture2D on CoreEditorStyles
- New API in DynamicResolutionHandler to handle multicamera rendering for hardware mode. Changing cameras and resetting scaling per camera should be safe.
- Added SpeedTree8MaterialUpgrader, which provides utilities for upgrading and importing SpeedTree 8 assets to scriptable render pipelines.
- Adding documentation links to Light Sections
- Support for Lens Flare Data Driven (from images and Procedural shapes), on HDRP
- New SRPLensFlareData Asset
- Adding documentation links to Light Sections.
- Added sampling noise to probe volume sampling position to hide seams between subdivision levels.
- Added DebugUI.Foldout.isHeader property to allow creating full-width header foldouts in Rendering Debugger.
- Added DebugUI.Flags.IsHidden to allow conditional display of widgets in Rendering Debugger.
- Added "Expand/Collapse All" buttons to Rendering Debugger window menu.
- Added mouse & touch input support for Rendering Debugger runtime UI, and fix problems when InputSystem package is used.
- Add automatic spaces to enum display names used in Rendering Debugger and add support for InspectorNameAttribute.
- Adding new API functions inside DynamicResolutionHandler to get mip bias. This allows dynamic resolution scaling applying a bias on the frame to improve on texture sampling detail.
- Added a reminder if the data of probe volume might be obsolete.
- Added new API function inside DynamicResolutionHandler and new settings in GlobalDynamicResolutionSettings to control low res transparency thresholds. This should help visuals when the screen percentage is too low.
- Added common include file for meta pass functionality (case 1211436)
- Added OverridablePropertyScope (for VolumeComponentEditor child class only) to handle the Additional Property, the override checkbox and disable display and decorator attributes in one scope.
- Added IndentLevelScope (for VolumeComponentEditor child class only) to handle indentation of the field and the checkbox.
- Added an option to change the visibilty of the Volumes Gizmos (Solid, Wireframe, Everything), available at Preferences > Core Render Pipeline
- Added class for drawing shadow cascades `UnityEditor.Rendering.ShadowCascadeGUI.DrawShadowCascades`.
- Added UNITY_PREV_MATRIX_M and UNITY_PREV_MATRIX_I_M shader macros to support instanced motion vector rendering
- Added new API to customize the rtHandleProperties of a particular RTHandle. This is a temporary work around to assist with viewport setup of Custom post process when dealing with DLSS or TAAU
- Added `IAdditionalData` interface to identify the additional datas on the core package.
- Added new API to draw color temperature for Lights.

### Fixed
- Help boxes with fix buttons do not crop the label.
- Fixed missing warning UI about Projector component being unsupported (case 1300327).
- Fixed the display name of a Volume Parameter when is defined the attribute InspectorName
- Calculating correct rtHandleScale by considering the possible pixel rounding when DRS is on
- Problem on domain reload of Volume Parameter Ranges and UI values
- Fixed Right Align of additional properties on Volume Components Editors
- Fixed normal bias field of reference volume being wrong until the profile UI was displayed.
- Fixed L2 for Probe Volumes.
- When adding Overrides to the Volume Profile, only show Volume Components from the current Pipeline.
- Fixed assertion on compression of L1 coefficients for Probe Volume.
- Explicit half precision not working even when Unified Shader Precision Model is enabled.
- Fixed ACES filter artefact due to half float error on some mobile platforms.
- Fixed issue displaying a warning of different probe reference volume profiles even when they are equivalent.
- Fixed missing increment/decrement controls from DebugUIIntField & DebugUIUIntField widget prefabs.
- Fixed IES Importer related to new API on core.
- Fixed a large, visible stretch ratio in a LensFlare Image thumbnail.
- Fixed Undo from script refreshing thumbnail.
- Fixed cropped thumbnail for Image with non-uniform scale and rotation
- Skip wind calculations for Speed Tree 8 when wind vector is zero (case 1343002)
- Fixed memory leak when changing SRP pipeline settings, and having the player in pause mode.
- Fixed alignment in Volume Components
- Virtual Texturing fallback texture sampling code correctly honors the enableGlobalMipBias when virtual texturing is disabled.
- Fixed LightAnchor too much error message, became a HelpBox on the Inspector.
- Fixed library function SurfaceGradientFromTriplanarProjection to match the mapping convention used in SampleUVMappingNormalInternal.hlsl and fix its description.
- Fixed Volume Gizmo size when rescaling parent GameObject
- Fixed rotation issue now all flare rotate on positive direction (1348570)
- Fixed error when change Lens Flare Element Count followed by undo (1346894)
- Fixed Lens Flare Thumbnails
- Fixed Lens Flare 'radialScreenAttenuationCurve invisible'
- Fixed Lens Flare rotation for Curve Distribution
- Fixed potentially conflicting runtime Rendering Debugger UI command by adding an option to disable runtime UI altogether (1345783).
- Fixed Lens Flare position for celestial at very far camera distances. It now locks correctly into the celestial position regardless of camera distance (1363291)
- Fixed issues caused by automatically added EventSystem component, required to support Rendering Debugger Runtime UI input. (1361901)

### Changed
- Improved the warning messages for Volumes and their Colliders.
- Changed Window/Render Pipeline/Render Pipeline Debug to Window/Analysis/Rendering Debugger
- Changed Window/Render Pipeline/Look Dev to Window/Analysis/Look Dev
- Changed Window/Render Pipeline/Render Graph Viewer to Window/Analysis/Render Graph Viewer
- Changed Window/Render Pipeline/Graphics Compositor to Window/Rendering/Graphics Compositor
- Volume Gizmo Color setting is now under Colors->Scene->Volume Gizmo
- Volume Gizmo alpha changed from 0.5 to 0.125
- Moved Edit/Render Pipeline/Generate Shader Includes to Edit/Rendering/Generate Shader Includes
- Moved Assets/Create/LookDev/Environment Library to Assets/Create/Rendering/Environment Library (Look Dev)
- Changed Nintendo Switch specific half float fixes in color conversion routines to all platforms.
- Improved load asset time for probe volumes.
- ClearFlag.Depth does not implicitely clear stencil anymore. ClearFlag.Stencil added.
- The RTHandleSystem no longer requires a specific number of sample for MSAA textures. Number of samples can be chosen independently for all textures.
- Platform ShaderLibrary API headers now have a new macro layer for 2d texture sampling macros. This layer starts with PLATFORM_SAMPLE2D definition, and it gives the possibility of injecting sampling behavior on a render pipeline level. For example: being able to a global mip bias for temporal upscalers.
- Update icon for IES, LightAnchor and LensFlare
- LensFlare (SRP) can be now disabled per element
- LensFlare (SRP) tooltips now refer to meters.
- Serialize the Probe Volume asset as binary to improve footprint on disk and loading speed.
- LensFlare Element editor now have Thumbnail preview
- Improved IntegrateLDCharlie() to use uniform stratified sampling for faster convergence towards the ground truth
- DynamicResolutionHandler.GetScaledSize function now clamps, and never allows to return a size greater than its input.
- Removed DYNAMIC_RESOLUTION snippet on lens flare common shader. Its not necessary any more on HDRP, which simplifies the shader.
- Made occlusion Radius for lens flares in directional lights, be independant of the camera's far plane.

## [11.0.0] - 2020-10-21

### Fixed
- Fixed the default background color for previews to use the original color.
- Fixed spacing between property fields on the Volume Component Editors.
- Fixed ALL/NONE to maintain the state on the Volume Component Editors.
- Fixed the selection of the Additional properties from ALL/NONE when the option "Show additional properties" is disabled
- Fixed ACES tonemaping for Nintendo Switch by forcing some shader color conversion functions to full float precision.
- Fixed a bug in FreeCamera which would only provide a speed boost for the first frame when pressing the Shfit key.

### Added
- New View Lighting Tool, a component which allow to setup light in the camera space
- New function in GeometryTools.hlsl to calculate triangle edge and full triangle culling.
- Several utils functions to access SphericalHarmonicsL2 in a more verbose and intuitive fashion.

## [10.2.0] - 2020-10-19

Version Updated
The version number for this package has increased due to a version update of a related graphics package.

## [10.1.0] - 2020-10-12

### Added
- Added context options "Move to Top", "Move to Bottom", "Expand All" and "Collapse All" for volume components.
- Added the support of input system V2

### Fixed
- Fixed the scene view to scale correctly when hardware dynamic resolution is enabled (case 1158661)
- Fixed game view artifacts on resizing when hardware dynamic resolution was enabled
- Fixed issue that caused `UNITY_REVERSED_Z` and `UNITY_UV_STARTS_AT_TOP` being defined in platforms that don't support it.

### Changed
- LookDev menu item entry is now disabled if the current pipeline does not support it.

## [10.0.0] - 2019-06-10

### Added
- Add rough version of ContextualMenuDispatcher to solve conflict amongst SRP.
- Add api documentation for TextureCombiner.
- Add tooltips in LookDev's toolbar.
- Add XRGraphicsAutomatedTests helper class.

### Fixed
- Fixed compile errors for platforms with no VR support
- Replaced reference to Lightweight Render Pipeline by Universal Render Pipeline in the package description
- Fixed LighProbes when using LookDev.
- Fix LookDev minimal window size.
- Fix object rotation at instentiation to keep the one in prefab or used in hierarchy.
- Fixed shader compile errors when trying to use tessellation shaders with PlayStation VR on PS4.
- Fixed shader compile errors about LODDitheringTransition not being supported in GLES2.
- Fix `WaveIsFirstLane()` to ignore helper lanes in fragment shaders on PS4.
- Fixed a bug where Unity would crash if you tried to remove a Camera component from a GameObject using the Inspector window, while other components dependended on the Camera component.
- Fixed errors due to the debug menu when enabling the new input system.
- Fix LookDev FPS manipulation in view
- Fix LookDev zoom being stuck when going near camera pivot position
- Fix LookDev manipulation in view non responsive if directly using an HDRI
- Fix LookDev behaviour when user delete the EnvironmentLibrary asset
- Fix LookDev SunPosition button position
- Fix LookDev EnvironmentLibrary tab when asset is deleted
- Fix LookDev used Cubemap when asset is deleted
- Fixed the definition of `rcp()` for GLES2.
- Fixed copy/pasting of Volume Components when loading a new scene
- Fix LookDev issue when adding a GameObject containing a Volume into the LookDev's view.
- Fixed duplicated entry for com.unity.modules.xr in the runtime asmdef file
- Fixed the texture curve being destroyed from another thread than main (case 1211754)
- Fixed unreachable code in TextureXR.useTexArray
- Fixed GC pressure caused by `VolumeParameter<T>.GetHashCode()`
- Fixed issue when LookDev window is opened and the CoreRP Package is updated to a newer version.
- Fix LookDev's camera button layout.
- Fix LookDev's layout vanishing on domain reload.
- Fixed issue with the shader TransformWorldToHClipDir function computing the wrong result.
- Fixed division by zero in `V_SmithJointGGX` function.
- Fixed null reference exception in LookDev when setting the SRP to one not implementing LookDev (case 1245086)
- Fix LookDev's undo/redo on EnvironmentLibrary (case 1234725)
- Fix a compil error on OpenGL ES2 in directional lightmap sampling shader code
- Fix hierarchicalbox gizmo outside facing check in symetry or homothety mode no longer move the center
- Fix artifacts on Adreno 630 GPUs when using ACES Tonemapping
- Fixed a null ref in the volume component list when there is no volume components in the project.
- Fixed issue with volume manager trying to access a null volume.
- HLSL codegen will work with C# file using both the `GenerateHLSL` and C# 7 features.

### Changed
- Restored usage of ENABLE_VR to fix compilation errors on some platforms.
- Only call SetDirty on an object when actually modifying it in SRP updater utility
- Set depthSlice to -1 by default on SetRenderTarget() to clear all slices of Texture2DArray by default.
- ResourceReloader will now add additional InvalidImport check while it cannot load due to AssetDatabase not available.
- Replaced calls to deprecated PlayerSettings.virtualRealitySupported property.
- Enable RWTexture2D, RWTexture2DArray, RWTexture3D in gles 3.1
- Updated macros to be compatible with the new shader preprocessor.
- Updated shaders to be compatible with Microsoft's DXC.
- Changed CommandBufferPool.Get() to create an unnamed CommandBuffer. (No profiling markers)
- Deprecating VolumeComponentDeprecad, using HideInInspector or Obsolete instead

## [7.1.1] - 2019-09-05

### Added
- Add separated debug mode in LookDev.

### Changed
- Replaced usage of ENABLE_VR in XRGraphics.cs by a version define (ENABLE_VR_MODULE) based on the presence of the built-in VR module
- `ResourceReloader` now works on non-public fields.
- Removed `normalize` from `UnpackNormalRGB` to match `UnpackNormalAG`.
- Fixed shadow routines compilation errors when "real" type is a typedef on "half".
- Removed debug menu in non development build.


## [7.0.1] - 2019-07-25

### Fixed
- Fixed a precision issue with the ACES tonemapper on mobile platforms.

## [7.0.0] - 2019-07-17

### Added
- First experimental version of the LookDev. Works with all SRP. Only branched on HDRP at the moment.
- LookDev out of experimental

## [6.7.0-preview] - 2019-05-16

## [6.6.0] - 2019-04-01
### Fixed
- Fixed compile errors in XRGraphics.cs when ENABLE_VR is not defined

## [6.5.0] - 2019-03-07

## [6.4.0] - 2019-02-21
### Added
- Enabled support for CBUFFER on OpenGL Core and OpenGL ES 3 backends.

## [6.3.0] - 2019-02-18

## [6.2.0] - 2019-02-15

## [6.1.0] - 2019-02-13

## [6.0.0] - 2019-02-23
### Fixed
- Fixed a typo in ERROR_ON_UNSUPPORTED_FUNCTION() that was causing the shader compiler to run out of memory in GLES2. [Case 1104271] (https://issuetracker.unity3d.com/issues/mobile-os-restarts-because-of-high-memory-usage-when-compiling-shaders-for-opengles2)

## [5.2.0] - 2018-11-27

## [5.1.0] - 2018-11-19
### Added
- Added a define for determining if any instancing path is taken.

### Changed
- The Core SRP package is no longer in preview.

## [5.0.0-preview] - 2018-10-18
### Changed
- XRGraphicConfig has been changed from a read-write control of XRSettings to XRGraphics, a read-only accessor to XRSettings. This improves consistency of XR behavior between the legacy render pipeline and SRP.
- XRGraphics members have been renamed to match XRSettings, and XRGraphics has been modified to only contain accessors potentially useful to SRP
- You can now have up to 16 additional shadow-casting lights.
### Fixed
- LWRP no longer executes shadow passes when there are no visible shadow casters in a Scene. Previously, this made the Scene render as too dark, overall.


## [4.0.0-preview] - 2018-09-28
### Added
- Space transform functions are now defined in `ShaderLibrary/SpaceTransforms.hlsl`.
### Changed
- Removed setting shader inclue path via old API, use package shader include paths

## [3.3.0] - 2018-01-01

## [3.2.0] - 2018-01-01

## [3.1.0] - 2018-01-01

### Added
- Add PCSS shadow filter
- Added Core EditMode tests
- Added Core unsafe utilities

### Improvements
- Improved volume UI & styling
- Fixed CoreUtils.QuickSort infinite loop when two elements in the list are equals.

### Changed
- Moved root files into folders for easier maintenance<|MERGE_RESOLUTION|>--- conflicted
+++ resolved
@@ -9,22 +9,15 @@
 ### Added
 - Context menu on Volume Parameters to restore them to their default values.
 - Linear version of function that sets FSR RCAS shader constants
-<<<<<<< HEAD
 - `DebugUI.ObjectPopupField` to render a list of `UnityEngine.Objects` as a popup on the Rendering Debugger.
-=======
 - Add probe volume influence weight parameter
 - Added support for multiple Baking States to Prove Volumes.
->>>>>>> a081b573
 
 ### Fixed
 - Fixed XR support in CoreUtils.DrawFullscreen function.
 - The Volume Panel on the Rendering Debugger was not corretly showing cameras when they were added or deleted.
 - Add probe volume influence weight parameter.
 - Fixed issue in DynamicResolutionHandler when camera request was turned off at runtime, the ScalableBufferManager would leak state and not unset DRS state (case 1383093).
-<<<<<<< HEAD
-- Fixed `DebugUI.Enum` fields collapsing their parent `DebugUI.Foldout`.
-=======
-- Fixed `DebugUI.Enum` fields collapsing their parent `DebugUI.Foldout`
 - Fixed IES profile importer handling of overflow (outside 0-1 range) of attenutation splines values.
 - Fixed issue with Probe Volume Baking window incorrectly displaying the icon for probe volumes in scenes that don't contain probe volumes.
 - Fixed unnecessary memory allocation inside FSR's RCAS shader constants helper function.
@@ -32,7 +25,6 @@
 
 ### Changed
 - Removed FSR_ENABLE_16BIT option from FSRCommon.hlsl. The 16-bit FSR implementation is now automatically enabled when supported by the target platform.
->>>>>>> a081b573
 
 ## [13.1.2] - 2021-11-05
 
