--- conflicted
+++ resolved
@@ -17,13 +17,10 @@
 
 ### Added
 - Added support for high performant unsafe (uint only) Radix, Merge and Insertion sort algorithms on CoreUnsafeUtils.
-<<<<<<< HEAD
 - Context menu on Volume Parameters to restore them to their default values.
-=======
 - Added DebugFrameTiming class that can be used by render pipelines to display CPU/GPU frame timings and bottlenecks in Rendering Debugger.
 - Added new DebugUI widget types: ProgressBarValue and ValueTuple
 - Added common support code for FSR
->>>>>>> b8ee790d
 
 ## [13.1.0] - 2021-09-24
 
