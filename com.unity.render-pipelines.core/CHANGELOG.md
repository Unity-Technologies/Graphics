# Changelog
All notable changes to this package will be documented in this file.

The format is based on [Keep a Changelog](http://keepachangelog.com/en/1.0.0/)
and this project adheres to [Semantic Versioning](http://semver.org/spec/v2.0.0.html).

## [12.0.0] - 2021-01-11

### Changed
- ClearFlag.Depth does not implicitely clear stencil anymore. ClearFlag.Stencil added.
- The RTHandleSystem no longer requires a specific number of sample for MSAA textures. Number of samples can be chosen independently for all textures.
- Platform ShaderLibrary API headers now have a new macro layer for 2d texture sampling macros. This layer starts with PLATFORM_SAMPLE2D definition, and it gives the possibility of injecting sampling behavior on a render pipeline level. For example: being able to a global mip bias for temporal upscalers.
- Update icon for IES, LightAnchor and LensFlare
- LensFlare (SRP) can be now disabled per element
- Serialize the Probe Volume asset as binary to improve footprint on disk and loading speed.

### Fixed
- Fixed missing warning UI about Projector component being unsupported (case 1300327).
- Fixed the display name of a Volume Parameter when is defined the attribute InspectorName
- Calculating correct rtHandleScale by considering the possible pixel rounding when DRS is on
- Problem on domain reload of Volume Parameter Ranges and UI values
- Fixed Right Align of additional properties on Volume Components Editors
- Fixed normal bias field of reference volume being wrong until the profile UI was displayed.
- Fixed L2 for Probe Volumes.
- Fixed assertion on compression of L1 coefficients for Probe Volume.
- Explicit half precision not working even when Unified Shader Precision Model is enabled.
- Fixed ACES filter artefact due to half float error on some mobile platforms.
- Fixed issue displaying a warning of different probe reference volume profiles even when they are equivalent.
- Fixed missing increment/decrement controls from DebugUIIntField & DebugUIUIntField widget prefabs.
<<<<<<< HEAD
- Recover better to failed probe volume baking.
- Make sure that baking  a scene not in build settings still works.
=======
- Fixed IES Importer related to new API on core.
>>>>>>> e4e5d4a4

### Added
- Support for the PlayStation 5 platform has been added.
- Support for additional properties for Volume Components without custom editor
- Calculating correct rtHandleScale by considering the possible pixel rounding when DRS is on
- Support for the PlayStation 5 platform has been added.
- Support for the XboxSeries platform has been added.
- Added Editor window that allow showing an icon to browse the documentation
- New method DrawHeaders for VolumeComponentsEditors
- Unification of Material Editor Headers Scopes
- New API functions with no side effects in DynamicResolutionHandler, to retrieve resolved drs scale and to apply DRS on a size.
- Added a blitter utility class. Moved from HDRP to RP core.
- Added a realtime 2D texture atlas utility classes. Moved from HDRP to RP core.
- New methods on CoreEditorDrawers, to allow adding a label on a group before rendering the internal drawers
- Method to generate a Texture2D of 1x1 with a plain color
- Red, Green, Blue Texture2D on CoreEditorStyles
- New API in DynamicResolutionHandler to handle multicamera rendering for hardware mode. Changing cameras and resetting scaling per camera should be safe.
- Added SpeedTree8MaterialUpgrader, which provides utilities for upgrading and importing SpeedTree 8 assets to scriptable render pipelines.
- Adding documentation links to Light Sections
- Support for Lens Flare Data Driven (from images and Procedural shapes), on HDRP
- New SRPLensFlareData Asset
- Adding documentation links to Light Sections.
- Added sampling noise to probe volume sampling position to hide seams between subdivision levels.
- Added DebugUI.Foldout.isHeader property to allow creating full-width header foldouts in Rendering Debugger.
- Added DebugUI.Flags.IsHidden to allow conditional display of widgets in Rendering Debugger.
- Added "Expand/Collapse All" buttons to Rendering Debugger window menu.
- Added mouse & touch input support for Rendering Debugger runtime UI, and fix problems when InputSystem package is used.
- Add automatic spaces to enum display names used in Rendering Debugger and add support for InspectorNameAttribute.
- Adding new API functions inside DynamicResolutionHandler to get mip bias. This allows dynamic resolution scaling applying a bias on the frame to improve on texture sampling detail.
- Added a reminder if the data of probe volume might be obsolete.

### Changed
- Changed Window/Render Pipeline/Render Pipeline Debug to Window/Analysis/Rendering Debugger
- Changed Window/Render Pipeline/Look Dev to Window/Analysis/Look Dev
- Changed Window/Render Pipeline/Render Graph Viewer to Window/Analysis/Render Graph Viewer
- Changed Window/Render Pipeline/Graphics Compositor to Window/Rendering/Graphics Compositor
- Volume Gizmo Color setting is now under Colors->Scene->Volume Gizmo
- Volume Gizmo alpha changed from 0.5 to 0.125
- Moved Edit/Render Pipeline/Generate Shader Includes to Edit/Rendering/Generate Shader Includes
- Moved Assets/Create/LookDev/Environment Library to Assets/Create/Rendering/Environment Library (Look Dev)
- Changed Nintendo Switch specific half float fixes in color conversion routines to all platforms.
- Improved load asset time for probe volumes.

### Added
- Added class for drawing shadow cascades `UnityEditor.Rendering.ShadowCascadeGUI.DrawShadowCascades`.

## [11.0.0] - 2020-10-21

### Fixed
- Fixed the default background color for previews to use the original color.
- Fixed spacing between property fields on the Volume Component Editors.
- Fixed ALL/NONE to maintain the state on the Volume Component Editors.
- Fixed the selection of the Additional properties from ALL/NONE when the option "Show additional properties" is disabled
- Fixed ACES tonemaping for Nintendo Switch by forcing some shader color conversion functions to full float precision.
- Fixed a bug in FreeCamera which would only provide a speed boost for the first frame when pressing the Shfit key.

### Added
- New View Lighting Tool, a component which allow to setup light in the camera space
- New function in GeometryTools.hlsl to calculate triangle edge and full triangle culling.
- Several utils functions to access SphericalHarmonicsL2 in a more verbose and intuitive fashion.

## [10.2.0] - 2020-10-19

Version Updated
The version number for this package has increased due to a version update of a related graphics package.

## [10.1.0] - 2020-10-12

### Added
- Added context options "Move to Top", "Move to Bottom", "Expand All" and "Collapse All" for volume components.
- Added the support of input system V2

### Fixed
- Fixed the scene view to scale correctly when hardware dynamic resolution is enabled (case 1158661)
- Fixed game view artifacts on resizing when hardware dynamic resolution was enabled
- Fixed issue that caused `UNITY_REVERSED_Z` and `UNITY_UV_STARTS_AT_TOP` being defined in platforms that don't support it.

### Changed
- LookDev menu item entry is now disabled if the current pipeline does not support it.

## [10.0.0] - 2019-06-10

### Added
- Add rough version of ContextualMenuDispatcher to solve conflict amongst SRP.
- Add api documentation for TextureCombiner.
- Add tooltips in LookDev's toolbar.
- Add XRGraphicsAutomatedTests helper class.

### Fixed
- Fixed compile errors for platforms with no VR support
- Replaced reference to Lightweight Render Pipeline by Universal Render Pipeline in the package description
- Fixed LighProbes when using LookDev.
- Fix LookDev minimal window size.
- Fix object rotation at instentiation to keep the one in prefab or used in hierarchy.
- Fixed shader compile errors when trying to use tessellation shaders with PlayStation VR on PS4.
- Fixed shader compile errors about LODDitheringTransition not being supported in GLES2.
- Fix `WaveIsFirstLane()` to ignore helper lanes in fragment shaders on PS4.
- Fixed a bug where Unity would crash if you tried to remove a Camera component from a GameObject using the Inspector window, while other components dependended on the Camera component.
- Fixed errors due to the debug menu when enabling the new input system.
- Fix LookDev FPS manipulation in view
- Fix LookDev zoom being stuck when going near camera pivot position
- Fix LookDev manipulation in view non responsive if directly using an HDRI
- Fix LookDev behaviour when user delete the EnvironmentLibrary asset
- Fix LookDev SunPosition button position
- Fix LookDev EnvironmentLibrary tab when asset is deleted
- Fix LookDev used Cubemap when asset is deleted
- Fixed the definition of `rcp()` for GLES2.
- Fixed copy/pasting of Volume Components when loading a new scene
- Fix LookDev issue when adding a GameObject containing a Volume into the LookDev's view.
- Fixed duplicated entry for com.unity.modules.xr in the runtime asmdef file
- Fixed the texture curve being destroyed from another thread than main (case 1211754)
- Fixed unreachable code in TextureXR.useTexArray
- Fixed GC pressure caused by `VolumeParameter<T>.GetHashCode()`
- Fixed issue when LookDev window is opened and the CoreRP Package is updated to a newer version.
- Fix LookDev's camera button layout.
- Fix LookDev's layout vanishing on domain reload.
- Fixed issue with the shader TransformWorldToHClipDir function computing the wrong result.
- Fixed division by zero in `V_SmithJointGGX` function.
- Fixed null reference exception in LookDev when setting the SRP to one not implementing LookDev (case 1245086)
- Fix LookDev's undo/redo on EnvironmentLibrary (case 1234725)
- Fix a compil error on OpenGL ES2 in directional lightmap sampling shader code
- Fix hierarchicalbox gizmo outside facing check in symetry or homothety mode no longer move the center
- Fix artifacts on Adreno 630 GPUs when using ACES Tonemapping
- Fixed a null ref in the volume component list when there is no volume components in the project.
- Fixed issue with volume manager trying to access a null volume.
- HLSL codegen will work with C# file using both the `GenerateHLSL` and C# 7 features.

### Changed
- Restored usage of ENABLE_VR to fix compilation errors on some platforms.
- Only call SetDirty on an object when actually modifying it in SRP updater utility
- Set depthSlice to -1 by default on SetRenderTarget() to clear all slices of Texture2DArray by default.
- ResourceReloader will now add additional InvalidImport check while it cannot load due to AssetDatabase not available.
- Replaced calls to deprecated PlayerSettings.virtualRealitySupported property.
- Enable RWTexture2D, RWTexture2DArray, RWTexture3D in gles 3.1
- Updated macros to be compatible with the new shader preprocessor.
- Updated shaders to be compatible with Microsoft's DXC.
- Changed CommandBufferPool.Get() to create an unnamed CommandBuffer. (No profiling markers)
- Deprecating VolumeComponentDeprecad, using HideInInspector or Obsolete instead

## [7.1.1] - 2019-09-05

### Added
- Add separated debug mode in LookDev.

### Changed
- Replaced usage of ENABLE_VR in XRGraphics.cs by a version define (ENABLE_VR_MODULE) based on the presence of the built-in VR module
- `ResourceReloader` now works on non-public fields.
- Removed `normalize` from `UnpackNormalRGB` to match `UnpackNormalAG`.
- Fixed shadow routines compilation errors when "real" type is a typedef on "half".
- Removed debug menu in non development build.


## [7.0.1] - 2019-07-25

### Fixed
- Fixed a precision issue with the ACES tonemapper on mobile platforms.

## [7.0.0] - 2019-07-17

### Added
- First experimental version of the LookDev. Works with all SRP. Only branched on HDRP at the moment.
- LookDev out of experimental

## [6.7.0-preview] - 2019-05-16

## [6.6.0] - 2019-04-01
### Fixed
- Fixed compile errors in XRGraphics.cs when ENABLE_VR is not defined

## [6.5.0] - 2019-03-07

## [6.4.0] - 2019-02-21
### Added
- Enabled support for CBUFFER on OpenGL Core and OpenGL ES 3 backends.

## [6.3.0] - 2019-02-18

## [6.2.0] - 2019-02-15

## [6.1.0] - 2019-02-13

## [6.0.0] - 2019-02-23
### Fixed
- Fixed a typo in ERROR_ON_UNSUPPORTED_FUNCTION() that was causing the shader compiler to run out of memory in GLES2. [Case 1104271] (https://issuetracker.unity3d.com/issues/mobile-os-restarts-because-of-high-memory-usage-when-compiling-shaders-for-opengles2)

## [5.2.0] - 2018-11-27

## [5.1.0] - 2018-11-19
### Added
- Added a define for determining if any instancing path is taken.

### Changed
- The Core SRP package is no longer in preview.

## [5.0.0-preview] - 2018-10-18
### Changed
- XRGraphicConfig has been changed from a read-write control of XRSettings to XRGraphics, a read-only accessor to XRSettings. This improves consistency of XR behavior between the legacy render pipeline and SRP.
- XRGraphics members have been renamed to match XRSettings, and XRGraphics has been modified to only contain accessors potentially useful to SRP
- You can now have up to 16 additional shadow-casting lights.
### Fixed
- LWRP no longer executes shadow passes when there are no visible shadow casters in a Scene. Previously, this made the Scene render as too dark, overall.


## [4.0.0-preview] - 2018-09-28
### Added
- Space transform functions are now defined in `ShaderLibrary/SpaceTransforms.hlsl`.
### Changed
- Removed setting shader inclue path via old API, use package shader include paths

## [3.3.0] - 2018-01-01

## [3.2.0] - 2018-01-01

## [3.1.0] - 2018-01-01

### Added
- Add PCSS shadow filter
- Added Core EditMode tests
- Added Core unsafe utilities

### Improvements
- Improved volume UI & styling
- Fixed CoreUtils.QuickSort infinite loop when two elements in the list are equals.

### Changed
- Moved root files into folders for easier maintenance<|MERGE_RESOLUTION|>--- conflicted
+++ resolved
@@ -27,12 +27,7 @@
 - Fixed ACES filter artefact due to half float error on some mobile platforms.
 - Fixed issue displaying a warning of different probe reference volume profiles even when they are equivalent.
 - Fixed missing increment/decrement controls from DebugUIIntField & DebugUIUIntField widget prefabs.
-<<<<<<< HEAD
-- Recover better to failed probe volume baking.
-- Make sure that baking  a scene not in build settings still works.
-=======
 - Fixed IES Importer related to new API on core.
->>>>>>> e4e5d4a4
 
 ### Added
 - Support for the PlayStation 5 platform has been added.
