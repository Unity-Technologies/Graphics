--- conflicted
+++ resolved
@@ -9,20 +9,15 @@
 ### Fixed
 - Fixed missing warning UI about Projector component being unsupported (case 1300327).
 - Fixed the display name of a Volume Parameter when is defined the attribute InspectorName
-<<<<<<< HEAD
 - Fixed Right Align of additional properties on Volume Components Editors
 
 ### Added
 - Support for the PlayStation 5 platform has been added.
 - Support for additional properties for Volume Components without custom editor
-=======
 - Calculating correct rtHandleScale by considering the possible pixel rounding when DRS is on
-
-### Added
 - Support for the PlayStation 5 platform has been added.
 - Support for the XboxSeries platform has been added.
 - Added Editor window that allow showing an icon to browse the documentation
->>>>>>> 3be0ca34
 - New method DrawHeaders for VolumeComponentsEditors
 - Unification of Material Editor Headers Scopes
 - New API functions with no side effects in DynamicResolutionHandler, to retrieve resolved drs scale and to apply DRS on a size.
