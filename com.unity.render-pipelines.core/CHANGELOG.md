# Changelog
All notable changes to this package will be documented in this file.

The format is based on [Keep a Changelog](http://keepachangelog.com/en/1.0.0/)
and this project adheres to [Semantic Versioning](http://semver.org/spec/v2.0.0.html).

## [12.0.0] - 2021-01-11

<<<<<<< HEAD
### Changed
- ClearFlag.Depth does not implicitely clear stencil anymore. ClearFlag.Stencil added.
- The RTHandleSystem no longer requires a specific number of sample for MSAA textures. Number of samples can be chosen independently for all textures.
- Platform ShaderLibrary API headers now have a new macro layer for 2d texture sampling macros. This layer starts with PLATFORM_SAMPLE2D definition, and it gives the possibility of injecting sampling behavior on a render pipeline level. For example: being able to a global mip bias for temporal upscalers.
- Update icon for IES, LightAnchor and LensFlare
- LensFlare (SRP) can be now disabled per element
- LensFlare (SRP) tooltips now refer to meters.
- Serialize the Probe Volume asset as binary to improve footprint on disk and loading speed.

### Fixed
- Fixed missing warning UI about Projector component being unsupported (case 1300327).
- Fixed the display name of a Volume Parameter when is defined the attribute InspectorName
- Calculating correct rtHandleScale by considering the possible pixel rounding when DRS is on
- Problem on domain reload of Volume Parameter Ranges and UI values
- Fixed Right Align of additional properties on Volume Components Editors
- Fixed normal bias field of reference volume being wrong until the profile UI was displayed.
- Fixed L2 for Probe Volumes.
- Fixed assertion on compression of L1 coefficients for Probe Volume.
- Explicit half precision not working even when Unified Shader Precision Model is enabled.
- Fixed ACES filter artefact due to half float error on some mobile platforms.
- Fixed issue displaying a warning of different probe reference volume profiles even when they are equivalent.
- Fixed missing increment/decrement controls from DebugUIIntField & DebugUIUIntField widget prefabs.
- Fixed IES Importer related to new API on core.
- Fixed Volume Gizmo size when rescaling parent GameObject

=======
>>>>>>> 2f4a5450
### Added
- Support for the PlayStation 5 platform has been added.
- Support for additional properties for Volume Components without custom editor
- Calculating correct rtHandleScale by considering the possible pixel rounding when DRS is on
- Support for the PlayStation 5 platform has been added.
- Support for the XboxSeries platform has been added.
- Added Editor window that allow showing an icon to browse the documentation
- New method DrawHeaders for VolumeComponentsEditors
- Unification of Material Editor Headers Scopes
- New API functions with no side effects in DynamicResolutionHandler, to retrieve resolved drs scale and to apply DRS on a size.
- Added a blitter utility class. Moved from HDRP to RP core.
- Added a realtime 2D texture atlas utility classes. Moved from HDRP to RP core.
- New methods on CoreEditorDrawers, to allow adding a label on a group before rendering the internal drawers
- Method to generate a Texture2D of 1x1 with a plain color
- Red, Green, Blue Texture2D on CoreEditorStyles
- New API in DynamicResolutionHandler to handle multicamera rendering for hardware mode. Changing cameras and resetting scaling per camera should be safe.
- Added SpeedTree8MaterialUpgrader, which provides utilities for upgrading and importing SpeedTree 8 assets to scriptable render pipelines.
- Adding documentation links to Light Sections
- Support for Lens Flare Data Driven (from images and Procedural shapes), on HDRP
- New SRPLensFlareData Asset
- Adding documentation links to Light Sections.
- Added sampling noise to probe volume sampling position to hide seams between subdivision levels.
- Added DebugUI.Foldout.isHeader property to allow creating full-width header foldouts in Rendering Debugger.
- Added DebugUI.Flags.IsHidden to allow conditional display of widgets in Rendering Debugger.
- Added "Expand/Collapse All" buttons to Rendering Debugger window menu.
- Added mouse & touch input support for Rendering Debugger runtime UI, and fix problems when InputSystem package is used.
- Add automatic spaces to enum display names used in Rendering Debugger and add support for InspectorNameAttribute.
- Adding new API functions inside DynamicResolutionHandler to get mip bias. This allows dynamic resolution scaling applying a bias on the frame to improve on texture sampling detail.
- Added a reminder if the data of probe volume might be obsolete.
- Added new API function inside DynamicResolutionHandler and new settings in GlobalDynamicResolutionSettings to control low res transparency thresholds. This should help visuals when the screen percentage is too low.
- Added common include file for meta pass functionality (case 1211436)
- Added OverridablePropertyScope (for VolumeComponentEditor child class only) to handle the Additional Property, the override checkbox and disable display and decorator attributes in one scope.
- Added IndentLevelScope (for VolumeComponentEditor child class only) to handle indentation of the field and the checkbox.
- Added class for drawing shadow cascades `UnityEditor.Rendering.ShadowCascadeGUI.DrawShadowCascades`.

### Fixed
- Fixed missing warning UI about Projector component being unsupported (case 1300327).
- Fixed the display name of a Volume Parameter when is defined the attribute InspectorName
- Calculating correct rtHandleScale by considering the possible pixel rounding when DRS is on
- Problem on domain reload of Volume Parameter Ranges and UI values
- Fixed Right Align of additional properties on Volume Components Editors
- Fixed normal bias field of reference volume being wrong until the profile UI was displayed.
- Fixed L2 for Probe Volumes.
- Fixed assertion on compression of L1 coefficients for Probe Volume.
- Explicit half precision not working even when Unified Shader Precision Model is enabled.
- Fixed ACES filter artefact due to half float error on some mobile platforms.
- Fixed issue displaying a warning of different probe reference volume profiles even when they are equivalent.
- Fixed missing increment/decrement controls from DebugUIIntField & DebugUIUIntField widget prefabs.
- Fixed IES Importer related to new API on core.
- Fixed a large, visible stretch ratio in a LensFlare Image thumbnail.
- Fixed Undo from script refreshing thumbnail.
- Fixed cropped thumbnail for Image with non-uniform scale and rotation
- Skip wind calculations for Speed Tree 8 when wind vector is zero (case 1343002)
- Fixed memory leak when changing SRP pipeline settings, and having the player in pause mode.
- Fixed alignment in Volume Components

### Changed
- Changed Window/Render Pipeline/Render Pipeline Debug to Window/Analysis/Rendering Debugger
- Changed Window/Render Pipeline/Look Dev to Window/Analysis/Look Dev
- Changed Window/Render Pipeline/Render Graph Viewer to Window/Analysis/Render Graph Viewer
- Changed Window/Render Pipeline/Graphics Compositor to Window/Rendering/Graphics Compositor
- Volume Gizmo Color setting is now under Colors->Scene->Volume Gizmo
- Volume Gizmo alpha changed from 0.5 to 0.125
- Moved Edit/Render Pipeline/Generate Shader Includes to Edit/Rendering/Generate Shader Includes
- Moved Assets/Create/LookDev/Environment Library to Assets/Create/Rendering/Environment Library (Look Dev)
- Changed Nintendo Switch specific half float fixes in color conversion routines to all platforms.
- Improved load asset time for probe volumes.
- ClearFlag.Depth does not implicitely clear stencil anymore. ClearFlag.Stencil added.
- The RTHandleSystem no longer requires a specific number of sample for MSAA textures. Number of samples can be chosen independently for all textures.
- Platform ShaderLibrary API headers now have a new macro layer for 2d texture sampling macros. This layer starts with PLATFORM_SAMPLE2D definition, and it gives the possibility of injecting sampling behavior on a render pipeline level. For example: being able to a global mip bias for temporal upscalers.
- Update icon for IES, LightAnchor and LensFlare
- LensFlare (SRP) can be now disabled per element
- LensFlare (SRP) tooltips now refer to meters.
- Serialize the Probe Volume asset as binary to improve footprint on disk and loading speed.
- LensFlare Element editor now have Thumbnail preview

## [11.0.0] - 2020-10-21

### Fixed
- Fixed the default background color for previews to use the original color.
- Fixed spacing between property fields on the Volume Component Editors.
- Fixed ALL/NONE to maintain the state on the Volume Component Editors.
- Fixed the selection of the Additional properties from ALL/NONE when the option "Show additional properties" is disabled
- Fixed ACES tonemaping for Nintendo Switch by forcing some shader color conversion functions to full float precision.
- Fixed a bug in FreeCamera which would only provide a speed boost for the first frame when pressing the Shfit key.

### Added
- New View Lighting Tool, a component which allow to setup light in the camera space
- New function in GeometryTools.hlsl to calculate triangle edge and full triangle culling.
- Several utils functions to access SphericalHarmonicsL2 in a more verbose and intuitive fashion.

## [10.2.0] - 2020-10-19

Version Updated
The version number for this package has increased due to a version update of a related graphics package.

## [10.1.0] - 2020-10-12

### Added
- Added context options "Move to Top", "Move to Bottom", "Expand All" and "Collapse All" for volume components.
- Added the support of input system V2

### Fixed
- Fixed the scene view to scale correctly when hardware dynamic resolution is enabled (case 1158661)
- Fixed game view artifacts on resizing when hardware dynamic resolution was enabled
- Fixed issue that caused `UNITY_REVERSED_Z` and `UNITY_UV_STARTS_AT_TOP` being defined in platforms that don't support it.

### Changed
- LookDev menu item entry is now disabled if the current pipeline does not support it.

## [10.0.0] - 2019-06-10

### Added
- Add rough version of ContextualMenuDispatcher to solve conflict amongst SRP.
- Add api documentation for TextureCombiner.
- Add tooltips in LookDev's toolbar.
- Add XRGraphicsAutomatedTests helper class.

### Fixed
- Fixed compile errors for platforms with no VR support
- Replaced reference to Lightweight Render Pipeline by Universal Render Pipeline in the package description
- Fixed LighProbes when using LookDev.
- Fix LookDev minimal window size.
- Fix object rotation at instentiation to keep the one in prefab or used in hierarchy.
- Fixed shader compile errors when trying to use tessellation shaders with PlayStation VR on PS4.
- Fixed shader compile errors about LODDitheringTransition not being supported in GLES2.
- Fix `WaveIsFirstLane()` to ignore helper lanes in fragment shaders on PS4.
- Fixed a bug where Unity would crash if you tried to remove a Camera component from a GameObject using the Inspector window, while other components dependended on the Camera component.
- Fixed errors due to the debug menu when enabling the new input system.
- Fix LookDev FPS manipulation in view
- Fix LookDev zoom being stuck when going near camera pivot position
- Fix LookDev manipulation in view non responsive if directly using an HDRI
- Fix LookDev behaviour when user delete the EnvironmentLibrary asset
- Fix LookDev SunPosition button position
- Fix LookDev EnvironmentLibrary tab when asset is deleted
- Fix LookDev used Cubemap when asset is deleted
- Fixed the definition of `rcp()` for GLES2.
- Fixed copy/pasting of Volume Components when loading a new scene
- Fix LookDev issue when adding a GameObject containing a Volume into the LookDev's view.
- Fixed duplicated entry for com.unity.modules.xr in the runtime asmdef file
- Fixed the texture curve being destroyed from another thread than main (case 1211754)
- Fixed unreachable code in TextureXR.useTexArray
- Fixed GC pressure caused by `VolumeParameter<T>.GetHashCode()`
- Fixed issue when LookDev window is opened and the CoreRP Package is updated to a newer version.
- Fix LookDev's camera button layout.
- Fix LookDev's layout vanishing on domain reload.
- Fixed issue with the shader TransformWorldToHClipDir function computing the wrong result.
- Fixed division by zero in `V_SmithJointGGX` function.
- Fixed null reference exception in LookDev when setting the SRP to one not implementing LookDev (case 1245086)
- Fix LookDev's undo/redo on EnvironmentLibrary (case 1234725)
- Fix a compil error on OpenGL ES2 in directional lightmap sampling shader code
- Fix hierarchicalbox gizmo outside facing check in symetry or homothety mode no longer move the center
- Fix artifacts on Adreno 630 GPUs when using ACES Tonemapping
- Fixed a null ref in the volume component list when there is no volume components in the project.
- Fixed issue with volume manager trying to access a null volume.
- HLSL codegen will work with C# file using both the `GenerateHLSL` and C# 7 features.

### Changed
- Restored usage of ENABLE_VR to fix compilation errors on some platforms.
- Only call SetDirty on an object when actually modifying it in SRP updater utility
- Set depthSlice to -1 by default on SetRenderTarget() to clear all slices of Texture2DArray by default.
- ResourceReloader will now add additional InvalidImport check while it cannot load due to AssetDatabase not available.
- Replaced calls to deprecated PlayerSettings.virtualRealitySupported property.
- Enable RWTexture2D, RWTexture2DArray, RWTexture3D in gles 3.1
- Updated macros to be compatible with the new shader preprocessor.
- Updated shaders to be compatible with Microsoft's DXC.
- Changed CommandBufferPool.Get() to create an unnamed CommandBuffer. (No profiling markers)
- Deprecating VolumeComponentDeprecad, using HideInInspector or Obsolete instead

## [7.1.1] - 2019-09-05

### Added
- Add separated debug mode in LookDev.

### Changed
- Replaced usage of ENABLE_VR in XRGraphics.cs by a version define (ENABLE_VR_MODULE) based on the presence of the built-in VR module
- `ResourceReloader` now works on non-public fields.
- Removed `normalize` from `UnpackNormalRGB` to match `UnpackNormalAG`.
- Fixed shadow routines compilation errors when "real" type is a typedef on "half".
- Removed debug menu in non development build.


## [7.0.1] - 2019-07-25

### Fixed
- Fixed a precision issue with the ACES tonemapper on mobile platforms.

## [7.0.0] - 2019-07-17

### Added
- First experimental version of the LookDev. Works with all SRP. Only branched on HDRP at the moment.
- LookDev out of experimental

## [6.7.0-preview] - 2019-05-16

## [6.6.0] - 2019-04-01
### Fixed
- Fixed compile errors in XRGraphics.cs when ENABLE_VR is not defined

## [6.5.0] - 2019-03-07

## [6.4.0] - 2019-02-21
### Added
- Enabled support for CBUFFER on OpenGL Core and OpenGL ES 3 backends.

## [6.3.0] - 2019-02-18

## [6.2.0] - 2019-02-15

## [6.1.0] - 2019-02-13

## [6.0.0] - 2019-02-23
### Fixed
- Fixed a typo in ERROR_ON_UNSUPPORTED_FUNCTION() that was causing the shader compiler to run out of memory in GLES2. [Case 1104271] (https://issuetracker.unity3d.com/issues/mobile-os-restarts-because-of-high-memory-usage-when-compiling-shaders-for-opengles2)

## [5.2.0] - 2018-11-27

## [5.1.0] - 2018-11-19
### Added
- Added a define for determining if any instancing path is taken.

### Changed
- The Core SRP package is no longer in preview.

## [5.0.0-preview] - 2018-10-18
### Changed
- XRGraphicConfig has been changed from a read-write control of XRSettings to XRGraphics, a read-only accessor to XRSettings. This improves consistency of XR behavior between the legacy render pipeline and SRP.
- XRGraphics members have been renamed to match XRSettings, and XRGraphics has been modified to only contain accessors potentially useful to SRP
- You can now have up to 16 additional shadow-casting lights.
### Fixed
- LWRP no longer executes shadow passes when there are no visible shadow casters in a Scene. Previously, this made the Scene render as too dark, overall.


## [4.0.0-preview] - 2018-09-28
### Added
- Space transform functions are now defined in `ShaderLibrary/SpaceTransforms.hlsl`.
### Changed
- Removed setting shader inclue path via old API, use package shader include paths

## [3.3.0] - 2018-01-01

## [3.2.0] - 2018-01-01

## [3.1.0] - 2018-01-01

### Added
- Add PCSS shadow filter
- Added Core EditMode tests
- Added Core unsafe utilities

### Improvements
- Improved volume UI & styling
- Fixed CoreUtils.QuickSort infinite loop when two elements in the list are equals.

### Changed
- Moved root files into folders for easier maintenance<|MERGE_RESOLUTION|>--- conflicted
+++ resolved
@@ -6,34 +6,6 @@
 
 ## [12.0.0] - 2021-01-11
 
-<<<<<<< HEAD
-### Changed
-- ClearFlag.Depth does not implicitely clear stencil anymore. ClearFlag.Stencil added.
-- The RTHandleSystem no longer requires a specific number of sample for MSAA textures. Number of samples can be chosen independently for all textures.
-- Platform ShaderLibrary API headers now have a new macro layer for 2d texture sampling macros. This layer starts with PLATFORM_SAMPLE2D definition, and it gives the possibility of injecting sampling behavior on a render pipeline level. For example: being able to a global mip bias for temporal upscalers.
-- Update icon for IES, LightAnchor and LensFlare
-- LensFlare (SRP) can be now disabled per element
-- LensFlare (SRP) tooltips now refer to meters.
-- Serialize the Probe Volume asset as binary to improve footprint on disk and loading speed.
-
-### Fixed
-- Fixed missing warning UI about Projector component being unsupported (case 1300327).
-- Fixed the display name of a Volume Parameter when is defined the attribute InspectorName
-- Calculating correct rtHandleScale by considering the possible pixel rounding when DRS is on
-- Problem on domain reload of Volume Parameter Ranges and UI values
-- Fixed Right Align of additional properties on Volume Components Editors
-- Fixed normal bias field of reference volume being wrong until the profile UI was displayed.
-- Fixed L2 for Probe Volumes.
-- Fixed assertion on compression of L1 coefficients for Probe Volume.
-- Explicit half precision not working even when Unified Shader Precision Model is enabled.
-- Fixed ACES filter artefact due to half float error on some mobile platforms.
-- Fixed issue displaying a warning of different probe reference volume profiles even when they are equivalent.
-- Fixed missing increment/decrement controls from DebugUIIntField & DebugUIUIntField widget prefabs.
-- Fixed IES Importer related to new API on core.
-- Fixed Volume Gizmo size when rescaling parent GameObject
-
-=======
->>>>>>> 2f4a5450
 ### Added
 - Support for the PlayStation 5 platform has been added.
 - Support for additional properties for Volume Components without custom editor
@@ -89,6 +61,7 @@
 - Skip wind calculations for Speed Tree 8 when wind vector is zero (case 1343002)
 - Fixed memory leak when changing SRP pipeline settings, and having the player in pause mode.
 - Fixed alignment in Volume Components
+- Fixed Volume Gizmo size when rescaling parent GameObject
 
 ### Changed
 - Changed Window/Render Pipeline/Render Pipeline Debug to Window/Analysis/Rendering Debugger
