# Changelog
All notable changes to this package will be documented in this file.

The format is based on [Keep a Changelog](http://keepachangelog.com/en/1.0.0/)
and this project adheres to [Semantic Versioning](http://semver.org/spec/v2.0.0.html).

## [12.0.0] - 2021-01-11

### Changed
- ClearFlag.Depth does not implicitely clear stencil anymore. ClearFlag.Stencil added.

### Fixed
- Fixed missing warning UI about Projector component being unsupported (case 1300327).
- Fixed the display name of a Volume Parameter when is defined the attribute InspectorName
- Calculating correct rtHandleScale by considering the possible pixel rounding when DRS is on
- Problem on domain reload of Volume Parameter Ranges and UI values
- Fixed Right Align of additional properties on Volume Components Editors

### Added
- Support for the PlayStation 5 platform has been added.
- Support for additional properties for Volume Components without custom editor
- Calculating correct rtHandleScale by considering the possible pixel rounding when DRS is on
- Support for the PlayStation 5 platform has been added.
- Support for the XboxSeries platform has been added.
- Added Editor window that allow showing an icon to browse the documentation
- New method DrawHeaders for VolumeComponentsEditors
<<<<<<< HEAD
- Support for Lens Flare Data Driven (from images), on HDRP
- New SRPLensFlareData Asset
=======
- Unification of Material Editor Headers Scopes
- New API functions with no side effects in DynamicResolutionHandler, to retrieve resolved drs scale and to apply DRS on a size.
- Method to generate a Texture2D of 1x1 with a plain color
- Red, Green, Blue Texture2D on CoreEditorStyles
>>>>>>> c19ed0dd

### Changed
- Changed Window/Render Pipeline/Render Pipeline Debug to Window/Rendering/Render Pipeline Debugger
- Changed Window/Render Pipeline/Look Dev to Window/Analysis/Look Dev
- Changed Window/Render Pipeline/Render Graph Viewer to Window/Analysis/Render Graph Viewer
- Changed Window/Render Pipeline/Graphics Compositor to Window/Rendering/Graphics Compositor
- Volume Gizmo Color setting is now under Colors->Scene->Volume Gizmo
- Volume Gizmo alpha changed from 0.5 to 0.125
- Moved Edit/Render Pipeline/Generate Shader Includes to Edit/Rendering/Generate Shader Includes
- Moved Assets/Create/LookDev/Environment Library to Assets/Create/Rendering/Environment Library (Look Dev)

### Added
- Added class for drawing shadow cascades `UnityEditor.Rendering.ShadowCascadeGUI.DrawShadowCascades`.

## [11.0.0] - 2020-10-21

### Fixed
- Fixed the default background color for previews to use the original color.
- Fixed spacing between property fields on the Volume Component Editors.
- Fixed ALL/NONE to maintain the state on the Volume Component Editors.
- Fixed the selection of the Additional properties from ALL/NONE when the option "Show additional properties" is disabled
- Fixed ACES tonemaping for Nintendo Switch by forcing some shader color conversion functions to full float precision.
- Fixed a bug in FreeCamera which would only provide a speed boost for the first frame when pressing the Shfit key.

### Added
- New View Lighting Tool, a component which allow to setup light in the camera space
- New function in GeometryTools.hlsl to calculate triangle edge and full triangle culling.
- Several utils functions to access SphericalHarmonicsL2 in a more verbose and intuitive fashion.

## [10.2.0] - 2020-10-19

Version Updated
The version number for this package has increased due to a version update of a related graphics package.

## [10.1.0] - 2020-10-12

### Added
- Added context options "Move to Top", "Move to Bottom", "Expand All" and "Collapse All" for volume components.
- Added the support of input system V2

### Fixed
- Fixed the scene view to scale correctly when hardware dynamic resolution is enabled (case 1158661)
- Fixed game view artifacts on resizing when hardware dynamic resolution was enabled
- Fixed issue that caused `UNITY_REVERSED_Z` and `UNITY_UV_STARTS_AT_TOP` being defined in platforms that don't support it.

### Changed
- LookDev menu item entry is now disabled if the current pipeline does not support it.

## [10.0.0] - 2019-06-10

### Added
- Add rough version of ContextualMenuDispatcher to solve conflict amongst SRP.
- Add api documentation for TextureCombiner.
- Add tooltips in LookDev's toolbar.
- Add XRGraphicsAutomatedTests helper class.

### Fixed
- Fixed compile errors for platforms with no VR support
- Replaced reference to Lightweight Render Pipeline by Universal Render Pipeline in the package description
- Fixed LighProbes when using LookDev.
- Fix LookDev minimal window size.
- Fix object rotation at instentiation to keep the one in prefab or used in hierarchy.
- Fixed shader compile errors when trying to use tessellation shaders with PlayStation VR on PS4.
- Fixed shader compile errors about LODDitheringTransition not being supported in GLES2.
- Fix `WaveIsFirstLane()` to ignore helper lanes in fragment shaders on PS4.
- Fixed a bug where Unity would crash if you tried to remove a Camera component from a GameObject using the Inspector window, while other components dependended on the Camera component.
- Fixed errors due to the debug menu when enabling the new input system.
- Fix LookDev FPS manipulation in view
- Fix LookDev zoom being stuck when going near camera pivot position
- Fix LookDev manipulation in view non responsive if directly using an HDRI
- Fix LookDev behaviour when user delete the EnvironmentLibrary asset
- Fix LookDev SunPosition button position
- Fix LookDev EnvironmentLibrary tab when asset is deleted
- Fix LookDev used Cubemap when asset is deleted
- Fixed the definition of `rcp()` for GLES2.
- Fixed copy/pasting of Volume Components when loading a new scene
- Fix LookDev issue when adding a GameObject containing a Volume into the LookDev's view.
- Fixed duplicated entry for com.unity.modules.xr in the runtime asmdef file
- Fixed the texture curve being destroyed from another thread than main (case 1211754)
- Fixed unreachable code in TextureXR.useTexArray
- Fixed GC pressure caused by `VolumeParameter<T>.GetHashCode()`
- Fixed issue when LookDev window is opened and the CoreRP Package is updated to a newer version.
- Fix LookDev's camera button layout.
- Fix LookDev's layout vanishing on domain reload.
- Fixed issue with the shader TransformWorldToHClipDir function computing the wrong result.
- Fixed division by zero in `V_SmithJointGGX` function.
- Fixed null reference exception in LookDev when setting the SRP to one not implementing LookDev (case 1245086)
- Fix LookDev's undo/redo on EnvironmentLibrary (case 1234725)
- Fix a compil error on OpenGL ES2 in directional lightmap sampling shader code
- Fix hierarchicalbox gizmo outside facing check in symetry or homothety mode no longer move the center
- Fix artifacts on Adreno 630 GPUs when using ACES Tonemapping
- Fixed a null ref in the volume component list when there is no volume components in the project.
- Fixed issue with volume manager trying to access a null volume.
- HLSL codegen will work with C# file using both the `GenerateHLSL` and C# 7 features.

### Changed
- Restored usage of ENABLE_VR to fix compilation errors on some platforms.
- Only call SetDirty on an object when actually modifying it in SRP updater utility
- Set depthSlice to -1 by default on SetRenderTarget() to clear all slices of Texture2DArray by default.
- ResourceReloader will now add additional InvalidImport check while it cannot load due to AssetDatabase not available.
- Replaced calls to deprecated PlayerSettings.virtualRealitySupported property.
- Enable RWTexture2D, RWTexture2DArray, RWTexture3D in gles 3.1
- Updated macros to be compatible with the new shader preprocessor.
- Updated shaders to be compatible with Microsoft's DXC.
- Changed CommandBufferPool.Get() to create an unnamed CommandBuffer. (No profiling markers)

## [7.1.1] - 2019-09-05

### Added
- Add separated debug mode in LookDev.

### Changed
- Replaced usage of ENABLE_VR in XRGraphics.cs by a version define (ENABLE_VR_MODULE) based on the presence of the built-in VR module
- `ResourceReloader` now works on non-public fields.
- Removed `normalize` from `UnpackNormalRGB` to match `UnpackNormalAG`.
- Fixed shadow routines compilation errors when "real" type is a typedef on "half".
- Removed debug menu in non development build.


## [7.0.1] - 2019-07-25

### Fixed
- Fixed a precision issue with the ACES tonemapper on mobile platforms.

## [7.0.0] - 2019-07-17

### Added
- First experimental version of the LookDev. Works with all SRP. Only branched on HDRP at the moment.
- LookDev out of experimental

## [6.7.0-preview] - 2019-05-16

## [6.6.0] - 2019-04-01
### Fixed
- Fixed compile errors in XRGraphics.cs when ENABLE_VR is not defined

## [6.5.0] - 2019-03-07

## [6.4.0] - 2019-02-21
### Added
- Enabled support for CBUFFER on OpenGL Core and OpenGL ES 3 backends.

## [6.3.0] - 2019-02-18

## [6.2.0] - 2019-02-15

## [6.1.0] - 2019-02-13

## [6.0.0] - 2019-02-23
### Fixed
- Fixed a typo in ERROR_ON_UNSUPPORTED_FUNCTION() that was causing the shader compiler to run out of memory in GLES2. [Case 1104271] (https://issuetracker.unity3d.com/issues/mobile-os-restarts-because-of-high-memory-usage-when-compiling-shaders-for-opengles2)

## [5.2.0] - 2018-11-27

## [5.1.0] - 2018-11-19
### Added
- Added a define for determining if any instancing path is taken.

### Changed
- The Core SRP package is no longer in preview.

## [5.0.0-preview] - 2018-10-18
### Changed
- XRGraphicConfig has been changed from a read-write control of XRSettings to XRGraphics, a read-only accessor to XRSettings. This improves consistency of XR behavior between the legacy render pipeline and SRP.
- XRGraphics members have been renamed to match XRSettings, and XRGraphics has been modified to only contain accessors potentially useful to SRP
- You can now have up to 16 additional shadow-casting lights.
### Fixed
- LWRP no longer executes shadow passes when there are no visible shadow casters in a Scene. Previously, this made the Scene render as too dark, overall.


## [4.0.0-preview] - 2018-09-28
### Added
- Space transform functions are now defined in `ShaderLibrary/SpaceTransforms.hlsl`.
### Changed
- Removed setting shader inclue path via old API, use package shader include paths

## [3.3.0] - 2018-01-01

## [3.2.0] - 2018-01-01

## [3.1.0] - 2018-01-01

### Added
- Add PCSS shadow filter
- Added Core EditMode tests
- Added Core unsafe utilities

### Improvements
- Improved volume UI & styling
- Fixed CoreUtils.QuickSort infinite loop when two elements in the list are equals.

### Changed
- Moved root files into folders for easier maintenance<|MERGE_RESOLUTION|>--- conflicted
+++ resolved
@@ -24,15 +24,12 @@
 - Support for the XboxSeries platform has been added.
 - Added Editor window that allow showing an icon to browse the documentation
 - New method DrawHeaders for VolumeComponentsEditors
-<<<<<<< HEAD
-- Support for Lens Flare Data Driven (from images), on HDRP
-- New SRPLensFlareData Asset
-=======
 - Unification of Material Editor Headers Scopes
 - New API functions with no side effects in DynamicResolutionHandler, to retrieve resolved drs scale and to apply DRS on a size.
 - Method to generate a Texture2D of 1x1 with a plain color
 - Red, Green, Blue Texture2D on CoreEditorStyles
->>>>>>> c19ed0dd
+- Support for Lens Flare Data Driven (from images and Procedural shapes), on HDRP
+- New SRPLensFlareData Asset
 
 ### Changed
 - Changed Window/Render Pipeline/Render Pipeline Debug to Window/Rendering/Render Pipeline Debugger
