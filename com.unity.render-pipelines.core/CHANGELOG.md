--- conflicted
+++ resolved
@@ -63,12 +63,9 @@
 - Skip wind calculations for Speed Tree 8 when wind vector is zero (case 1343002)
 - Fixed memory leak when changing SRP pipeline settings, and having the player in pause mode.
 - Fixed alignment in Volume Components
-<<<<<<< HEAD
-- Fixed library function SurfaceGradientFromTriplanarProjection to match the mapping convention used in SampleUVMappingNormalInternal.hlsl and fix its description.
-=======
 - Virtual Texturing fallback texture sampling code correctly honors the enableGlobalMipBias when virtual texturing is disabled.
 - Fixed LightAnchor too much error message, became a HelpBox on the Inspector.
->>>>>>> 35b6dce6
+- Fixed library function SurfaceGradientFromTriplanarProjection to match the mapping convention used in SampleUVMappingNormalInternal.hlsl and fix its description.
 
 ### Changed
 - Changed Window/Render Pipeline/Render Pipeline Debug to Window/Analysis/Rendering Debugger
