--- conflicted
+++ resolved
@@ -26,12 +26,9 @@
 - New method DrawHeaders for VolumeComponentsEditors
 - Unification of Material Editor Headers Scopes
 - New API functions with no side effects in DynamicResolutionHandler, to retrieve resolved drs scale and to apply DRS on a size.
-<<<<<<< HEAD
 - New methods on CoreEditorDrawers, to allow adding a label on a group before rendering the internal drawers
-=======
 - Method to generate a Texture2D of 1x1 with a plain color
 - Red, Green, Blue Texture2D on CoreEditorStyles
->>>>>>> be684bd3
 
 ### Changed
 - Changed Window/Render Pipeline/Render Pipeline Debug to Window/Rendering/Render Pipeline Debugger
