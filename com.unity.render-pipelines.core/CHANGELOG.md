--- conflicted
+++ resolved
@@ -36,13 +36,11 @@
 - Adding new API functions inside DynamicResolutionHandler to get mip bias. This allows dynamic resolution scaling applying a bias on the frame to improve on texture sampling detail.
 - Added a reminder if the data of probe volume might be obsolete.
 - Added new API function inside DynamicResolutionHandler and new settings in GlobalDynamicResolutionSettings to control low res transparency thresholds. This should help visuals when the screen percentage is too low.
-<<<<<<< HEAD
-- Added UNITY_PREV_MATRIX_M and UNITY_PREV_MATRIX_I_M shader macros to support instanced motion vector rendering
-=======
 - Added common include file for meta pass functionality (case 1211436)
 - Added OverridablePropertyScope (for VolumeComponentEditor child class only) to handle the Additional Property, the override checkbox and disable display and decorator attributes in one scope.
 - Added IndentLevelScope (for VolumeComponentEditor child class only) to handle indentation of the field and the checkbox.
 - Added class for drawing shadow cascades `UnityEditor.Rendering.ShadowCascadeGUI.DrawShadowCascades`.
+- Added UNITY_PREV_MATRIX_M and UNITY_PREV_MATRIX_I_M shader macros to support instanced motion vector rendering
 
 ### Fixed
 - Fixed missing warning UI about Projector component being unsupported (case 1300327).
@@ -64,7 +62,6 @@
 - Skip wind calculations for Speed Tree 8 when wind vector is zero (case 1343002)
 - Fixed memory leak when changing SRP pipeline settings, and having the player in pause mode.
 - Fixed alignment in Volume Components
->>>>>>> e5b000be
 
 ### Changed
 - Changed Window/Render Pipeline/Render Pipeline Debug to Window/Analysis/Rendering Debugger
