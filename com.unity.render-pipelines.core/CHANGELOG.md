# Changelog
All notable changes to this package will be documented in this file.

The format is based on [Keep a Changelog](http://keepachangelog.com/en/1.0.0/)
and this project adheres to [Semantic Versioning](http://semver.org/spec/v2.0.0.html).

## [12.0.0] - 2021-01-11

### Changed
- ClearFlag.Depth does not implicitely clear stencil anymore. ClearFlag.Stencil added.
- The RTHandleSystem no longer requires a specific number of sample for MSAA textures. Number of samples can be chosen independently for all textures.
- Platform ShaderLibrary API headers now have a new macro layer for 2d texture sampling macros. This layer starts with PLATFORM_SAMPLE2D definition, and it gives the possibility of injecting sampling behavior on a render pipeline level. For example: being able to a global mip bias for temporal upscalers.

### Fixed
- Fixed missing warning UI about Projector component being unsupported (case 1300327).
- Fixed the display name of a Volume Parameter when is defined the attribute InspectorName
- Calculating correct rtHandleScale by considering the possible pixel rounding when DRS is on
- Problem on domain reload of Volume Parameter Ranges and UI values
- Fixed Right Align of additional properties on Volume Components Editors
- Fixed normal bias field of reference volume being wrong until the profile UI was displayed.
- Fixed L2 for Probe Volumes.
- Fixed assertion on compression of L1 coefficients for Probe Volume.
- Fixed ACES filter artefact due to half float error on some mobile platforms.

### Added
- Support for the PlayStation 5 platform has been added.
- Support for additional properties for Volume Components without custom editor
- Calculating correct rtHandleScale by considering the possible pixel rounding when DRS is on
- Support for the PlayStation 5 platform has been added.
- Support for the XboxSeries platform has been added.
- Added Editor window that allow showing an icon to browse the documentation
- New method DrawHeaders for VolumeComponentsEditors
- Unification of Material Editor Headers Scopes
- New API functions with no side effects in DynamicResolutionHandler, to retrieve resolved drs scale and to apply DRS on a size.
- Added a blitter for the SRPs.
- Added 2D texture atlases.
- New methods on CoreEditorDrawers, to allow adding a label on a group before rendering the internal drawers
- Method to generate a Texture2D of 1x1 with a plain color
- Red, Green, Blue Texture2D on CoreEditorStyles
- New API in DynamicResolutionHandler to handle multicamera rendering for hardware mode. Changing cameras and resetting scaling per camera should be safe.
- Added SpeedTree8MaterialUpgrader, which provides utilities for upgrading and importing SpeedTree 8 assets to scriptable render pipelines.
<<<<<<< HEAD
- Adding documentation links to Light Sections.
- Added sampling noise to probe volume sampling position to hide seams between subdivision levels.
=======
- Adding documentation links to Light Sections
- Support for Lens Flare Data Driven (from images and Procedural shapes), on HDRP
- New SRPLensFlareData Asset
>>>>>>> d328b257

### Changed
- Changed Window/Render Pipeline/Render Pipeline Debug to Window/Rendering/Render Pipeline Debugger
- Changed Window/Render Pipeline/Look Dev to Window/Analysis/Look Dev
- Changed Window/Render Pipeline/Render Graph Viewer to Window/Analysis/Render Graph Viewer
- Changed Window/Render Pipeline/Graphics Compositor to Window/Rendering/Graphics Compositor
- Volume Gizmo Color setting is now under Colors->Scene->Volume Gizmo
- Volume Gizmo alpha changed from 0.5 to 0.125
- Moved Edit/Render Pipeline/Generate Shader Includes to Edit/Rendering/Generate Shader Includes
- Moved Assets/Create/LookDev/Environment Library to Assets/Create/Rendering/Environment Library (Look Dev)
- Changed Nintendo Switch specific half float fixes in color conversion routines to all platforms.
- Improved load asset time for probe volumes.

### Added
- Added class for drawing shadow cascades `UnityEditor.Rendering.ShadowCascadeGUI.DrawShadowCascades`.

## [11.0.0] - 2020-10-21

### Fixed
- Fixed the default background color for previews to use the original color.
- Fixed spacing between property fields on the Volume Component Editors.
- Fixed ALL/NONE to maintain the state on the Volume Component Editors.
- Fixed the selection of the Additional properties from ALL/NONE when the option "Show additional properties" is disabled
- Fixed ACES tonemaping for Nintendo Switch by forcing some shader color conversion functions to full float precision.
- Fixed a bug in FreeCamera which would only provide a speed boost for the first frame when pressing the Shfit key.

### Added
- New View Lighting Tool, a component which allow to setup light in the camera space
- New function in GeometryTools.hlsl to calculate triangle edge and full triangle culling.
- Several utils functions to access SphericalHarmonicsL2 in a more verbose and intuitive fashion.

## [10.2.0] - 2020-10-19

Version Updated
The version number for this package has increased due to a version update of a related graphics package.

## [10.1.0] - 2020-10-12

### Added
- Added context options "Move to Top", "Move to Bottom", "Expand All" and "Collapse All" for volume components.
- Added the support of input system V2

### Fixed
- Fixed the scene view to scale correctly when hardware dynamic resolution is enabled (case 1158661)
- Fixed game view artifacts on resizing when hardware dynamic resolution was enabled
- Fixed issue that caused `UNITY_REVERSED_Z` and `UNITY_UV_STARTS_AT_TOP` being defined in platforms that don't support it.

### Changed
- LookDev menu item entry is now disabled if the current pipeline does not support it.

## [10.0.0] - 2019-06-10

### Added
- Add rough version of ContextualMenuDispatcher to solve conflict amongst SRP.
- Add api documentation for TextureCombiner.
- Add tooltips in LookDev's toolbar.
- Add XRGraphicsAutomatedTests helper class.

### Fixed
- Fixed compile errors for platforms with no VR support
- Replaced reference to Lightweight Render Pipeline by Universal Render Pipeline in the package description
- Fixed LighProbes when using LookDev.
- Fix LookDev minimal window size.
- Fix object rotation at instentiation to keep the one in prefab or used in hierarchy.
- Fixed shader compile errors when trying to use tessellation shaders with PlayStation VR on PS4.
- Fixed shader compile errors about LODDitheringTransition not being supported in GLES2.
- Fix `WaveIsFirstLane()` to ignore helper lanes in fragment shaders on PS4.
- Fixed a bug where Unity would crash if you tried to remove a Camera component from a GameObject using the Inspector window, while other components dependended on the Camera component.
- Fixed errors due to the debug menu when enabling the new input system.
- Fix LookDev FPS manipulation in view
- Fix LookDev zoom being stuck when going near camera pivot position
- Fix LookDev manipulation in view non responsive if directly using an HDRI
- Fix LookDev behaviour when user delete the EnvironmentLibrary asset
- Fix LookDev SunPosition button position
- Fix LookDev EnvironmentLibrary tab when asset is deleted
- Fix LookDev used Cubemap when asset is deleted
- Fixed the definition of `rcp()` for GLES2.
- Fixed copy/pasting of Volume Components when loading a new scene
- Fix LookDev issue when adding a GameObject containing a Volume into the LookDev's view.
- Fixed duplicated entry for com.unity.modules.xr in the runtime asmdef file
- Fixed the texture curve being destroyed from another thread than main (case 1211754)
- Fixed unreachable code in TextureXR.useTexArray
- Fixed GC pressure caused by `VolumeParameter<T>.GetHashCode()`
- Fixed issue when LookDev window is opened and the CoreRP Package is updated to a newer version.
- Fix LookDev's camera button layout.
- Fix LookDev's layout vanishing on domain reload.
- Fixed issue with the shader TransformWorldToHClipDir function computing the wrong result.
- Fixed division by zero in `V_SmithJointGGX` function.
- Fixed null reference exception in LookDev when setting the SRP to one not implementing LookDev (case 1245086)
- Fix LookDev's undo/redo on EnvironmentLibrary (case 1234725)
- Fix a compil error on OpenGL ES2 in directional lightmap sampling shader code
- Fix hierarchicalbox gizmo outside facing check in symetry or homothety mode no longer move the center
- Fix artifacts on Adreno 630 GPUs when using ACES Tonemapping
- Fixed a null ref in the volume component list when there is no volume components in the project.
- Fixed issue with volume manager trying to access a null volume.
- HLSL codegen will work with C# file using both the `GenerateHLSL` and C# 7 features.

### Changed
- Restored usage of ENABLE_VR to fix compilation errors on some platforms.
- Only call SetDirty on an object when actually modifying it in SRP updater utility
- Set depthSlice to -1 by default on SetRenderTarget() to clear all slices of Texture2DArray by default.
- ResourceReloader will now add additional InvalidImport check while it cannot load due to AssetDatabase not available.
- Replaced calls to deprecated PlayerSettings.virtualRealitySupported property.
- Enable RWTexture2D, RWTexture2DArray, RWTexture3D in gles 3.1
- Updated macros to be compatible with the new shader preprocessor.
- Updated shaders to be compatible with Microsoft's DXC.
- Changed CommandBufferPool.Get() to create an unnamed CommandBuffer. (No profiling markers)
- Deprecating VolumeComponentDeprecad, using HideInInspector or Obsolete instead

## [7.1.1] - 2019-09-05

### Added
- Add separated debug mode in LookDev.

### Changed
- Replaced usage of ENABLE_VR in XRGraphics.cs by a version define (ENABLE_VR_MODULE) based on the presence of the built-in VR module
- `ResourceReloader` now works on non-public fields.
- Removed `normalize` from `UnpackNormalRGB` to match `UnpackNormalAG`.
- Fixed shadow routines compilation errors when "real" type is a typedef on "half".
- Removed debug menu in non development build.


## [7.0.1] - 2019-07-25

### Fixed
- Fixed a precision issue with the ACES tonemapper on mobile platforms.

## [7.0.0] - 2019-07-17

### Added
- First experimental version of the LookDev. Works with all SRP. Only branched on HDRP at the moment.
- LookDev out of experimental

## [6.7.0-preview] - 2019-05-16

## [6.6.0] - 2019-04-01
### Fixed
- Fixed compile errors in XRGraphics.cs when ENABLE_VR is not defined

## [6.5.0] - 2019-03-07

## [6.4.0] - 2019-02-21
### Added
- Enabled support for CBUFFER on OpenGL Core and OpenGL ES 3 backends.

## [6.3.0] - 2019-02-18

## [6.2.0] - 2019-02-15

## [6.1.0] - 2019-02-13

## [6.0.0] - 2019-02-23
### Fixed
- Fixed a typo in ERROR_ON_UNSUPPORTED_FUNCTION() that was causing the shader compiler to run out of memory in GLES2. [Case 1104271] (https://issuetracker.unity3d.com/issues/mobile-os-restarts-because-of-high-memory-usage-when-compiling-shaders-for-opengles2)

## [5.2.0] - 2018-11-27

## [5.1.0] - 2018-11-19
### Added
- Added a define for determining if any instancing path is taken.

### Changed
- The Core SRP package is no longer in preview.

## [5.0.0-preview] - 2018-10-18
### Changed
- XRGraphicConfig has been changed from a read-write control of XRSettings to XRGraphics, a read-only accessor to XRSettings. This improves consistency of XR behavior between the legacy render pipeline and SRP.
- XRGraphics members have been renamed to match XRSettings, and XRGraphics has been modified to only contain accessors potentially useful to SRP
- You can now have up to 16 additional shadow-casting lights.
### Fixed
- LWRP no longer executes shadow passes when there are no visible shadow casters in a Scene. Previously, this made the Scene render as too dark, overall.


## [4.0.0-preview] - 2018-09-28
### Added
- Space transform functions are now defined in `ShaderLibrary/SpaceTransforms.hlsl`.
### Changed
- Removed setting shader inclue path via old API, use package shader include paths

## [3.3.0] - 2018-01-01

## [3.2.0] - 2018-01-01

## [3.1.0] - 2018-01-01

### Added
- Add PCSS shadow filter
- Added Core EditMode tests
- Added Core unsafe utilities

### Improvements
- Improved volume UI & styling
- Fixed CoreUtils.QuickSort infinite loop when two elements in the list are equals.

### Changed
- Moved root files into folders for easier maintenance<|MERGE_RESOLUTION|>--- conflicted
+++ resolved
@@ -39,14 +39,11 @@
 - Red, Green, Blue Texture2D on CoreEditorStyles
 - New API in DynamicResolutionHandler to handle multicamera rendering for hardware mode. Changing cameras and resetting scaling per camera should be safe.
 - Added SpeedTree8MaterialUpgrader, which provides utilities for upgrading and importing SpeedTree 8 assets to scriptable render pipelines.
-<<<<<<< HEAD
-- Adding documentation links to Light Sections.
-- Added sampling noise to probe volume sampling position to hide seams between subdivision levels.
-=======
 - Adding documentation links to Light Sections
 - Support for Lens Flare Data Driven (from images and Procedural shapes), on HDRP
 - New SRPLensFlareData Asset
->>>>>>> d328b257
+- Adding documentation links to Light Sections.
+- Added sampling noise to probe volume sampling position to hide seams between subdivision levels.
 
 ### Changed
 - Changed Window/Render Pipeline/Render Pipeline Debug to Window/Rendering/Render Pipeline Debugger
