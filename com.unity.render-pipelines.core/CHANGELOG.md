# Changelog
All notable changes to this package will be documented in this file.

The format is based on [Keep a Changelog](http://keepachangelog.com/en/1.0.0/)
and this project adheres to [Semantic Versioning](http://semver.org/spec/v2.0.0.html).

## [12.0.0] - 2021-01-11

### Fixed
- Fixed missing warning UI about Projector component being unsupported (case 1300327).
- Fixed the display name of a Volume Parameter when is defined the attribute InspectorName
<<<<<<< HEAD
- Calculating correct rtHandleScale by considering the possible pixel rounding when DRS is on
- Problem on domain reload of Volume Parameter Ranges and UI values
=======
- Fixed Right Align of additional properties on Volume Components Editors
>>>>>>> 51b31576

### Added
- Support for the PlayStation 5 platform has been added.
- Support for additional properties for Volume Components without custom editor
- Calculating correct rtHandleScale by considering the possible pixel rounding when DRS is on
- Support for the PlayStation 5 platform has been added.
- Support for the XboxSeries platform has been added.
- Added Editor window that allow showing an icon to browse the documentation
- New method DrawHeaders for VolumeComponentsEditors
- Unification of Material Editor Headers Scopes
- New API functions with no side effects in DynamicResolutionHandler, to retrieve resolved drs scale and to apply DRS on a size.
- Method to generate a Texture2D of 1x1 with a plain color
- Red, Green, Blue Texture2D on CoreEditorStyles

### Changed
- Changed Window/Render Pipeline/Render Pipeline Debug to Window/Rendering/Render Pipeline Debugger
- Changed Window/Render Pipeline/Look Dev to Window/Analysis/Look Dev
- Changed Window/Render Pipeline/Render Graph Viewer to Window/Analysis/Render Graph Viewer
- Changed Window/Render Pipeline/Graphics Compositor to Window/Rendering/Graphics Compositor
- Volume Gizmo Color setting is now under Colors->Scene->Volume Gizmo
- Volume Gizmo alpha changed from 0.5 to 0.125
- Moved Edit/Render Pipeline/Generate Shader Includes to Edit/Rendering/Generate Shader Includes
- Moved Assets/Create/LookDev/Environment Library to Assets/Create/Rendering/Environment Library (Look Dev)

### Added
- Added class for drawing shadow cascades `UnityEditor.Rendering.ShadowCascadeGUI.DrawShadowCascades`.

## [11.0.0] - 2020-10-21

### Fixed
- Fixed the default background color for previews to use the original color.
- Fixed spacing between property fields on the Volume Component Editors.
- Fixed ALL/NONE to maintain the state on the Volume Component Editors.
- Fixed the selection of the Additional properties from ALL/NONE when the option "Show additional properties" is disabled
- Fixed ACES tonemaping for Nintendo Switch by forcing some shader color conversion functions to full float precision.
- Fixed a bug in FreeCamera which would only provide a speed boost for the first frame when pressing the Shfit key.

### Added
- New View Lighting Tool, a component which allow to setup light in the camera space
- New function in GeometryTools.hlsl to calculate triangle edge and full triangle culling.
- Several utils functions to access SphericalHarmonicsL2 in a more verbose and intuitive fashion.

## [10.2.0] - 2020-10-19

Version Updated
The version number for this package has increased due to a version update of a related graphics package.

## [10.1.0] - 2020-10-12

### Added
- Added context options "Move to Top", "Move to Bottom", "Expand All" and "Collapse All" for volume components.
- Added the support of input system V2

### Fixed
- Fixed the scene view to scale correctly when hardware dynamic resolution is enabled (case 1158661)
- Fixed game view artifacts on resizing when hardware dynamic resolution was enabled
- Fixed issue that caused `UNITY_REVERSED_Z` and `UNITY_UV_STARTS_AT_TOP` being defined in platforms that don't support it.

### Changed
- LookDev menu item entry is now disabled if the current pipeline does not support it.

## [10.0.0] - 2019-06-10

### Added
- Add rough version of ContextualMenuDispatcher to solve conflict amongst SRP.
- Add api documentation for TextureCombiner.
- Add tooltips in LookDev's toolbar.
- Add XRGraphicsAutomatedTests helper class.

### Fixed
- Fixed compile errors for platforms with no VR support
- Replaced reference to Lightweight Render Pipeline by Universal Render Pipeline in the package description
- Fixed LighProbes when using LookDev.
- Fix LookDev minimal window size.
- Fix object rotation at instentiation to keep the one in prefab or used in hierarchy.
- Fixed shader compile errors when trying to use tessellation shaders with PlayStation VR on PS4.
- Fixed shader compile errors about LODDitheringTransition not being supported in GLES2.
- Fix `WaveIsFirstLane()` to ignore helper lanes in fragment shaders on PS4.
- Fixed a bug where Unity would crash if you tried to remove a Camera component from a GameObject using the Inspector window, while other components dependended on the Camera component.
- Fixed errors due to the debug menu when enabling the new input system.
- Fix LookDev FPS manipulation in view
- Fix LookDev zoom being stuck when going near camera pivot position
- Fix LookDev manipulation in view non responsive if directly using an HDRI
- Fix LookDev behaviour when user delete the EnvironmentLibrary asset
- Fix LookDev SunPosition button position
- Fix LookDev EnvironmentLibrary tab when asset is deleted
- Fix LookDev used Cubemap when asset is deleted
- Fixed the definition of `rcp()` for GLES2.
- Fixed copy/pasting of Volume Components when loading a new scene
- Fix LookDev issue when adding a GameObject containing a Volume into the LookDev's view.
- Fixed duplicated entry for com.unity.modules.xr in the runtime asmdef file
- Fixed the texture curve being destroyed from another thread than main (case 1211754)
- Fixed unreachable code in TextureXR.useTexArray
- Fixed GC pressure caused by `VolumeParameter<T>.GetHashCode()`
- Fixed issue when LookDev window is opened and the CoreRP Package is updated to a newer version.
- Fix LookDev's camera button layout.
- Fix LookDev's layout vanishing on domain reload.
- Fixed issue with the shader TransformWorldToHClipDir function computing the wrong result.
- Fixed division by zero in `V_SmithJointGGX` function.
- Fixed null reference exception in LookDev when setting the SRP to one not implementing LookDev (case 1245086)
- Fix LookDev's undo/redo on EnvironmentLibrary (case 1234725)
- Fix a compil error on OpenGL ES2 in directional lightmap sampling shader code
- Fix hierarchicalbox gizmo outside facing check in symetry or homothety mode no longer move the center
- Fix artifacts on Adreno 630 GPUs when using ACES Tonemapping
- Fixed a null ref in the volume component list when there is no volume components in the project.
- Fixed issue with volume manager trying to access a null volume.
- HLSL codegen will work with C# file using both the `GenerateHLSL` and C# 7 features.

### Changed
- Restored usage of ENABLE_VR to fix compilation errors on some platforms.
- Only call SetDirty on an object when actually modifying it in SRP updater utility
- Set depthSlice to -1 by default on SetRenderTarget() to clear all slices of Texture2DArray by default.
- ResourceReloader will now add additional InvalidImport check while it cannot load due to AssetDatabase not available.
- Replaced calls to deprecated PlayerSettings.virtualRealitySupported property.
- Enable RWTexture2D, RWTexture2DArray, RWTexture3D in gles 3.1
- Updated macros to be compatible with the new shader preprocessor.
- Updated shaders to be compatible with Microsoft's DXC.
- Changed CommandBufferPool.Get() to create an unnamed CommandBuffer. (No profiling markers)

## [7.1.1] - 2019-09-05

### Added
- Add separated debug mode in LookDev.

### Changed
- Replaced usage of ENABLE_VR in XRGraphics.cs by a version define (ENABLE_VR_MODULE) based on the presence of the built-in VR module
- `ResourceReloader` now works on non-public fields.
- Removed `normalize` from `UnpackNormalRGB` to match `UnpackNormalAG`.
- Fixed shadow routines compilation errors when "real" type is a typedef on "half".
- Removed debug menu in non development build.


## [7.0.1] - 2019-07-25

### Fixed
- Fixed a precision issue with the ACES tonemapper on mobile platforms.

## [7.0.0] - 2019-07-17

### Added
- First experimental version of the LookDev. Works with all SRP. Only branched on HDRP at the moment.
- LookDev out of experimental

## [6.7.0-preview] - 2019-05-16

## [6.6.0] - 2019-04-01
### Fixed
- Fixed compile errors in XRGraphics.cs when ENABLE_VR is not defined

## [6.5.0] - 2019-03-07

## [6.4.0] - 2019-02-21
### Added
- Enabled support for CBUFFER on OpenGL Core and OpenGL ES 3 backends.

## [6.3.0] - 2019-02-18

## [6.2.0] - 2019-02-15

## [6.1.0] - 2019-02-13

## [6.0.0] - 2019-02-23
### Fixed
- Fixed a typo in ERROR_ON_UNSUPPORTED_FUNCTION() that was causing the shader compiler to run out of memory in GLES2. [Case 1104271] (https://issuetracker.unity3d.com/issues/mobile-os-restarts-because-of-high-memory-usage-when-compiling-shaders-for-opengles2)

## [5.2.0] - 2018-11-27

## [5.1.0] - 2018-11-19
### Added
- Added a define for determining if any instancing path is taken.

### Changed
- The Core SRP package is no longer in preview.

## [5.0.0-preview] - 2018-10-18
### Changed
- XRGraphicConfig has been changed from a read-write control of XRSettings to XRGraphics, a read-only accessor to XRSettings. This improves consistency of XR behavior between the legacy render pipeline and SRP.
- XRGraphics members have been renamed to match XRSettings, and XRGraphics has been modified to only contain accessors potentially useful to SRP
- You can now have up to 16 additional shadow-casting lights.
### Fixed
- LWRP no longer executes shadow passes when there are no visible shadow casters in a Scene. Previously, this made the Scene render as too dark, overall.


## [4.0.0-preview] - 2018-09-28
### Added
- Space transform functions are now defined in `ShaderLibrary/SpaceTransforms.hlsl`.
### Changed
- Removed setting shader inclue path via old API, use package shader include paths

## [3.3.0] - 2018-01-01

## [3.2.0] - 2018-01-01

## [3.1.0] - 2018-01-01

### Added
- Add PCSS shadow filter
- Added Core EditMode tests
- Added Core unsafe utilities

### Improvements
- Improved volume UI & styling
- Fixed CoreUtils.QuickSort infinite loop when two elements in the list are equals.

### Changed
- Moved root files into folders for easier maintenance<|MERGE_RESOLUTION|>--- conflicted
+++ resolved
@@ -9,12 +9,9 @@
 ### Fixed
 - Fixed missing warning UI about Projector component being unsupported (case 1300327).
 - Fixed the display name of a Volume Parameter when is defined the attribute InspectorName
-<<<<<<< HEAD
 - Calculating correct rtHandleScale by considering the possible pixel rounding when DRS is on
 - Problem on domain reload of Volume Parameter Ranges and UI values
-=======
 - Fixed Right Align of additional properties on Volume Components Editors
->>>>>>> 51b31576
 
 ### Added
 - Support for the PlayStation 5 platform has been added.
