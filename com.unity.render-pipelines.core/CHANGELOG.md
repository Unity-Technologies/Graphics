# Changelog
All notable changes to this package will be documented in this file.

The format is based on [Keep a Changelog](http://keepachangelog.com/en/1.0.0/)
and this project adheres to [Semantic Versioning](http://semver.org/spec/v2.0.0.html).

## [Unreleased]

Version Updated
The version number for this package has increased due to a version update of a related graphics package.

## [8.1.0] - 2020-04-21

### Added
- Add tooltips in LookDev's toolbar.

### Fixed
- Fixed issue when LookDev window is opened and the CoreRP Package is updated to a newer version.
- Fixed copy/pasting of Volume Components when loading a new scene
- Fix LookDev's camera button layout.
- Fix LookDev's layout vanishing on domain reload.

## [8.0.1] - 2020-02-25

Version Updated
The version number for this package has increased due to a version update of a related graphics package.

## [8.0.0] - 2020-02-25

### Added
- Add rough version of ContextualMenuDispatcher to solve conflict amongst SRP.
- Add api documentation for TextureCombiner.

### Fixed
- Fixed compile errors for platforms with no VR support
- Replaced reference to Lightweight Render Pipeline by Universal Render Pipeline in the package description
- Fixed LighProbes when using LookDev.
- Fix LookDev minimal window size.
- Fix object rotation at instentiation to keep the one in prefab or used in hierarchy.
- Fixed shader compile errors when trying to use tessellation shaders with PlayStation VR on PS4.
- Fixed shader compile errors about LODDitheringTransition not being supported in GLES2.
- Fix `WaveIsFirstLane()` to ignore helper lanes in fragment shaders on PS4.
- Fixed a bug where Unity would crash if you tried to remove a Camera component from a GameObject using the Inspector window, while other components dependended on the Camera component.
- Fixed errors due to the debug menu when enabling the new input system.
- Fix LookDev FPS manipulation in view
- Fix LookDev zoom being stuck when going near camera pivot position
- Fix LookDev manipulation in view non responsive if directly using an HDRI
- Fix LookDev behaviour when user delete the EnvironmentLibrary asset
- Fix LookDev SunPosition button position
- Fix LookDev EnvironmentLibrary tab when asset is deleted
- Fix LookDev used Cubemap when asset is deleted
- Fixed the definition of `rcp()` for GLES2.
- Fix LookDev issue when adding a GameObject containing a Volume into the LookDev's view.
- Fixed duplicated entry for com.unity.modules.xr in the runtime asmdef file
- Fixed the texture curve being destroyed from another thread than main (case 1211754)
- Fixed unreachable code in TextureXR.useTexArray
- Fixed GC pressure caused by `VolumeParameter<T>.GetHashCode()`
<<<<<<< HEAD
- Fixed issue with the shader TransformWorldToHClipDir function computing the wrong result.
=======
>>>>>>> d0024242

### Changed
- Restored usage of ENABLE_VR to fix compilation errors on some platforms.
- Only call SetDirty on an object when actually modifying it in SRP updater utility
- Set depthSlice to -1 by default on SetRenderTarget() to clear all slices of Texture2DArray by default.
- ResourceReloader will now add additional InvalidImport check while it cannot load due to AssetDatabase not available.
- Replaced calls to deprecated PlayerSettings.virtualRealitySupported property.
- Enable RWTexture2D, RWTexture2DArray, RWTexture3D in gles 3.1
- Updated macros to be compatible with the new shader preprocessor.

## [7.1.1] - 2019-09-05

### Added
- Add separated debug mode in LookDev.

### Changed
- Replaced usage of ENABLE_VR in XRGraphics.cs by a version define (ENABLE_VR_MODULE) based on the presence of the built-in VR module
- `ResourceReloader` now works on non-public fields.
- Removed `normalize` from `UnpackNormalRGB` to match `UnpackNormalAG`.
- Fixed shadow routines compilation errors when "real" type is a typedef on "half".
- Removed debug menu in non development build.


## [7.0.1] - 2019-07-25

### Fixed
- Fixed a precision issue with the ACES tonemapper on mobile platforms.

## [7.0.0] - 2019-07-17

### Added
- First experimental version of the LookDev. Works with all SRP. Only branched on HDRP at the moment.
- LookDev out of experimental

## [6.7.0-preview] - 2019-05-16

## [6.6.0] - 2019-04-01
### Fixed
- Fixed compile errors in XRGraphics.cs when ENABLE_VR is not defined

## [6.5.0] - 2019-03-07

## [6.4.0] - 2019-02-21
### Added
- Enabled support for CBUFFER on OpenGL Core and OpenGL ES 3 backends.

## [6.3.0] - 2019-02-18

## [6.2.0] - 2019-02-15

## [6.1.0] - 2019-02-13

## [6.0.0] - 2019-02-23
### Fixed
- Fixed a typo in ERROR_ON_UNSUPPORTED_FUNCTION() that was causing the shader compiler to run out of memory in GLES2. [Case 1104271] (https://issuetracker.unity3d.com/issues/mobile-os-restarts-because-of-high-memory-usage-when-compiling-shaders-for-opengles2)

## [5.2.0] - 2018-11-27

## [5.1.0] - 2018-11-19
### Added
- Added a define for determining if any instancing path is taken.

### Changed
- The Core SRP package is no longer in preview.

## [5.0.0-preview] - 2018-10-18
### Changed
- XRGraphicConfig has been changed from a read-write control of XRSettings to XRGraphics, a read-only accessor to XRSettings. This improves consistency of XR behavior between the legacy render pipeline and SRP.
- XRGraphics members have been renamed to match XRSettings, and XRGraphics has been modified to only contain accessors potentially useful to SRP
- You can now have up to 16 additional shadow-casting lights.
### Fixed
- LWRP no longer executes shadow passes when there are no visible shadow casters in a Scene. Previously, this made the Scene render as too dark, overall.


## [4.0.0-preview] - 2018-09-28
### Added
- Space transform functions are now defined in `ShaderLibrary/SpaceTransforms.hlsl`.
### Changed
- Removed setting shader inclue path via old API, use package shader include paths

## [3.3.0] - 2018-01-01

## [3.2.0] - 2018-01-01

## [3.1.0] - 2018-01-01

### Added
- Add PCSS shadow filter
- Added Core EditMode tests
- Added Core unsafe utilities

### Improvements
- Improved volume UI & styling
- Fixed CoreUtils.QuickSort infinite loop when two elements in the list are equals.

### Changed
- Moved root files into folders for easier maintenance<|MERGE_RESOLUTION|>--- conflicted
+++ resolved
@@ -55,10 +55,6 @@
 - Fixed the texture curve being destroyed from another thread than main (case 1211754)
 - Fixed unreachable code in TextureXR.useTexArray
 - Fixed GC pressure caused by `VolumeParameter<T>.GetHashCode()`
-<<<<<<< HEAD
-- Fixed issue with the shader TransformWorldToHClipDir function computing the wrong result.
-=======
->>>>>>> d0024242
 
 ### Changed
 - Restored usage of ENABLE_VR to fix compilation errors on some platforms.
