--- conflicted
+++ resolved
@@ -109,10 +109,8 @@
 
             iconHelp = new GUIContent(EditorGUIUtility.FindTexture("_Help"));
             iconHelpStyle = GUI.skin.FindStyle("IconButton") ?? EditorGUIUtility.GetBuiltinSkin(EditorSkin.Inspector).FindStyle("IconButton");
+            globalSettingsIcon = EditorGUIUtility.FindTexture("ScriptableObject Icon");
 
-<<<<<<< HEAD
-            globalSettingsIcon = EditorGUIUtility.FindTexture("ScriptableObject Icon");
-=======
             // Make sure that textures are unloaded on domain reloads.
             void OnBeforeAssemblyReload()
             {
@@ -124,7 +122,6 @@
             }
 
             AssemblyReloadEvents.beforeAssemblyReload += OnBeforeAssemblyReload;
->>>>>>> e12d0e8c
         }
     }
 }