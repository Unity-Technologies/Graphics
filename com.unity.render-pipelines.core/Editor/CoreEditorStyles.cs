using UnityEngine;
using UnityEngine.Experimental.Rendering;

namespace UnityEditor.Rendering
{
    /// <summary>Class containing constants</summary>
    public static class CoreEditorConstants
    {
        /// <summary>Speed of additional properties highlight.</summary>
        public static readonly float additionalPropertiesHightLightSpeed = 0.3f;
    }

    /// <summary>Class containing style definition</summary>
    public static class CoreEditorStyles
    {
        /// <summary>Style for a small checkbox</summary>
        public static readonly GUIStyle smallTickbox;
        /// <summary>Style for a small checkbox in mixed state</summary>
        public static readonly GUIStyle smallMixedTickbox;
        /// <summary>Style for a minilabel button</summary>
        public static readonly GUIStyle miniLabelButton;

        static readonly Texture2D paneOptionsIconDark;
        static readonly Texture2D paneOptionsIconLight;

        /// <summary><see cref="Texture2D"/> 1x1 pixels with red color</summary>
        public static readonly Texture2D redTexture;
        /// <summary><see cref="Texture2D"/> 1x1 pixels with green color</summary>
        public static readonly Texture2D greenTexture;
        /// <summary><see cref="Texture2D"/> 1x1 pixels with blue color</summary>
        public static readonly Texture2D blueTexture;

        /// <summary> PaneOption icon </summary>
        public static Texture2D paneOptionsIcon { get { return EditorGUIUtility.isProSkin ? paneOptionsIconDark : paneOptionsIconLight; } }

        /// <summary>Context Menu button icon</summary>
        public static readonly GUIContent contextMenuIcon;
        /// <summary>Context Menu button style</summary>
        public static readonly GUIStyle contextMenuStyle;

        static readonly Color m_LightThemeBackgroundColor;
        static readonly Color m_LightThemeBackgroundHighlightColor;
        static readonly Color m_DarkThemeBackgroundColor;
        static readonly Color m_DarkThemeBackgroundHighlightColor;

        /// <summary>Style of a additional properties highlighted background.</summary>
        public static readonly GUIStyle additionalPropertiesHighlightStyle;

        /// <summary>Regular background color.</summary>
        public static Color backgroundColor { get { return EditorGUIUtility.isProSkin ? m_DarkThemeBackgroundColor : m_LightThemeBackgroundColor; } }
        /// <summary>Hightlited background color.</summary>
        public static Color backgroundHighlightColor { get { return EditorGUIUtility.isProSkin ? m_DarkThemeBackgroundHighlightColor : m_LightThemeBackgroundHighlightColor; } }

        public static GUIContent iconHelp { get; }
        public static GUIStyle iconHelpStyle { get; }

        static CoreEditorStyles()
        {
            smallTickbox = new GUIStyle("ShurikenToggle");
            smallMixedTickbox = new GUIStyle("ShurikenToggleMixed");

            var transparentTexture = new Texture2D(1, 1, GraphicsFormat.R8G8B8A8_SRGB, TextureCreationFlags.None);
            transparentTexture.SetPixel(0, 0, Color.clear);
            transparentTexture.Apply();

            miniLabelButton = new GUIStyle(EditorStyles.miniLabel);
            miniLabelButton.normal = new GUIStyleState
            {
                background = transparentTexture,
                scaledBackgrounds = null,
                textColor = Color.grey
            };
            var activeState = new GUIStyleState
            {
                background = transparentTexture,
                scaledBackgrounds = null,
                textColor = Color.white
            };
            miniLabelButton.active = activeState;
            miniLabelButton.onNormal = activeState;
            miniLabelButton.onActive = activeState;

            paneOptionsIconDark = CoreEditorUtils.LoadIcon("Builtin Skins/DarkSkin/Images", "pane options", ".png");
            paneOptionsIconLight = CoreEditorUtils.LoadIcon("Builtin Skins/LightSkin/Images", "pane options", ".png");

            m_LightThemeBackgroundColor = new Color(0.7843138f, 0.7843138f, 0.7843138f, 1.0f);
            m_LightThemeBackgroundHighlightColor = new Color32(174, 174, 174, 255);
            m_DarkThemeBackgroundColor = new Color(0.2196079f, 0.2196079f, 0.2196079f, 1.0f);
            m_DarkThemeBackgroundHighlightColor = new Color32(77, 77, 77, 255);

            additionalPropertiesHighlightStyle = new GUIStyle();
            additionalPropertiesHighlightStyle.normal.background = Texture2D.whiteTexture;

            var contextTooltip = ""; // To be defined (see with UX)
            contextMenuIcon = new GUIContent(paneOptionsIcon, contextTooltip);
            contextMenuStyle = new GUIStyle("IconButton");

<<<<<<< HEAD
            redTexture = CoreEditorUtils.CreateColoredTexture2D(Color.red);
            greenTexture = CoreEditorUtils.CreateColoredTexture2D(Color.green);
            blueTexture = CoreEditorUtils.CreateColoredTexture2D(Color.blue);
=======
            iconHelp = new GUIContent(EditorGUIUtility.FindTexture("_Help"));
            iconHelpStyle = GUI.skin.FindStyle("IconButton") ?? EditorGUIUtility.GetBuiltinSkin(EditorSkin.Inspector).FindStyle("IconButton");
>>>>>>> 09dda8d4
        }
    }
}<|MERGE_RESOLUTION|>--- conflicted
+++ resolved
@@ -95,14 +95,12 @@
             contextMenuIcon = new GUIContent(paneOptionsIcon, contextTooltip);
             contextMenuStyle = new GUIStyle("IconButton");
 
-<<<<<<< HEAD
             redTexture = CoreEditorUtils.CreateColoredTexture2D(Color.red);
             greenTexture = CoreEditorUtils.CreateColoredTexture2D(Color.green);
             blueTexture = CoreEditorUtils.CreateColoredTexture2D(Color.blue);
-=======
+          
             iconHelp = new GUIContent(EditorGUIUtility.FindTexture("_Help"));
             iconHelpStyle = GUI.skin.FindStyle("IconButton") ?? EditorGUIUtility.GetBuiltinSkin(EditorSkin.Inspector).FindStyle("IconButton");
->>>>>>> 09dda8d4
         }
     }
 }