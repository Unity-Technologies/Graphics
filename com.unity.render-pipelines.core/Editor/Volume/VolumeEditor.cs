--- conflicted
+++ resolved
@@ -67,11 +67,6 @@
         {
             m_ComponentList.Clear();
 
-<<<<<<< HEAD
-=======
-            asset?.Sanitize();
-
->>>>>>> 0156791e
             if (asset != null)
             {
                 asset.Sanitize();
