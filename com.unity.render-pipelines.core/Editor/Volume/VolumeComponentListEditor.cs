--- conflicted
+++ resolved
@@ -118,31 +118,12 @@
         {
             var componentType = component.GetType();
 
-<<<<<<< HEAD
-            if (!m_EditorTypes.TryGetValue(componentType, out editorType))
-            {
-                // When there is no editor for the specified component type, we can check if there is one for it's parents
-                Type parentType = componentType.BaseType;
-                while (parentType != null)
-                {
-                    if (m_EditorTypes.TryGetValue(parentType, out editorType))
-                        break;
-                    parentType = parentType.BaseType;
-                }
-
-                // If we failed to find any editor inside the inheritance list, we fallback on the default editor.
-                if (editorType == null)
-                    editorType = typeof(VolumeComponentEditor);
-=======
             if (RenderPipelineManager.currentPipeline != null)
             {
                 if (componentType.GetCustomAttributes(typeof(VolumeComponentMenuForRenderPipeline), true)
                     .FirstOrDefault() is VolumeComponentMenuForRenderPipeline volumeComponentMenuForRenderPipeline
                              && !volumeComponentMenuForRenderPipeline.pipelineTypes.Contains(RenderPipelineManager.currentPipeline.GetType()))
-                {
                     return;
-                }
->>>>>>> b0e70dae
             }
 
             var editor = (VolumeComponentEditor)Editor.CreateEditor(component);
