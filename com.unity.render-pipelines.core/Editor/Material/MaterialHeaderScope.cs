using System;
using UnityEngine;

namespace UnityEditor.Rendering
{
    /// <summary>
    /// Create a toggleable header for material UI, must be used within a scope.
    /// <example>Example:
    /// <code>
    /// void OnGUI()
    /// {
    ///     using (var header = new MaterialHeaderScope(text, ExpandBit, editor))
    ///     {
    ///         if (header.expanded)
    ///             EditorGUILayout.LabelField("Hello World !");
    ///     }
    /// }
    /// </code>
    /// </example>
    /// </summary>
    public struct MaterialHeaderScope : IDisposable
    {
        /// <summary>Indicates whether the header is expanded or not. Is true if the header is expanded, false otherwise.</summary>
        public readonly bool expanded;
        bool spaceAtEnd;
#if !UNITY_2020_1_OR_NEWER
        int oldIndentLevel;
#endif

        /// <summary>
        /// Creates a material header scope to display the foldout in the material UI.
        /// </summary>
        /// <param name="title">GUI Content of the header.</param>
        /// <param name="bitExpanded">Bit index which specifies the state of the header (whether it is open or collapsed) inside Editor Prefs.</param>
        /// <param name="materialEditor">The current material editor.</param>
        /// <param name="spaceAtEnd">Set this to true to make the block include space at the bottom of its UI. Set to false to not include any space.</param>
        /// <param name="subHeader">Set to true to make this into a sub-header. This affects the style of the header. Set to false to make this use the standard style.</param>
        /// <param name="defaultExpandedState">The default state if the header is not present</param>
        public MaterialHeaderScope(GUIContent title, uint bitExpanded, MaterialEditor materialEditor, bool spaceAtEnd = true, bool subHeader = false, uint defaultExpandedState = uint.MaxValue)
        {
            bool beforeExpanded = materialEditor.IsAreaExpanded(bitExpanded, defaultExpandedState);

#if !UNITY_2020_1_OR_NEWER
            oldIndentLevel = EditorGUI.indentLevel;
            EditorGUI.indentLevel = subHeader ? 1 : 0; //fix for preset in 2019.3 (preset are one more indentation depth in material)
#endif

            this.spaceAtEnd = spaceAtEnd;
            if (!subHeader)
                CoreEditorUtils.DrawSplitter();
            GUILayout.BeginVertical();

            bool saveChangeState = GUI.changed;
            string text = title.text;
            expanded = subHeader
                ? CoreEditorUtils.DrawSubHeaderFoldout(text, beforeExpanded, isBoxed: false)
                : CoreEditorUtils.DrawHeaderFoldout(text, beforeExpanded);
            if (expanded ^ beforeExpanded)
            {
                materialEditor.SetIsAreaExpanded((uint)bitExpanded, expanded);
                saveChangeState = true;
            }
            GUI.changed = saveChangeState;

            if (expanded)
                ++EditorGUI.indentLevel;
        }

        /// <summary>
        /// Creates a material header scope to display the foldout in the material UI.
        /// </summary>
        /// <param name="title">Title of the header.</param>
        /// <param name="bitExpanded">Bit index which specifies the state of the header (whether it is open or collapsed) inside Editor Prefs.</param>
        /// <param name="materialEditor">The current material editor.</param>
        /// <param name="spaceAtEnd">Set this to true to make the block include space at the bottom of its UI. Set to false to not include any space.</param>
        /// <param name="subHeader">Set to true to make this into a sub-header. This affects the style of the header. Set to false to make this use the standard style.</param>
<<<<<<< HEAD
        public MaterialHeaderScope(string title, uint bitExpanded, MaterialEditor materialEditor, bool spaceAtEnd = true, Color colorDot = default, bool subHeader = false)
            : this(EditorGUIUtility.TrTextContent(title, string.Empty), bitExpanded, materialEditor, spaceAtEnd, colorDot, subHeader)
=======
        /// <param name="keyPrefix">The key prefix for the preferences</param>
        public MaterialHeaderScope(string title, uint bitExpanded, MaterialEditor materialEditor, bool spaceAtEnd = true, bool subHeader = false)
            : this(EditorGUIUtility.TrTextContent(title, string.Empty), bitExpanded, materialEditor, spaceAtEnd, subHeader)
>>>>>>> 4ac58b02
        {
        }

        /// <summary>Disposes of the material scope header and cleans up any resources it used.</summary>
        void IDisposable.Dispose()
        {
            if (expanded)
            {
                if (spaceAtEnd && (Event.current.type == EventType.Repaint || Event.current.type == EventType.Layout))
                    EditorGUILayout.Space();
                --EditorGUI.indentLevel;
            }

#if !UNITY_2020_1_OR_NEWER
            EditorGUI.indentLevel = oldIndentLevel;
#endif
            GUILayout.EndVertical();
        }
    }
}<|MERGE_RESOLUTION|>--- conflicted
+++ resolved
@@ -74,14 +74,9 @@
         /// <param name="materialEditor">The current material editor.</param>
         /// <param name="spaceAtEnd">Set this to true to make the block include space at the bottom of its UI. Set to false to not include any space.</param>
         /// <param name="subHeader">Set to true to make this into a sub-header. This affects the style of the header. Set to false to make this use the standard style.</param>
-<<<<<<< HEAD
-        public MaterialHeaderScope(string title, uint bitExpanded, MaterialEditor materialEditor, bool spaceAtEnd = true, Color colorDot = default, bool subHeader = false)
-            : this(EditorGUIUtility.TrTextContent(title, string.Empty), bitExpanded, materialEditor, spaceAtEnd, colorDot, subHeader)
-=======
         /// <param name="keyPrefix">The key prefix for the preferences</param>
         public MaterialHeaderScope(string title, uint bitExpanded, MaterialEditor materialEditor, bool spaceAtEnd = true, bool subHeader = false)
             : this(EditorGUIUtility.TrTextContent(title, string.Empty), bitExpanded, materialEditor, spaceAtEnd, subHeader)
->>>>>>> 4ac58b02
         {
         }
 
