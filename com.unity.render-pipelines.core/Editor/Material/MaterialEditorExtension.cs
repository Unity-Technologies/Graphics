using UnityEngine;

namespace UnityEditor.Rendering
{
    /// <summary>
    /// Set of extensions to allow storing, getting and setting the expandable states of a <see cref="MaterialEditor"/> areas
    /// </summary>
    public static partial class MaterialEditorExtension
    {
        const string k_KeyPrefix = "CoreRP:Material:UI_State:";

        /// <summary>
        /// Obtains if an area is expanded in a <see cref="MaterialEditor"/>
        /// </summary>
        /// <param name="editor"><see cref="MaterialEditor"/></param>
        /// <param name="mask">The mask identifying the area to check the state</param>
        /// <param name="defaultExpandedState">Default value if is key is not present</param>
        /// <returns>true if the area is expanded</returns>
        internal static bool IsAreaExpanded(this MaterialEditor editor, uint mask, uint defaultExpandedState = uint.MaxValue)
        {
            string key = editor.GetEditorPrefsKey();

            if (EditorPrefs.HasKey(key))
            {
                uint state = (uint)EditorPrefs.GetInt(key);
                return (state & mask) > 0;
            }

            EditorPrefs.SetInt(key, (int)defaultExpandedState);
            return (defaultExpandedState & mask) > 0;
        }

        /// <summary>
        /// Sets if the area is expanded <see cref="MaterialEditor"/>
        /// </summary>
        /// <param name="editor"><see cref="MaterialEditor"/></param>
        /// <param name="mask">The mask identifying the area to check the state</param>
        internal static void SetIsAreaExpanded(this MaterialEditor editor, uint mask, bool value)
        {
            string key = editor.GetEditorPrefsKey();

            uint state = (uint)EditorPrefs.GetInt(key);

            if (value)
            {
                state |= mask;
            }
            else
            {
                mask = ~mask;
                state &= mask;
            }

            EditorPrefs.SetInt(key, (int)state);
        }

        static string GetEditorPrefsKey(this MaterialEditor editor)
        {
            return k_KeyPrefix + (editor.target as Material).shader.name;
        }
    }

    /// <summary>
    /// Set of extensions to handle more shader property drawer
    /// </summary>
    public static partial class MaterialEditorExtension
    {
        static Rect GetRect(MaterialProperty prop)
        {
            return EditorGUILayout.GetControlRect(true, MaterialEditor.GetDefaultPropertyHeight(prop), EditorStyles.layerMaskField);
        }

        /// <summary>
        /// Draw an integer property field for a float shader property.
        /// </summary>
        /// <param name="editor"><see cref="MaterialEditor"/></param>
        /// <param name="prop">The MaterialProperty to make a field for</param>
        /// <param name="label">Label for the property</param>
        /// <param name="transform">Optional function to apply on the new value</param>
        public static void IntShaderProperty(this MaterialEditor editor, MaterialProperty prop, GUIContent label, System.Func<int, int> transform = null)
        {
<<<<<<< HEAD
            editor.BeginProperty(prop);

=======
>>>>>>> 4ac58b02
            EditorGUI.BeginChangeCheck();
            EditorGUI.showMixedValue = prop.hasMixedValue;
            int newValue = EditorGUI.IntField(GetRect(prop), label, (int)prop.floatValue);
            EditorGUI.showMixedValue = false;
            if (EditorGUI.EndChangeCheck())
            {
                if (transform != null)
                    newValue = transform(newValue);
                prop.floatValue = newValue;
            }
<<<<<<< HEAD

            editor.EndProperty();
=======
>>>>>>> 4ac58b02
        }

        /// <summary>
        /// Draw an integer slider for a range shader property.
        /// </summary>
        /// <param name="editor"><see cref="MaterialEditor"/></param>
        /// <param name="prop">The MaterialProperty to make a field for</param>
        /// <param name="label">Label for the property</param>
        public static void IntSliderShaderProperty(this MaterialEditor editor, MaterialProperty prop, GUIContent label)
        {
            var limits = prop.rangeLimits;
            editor.IntSliderShaderProperty(prop, (int)limits.x, (int)limits.y, label);
        }

        /// <summary>
        /// Draw an integer slider for a float shader property.
        /// </summary>
        /// <param name="editor"><see cref="MaterialEditor"/></param>
        /// <param name="prop">The MaterialProperty to make a field for</param>
        /// <param name="min">The value at the left end of the slider</param>
        /// <param name="max">The value at the right end of the slider</param>
        /// <param name="label">Label for the property</param>
        public static void IntSliderShaderProperty(this MaterialEditor editor, MaterialProperty prop, int min, int max, GUIContent label)
        {
<<<<<<< HEAD
            editor.BeginProperty(prop);

=======
>>>>>>> 4ac58b02
            EditorGUI.BeginChangeCheck();
            EditorGUI.showMixedValue = prop.hasMixedValue;
            int newValue = EditorGUI.IntSlider(GetRect(prop), label, (int)prop.floatValue, min, max);
            EditorGUI.showMixedValue = false;
            if (EditorGUI.EndChangeCheck())
            {
                editor.RegisterPropertyChangeUndo(label.text);
                prop.floatValue = newValue;
            }
<<<<<<< HEAD

            editor.EndProperty();
=======
>>>>>>> 4ac58b02
        }

        /// <summary>
        /// Draw a property field for a float shader property.
        /// </summary>
        /// <param name="editor"><see cref="MaterialEditor"/></param>
        /// <param name="prop">The MaterialProperty to make a field for</param>
        /// <param name="label">Label for the property</param>
        /// <param name="min">The minimum value the user can specify</param>
        public static void MinFloatShaderProperty(this MaterialEditor editor, MaterialProperty prop, GUIContent label, float min)
        {
<<<<<<< HEAD
            editor.BeginProperty(prop);

=======
>>>>>>> 4ac58b02
            EditorGUI.BeginChangeCheck();
            EditorGUI.showMixedValue = prop.hasMixedValue;
            float newValue = EditorGUI.FloatField(GetRect(prop), label, prop.floatValue);
            newValue = Mathf.Max(min, newValue);
            EditorGUI.showMixedValue = false;
            if (EditorGUI.EndChangeCheck())
                prop.floatValue = newValue;
<<<<<<< HEAD

            editor.EndProperty();
=======
>>>>>>> 4ac58b02
        }

        /// <summary>
        /// Draw a popup selection field for a float shader property.
        /// </summary>
        /// <param name="editor"><see cref="MaterialEditor"/></param>
        /// <param name="prop">The MaterialProperty to make a field for</param>
        /// <param name="label">Label for the property</param>
        /// <param name="displayedOptions">An array with the options shown in the popup</param>
        /// <returns>The index of the option that has been selected by the user</returns>
        public static int PopupShaderProperty(this MaterialEditor editor, MaterialProperty prop, GUIContent label, string[] displayedOptions)
        {
<<<<<<< HEAD
            editor.BeginProperty(prop);

=======
>>>>>>> 4ac58b02
            int val = (int)prop.floatValue;

            EditorGUI.BeginChangeCheck();
            EditorGUI.showMixedValue = prop.hasMixedValue;
            int newValue = EditorGUILayout.Popup(label, val, displayedOptions);
            EditorGUI.showMixedValue = false;
<<<<<<< HEAD
            if (EditorGUI.EndChangeCheck() && (newValue != val))
=======
            if (EditorGUI.EndChangeCheck() && (newValue != val || prop.hasMixedValue))
>>>>>>> 4ac58b02
            {
                editor.RegisterPropertyChangeUndo(label.text);
                prop.floatValue = val = newValue;
            }

<<<<<<< HEAD
            editor.EndProperty();

=======
>>>>>>> 4ac58b02
            return val;
        }

        /// <summary>
        /// Draw an integer popup selection field for a float shader property.
        /// </summary>
        /// <param name="editor"><see cref="MaterialEditor"/></param>
        /// <param name="prop">The MaterialProperty to make a field for</param>
        /// <param name="label">Label for the property</param>
        /// <param name="displayedOptions">An array with the options shown in the popup</param>
        /// <param name="optionValues">An array with the values for each option</param>
        /// <returns>The value of the option that has been selected by the user</returns>
        public static int IntPopupShaderProperty(this MaterialEditor editor, MaterialProperty prop, string label, string[] displayedOptions, int[] optionValues)
        {
<<<<<<< HEAD
            editor.BeginProperty(prop);

=======
>>>>>>> 4ac58b02
            int val = (int)prop.floatValue;

            EditorGUI.BeginChangeCheck();
            EditorGUI.showMixedValue = prop.hasMixedValue;
            int newValue = EditorGUILayout.IntPopup(label, val, displayedOptions, optionValues);
            EditorGUI.showMixedValue = false;
<<<<<<< HEAD
            if (EditorGUI.EndChangeCheck() && (newValue != val))
=======
            if (EditorGUI.EndChangeCheck() && (newValue != val || prop.hasMixedValue))
>>>>>>> 4ac58b02
            {
                editor.RegisterPropertyChangeUndo(label);
                prop.floatValue = val = newValue;
            }

<<<<<<< HEAD
            editor.EndProperty();

=======
>>>>>>> 4ac58b02
            return val;
        }

        /// <summary>
        /// Draw a special slider to specify a range between a min and a max for two float shader properties.
        /// </summary>
        /// <param name="editor"><see cref="MaterialEditor"/></param>
        /// <param name="min">The MaterialProperty containing the lower value of the range the slider shows</param>
        /// <param name="max">The MaterialProperty containing the upper value of the range the slider shows</param>
        /// <param name="minLimit">The limit at the left end of the slider</param>
        /// <param name="maxLimit">The limit at the right end of the slider</param>
        /// <param name="label">Label for the property</param>
        public static void MinMaxShaderProperty(this MaterialEditor editor, MaterialProperty min, MaterialProperty max, float minLimit, float maxLimit, GUIContent label)
        {
<<<<<<< HEAD
            editor.BeginProperty(min);
            editor.BeginProperty(max);

=======
>>>>>>> 4ac58b02
            float minValue = min.floatValue;
            float maxValue = max.floatValue;
            EditorGUI.BeginChangeCheck();
            EditorGUILayout.MinMaxSlider(label, ref minValue, ref maxValue, minLimit, maxLimit);
            if (EditorGUI.EndChangeCheck())
            {
                min.floatValue = minValue;
                max.floatValue = maxValue;
            }
<<<<<<< HEAD

            editor.EndProperty();
            editor.EndProperty();
=======
>>>>>>> 4ac58b02
        }

        /// <summary>
        /// Draw a special slider to specify a range between a min and a max for a vector shader property.
        /// </summary>
        /// <param name="editor"><see cref="MaterialEditor"/></param>
        /// <param name="remapProp">The MaterialProperty containing the range the slider shows in the x and y components of its vectorValue</param>
        /// <param name="minLimit">The limit at the left end of the slider</param>
        /// <param name="maxLimit">The limit at the right end of the slider</param>
        /// <param name="label">Label for the property</param>
        public static void MinMaxShaderProperty(this MaterialEditor editor, MaterialProperty remapProp, float minLimit, float maxLimit, GUIContent label)
        {
<<<<<<< HEAD
            editor.BeginProperty(remapProp);

=======
>>>>>>> 4ac58b02
            Vector2 remap = remapProp.vectorValue;

            EditorGUI.BeginChangeCheck();
            EditorGUILayout.MinMaxSlider(label, ref remap.x, ref remap.y, minLimit, maxLimit);
            if (EditorGUI.EndChangeCheck())
                remapProp.vectorValue = remap;
<<<<<<< HEAD

            editor.EndProperty();
=======
>>>>>>> 4ac58b02
        }
    }
}<|MERGE_RESOLUTION|>--- conflicted
+++ resolved
@@ -79,11 +79,8 @@
         /// <param name="transform">Optional function to apply on the new value</param>
         public static void IntShaderProperty(this MaterialEditor editor, MaterialProperty prop, GUIContent label, System.Func<int, int> transform = null)
         {
-<<<<<<< HEAD
-            editor.BeginProperty(prop);
-
-=======
->>>>>>> 4ac58b02
+            editor.BeginProperty(prop);
+
             EditorGUI.BeginChangeCheck();
             EditorGUI.showMixedValue = prop.hasMixedValue;
             int newValue = EditorGUI.IntField(GetRect(prop), label, (int)prop.floatValue);
@@ -94,11 +91,8 @@
                     newValue = transform(newValue);
                 prop.floatValue = newValue;
             }
-<<<<<<< HEAD
-
-            editor.EndProperty();
-=======
->>>>>>> 4ac58b02
+
+            editor.EndProperty();
         }
 
         /// <summary>
@@ -123,11 +117,8 @@
         /// <param name="label">Label for the property</param>
         public static void IntSliderShaderProperty(this MaterialEditor editor, MaterialProperty prop, int min, int max, GUIContent label)
         {
-<<<<<<< HEAD
-            editor.BeginProperty(prop);
-
-=======
->>>>>>> 4ac58b02
+            editor.BeginProperty(prop);
+
             EditorGUI.BeginChangeCheck();
             EditorGUI.showMixedValue = prop.hasMixedValue;
             int newValue = EditorGUI.IntSlider(GetRect(prop), label, (int)prop.floatValue, min, max);
@@ -137,11 +128,8 @@
                 editor.RegisterPropertyChangeUndo(label.text);
                 prop.floatValue = newValue;
             }
-<<<<<<< HEAD
-
-            editor.EndProperty();
-=======
->>>>>>> 4ac58b02
+
+            editor.EndProperty();
         }
 
         /// <summary>
@@ -153,11 +141,8 @@
         /// <param name="min">The minimum value the user can specify</param>
         public static void MinFloatShaderProperty(this MaterialEditor editor, MaterialProperty prop, GUIContent label, float min)
         {
-<<<<<<< HEAD
-            editor.BeginProperty(prop);
-
-=======
->>>>>>> 4ac58b02
+            editor.BeginProperty(prop);
+
             EditorGUI.BeginChangeCheck();
             EditorGUI.showMixedValue = prop.hasMixedValue;
             float newValue = EditorGUI.FloatField(GetRect(prop), label, prop.floatValue);
@@ -165,11 +150,8 @@
             EditorGUI.showMixedValue = false;
             if (EditorGUI.EndChangeCheck())
                 prop.floatValue = newValue;
-<<<<<<< HEAD
-
-            editor.EndProperty();
-=======
->>>>>>> 4ac58b02
+
+            editor.EndProperty();
         }
 
         /// <summary>
@@ -182,32 +164,22 @@
         /// <returns>The index of the option that has been selected by the user</returns>
         public static int PopupShaderProperty(this MaterialEditor editor, MaterialProperty prop, GUIContent label, string[] displayedOptions)
         {
-<<<<<<< HEAD
-            editor.BeginProperty(prop);
-
-=======
->>>>>>> 4ac58b02
+            editor.BeginProperty(prop);
+
             int val = (int)prop.floatValue;
 
             EditorGUI.BeginChangeCheck();
             EditorGUI.showMixedValue = prop.hasMixedValue;
             int newValue = EditorGUILayout.Popup(label, val, displayedOptions);
             EditorGUI.showMixedValue = false;
-<<<<<<< HEAD
             if (EditorGUI.EndChangeCheck() && (newValue != val))
-=======
-            if (EditorGUI.EndChangeCheck() && (newValue != val || prop.hasMixedValue))
->>>>>>> 4ac58b02
             {
                 editor.RegisterPropertyChangeUndo(label.text);
                 prop.floatValue = val = newValue;
             }
 
-<<<<<<< HEAD
-            editor.EndProperty();
-
-=======
->>>>>>> 4ac58b02
+            editor.EndProperty();
+
             return val;
         }
 
@@ -222,32 +194,22 @@
         /// <returns>The value of the option that has been selected by the user</returns>
         public static int IntPopupShaderProperty(this MaterialEditor editor, MaterialProperty prop, string label, string[] displayedOptions, int[] optionValues)
         {
-<<<<<<< HEAD
-            editor.BeginProperty(prop);
-
-=======
->>>>>>> 4ac58b02
+            editor.BeginProperty(prop);
+
             int val = (int)prop.floatValue;
 
             EditorGUI.BeginChangeCheck();
             EditorGUI.showMixedValue = prop.hasMixedValue;
             int newValue = EditorGUILayout.IntPopup(label, val, displayedOptions, optionValues);
             EditorGUI.showMixedValue = false;
-<<<<<<< HEAD
-            if (EditorGUI.EndChangeCheck() && (newValue != val))
-=======
             if (EditorGUI.EndChangeCheck() && (newValue != val || prop.hasMixedValue))
->>>>>>> 4ac58b02
             {
                 editor.RegisterPropertyChangeUndo(label);
                 prop.floatValue = val = newValue;
             }
 
-<<<<<<< HEAD
-            editor.EndProperty();
-
-=======
->>>>>>> 4ac58b02
+            editor.EndProperty();
+
             return val;
         }
 
@@ -262,12 +224,9 @@
         /// <param name="label">Label for the property</param>
         public static void MinMaxShaderProperty(this MaterialEditor editor, MaterialProperty min, MaterialProperty max, float minLimit, float maxLimit, GUIContent label)
         {
-<<<<<<< HEAD
             editor.BeginProperty(min);
             editor.BeginProperty(max);
 
-=======
->>>>>>> 4ac58b02
             float minValue = min.floatValue;
             float maxValue = max.floatValue;
             EditorGUI.BeginChangeCheck();
@@ -277,12 +236,9 @@
                 min.floatValue = minValue;
                 max.floatValue = maxValue;
             }
-<<<<<<< HEAD
-
-            editor.EndProperty();
-            editor.EndProperty();
-=======
->>>>>>> 4ac58b02
+
+            editor.EndProperty();
+            editor.EndProperty();
         }
 
         /// <summary>
@@ -295,22 +251,16 @@
         /// <param name="label">Label for the property</param>
         public static void MinMaxShaderProperty(this MaterialEditor editor, MaterialProperty remapProp, float minLimit, float maxLimit, GUIContent label)
         {
-<<<<<<< HEAD
             editor.BeginProperty(remapProp);
 
-=======
->>>>>>> 4ac58b02
             Vector2 remap = remapProp.vectorValue;
 
             EditorGUI.BeginChangeCheck();
             EditorGUILayout.MinMaxSlider(label, ref remap.x, ref remap.y, minLimit, maxLimit);
             if (EditorGUI.EndChangeCheck())
                 remapProp.vectorValue = remap;
-<<<<<<< HEAD
-
-            editor.EndProperty();
-=======
->>>>>>> 4ac58b02
+
+            editor.EndProperty();
         }
     }
 }