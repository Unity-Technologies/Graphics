--- conflicted
+++ resolved
@@ -158,11 +158,7 @@
             EditorGUI.showMixedValue = prop.hasMixedValue;
             int newValue = EditorGUILayout.Popup(label, val, displayedOptions);
             EditorGUI.showMixedValue = false;
-<<<<<<< HEAD
-            if (EditorGUI.EndChangeCheck() && (newValue != val))
-=======
             if (EditorGUI.EndChangeCheck() && (newValue != val || prop.hasMixedValue))
->>>>>>> 2161ebbe
             {
                 editor.RegisterPropertyChangeUndo(label.text);
                 prop.floatValue = val = newValue;
@@ -188,11 +184,7 @@
             EditorGUI.showMixedValue = prop.hasMixedValue;
             int newValue = EditorGUILayout.IntPopup(label, val, displayedOptions, optionValues);
             EditorGUI.showMixedValue = false;
-<<<<<<< HEAD
-            if (EditorGUI.EndChangeCheck() && (newValue != val))
-=======
             if (EditorGUI.EndChangeCheck() && (newValue != val || prop.hasMixedValue))
->>>>>>> 2161ebbe
             {
                 editor.RegisterPropertyChangeUndo(label);
                 prop.floatValue = val = newValue;
