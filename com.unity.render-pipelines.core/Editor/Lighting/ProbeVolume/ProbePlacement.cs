#if UNITY_EDITOR

using System.Collections.Generic;
using UnityEditor;
using UnityEngine.SceneManagement;
using UnityEngine;
using UnityEngine.Rendering;
using UnityEngine.Experimental.Rendering;
using System.Linq;
using UnityEngine.Profiling;

namespace UnityEngine.Experimental.Rendering
{
    using Brick = ProbeBrickIndex.Brick;
    using Flags = ProbeReferenceVolume.BrickFlags;
    using RefTrans = ProbeReferenceVolume.RefVolTransform;

    class ProbePlacement
    {
        static ComputeShader _subdivideSceneCS;
        static ComputeShader subdivideSceneCS
        {
            get
            {
                if (_subdivideSceneCS == null)
                    _subdivideSceneCS = AssetDatabase.LoadAssetAtPath<ComputeShader>("Packages/com.unity.render-pipelines.core/Editor/Lighting/ProbeVolume/ProbeVolumeSubdivide.compute");
                return _subdivideSceneCS;
            }
        }

        static public ProbeReferenceVolume.Volume ToVolume(Bounds bounds)
        {
            ProbeReferenceVolume.Volume v = new ProbeReferenceVolume.Volume();
            v.corner = bounds.center - bounds.size * 0.5f;
            v.X = new Vector3(bounds.size.x, 0, 0);
            v.Y = new Vector3(0, bounds.size.y, 0);
            v.Z = new Vector3(0, 0, bounds.size.z);
            return v;
        }

        // static void TrackSceneRefs(Scene origin, Dictionary<Scene, int> sceneRefs)
        // {
        //     if (!sceneRefs.ContainsKey(origin))
        //         sceneRefs[origin] = 0;
        //     else
        //         sceneRefs[origin] += 1;
        // }

        // static protected int RenderersToVolumes(in List<(Renderer component, ProbeReferenceVolume.Volume volume)> renderers, in ProbeReferenceVolume.Volume cellVolume, List<ProbeReferenceVolume.Volume> volumes, Dictionary<Scene, int> sceneRefs)
        // {
        //     int num = 0;

        //     foreach (var kp in renderers)
        //     {
        //         var r = kp.component;
        //         var flags = GameObjectUtility.GetStaticEditorFlags(r.gameObject) & StaticEditorFlags.ContributeGI;
        //         bool contributeGI = (flags & StaticEditorFlags.ContributeGI) != 0;

        //         if (!r.enabled || !r.gameObject.activeSelf || !contributeGI)
        //             continue;

        //         ProbeReferenceVolume.Volume v = ToVolume(r.bounds);

        //         if (ProbeVolumePositioning.OBBIntersect(cellVolume, v))
        //         {
        //             volumes.Add(v);

        //             TrackSceneRefs(r.gameObject.scene, sceneRefs);

        //             num++;
        //         }
        //     }

        //     return num;
        // }

        // static protected int ProbeVolumesToVolumes(in List<(ProbeVolume component, ProbeReferenceVolume.Volume volume)> probeVolumes, ref ProbeReferenceVolume.Volume cellVolume, List<ProbeReferenceVolume.Volume> volumes, Dictionary<Scene, int> sceneRefs)
        // {
        //     int num = 0;

        //     foreach (var kp in probeVolumes)
        //     {
        //         var pv = kp.component;
        //         if (!pv.isActiveAndEnabled)
        //             continue;

        //         ProbeReferenceVolume.Volume indicatorVolume = new ProbeReferenceVolume.Volume(Matrix4x4.TRS(pv.transform.position, pv.transform.rotation, pv.GetExtents()), pv.maxSubdivisionMultiplier, pv.minSubdivisionMultiplier);

        //         if (ProbeVolumePositioning.OBBIntersect(cellVolume, indicatorVolume))
        //         {
        //             cellVolume.maxSubdivisionMultiplier = Mathf.Max(cellVolume.maxSubdivisionMultiplier, pv.maxSubdivisionMultiplier, pv.minSubdivisionMultiplier);
        //             volumes.Add(indicatorVolume);
        //             TrackSceneRefs(pv.gameObject.scene, sceneRefs);
        //             num++;
        //         }
        //     }

        //     return num;
        // }

        // static protected void CullVolumes(in List<ProbeReferenceVolume.Volume> cullees, in List<ProbeReferenceVolume.Volume> cullers, List<ProbeReferenceVolume.Volume> result)
        // {
        //     foreach (ProbeReferenceVolume.Volume v in cullers)
        //     {
        //         ProbeReferenceVolume.Volume lv = v;

        //         foreach (ProbeReferenceVolume.Volume c in cullees)
        //         {
        //             if (result.Contains(c))
        //                 continue;

        //             ProbeReferenceVolume.Volume lc = c;

        //             if (ProbeVolumePositioning.OBBIntersect(lv, lc))
        //                 result.Add(c);
        //         }
        //     }
        // }

        // static public void CreateInfluenceVolumes(ref ProbeReferenceVolume.Volume cellVolume, List<(Renderer component, ProbeReferenceVolume.Volume volume)> renderers, List<(ProbeVolume component, ProbeReferenceVolume.Volume volume)> probeVolumes,
        //     out List<ProbeReferenceVolume.Volume> culledVolumes, out Dictionary<Scene, int> sceneRefs)
        // {
        //     // Keep track of volumes and which scene they originated from
        //     sceneRefs = new Dictionary<Scene, int>();

        //     // Extract all influencers inside the cell
        //     List<ProbeReferenceVolume.Volume> influenceVolumes = new List<ProbeReferenceVolume.Volume>();
        //     RenderersToVolumes(renderers, cellVolume, influenceVolumes, sceneRefs);

        //     // Extract all ProbeVolumes inside the cell
        //     List<ProbeReferenceVolume.Volume> indicatorVolumes = new List<ProbeReferenceVolume.Volume>();
        //     ProbeVolumesToVolumes(probeVolumes, ref cellVolume, indicatorVolumes, sceneRefs);

        //     // Cull all influencers against ProbeVolumes
        //     culledVolumes = new List<ProbeReferenceVolume.Volume>();
        //     CullVolumes(influenceVolumes, indicatorVolumes, culledVolumes);
        // }

        // TODO: alloc this in the BakeCells function
        static RenderTextureDescriptor distanceFieldTextureDescriptor = new RenderTextureDescriptor
        {
            height = 64,
            width = 64,
            volumeDepth = 64,
            enableRandomWrite = true,
            dimension = TextureDimension.Tex3D,
            graphicsFormat = Experimental.Rendering.GraphicsFormat.R16G16B16A16_SFloat,
            msaaSamples = 1,
        };

        public static void SubdivideWithSDF(ProbeReferenceVolume.Volume cellVolume, ProbeReferenceVolume refVol, List<(Renderer component, ProbeReferenceVolume.Volume volume)> renderers, List<(ProbeVolume component, ProbeReferenceVolume.Volume volume)> probeVolumes,
            ref List<ProbeBrickIndex.Brick> bricks)
        {
            RenderTexture sceneSDF = null;
            RenderTexture sceneSDF2 = null;
            RenderTexture dummyRenderTarget = null;

            try
            {
                // Find the maximum subdivision level we can have in this cell (avoid extra work if not needed)
                int maxSubdivLevel = refVol.GetMaxSubdivision();
                int startSubdivisionLevel = maxSubdivLevel - refVol.GetMaxSubdivision(probeVolumes.Max(p => p.component.maxSubdivisionMultiplier));

                // We assume that all the cells are cubes
                int maxBrickCountPerAxis = (int)Mathf.Pow(3, maxSubdivLevel);
                int sceneSDFSize = Mathf.NextPowerOfTwo(maxBrickCountPerAxis);

                sceneSDF = RenderTexture.GetTemporary(distanceFieldTextureDescriptor);
                sceneSDF.name = "Scene SDF";
                sceneSDF.Create();
                sceneSDF2 = RenderTexture.GetTemporary(distanceFieldTextureDescriptor);
                sceneSDF2.name = "Scene SDF Double Buffer";
                sceneSDF2.Create();
                dummyRenderTarget = RenderTexture.GetTemporary(sceneSDFSize * 2, sceneSDFSize * 2, 0, GraphicsFormat.R8_SNorm);

                var cmd = CommandBufferPool.Get("SDF Gen");

                RastersizeMeshes(cmd, cellVolume, sceneSDF, dummyRenderTarget, maxBrickCountPerAxis, renderers);

                GenerateDistanceField(cmd, sceneSDF, sceneSDF2);

                var bricksBuffer = new ComputeBuffer(maxBrickCountPerAxis * maxBrickCountPerAxis * maxBrickCountPerAxis, sizeof(float) * 3, ComputeBufferType.Append);
                var readbackCountBuffer = new ComputeBuffer(1, sizeof(int), ComputeBufferType.Raw);

                HashSet<Brick> bricksList = new HashSet<Brick>();

                Graphics.ExecuteCommandBuffer(cmd);

                // Brick index offset based on the cell position
                var brickOffset = new Vector3Int((int)cellVolume.corner.x, (int)cellVolume.corner.y, (int)cellVolume.corner.z) / 3;

                var transform = refVol.GetTransform();
                for (int subdivisionLevel = startSubdivisionLevel; subdivisionLevel <= maxSubdivLevel; subdivisionLevel++)
                {
                    // Add the bricks from the probe volume min subdivision level:
                    int brickCountPerAxis = (int)Mathf.Pow(3, maxSubdivLevel - subdivisionLevel);
                    int brickSize = (int)Mathf.Pow(3, subdivisionLevel);

                    // Adds the bricks from the min subdivision setting of the volume
                    for (int x = 0; x < brickCountPerAxis; x++)
                    {
                        for (int y = 0; y < brickCountPerAxis; y++)
                        {
                            for (int z = 0; z < brickCountPerAxis; z++)
                            {
                                var brick = new Brick(brickOffset + new Vector3Int(x * brickSize, y * brickSize, z * brickSize), subdivisionLevel);
                                ProbeReferenceVolume.Volume brickVolume = ProbeVolumePositioning.CalculateBrickVolume(transform, brick);

                                // TODO: collider check on the probe volume:
                                // var closestPoint = collider.ClosestPoint(triggerPos);
                                // var d = (closestPoint - triggerPos).sqrMagnitude;

                                // minSqrDistance = Mathf.Min(minSqrDistance, d);

                                // // Update the list of overlapping colliders
                                // if (d <= sqrFadeRadius)
                                //     volume.m_OverlappingColliders.Add(collider);

                                // Find the local max from all overlapping probe volumes:
                                float localMaxSubdiv = 0;
                                float localMinSubdiv = 0;
                                bool overlapVolume = false;
                                foreach (var kp in probeVolumes)
                                {
                                    var vol = kp.volume;
                                    if (ProbeVolumePositioning.OBBIntersect(vol, brickVolume))
                                    {
                                        localMaxSubdiv = Mathf.Max(localMaxSubdiv, vol.maxSubdivisionMultiplier);
                                        // Do we use max for min subdiv too?
                                        localMinSubdiv = Mathf.Max(localMinSubdiv, vol.minSubdivisionMultiplier);
                                        overlapVolume = true;
                                    }
                                }

                                // Debug.Log(localMinSubdiv);
                                // bool belowMaxSubdiv = subdivisionLevel <= ProbeReferenceVolume.instance.GetMaxSubdivision(localMaxSubdiv);
                                bool belowMinSubdiv = (maxSubdivLevel - subdivisionLevel) < ProbeReferenceVolume.instance.GetMaxSubdivision(localMinSubdiv);

                                // Keep bricks that overlap at least one probe volume, and at least one influencer (mesh)
                                if (overlapVolume && belowMinSubdiv)
                                    bricksList.Add(brick);
                            }
                        }
                    }

                    cmd.Clear();
                    // TODO: clear the buffer in a compute shader
                    cmd.SetBufferData(bricksBuffer, new Vector3[maxBrickCountPerAxis * maxBrickCountPerAxis * maxBrickCountPerAxis]);
                    bricksBuffer.SetCounterValue(0);
                    SubdivideFromDistanceField(cmd, cellVolume.CalculateAABB(), sceneSDF, bricksBuffer, brickCountPerAxis, maxBrickCountPerAxis);
                    cmd.CopyCounterValue(bricksBuffer, readbackCountBuffer, 0);
                    Graphics.ExecuteCommandBuffer(cmd);

                    var brickCountReadbackArray = new int[1];
                    readbackCountBuffer.GetData(brickCountReadbackArray, 0, 0, 1);
                    int readbackBrickCount = brickCountReadbackArray[0];

                    Vector3[] brickPositions = new Vector3[readbackBrickCount];
                    bricksBuffer.GetData(brickPositions, 0, 0, readbackBrickCount);

                    foreach (var pos in brickPositions)
                    {
                        var brick = new Brick(new Vector3Int(Mathf.RoundToInt(pos.x), Mathf.RoundToInt(pos.y), Mathf.RoundToInt(pos.z)), subdivisionLevel);
                        bricksList.Add(brick);
                    }
                }

                // var bricksArray = new Vector3[maxBrickCount * maxBrickCount * maxBrickCount];
                // bricksBuffer.GetData(bricksArray);
                bricksBuffer.Release();
                readbackCountBuffer.Release();

                bricks = bricksList.ToList();

                Profiler.BeginSample("sort");
                // sort from larger to smaller bricks
                bricks.Sort((Brick lhs, Brick rhs) =>
                {
                    if (lhs.subdivisionLevel != rhs.subdivisionLevel)
                        return lhs.subdivisionLevel > rhs.subdivisionLevel ? -1 : 1;
                    if (lhs.position.z != rhs.position.z)
                        return lhs.position.z < rhs.position.z ? -1 : 1;
                    if (lhs.position.y != rhs.position.y)
                        return lhs.position.y < rhs.position.y ? -1 : 1;
                    if (lhs.position.x != rhs.position.x)
                        return lhs.position.x < rhs.position.x ? -1 : 1;

                    return 0;
                });
                Profiler.EndSample();
            }
            finally // Release resources in case a fatal error occurs
            {
                if (sceneSDF != null)
                    RenderTexture.ReleaseTemporary(sceneSDF);
                if (sceneSDF2 != null)
                    RenderTexture.ReleaseTemporary(sceneSDF2);
                if (dummyRenderTarget != null)
                    RenderTexture.ReleaseTemporary(dummyRenderTarget);
            }
        }

        static void RastersizeMeshes(CommandBuffer cmd, ProbeReferenceVolume.Volume cellVolume, RenderTexture sceneSDF, RenderTexture dummyRenderTarget, int maxBrickCountPerAxis, List<(Renderer component, ProbeReferenceVolume.Volume volume)> renderers)
        {
            // TODO: group renderers by loaded scene + fill the map?
            var cellAABB = cellVolume.CalculateAABB();

            cmd.BeginSample("Clear");
            int clearKernel = subdivideSceneCS.FindKernel("Clear");
            cmd.SetComputeTextureParam(subdivideSceneCS, clearKernel, "_Output", sceneSDF);
            DispatchCompute(cmd, clearKernel, sceneSDF.width, sceneSDF.height, sceneSDF.volumeDepth);
            cmd.EndSample("Clear");

            // Hum, will this cause binding issues for other systems?
            cmd.SetRandomWriteTarget(4, sceneSDF);
            // cmd.ClearRandomWriteTargets();

            var mat = new Material(Shader.Find("Hidden/ProbeVolume/VoxelizeScene"));
            mat.SetVector("_OutputSize", new Vector3(sceneSDF.width, sceneSDF.height, sceneSDF.volumeDepth));
            mat.SetVector("_VolumeWorldOffset", cellAABB.center - cellAABB.extents);
            mat.SetVector("_VolumeSize", cellAABB.size);

            var topMatrix = GetCameraMatrixForAngle(Quaternion.Euler(90, 0, 0));
            var rightMatrix = GetCameraMatrixForAngle(Quaternion.Euler(0, 90, 0));
            var forwardMatrix = GetCameraMatrixForAngle(Quaternion.Euler(0, 0, 90));

            Matrix4x4 GetCameraMatrixForAngle(Quaternion rotation)
            {
                var worldToCamera = Matrix4x4.Rotate(rotation);
                // var projection = Matrix4x4.Ortho(-cellAABB.extents.x, cellAABB.extents.x, -cellAABB.extents.y, cellAABB.extents.y, -cellAABB.extents.z, cellAABB.extents.z);
                var projection = Matrix4x4.Ortho(-1, 1, -1, 1, -1, 1);
                return projection * worldToCamera;
            }

            // Voxelize all meshes

            // We need to bind at least something for rendering
            cmd.SetRenderTarget(dummyRenderTarget);
            cmd.SetViewport(new Rect(0, 0, dummyRenderTarget.width, dummyRenderTarget.height));
            var props = new MaterialPropertyBlock();
            foreach (var kp in renderers)
            {
                // Only mesh renderers are supported for the voxelization.
                var renderer = kp.component as MeshRenderer;

                if (renderer == null)
                    continue;

                if (cellAABB.Intersects(renderer.bounds))
                {
                    if (renderer.TryGetComponent<MeshFilter>(out var meshFilter))
                    {
                        props.SetMatrix("_CameraMatrix", topMatrix);
                        cmd.DrawMesh(meshFilter.sharedMesh, renderer.transform.localToWorldMatrix, mat, 0, shaderPass: 0, props);
                        props.SetMatrix("_CameraMatrix", rightMatrix);
                        cmd.DrawMesh(meshFilter.sharedMesh, renderer.transform.localToWorldMatrix, mat, 0, shaderPass: 0, props);
                        props.SetMatrix("_CameraMatrix", forwardMatrix);
                        cmd.DrawMesh(meshFilter.sharedMesh, renderer.transform.localToWorldMatrix, mat, 0, shaderPass: 0, props);
                    }
                }
<<<<<<< HEAD
=======

                bool belowMaxSubdiv = subdivisionLevel <= ProbeReferenceVolume.instance.GetMaxSubdivision(localMaxSubdiv);
                bool belowMinSubdiv = subdivisionLevel < ProbeReferenceVolume.instance.GetMaxSubdivision(localMinSubdiv);

                // Keep bricks that overlap at least one probe volume, and at least one influencer (mesh)
                if ((belowMinSubdiv && overlap) || (belowMaxSubdiv && ShouldKeepBrick(probeVolumes, brickVolume) && ShouldKeepBrick(influenceVolumes, brickVolume)))
                {
                    f.subdivide = true;

                    // Transform into refvol space
                    brickVolume.Transform(refTrans.refSpaceToWS.inverse);
                    ProbeReferenceVolume.Volume cellVolumeTrans = new ProbeReferenceVolume.Volume(cellVolume);
                    cellVolumeTrans.Transform(refTrans.refSpaceToWS.inverse);
                    cellVolumeTrans.maxSubdivisionMultiplier = localMaxSubdiv;

                    // Discard parent brick if it extends outside of the cell, to prevent duplicates
                    var brickVolumeMax = brickVolume.corner + brickVolume.X + brickVolume.Y + brickVolume.Z;
                    var cellVolumeMax = cellVolumeTrans.corner + cellVolumeTrans.X + cellVolumeTrans.Y + cellVolumeTrans.Z;

                    f.discard = brickVolumeMax.x > cellVolumeMax.x ||
                        brickVolumeMax.y > cellVolumeMax.y ||
                        brickVolumeMax.z > cellVolumeMax.z ||
                        brickVolume.corner.x < cellVolumeTrans.corner.x ||
                        brickVolume.corner.y < cellVolumeTrans.corner.y ||
                        brickVolume.corner.z < cellVolumeTrans.corner.z;
                }
                else
                {
                    f.discard = true;
                    f.subdivide = false;
                }
                outFlags.Add(f);
>>>>>>> 6f5400ad
            }

            cmd.ClearRandomWriteTargets();
        }

        static void DispatchCompute(CommandBuffer cmd, int kernel, int width, int height, int depth = 1)
        {
            subdivideSceneCS.GetKernelThreadGroupSizes(kernel, out uint x, out uint y, out uint z);
            cmd.DispatchCompute(
                subdivideSceneCS,
                kernel,
                Mathf.Max(1, Mathf.CeilToInt(width / (float)x)),
                Mathf.Max(1, Mathf.CeilToInt(height / (float)y)),
                Mathf.Max(1, Mathf.CeilToInt(depth / (float)z)));
        }

        static void GenerateDistanceField(CommandBuffer cmd, RenderTexture sceneSDF, RenderTexture tmp)
        {
            // Generate distance field with JFA
            cmd.SetComputeVectorParam(subdivideSceneCS, "_Size", new Vector4(sceneSDF.width, 1.0f / sceneSDF.width));

            int clearKernel = subdivideSceneCS.FindKernel("Clear");
            int jumpFloodingKernel = subdivideSceneCS.FindKernel("JumpFlooding");
            int fillUVKernel = subdivideSceneCS.FindKernel("FillUVMap");
            int finalPassKernel = subdivideSceneCS.FindKernel("FinalPass");

            // TODO: try to get rid of the copies again
            cmd.BeginSample("Copy");
            for (int i = 0; i < sceneSDF.volumeDepth; i++)
                cmd.CopyTexture(sceneSDF, i, 0, tmp, i, 0);
            cmd.EndSample("Copy");

            // Jump flooding implementation based on https://www.comp.nus.edu.sg/~tants/jfa.html
            cmd.SetComputeTextureParam(subdivideSceneCS, fillUVKernel, "_Input", tmp);
            cmd.SetComputeTextureParam(subdivideSceneCS, fillUVKernel, "_Output", sceneSDF);
            DispatchCompute(cmd, fillUVKernel, sceneSDF.width, sceneSDF.height, sceneSDF.volumeDepth);

            int maxLevels = (int)Mathf.Log(sceneSDF.width, 2);
            for (int i = 0; i <= maxLevels; i++)
            {
                float offset = 1 << (maxLevels - i);
                cmd.SetComputeFloatParam(subdivideSceneCS, "_Offset", offset);
                cmd.SetComputeTextureParam(subdivideSceneCS, jumpFloodingKernel, "_Input", sceneSDF);
                cmd.SetComputeTextureParam(subdivideSceneCS, jumpFloodingKernel, "_Output", tmp);
                DispatchCompute(cmd, jumpFloodingKernel, sceneSDF.width, sceneSDF.height, sceneSDF.volumeDepth);

                cmd.BeginSample("Copy");
                for (int j = 0; j < sceneSDF.volumeDepth; j++)
                    cmd.CopyTexture(tmp, j, 0, sceneSDF, j, 0);
                cmd.EndSample("Copy");
            }

            cmd.SetComputeTextureParam(subdivideSceneCS, finalPassKernel, "_Input", tmp);
            cmd.SetComputeTextureParam(subdivideSceneCS, finalPassKernel, "_Output", sceneSDF);
            DispatchCompute(cmd, finalPassKernel, sceneSDF.width, sceneSDF.height, sceneSDF.volumeDepth);
        }

        static void SubdivideFromDistanceField(CommandBuffer cmd, Bounds volume, RenderTexture sceneSDF, ComputeBuffer buffer, int brickCount, int maxBrickCountPerAxis)
        {
            // TODO: cleanup: cache kernel names + cache shader ids
            int kernel = subdivideSceneCS.FindKernel("Subdivide");

            // We convert the world space volume position (of a corner) in bricks.
            // This is necessary to have correct brick position (the position calculated in the compute shader needs to be in number of bricks from the reference volume (origin)).
            Vector3 volumeBrickPosition = (volume.center - volume.extents) / 3.0f;
            cmd.SetComputeVectorParam(subdivideSceneCS, "_VolumeOffset", volumeBrickPosition);
            cmd.SetComputeBufferParam(subdivideSceneCS, kernel, "_Bricks", buffer);
            cmd.SetComputeVectorParam(subdivideSceneCS, "_MaxBrickSize", Vector3.one * brickCount);
            cmd.SetComputeVectorParam(subdivideSceneCS, "_VolumeSize", Vector3.one * maxBrickCountPerAxis);
            cmd.SetComputeVectorParam(subdivideSceneCS, "_SDFSize", new Vector3(sceneSDF.width, sceneSDF.height, sceneSDF.volumeDepth));
            cmd.SetComputeTextureParam(subdivideSceneCS, kernel, "_Input", sceneSDF);
            DispatchCompute(cmd, kernel, brickCount, brickCount, brickCount);
        }
    }
}

#endif<|MERGE_RESOLUTION|>--- conflicted
+++ resolved
@@ -158,8 +158,8 @@
             try
             {
                 // Find the maximum subdivision level we can have in this cell (avoid extra work if not needed)
-                int maxSubdivLevel = refVol.GetMaxSubdivision();
-                int startSubdivisionLevel = maxSubdivLevel - refVol.GetMaxSubdivision(probeVolumes.Max(p => p.component.maxSubdivisionMultiplier));
+                int maxSubdivLevel = refVol.GetMaxSubdivision() - 1; // remove 1 because the last subdiv level is the cell size
+                int startSubdivisionLevel = maxSubdivLevel - (refVol.GetMaxSubdivision(probeVolumes.Max(p => p.component.maxSubdivisionMultiplier)) - 1);
 
                 // We assume that all the cells are cubes
                 int maxBrickCountPerAxis = (int)Mathf.Pow(3, maxSubdivLevel);
@@ -196,52 +196,60 @@
                     int brickCountPerAxis = (int)Mathf.Pow(3, maxSubdivLevel - subdivisionLevel);
                     int brickSize = (int)Mathf.Pow(3, subdivisionLevel);
 
+                    // Debug.Log(brickCountPerAxis + " | " + maxSubdivLevel + " | " + subdivisionLevel);
+
+                    // foreach (var kp in probeVolumes)
+                    // {
+                    //     var volume = kp.volume;
+
+                    // }
+
                     // Adds the bricks from the min subdivision setting of the volume
-                    for (int x = 0; x < brickCountPerAxis; x++)
-                    {
-                        for (int y = 0; y < brickCountPerAxis; y++)
-                        {
-                            for (int z = 0; z < brickCountPerAxis; z++)
-                            {
-                                var brick = new Brick(brickOffset + new Vector3Int(x * brickSize, y * brickSize, z * brickSize), subdivisionLevel);
-                                ProbeReferenceVolume.Volume brickVolume = ProbeVolumePositioning.CalculateBrickVolume(transform, brick);
-
-                                // TODO: collider check on the probe volume:
-                                // var closestPoint = collider.ClosestPoint(triggerPos);
-                                // var d = (closestPoint - triggerPos).sqrMagnitude;
-
-                                // minSqrDistance = Mathf.Min(minSqrDistance, d);
-
-                                // // Update the list of overlapping colliders
-                                // if (d <= sqrFadeRadius)
-                                //     volume.m_OverlappingColliders.Add(collider);
-
-                                // Find the local max from all overlapping probe volumes:
-                                float localMaxSubdiv = 0;
-                                float localMinSubdiv = 0;
-                                bool overlapVolume = false;
-                                foreach (var kp in probeVolumes)
-                                {
-                                    var vol = kp.volume;
-                                    if (ProbeVolumePositioning.OBBIntersect(vol, brickVolume))
-                                    {
-                                        localMaxSubdiv = Mathf.Max(localMaxSubdiv, vol.maxSubdivisionMultiplier);
-                                        // Do we use max for min subdiv too?
-                                        localMinSubdiv = Mathf.Max(localMinSubdiv, vol.minSubdivisionMultiplier);
-                                        overlapVolume = true;
-                                    }
-                                }
-
-                                // Debug.Log(localMinSubdiv);
-                                // bool belowMaxSubdiv = subdivisionLevel <= ProbeReferenceVolume.instance.GetMaxSubdivision(localMaxSubdiv);
-                                bool belowMinSubdiv = (maxSubdivLevel - subdivisionLevel) < ProbeReferenceVolume.instance.GetMaxSubdivision(localMinSubdiv);
-
-                                // Keep bricks that overlap at least one probe volume, and at least one influencer (mesh)
-                                if (overlapVolume && belowMinSubdiv)
-                                    bricksList.Add(brick);
-                            }
-                        }
-                    }
+                    // for (int x = 0; x < brickCountPerAxis; x++)
+                    // {
+                    //     for (int y = 0; y < brickCountPerAxis; y++)
+                    //     {
+                    //         for (int z = 0; z < brickCountPerAxis; z++)
+                    //         {
+                    //             var brick = new Brick(brickOffset + new Vector3Int(x * brickSize, y * brickSize, z * brickSize), subdivisionLevel);
+                    //             ProbeReferenceVolume.Volume brickVolume = ProbeVolumePositioning.CalculateBrickVolume(transform, brick);
+
+                    //             // TODO: collider check on the probe volume:
+                    //             // var closestPoint = collider.ClosestPoint(triggerPos);
+                    //             // var d = (closestPoint - triggerPos).sqrMagnitude;
+
+                    //             // minSqrDistance = Mathf.Min(minSqrDistance, d);
+
+                    //             // // Update the list of overlapping colliders
+                    //             // if (d <= sqrFadeRadius)
+                    //             //     volume.m_OverlappingColliders.Add(collider);
+
+                    //             // Find the local max from all overlapping probe volumes:
+                    //             float localMaxSubdiv = 0;
+                    //             float localMinSubdiv = 0;
+                    //             bool overlapVolume = false;
+                    //             foreach (var kp in probeVolumes)
+                    //             {
+                    //                 var vol = kp.volume;
+                    //                 if (ProbeVolumePositioning.OBBIntersect(vol, brickVolume))
+                    //                 {
+                    //                     localMaxSubdiv = Mathf.Max(localMaxSubdiv, vol.maxSubdivisionMultiplier);
+                    //                     // Do we use max for min subdiv too?
+                    //                     localMinSubdiv = Mathf.Max(localMinSubdiv, vol.minSubdivisionMultiplier);
+                    //                     overlapVolume = true;
+                    //                 }
+                    //             }
+
+                    //             // Debug.Log(localMinSubdiv);
+                    //             // bool belowMaxSubdiv = subdivisionLevel <= ProbeReferenceVolume.instance.GetMaxSubdivision(localMaxSubdiv);
+                    //             bool belowMinSubdiv = (maxSubdivLevel - subdivisionLevel) < ProbeReferenceVolume.instance.GetMaxSubdivision(localMinSubdiv);
+
+                    //             // Keep bricks that overlap at least one probe volume, and at least one influencer (mesh)
+                    //             if (overlapVolume && belowMinSubdiv)
+                    //                 bricksList.Add(brick);
+                    //         }
+                    //     }
+                    // }
 
                     cmd.Clear();
                     // TODO: clear the buffer in a compute shader
@@ -358,41 +366,6 @@
                         cmd.DrawMesh(meshFilter.sharedMesh, renderer.transform.localToWorldMatrix, mat, 0, shaderPass: 0, props);
                     }
                 }
-<<<<<<< HEAD
-=======
-
-                bool belowMaxSubdiv = subdivisionLevel <= ProbeReferenceVolume.instance.GetMaxSubdivision(localMaxSubdiv);
-                bool belowMinSubdiv = subdivisionLevel < ProbeReferenceVolume.instance.GetMaxSubdivision(localMinSubdiv);
-
-                // Keep bricks that overlap at least one probe volume, and at least one influencer (mesh)
-                if ((belowMinSubdiv && overlap) || (belowMaxSubdiv && ShouldKeepBrick(probeVolumes, brickVolume) && ShouldKeepBrick(influenceVolumes, brickVolume)))
-                {
-                    f.subdivide = true;
-
-                    // Transform into refvol space
-                    brickVolume.Transform(refTrans.refSpaceToWS.inverse);
-                    ProbeReferenceVolume.Volume cellVolumeTrans = new ProbeReferenceVolume.Volume(cellVolume);
-                    cellVolumeTrans.Transform(refTrans.refSpaceToWS.inverse);
-                    cellVolumeTrans.maxSubdivisionMultiplier = localMaxSubdiv;
-
-                    // Discard parent brick if it extends outside of the cell, to prevent duplicates
-                    var brickVolumeMax = brickVolume.corner + brickVolume.X + brickVolume.Y + brickVolume.Z;
-                    var cellVolumeMax = cellVolumeTrans.corner + cellVolumeTrans.X + cellVolumeTrans.Y + cellVolumeTrans.Z;
-
-                    f.discard = brickVolumeMax.x > cellVolumeMax.x ||
-                        brickVolumeMax.y > cellVolumeMax.y ||
-                        brickVolumeMax.z > cellVolumeMax.z ||
-                        brickVolume.corner.x < cellVolumeTrans.corner.x ||
-                        brickVolume.corner.y < cellVolumeTrans.corner.y ||
-                        brickVolume.corner.z < cellVolumeTrans.corner.z;
-                }
-                else
-                {
-                    f.discard = true;
-                    f.subdivide = false;
-                }
-                outFlags.Add(f);
->>>>>>> 6f5400ad
             }
 
             cmd.ClearRandomWriteTargets();
