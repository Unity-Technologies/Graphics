using System.Collections.Generic;
using Unity.Collections;
using System;
using System.Linq;
using UnityEditor;

using Brick = UnityEngine.Experimental.Rendering.ProbeBrickIndex.Brick;
using UnityEngine.SceneManagement;
using UnityEngine.Rendering;

namespace UnityEngine.Experimental.Rendering
{
    class ProbeSubdivisionContext
    {
        public List<(ProbeVolume component, ProbeReferenceVolume.Volume volume)> probeVolumes = new List<(ProbeVolume, ProbeReferenceVolume.Volume)>();
        public List<(Renderer component, ProbeReferenceVolume.Volume volume)> renderers = new List<(Renderer, ProbeReferenceVolume.Volume)>();
        public List<(Vector3Int position, ProbeReferenceVolume.Volume volume)> cells = new List<(Vector3Int, ProbeReferenceVolume.Volume)>();
        public List<(Terrain, ProbeReferenceVolume.Volume volume)> terrains = new List<(Terrain, ProbeReferenceVolume.Volume)>();
        public ProbeReferenceVolumeAuthoring refVolume;

<<<<<<< HEAD
        // Limit the time we can spend in the subdivision for realtime debug subdivision
        public float subdivisionStartTime;

=======
>>>>>>> a6aef88e
        public void Initialize(ProbeReferenceVolumeAuthoring refVolume, Vector3 refVolOrigin)
        {
            this.refVolume = refVolume;
            float cellSize = refVolume.cellSizeInMeters;

            foreach (var pv in UnityEngine.Object.FindObjectsOfType<ProbeVolume>())
            {
                if (!pv.isActiveAndEnabled)
                    continue;

                ProbeReferenceVolume.Volume volume = new ProbeReferenceVolume.Volume(Matrix4x4.TRS(pv.transform.position, pv.transform.rotation, pv.GetExtents()), pv.maxSubdivisionMultiplier, pv.minSubdivisionMultiplier);
                probeVolumes.Add((pv, volume));
            }

            // Find all renderers in the scene
            foreach (var r in UnityEngine.Object.FindObjectsOfType<Renderer>())
            {
                if (!r.enabled || !r.gameObject.activeSelf)
                    continue;

                var flags = GameObjectUtility.GetStaticEditorFlags(r.gameObject);
                if ((flags & StaticEditorFlags.ContributeGI) == 0)
                    continue;

                var volume = ProbePlacement.ToVolume(r.bounds);

                renderers.Add((r, volume));
            }

            foreach (var terrain in UnityEngine.Object.FindObjectsOfType<Terrain>())
            {
                if (!terrain.isActiveAndEnabled)
                    continue;

                var volume = ProbePlacement.ToVolume(terrain.terrainData.bounds);

                terrains.Add((terrain, volume));
            }

            // Generate all the unique cell positions from probe volumes:
            var cellTrans = Matrix4x4.TRS(refVolOrigin, Quaternion.identity, Vector3.one);
            HashSet<Vector3Int> cellPositions = new HashSet<Vector3Int>();
            foreach (var pv in probeVolumes)
            {
                var probeVolume = pv.component;
                var halfSize = probeVolume.size / 2.0f;
                var minCellPosition = (probeVolume.transform.position - halfSize) / cellSize;
                var maxCellPosition = (probeVolume.transform.position + halfSize) / cellSize;

                Vector3Int min = new Vector3Int(Mathf.FloorToInt(minCellPosition.x), Mathf.FloorToInt(minCellPosition.y), Mathf.FloorToInt(minCellPosition.z));
                Vector3Int max = new Vector3Int(Mathf.CeilToInt(maxCellPosition.x), Mathf.CeilToInt(maxCellPosition.y), Mathf.CeilToInt(maxCellPosition.z));

                for (int x = min.x; x < max.x; x++)
                {
                    for (int y = min.y; y < max.y; y++)
                        for (int z = min.z; z < max.z; z++)
                        {
                            var cellPos = new Vector3Int(x, y, z);
                            if (cellPositions.Add(cellPos))
                            {
                                // Calculate the cell volume:
                                ProbeReferenceVolume.Volume cellVolume = new ProbeReferenceVolume.Volume();
                                cellVolume.corner = new Vector3(cellPos.x * cellSize, cellPos.y * cellSize, cellPos.z * cellSize);
                                cellVolume.X = new Vector3(cellSize, 0, 0);
                                cellVolume.Y = new Vector3(0, cellSize, 0);
                                cellVolume.Z = new Vector3(0, 0, cellSize);
                                cells.Add((cellPos, cellVolume));
                            }
                        }
                }
            }
        }
    }
}<|MERGE_RESOLUTION|>--- conflicted
+++ resolved
@@ -18,12 +18,6 @@
         public List<(Terrain, ProbeReferenceVolume.Volume volume)> terrains = new List<(Terrain, ProbeReferenceVolume.Volume)>();
         public ProbeReferenceVolumeAuthoring refVolume;
 
-<<<<<<< HEAD
-        // Limit the time we can spend in the subdivision for realtime debug subdivision
-        public float subdivisionStartTime;
-
-=======
->>>>>>> a6aef88e
         public void Initialize(ProbeReferenceVolumeAuthoring refVolume, Vector3 refVolOrigin)
         {
             this.refVolume = refVolume;
