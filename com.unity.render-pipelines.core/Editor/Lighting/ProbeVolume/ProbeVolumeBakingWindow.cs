using System;
using System.Linq;
using System.Reflection;
using System.Collections.Generic;
using UnityEngine.SceneManagement;
using UnityEngine.Rendering;
using UnityEditor;
using UnityEditor.Rendering;
using UnityEditor.IMGUI.Controls;
using UnityEditor.SceneManagement;
using UnityEditorInternal;

namespace UnityEngine.Experimental.Rendering
{
    class ProbeVolumeBakingWindow : EditorWindow
    {
        const int k_LeftPanelSize = 250; // TODO: resizable panel
        const int k_RightPanelLabelWidth = 200;
        const int k_ProbeVolumeIconSize = 30;
        const int k_TitleTextHeight = 30;
        const string k_SelectedBakingSetKey = "Selected Baking Set";
        const string k_RenameFocusKey = "Baking Set Rename Field";

        struct SceneData
        {
            public SceneAsset asset;
            public string guid;

            public string GetPath()
            {
                return AssetDatabase.GUIDToAssetPath(guid);
            }
        }

        static class Styles
        {
            public static readonly Texture sceneIcon = EditorGUIUtility.IconContent("SceneAsset Icon").image;
            public static readonly Texture probeVolumeIcon = EditorGUIUtility.IconContent("LightProbeGroup Icon").image; // For now it's not the correct icon, we need to request it
            public static readonly Texture debugIcon = EditorGUIUtility.IconContent("DebuggerEnabled").image;

            public static readonly GUIContent sceneLightingSettings = new GUIContent("Light Settings In Use", EditorGUIUtility.IconContent("LightingSettings Icon").image);
            public static readonly GUIContent sceneNotFound = new GUIContent("Scene Not Found!", Styles.sceneIcon);
            public static readonly GUIContent bakingSetsTitle = new GUIContent("Baking Sets");
            public static readonly GUIContent bakingStatesTitle = new GUIContent("Baking States");
            public static readonly GUIContent debugButton = new GUIContent(Styles.debugIcon);

            public static readonly GUIContent invalidLabel = new GUIContent("Out of Date");
            public static readonly GUIContent emptyLabel = new GUIContent("Not Baked");
            public static readonly GUIContent notLoadedLabel = new GUIContent("Set is not Loaded");
            public static readonly GUIContent[] bakingStateStatusLabel = new GUIContent[] { GUIContent.none, notLoadedLabel, invalidLabel, emptyLabel };

            public static readonly GUIStyle labelRed = "CN StatusError";
        }

        enum BakingStateStatus
        {
            Valid,
            NotLoaded,
            OutOfDate,
            NotBaked
        }

        SearchField m_SearchField;
        string m_SearchString = "";
        MethodInfo m_DrawHorizontalSplitter;
        [NonSerialized] ReorderableList m_BakingSets = null;
        [NonSerialized] ReorderableList m_BakingStates = null;
        BakingStateStatus[] bakingStatesStatuses = null;
        Vector2 m_LeftScrollPosition;
        Vector2 m_RightScrollPosition;
        ReorderableList m_ScenesInSet;
        GUIStyle m_SubtitleStyle;
        Editor m_ProbeVolumeProfileEditor;
        SerializedObject m_SerializedObject;
        SerializedProperty m_ProbeSceneData;
        bool m_RenameSelectedBakingSet;
        bool m_RenameSelectedBakingState;
        [System.NonSerialized]
        bool m_Initialized;

        List<SceneData> m_ScenesInProject = new List<SceneData>();

        ProbeVolumeSceneData sceneData => ProbeReferenceVolume.instance.sceneData;

        [MenuItem("Window/Rendering/Probe Volume Settings (Experimental)")]
        static void OpenWindow()
        {
            // Get existing open window or if none, make a new one:
            ProbeVolumeBakingWindow window = (ProbeVolumeBakingWindow)EditorWindow.GetWindow(typeof(ProbeVolumeBakingWindow));
            window.Show();
        }

        void OnEnable()
        {
            m_SearchField = new SearchField();
            titleContent = new GUIContent("Probe Volume Settings (Experimental)");

            RefreshSceneAssets();
            m_DrawHorizontalSplitter = typeof(EditorGUIUtility).GetMethod("DrawHorizontalSplitter", BindingFlags.NonPublic | BindingFlags.Static);

            Undo.undoRedoPerformed -= RefreshAfterUndo;
            Undo.undoRedoPerformed += RefreshAfterUndo;
        }

        void OnDisable()
        {
            Undo.undoRedoPerformed -= RefreshAfterUndo;
            if (m_ProbeVolumeProfileEditor != null)
                Object.DestroyImmediate(m_ProbeVolumeProfileEditor);

            Lightmapping.lightingDataCleared -= UpdateBakingStatesStatuses;
            EditorSceneManager.sceneOpened -= OnSceneOpened;
        }

        void UpdateSceneData()
        {
            // Should not be needed on top of the Update call.
            EditorUtility.SetDirty(sceneData.parentAsset);
            m_SerializedObject.Update();
        }

        void Initialize()
        {
            if (m_Initialized)
                return;

            m_SubtitleStyle = new GUIStyle(EditorStyles.boldLabel);
            m_SubtitleStyle.fontSize = 20;

            m_SerializedObject = new SerializedObject(sceneData.parentAsset);
            m_ProbeSceneData = m_SerializedObject.FindProperty(sceneData.parentSceneDataPropertyName);

            InitializeBakingSetList();
            InitializeBakingStatesList();
            UpdateBakingStatesStatuses();

            Lightmapping.lightingDataCleared += UpdateBakingStatesStatuses;
            EditorSceneManager.sceneOpened += OnSceneOpened;

            m_Initialized = true;
        }

        void InitializeBakingSetList()
        {
            m_BakingSets = new ReorderableList(sceneData.bakingSets, typeof(ProbeVolumeSceneData.BakingSet), false, false, true, true);
            m_BakingSets.multiSelect = false;
            m_BakingSets.drawElementCallback = (rect, index, active, focused) =>
            {
                // Draw the renamable label for the baking set name
                string key = k_RenameFocusKey + index;
                if (Event.current.type == EventType.MouseDown && GUI.GetNameOfFocusedControl() != key)
                    m_RenameSelectedBakingSet = false;
                if (Event.current.type == EventType.MouseDown && Event.current.clickCount == 2)
                {
                    if (rect.Contains(Event.current.mousePosition))
                        m_RenameSelectedBakingSet = true;
                }
                if (Event.current.type == EventType.KeyDown && Event.current.keyCode == KeyCode.Escape)
                    m_RenameSelectedBakingSet = false;

                var set = sceneData.bakingSets[index];

                if (m_RenameSelectedBakingSet)
                {
                    EditorGUI.BeginChangeCheck();
                    GUI.SetNextControlName(key);
                    set.name = EditorGUI.DelayedTextField(rect, set.name, EditorStyles.boldLabel);
                    if (EditorGUI.EndChangeCheck())
                    {
                        m_RenameSelectedBakingSet = false;

                        // Rename profile asset to match name:
                        set.profile.name = set.name;
                        AssetDatabase.RenameAsset(AssetDatabase.GetAssetPath(set.profile), set.name);
                    }
                }
                else
                    EditorGUI.LabelField(rect, set.name, EditorStyles.boldLabel);
            };
            m_BakingSets.elementHeightCallback = _ => EditorGUIUtility.singleLineHeight;
            m_BakingSets.onSelectCallback = OnBakingSetSelected;

            m_BakingSets.onAddCallback = (list) =>
            {
                Undo.RegisterCompleteObjectUndo(sceneData.parentAsset, "Added new baking set");
                sceneData.CreateNewBakingSet("New Baking Set");
                UpdateSceneData();
                OnBakingSetSelected(list);
            };

            m_BakingSets.onRemoveCallback = (list) =>
            {
                if (m_BakingSets.count == 1)
                {
                    EditorUtility.DisplayDialog("Can't delete baking set", "You can't delete the last Baking set. You need to have at least one.", "Ok");
                    return;
                }
                if (EditorUtility.DisplayDialog("Delete the selected baking set?", $"Deleting the baking set will also delete it's profile asset on disk.\nDo you really want to delete the baking set '{sceneData.bakingSets[list.index].name}'?\n\nYou cannot undo the delete assets action.", "Yes", "Cancel"))
                {
                    var pathToDelete = AssetDatabase.GetAssetPath(sceneData.bakingSets[list.index].profile);
                    if (!String.IsNullOrEmpty(pathToDelete))
                        AssetDatabase.DeleteAsset(pathToDelete);
                    Undo.RegisterCompleteObjectUndo(sceneData.parentAsset, "Deleted baking set");
                    ReorderableList.defaultBehaviours.DoRemoveButton(list);
                    UpdateSceneData();
                }
            };

            m_BakingSets.index = Mathf.Clamp(EditorPrefs.GetInt(k_SelectedBakingSetKey, 0), 0, m_BakingSets.count - 1);

            OnBakingSetSelected(m_BakingSets);
        }

        void InitializeBakingStatesList()
        {
            m_BakingStates = new ReorderableList(GetCurrentBakingSet().bakingStates, typeof(string), true, false, true, true);
            m_BakingStates.multiSelect = false;
            m_BakingStates.elementHeightCallback = _ => EditorGUIUtility.singleLineHeight;
            m_BakingStates.drawElementCallback = (rect, index, active, focused) =>
            {
                var bakingSet = GetCurrentBakingSet();

                // Status
                var status = bakingStatesStatuses[index];
                if (status != BakingStateStatus.Valid)
                {
                    var label = Styles.bakingStateStatusLabel[(int)status];
                    var style = status == BakingStateStatus.OutOfDate ? Styles.labelRed : EditorStyles.label;
                    Rect invalidRect = new Rect(rect) { xMin = rect.xMax - style.CalcSize(label).x - 3 };
                    rect.xMax = invalidRect.xMin;

                    using (new EditorGUI.DisabledScope(status != BakingStateStatus.OutOfDate))
                        EditorGUI.LabelField(invalidRect, label, style);
                }

                // Event
                string key = k_RenameFocusKey + index;
                if (Event.current.type == EventType.MouseDown && GUI.GetNameOfFocusedControl() != key)
                    m_RenameSelectedBakingState = false;
                if (Event.current.type == EventType.MouseDown && Event.current.clickCount == 2)
                {
                    if (rect.Contains(Event.current.mousePosition))
                        m_RenameSelectedBakingState = true;
                }
                if (Event.current.type == EventType.KeyDown && Event.current.keyCode == KeyCode.Escape)
                    m_RenameSelectedBakingState = false;

                // Name
                var stateName = bakingSet.bakingStates[index];
                if (!m_RenameSelectedBakingState || !active)
                    EditorGUI.LabelField(rect, stateName);
                else
                {
                    // Renaming
                    EditorGUI.BeginChangeCheck();
                    GUI.SetNextControlName(key);
                    var name = EditorGUI.DelayedTextField(rect, stateName, EditorStyles.boldLabel);
                    if (EditorGUI.EndChangeCheck())
                    {
                        m_RenameSelectedBakingState = false;
                        if (AllSetScenesAreLoaded() || EditorUtility.DisplayDialog("Rename Baking State", "Some scenes in the baking set contain probe volumes but are not loaded.\nRenaming the baking state may require you to rebake the scene.", "Rename", "Cancel"))
                        {
                            try
                            {
                                AssetDatabase.StartAssetEditing();

                                foreach (var data in ProbeReferenceVolume.instance.perSceneDataList)
                                {
                                    if (bakingSet.sceneGUIDs.Contains(sceneData.GetSceneGUID(data.gameObject.scene)))
                                        data.RenameBakingState(stateName, name);
                                }
                                bakingSet.bakingStates[index] = name;
                                ProbeReferenceVolume.instance.bakingState = name;
                            }
                            finally
                            {
                                AssetDatabase.StopAssetEditing();
                                foreach (var data in ProbeReferenceVolume.instance.perSceneDataList)
                                    data.ResolveCells();
                            }
                        }
                    }
                }
            };

            m_BakingStates.onSelectCallback = (ReorderableList list) =>
            {
                ProbeReferenceVolume.instance.bakingState = GetCurrentBakingSet().bakingStates[list.index];
                SceneView.RepaintAll();
                Repaint();
            };

            m_BakingStates.onReorderCallback = (ReorderableList list) => UpdateBakingStatesStatuses();

            m_BakingStates.onAddCallback = (list) =>
            {
                Undo.RegisterCompleteObjectUndo(sceneData.parentAsset, "Added new baking state");
                var state = GetCurrentBakingSet().CreateBakingState("New Baking State");
                m_BakingStates.index = GetCurrentBakingSet().bakingStates.IndexOf(state);
                m_BakingStates.onSelectCallback(m_BakingStates);
                UpdateBakingStatesStatuses();
            };

            m_BakingStates.onRemoveCallback = (list) =>
            {
                if (m_BakingStates.count == 1)
                {
                    EditorUtility.DisplayDialog("Can't delete baking state", "You can't delete the last Baking state. You need to have at least one.", "Ok");
                    return;
                }
                if (!EditorUtility.DisplayDialog("Delete the selected baking state?", $"Deleting the baking state will also delete corresponding baked data on disk.\nDo you really want to delete the baking state '{GetCurrentBakingSet().bakingStates[list.index]}'?\n\nYou cannot undo the delete assets action.", "Yes", "Cancel"))
                    return;
                var set = GetCurrentBakingSet();
                var state = set.bakingStates[list.index];
                if (!set.RemoveBakingState(state))
                    return;
                try
                {
                    AssetDatabase.StartAssetEditing();
                    foreach (var data in ProbeReferenceVolume.instance.perSceneDataList)
                    {
                        if (set.sceneGUIDs.Contains(sceneData.GetSceneGUID(data.gameObject.scene)))
                            data.RemoveBakingState(state);
                    }
                }
                finally
                {
                    AssetDatabase.StopAssetEditing();
                    ProbeReferenceVolume.instance.bakingState = set.bakingStates[0];
                    UpdateBakingStatesStatuses();
                }
            };

            m_BakingStates.index = GetCurrentBakingSet().bakingStates.IndexOf(ProbeReferenceVolume.instance.bakingState);
            UpdateBakingStatesStatuses();
        }

        internal void OnSceneOpened(Scene scene, OpenSceneMode mode)
        {
            if (scene == SceneManager.GetActiveScene())
            {
                // Find the set in which the new active scene belongs
                // If the active baking state does not exist for this set, load the default state of the set
                string sceneGUID = sceneData.GetSceneGUID(scene);
                var set = sceneData.bakingSets.FirstOrDefault(s => s.sceneGUIDs.Contains(sceneGUID));
                if (set != null && !set.bakingStates.Contains(ProbeReferenceVolume.instance.bakingState))
                    ProbeReferenceVolume.instance.bakingState = set.bakingStates[0];
            }
            UpdateBakingStatesStatuses();
        }

        internal void UpdateBakingStatesStatuses()
        {
            var bakingSet = GetCurrentBakingSet();
            if (bakingSet.sceneGUIDs.Count == 0)
                return;

            DateTime? refTime = null;
            string mostRecentState = null;
            foreach (var data in ProbeReferenceVolume.instance.perSceneDataList)
            {
                if (!bakingSet.sceneGUIDs.Contains(sceneData.GetSceneGUID(data.gameObject.scene)))
                    continue;

                foreach (var state in bakingSet.bakingStates)
                {
                    if (data.states.TryGetValue(state, out var stateData) && stateData.cellDataAsset != null)
                    {
                        var dataPath = AssetDatabase.GetAssetPath(stateData.cellDataAsset);
                        var time = System.IO.File.GetLastWriteTime(dataPath);
                        if (refTime == null || time > refTime)
                        {
                            refTime = time;
                            mostRecentState = state;
                        }
                    }
                }
            }

            UpdateBakingStatesStatuses(mostRecentState);
        }

        internal void UpdateBakingStatesStatuses(string mostRecentState)
        {
            var initialStatus = AllSetScenesAreLoaded() ? BakingStateStatus.Valid : BakingStateStatus.NotLoaded;

            var bakingSet = GetCurrentBakingSet();
            bakingStatesStatuses = new BakingStateStatus[bakingSet.bakingStates.Count];

            for (int i = 0; i < bakingStatesStatuses.Length; i++)
            {
                bakingStatesStatuses[i] = initialStatus;
                if (initialStatus == BakingStateStatus.NotLoaded)
                    continue;

                foreach (var data in ProbeReferenceVolume.instance.perSceneDataList)
                {
                    if (!bakingSet.sceneGUIDs.Contains(sceneData.GetSceneGUID(data.gameObject.scene)) || !sceneData.SceneHasProbeVolumes(data.gameObject.scene))
                        continue;

                    if (!data.states.TryGetValue(bakingSet.bakingStates[i], out var stateData) || stateData.cellDataAsset == null)
                    {
                        bakingStatesStatuses[i] = BakingStateStatus.NotBaked;
                        break;
                    }
                    else if (bakingStatesStatuses[i] != BakingStateStatus.OutOfDate && data.states.TryGetValue(mostRecentState, out var mostRecentData) &&
                        mostRecentData.cellDataAsset != null && stateData.sceneHash != mostRecentData.sceneHash)
                    {
                        bakingStatesStatuses[i] = BakingStateStatus.OutOfDate;
                    }
                }
            }
        }

        void RefreshAfterUndo()
        {
            if (!ProbeReferenceVolume.instance.isInitialized || !ProbeReferenceVolume.instance.enabledBySRP)
            {
                // Feature not enabled, nothing to do.
                return;
            }

            InitializeBakingSetList();
            InitializeBakingStatesList();
            UpdateBakingStatesStatuses();

            OnBakingSetSelected(m_BakingSets);

            Repaint();
        }

        void RefreshSceneAssets()
        {
            var sceneAssets = AssetDatabase.FindAssets("t:Scene", new string[] { "Assets/" });

            m_ScenesInProject = sceneAssets.Select(s =>
            {
                var path = AssetDatabase.GUIDToAssetPath(s);
                var asset = AssetDatabase.LoadAssetAtPath<SceneAsset>(path);
                return new SceneData
                {
                    asset = asset,
                    guid = s
                };
            }).ToList();
        }

        SceneData FindSceneData(string guid)
        {
            var data = m_ScenesInProject.FirstOrDefault(s => s.guid == guid);

            if (data.asset == null)
            {
                RefreshSceneAssets();
                data = m_ScenesInProject.FirstOrDefault(s => s.guid == guid);
            }

            return data;
        }

        void OnBakingSetSelected(ReorderableList list)
        {
            // Update left panel data
            EditorPrefs.SetInt(k_SelectedBakingSetKey, list.index);
            var set = GetCurrentBakingSet();

            m_ScenesInSet = new ReorderableList(set.sceneGUIDs, typeof(string), true, true, true, true);
            m_ScenesInSet.drawHeaderCallback = (rect) => EditorGUI.LabelField(rect, "Scenes", EditorStyles.largeLabel);
            m_ScenesInSet.multiSelect = true;
            m_ScenesInSet.drawElementCallback = (rect, index, active, focused) =>
            {
                float CalcLabelWidth(GUIContent c, GUIStyle s) => c.image ? s.CalcSize(c).x - c.image.width + rect.height : s.CalcSize(c).x;

                var guid = set.sceneGUIDs[index];
                // Find scene name from GUID:
                var scene = FindSceneData(guid);

                var sceneLabel = (scene.asset != null) ? new GUIContent(scene.asset.name, Styles.sceneIcon) : Styles.sceneNotFound;
                Rect sceneLabelRect = new Rect(rect) { width = CalcLabelWidth(sceneLabel, EditorStyles.boldLabel) };
                EditorGUI.LabelField(sceneLabelRect, sceneLabel, EditorStyles.boldLabel);
                if (Event.current.type == EventType.MouseDown && sceneLabelRect.Contains(Event.current.mousePosition))
                    EditorGUIUtility.PingObject(scene.asset);

                // display the probe volume icon in the scene if it have one
                Rect probeVolumeIconRect = rect;
                probeVolumeIconRect.xMin = rect.xMax - k_ProbeVolumeIconSize;
                if (sceneData.hasProbeVolumes.TryGetValue(scene.guid, out bool hasProbeVolumes) && hasProbeVolumes)
                    EditorGUI.LabelField(probeVolumeIconRect, new GUIContent(Styles.probeVolumeIcon));

                // Display the lighting settings of the first scene (it will be used for baking)
                if (index == 0)
                {
                    var lightingLabel = Styles.sceneLightingSettings;
                    float middle = (sceneLabelRect.xMax + probeVolumeIconRect.xMin) * 0.5f;
                    Rect lightingSettingsRect = new Rect(rect) { xMin = middle - CalcLabelWidth(lightingLabel, EditorStyles.label) * 0.5f };
                    EditorGUI.LabelField(lightingSettingsRect, lightingLabel);
                }
            };
            m_ScenesInSet.onAddCallback = (list) =>
            {
                // TODO: replace this generic menu by a mini-window with a search bar
                var menu = new GenericMenu();

                RefreshSceneAssets();
                foreach (var scene in m_ScenesInProject)
                {
                    if (set.sceneGUIDs.Contains(scene.guid))
                        continue;

                    menu.AddItem(new GUIContent(scene.asset.name), false, () =>
                    {
                        TryAddScene(scene);
                    });
                }

                if (menu.GetItemCount() == 0)
                    menu.AddDisabledItem(new GUIContent("No available scenes"));

                menu.ShowAsContext();
            };
            m_ScenesInSet.onRemoveCallback = (list) =>
            {
                Undo.RegisterCompleteObjectUndo(sceneData.parentAsset, "Deleted scene in baking set");
                ReorderableList.defaultBehaviours.DoRemoveButton(list);
<<<<<<< HEAD
                UpdateBakingStatesStatuses();
=======
                // Should not be needed on top of the Update call.
                UpdateSceneData();
>>>>>>> 1dd30b81
            };

            void TryAddScene(SceneData scene)
            {
                // Don't allow the same scene in two different sets
                Undo.RegisterCompleteObjectUndo(sceneData.parentAsset, "Added scene in baking set");
                var setWithScene = sceneData.bakingSets.FirstOrDefault(s => s.sceneGUIDs.Contains(scene.guid));
                if (setWithScene != null)
                {
                    if (EditorUtility.DisplayDialog("Move Scene to baking set", $"The scene '{scene.asset.name}' was already added in the baking set '{setWithScene.name}'. Do you want to move it to the current set?", "Yes", "Cancel"))
                    {
                        setWithScene.sceneGUIDs.Remove(scene.guid);
                        set.sceneGUIDs.Add(scene.guid);
                    }
                }
                else
                    set.sceneGUIDs.Add(scene.guid);

                sceneData.SyncBakingSetSettings();
<<<<<<< HEAD
                m_SerializedObject.Update();
                UpdateBakingStatesStatuses();
=======
                UpdateSceneData();
>>>>>>> 1dd30b81
            }

            InitializeBakingStatesList();
        }

        ProbeVolumeSceneData.BakingSet GetCurrentBakingSet()
        {
            int index = Mathf.Clamp(m_BakingSets.index, 0, sceneData.bakingSets.Count - 1);
            return sceneData.bakingSets[index];
        }

        bool AllSetScenesAreLoaded()
        {
            var set = GetCurrentBakingSet();
            var dataList = ProbeReferenceVolume.instance.perSceneDataList;

            foreach (var guid in set.sceneGUIDs)
            {
                if (!sceneData.hasProbeVolumes.TryGetValue(guid, out bool hasProbeVolumes) || !hasProbeVolumes)
                    continue;
                var scenePath = AssetDatabase.GUIDToAssetPath(guid);
                if (dataList.All(data => data.gameObject.scene.path != scenePath))
                    return false;
            }

            return true;
        }

        void OnGUI()
        {
            // TODO: add the toolbar with search field for the list
            // DrawToolbar();

            string apvDisabledErrorMsg = "The Probe Volume is not enabled.";
            var renderPipelineAsset = GraphicsSettings.renderPipelineAsset;
            if (renderPipelineAsset != null && renderPipelineAsset.GetType().Name == "HDRenderPipelineAsset")
            {
                apvDisabledErrorMsg += " Make sure it is enabled in the HDRP Global Settings and in the HDRP asset in use.";
            }

            if (!ProbeReferenceVolume.instance.isInitialized || !ProbeReferenceVolume.instance.enabledBySRP)
            {
                EditorGUILayout.HelpBox(apvDisabledErrorMsg, MessageType.Error);
                return;
            }

            if (ProbeReferenceVolume.instance.sceneData?.bakingSets == null)
            {
                EditorGUILayout.HelpBox("Probe Volume Data Not Loaded!", MessageType.Error);
                return;
            }

            // The window can load before the APV system
            Initialize();

            EditorGUI.BeginChangeCheck();

            EditorGUILayout.BeginHorizontal();
            DrawLeftPanel();
            DrawSeparator();
            DrawRightPanel();
            EditorGUILayout.EndHorizontal();

            if (EditorGUI.EndChangeCheck())
                sceneData.SyncBakingSetSettings();
        }

        void DrawLeftPanel()
        {
            EditorGUILayout.BeginVertical(GUILayout.Width(k_LeftPanelSize));
            m_LeftScrollPosition = EditorGUILayout.BeginScrollView(m_LeftScrollPosition, GUILayout.ExpandHeight(true), GUILayout.ExpandWidth(true));
            var titleRect = EditorGUILayout.GetControlRect(true, k_TitleTextHeight);
            EditorGUI.LabelField(titleRect, Styles.bakingSetsTitle, m_SubtitleStyle);
            EditorGUILayout.Space();
            m_BakingSets.DoLayoutList();
            EditorGUILayout.EndScrollView();
            EditorGUILayout.EndVertical();
        }

        void DrawSeparator()
        {
            EditorGUILayout.BeginVertical(GUILayout.Width(2));
            m_DrawHorizontalSplitter?.Invoke(null, new object[] { new Rect(k_LeftPanelSize, 0, 2, position.height) });
            EditorGUILayout.EndVertical();
            EditorGUILayout.Space(1);
        }

        void SanitizeScenes()
        {
            // Remove entries in the list pointing to deleted scenes
            foreach (var set in sceneData.bakingSets)
                set.sceneGUIDs.RemoveAll(guid => FindSceneData(guid).asset == null);
        }

        void DrawRightPanel()
        {
            EditorGUIUtility.labelWidth = k_RightPanelLabelWidth;
            EditorGUILayout.BeginVertical();
            m_RightScrollPosition = EditorGUILayout.BeginScrollView(m_RightScrollPosition, GUILayout.ExpandHeight(true), GUILayout.ExpandWidth(true));

            using (new EditorGUILayout.HorizontalScope())
            {
                var titleRect = EditorGUILayout.GetControlRect(true, k_TitleTextHeight);
                EditorGUI.LabelField(titleRect, "Probe Volume Settings", m_SubtitleStyle);
                var debugButtonRect = EditorGUILayout.GetControlRect(true, k_TitleTextHeight, GUILayout.Width(k_TitleTextHeight));
                if (GUI.Button(debugButtonRect, Styles.debugButton))
                    OpenProbeVolumeDebugPanel();
            }

            EditorGUILayout.Space();
            SanitizeScenes();
            m_ScenesInSet.DoLayoutList();

            var set = GetCurrentBakingSet();
            var sceneGUID = sceneData.GetFirstProbeVolumeSceneGUID(set);
            if (sceneGUID != null)
            {
                EditorGUILayout.Space();

                // Show only the profile from the first scene of the set (they all should be the same)
                if (set.profile == null)
                {
                    EditorUtility.DisplayDialog("Missing Probe Volume Profile Asset!", $"We couldn't find the asset profile associated with the Baking Set '{set.name}'.\nDo you want to create a new one?", "Yes");
                    set.profile = ScriptableObject.CreateInstance<ProbeReferenceVolumeProfile>();

                    // Delay asset creation, workaround to avoid creating assets while importing another one (SRP can be called from asset import).
                    EditorApplication.update += DelayCreateAsset;
                    void DelayCreateAsset()
                    {
                        EditorApplication.update -= DelayCreateAsset;
                        ProjectWindowUtil.CreateAsset(set.profile, set.name + ".asset");
                    }
                }
                if (m_ProbeVolumeProfileEditor == null)
                    m_ProbeVolumeProfileEditor = Editor.CreateEditor(set.profile);
                if (m_ProbeVolumeProfileEditor.target != set.profile)
                    Editor.CreateCachedEditor(set.profile, m_ProbeVolumeProfileEditor.GetType(), ref m_ProbeVolumeProfileEditor);

                EditorGUILayout.LabelField("Probe Volume Profile", EditorStyles.boldLabel);
                EditorGUI.indentLevel++;
                m_ProbeVolumeProfileEditor.OnInspectorGUI();
                EditorGUI.indentLevel--;

                var serializedSets = m_ProbeSceneData.FindPropertyRelative("serializedBakingSets");
                var serializedSet = serializedSets.GetArrayElementAtIndex(m_BakingSets.index);
                var probeVolumeBakingSettings = serializedSet.FindPropertyRelative("settings");
                EditorGUILayout.PropertyField(probeVolumeBakingSettings);

                // Clamp to make sure minimum we set for dilation distance is min probe distance
                set.settings.dilationSettings.dilationDistance = Mathf.Max(set.profile.minDistanceBetweenProbes, set.settings.dilationSettings.dilationDistance);

                EditorGUILayout.Space();
                EditorGUILayout.Space();
                var stateTitleRect = EditorGUILayout.GetControlRect(true, k_TitleTextHeight);
                EditorGUI.LabelField(stateTitleRect, Styles.bakingStatesTitle, m_SubtitleStyle);
                EditorGUILayout.Space();
                m_BakingStates.DoLayoutList();
            }
            else
            {
                EditorGUILayout.HelpBox("You need to assign at least one scene with probe volumes to configure the baking settings", MessageType.Error, true);
            }

            EditorGUILayout.EndScrollView();

            EditorGUILayout.Space();
            DrawBakeButton();

            EditorGUILayout.EndVertical();
        }

        void OpenProbeVolumeDebugPanel()
        {
            var debugPanel = GetWindow<DebugWindow>();
            debugPanel.titleContent = DebugWindow.Styles.windowTitle;
            debugPanel.Show();
            var index = DebugManager.instance.FindPanelIndex(ProbeReferenceVolume.k_DebugPanelName);
            if (index != -1)
                DebugManager.instance.RequestEditorWindowPanelIndex(index);
        }

        void DrawBakeButton()
        {
            GUILayout.FlexibleSpace();

            EditorGUILayout.BeginHorizontal();
            EditorGUI.BeginDisabledGroup(Lightmapping.isRunning);
            if (GUILayout.Button("Load All Scenes In Set", GUILayout.ExpandWidth(true)))
                LoadScenesInBakingSet(GetCurrentBakingSet());
            if (GUILayout.Button("Clear Loaded Scenes Data"))
                Lightmapping.Clear();
            EditorGUI.EndDisabledGroup();
            if (Lightmapping.isRunning)
            {
                if (GUILayout.Button("Cancel", GUILayout.ExpandWidth(true)))
                    Lightmapping.Cancel();
            }
            else
            {
                if (GUILayout.Button("Generate Lighting", "DropDownButton", GUILayout.ExpandWidth(true)))
                {
                    var menu = new GenericMenu();
                    menu.AddItem(new GUIContent("Bake the set"), false, () => BakeLightingForSet(GetCurrentBakingSet()));
                    menu.AddItem(new GUIContent("Bake loaded scenes"), false, () => Lightmapping.BakeAsync());
                    menu.ShowAsContext();
                }
            }
            EditorGUILayout.EndHorizontal();
        }

        void BakeLightingForSet(ProbeVolumeSceneData.BakingSet set)
        {
            var loadedScenes = new List<string>();
            for (int i = 0; i < SceneManager.sceneCount; i++)
            {
                var scene = SceneManager.GetSceneAt(i);
                if (scene.isLoaded)
                    loadedScenes.Add(scene.path);
            }

            List<int> scenesToUnload = null;
            List<string> scenesToRestore = null;
            bool sceneSetChanged = loadedScenes.Count != set.sceneGUIDs.Count || loadedScenes.Any(scene => !set.sceneGUIDs.Contains(AssetDatabase.AssetPathToGUID(scene)));
            if (sceneSetChanged)
            {
                // Save current scenes:
                if (!EditorSceneManager.SaveCurrentModifiedScenesIfUserWantsTo())
                {
                    Debug.LogError("Can't bake while a scene is dirty!");
                    return;
                }

                scenesToUnload = new List<int>();
                scenesToRestore = new List<string>();
                for (int i = 0; i < SceneManager.sceneCount; i++)
                {
                    var scene = SceneManager.GetSceneAt(i);
                    scenesToRestore.Add(scene.path);
                    if (!scene.isLoaded)
                        scenesToUnload.Add(i);
                }

                // Load all the scenes
                LoadScenesInBakingSet(set);
            }

            // Then we wait 1 frame for HDRP to render and bake
            bool skipFirstFrame = true;
            EditorApplication.update += WaitRenderAndBake;
            void WaitRenderAndBake()
            {
                if (skipFirstFrame)
                {
                    skipFirstFrame = false;
                    return;
                }
                EditorApplication.update -= WaitRenderAndBake;

                UnityEditor.Lightmapping.BakeAsync();

                // Enqueue scene restore operation after bake is finished
                if (sceneSetChanged)
                    EditorApplication.update += RestoreScenesAfterBake;
            }

            void RestoreScenesAfterBake()
            {
                if (Lightmapping.isRunning)
                    return;

                EditorApplication.update -= RestoreScenesAfterBake;

                if (!EditorSceneManager.SaveCurrentModifiedScenesIfUserWantsTo())
                    return;

                LoadScenes(scenesToRestore);
                foreach (var sceneIndex in scenesToUnload)
                    EditorSceneManager.CloseScene(SceneManager.GetSceneAt(sceneIndex), false);
            }
        }

        void LoadScenesInBakingSet(ProbeVolumeSceneData.BakingSet set)
        {
            if (!EditorSceneManager.SaveCurrentModifiedScenesIfUserWantsTo())
                return;
            LoadScenes(GetCurrentBakingSet().sceneGUIDs.Select(sceneGUID => m_ScenesInProject.FirstOrDefault(s => s.guid == sceneGUID).GetPath()));
        }

        void LoadScenes(IEnumerable<string> scenePathes)
        {
            bool loadFirst = true;
            foreach (var scenePath in scenePathes)
            {
                if (loadFirst)
                    EditorSceneManager.OpenScene(scenePath, OpenSceneMode.Single);
                else
                    EditorSceneManager.OpenScene(scenePath, OpenSceneMode.Additive);
                loadFirst = false;
            }
        }

        void DrawToolbar()
        {
            // Gameobject popup dropdown
            GUILayout.BeginHorizontal(EditorStyles.toolbar);

            GUILayout.FlexibleSpace();

            //Search field GUI
            GUILayout.Space(6);
            var searchRect = EditorGUILayout.GetControlRect(false, GUILayout.MaxWidth(300));
            m_SearchString = m_SearchField.OnToolbarGUI(searchRect, m_SearchString);

            GUILayout.EndHorizontal();
        }
    }
}<|MERGE_RESOLUTION|>--- conflicted
+++ resolved
@@ -522,12 +522,8 @@
             {
                 Undo.RegisterCompleteObjectUndo(sceneData.parentAsset, "Deleted scene in baking set");
                 ReorderableList.defaultBehaviours.DoRemoveButton(list);
-<<<<<<< HEAD
+                UpdateSceneData(); // Should not be needed on top of the Update call.
                 UpdateBakingStatesStatuses();
-=======
-                // Should not be needed on top of the Update call.
-                UpdateSceneData();
->>>>>>> 1dd30b81
             };
 
             void TryAddScene(SceneData scene)
@@ -547,12 +543,8 @@
                     set.sceneGUIDs.Add(scene.guid);
 
                 sceneData.SyncBakingSetSettings();
-<<<<<<< HEAD
-                m_SerializedObject.Update();
+                UpdateSceneData();
                 UpdateBakingStatesStatuses();
-=======
-                UpdateSceneData();
->>>>>>> 1dd30b81
             }
 
             InitializeBakingStatesList();
