--- conflicted
+++ resolved
@@ -373,24 +373,12 @@
                         }
                         else
                         {
-<<<<<<< HEAD
                             float x = Mathf.Abs((float)p.x + refVol.transform.position.x) / refVol.profile.minBrickSize;
                             float y = Mathf.Abs((float)p.y + refVol.transform.position.y) / refVol.profile.minBrickSize;
                             float z = Mathf.Abs((float)p.z + refVol.transform.position.z) / refVol.profile.minBrickSize;
                             asset.maxCellIndex.x = Mathf.Max(asset.maxCellIndex.x, Mathf.CeilToInt(x * 2));
                             asset.maxCellIndex.y = Mathf.Max(asset.maxCellIndex.y, Mathf.CeilToInt(y * 2));
                             asset.maxCellIndex.z = Mathf.Max(asset.maxCellIndex.z, Mathf.CeilToInt(z * 2));
-=======
-                            foreach (var p in cell.probePositions)
-                            {
-                                float x = Mathf.Abs((float)p.x + refVol.transform.position.x) / refVol.profile.brickSize;
-                                float y = Mathf.Abs((float)p.y + refVol.transform.position.y) / refVol.profile.brickSize;
-                                float z = Mathf.Abs((float)p.z + refVol.transform.position.z) / refVol.profile.brickSize;
-                                asset.maxCellIndex.x = Mathf.Max(asset.maxCellIndex.x, (int)(x * 2));
-                                asset.maxCellIndex.y = Mathf.Max(asset.maxCellIndex.y, (int)(y * 2));
-                                asset.maxCellIndex.z = Mathf.Max(asset.maxCellIndex.z, (int)(z * 2));
-                            }
->>>>>>> 297fd03c
                         }
                     }
                 }
