#if UNITY_EDITOR

using System.Collections.Generic;
using Unity.Collections;
using System;
using System.Linq;
using UnityEditor;
using UnityEditor.SceneManagement;

using Brick = UnityEngine.Experimental.Rendering.ProbeBrickIndex.Brick;
using UnityEngine.SceneManagement;
using UnityEngine.Rendering;

namespace UnityEngine.Experimental.Rendering
{
    struct DilationProbe : IComparable<DilationProbe>
    {
        public int idx;
        public float dist;

        public DilationProbe(int idx, float dist)
        {
            this.idx = idx;
            this.dist = dist;
        }

        public int CompareTo(DilationProbe other)
        {
            return dist.CompareTo(other.dist);
        }
    }

    struct BakingCell
    {
        public ProbeReferenceVolume.Cell cell;
        public int[] probeIndices;
    }

    class BakingBatch
    {
        public int index;
        public Dictionary<int, List<Scene>> cellIndex2SceneReferences = new Dictionary<int, List<Scene>>();
        public List<BakingCell> cells = new List<BakingCell>();
        public Dictionary<Vector3, int> uniquePositions = new Dictionary<Vector3, int>();

        private BakingBatch() {}

        public BakingBatch(int index)
        {
            this.index = index;
        }

        public void Clear()
        {
            UnityEditor.Experimental.Lightmapping.SetAdditionalBakedProbes(index, null);
            cells.Clear();
            cellIndex2SceneReferences.Clear();
        }

        public int uniqueProbeCount => uniquePositions.Keys.Count;
    }

    [InitializeOnLoad]
    class ProbeGIBaking
    {
<<<<<<< HEAD
        static bool init = false;
        static Dictionary<int, List<Scene>> cellIndex2SceneReferences = new Dictionary<int, List<Scene>>();
        static List<BakingCell> bakingCells = new List<BakingCell>();
        static ProbeReferenceVolumeAuthoring bakingReferenceVolumeAuthoring = null;
=======
        static bool m_IsInit = false;
        static BakingBatch m_BakingBatch;
        static ProbeReferenceVolumeAuthoring m_BakingReferenceVolumeAuthoring = null;
        static int m_BakingBatchIndex = 0;

        static Bounds globalBounds = new Bounds();
        static bool hasFoundBounds = false;
>>>>>>> ea4a9699

        static ProbeGIBaking()
        {
            Init();
        }

        public static void Init()
        {
            if (!m_IsInit)
            {
                m_IsInit = true;
                Lightmapping.lightingDataCleared += OnLightingDataCleared;
                Lightmapping.bakeStarted += OnBakeStarted;
            }
        }

        static public void Clear()
        {
            var refVolAuthList = GameObject.FindObjectsOfType<ProbeReferenceVolumeAuthoring>();

            foreach (var refVolAuthoring in refVolAuthList)
            {
                if (!refVolAuthoring.enabled || !refVolAuthoring.gameObject.activeSelf)
                    continue;

                refVolAuthoring.volumeAsset = null;

                var refVol = ProbeReferenceVolume.instance;
                refVol.Clear();
                refVol.SetTRS(refVolAuthoring.transform.position, refVolAuthoring.transform.rotation, refVolAuthoring.brickSize);
                refVol.SetMaxSubdivision(refVolAuthoring.maxSubdivision);
            }

            if (m_BakingBatch != null)
                m_BakingBatch.Clear();

            m_BakingBatchIndex = 0;
        }

        public static void FindWorldBounds()
        {
            ProbeReferenceVolume.instance.clearAssetsOnVolumeClear = true;
            var prevScenes = new List<string>();
            for (int i = 0; i < EditorSceneManager.sceneCount; ++i)
            {
                var scene = EditorSceneManager.GetSceneAt(i);
                EditorSceneManager.SaveScene(scene);
                prevScenes.Add(scene.path);
            }

            hasFoundBounds = false;

            foreach (var buildScene in EditorBuildSettings.scenes)
            {
                var scene = EditorSceneManager.OpenScene(buildScene.path, OpenSceneMode.Single);
                var probeVolumes = UnityEngine.GameObject.FindObjectsOfType<ProbeVolume>();

                foreach (var probeVolume in probeVolumes)
                {
                    var extent = probeVolume.GetExtents();
                    var pos = probeVolume.gameObject.transform.position;
                    Bounds localBounds = new Bounds(pos, extent);

                    if (!hasFoundBounds)
                    {
                        hasFoundBounds = true;
                        globalBounds = localBounds;
                    }
                    else
                    {
                        globalBounds.Encapsulate(localBounds);
                    }
                }
            }

            for (int i = 0; i < prevScenes.Count; ++i)
            {
                var scene = prevScenes[i];
                EditorSceneManager.OpenScene(scene, i == 0 ? OpenSceneMode.Single : OpenSceneMode.Additive);
            }
        }

        static ProbeReferenceVolumeAuthoring GetCardinalAuthoringComponent(ProbeReferenceVolumeAuthoring[] refVolAuthList)
        {
            List<ProbeReferenceVolumeAuthoring> enabledVolumes = new List<ProbeReferenceVolumeAuthoring>();

            foreach (var refVolAuthoring in refVolAuthList)
            {
                if (!refVolAuthoring.enabled || !refVolAuthoring.gameObject.activeSelf)
                    continue;

                enabledVolumes.Add(refVolAuthoring);
            }

            int numVols = enabledVolumes.Count;

            if (numVols == 0)
                return null;

            if (numVols == 1)
                return enabledVolumes[0];

            var reference = enabledVolumes[0];
            for (int c = 1; c < numVols; ++c)
            {
                var compare = enabledVolumes[c];
                if (reference.transform.position != compare.transform.position)
                    return null;

                if (reference.transform.localScale != compare.transform.localScale)
                    return null;

                if (reference.profile != compare.profile)
                    return null;
            }

            return reference;
        }

        static void OnBakeStarted()
        {
            if (!ProbeReferenceVolume.instance.isInitialized) return;

            var refVolAuthList = GameObject.FindObjectsOfType<ProbeReferenceVolumeAuthoring>();
            if (refVolAuthList.Length == 0)
                return;

            m_BakingReferenceVolumeAuthoring = GetCardinalAuthoringComponent(refVolAuthList);

            if (m_BakingReferenceVolumeAuthoring == null)
            {
                Debug.Log("Scene(s) have multiple inconsistent ProbeReferenceVolumeAuthoring components. Please ensure they use identical profiles and transforms before baking.");
                return;
            }

            FindWorldBounds();

            RunPlacement();
        }

        static void OnAdditionalProbesBakeCompleted()
        {
            UnityEditor.Experimental.Lightmapping.additionalBakedProbesCompleted -= OnAdditionalProbesBakeCompleted;

            var bakingCells = m_BakingBatch.cells;
            var numCells = bakingCells.Count;

            int numUniqueProbes = m_BakingBatch.uniqueProbeCount;

            var sh = new NativeArray<SphericalHarmonicsL2>(numUniqueProbes, Allocator.Temp, NativeArrayOptions.UninitializedMemory);
            var validity = new NativeArray<float>(numUniqueProbes, Allocator.Temp, NativeArrayOptions.UninitializedMemory);
            var bakedProbeOctahedralDepth = new NativeArray<float>(numUniqueProbes * 64, Allocator.Temp, NativeArrayOptions.UninitializedMemory);

            UnityEditor.Experimental.Lightmapping.GetAdditionalBakedProbes(m_BakingBatch.index, sh, validity, bakedProbeOctahedralDepth);

            // Fetch results of all cells
            for (int c = 0; c < numCells; ++c)
            {
                var cell = bakingCells[c].cell;

                if (cell.probePositions == null)
                    continue;

                int numProbes = cell.probePositions.Length;
                Debug.Assert(numProbes > 0);

                cell.sh = new SphericalHarmonicsL2[numProbes];
                cell.validity = new float[numProbes];

                for (int i = 0; i < numProbes; ++i)
                {
                    int j = bakingCells[c].probeIndices[i];
                    SphericalHarmonicsL2 shv = sh[j];

                    // Compress the range of all coefficients but the DC component to [0..1]
                    // Upper bounds taken from http://ppsloan.org/publications/Sig20_Advances.pptx
                    // Divide each coefficient by DC*f to get to [-1,1] where f is from slide 33
                    for (int rgb = 0; rgb < 3; ++rgb)
                    {
                        var l0 = sh[j][rgb, 0];

                        if (l0 == 0.0f)
                            continue;

                        // TODO: We're working on irradiance instead of radiance coefficients
                        //       Add safety margin 2 to avoid out-of-bounds values
                        float l1scale = 2.0f; // Should be: 3/(2*sqrt(3)) * 2, but rounding to 2 to issues we are observing.
                        float l2scale = 3.5777088f; // 4/sqrt(5) * 2

                        // L_1^m
                        shv[rgb, 1] = sh[j][rgb, 1] / (l0 * l1scale * 2.0f) + 0.5f;
                        shv[rgb, 2] = sh[j][rgb, 2] / (l0 * l1scale * 2.0f) + 0.5f;
                        shv[rgb, 3] = sh[j][rgb, 3] / (l0 * l1scale * 2.0f) + 0.5f;

                        // L_2^-2
                        shv[rgb, 4] = sh[j][rgb, 4] / (l0 * l2scale * 2.0f) + 0.5f;
                        shv[rgb, 5] = sh[j][rgb, 5] / (l0 * l2scale * 2.0f) + 0.5f;
                        shv[rgb, 6] = sh[j][rgb, 6] / (l0 * l2scale * 2.0f) + 0.5f;
                        shv[rgb, 7] = sh[j][rgb, 7] / (l0 * l2scale * 2.0f) + 0.5f;
                        shv[rgb, 8] = sh[j][rgb, 8] / (l0 * l2scale * 2.0f) + 0.5f;

                        for (int coeff = 1; coeff < 9; ++coeff)
                            Debug.Assert(shv[rgb, coeff] >= 0.0f && shv[rgb, coeff] <= 1.0f);
                    }

                    SphericalHarmonicsL2Utils.SetL0(ref cell.sh[i], new Vector3(shv[0, 0], shv[1, 0], shv[2, 0]));
                    SphericalHarmonicsL2Utils.SetL1R(ref cell.sh[i], new Vector3(shv[0, 3], shv[0, 1], shv[0, 2]));
                    SphericalHarmonicsL2Utils.SetL1G(ref cell.sh[i], new Vector3(shv[1, 3], shv[1, 1], shv[1, 2]));
                    SphericalHarmonicsL2Utils.SetL1B(ref cell.sh[i], new Vector3(shv[2, 3], shv[2, 1], shv[2, 2]));

                    SphericalHarmonicsL2Utils.SetCoefficient(ref cell.sh[i], 4, new Vector3(shv[0, 4], shv[1, 4], shv[2, 4]));
                    SphericalHarmonicsL2Utils.SetCoefficient(ref cell.sh[i], 5, new Vector3(shv[0, 5], shv[1, 5], shv[2, 5]));
                    SphericalHarmonicsL2Utils.SetCoefficient(ref cell.sh[i], 6, new Vector3(shv[0, 6], shv[1, 6], shv[2, 6]));
                    SphericalHarmonicsL2Utils.SetCoefficient(ref cell.sh[i], 7, new Vector3(shv[0, 7], shv[1, 7], shv[2, 7]));
                    SphericalHarmonicsL2Utils.SetCoefficient(ref cell.sh[i], 8, new Vector3(shv[0, 8], shv[1, 8], shv[2, 8]));

                    cell.validity[i] = validity[j];
                }

                DilateInvalidProbes(cell.probePositions, cell.bricks, cell.sh, cell.validity, m_BakingReferenceVolumeAuthoring.GetDilationSettings());

                ProbeReferenceVolume.instance.cells[cell.index] = cell;
            }

            m_BakingBatchIndex = 0;

            // Reset index
            UnityEditor.Experimental.Lightmapping.SetAdditionalBakedProbes(m_BakingBatch.index, null);

            // Map from each scene to an existing reference volume
            var scene2RefVol = new Dictionary<Scene, ProbeReferenceVolumeAuthoring>();
            foreach (var refVol in GameObject.FindObjectsOfType<ProbeReferenceVolumeAuthoring>())
                if (refVol.enabled)
                    scene2RefVol[refVol.gameObject.scene] = refVol;

            // Map from each reference volume to its asset
            var refVol2Asset = new Dictionary<ProbeReferenceVolumeAuthoring, ProbeVolumeAsset>();
            foreach (var refVol in scene2RefVol.Values)
            {
                refVol2Asset[refVol] = ProbeVolumeAsset.CreateAsset(refVol.gameObject.scene);
            }

            // Put cells into the respective assets
            foreach (var cell in ProbeReferenceVolume.instance.cells.Values)
            {
                foreach (var scene in m_BakingBatch.cellIndex2SceneReferences[cell.index])
                {
                    // This scene has a reference volume authoring component in it?
                    ProbeReferenceVolumeAuthoring refVol = null;
                    if (scene2RefVol.TryGetValue(scene, out refVol))
                    {
                        var asset = refVol2Asset[refVol];
                        asset.cells.Add(cell);

                        foreach (var p in cell.probePositions)
                        {
                            float x = Mathf.Abs((float)p.x + refVol.transform.position.x) / refVol.profile.brickSize;
                            float y = Mathf.Abs((float)p.y + refVol.transform.position.y) / refVol.profile.brickSize;
                            float z = Mathf.Abs((float)p.z + refVol.transform.position.z) / refVol.profile.brickSize;
                            asset.maxCellIndex.x = Mathf.Max(asset.maxCellIndex.x, (int)(x * 2));
                            asset.maxCellIndex.y = Mathf.Max(asset.maxCellIndex.y, (int)(y * 2));
                            asset.maxCellIndex.z = Mathf.Max(asset.maxCellIndex.z, (int)(z * 2));
                        }
                    }
                }
            }

            // Connect the assets to their components
            foreach (var pair in refVol2Asset)
            {
                var refVol = pair.Key;
                var asset = pair.Value;

                refVol.volumeAsset = asset;

                if (UnityEditor.Lightmapping.giWorkflowMode != UnityEditor.Lightmapping.GIWorkflowMode.Iterative)
                {
                    UnityEditor.EditorUtility.SetDirty(refVol);
                    UnityEditor.EditorUtility.SetDirty(refVol.volumeAsset);
                }
            }

            UnityEditor.AssetDatabase.SaveAssets();
            UnityEditor.AssetDatabase.Refresh();

            foreach (var refVol in refVol2Asset.Keys)
            {
                if (refVol.enabled && refVol.gameObject.activeSelf)
                    refVol.QueueAssetLoading();
            }
        }

        static void OnLightingDataCleared()
        {
            Clear();
        }

        static float CalculateSurfaceArea(Matrix4x4 transform, Mesh mesh)
        {
            var triangles = mesh.triangles;
            var vertices = mesh.vertices;

            for (int i = 0; i < vertices.Length; ++i)
            {
                vertices[i] = transform * vertices[i];
            }

            double sum = 0.0;
            for (int i = 0; i < triangles.Length; i += 3)
            {
                Vector3 corner = vertices[triangles[i]];
                Vector3 a = vertices[triangles[i + 1]] - corner;
                Vector3 b = vertices[triangles[i + 2]] - corner;

                sum += Vector3.Cross(a, b).magnitude;
            }

            return (float)(sum / 2.0);
        }

        static void DilateInvalidProbes(Vector3[] probePositions,
            List<Brick> bricks, SphericalHarmonicsL2[] sh, float[] validity, ProbeDilationSettings dilationSettings)
        {
            // For each brick
            List<DilationProbe> culledProbes = new List<DilationProbe>();
            List<DilationProbe> nearProbes = new List<DilationProbe>(dilationSettings.maxDilationSamples);
            for (int brickIdx = 0; brickIdx < bricks.Count; brickIdx++)
            {
                // Find probes that are in bricks nearby
                CullDilationProbes(brickIdx, bricks, validity, dilationSettings, culledProbes);

                // Iterate probes in current brick
                for (int probeOffset = 0; probeOffset < 64; probeOffset++)
                {
                    int probeIdx = brickIdx * 64 + probeOffset;

                    // Skip valid probes
                    if (validity[probeIdx] <= dilationSettings.dilationValidityThreshold)
                        continue;

                    // Find distance weighted probes nearest to current probe
                    FindNearProbes(probeIdx, probePositions, dilationSettings, culledProbes, nearProbes, out float invDistSum);

                    // Set invalid probe to weighted average of found neighboring probes
                    var shAverage = new SphericalHarmonicsL2();
                    for (int nearProbeIdx = 0; nearProbeIdx < nearProbes.Count; nearProbeIdx++)
                    {
                        var nearProbe = nearProbes[nearProbeIdx];
                        float weight = nearProbe.dist / invDistSum;
                        var target = sh[nearProbe.idx];

                        for (int c = 0; c < 9; ++c)
                        {
                            shAverage[0, c] += target[0, c] * weight;
                            shAverage[1, c] += target[1, c] * weight;
                            shAverage[2, c] += target[2, c] * weight;
                        }
                    }

                    sh[probeIdx] = shAverage;
                    validity[probeIdx] = validity[probeIdx];
                }
            }
        }

        // Given a brick index, find and accumulate probes in nearby bricks
        static void CullDilationProbes(int brickIdx, List<Brick> bricks,
            float[] validity, ProbeDilationSettings dilationSettings, List<DilationProbe> outProbeIndices)
        {
            outProbeIndices.Clear();
            for (int otherBrickIdx = 0; otherBrickIdx < bricks.Count; otherBrickIdx++)
            {
                var currentBrick = bricks[brickIdx];
                var otherBrick = bricks[otherBrickIdx];

                float currentBrickSize = Mathf.Pow(3f, currentBrick.subdivisionLevel);
                float otherBrickSize = Mathf.Pow(3f, otherBrick.subdivisionLevel);

                // TODO: This should probably be revisited.
                float sqrt2 = 1.41421356237f;
                float maxDistance = sqrt2 * currentBrickSize + sqrt2 * otherBrickSize;
                float interval = dilationSettings.maxDilationSampleDistance / dilationSettings.brickSize;
                maxDistance = interval * Mathf.Ceil(maxDistance / interval);

                Vector3 currentBrickCenter = currentBrick.position + Vector3.one * currentBrickSize / 2f;
                Vector3 otherBrickCenter = otherBrick.position + Vector3.one * otherBrickSize / 2f;

                if (Vector3.Distance(currentBrickCenter, otherBrickCenter) <= maxDistance)
                {
                    for (int probeOffset = 0; probeOffset < 64; probeOffset++)
                    {
                        int otherProbeIdx = otherBrickIdx * 64 + probeOffset;

                        if (validity[otherProbeIdx] <= dilationSettings.dilationValidityThreshold)
                        {
                            outProbeIndices.Add(new DilationProbe(otherProbeIdx, 0));
                        }
                    }
                }
            }
        }

        // Given a probe index, find nearby probes weighted by inverse distance
        static void FindNearProbes(int probeIdx, Vector3[] probePositions,
            ProbeDilationSettings dilationSettings, List<DilationProbe> culledProbes, List<DilationProbe> outNearProbes, out float invDistSum)
        {
            outNearProbes.Clear();
            invDistSum = 0;

            // Sort probes by distance to prioritize closer ones
            for (int culledProbeIdx = 0; culledProbeIdx < culledProbes.Count; culledProbeIdx++)
            {
                float dist = Vector3.Distance(probePositions[culledProbes[culledProbeIdx].idx], probePositions[probeIdx]);
                culledProbes[culledProbeIdx] = new DilationProbe(culledProbes[culledProbeIdx].idx, dist);
            }

            if (!dilationSettings.greedyDilation)
            {
                culledProbes.Sort();
            }

            // Return specified amount of probes under given max distance
            int numSamples = 0;
            for (int sortedProbeIdx = 0; sortedProbeIdx < culledProbes.Count; sortedProbeIdx++)
            {
                if (numSamples >= dilationSettings.maxDilationSamples)
                    return;

                var current = culledProbes[sortedProbeIdx];
                if (current.dist <= dilationSettings.maxDilationSampleDistance)
                {
                    var invDist = 1f / (current.dist * current.dist);
                    invDistSum += invDist;
                    outNearProbes.Add(new DilationProbe(current.idx, invDist));

                    numSamples++;
                }
            }
        }

<<<<<<< HEAD
        static void DeduplicateProbePositions(in Vector3[] probePositions, out Vector3[] deduplicatedProbePositions, out int[] indices)
=======
        private static void DeduplicateProbePositions(in Vector3[] probePositions, Dictionary<Vector3, int> uniquePositions, out int[] indices)
>>>>>>> ea4a9699
        {
            indices = new int[probePositions.Length];
            int uniqueIndex = uniquePositions.Count;

            for (int i = 0; i < probePositions.Length; i++)
            {
                var pos = probePositions[i];

                if (uniquePositions.TryGetValue(pos, out var index))
                {
                    indices[i] = index;
                }
                else
                {
                    uniquePositions[pos] = uniqueIndex;
                    indices[i] = uniqueIndex;
                    uniqueIndex++;
                }
            }
        }

        public static void RunPlacement()
        {
            var refVol = ProbeReferenceVolume.instance;

            Clear();

            UnityEditor.Experimental.Lightmapping.additionalBakedProbesCompleted += OnAdditionalProbesBakeCompleted;

            var volumeScale = m_BakingReferenceVolumeAuthoring.transform.localScale;
            var CellSize = m_BakingReferenceVolumeAuthoring.cellSize;
            var xCells = (int)Mathf.Ceil(volumeScale.x / CellSize);
            var yCells = (int)Mathf.Ceil(volumeScale.y / CellSize);
            var zCells = (int)Mathf.Ceil(volumeScale.z / CellSize);

            // create cells
            List<Vector3Int> cellPositions = new List<Vector3Int>();

            // TODO: rewrite for infinite space testing
            for (var x = -xCells; x < xCells; ++x)
                for (var y = -yCells; y < yCells; ++y)
                    for (var z = -zCells; z < zCells; ++z)
                        cellPositions.Add(new Vector3Int(x, y, z));

            int index = 0;
            // For now we just have one baking batch. Later we'll have more than one for a set of scenes.
            // All probes need to be baked only once for the whole batch and not once per cell
            // The reason is that the baker is not deterministic so the same probe position baked in two different cells may have different values causing seams artefacts.
            m_BakingBatch = new BakingBatch(m_BakingBatchIndex++);

            // subdivide and create positions and add them to the bake queue
            foreach (var cellPos in cellPositions)
            {
                var cell = new ProbeReferenceVolume.Cell();
                cell.position = cellPos;
                cell.index = index++;

                var refVolTransform = refVol.GetTransform();
                var cellTrans = Matrix4x4.TRS(refVolTransform.posWS, refVolTransform.rot, Vector3.one);

                //BakeMesh[] bakeMeshes = GetEntityQuery(typeof(BakeMesh)).ToComponentDataArray<BakeMesh>();
                Renderer[] renderers = Object.FindObjectsOfType<Renderer>();
                ProbeVolume[] probeVolumes = Object.FindObjectsOfType<ProbeVolume>();

                // Calculate the cell volume:
                ProbeReferenceVolume.Volume cellVolume = new ProbeReferenceVolume.Volume();
                cellVolume.corner = new Vector3(cellPos.x * m_BakingReferenceVolumeAuthoring.cellSize, cellPos.y * m_BakingReferenceVolumeAuthoring.cellSize, cellPos.z * m_BakingReferenceVolumeAuthoring.cellSize);
                cellVolume.X = new Vector3(m_BakingReferenceVolumeAuthoring.cellSize, 0, 0);
                cellVolume.Y = new Vector3(0, m_BakingReferenceVolumeAuthoring.cellSize, 0);
                cellVolume.Z = new Vector3(0, 0, m_BakingReferenceVolumeAuthoring.cellSize);
                cellVolume.Transform(cellTrans);

                // In this max subdiv field, we store the minimum subdivision possible for the cell, then, locally we can subdivide more based on the probe volumes subdiv multiplier
                cellVolume.maxSubdivisionMultiplier = 0;

                Dictionary<Scene, int> sceneRefs;
                List<ProbeReferenceVolume.Volume> influenceVolumes;
                ProbePlacement.CreateInfluenceVolumes(ref cellVolume, renderers, probeVolumes, out influenceVolumes, out sceneRefs);

                // Each cell keeps a number of references it has to each scene it was influenced by
                // We use this list to determine which scene's ProbeVolume asset to assign this cells data to
                var sortedRefs = new SortedDictionary<int, Scene>();
                foreach (var item in sceneRefs)
                    sortedRefs[-item.Value] = item.Key;

                Vector3[] probePositionsArr = null;
                List<Brick> bricks = null;

                ProbePlacement.Subdivide(cellVolume, refVol, influenceVolumes, ref probePositionsArr, ref bricks);

                if (probePositionsArr.Length > 0 && bricks.Count > 0)
                {
                    int[] indices = null;
                    DeduplicateProbePositions(in probePositionsArr, m_BakingBatch.uniquePositions, out indices);

                    cell.probePositions = probePositionsArr;
                    cell.bricks = bricks;

                    BakingCell bakingCell = new BakingCell();
                    bakingCell.cell = cell;
                    bakingCell.probeIndices = indices;

                    m_BakingBatch.cells.Add(bakingCell);
                    m_BakingBatch.cellIndex2SceneReferences[cell.index] = new List<Scene>(sortedRefs.Values);
                }
            }

            UnityEditor.Experimental.Lightmapping.SetAdditionalBakedProbes(m_BakingBatch.index, m_BakingBatch.uniquePositions.Keys.ToArray());
        }
    }
}

#endif<|MERGE_RESOLUTION|>--- conflicted
+++ resolved
@@ -63,12 +63,6 @@
     [InitializeOnLoad]
     class ProbeGIBaking
     {
-<<<<<<< HEAD
-        static bool init = false;
-        static Dictionary<int, List<Scene>> cellIndex2SceneReferences = new Dictionary<int, List<Scene>>();
-        static List<BakingCell> bakingCells = new List<BakingCell>();
-        static ProbeReferenceVolumeAuthoring bakingReferenceVolumeAuthoring = null;
-=======
         static bool m_IsInit = false;
         static BakingBatch m_BakingBatch;
         static ProbeReferenceVolumeAuthoring m_BakingReferenceVolumeAuthoring = null;
@@ -76,7 +70,6 @@
 
         static Bounds globalBounds = new Bounds();
         static bool hasFoundBounds = false;
->>>>>>> ea4a9699
 
         static ProbeGIBaking()
         {
@@ -517,11 +510,7 @@
             }
         }
 
-<<<<<<< HEAD
-        static void DeduplicateProbePositions(in Vector3[] probePositions, out Vector3[] deduplicatedProbePositions, out int[] indices)
-=======
         private static void DeduplicateProbePositions(in Vector3[] probePositions, Dictionary<Vector3, int> uniquePositions, out int[] indices)
->>>>>>> ea4a9699
         {
             indices = new int[probePositions.Length];
             int uniqueIndex = uniquePositions.Count;
