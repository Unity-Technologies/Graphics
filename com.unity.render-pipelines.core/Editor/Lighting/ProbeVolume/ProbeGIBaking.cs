using System;
using System.Linq;
using System.Collections.Generic;
using Unity.Collections;
using Unity.Collections.LowLevel.Unsafe;
using Unity.Profiling;
using UnityEditor;
using UnityEngine.Experimental.Rendering;


using Brick = UnityEngine.Rendering.ProbeBrickIndex.Brick;
using CellInfo = UnityEngine.Rendering.ProbeReferenceVolume.CellInfo;
using Cell = UnityEngine.Rendering.ProbeReferenceVolume.Cell;
using UnityEngine.SceneManagement;
using UnityEngine.Rendering;

namespace UnityEngine.Rendering
{
    struct BakingCell
    {
        public Vector3Int position;
        public int index;

        public Brick[] bricks;
        public Vector3[] probePositions;
        public SphericalHarmonicsL2[] sh;
<<<<<<< HEAD
        public byte[] validityNeighbourMask;
        public float[] validity;
        public uint[] validityOld;
=======
        public uint[] validity;

>>>>>>> 63415388
        public Vector3[] offsetVectors;
        public float[] touchupVolumeInteraction;

        public int minSubdiv;
        public int indexChunkCount;
        public int shChunkCount;

        public int[] probeIndices;

        public Bounds bounds;

        internal int GetBakingHashCode()
        {
            int hash = position.GetHashCode();
            hash = hash * 23 + minSubdiv.GetHashCode();
            hash = hash * 23 + indexChunkCount.GetHashCode();
            hash = hash * 23 + shChunkCount.GetHashCode();

            foreach (var brick in bricks)
            {
                hash = hash * 23 + brick.position.GetHashCode();
                hash = hash * 23 + brick.subdivisionLevel.GetHashCode();
            }
            return hash;
        }
    }

    class BakingBatch
    {
        public int index;
        public Dictionary<int, HashSet<Scene>> cellIndex2SceneReferences = new Dictionary<int, HashSet<Scene>>();
        public List<BakingCell> cells = new List<BakingCell>();
        public Dictionary<Vector3, int> uniquePositions = new Dictionary<Vector3, int>();
        public Vector3[] virtualOffsets;
        // Allow to get a mapping to subdiv level with the unique positions. It stores the minimum subdiv level found for a given position.
        // Can be probably done cleaner.
        public Dictionary<Vector3, int> uniqueBrickSubdiv = new Dictionary<Vector3, int>();
        // Mapping for explicit invalidation, whether it comes from the auto finding of occluders or from the touch up volumes
        // TODO: This is not used yet. Will soon.
        public Dictionary<Vector3, bool> invalidatedPositions = new Dictionary<Vector3, bool>();

        private BakingBatch() { }

        public BakingBatch(int index)
        {
            this.index = index;
        }

        public void Clear()
        {
            UnityEditor.Experimental.Lightmapping.SetAdditionalBakedProbes(index, null);
            cells.Clear();
            cellIndex2SceneReferences.Clear();
        }

        public int uniqueProbeCount => uniquePositions.Keys.Count;
    }

    [InitializeOnLoad]
    partial class ProbeGIBaking
    {
        static bool m_IsInit = false;
        static BakingBatch m_BakingBatch;
        static ProbeReferenceVolumeProfile m_BakingProfile = null;
        static ProbeVolumeBakingProcessSettings m_BakingSettings;

        static int m_BakingBatchIndex = 0;

        static Bounds globalBounds = new Bounds();
        static bool hasFoundBounds = false;
        static Vector3Int minCellPosition = Vector3Int.one * int.MaxValue;
        static Vector3Int maxCellPosition = Vector3Int.one * int.MinValue;

        static bool onAdditionalProbesBakeCompletedCalled = false;

        static Dictionary<Vector3Int, int> m_CellPosToIndex = new Dictionary<Vector3Int, int>();
        static Dictionary<int, BakingCell> m_BakedCells = new Dictionary<int, BakingCell>();

        internal static bool isBakingOnlyActiveScene = false;
        // This is needed only for isBakingOnlyActiveScene when we have some cells extracted from assets into m_BakedCells
        static HashSet<int> m_NewlyBakedCells = new HashSet<int>();

        static List<ProbeVolumePerSceneData> GetPerSceneDataList()
        {
            var fullPerSceneDataList = ProbeReferenceVolume.instance.perSceneDataList;
            List<ProbeVolumePerSceneData> usedPerSceneDataList;

            if (isBakingOnlyActiveScene)
            {
                usedPerSceneDataList = new List<ProbeVolumePerSceneData>();
                foreach (var sceneData in fullPerSceneDataList)
                {
                    if (sceneData.gameObject.scene == SceneManager.GetActiveScene())
                        usedPerSceneDataList.Add(sceneData);
                }
            }
            else
            {
                usedPerSceneDataList = new List<ProbeVolumePerSceneData>(fullPerSceneDataList);
            }

            return usedPerSceneDataList;
        }

        internal static List<ProbeVolume> GetProbeVolumeList()
        {
            var fullPvList = GameObject.FindObjectsOfType<ProbeVolume>();
            List<ProbeVolume> usedPVList;

            if (isBakingOnlyActiveScene)
            {
                usedPVList = new List<ProbeVolume>();
                foreach (var pv in fullPvList)
                {
                    if (pv.isActiveAndEnabled && pv.gameObject.scene == SceneManager.GetActiveScene())
                        usedPVList.Add(pv);
                }
            }
            else
            {
                usedPVList = new List<ProbeVolume>(fullPvList);
            }

            return usedPVList;
        }

        static ProbeGIBaking()
        {
            Init();
        }

        public static void Init()
        {
            if (!m_IsInit)
            {
                m_IsInit = true;
                Lightmapping.lightingDataCleared += OnLightingDataCleared;
                Lightmapping.bakeStarted += OnBakeStarted;
            }
        }

        static void ClearBakingBatch()
        {
            if (m_BakingBatch != null)
                m_BakingBatch.Clear();

            m_BakingBatchIndex = 0;
        }

        static public void Clear()
        {
            foreach (var data in ProbeReferenceVolume.instance.perSceneDataList)
                data.Clear();

            ProbeReferenceVolume.instance.Clear();

            var probeVolumes = GameObject.FindObjectsOfType<ProbeVolume>();
            foreach (var probeVolume in probeVolumes)
                probeVolume.OnLightingDataAssetCleared();
        }

        public static void FindWorldBounds(out bool hasFoundInvalidSetup)
        {
            ProbeReferenceVolume.instance.clearAssetsOnVolumeClear = true;
            hasFoundInvalidSetup = false;

            var sceneData = ProbeReferenceVolume.instance.sceneData;
            HashSet<string> scenesToConsider = new HashSet<string>();

            var activeScene = SceneManager.GetActiveScene();
            var activeSet = sceneData.GetBakingSetForScene(activeScene);

            hasFoundBounds = false;

            foreach (var sceneGUID in activeSet.sceneGUIDs)
            {
                bool hasProbeVolumes = false;
                if (sceneData.hasProbeVolumes.TryGetValue(sceneGUID, out hasProbeVolumes))
                {
                    if (hasProbeVolumes)
                    {
                        Bounds localBound;
                        if (sceneData.sceneBounds.TryGetValue(sceneGUID, out localBound))
                        {
                            if (hasFoundBounds)
                            {
                                globalBounds.Encapsulate(localBound);
                            }
                            else
                            {
                                globalBounds = localBound;
                                hasFoundBounds = true;
                            }
                        }
                    }
                }
                else // we need to open the scene to test.
                {
                    Debug.Log("The probe volume system couldn't find data for all the scenes in the baking set. Consider opening the scenes in the set and save them. Alternatively, bake the full set.");
                    hasFoundInvalidSetup = true;
                }
            }
        }

        static void SetBakingContext(List<ProbeVolumePerSceneData> perSceneData)
        {
            // We need to make sure all scenes we are baking have the same profile. The same should be done for the baking settings, but we check only profile.
            // TODO: This should be ensured by the controlling panel, until we have that we need to assert.

            // To check what are  the scenes that have probe volume enabled we checks the ProbeVolumePerSceneData. We are guaranteed to have only one per scene.
            for (int i = 0; i < perSceneData.Count; ++i)
            {
                var data = perSceneData[i];
                var scene = data.gameObject.scene;
                var profile = ProbeReferenceVolume.instance.sceneData.GetProfileForScene(scene);
                Debug.Assert(profile != null, "Trying to bake a scene without a profile properly set.");

                if (i == 0)
                {
                    m_BakingProfile = profile;
                    Debug.Assert(ProbeReferenceVolume.instance.sceneData.BakeSettingsDefinedForScene(scene));
                    m_BakingSettings = ProbeReferenceVolume.instance.sceneData.GetBakeSettingsForScene(scene);
                }
                else
                {
                    Debug.Assert(m_BakingProfile.IsEquivalent(profile));
                }
            }
        }

        static void EnsurePerSceneDataInOpenScenes()
        {
            var sceneData = ProbeReferenceVolume.instance.sceneData;
            var activeScene = SceneManager.GetActiveScene();
            var activeSet = sceneData.GetBakingSetForScene(activeScene);

            // We assume that all the per scene data for all the scenes in the set have been set with the scene been saved at least once. However we also update the scenes that are currently loaded anyway for security.
            // and to have a new trigger to update the bounds we have.
            int openedScenesCount = SceneManager.sceneCount;
            for (int i = 0; i < openedScenesCount; ++i)
            {
                var scene = SceneManager.GetSceneAt(i);
                if (!scene.isLoaded)
                    continue;
                sceneData.OnSceneSaved(scene); // We need to perform the same actions we do when the scene is saved.
                if (sceneData.GetBakingSetForScene(scene) != activeSet && sceneData.SceneHasProbeVolumes(scene))
                {
                    Debug.LogError($"Scene at {scene.path} is loaded and has probe volumes, but not part of the same baking set as the active scene. This will result in an error. Please make sure all loaded scenes are part of the same baking sets.");
                }
            }
        }

        static void OnBakeStarted()
        {
            if (!ProbeReferenceVolume.instance.isInitialized) return;

            EnsurePerSceneDataInOpenScenes();

            if (ProbeReferenceVolume.instance.perSceneDataList.Count == 0) return;

            var sceneDataList = GetPerSceneDataList();
            if (sceneDataList.Count == 0) return;

            var pvList = GetProbeVolumeList();
            if (pvList.Count == 0) return; // We have no probe volumes.

            FindWorldBounds(out bool hasFoundInvalidSetup);
            if (hasFoundInvalidSetup) return;

            SetBakingContext(sceneDataList);

            // Get min/max
            CellCountInDirections(out minCellPosition, out maxCellPosition, m_BakingProfile.cellSizeInMeters);

            foreach (var data in ProbeReferenceVolume.instance.perSceneDataList)
                data.Initialize();

            RunPlacement();
        }

        static void CellCountInDirections(out Vector3Int minCellPositionXYZ, out Vector3Int maxCellPositionXYZ, float cellSizeInMeters)
        {
            minCellPositionXYZ = Vector3Int.zero;
            maxCellPositionXYZ = Vector3Int.zero;

            Vector3 center = Vector3.zero;
            var centeredMin = globalBounds.min - center;
            var centeredMax = globalBounds.max - center;

            minCellPositionXYZ.x = Mathf.FloorToInt(centeredMin.x / cellSizeInMeters);
            minCellPositionXYZ.y = Mathf.FloorToInt(centeredMin.y / cellSizeInMeters);
            minCellPositionXYZ.z = Mathf.FloorToInt(centeredMin.z / cellSizeInMeters);

            maxCellPositionXYZ.x = Mathf.CeilToInt(centeredMax.x / cellSizeInMeters);
            maxCellPositionXYZ.y = Mathf.CeilToInt(centeredMax.y / cellSizeInMeters);
            maxCellPositionXYZ.z = Mathf.CeilToInt(centeredMax.z / cellSizeInMeters);
        }

        static void BrickCountInDirections(out Vector3Int cellsInXYZ, float brickSizeInMeter)
        {
            cellsInXYZ = Vector3Int.zero;

            Vector3 center = Vector3.zero;
            var centeredMin = globalBounds.min - center;
            var centeredMax = globalBounds.max - center;

            cellsInXYZ.x = Mathf.Max(Mathf.CeilToInt(Mathf.Abs(centeredMin.x / brickSizeInMeter)), Mathf.CeilToInt(Mathf.Abs(centeredMax.x / brickSizeInMeter))) * 2;
            cellsInXYZ.y = Mathf.Max(Mathf.CeilToInt(Mathf.Abs(centeredMin.y / brickSizeInMeter)), Mathf.CeilToInt(Mathf.Abs(centeredMax.y / brickSizeInMeter))) * 2;
            cellsInXYZ.z = Mathf.Max(Mathf.CeilToInt(Mathf.Abs(centeredMin.z / brickSizeInMeter)), Mathf.CeilToInt(Mathf.Abs(centeredMax.z / brickSizeInMeter))) * 2;
        }

        // NOTE: This is somewhat hacky and is going to likely be slow (or at least slower than it could).
        // It is only a first iteration of the concept that won't be as impactful on memory as other options.
        internal static void RevertDilation()
        {
            if (m_BakingProfile == null)
            {
                if (ProbeReferenceVolume.instance.perSceneDataList.Count == 0) return;
                SetBakingContext(ProbeReferenceVolume.instance.perSceneDataList);
            }

            var dilationSettings = m_BakingSettings.dilationSettings;
            var blackProbe = new SphericalHarmonicsL2();

            foreach (var cellInfo in ProbeReferenceVolume.instance.cells.Values)
            {
                var cell = cellInfo.cell;
                for (int i = 0; i < cell.validityOld.Length; ++i)
                {
                    if (dilationSettings.enableDilation && dilationSettings.dilationDistance > 0.0f && cell.validityOld[i] > dilationSettings.dilationValidityThreshold)
                    {
<<<<<<< HEAD
                        WriteToShaderCoeffsL0L1(blackProbe, cell.shL0L1Data, i * ProbeVolumeAsset.kL0L1ScalarCoefficientsCount);

                        if (cell.shBands == ProbeVolumeSHBands.SphericalHarmonicsL2)
                            WriteToShaderCoeffsL2(blackProbe, cell.shL2Data, i * ProbeVolumeAsset.kL2ScalarCoefficientsCount);
=======
                        WriteToShaderCoeffsL0L1(ref blackProbe, cell.bakingScenario.shL0L1Data, i * ProbeVolumeAsset.kL0L1ScalarCoefficientsCount);

                        if (cell.shBands == ProbeVolumeSHBands.SphericalHarmonicsL2)
                            WriteToShaderCoeffsL2(ref blackProbe, cell.bakingScenario.shL2Data, i * ProbeVolumeAsset.kL2ScalarCoefficientsCount);
>>>>>>> 63415388
                    }
                }
            }
        }

        // Can definitively be optimized later on.
        // Also note that all the bookkeeping of all the reference volumes will likely need to change when we move to
        // proper UX.
        internal static void PerformDilation()
        {
            var perSceneDataList = ProbeReferenceVolume.instance.perSceneDataList;
            if (perSceneDataList.Count == 0) return;

            Dictionary<int, List<string>> cell2Assets = new Dictionary<int, List<string>>();
            List<CellInfo> tempLoadedCells = new List<CellInfo>();

            var prv = ProbeReferenceVolume.instance;

            SetBakingContext(perSceneDataList);

            foreach (var sceneData in perSceneDataList)
            {
                if (!ProbeReferenceVolume.instance.sceneData.SceneHasProbeVolumes(sceneData.gameObject.scene)) continue;

                var asset = sceneData.asset;

                if (asset == null) continue; // Can happen if only the active scene is baked and the data for the rest is not available.

                string assetPath = asset.GetSerializedFullPath();
                foreach (var cell in asset.cells)
                {
                    if (!cell2Assets.ContainsKey(cell.index))
                    {
                        cell2Assets.Add(cell.index, new List<string>());
                    }

                    cell2Assets[cell.index].Add(assetPath);
                }
                //// We need to queue the asset loading to make sure all is fine when calling refresh.
                //sceneData.QueueAssetLoading();
            }

            var dilationSettings = m_BakingSettings.dilationSettings;

            if (dilationSettings.enableDilation && dilationSettings.dilationDistance > 0.0f)
            {
                // Make sure all assets are loaded before performing dilation.
                prv.PerformPendingOperations();

                // Force maximum sh bands to perform dilation, we need to store what sh bands was selected from the settings as we need to restore
                // post dilation.
                var prevSHBands = prv.shBands;
                prv.ForceSHBand(ProbeVolumeSHBands.SphericalHarmonicsL2);

                // TODO: This loop is very naive, can be optimized, but let's first verify if we indeed want this or not.
                for (int iterations = 0; iterations < dilationSettings.dilationIterations; ++iterations)
                {
                    // Try to load all available cells to the GPU. Might not succeed depending on the memory budget.
                    prv.LoadAllCells();

                    // Dilate all cells
                    List<ProbeReferenceVolume.Cell> dilatedCells = new List<ProbeReferenceVolume.Cell>(prv.cells.Values.Count);
                    bool everythingLoaded = !prv.hasUnloadedCells;

                    if (everythingLoaded)
                    {
                        foreach (var cellInfo in prv.cells.Values)
                        {
                            var cell = cellInfo.cell;
                            if (isBakingOnlyActiveScene && !m_NewlyBakedCells.Contains(cell.index))
                            {
                                dilatedCells.Add(cell);
                            }
                            else
                            {
                                PerformDilation(cell, dilationSettings);
                                dilatedCells.Add(cell);
                            }
                        }
                    }
                    else
                    {
                        // When everything does not fit in memory, we are going to dilate one cell at a time.
                        // To do so, we load the cell and all its neighbours and then dilate.
                        // This is an inefficient use of memory but for now most of the time is spent in reading back the result anyway so it does not introduce any performance regression.

                        // Free All memory to make room for each cell and its neighbors for dilation.
                        prv.UnloadAllCells();

                        foreach (var cellInfo in prv.cells.Values)
                        {
                            tempLoadedCells.Clear();

                            var cell = cellInfo.cell;
                            var cellPos = cell.position;
                            // Load the cell and all its neighbors before doing dilation.
                            for (int x = -1; x <= 1; ++x)
                                for (int y = -1; y <= 1; ++y)
                                    for (int z = -1; z <= 1; ++z)
                                    {
                                        Vector3Int pos = cellPos + new Vector3Int(x, y, z);
                                        if (m_CellPosToIndex.TryGetValue(pos, out var cellToLoadIndex))
                                        {
                                            if (prv.cells.TryGetValue(cellToLoadIndex, out var cellToLoad))
                                            {
                                                if (prv.LoadCell(cellToLoad))
                                                {
                                                    tempLoadedCells.Add(cellToLoad);
                                                }
                                                else
                                                    Debug.LogError($"Not enough memory to perform dilation for cell {cell.index}");
                                            }
                                        }
                                    }

                            if (isBakingOnlyActiveScene && !m_NewlyBakedCells.Contains(cell.index))
                            {
                                dilatedCells.Add(cell);
                            }
                            else
                            {
                                PerformDilation(cell, dilationSettings);
                                dilatedCells.Add(cell);
                            }

                            // Free memory again.
                            foreach (var cellToUnload in tempLoadedCells)
                                prv.UnloadCell(cellToUnload);
                        }
                    }

                    foreach (var sceneData in perSceneDataList)
                    {
                        if (sceneData.asset == null) continue; // Can happen if only the active scene is baked and the data for the rest is not available.

                        if (ProbeReferenceVolume.instance.sceneData.SceneHasProbeVolumes(sceneData.gameObject.scene))
                            prv.AddPendingAssetRemoval(sceneData.asset);
                    }

                    // Make sure unloading happens.
                    prv.PerformPendingOperations();

                    // Commit cell changes
                    HashSet<string> assetsCommitted = new HashSet<string>();
                    foreach (var cell in dilatedCells)
                    {
                        foreach (var sceneData in perSceneDataList)
                        {
                            if (sceneData.asset == null) continue; // Can happen if only the active scene is baked and the data for the rest is not available.

                            var assetPath = sceneData.asset.GetSerializedFullPath();
                            if (cell2Assets[cell.index].Contains(assetPath))
                            {
                                if (!assetsCommitted.Contains(assetPath))
                                {
                                    WritebackModifiedCellsData(sceneData);
                                    assetsCommitted.Add(assetPath);
                                }
                            }
                        }
                    }

                    AssetDatabase.SaveAssets();
                    AssetDatabase.Refresh();

                    foreach (var sceneData in perSceneDataList)
                    {
                        if (ProbeReferenceVolume.instance.sceneData.SceneHasProbeVolumes(sceneData.gameObject.scene))
                            sceneData.QueueAssetLoading();
                    }
                }

                // Need to restore the original sh bands
                prv.ForceSHBand(prevSHBands);
            }
        }

        static void OnAdditionalProbesBakeCompleted()
        {
            using var pm = new ProfilerMarker("OnAdditionalProbesBakeCompleted").Auto();

            UnityEditor.Experimental.Lightmapping.additionalBakedProbesCompleted -= OnAdditionalProbesBakeCompleted;
            s_ForceInvalidatedProbesAndTouchupVols.Clear();
            s_CustomDilationThresh.Clear();

            var probeRefVolume = ProbeReferenceVolume.instance;
            var bakingCells = m_BakingBatch.cells;
            var numCells = bakingCells.Count;

            var fullSceneDataList = ProbeReferenceVolume.instance.perSceneDataList;
            int numUniqueProbes = m_BakingBatch.uniqueProbeCount;

            var sh = new NativeArray<SphericalHarmonicsL2>(numUniqueProbes, Allocator.Temp, NativeArrayOptions.UninitializedMemory);
            var validity = new NativeArray<float>(numUniqueProbes, Allocator.Temp, NativeArrayOptions.UninitializedMemory);
            var bakedProbeOctahedralDepth = new NativeArray<float>(numUniqueProbes * 64, Allocator.Temp, NativeArrayOptions.UninitializedMemory);

            bool validBakedProbes = UnityEditor.Experimental.Lightmapping.GetAdditionalBakedProbes(m_BakingBatch.index, sh, validity, bakedProbeOctahedralDepth);

            if (!validBakedProbes)
            {
                Debug.LogError("Lightmapper failed to produce valid probe data.  Please consider clearing lighting data and rebake.");
                return;
            }

            m_CellPosToIndex.Clear();
            m_BakedCells.Clear();

            // Clear baked data
            foreach (var data in ProbeReferenceVolume.instance.perSceneDataList)
                data.QueueAssetRemoval();
            ProbeReferenceVolume.instance.Clear();

            // Make sure all pending operations are done (needs to be after the Clear to unload all previous scenes)
            probeRefVolume.PerformPendingOperations();

            // Use the globalBounds we just computed, as the one in probeRefVolume doesn't include scenes that have never been baked
            probeRefVolume.globalBounds = globalBounds;

            onAdditionalProbesBakeCompletedCalled = true;

            var dilationSettings = m_BakingSettings.dilationSettings;
            var virtualOffsets = m_BakingBatch.virtualOffsets;

            // This is slow, but we should have very little amount of touchup volumes.
            var touchupVolumes = GameObject.FindObjectsOfType<ProbeTouchupVolume>();
            var touchupVolumesAndBounds = new List<(Bounds, ProbeTouchupVolume)>(touchupVolumes.Length);
            foreach (var touchup in touchupVolumes)
            {
                if (touchup.isActiveAndEnabled)
                    touchupVolumesAndBounds.Add((touchup.GetBounds(), touchup));
            }

            // If we did not use virtual offset, we did not have occluders spawned.
            if (!m_BakingSettings.virtualOffsetSettings.useVirtualOffset)
                AddOccluders();


            // Fetch results of all cells
            for (int c = 0; c < numCells; ++c)
            {
                var cell = bakingCells[c];

                m_CellPosToIndex.Add(cell.position, cell.index);

                if (cell.probePositions == null)
                    continue;

                int numProbes = cell.probePositions.Length;
                Debug.Assert(numProbes > 0);

                cell.sh = new SphericalHarmonicsL2[numProbes];
                cell.validity = new float[numProbes];
                cell.validityNeighbourMask = new byte[numProbes];
                cell.validityOld = new uint[numProbes];
                cell.offsetVectors = new Vector3[virtualOffsets != null ? numProbes : 0];
                cell.touchupVolumeInteraction = new float[numProbes];
                cell.minSubdiv = probeRefVolume.GetMaxSubdivision();

                // Find the subset of touchup volumes that will be considered for this cell.
                // Capacity of the list to cover the worst case.
                var localTouchupVolumes = new List<(Bounds, ProbeTouchupVolume)>(touchupVolumes.Length);
                foreach (var touchup in touchupVolumesAndBounds)
                {
                    if (touchup.Item1.Intersects(cell.bounds))
                        localTouchupVolumes.Add(touchup);
                }

                for (int i = 0; i < numProbes; ++i)
                {
                    int j = cell.probeIndices[i];

                    if (virtualOffsets != null)
                        cell.offsetVectors[i] = virtualOffsets[j];

                    SphericalHarmonicsL2 shv = sh[j];

                    int brickIdx = i / 64;
                    cell.minSubdiv = Mathf.Min(cell.minSubdiv, cell.bricks[brickIdx].subdivisionLevel);

                    bool invalidatedProbe = false;
                    foreach (var touchup in localTouchupVolumes)
                    {
                        var touchupBound = touchup.Item1;
                        var touchupVolume = touchup.Item2;

                        if (touchupBound.Contains(cell.probePositions[i]))
                        {
                            if (touchupVolume.invalidateProbes)
                            {
                                invalidatedProbe = true;
                                // We check as below 1 but bigger than 0 in the debug shader, so any value <1 will do to signify touched up.
                                cell.touchupVolumeInteraction[i] = 0.5f;

                                if (validity[j] < 0.05f) // We just want to add probes that were not already invalid or close to.
                                {
                                    s_ForceInvalidatedProbesAndTouchupVols[cell.probePositions[i]] = touchupBound;
                                }
                            }
                            else if (touchupVolume.overrideDilationThreshold)
                            {
                                // The 1 + is used to determine the action (debug shader tests above 1), then we add the threshold to be able to retrieve it in debug phase.
                                cell.touchupVolumeInteraction[i] = 1.0f + touchupVolume.overriddenDilationThreshold;

                                s_CustomDilationThresh.Add(i, touchupVolume.overriddenDilationThreshold);
                            }
                            break;
                        }
                    }

                    if (validity[j] < 0.05f && m_BakingBatch.invalidatedPositions.ContainsKey(cell.probePositions[i]) && m_BakingBatch.invalidatedPositions[cell.probePositions[i]])
                    {
                        if (!s_ForceInvalidatedProbesAndTouchupVols.ContainsKey(cell.probePositions[i]))
                            s_ForceInvalidatedProbesAndTouchupVols.Add(cell.probePositions[i], new Bounds());

                        invalidatedProbe = true;
                    }

                    // Compress the range of all coefficients but the DC component to [0..1]
                    // Upper bounds taken from http://ppsloan.org/publications/Sig20_Advances.pptx
                    // Divide each coefficient by DC*f to get to [-1,1] where f is from slide 33
                    for (int rgb = 0; rgb < 3; ++rgb)
                    {
                        var l0 = sh[j][rgb, 0];

                        if (l0 == 0.0f)
                        {
                            shv[rgb, 0] = 0.0f;
                            for (int k = 1; k < 9; ++k)
                                shv[rgb, k] = 0.5f;
                        }
                        else if (dilationSettings.enableDilation && dilationSettings.dilationDistance > 0.0f && validity[j] > dilationSettings.dilationValidityThreshold)
                        {
                            for (int k = 0; k < 9; ++k)
                                shv[rgb, 0] = 0.0f;
                        }
                        else
                        {
                            // TODO: We're working on irradiance instead of radiance coefficients
                            //       Add safety margin 2 to avoid out-of-bounds values
                            float l1scale = 2.0f; // Should be: 3/(2*sqrt(3)) * 2, but rounding to 2 to issues we are observing.
                            float l2scale = 3.5777088f; // 4/sqrt(5) * 2

                            // L_1^m
                            shv[rgb, 1] = sh[j][rgb, 1] / (l0 * l1scale * 2.0f) + 0.5f;
                            shv[rgb, 2] = sh[j][rgb, 2] / (l0 * l1scale * 2.0f) + 0.5f;
                            shv[rgb, 3] = sh[j][rgb, 3] / (l0 * l1scale * 2.0f) + 0.5f;

                            // L_2^-2
                            shv[rgb, 4] = sh[j][rgb, 4] / (l0 * l2scale * 2.0f) + 0.5f;
                            shv[rgb, 5] = sh[j][rgb, 5] / (l0 * l2scale * 2.0f) + 0.5f;
                            shv[rgb, 6] = sh[j][rgb, 6] / (l0 * l2scale * 2.0f) + 0.5f;
                            shv[rgb, 7] = sh[j][rgb, 7] / (l0 * l2scale * 2.0f) + 0.5f;
                            shv[rgb, 8] = sh[j][rgb, 8] / (l0 * l2scale * 2.0f) + 0.5f;

                            for (int coeff = 1; coeff < 9; ++coeff)
                                Debug.Assert(shv[rgb, coeff] >= 0.0f && shv[rgb, coeff] <= 1.0f);
                        }
                    }

                    SphericalHarmonicsL2Utils.SetL0(ref cell.sh[i], new Vector3(shv[0, 0], shv[1, 0], shv[2, 0]));
                    SphericalHarmonicsL2Utils.SetL1R(ref cell.sh[i], new Vector3(shv[0, 3], shv[0, 1], shv[0, 2]));
                    SphericalHarmonicsL2Utils.SetL1G(ref cell.sh[i], new Vector3(shv[1, 3], shv[1, 1], shv[1, 2]));
                    SphericalHarmonicsL2Utils.SetL1B(ref cell.sh[i], new Vector3(shv[2, 3], shv[2, 1], shv[2, 2]));

                    SphericalHarmonicsL2Utils.SetCoefficient(ref cell.sh[i], 4, new Vector3(shv[0, 4], shv[1, 4], shv[2, 4]));
                    SphericalHarmonicsL2Utils.SetCoefficient(ref cell.sh[i], 5, new Vector3(shv[0, 5], shv[1, 5], shv[2, 5]));
                    SphericalHarmonicsL2Utils.SetCoefficient(ref cell.sh[i], 6, new Vector3(shv[0, 6], shv[1, 6], shv[2, 6]));
                    SphericalHarmonicsL2Utils.SetCoefficient(ref cell.sh[i], 7, new Vector3(shv[0, 7], shv[1, 7], shv[2, 7]));
                    SphericalHarmonicsL2Utils.SetCoefficient(ref cell.sh[i], 8, new Vector3(shv[0, 8], shv[1, 8], shv[2, 8]));

                    float currValidity = invalidatedProbe ? 1.0f : validity[j];
                    byte currValidityNeighbourMask = 255;
                    cell.validity[i] = currValidity;
                    cell.validityNeighbourMask[i] = currValidityNeighbourMask;
                    cell.validityOld[i] = ProbeReferenceVolume.Cell.PackValidityAndMask(currValidity, currValidityNeighbourMask);
                }

                cell.indexChunkCount = probeRefVolume.GetNumberOfBricksAtSubdiv(cell.position, cell.minSubdiv, out _, out _) / ProbeBrickIndex.kIndexChunkSize;
                cell.shChunkCount = ProbeBrickPool.GetChunkCount(cell.bricks.Length);

                ComputeValidityMasks(cell);

                m_BakedCells[cell.index] = cell;
            }

            CleanupOccluders();

            m_BakingBatchIndex = 0;

            // Reset index
            UnityEditor.Experimental.Lightmapping.SetAdditionalBakedProbes(m_BakingBatch.index, null);

            // Extract baking cell if we are baking only active scene.
            if (isBakingOnlyActiveScene)
            {
                ExtractBakingCells();
            }

            // Map from each scene to its per scene data, and create a new asset for each scene
            var scene2Data = new Dictionary<Scene, ProbeVolumePerSceneData>();
            foreach (var data in fullSceneDataList)
            {
                if (ProbeReferenceVolume.instance.sceneData.SceneHasProbeVolumes(data.gameObject.scene))
                {
                    data.asset = ProbeVolumeAsset.CreateAsset(data);
                    data.scenarios.TryAdd(ProbeReferenceVolume.instance.lightingScenario, default);
                    scene2Data[data.gameObject.scene] = data;
                }
            }

            // Allocate cells to the respective assets
            var data2BakingCells = new Dictionary<ProbeVolumePerSceneData, List<BakingCell>>();
            foreach (var cell in m_BakedCells.Values)
            {
                foreach (var scene in m_BakingBatch.cellIndex2SceneReferences[cell.index])
                {
                    // This scene has a reference volume authoring component in it?
                    if (scene2Data.TryGetValue(scene, out var data))
                    {
                        if (!data2BakingCells.TryGetValue(data, out var bakingCellsList))
                            bakingCellsList = data2BakingCells[data] = new();

                        bakingCellsList.Add(cell);

                        var asset = data.asset;
                        var profile = probeRefVolume.sceneData.GetProfileForScene(scene);
                        asset.StoreProfileData(profile);
                        asset.minCellPosition = minCellPosition;
                        asset.maxCellPosition = maxCellPosition;
                        asset.globalBounds = globalBounds;

                        EditorUtility.SetDirty(asset);
                    }
                }
            }

            // Convert baking cells to runtime cells
            foreach ((var data, var bakingCellsList) in data2BakingCells)
            {
                // NOTE: Right now we always write out both L0L1 and L2 data, regardless of which Probe Volume SH Bands lighting setting
                //       happens to be active at the time of baking (probeRefVolume.shBands).
                //
                // TODO: Explicitly add an option for storing L2 data to bake sets. Freely mixing cells with different bands
                //       availability is already supported by runtime.
                //
                data.asset.bands = ProbeVolumeSHBands.SphericalHarmonicsL2;
                WriteBakingCells(data, bakingCellsList);
                data.ResolveCells();
            }

            foreach (var data in fullSceneDataList)
            {
                bool hasAsset = ProbeReferenceVolume.instance.sceneData.SceneHasProbeVolumes(data.gameObject.scene);
                if (hasAsset && Lightmapping.giWorkflowMode != Lightmapping.GIWorkflowMode.Iterative)
                {
                    EditorUtility.SetDirty(data);
                    EditorUtility.SetDirty(data.asset);
                }
            }

            var probeVolumes = GetProbeVolumeList();
            foreach (var probeVolume in probeVolumes)
            {
                probeVolume.OnBakeCompleted();
            }

            AssetDatabase.SaveAssets();
            AssetDatabase.Refresh();
            probeRefVolume.clearAssetsOnVolumeClear = false;

            m_BakingBatch = null;

            foreach (var data in fullSceneDataList)
                data.QueueAssetLoading();

            // ---- Perform dilation ---
            PerformDilation();

            // Mark old bakes as out of date if needed
            if (EditorWindow.HasOpenInstances<ProbeVolumeBakingWindow>())
            {
                var window = (ProbeVolumeBakingWindow)EditorWindow.GetWindow(typeof(ProbeVolumeBakingWindow));
                window.UpdateScenariosStatuses(ProbeReferenceVolume.instance.lightingScenario);
            }

            // We are done with baking so we reset whether we need to bake only the active or not.
            isBakingOnlyActiveScene = false;
        }

        static void OnLightingDataCleared()
        {
            Clear();
        }

        static ushort SHFloatToHalf(float value)
        {
            return Mathf.FloatToHalf(value);
        }

        static float SHHalfToFloat(ushort value)
        {
            return Mathf.HalfToFloat(value);
        }

        static byte SHFloatToByte(float value)
        {
            return (byte)(Mathf.Clamp(value, 0.0f, 1.0f) * 255.0f);
        }

        static float SHByteToFloat(byte value)
        {
            return value / 255.0f;
        }

        static void WriteToShaderCoeffsL0L1(in SphericalHarmonicsL2 sh, NativeArray<float> shaderCoeffsL0L1, int offset)
        {
            shaderCoeffsL0L1[offset + 0] = sh[0, 0]; shaderCoeffsL0L1[offset + 1] = sh[1, 0]; shaderCoeffsL0L1[offset + 2] = sh[2, 0]; shaderCoeffsL0L1[offset + 3] = sh[0, 1];
            shaderCoeffsL0L1[offset + 4] = sh[1, 1]; shaderCoeffsL0L1[offset + 5] = sh[1, 2]; shaderCoeffsL0L1[offset + 6] = sh[1, 3]; shaderCoeffsL0L1[offset + 7] = sh[0, 2];
            shaderCoeffsL0L1[offset + 8] = sh[2, 1]; shaderCoeffsL0L1[offset + 9] = sh[2, 2]; shaderCoeffsL0L1[offset + 10] = sh[2, 3]; shaderCoeffsL0L1[offset + 11] = sh[0, 3];
        }

        static void WriteToShaderCoeffsL0L1(in SphericalHarmonicsL2 sh, NativeArray<ushort> shaderCoeffsL0L1Rx, NativeArray<byte> shaderCoeffsL1GL1Ry, NativeArray<byte> shaderCoeffsL1BL1Rz, int offset)
        {
            shaderCoeffsL0L1Rx[offset + 0] = SHFloatToHalf(sh[0, 0]); shaderCoeffsL0L1Rx[offset + 1] = SHFloatToHalf(sh[1, 0]); shaderCoeffsL0L1Rx[offset + 2] = SHFloatToHalf(sh[2, 0]); shaderCoeffsL0L1Rx[offset + 3] = SHFloatToHalf(sh[0, 1]);
            shaderCoeffsL1GL1Ry[offset + 0] = SHFloatToByte(sh[1, 1]); shaderCoeffsL1GL1Ry[offset + 1] = SHFloatToByte(sh[1, 2]); shaderCoeffsL1GL1Ry[offset + 2] = SHFloatToByte(sh[1, 3]); shaderCoeffsL1GL1Ry[offset + 3] = SHFloatToByte(sh[0, 2]);
            shaderCoeffsL1BL1Rz[offset + 0] = SHFloatToByte(sh[2, 1]); shaderCoeffsL1BL1Rz[offset + 1] = SHFloatToByte(sh[2, 2]); shaderCoeffsL1BL1Rz[offset + 2] = SHFloatToByte(sh[2, 3]); shaderCoeffsL1BL1Rz[offset + 3] = SHFloatToByte(sh[0, 3]);
        }

        static void WriteToShaderCoeffsL2(in SphericalHarmonicsL2 sh, NativeArray<float> shaderCoeffsL2, int offset)
        {
            shaderCoeffsL2[offset + 0] = sh[0, 4]; shaderCoeffsL2[offset + 1] = sh[0, 5]; shaderCoeffsL2[offset + 2] = sh[0, 6]; shaderCoeffsL2[offset + 3] = sh[0, 7];
            shaderCoeffsL2[offset + 4] = sh[1, 4]; shaderCoeffsL2[offset + 5] = sh[1, 5]; shaderCoeffsL2[offset + 6] = sh[1, 6]; shaderCoeffsL2[offset + 7] = sh[1, 7];
            shaderCoeffsL2[offset + 8] = sh[2, 4]; shaderCoeffsL2[offset + 9] = sh[2, 5]; shaderCoeffsL2[offset + 10] = sh[2, 6]; shaderCoeffsL2[offset + 11] = sh[2, 7];
            shaderCoeffsL2[offset + 12] = sh[0, 8]; shaderCoeffsL2[offset + 13] = sh[1, 8]; shaderCoeffsL2[offset + 14] = sh[2, 8];
        }

        static void WriteToShaderCoeffsL2(in SphericalHarmonicsL2 sh, NativeArray<byte> shaderCoeffsL2_0, NativeArray<byte> shaderCoeffsL2_1, NativeArray<byte> shaderCoeffsL2_2, NativeArray<byte> shaderCoeffsL2_3, int offset)
        {
            shaderCoeffsL2_0[offset + 0] = SHFloatToByte(sh[0, 4]); shaderCoeffsL2_0[offset + 1] = SHFloatToByte(sh[0, 5]); shaderCoeffsL2_0[offset + 2] = SHFloatToByte(sh[0, 6]); shaderCoeffsL2_0[offset + 3] = SHFloatToByte(sh[0, 7]);
            shaderCoeffsL2_1[offset + 0] = SHFloatToByte(sh[1, 4]); shaderCoeffsL2_1[offset + 1] = SHFloatToByte(sh[1, 5]); shaderCoeffsL2_1[offset + 2] = SHFloatToByte(sh[1, 6]); shaderCoeffsL2_1[offset + 3] = SHFloatToByte(sh[1, 7]);
            shaderCoeffsL2_2[offset + 0] = SHFloatToByte(sh[2, 4]); shaderCoeffsL2_2[offset + 1] = SHFloatToByte(sh[2, 5]); shaderCoeffsL2_2[offset + 2] = SHFloatToByte(sh[2, 6]); shaderCoeffsL2_2[offset + 3] = SHFloatToByte(sh[2, 7]);
            shaderCoeffsL2_3[offset + 0] = SHFloatToByte(sh[0, 8]); shaderCoeffsL2_3[offset + 1] = SHFloatToByte(sh[1, 8]); shaderCoeffsL2_3[offset + 2] = SHFloatToByte(sh[2, 8]);
        }

        static void ReadFromShaderCoeffsL0L1(ref SphericalHarmonicsL2 sh, NativeArray<float> shaderCoeffsL0L1, int offset)
        {
            sh[0, 0] = shaderCoeffsL0L1[offset + 0]; sh[1, 0] = shaderCoeffsL0L1[offset + 1]; sh[2, 0] = shaderCoeffsL0L1[offset + 2]; sh[0, 1] = shaderCoeffsL0L1[offset + 3];
            sh[1, 1] = shaderCoeffsL0L1[offset + 4]; sh[1, 2] = shaderCoeffsL0L1[offset + 5]; sh[1, 3] = shaderCoeffsL0L1[offset + 6]; sh[0, 2] = shaderCoeffsL0L1[offset + 7];
            sh[2, 1] = shaderCoeffsL0L1[offset + 8]; sh[2, 2] = shaderCoeffsL0L1[offset + 9]; sh[2, 3] = shaderCoeffsL0L1[offset + 10]; sh[0, 3] = shaderCoeffsL0L1[offset + 11];
        }

        static void ReadFromShaderCoeffsL2(ref SphericalHarmonicsL2 sh, NativeArray<float> shaderCoeffsL2, int offset)
        {
            sh[0, 4] = shaderCoeffsL2[offset + 0]; sh[0, 5] = shaderCoeffsL2[offset + 1]; sh[0, 6] = shaderCoeffsL2[offset + 2]; sh[0, 7] = shaderCoeffsL2[offset + 3];
            sh[1, 4] = shaderCoeffsL2[offset + 4]; sh[1, 5] = shaderCoeffsL2[offset + 5]; sh[1, 6] = shaderCoeffsL2[offset + 6]; sh[1, 7] = shaderCoeffsL2[offset + 7];
            sh[2, 4] = shaderCoeffsL2[offset + 8]; sh[2, 5] = shaderCoeffsL2[offset + 9]; sh[2, 6] = shaderCoeffsL2[offset + 10]; sh[2, 7] = shaderCoeffsL2[offset + 11];
            sh[0, 8] = shaderCoeffsL2[offset + 12]; sh[1, 8] = shaderCoeffsL2[offset + 13]; sh[2, 8] = shaderCoeffsL2[offset + 14];
        }

        static void ReadFromShaderCoeffsL0L1(ref SphericalHarmonicsL2 sh, NativeArray<ushort> shaderCoeffsL0L1Rx, NativeArray<byte> shaderCoeffsL1GL1Ry, NativeArray<byte> shaderCoeffsL1BL1Rz, int offset)
        {
            sh[0, 0] = SHHalfToFloat(shaderCoeffsL0L1Rx[offset + 0]); sh[1, 0] = SHHalfToFloat(shaderCoeffsL0L1Rx[offset + 1]); sh[2, 0] = SHHalfToFloat(shaderCoeffsL0L1Rx[offset + 2]); sh[0, 1] = SHHalfToFloat(shaderCoeffsL0L1Rx[offset + 3]);
            sh[1, 1] = SHByteToFloat(shaderCoeffsL1GL1Ry[offset + 0]); sh[1, 2] = SHByteToFloat(shaderCoeffsL1GL1Ry[offset + 1]); sh[1, 3] = SHByteToFloat(shaderCoeffsL1GL1Ry[offset + 2]); sh[0, 2] = SHByteToFloat(shaderCoeffsL1GL1Ry[offset + 3]);
            sh[2, 1] = SHByteToFloat(shaderCoeffsL1BL1Rz[offset + 0]); sh[2, 2] = SHByteToFloat(shaderCoeffsL1BL1Rz[offset + 1]); sh[2, 3] = SHByteToFloat(shaderCoeffsL1BL1Rz[offset + 2]); sh[0, 3] = SHByteToFloat(shaderCoeffsL1BL1Rz[offset + 3]);
        }

        static void ReadFromShaderCoeffsL2(ref SphericalHarmonicsL2 sh, NativeArray<byte> shaderCoeffsL2_0, NativeArray<byte> shaderCoeffsL2_1, NativeArray<byte> shaderCoeffsL2_2, NativeArray<byte> shaderCoeffsL2_3, int offset)
        {
            sh[0, 4] = SHByteToFloat(shaderCoeffsL2_0[offset + 0]); sh[0, 5] = SHByteToFloat(shaderCoeffsL2_0[offset + 1]); sh[0, 6] = SHByteToFloat(shaderCoeffsL2_0[offset + 2]); sh[0, 7] = SHByteToFloat(shaderCoeffsL2_0[offset + 3]);
            sh[1, 4] = SHByteToFloat(shaderCoeffsL2_1[offset + 0]); sh[1, 5] = SHByteToFloat(shaderCoeffsL2_1[offset + 1]); sh[1, 6] = SHByteToFloat(shaderCoeffsL2_1[offset + 2]); sh[1, 7] = SHByteToFloat(shaderCoeffsL2_1[offset + 3]);
            sh[2, 4] = SHByteToFloat(shaderCoeffsL2_2[offset + 0]); sh[2, 5] = SHByteToFloat(shaderCoeffsL2_2[offset + 1]); sh[2, 6] = SHByteToFloat(shaderCoeffsL2_2[offset + 2]); sh[2, 7] = SHByteToFloat(shaderCoeffsL2_2[offset + 3]);
            sh[0, 8] = SHByteToFloat(shaderCoeffsL2_3[offset + 0]); sh[1, 8] = SHByteToFloat(shaderCoeffsL2_3[offset + 1]); sh[2, 8] = SHByteToFloat(shaderCoeffsL2_3[offset + 2]);
        }

        static void ReadFullFromShaderCoeffsL0L1L2(ref SphericalHarmonicsL2 sh,
            NativeArray<ushort> shaderCoeffsL0L1Rx, NativeArray<byte> shaderCoeffsL1GL1Ry, NativeArray<byte> shaderCoeffsL1BL1Rz,
            NativeArray<byte> shaderCoeffsL2_0, NativeArray<byte> shaderCoeffsL2_1, NativeArray<byte> shaderCoeffsL2_2, NativeArray<byte> shaderCoeffsL2_3,
            int probeIdx)
        {
            ReadFromShaderCoeffsL0L1(ref sh, shaderCoeffsL0L1Rx, shaderCoeffsL1GL1Ry, shaderCoeffsL1BL1Rz, probeIdx * 4);
            ReadFromShaderCoeffsL2(ref sh, shaderCoeffsL2_0, shaderCoeffsL2_1, shaderCoeffsL2_2, shaderCoeffsL2_3, probeIdx * 4);

        }

        static void ReadFullFromShaderCoeffsL0L1L2(ref SphericalHarmonicsL2 sh, NativeArray<float> shL0L1Data, NativeArray<float> shL2Data, int probeIdx)
        {
            ReadFromShaderCoeffsL0L1(ref sh, shL0L1Data, probeIdx * ProbeVolumeAsset.kL0L1ScalarCoefficientsCount);
            ReadFromShaderCoeffsL2(ref sh, shL2Data, probeIdx * ProbeVolumeAsset.kL2ScalarCoefficientsCount);

        }

        static BakingCell ConvertCellToBakingCell(ProbeReferenceVolume.Cell cell)
        {
            BakingCell bc = new BakingCell
            {
                position = cell.position,
                index = cell.index,
                bricks = cell.bricks.ToArray(),
                probePositions = cell.probePositionsOld.ToArray(),
                validityOld = cell.validityOld.ToArray(),
                validity = cell.validity.ToArray(),
<<<<<<< HEAD
                validityNeighbourMask = cell.validityNeighMaskData.ToArray(),
                offsetVectors = cell.offsetVectorsOld.ToArray(),
=======
                offsetVectors = cell.offsetVectors.ToArray(),
                touchupVolumeInteraction = cell.touchupVolumeInteraction.ToArray(),
>>>>>>> 63415388
                minSubdiv = cell.minSubdiv,
                indexChunkCount = cell.indexChunkCount,
                shChunkCount = cell.shChunkCount,
                probeIndices = null, // Not needed for this conversion.
            };

            // Need to unpack the sh
            int numberOfProbes = bc.probePositions.Length;
            bc.sh = new SphericalHarmonicsL2[numberOfProbes];
            for (int probe = 0; probe < numberOfProbes; ++probe)
            {
<<<<<<< HEAD
                //ReadFullFromShaderCoeffsL0L1L2(ref bc.sh[probe], cell.shL0L1Data, cell.shL2Data, probe);
                ReadFullFromShaderCoeffsL0L1L2(ref bc.sh[probe],
                    cell.shL0L1RxData, cell.shL1GL1RyData, cell.shL1BL1RzData,
                    cell.shL2Data_0, cell.shL2Data_1, cell.shL2Data_2, cell.shL2Data_3, probe);
=======
                ReadFullFromShaderCoeffsL0L1L2(ref bc.sh[probe], cell.bakingScenario.shL0L1Data, cell.bakingScenario.shL2Data, probe);
>>>>>>> 63415388
            }

            return bc;
        }

        // This is slow, but artists wanted this... This can be optimized later.
        static BakingCell MergeCells(BakingCell dst, BakingCell srcCell)
        {
            int maxSubdiv = Math.Max(dst.bricks[0].subdivisionLevel, srcCell.bricks[0].subdivisionLevel);

            List<(Brick, int, int)> consolidatedBricks = new List<(Brick, int, int)>();
            HashSet<(Vector3Int, int)> addedBricks = new HashSet<(Vector3Int, int)>();

            for (int b = 0; b < dst.bricks.Length; ++b)
            {
                var brick = dst.bricks[b];
                addedBricks.Add((brick.position, brick.subdivisionLevel));
                consolidatedBricks.Add((brick, b, 0));
            }

            // Now with lower priority we grab from src.
            for (int b = 0; b < srcCell.bricks.Length; ++b)
            {
                var brick = srcCell.bricks[b];

                if (!addedBricks.Contains((brick.position, brick.subdivisionLevel)))
                {
                    consolidatedBricks.Add((brick, b, 1));
                }
            }

            // And finally we sort. We don't need to check for anything but brick as we don't have duplicates.
            consolidatedBricks.Sort(((Brick, int, int) lhs, (Brick, int, int) rhs) =>
            {
                if (lhs.Item1.subdivisionLevel != rhs.Item1.subdivisionLevel)
                    return lhs.Item1.subdivisionLevel > rhs.Item1.subdivisionLevel ? -1 : 1;
                if (lhs.Item1.position.z != rhs.Item1.position.z)
                    return lhs.Item1.position.z < rhs.Item1.position.z ? -1 : 1;
                if (lhs.Item1.position.y != rhs.Item1.position.y)
                    return lhs.Item1.position.y < rhs.Item1.position.y ? -1 : 1;
                if (lhs.Item1.position.x != rhs.Item1.position.x)
                    return lhs.Item1.position.x < rhs.Item1.position.x ? -1 : 1;

                return 0;
            });

            BakingCell outCell = new BakingCell();

            int numberOfProbes = consolidatedBricks.Count * ProbeBrickPool.kBrickProbeCountTotal;
            outCell.index = dst.index;
            outCell.position = dst.position;
            outCell.bricks = new Brick[consolidatedBricks.Count];
            outCell.probePositions = new Vector3[numberOfProbes];
            outCell.minSubdiv = Math.Min(dst.minSubdiv, srcCell.minSubdiv);
            outCell.sh = new SphericalHarmonicsL2[numberOfProbes];
            outCell.validity = new float[numberOfProbes];
            outCell.validityNeighbourMask = new byte[numberOfProbes];
            outCell.indexChunkCount = ProbeReferenceVolume.instance.GetNumberOfBricksAtSubdiv(outCell.position, outCell.minSubdiv, out _, out _) / ProbeBrickIndex.kIndexChunkSize;
            outCell.shChunkCount = ProbeBrickPool.GetChunkCount(outCell.bricks.Length);

            BakingCell[] consideredCells = { dst, srcCell };

            for (int i = 0; i < consolidatedBricks.Count; ++i)
            {
                var b = consolidatedBricks[i];
                int brickIndexInSource = b.Item2;

                outCell.bricks[i] = consideredCells[b.Item3].bricks[brickIndexInSource];

                for (int p = 0; p < ProbeBrickPool.kBrickProbeCountTotal; ++p)
                {
                    outCell.probePositions[i * ProbeBrickPool.kBrickProbeCountTotal + p] = consideredCells[b.Item3].probePositions[brickIndexInSource * ProbeBrickPool.kBrickProbeCountTotal + p];
                    outCell.sh[i * ProbeBrickPool.kBrickProbeCountTotal + p] = consideredCells[b.Item3].sh[brickIndexInSource * ProbeBrickPool.kBrickProbeCountTotal + p];
                    outCell.validity[i * ProbeBrickPool.kBrickProbeCountTotal + p] = consideredCells[b.Item3].validity[brickIndexInSource * ProbeBrickPool.kBrickProbeCountTotal + p];
                    outCell.validityNeighbourMask[i * ProbeBrickPool.kBrickProbeCountTotal + p] = consideredCells[b.Item3].validityNeighbourMask[brickIndexInSource * ProbeBrickPool.kBrickProbeCountTotal + p];
                }
            }

            outCell.offsetVectors = new Vector3[0]; // kill debug view (TODO: fix)
            return outCell;
        }

        static void ExtractBakingCells()
        {
            foreach (var cellIndex in m_BakedCells.Keys)
            {
                m_NewlyBakedCells.Add(cellIndex);
            }

            foreach (var data in ProbeReferenceVolume.instance.perSceneDataList)
            {
                var asset = data.asset;
                if (asset == null || asset.cells == null) continue;

                var numberOfCells = asset.cells.Length;

                for (int i = 0; i < numberOfCells; ++i)
                {
                    var cell = asset.cells[i];

                    BakingCell bc = ConvertCellToBakingCell(cell);

                    if (m_NewlyBakedCells.Contains(cell.index) && m_BakedCells.ContainsKey(cell.index))
                    {
                        bc = MergeCells(m_BakedCells[cell.index], bc);
                    }

                    if (!m_BakingBatch.cellIndex2SceneReferences.ContainsKey(cell.index))
                    {
                        m_BakingBatch.cellIndex2SceneReferences.Add(cell.index, new HashSet<Scene>());
                    }

                    m_BakingBatch.cellIndex2SceneReferences[cell.index].Add(data.gameObject.scene);
                    m_BakedCells[cell.index] = bc;
                }
            }
        }

        /// <summary>
        /// This method converts a list of baking cells into 5 separate assets:
        ///  2 assets per baking state:
        ///   CellData: a binary flat file containing L0L1 probes data
        ///   CellOptionalData: a binary flat file containing L2 probe data (when present)
        ///  3 assets shared between states:
        ///   ProbeVolumeAsset: a Scriptable Object which currently contains book-keeping data, runtime cells, and references to flattened data
        ///   CellSharedData: a binary flat file containing bricks data
        ///   CellSupportData: a binary flat file containing debug data (stripped from player builds if building without debug shaders)
        /// </summary>
        unsafe static void WriteBakingCells(ProbeVolumePerSceneData data, List<BakingCell> bakingCells)
        {
            data.GetBlobFileNames(out var cellDataFilename, out var cellOptionalDataFilename, out var cellSharedDataFilename, out var cellSupportDataFilename);

            var asset = data.asset;
            asset.cells = new Cell[bakingCells.Count];
            asset.cellCounts = new ProbeVolumeAsset.CellCounts[bakingCells.Count];
            asset.totalCellCounts = new ProbeVolumeAsset.CellCounts();
            asset.chunkSizeInBricks = ProbeBrickPool.GetChunkSizeInBrickCount();

            for (var i = 0; i < bakingCells.Count; ++i)
            {
                var bakingCell = bakingCells[i];

                asset.cells[i] = new Cell
                {
                    position = bakingCell.position,
                    index = bakingCell.index,
                    minSubdiv = bakingCell.minSubdiv,
                    indexChunkCount = bakingCell.indexChunkCount,
                    shChunkCount = bakingCell.shChunkCount,
                    shBands = asset.bands,
                };

                var cellCounts = new ProbeVolumeAsset.CellCounts
                {
                    bricksCount = bakingCell.bricks.Length,
                    probesCount = bakingCell.probePositions.Length,
                    offsetsCount = bakingCell.offsetVectors.Length,
                    chunksCount = bakingCell.shChunkCount
                };
                asset.cellCounts[i] = cellCounts;
                asset.totalCellCounts.Add(cellCounts);
            }

            // CellData
            // Need full chunks so we don't use totalCellCounts.probesCount
            var probeCountPadded = asset.totalCellCounts.chunksCount * ProbeBrickPool.GetChunkSizeInProbeCount(); // Padded to a multiple of chunk size.
            var count = probeCountPadded * 4; // 4 component per probe per texture.
            using var probesL0L1Rx = new NativeArray<ushort>(count, Allocator.Persistent, NativeArrayOptions.UninitializedMemory);
            using var probesL1GL1Ry = new NativeArray<byte>(count, Allocator.Persistent, NativeArrayOptions.UninitializedMemory);
            using var probesL1BL1Rz = new NativeArray<byte>(count, Allocator.Persistent, NativeArrayOptions.UninitializedMemory);

            // CellOptionalData
            count = asset.bands == ProbeVolumeSHBands.SphericalHarmonicsL2 ? count : 0;
            using var probesL2_0 = new NativeArray<byte>(count, Allocator.Persistent, NativeArrayOptions.UninitializedMemory);
            using var probesL2_1 = new NativeArray<byte>(count, Allocator.Persistent, NativeArrayOptions.UninitializedMemory);
            using var probesL2_2 = new NativeArray<byte>(count, Allocator.Persistent, NativeArrayOptions.UninitializedMemory);
            using var probesL2_3 = new NativeArray<byte>(count, Allocator.Persistent, NativeArrayOptions.UninitializedMemory);

            // OLD DATA
            using var probesL0L1 = new NativeArray<float>(asset.totalCellCounts.probesCount * ProbeVolumeAsset.kL0L1ScalarCoefficientsCount, Allocator.Persistent, NativeArrayOptions.UninitializedMemory);
            var probesL2ScalarPaddedCount = asset.bands == ProbeVolumeSHBands.SphericalHarmonicsL2 ? asset.totalCellCounts.probesCount * ProbeVolumeAsset.kL2ScalarCoefficientsCount + 3 : 0;
            using var probesL2 = new NativeArray<float>(probesL2ScalarPaddedCount, Allocator.Persistent, NativeArrayOptions.UninitializedMemory);
            // OLD DATA

            // CellSharedData
            using var bricks = new NativeArray<Brick>(asset.totalCellCounts.bricksCount, Allocator.Persistent, NativeArrayOptions.UninitializedMemory);
            using var validityOld = new NativeArray<uint>(asset.totalCellCounts.probesCount, Allocator.Persistent, NativeArrayOptions.UninitializedMemory);
            using var validityNeighbourMask = new NativeArray<byte>(probeCountPadded, Allocator.Persistent, NativeArrayOptions.UninitializedMemory);

            // CellSupportData
<<<<<<< HEAD
            using var positionsOld = new NativeArray<Vector3>(asset.totalCellCounts.probesCount, Allocator.Persistent, NativeArrayOptions.UninitializedMemory);
            using var positions = new NativeArray<Vector3>(probeCountPadded, Allocator.Persistent, NativeArrayOptions.UninitializedMemory);
            using var validity = new NativeArray<float>(probeCountPadded, Allocator.Persistent, NativeArrayOptions.UninitializedMemory);
            using var offsetsOld = new NativeArray<Vector3>(asset.totalCellCounts.offsetsCount, Allocator.Persistent, NativeArrayOptions.UninitializedMemory);
            using var offsets = new NativeArray<Vector3>(probeCountPadded, Allocator.Persistent, NativeArrayOptions.UninitializedMemory);
=======
            using var positions = new NativeArray<Vector3>(asset.totalCellCounts.probesCount, Allocator.Persistent, NativeArrayOptions.UninitializedMemory);
            using var touchupVolumeInteraction = new NativeArray<float>(asset.totalCellCounts.probesCount, Allocator.Persistent, NativeArrayOptions.UninitializedMemory);
            using var offsets = new NativeArray<Vector3>(asset.totalCellCounts.offsetsCount, Allocator.Persistent, NativeArrayOptions.UninitializedMemory);
>>>>>>> 63415388

            var sceneStateHash = asset.GetBakingHashCode();
            var startCounts = new ProbeVolumeAsset.CellCounts();

            int chunkOffsetInProbes = 0;
            var chunkSizeInProbes = ProbeBrickPool.GetChunkSizeInProbeCount();

            int shChunkOffset = 0;
            var shChunkSize = chunkSizeInProbes * 4;

            // Init SH with values that will resolve to black
            var blackSH = new SphericalHarmonicsL2();
            for (int channel = 0; channel < 3; ++channel)
            {
                blackSH[channel, 0] = 0.0f;
                for (int coeff = 1; coeff < 9; ++coeff)
                    blackSH[channel, coeff] = 0.5f;
            }

            for (var i = 0; i < bakingCells.Count; ++i)
            {
                var bakingCell = bakingCells[i];
                var cellCounts = asset.cellCounts[i];

                sceneStateHash = sceneStateHash * 23 + bakingCell.GetBakingHashCode();

                // Each
                var inputProbesCount = cellCounts.probesCount;
                // Size of the DataLocation used to do the copy texture at runtime. Used to generate the right layout for the 3D texture.
                Vector3Int locSize = ProbeBrickPool.ProbeCountToDataLocSize(ProbeBrickPool.GetChunkSizeInProbeCount());

                int shidx = 0;

                var probesTargetL0L1 = probesL0L1.GetSubArray(startCounts.probesCount * ProbeVolumeAsset.kL0L1ScalarCoefficientsCount, cellCounts.probesCount * ProbeVolumeAsset.kL0L1ScalarCoefficientsCount);
                int oldDataOffsetL0L1 = 0;
                NativeArray<float> probesTargetL2 = default(NativeArray<float>);
                if (asset.bands == ProbeVolumeSHBands.SphericalHarmonicsL2)
                    probesTargetL2 = probesL2.GetSubArray(startCounts.probesCount * ProbeVolumeAsset.kL2ScalarCoefficientsCount, cellCounts.probesCount * ProbeVolumeAsset.kL2ScalarCoefficientsCount);
                int oldDataOffsetL2 = 0;

                // Here we directly map each chunk to the layout of the 3D textures in order to be able to copy the data directly to the GPU.
                // The granularity at runtime is one chunk at a time currently so the temporary data loc used is sized accordingly.
                for (int chunkIndex = 0; chunkIndex < cellCounts.chunksCount; ++chunkIndex)
                {
                    var probesTargetL0L1Rx = probesL0L1Rx.GetSubArray(shChunkOffset, shChunkSize);
                    var probesTargetL1GL1Ry = probesL1GL1Ry.GetSubArray(shChunkOffset, shChunkSize);
                    var probesTargetL1BL1Rz = probesL1BL1Rz.GetSubArray(shChunkOffset, shChunkSize);
                    var validityNeighboorMaskChunkTarget = validityNeighbourMask.GetSubArray(chunkOffsetInProbes, chunkSizeInProbes);
                    var positionsChunkTarget = positions.GetSubArray(chunkOffsetInProbes, chunkSizeInProbes);
                    var validityChunkTarget = validity.GetSubArray(chunkOffsetInProbes, chunkSizeInProbes);
                    var offsetChunkTarget = offsets.GetSubArray(chunkSizeInProbes, chunkSizeInProbes);

                    NativeArray<byte> probesTargetL2_0 = default(NativeArray<byte>);
                    NativeArray<byte> probesTargetL2_1 = default(NativeArray<byte>);
                    NativeArray<byte> probesTargetL2_2 = default(NativeArray<byte>);
                    NativeArray<byte> probesTargetL2_3 = default(NativeArray<byte>);

                    if (asset.bands == ProbeVolumeSHBands.SphericalHarmonicsL2)
                    {
                        probesTargetL2_0 = probesL2_0.GetSubArray(shChunkOffset, shChunkSize);
                        probesTargetL2_1 = probesL2_1.GetSubArray(shChunkOffset, shChunkSize);
                        probesTargetL2_2 = probesL2_2.GetSubArray(shChunkOffset, shChunkSize);
                        probesTargetL2_3 = probesL2_3.GetSubArray(shChunkOffset, shChunkSize);
                    }

                    int bx = 0, by = 0, bz = 0;

                    for (int brickIndex = 0; brickIndex < asset.chunkSizeInBricks; brickIndex++)
                    {
                        for (int z = 0; z < ProbeBrickPool.kBrickProbeCountPerDim; z++)
                        {
                            for (int y = 0; y < ProbeBrickPool.kBrickProbeCountPerDim; y++)
                            {
                                for (int x = 0; x < ProbeBrickPool.kBrickProbeCountPerDim; x++)
                                {
                                    int ix = bx + x;
                                    int iy = by + y;
                                    int iz = bz + z;

                                    int index = ix + locSize.x * (iy + locSize.y * iz);

                                    // We are processing chunks at a time.
                                    // So in practice we can go over the number of SH we have in the input list.
                                    // We fill with encoded black to avoid copying garbage in the final atlas.
                                    if (shidx >= inputProbesCount)
                                    {
                                        WriteToShaderCoeffsL0L1(blackSH, probesTargetL0L1Rx, probesTargetL1GL1Ry, probesTargetL1BL1Rz, index * 4);

                                        validityNeighboorMaskChunkTarget[index] = 0;
                                        validityChunkTarget[index] = 0.0f;
                                        positionsChunkTarget[index] = Vector3.zero;
                                        offsetChunkTarget[index] = Vector3.zero;

                                        if (asset.bands == ProbeVolumeSHBands.SphericalHarmonicsL2)
                                            WriteToShaderCoeffsL2(blackSH, probesTargetL2_0, probesTargetL2_1, probesTargetL2_2, probesTargetL2_3, index * 4);
                                    }
                                    else
                                    {
                                        ref var sh = ref bakingCell.sh[shidx];

                                        WriteToShaderCoeffsL0L1(sh, probesTargetL0L1Rx, probesTargetL1GL1Ry, probesTargetL1BL1Rz, index * 4);
                                        WriteToShaderCoeffsL0L1(sh, probesTargetL0L1, oldDataOffsetL0L1);

                                        validityChunkTarget[index] = bakingCell.validity[shidx];
                                        validityNeighboorMaskChunkTarget[index] = bakingCell.validityNeighbourMask[shidx];
                                        positionsChunkTarget[index] = bakingCell.probePositions[shidx];
                                        offsetChunkTarget[index] = bakingCell.offsetVectors[shidx];

                                        if (asset.bands == ProbeVolumeSHBands.SphericalHarmonicsL2)
                                        {
                                            WriteToShaderCoeffsL2(sh, probesTargetL2_0, probesTargetL2_1, probesTargetL2_2, probesTargetL2_3, index * 4);
                                            WriteToShaderCoeffsL2(sh, probesTargetL2, oldDataOffsetL2);
                                        }
                                    }
                                    shidx++;
                                    oldDataOffsetL0L1 += ProbeVolumeAsset.kL0L1ScalarCoefficientsCount;
                                    oldDataOffsetL2 += ProbeVolumeAsset.kL2ScalarCoefficientsCount;
                                }
                            }
                        }

                        // update the pool index
                        bx += ProbeBrickPool.kBrickProbeCountPerDim;
                        if (bx >= locSize.x)
                        {
                            bx = 0;
                            by += ProbeBrickPool.kBrickProbeCountPerDim;
                            if (by >= locSize.y)
                            {
                                by = 0;
                                bz += ProbeBrickPool.kBrickProbeCountPerDim;
                            }
                        }
                    }

                    shChunkOffset += shChunkSize;
                    chunkOffsetInProbes += chunkSizeInProbes;
                }

                bricks.GetSubArray(startCounts.bricksCount, cellCounts.bricksCount).CopyFrom(bakingCell.bricks);
<<<<<<< HEAD
                validityOld.GetSubArray(startCounts.probesCount, cellCounts.probesCount).CopyFrom(bakingCell.validityOld);
                positionsOld.GetSubArray(startCounts.probesCount, cellCounts.probesCount).CopyFrom(bakingCell.probePositions);
                offsetsOld.GetSubArray(startCounts.offsetsCount, cellCounts.offsetsCount).CopyFrom(bakingCell.offsetVectors);
=======
                validity.GetSubArray(startCounts.probesCount, cellCounts.probesCount).CopyFrom(bakingCell.validity);

                positions.GetSubArray(startCounts.probesCount, cellCounts.probesCount).CopyFrom(bakingCell.probePositions);
                touchupVolumeInteraction.GetSubArray(startCounts.probesCount, cellCounts.probesCount).CopyFrom(bakingCell.touchupVolumeInteraction);
                offsets.GetSubArray(startCounts.offsetsCount, cellCounts.offsetsCount).CopyFrom(bakingCell.offsetVectors);
>>>>>>> 63415388

                startCounts.Add(cellCounts);
            }

            // Need to save here because the forced import below discards the changes.
            EditorUtility.SetDirty(asset);
            AssetDatabase.SaveAssets();

            // Explicitly make sure the binary output files are writable since we write them using the C# file API (i.e. check out Perforce files if applicable)
            var outputPaths = new List<string>(new[] { cellDataFilename, cellSharedDataFilename, cellSupportDataFilename });
            if (asset.bands == ProbeVolumeSHBands.SphericalHarmonicsL2) outputPaths.Add(cellOptionalDataFilename);
            if (!AssetDatabase.MakeEditable(outputPaths.ToArray()))
                Debug.LogWarning($"Failed to make one or more probe volume output file(s) writable. This could result in baked data not being properly written to disk. {string.Join(",", outputPaths)}");

            unsafe
            {
                static long AlignRemainder16(long count) => count % 16L;

                using (var fs = new System.IO.FileStream(cellDataFilename, System.IO.FileMode.Create, System.IO.FileAccess.Write))
                {
                    fs.Write(new ReadOnlySpan<byte>(probesL0L1.GetUnsafeReadOnlyPtr(), probesL0L1.Length * UnsafeUtility.SizeOf<float>()));

                    fs.Write(new ReadOnlySpan<byte>(probesL0L1Rx.GetUnsafeReadOnlyPtr(), probesL0L1Rx.Length * UnsafeUtility.SizeOf<ushort>()));
                    fs.Write(new ReadOnlySpan<byte>(probesL1GL1Ry.GetUnsafeReadOnlyPtr(), probesL1GL1Ry.Length * UnsafeUtility.SizeOf<byte>()));
                    fs.Write(new ReadOnlySpan<byte>(probesL1BL1Rz.GetUnsafeReadOnlyPtr(), probesL1BL1Rz.Length * UnsafeUtility.SizeOf<byte>()));
                }

                if (asset.bands == ProbeVolumeSHBands.SphericalHarmonicsL2)
                {
                    using (var fs = new System.IO.FileStream(cellOptionalDataFilename, System.IO.FileMode.Create, System.IO.FileAccess.Write))
                    {
                        fs.Write(new ReadOnlySpan<byte>(probesL2.GetUnsafeReadOnlyPtr(), probesL2.Length * UnsafeUtility.SizeOf<float>()));

                        fs.Write(new ReadOnlySpan<byte>(probesL2_0.GetUnsafeReadOnlyPtr(), probesL2_0.Length * UnsafeUtility.SizeOf<byte>()));
                        fs.Write(new ReadOnlySpan<byte>(probesL2_1.GetUnsafeReadOnlyPtr(), probesL2_1.Length * UnsafeUtility.SizeOf<byte>()));
                        fs.Write(new ReadOnlySpan<byte>(probesL2_2.GetUnsafeReadOnlyPtr(), probesL2_2.Length * UnsafeUtility.SizeOf<byte>()));
                        fs.Write(new ReadOnlySpan<byte>(probesL2_3.GetUnsafeReadOnlyPtr(), probesL2_3.Length * UnsafeUtility.SizeOf<byte>()));
                    }
                }

                using (var fs = new System.IO.FileStream(cellSharedDataFilename, System.IO.FileMode.Create, System.IO.FileAccess.Write))
                {
                    fs.Write(new ReadOnlySpan<byte>(bricks.GetUnsafeReadOnlyPtr(), bricks.Length * UnsafeUtility.SizeOf<Brick>()));

                    fs.Write(new byte[AlignRemainder16(fs.Position)]);
                    fs.Write(new ReadOnlySpan<byte>(validityOld.GetUnsafeReadOnlyPtr(), validityOld.Length * UnsafeUtility.SizeOf<uint>()));

                    fs.Write(new byte[AlignRemainder16(fs.Position)]);
                    fs.Write(new ReadOnlySpan<byte>(validityNeighbourMask.GetUnsafeReadOnlyPtr(), validityNeighbourMask.Length * UnsafeUtility.SizeOf<byte>()));
                }
                using (var fs = new System.IO.FileStream(cellSupportDataFilename, System.IO.FileMode.Create, System.IO.FileAccess.Write))
                {
                    fs.Write(new ReadOnlySpan<byte>(positionsOld.GetUnsafeReadOnlyPtr(), positionsOld.Length * UnsafeUtility.SizeOf<Vector3>()));
                    fs.Write(new ReadOnlySpan<byte>(positions.GetUnsafeReadOnlyPtr(), positions.Length * UnsafeUtility.SizeOf<Vector3>()));
                    fs.Write(new byte[AlignRemainder16(fs.Position)]);
<<<<<<< HEAD
                    fs.Write(new ReadOnlySpan<byte>(validity.GetUnsafeReadOnlyPtr(), validity.Length * UnsafeUtility.SizeOf<float>()));
                    fs.Write(new byte[AlignRemainder16(fs.Position)]);
                    fs.Write(new ReadOnlySpan<byte>(offsetsOld.GetUnsafeReadOnlyPtr(), offsetsOld.Length * UnsafeUtility.SizeOf<Vector3>()));
=======
                    fs.Write(new ReadOnlySpan<byte>(touchupVolumeInteraction.GetUnsafeReadOnlyPtr(), touchupVolumeInteraction.Length * UnsafeUtility.SizeOf<float>()));
>>>>>>> 63415388
                    fs.Write(new byte[AlignRemainder16(fs.Position)]);
                    fs.Write(new ReadOnlySpan<byte>(offsets.GetUnsafeReadOnlyPtr(), offsets.Length * UnsafeUtility.SizeOf<Vector3>()));
                }
            }

            AssetDatabase.ImportAsset(cellDataFilename);

            if (asset.bands == ProbeVolumeSHBands.SphericalHarmonicsL2)
                AssetDatabase.ImportAsset(cellOptionalDataFilename);
            else
                AssetDatabase.DeleteAsset(cellOptionalDataFilename);

            AssetDatabase.ImportAsset(cellSharedDataFilename);
            AssetDatabase.ImportAsset(cellSupportDataFilename);

            data.scenarios[ProbeReferenceVolume.instance.lightingScenario] = new ProbeVolumePerSceneData.PerScenarioData
            {
                sceneHash = sceneStateHash,
                cellDataAsset = AssetDatabase.LoadAssetAtPath<TextAsset>(cellDataFilename),
                cellOptionalDataAsset = AssetDatabase.LoadAssetAtPath<TextAsset>(cellOptionalDataFilename),
            };
            data.cellSharedDataAsset = AssetDatabase.LoadAssetAtPath<TextAsset>(cellSharedDataFilename);
            data.cellSupportDataAsset = AssetDatabase.LoadAssetAtPath<TextAsset>(cellSupportDataFilename);
            EditorUtility.SetDirty(data);
        }

        static void WritebackModifiedCellsData(ProbeVolumePerSceneData data)
        {
            var asset = data.asset;
            var stateData = data.scenarios[ProbeReferenceVolume.instance.lightingScenario];
            data.GetBlobFileNames(out var cellDataFilename, out var cellOptionalDataFilename, out var cellSharedDataFilename, out var cellSupportDataFilename);

            unsafe
            {
                using (var fs = new System.IO.FileStream(cellDataFilename, System.IO.FileMode.Create, System.IO.FileAccess.Write))
                {
                    var cellData = stateData.cellDataAsset.GetData<byte>();
                    fs.Write(new ReadOnlySpan<byte>(cellData.GetUnsafeReadOnlyPtr(), cellData.Length));
                }
                if (asset.bands == ProbeVolumeSHBands.SphericalHarmonicsL2)
                {
                    using (var fs = new System.IO.FileStream(cellOptionalDataFilename, System.IO.FileMode.Create, System.IO.FileAccess.Write))
                    {
                        var cellOptionalData = stateData.cellOptionalDataAsset.GetData<byte>();
                        fs.Write(new ReadOnlySpan<byte>(cellOptionalData.GetUnsafeReadOnlyPtr(), cellOptionalData.Length));
                    }
                }
                using (var fs = new System.IO.FileStream(cellSharedDataFilename, System.IO.FileMode.Create, System.IO.FileAccess.Write))
                {
                    var cellSharedData = data.cellSharedDataAsset.GetData<byte>();
                    fs.Write(new ReadOnlySpan<byte>(cellSharedData.GetUnsafeReadOnlyPtr(), cellSharedData.Length));
                }
                using (var fs = new System.IO.FileStream(cellSupportDataFilename, System.IO.FileMode.Create, System.IO.FileAccess.Write))
                {
                    var cellSupportData = data.cellSupportDataAsset.GetData<byte>();
                    fs.Write(new ReadOnlySpan<byte>(cellSupportData.GetUnsafeReadOnlyPtr(), cellSupportData.Length));
                }
            }
        }

        private static void DeduplicateProbePositions(in Vector3[] probePositions, in int[] brickSubdivLevel, Dictionary<Vector3, int> uniquePositions,
            Dictionary<Vector3, int> uniqueBrickSubdiv, out int[] indices)
        {
            indices = new int[probePositions.Length];
            int uniqueIndex = uniquePositions.Count;

            for (int i = 0; i < probePositions.Length; i++)
            {
                var pos = probePositions[i];
                var brickSubdiv = brickSubdivLevel[i];

                if (uniquePositions.TryGetValue(pos, out var index))
                {
                    indices[i] = index;
                    int oldBrickLevel = uniqueBrickSubdiv[pos];
                    int newBrickLevel = Math.Min(oldBrickLevel, brickSubdiv);
                    uniqueBrickSubdiv[pos] = newBrickLevel;
                }
                else
                {
                    uniquePositions[pos] = uniqueIndex;
                    indices[i] = uniqueIndex;
                    uniqueBrickSubdiv[pos] = brickSubdiv;
                    uniqueIndex++;
                }
            }
        }

        public static void OnBakeCompletedCleanup()
        {
            if (!onAdditionalProbesBakeCompletedCalled)
            {
                // Dequeue the call if something has failed.
                UnityEditor.Experimental.Lightmapping.additionalBakedProbesCompleted -= OnAdditionalProbesBakeCompleted;
                UnityEditor.Experimental.Lightmapping.SetAdditionalBakedProbes(m_BakingBatch.index, null);
                if (m_BakingSettings.virtualOffsetSettings.useVirtualOffset)
                    CleanupOccluders();
            }
        }

        public static void RunPlacement()
        {
            onAdditionalProbesBakeCompletedCalled = false;
            UnityEditor.Experimental.Lightmapping.additionalBakedProbesCompleted += OnAdditionalProbesBakeCompleted;
            AdditionalGIBakeRequestsManager.instance.AddRequestsToLightmapper();
            UnityEditor.Lightmapping.bakeCompleted += OnBakeCompletedCleanup;

            ClearBakingBatch();

            // Subdivide the scene and place the bricks
            var ctx = PrepareProbeSubdivisionContext();
            var result = BakeBricks(ctx);

            // Compute probe positions and send them to the Lightmapper
            float brickSize = m_BakingProfile.minBrickSize;
            Matrix4x4 newRefToWS = Matrix4x4.TRS(Vector3.zero, Quaternion.identity, new Vector3(brickSize, brickSize, brickSize));
            ApplySubdivisionResults(result, newRefToWS);
        }

        public static ProbeSubdivisionContext PrepareProbeSubdivisionContext()
        {
            ProbeSubdivisionContext ctx = new ProbeSubdivisionContext();

            // Prepare all the information in the scene for baking GI.
            Vector3 refVolOrigin = Vector3.zero; // TODO: This will need to be center of the world bounds.
            var perSceneDataList = GetPerSceneDataList();

            if (m_BakingProfile == null)
            {
                if (perSceneDataList.Count == 0) return ctx;
                SetBakingContext(perSceneDataList);
            }
            ctx.Initialize(m_BakingProfile, refVolOrigin);

            return ctx;
        }

        public static ProbeSubdivisionResult BakeBricks(ProbeSubdivisionContext ctx)
        {
            var result = new ProbeSubdivisionResult();

            if (ctx.probeVolumes.Count == 0)
                return result;

            using (var gpuResources = ProbePlacement.AllocateGPUResources(ctx.probeVolumes.Count, ctx.profile.maxSubdivision))
            {
                // subdivide all the cells and generate brick positions
                foreach (var cell in ctx.cells)
                {
                    var scenesInCell = new HashSet<Scene>();

                    // Calculate overlaping probe volumes to avoid unnecessary work
                    var overlappingProbeVolumes = new List<(ProbeVolume component, ProbeReferenceVolume.Volume volume)>();
                    foreach (var probeVolume in ctx.probeVolumes)
                    {
                        if (ProbeVolumePositioning.OBBIntersect(probeVolume.volume, cell.volume))
                        {
                            overlappingProbeVolumes.Add(probeVolume);
                            scenesInCell.Add(probeVolume.component.gameObject.scene);
                        }
                    }

                    // Calculate valid renderers to avoid unnecessary work (a renderer needs to overlap a probe volume and match the layer)
                    var validRenderers = new List<(Renderer component, ProbeReferenceVolume.Volume volume)>();
                    foreach (var renderer in ctx.renderers)
                    {
                        var go = renderer.component.gameObject;
                        int rendererLayerMask = 1 << go.layer;
                        renderer.volume.CalculateCenterAndSize(out _, out var rendererBoundsSize);
                        float rendererBoundsVolume = rendererBoundsSize.x * rendererBoundsSize.y * rendererBoundsSize.z;

                        foreach (var probeVolume in overlappingProbeVolumes)
                        {
                            // Skip renderers that have a smaller volume than the min volume size from the profile or probe volume component
                            float minRendererBoundingBoxSize = ctx.profile.minRendererVolumeSize;
                            if (probeVolume.component.overrideRendererFilters)
                                minRendererBoundingBoxSize = probeVolume.component.minRendererVolumeSize;
                            if (rendererBoundsVolume < minRendererBoundingBoxSize)
                                continue;

                            if (ProbeVolumePositioning.OBBIntersect(renderer.volume, probeVolume.volume)
                                && ProbeVolumePositioning.OBBIntersect(renderer.volume, cell.volume))
                            {
                                var layerMask = ctx.profile.renderersLayerMask;

                                if (probeVolume.component.overrideRendererFilters)
                                    layerMask = probeVolume.component.objectLayerMask;

                                // Check if the renderer has a matching layer with probe volume
                                if ((layerMask & rendererLayerMask) != 0)
                                {
                                    validRenderers.Add(renderer);
                                    scenesInCell.Add(go.scene);
                                }
                            }
                        }
                    }

                    // Skip empty cells
                    if (validRenderers.Count == 0 && overlappingProbeVolumes.Count == 0)
                        continue;

                    var bricks = ProbePlacement.SubdivideCell(cell.volume, ctx, gpuResources, validRenderers, overlappingProbeVolumes);

                    result.cellPositionsAndBounds.Add((cell.position, cell.volume.CalculateAABB()));
                    result.bricksPerCells[cell.position] = bricks;
                    result.scenesPerCells[cell.position] = scenesInCell;
                }
            }

            return result;
        }

        // Converts brick information into positional data at kBrickProbeCountPerDim * kBrickProbeCountPerDim * kBrickProbeCountPerDim resolution
        internal static void ConvertBricksToPositions(ref BakingCell cell, List<Brick> bricks, Vector3[] outProbePositions, Matrix4x4 refToWS, int[] outBrickSubdiv)
        {
            Matrix4x4 m = refToWS;
            int posIdx = 0;

            float[] ProbeOffsets = new float[ProbeBrickPool.kBrickProbeCountPerDim];
            ProbeOffsets[0] = 0.0f;
            float probeDelta = 1.0f / ProbeBrickPool.kBrickCellCount;
            for (int i = 1; i < ProbeBrickPool.kBrickProbeCountPerDim - 1; i++)
                ProbeOffsets[i] = i * probeDelta;
            ProbeOffsets[ProbeBrickPool.kBrickProbeCountPerDim - 1] = 1.0f;

            float minDist = ProbeReferenceVolume.instance.MinDistanceBetweenProbes();

            foreach (var b in bricks)
            {
                Vector3 offset = b.position;
                offset = m.MultiplyPoint(offset);
                float scale = ProbeReferenceVolume.CellSize(b.subdivisionLevel);
                Vector3 X = m.GetColumn(0) * scale;
                Vector3 Y = m.GetColumn(1) * scale;
                Vector3 Z = m.GetColumn(2) * scale;


                for (int z = 0; z < ProbeBrickPool.kBrickProbeCountPerDim; z++)
                {
                    float zoff = ProbeOffsets[z];
                    for (int y = 0; y < ProbeBrickPool.kBrickProbeCountPerDim; y++)
                    {
                        float yoff = ProbeOffsets[y];
                        for (int x = 0; x < ProbeBrickPool.kBrickProbeCountPerDim; x++)
                        {
                            float xoff = ProbeOffsets[x];
                            Vector3 probePosition = offset + xoff * X + yoff * Y + zoff * Z;
                            // We need to round positions to the nearest multiple of the min distance between probes.
                            // Otherwise, the deduplication could fail because of floating point precision issue.
                            // This can lead to probes at the same position having different SH values, causing seams and other similar issues.
                            Vector3 roundedPosition = new Vector3(Mathf.Round(probePosition.x / minDist) * minDist,
                                Mathf.Round(probePosition.y / minDist) * minDist,
                                Mathf.Round(probePosition.z / minDist) * minDist);
                            outProbePositions[posIdx] = roundedPosition;
                            outBrickSubdiv[posIdx] = b.subdivisionLevel;
                            posIdx++;
                        }
                    }
                }
            }
        }

        static int PosToIndex(Vector3Int pos)
        {
            Vector3Int cellCount = new Vector3Int(Mathf.Abs(maxCellPosition.x - minCellPosition.x),
                Mathf.Abs(maxCellPosition.y - minCellPosition.y),
                Mathf.Abs(maxCellPosition.z - minCellPosition.z));
            Vector3Int normalizedPos = pos - minCellPosition;

            return normalizedPos.z * (cellCount.x * cellCount.y) + normalizedPos.y * cellCount.x + normalizedPos.x;
        }

        public static void ApplySubdivisionResults(ProbeSubdivisionResult results, Matrix4x4 refToWS)
        {
            // For now we just have one baking batch. Later we'll have more than one for a set of scenes.
            // All probes need to be baked only once for the whole batch and not once per cell
            // The reason is that the baker is not deterministic so the same probe position baked in two different cells may have different values causing seams artefacts.
            m_BakingBatch = new BakingBatch(m_BakingBatchIndex++);

            foreach (var cellPosAndBounds in results.cellPositionsAndBounds)
            {
                var bricks = results.bricksPerCells[cellPosAndBounds.position];

                if (bricks.Count == 0)
                    continue;

                BakingCell cell = new BakingCell();
                cell.position = cellPosAndBounds.position;
                cell.index = PosToIndex(cell.position);

                // Convert bricks to positions
                var probePositionsArr = new Vector3[bricks.Count * ProbeBrickPool.kBrickProbeCountTotal];
                var brickSubdivLevels = new int[bricks.Count * ProbeBrickPool.kBrickProbeCountTotal];
                ConvertBricksToPositions(ref cell, bricks, probePositionsArr, refToWS, brickSubdivLevels);

                DeduplicateProbePositions(in probePositionsArr, in brickSubdivLevels, m_BakingBatch.uniquePositions, m_BakingBatch.uniqueBrickSubdiv, out var indices);

                cell.probePositions = probePositionsArr;
                cell.bricks = bricks.ToArray();

                cell.probeIndices = indices;

                cell.bounds = cellPosAndBounds.bounds;

                m_BakingBatch.cells.Add(cell);
                m_BakingBatch.cellIndex2SceneReferences[cell.index] = new HashSet<Scene>(results.scenesPerCells[cell.position]);
            }

            // Virtually offset positions before passing them to lightmapper
            var positions = m_BakingBatch.uniquePositions.Keys.ToArray();
            ApplyVirtualOffsets(positions, out m_BakingBatch.virtualOffsets);

            UnityEditor.Experimental.Lightmapping.SetAdditionalBakedProbes(m_BakingBatch.index, positions);
        }
    }
}<|MERGE_RESOLUTION|>--- conflicted
+++ resolved
@@ -24,14 +24,9 @@
         public Brick[] bricks;
         public Vector3[] probePositions;
         public SphericalHarmonicsL2[] sh;
-<<<<<<< HEAD
         public byte[] validityNeighbourMask;
         public float[] validity;
         public uint[] validityOld;
-=======
-        public uint[] validity;
-
->>>>>>> 63415388
         public Vector3[] offsetVectors;
         public float[] touchupVolumeInteraction;
 
@@ -363,17 +358,10 @@
                 {
                     if (dilationSettings.enableDilation && dilationSettings.dilationDistance > 0.0f && cell.validityOld[i] > dilationSettings.dilationValidityThreshold)
                     {
-<<<<<<< HEAD
-                        WriteToShaderCoeffsL0L1(blackProbe, cell.shL0L1Data, i * ProbeVolumeAsset.kL0L1ScalarCoefficientsCount);
+                        WriteToShaderCoeffsL0L1(blackProbe, cell.bakingScenario.shL0L1Data, i * ProbeVolumeAsset.kL0L1ScalarCoefficientsCount);
 
                         if (cell.shBands == ProbeVolumeSHBands.SphericalHarmonicsL2)
-                            WriteToShaderCoeffsL2(blackProbe, cell.shL2Data, i * ProbeVolumeAsset.kL2ScalarCoefficientsCount);
-=======
-                        WriteToShaderCoeffsL0L1(ref blackProbe, cell.bakingScenario.shL0L1Data, i * ProbeVolumeAsset.kL0L1ScalarCoefficientsCount);
-
-                        if (cell.shBands == ProbeVolumeSHBands.SphericalHarmonicsL2)
-                            WriteToShaderCoeffsL2(ref blackProbe, cell.bakingScenario.shL2Data, i * ProbeVolumeAsset.kL2ScalarCoefficientsCount);
->>>>>>> 63415388
+                            WriteToShaderCoeffsL2(blackProbe, cell.bakingScenario.shL2Data, i * ProbeVolumeAsset.kL2ScalarCoefficientsCount);
                     }
                 }
             }
@@ -975,13 +963,9 @@
                 probePositions = cell.probePositionsOld.ToArray(),
                 validityOld = cell.validityOld.ToArray(),
                 validity = cell.validity.ToArray(),
-<<<<<<< HEAD
+                touchupVolumeInteraction = cell.touchupVolumeInteraction.ToArray(),
                 validityNeighbourMask = cell.validityNeighMaskData.ToArray(),
                 offsetVectors = cell.offsetVectorsOld.ToArray(),
-=======
-                offsetVectors = cell.offsetVectors.ToArray(),
-                touchupVolumeInteraction = cell.touchupVolumeInteraction.ToArray(),
->>>>>>> 63415388
                 minSubdiv = cell.minSubdiv,
                 indexChunkCount = cell.indexChunkCount,
                 shChunkCount = cell.shChunkCount,
@@ -993,14 +977,9 @@
             bc.sh = new SphericalHarmonicsL2[numberOfProbes];
             for (int probe = 0; probe < numberOfProbes; ++probe)
             {
-<<<<<<< HEAD
-                //ReadFullFromShaderCoeffsL0L1L2(ref bc.sh[probe], cell.shL0L1Data, cell.shL2Data, probe);
                 ReadFullFromShaderCoeffsL0L1L2(ref bc.sh[probe],
-                    cell.shL0L1RxData, cell.shL1GL1RyData, cell.shL1BL1RzData,
-                    cell.shL2Data_0, cell.shL2Data_1, cell.shL2Data_2, cell.shL2Data_3, probe);
-=======
-                ReadFullFromShaderCoeffsL0L1L2(ref bc.sh[probe], cell.bakingScenario.shL0L1Data, cell.bakingScenario.shL2Data, probe);
->>>>>>> 63415388
+                    cell.bakingScenario.shL0L1RxData, cell.bakingScenario.shL1GL1RyData, cell.bakingScenario.shL1BL1RzData,
+                    cell.bakingScenario.shL2Data_0, cell.bakingScenario.shL2Data_1, cell.bakingScenario.shL2Data_2, cell.bakingScenario.shL2Data_3, probe);
             }
 
             return bc;
@@ -1191,17 +1170,12 @@
             using var validityNeighbourMask = new NativeArray<byte>(probeCountPadded, Allocator.Persistent, NativeArrayOptions.UninitializedMemory);
 
             // CellSupportData
-<<<<<<< HEAD
+            using var touchupVolumeInteraction = new NativeArray<float>(asset.totalCellCounts.probesCount, Allocator.Persistent, NativeArrayOptions.UninitializedMemory);
             using var positionsOld = new NativeArray<Vector3>(asset.totalCellCounts.probesCount, Allocator.Persistent, NativeArrayOptions.UninitializedMemory);
             using var positions = new NativeArray<Vector3>(probeCountPadded, Allocator.Persistent, NativeArrayOptions.UninitializedMemory);
             using var validity = new NativeArray<float>(probeCountPadded, Allocator.Persistent, NativeArrayOptions.UninitializedMemory);
             using var offsetsOld = new NativeArray<Vector3>(asset.totalCellCounts.offsetsCount, Allocator.Persistent, NativeArrayOptions.UninitializedMemory);
             using var offsets = new NativeArray<Vector3>(probeCountPadded, Allocator.Persistent, NativeArrayOptions.UninitializedMemory);
-=======
-            using var positions = new NativeArray<Vector3>(asset.totalCellCounts.probesCount, Allocator.Persistent, NativeArrayOptions.UninitializedMemory);
-            using var touchupVolumeInteraction = new NativeArray<float>(asset.totalCellCounts.probesCount, Allocator.Persistent, NativeArrayOptions.UninitializedMemory);
-            using var offsets = new NativeArray<Vector3>(asset.totalCellCounts.offsetsCount, Allocator.Persistent, NativeArrayOptions.UninitializedMemory);
->>>>>>> 63415388
 
             var sceneStateHash = asset.GetBakingHashCode();
             var startCounts = new ProbeVolumeAsset.CellCounts();
@@ -1342,17 +1316,10 @@
                 }
 
                 bricks.GetSubArray(startCounts.bricksCount, cellCounts.bricksCount).CopyFrom(bakingCell.bricks);
-<<<<<<< HEAD
                 validityOld.GetSubArray(startCounts.probesCount, cellCounts.probesCount).CopyFrom(bakingCell.validityOld);
                 positionsOld.GetSubArray(startCounts.probesCount, cellCounts.probesCount).CopyFrom(bakingCell.probePositions);
                 offsetsOld.GetSubArray(startCounts.offsetsCount, cellCounts.offsetsCount).CopyFrom(bakingCell.offsetVectors);
-=======
-                validity.GetSubArray(startCounts.probesCount, cellCounts.probesCount).CopyFrom(bakingCell.validity);
-
-                positions.GetSubArray(startCounts.probesCount, cellCounts.probesCount).CopyFrom(bakingCell.probePositions);
                 touchupVolumeInteraction.GetSubArray(startCounts.probesCount, cellCounts.probesCount).CopyFrom(bakingCell.touchupVolumeInteraction);
-                offsets.GetSubArray(startCounts.offsetsCount, cellCounts.offsetsCount).CopyFrom(bakingCell.offsetVectors);
->>>>>>> 63415388
 
                 startCounts.Add(cellCounts);
             }
@@ -1408,13 +1375,11 @@
                     fs.Write(new ReadOnlySpan<byte>(positionsOld.GetUnsafeReadOnlyPtr(), positionsOld.Length * UnsafeUtility.SizeOf<Vector3>()));
                     fs.Write(new ReadOnlySpan<byte>(positions.GetUnsafeReadOnlyPtr(), positions.Length * UnsafeUtility.SizeOf<Vector3>()));
                     fs.Write(new byte[AlignRemainder16(fs.Position)]);
-<<<<<<< HEAD
+                    fs.Write(new ReadOnlySpan<byte>(touchupVolumeInteraction.GetUnsafeReadOnlyPtr(), touchupVolumeInteraction.Length * UnsafeUtility.SizeOf<float>()));
+                    fs.Write(new byte[AlignRemainder16(fs.Position)]);
                     fs.Write(new ReadOnlySpan<byte>(validity.GetUnsafeReadOnlyPtr(), validity.Length * UnsafeUtility.SizeOf<float>()));
                     fs.Write(new byte[AlignRemainder16(fs.Position)]);
                     fs.Write(new ReadOnlySpan<byte>(offsetsOld.GetUnsafeReadOnlyPtr(), offsetsOld.Length * UnsafeUtility.SizeOf<Vector3>()));
-=======
-                    fs.Write(new ReadOnlySpan<byte>(touchupVolumeInteraction.GetUnsafeReadOnlyPtr(), touchupVolumeInteraction.Length * UnsafeUtility.SizeOf<float>()));
->>>>>>> 63415388
                     fs.Write(new byte[AlignRemainder16(fs.Position)]);
                     fs.Write(new ReadOnlySpan<byte>(offsets.GetUnsafeReadOnlyPtr(), offsets.Length * UnsafeUtility.SizeOf<Vector3>()));
                 }
