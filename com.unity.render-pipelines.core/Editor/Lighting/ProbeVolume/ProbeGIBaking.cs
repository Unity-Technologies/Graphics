#if UNITY_EDITOR

using System.Collections.Generic;
using Unity.Collections;
using System;
using System.Linq;
using UnityEditor;

using Brick = UnityEngine.Experimental.Rendering.ProbeBrickIndex.Brick;
using UnityEngine.SceneManagement;
using UnityEngine.Rendering;

namespace UnityEngine.Experimental.Rendering
{
    struct DilationProbe : IComparable<DilationProbe>
    {
        public int idx;
        public float dist;

        public DilationProbe(int idx, float dist)
        {
            this.idx = idx;
            this.dist = dist;
        }

        public int CompareTo(DilationProbe other)
        {
            return dist.CompareTo(other.dist);
        }
    }

    struct BakingCell
    {
        public ProbeReferenceVolume.Cell cell;
        public int[] probeIndices;
        public int numUniqueProbes;
    }

    [InitializeOnLoad]
    internal class ProbeGIBaking
    {
        private static bool init = false;
        private static Dictionary<int, List<Scene>> cellIndex2SceneReferences = new Dictionary<int, List<Scene>>();
        private static List<BakingCell> bakingCells = new List<BakingCell>();
        private static ProbeReferenceVolumeAuthoring bakingReferenceVolumeAuthoring = null;

        static ProbeGIBaking()
        {
            Init();
        }

        public static void Init()
        {
            if (!init)
            {
                init = true;
                Lightmapping.lightingDataCleared += OnLightingDataCleared;
                Lightmapping.bakeStarted += OnBakeStarted;
            }
        }

        static public void Clear()
        {
            var refVolAuthList = GameObject.FindObjectsOfType<ProbeReferenceVolumeAuthoring>();

            foreach (var refVolAuthoring in refVolAuthList)
            {
                if (!refVolAuthoring.enabled || !refVolAuthoring.gameObject.activeSelf)
                    continue;

                refVolAuthoring.volumeAsset = null;

                var refVol = ProbeReferenceVolume.instance;
                refVol.Clear();
                refVol.SetTRS(refVolAuthoring.transform.position, refVolAuthoring.transform.rotation, refVolAuthoring.brickSize);
                refVol.SetMaxSubdivision(refVolAuthoring.maxSubdivision);
            }

            ClearBakingCells();
        }

        static void ClearBakingCells()
        {
            cellIndex2SceneReferences.Clear();

            foreach (var bakingCell in bakingCells)
                UnityEditor.Experimental.Lightmapping.SetAdditionalBakedProbes(bakingCell.cell.index, null);

            bakingCells.Clear();
        }

        internal static ProbeReferenceVolumeAuthoring GetCardinalAuthoringComponent(ProbeReferenceVolumeAuthoring[] refVolAuthList)
        {
            List<ProbeReferenceVolumeAuthoring> enabledVolumes = new List<ProbeReferenceVolumeAuthoring>();

            foreach (var refVolAuthoring in refVolAuthList)
            {
                if (!refVolAuthoring.enabled || !refVolAuthoring.gameObject.activeSelf)
                    continue;

                enabledVolumes.Add(refVolAuthoring);
            }

            int numVols = enabledVolumes.Count;

            if (numVols == 0)
                return null;

            if (numVols == 1)
                return enabledVolumes[0];

            var reference = enabledVolumes[0];
            for (int c = 1; c < numVols; ++c)
            {
                var compare = enabledVolumes[c];
                if (reference.transform.position != compare.transform.position)
                    return null;

                if (reference.transform.localScale != compare.transform.localScale)
                    return null;

                if (reference.profile != compare.profile)
                    return null;
            }

            return reference;
        }

        private static void OnBakeStarted()
        {
            var refVolAuthList = GameObject.FindObjectsOfType<ProbeReferenceVolumeAuthoring>();
            if (refVolAuthList.Length == 0)
                return;

            bakingReferenceVolumeAuthoring = GetCardinalAuthoringComponent(refVolAuthList);

            if (bakingReferenceVolumeAuthoring == null)
            {
                Debug.Log("Scene(s) have multiple inconsistent ProbeReferenceVolumeAuthoring components. Please ensure they use identical profiles and transforms before baking.");
                return;
            }

            RunPlacement();
        }

        private static void OnAdditionalProbesBakeCompleted()
        {
            UnityEditor.Experimental.Lightmapping.additionalBakedProbesCompleted -= OnAdditionalProbesBakeCompleted;
            UnityEngine.Profiling.Profiler.BeginSample("OnAdditionalProbesBakeCompleted");

            var numCells = bakingCells.Count;

            // Fetch results of all cells
            for (int c = 0; c < numCells; ++c)
            {
                var cell = bakingCells[c].cell;

                if (cell.probePositions == null)
                    continue;

                int numProbes = cell.probePositions.Length;
                Debug.Assert(numProbes > 0);

                int numUniqueProbes = bakingCells[c].numUniqueProbes;

                var sh = new NativeArray<SphericalHarmonicsL2>(numUniqueProbes, Allocator.Temp, NativeArrayOptions.UninitializedMemory);
                var validity = new NativeArray<float>(numUniqueProbes, Allocator.Temp, NativeArrayOptions.UninitializedMemory);
                var bakedProbeOctahedralDepth = new NativeArray<float>(numUniqueProbes * 64, Allocator.Temp, NativeArrayOptions.UninitializedMemory);

                UnityEditor.Experimental.Lightmapping.GetAdditionalBakedProbes(cell.index, sh, validity, bakedProbeOctahedralDepth);

                cell.sh = new SphericalHarmonicsL2[numProbes];
                cell.validity = new float[numProbes];

                for (int i = 0; i < numProbes; ++i)
                {
                    int j = bakingCells[c].probeIndices[i];
                    SphericalHarmonicsL2 shv = sh[j];

                    // Compress the range of all coefficients but the DC component to [0..1]
                    // Upper bounds taken from http://ppsloan.org/publications/Sig20_Advances.pptx
                    // Divide each coefficient by DC*f to get to [-1,1] where f is from slide 33
                    for (int rgb = 0; rgb < 3; ++rgb)
                    {
                        var l0 = sh[j][rgb, 0];

                        if (l0 == 0.0f)
                            continue;

                        // TODO: We're working on irradiance instead of radiance coefficients
                        //       Add safety margin 2 to avoid out-of-bounds values
                        float l1scale = 2.0f; // Should be: 3/(2*sqrt(3)) * 2, but rounding to 2 to issues we are observing.
                        float l2scale = 3.5777088f; // 4/sqrt(5) * 2

                        // L_1^m
                        shv[rgb, 1] = sh[j][rgb, 1] / (l0 * l1scale * 2.0f) + 0.5f;
                        shv[rgb, 2] = sh[j][rgb, 2] / (l0 * l1scale * 2.0f) + 0.5f;
                        shv[rgb, 3] = sh[j][rgb, 3] / (l0 * l1scale * 2.0f) + 0.5f;

                        // L_2^-2
                        shv[rgb, 4] = sh[j][rgb, 4] / (l0 * l2scale * 2.0f) + 0.5f;
                        shv[rgb, 5] = sh[j][rgb, 5] / (l0 * l2scale * 2.0f) + 0.5f;
                        shv[rgb, 6] = sh[j][rgb, 6] / (l0 * l2scale * 2.0f) + 0.5f;
                        shv[rgb, 7] = sh[j][rgb, 7] / (l0 * l2scale * 2.0f) + 0.5f;
                        shv[rgb, 8] = sh[j][rgb, 8] / (l0 * l2scale * 2.0f) + 0.5f;

                        for (int coeff = 1; coeff < 9; ++coeff)
                            Debug.Assert(shv[rgb, coeff] >= 0.0f && shv[rgb, coeff] <= 1.0f);
                    }

                    SphericalHarmonicsL2Utils.SetL0(ref cell.sh[i], new Vector3(shv[0, 0], shv[1, 0], shv[2, 0]));
                    SphericalHarmonicsL2Utils.SetL1R(ref cell.sh[i], new Vector3(shv[0, 3], shv[0, 1], shv[0, 2]));
                    SphericalHarmonicsL2Utils.SetL1G(ref cell.sh[i], new Vector3(shv[1, 3], shv[1, 1], shv[1, 2]));
                    SphericalHarmonicsL2Utils.SetL1B(ref cell.sh[i], new Vector3(shv[2, 3], shv[2, 1], shv[2, 2]));

                    SphericalHarmonicsL2Utils.SetCoefficient(ref cell.sh[i], 4, new Vector3(shv[0, 4], shv[1, 4], shv[2, 4]));
                    SphericalHarmonicsL2Utils.SetCoefficient(ref cell.sh[i], 5, new Vector3(shv[0, 5], shv[1, 5], shv[2, 5]));
                    SphericalHarmonicsL2Utils.SetCoefficient(ref cell.sh[i], 6, new Vector3(shv[0, 6], shv[1, 6], shv[2, 6]));
                    SphericalHarmonicsL2Utils.SetCoefficient(ref cell.sh[i], 7, new Vector3(shv[0, 7], shv[1, 7], shv[2, 7]));
                    SphericalHarmonicsL2Utils.SetCoefficient(ref cell.sh[i], 8, new Vector3(shv[0, 8], shv[1, 8], shv[2, 8]));

                    cell.validity[i] = validity[j];
                }

                // Reset index
                UnityEditor.Experimental.Lightmapping.SetAdditionalBakedProbes(cell.index, null);

                // Performance warning: this function is super slow (probably 90% of loading time after baking)
                DilateInvalidProbes(cell.probePositions, cell.bricks, cell.sh, cell.validity, bakingReferenceVolumeAuthoring.GetDilationSettings());

                ProbeReferenceVolume.instance.cells[cell.index] = cell;
                UnityEngine.Profiling.Profiler.EndSample();
            }

            // Map from each scene to an existing reference volume
            var scene2RefVol = new Dictionary<Scene, ProbeReferenceVolumeAuthoring>();
            foreach (var refVol in GameObject.FindObjectsOfType<ProbeReferenceVolumeAuthoring>())
                if (refVol.enabled)
                    scene2RefVol[refVol.gameObject.scene] = refVol;

            // Map from each reference volume to its asset
            var refVol2Asset = new Dictionary<ProbeReferenceVolumeAuthoring, ProbeVolumeAsset>();
            foreach (var refVol in scene2RefVol.Values)
            {
                refVol2Asset[refVol] = ProbeVolumeAsset.CreateAsset(refVol.gameObject.scene);
            }

            // Put cells into the respective assets
            foreach (var cell in ProbeReferenceVolume.instance.cells.Values)
            {
                foreach (var scene in cellIndex2SceneReferences[cell.index])
                {
                    // This scene has a reference volume authoring component in it?
                    ProbeReferenceVolumeAuthoring refVol = null;
                    if (scene2RefVol.TryGetValue(scene, out refVol))
                    {
                        var asset = refVol2Asset[refVol];
                        asset.cells.Add(cell);

                        foreach (var p in cell.probePositions)
                        {
                            float x = Mathf.Abs((float)p.x + refVol.transform.position.x) / refVol.profile.brickSize;
                            float y = Mathf.Abs((float)p.y + refVol.transform.position.y) / refVol.profile.brickSize;
                            float z = Mathf.Abs((float)p.z + refVol.transform.position.z) / refVol.profile.brickSize;
                            asset.maxCellIndex.x = Mathf.Max(asset.maxCellIndex.x, Mathf.CeilToInt(x * 2));
                            asset.maxCellIndex.y = Mathf.Max(asset.maxCellIndex.y, Mathf.CeilToInt(y * 2));
                            asset.maxCellIndex.z = Mathf.Max(asset.maxCellIndex.z, Mathf.CeilToInt(z * 2));
                        }
                    }
                }
            }

            // Connect the assets to their components
            foreach (var pair in refVol2Asset)
            {
                var refVol = pair.Key;
                var asset = pair.Value;

                refVol.volumeAsset = asset;

                if (UnityEditor.Lightmapping.giWorkflowMode != UnityEditor.Lightmapping.GIWorkflowMode.Iterative)
                {
                    UnityEditor.EditorUtility.SetDirty(refVol);
                    UnityEditor.EditorUtility.SetDirty(refVol.volumeAsset);
                }
            }

            UnityEditor.AssetDatabase.SaveAssets();
            UnityEditor.AssetDatabase.Refresh();

            foreach (var refVol in refVol2Asset.Keys)
            {
                if (refVol.enabled && refVol.gameObject.activeSelf)
                    refVol.QueueAssetLoading();
            }
        }

        private static void OnLightingDataCleared()
        {
            Clear();
        }

        static float CalculateSurfaceArea(Matrix4x4 transform, Mesh mesh)
        {
            var triangles = mesh.triangles;
            var vertices = mesh.vertices;

            for (int i = 0; i < vertices.Length; ++i)
            {
                vertices[i] = transform * vertices[i];
            }

            double sum = 0.0;
            for (int i = 0; i < triangles.Length; i += 3)
            {
                Vector3 corner = vertices[triangles[i]];
                Vector3 a = vertices[triangles[i + 1]] - corner;
                Vector3 b = vertices[triangles[i + 2]] - corner;

                sum += Vector3.Cross(a, b).magnitude;
            }

            return (float)(sum / 2.0);
        }

        private static void DilateInvalidProbes(Vector3[] probePositions,
            List<Brick> bricks, SphericalHarmonicsL2[] sh, float[] validity, ProbeDilationSettings dilationSettings)
        {
            if (!dilationSettings.dilate)
                return;

            UnityEngine.Profiling.Profiler.BeginSample("DilateProbes");
            // For each brick
            List<DilationProbe> culledProbes = new List<DilationProbe>();
            List<DilationProbe> nearProbes = new List<DilationProbe>(dilationSettings.maxDilationSamples);
            for (int brickIdx = 0; brickIdx < bricks.Count; brickIdx++)
            {
                // Find probes that are in bricks nearby
                CullDilationProbes(brickIdx, bricks, validity, dilationSettings, culledProbes);

                // Iterate probes in current brick
                for (int probeOffset = 0; probeOffset < 64; probeOffset++)
                {
                    int probeIdx = brickIdx * 64 + probeOffset;

                    // Skip valid probes
                    if (validity[probeIdx] <= dilationSettings.dilationValidityThreshold)
                        continue;

                    // Find distance weighted probes nearest to current probe
                    FindNearProbes(probeIdx, probePositions, dilationSettings, culledProbes, nearProbes, out float invDistSum);

                    // Set invalid probe to weighted average of found neighboring probes
                    var shAverage = new SphericalHarmonicsL2();
                    for (int nearProbeIdx = 0; nearProbeIdx < nearProbes.Count; nearProbeIdx++)
                    {
                        var nearProbe = nearProbes[nearProbeIdx];
                        float weight = nearProbe.dist / invDistSum;
                        var target = sh[nearProbe.idx];

                        for (int c = 0; c < 9; ++c)
                        {
                            shAverage[0, c] += target[0, c] * weight;
                            shAverage[1, c] += target[1, c] * weight;
                            shAverage[2, c] += target[2, c] * weight;
                        }
                    }

                    sh[probeIdx] = shAverage;
                    validity[probeIdx] = validity[probeIdx];
                }
            }
            UnityEngine.Profiling.Profiler.EndSample();
        }

        // Given a brick index, find and accumulate probes in nearby bricks
        private static void CullDilationProbes(int brickIdx, List<Brick> bricks,
            float[] validity, ProbeDilationSettings dilationSettings, List<DilationProbe> outProbeIndices)
        {
            outProbeIndices.Clear();
            for (int otherBrickIdx = 0; otherBrickIdx < bricks.Count; otherBrickIdx++)
            {
                var currentBrick = bricks[brickIdx];
                var otherBrick = bricks[otherBrickIdx];

                float currentBrickSize = Mathf.Pow(3f, currentBrick.subdivisionLevel);
                float otherBrickSize = Mathf.Pow(3f, otherBrick.subdivisionLevel);

                // TODO: This should probably be revisited.
                float sqrt2 = 1.41421356237f;
                float maxDistance = sqrt2 * currentBrickSize + sqrt2 * otherBrickSize;
                float interval = dilationSettings.maxDilationSampleDistance / dilationSettings.brickSize;
                maxDistance = interval * Mathf.Ceil(maxDistance / interval);

                Vector3 currentBrickCenter = currentBrick.position + Vector3.one * currentBrickSize / 2f;
                Vector3 otherBrickCenter = otherBrick.position + Vector3.one * otherBrickSize / 2f;

                if (Vector3.Distance(currentBrickCenter, otherBrickCenter) <= maxDistance)
                {
                    for (int probeOffset = 0; probeOffset < 64; probeOffset++)
                    {
                        int otherProbeIdx = otherBrickIdx * 64 + probeOffset;

                        if (validity[otherProbeIdx] <= dilationSettings.dilationValidityThreshold)
                        {
                            outProbeIndices.Add(new DilationProbe(otherProbeIdx, 0));
                        }
                    }
                }
            }
        }

        // Given a probe index, find nearby probes weighted by inverse distance
        private static void FindNearProbes(int probeIdx, Vector3[] probePositions,
            ProbeDilationSettings dilationSettings, List<DilationProbe> culledProbes, List<DilationProbe> outNearProbes, out float invDistSum)
        {
            outNearProbes.Clear();
            invDistSum = 0;

            // Sort probes by distance to prioritize closer ones
            for (int culledProbeIdx = 0; culledProbeIdx < culledProbes.Count; culledProbeIdx++)
            {
                float dist = Vector3.Distance(probePositions[culledProbes[culledProbeIdx].idx], probePositions[probeIdx]);
                culledProbes[culledProbeIdx] = new DilationProbe(culledProbes[culledProbeIdx].idx, dist);
            }

            if (!dilationSettings.greedyDilation)
            {
                culledProbes.Sort();
            }

            // Return specified amount of probes under given max distance
            int numSamples = 0;
            for (int sortedProbeIdx = 0; sortedProbeIdx < culledProbes.Count; sortedProbeIdx++)
            {
                if (numSamples >= dilationSettings.maxDilationSamples)
                    return;

                var current = culledProbes[sortedProbeIdx];
                if (current.dist <= dilationSettings.maxDilationSampleDistance)
                {
                    var invDist = 1f / (current.dist * current.dist);
                    invDistSum += invDist;
                    outNearProbes.Add(new DilationProbe(current.idx, invDist));

                    numSamples++;
                }
            }
        }

        private static void DeduplicateProbePositions(in Vector3[] probePositions, out Vector3[] deduplicatedProbePositions, out int[] indices)
        {
            var uniquePositions = new Dictionary<Vector3, int>();
            indices = new int[probePositions.Length];

            int uniqueIndex = 0;
            for (int i = 0; i < probePositions.Length; i++)
            {
                var pos = probePositions[i];

                if (uniquePositions.TryGetValue(pos, out var index))
                {
                    indices[i] = index;
                }
                else
                {
                    uniquePositions[pos] = uniqueIndex;
                    indices[i] = uniqueIndex;
                    uniqueIndex++;
                }
            }

            deduplicatedProbePositions = uniquePositions.Keys.ToArray();
        }

        public static void RunPlacement()
        {
            UnityEditor.Experimental.Lightmapping.additionalBakedProbesCompleted += OnAdditionalProbesBakeCompleted;

            // Clear baked data
            Clear();

            // Subdivide the scene and place the bricks
            var ctx = PrepareProbeSubdivisionContext(bakingReferenceVolumeAuthoring);
            var result = BakeBricks(ctx);

<<<<<<< HEAD
            // Compute probe positions and send them to the Lightmapper
            ApplySubdivisionResults(result);
        }
=======
            var volumeScale = bakingReferenceVolumeAuthoring.transform.localScale;
            var CellSize = bakingReferenceVolumeAuthoring.cellSizeInMeter;
            var xCells = (int)Mathf.Ceil(volumeScale.x / CellSize);
            var yCells = (int)Mathf.Ceil(volumeScale.y / CellSize);
            var zCells = (int)Mathf.Ceil(volumeScale.z / CellSize);
>>>>>>> b7df3c0e

        public static ProbeSubdivisionContext PrepareProbeSubdivisionContext(ProbeReferenceVolumeAuthoring refVolume)
        {
            ProbeSubdivisionContext ctx = new ProbeSubdivisionContext();

            // Prepare all the information in the scene for baking GI.
            ctx.Initialize(refVolume);

            return ctx;
        }

        static void TrackSceneRefs(Scene origin, Dictionary<Scene, int> sceneRefs)
        {
            if (!sceneRefs.ContainsKey(origin))
                sceneRefs[origin] = 0;
            else
                sceneRefs[origin] += 1;
        }

        public static ProbeSubdivisionResult BakeBricks(ProbeSubdivisionContext ctx)
        {
            var result = new ProbeSubdivisionResult();
            var refVol = ProbeReferenceVolume.instance;
            var sceneRefs = new Dictionary<Scene, int>();

            bool realtimeSubdivision = ProbeReferenceVolume.instance.debugDisplay.realtimeSubdivision;
            if (realtimeSubdivision)
                ctx.refVolume.realtimeSubdivisionInfo.Clear();
            
            Debug.Log("Bake!");

            // subdivide all the cells and generate brick positions 
            foreach (var cell in ctx.cells)
            {
                sceneRefs.Clear();

                // Calculate overlaping probe volumes to avoid unnecessary work
                var overlappingProbeVolumes = new List<(ProbeVolume component, ProbeReferenceVolume.Volume volume)>();
                foreach (var probeVolume in ctx.probeVolumes)
                {
                    if (ProbeVolumePositioning.OBBIntersect(probeVolume.volume, cell.volume))
                    {
                        overlappingProbeVolumes.Add(probeVolume);
                        TrackSceneRefs(probeVolume.component.gameObject.scene, sceneRefs);
                    }
                }

                // Calculate valid renderers to avoid unnecessary work (a renderer needs to overlap a probe volume and match the layer)
                var validRenderers = new List<(Renderer component, ProbeReferenceVolume.Volume volume)>();
                foreach (var renderer in ctx.renderers)
                {
                    var go = renderer.component.gameObject;
                    int rendererLayerMask = 1 << go.layer;

<<<<<<< HEAD
                    foreach (var probeVolume in overlappingProbeVolumes)
                    {
                        if (ProbeVolumePositioning.OBBIntersect(renderer.volume, probeVolume.volume))
                        {
                            // Check if the renderer has a matching layer with probe volume
                            if ((probeVolume.component.objectLayerMask & rendererLayerMask) != 0)
                            {
                                validRenderers.Add(renderer);
                                TrackSceneRefs(go.scene, sceneRefs);
                            }
                        }
                    }
                }

                // Skip empty cells
                if (validRenderers.Count == 0 && overlappingProbeVolumes.Count == 0)
                    continue;
=======
                // Calculate the cell volume:
                ProbeReferenceVolume.Volume cellVolume = new ProbeReferenceVolume.Volume();
                cellVolume.corner = new Vector3(cellPos.x * bakingReferenceVolumeAuthoring.cellSizeInMeter, cellPos.y * bakingReferenceVolumeAuthoring.cellSizeInMeter, cellPos.z * bakingReferenceVolumeAuthoring.cellSizeInMeter);
                cellVolume.X = new Vector3(bakingReferenceVolumeAuthoring.cellSizeInMeter, 0, 0);
                cellVolume.Y = new Vector3(0, bakingReferenceVolumeAuthoring.cellSizeInMeter, 0);
                cellVolume.Z = new Vector3(0, 0, bakingReferenceVolumeAuthoring.cellSizeInMeter);
                cellVolume.Transform(cellTrans);
>>>>>>> b7df3c0e

                // In this max subdiv field, we store the minimum subdivision possible for the cell, then, locally we can subdivide more based on the probe volumes subdiv multiplier
                // ProbeReferenceVolume.Volume cellVolume = cell.volume;
                // cellVolume.maxSubdivisionMultiplier = 0;

                // List<ProbeReferenceVolume.Volume> influenceVolumes;
                // ProbePlacement.CreateInfluenceVolumes(ref cellVolume, validRenderers, overlappingProbeVolumes, out influenceVolumes, out sceneRefs);

                List<Brick> bricks = null;

                // TODO: return bricks list directly and rename
                ProbePlacement.SubdivideWithSDF(cell.volume, refVol, validRenderers, overlappingProbeVolumes, ref bricks);

                // Each cell keeps a number of references it has to each scene it was influenced by
                // We use this list to determine which scene's ProbeVolume asset to assign this cells data to
                var sortedRefs = new SortedDictionary<int, Scene>();
                foreach (var item in sceneRefs)
                    sortedRefs[-item.Value] = item.Key;

                result.cellPositions.Add(cell.position);
                result.bricksPerCells[cell.position] = bricks;
                result.sortedRefs = sortedRefs;

                // If realtime subdivision is enabled, we save a copy of the data inside the authoring component for the debug view
                if (realtimeSubdivision)
                    ctx.refVolume.realtimeSubdivisionInfo[cell.volume] = bricks;
            }

            return result;
        }

        public static void ApplySubdivisionResults(ProbeSubdivisionResult results)
        {
            int index = 0;

            foreach (var cellPos in results.cellPositions)
            {
                var bricks = results.bricksPerCells[cellPos];
                var cell = new ProbeReferenceVolume.Cell();

                cell.position = cellPos;
                cell.index = index++;
                if (bricks.Count > 0)
                {
                    // Convert bricks to positions
                    var probePositionsArr = new Vector3[bricks.Count * ProbeBrickPool.kBrickProbeCountTotal];
                    ProbeReferenceVolume.instance.ConvertBricksToPositions(bricks, probePositionsArr);

                    int[] indices = null;
                    Vector3[] deduplicatedProbePositions = null;
                    DeduplicateProbePositions(in probePositionsArr, out deduplicatedProbePositions, out indices);

                    UnityEditor.Experimental.Lightmapping.SetAdditionalBakedProbes(cell.index, deduplicatedProbePositions);
                    cell.probePositions = probePositionsArr;
                    cell.bricks = bricks;

                    BakingCell bakingCell = new BakingCell();
                    bakingCell.cell = cell;
                    bakingCell.probeIndices = indices;
                    bakingCell.numUniqueProbes = deduplicatedProbePositions.Length;

                    bakingCells.Add(bakingCell);
                    cellIndex2SceneReferences[cell.index] = new List<Scene>(results.sortedRefs.Values);
                }
            }
        }

        // TODO: remove me (probably by merging Julien's work + decoupling probe baking)
        static MeshGizmo gizmo = new MeshGizmo(3000);
        static Color[] colors = new Color[]
        {
            Random.ColorHSV(0, 1, 0, 1, 0.5f, 1),
            Random.ColorHSV(0, 1, 0, 1, 0.5f, 1),
            Random.ColorHSV(0, 1, 0, 1, 0.5f, 1),
            Random.ColorHSV(0, 1, 0, 1, 0.5f, 1),
            Random.ColorHSV(0, 1, 0, 1, 0.5f, 1),
            Random.ColorHSV(0, 1, 0, 1, 0.5f, 1),
            Random.ColorHSV(0, 1, 0, 1, 0.5f, 1),
            Random.ColorHSV(0, 1, 0, 1, 0.5f, 1),
            Random.ColorHSV(0, 1, 0, 1, 0.5f, 1),
        };
        public static void DrawBakingCellsGizmo(float cellSize)
        {
            gizmo.Clear();

            Handles.color = Color.red;
            Handles.zTest = CompareFunction.LessEqual;
            foreach (var cell in bakingCells)
            {
                // Debug.Log(cell.cell.position + " | " + ProbeReferenceVolume.CellSize(3));
                using (new Handles.DrawingScope(
                    Color.red,
                    Matrix4x4.TRS(ProbeReferenceVolume.instance.GetTransform().posWS, ProbeReferenceVolume.instance.GetTransform().rot, Vector3.one)
                ))
                {
                    // float cellSize = ProbeReferenceVolume.instance.MaxBrickSize();
                    var positionF = new Vector3(cell.cell.position.x, cell.cell.position.y, cell.cell.position.z);
                    var center = positionF * cellSize + cellSize * 0.5f * Vector3.one;
                    Handles.DrawWireCube(center, Vector3.one * cellSize);
                }

                foreach (var brick in cell.cell.bricks)
                {
                    Vector3 scaledSize = Vector3.one * ProbeReferenceVolume.instance.BrickSize(brick.subdivisionLevel);
                    Vector3 scaledPos = brick.position + scaledSize / 2;
                    scaledPos *= 3;
                    scaledPos -= scaledSize;
                    gizmo.AddWireCube(scaledPos, scaledSize, colors[brick.subdivisionLevel]);
                }
            }

            gizmo.RenderWireframe(Matrix4x4.Scale(Vector3.one));
        }
    }
}

#endif<|MERGE_RESOLUTION|>--- conflicted
+++ resolved
@@ -484,17 +484,9 @@
             var ctx = PrepareProbeSubdivisionContext(bakingReferenceVolumeAuthoring);
             var result = BakeBricks(ctx);
 
-<<<<<<< HEAD
             // Compute probe positions and send them to the Lightmapper
             ApplySubdivisionResults(result);
         }
-=======
-            var volumeScale = bakingReferenceVolumeAuthoring.transform.localScale;
-            var CellSize = bakingReferenceVolumeAuthoring.cellSizeInMeter;
-            var xCells = (int)Mathf.Ceil(volumeScale.x / CellSize);
-            var yCells = (int)Mathf.Ceil(volumeScale.y / CellSize);
-            var zCells = (int)Mathf.Ceil(volumeScale.z / CellSize);
->>>>>>> b7df3c0e
 
         public static ProbeSubdivisionContext PrepareProbeSubdivisionContext(ProbeReferenceVolumeAuthoring refVolume)
         {
@@ -549,7 +541,6 @@
                     var go = renderer.component.gameObject;
                     int rendererLayerMask = 1 << go.layer;
 
-<<<<<<< HEAD
                     foreach (var probeVolume in overlappingProbeVolumes)
                     {
                         if (ProbeVolumePositioning.OBBIntersect(renderer.volume, probeVolume.volume))
@@ -567,15 +558,6 @@
                 // Skip empty cells
                 if (validRenderers.Count == 0 && overlappingProbeVolumes.Count == 0)
                     continue;
-=======
-                // Calculate the cell volume:
-                ProbeReferenceVolume.Volume cellVolume = new ProbeReferenceVolume.Volume();
-                cellVolume.corner = new Vector3(cellPos.x * bakingReferenceVolumeAuthoring.cellSizeInMeter, cellPos.y * bakingReferenceVolumeAuthoring.cellSizeInMeter, cellPos.z * bakingReferenceVolumeAuthoring.cellSizeInMeter);
-                cellVolume.X = new Vector3(bakingReferenceVolumeAuthoring.cellSizeInMeter, 0, 0);
-                cellVolume.Y = new Vector3(0, bakingReferenceVolumeAuthoring.cellSizeInMeter, 0);
-                cellVolume.Z = new Vector3(0, 0, bakingReferenceVolumeAuthoring.cellSizeInMeter);
-                cellVolume.Transform(cellTrans);
->>>>>>> b7df3c0e
 
                 // In this max subdiv field, we store the minimum subdivision possible for the cell, then, locally we can subdivide more based on the probe volumes subdiv multiplier
                 // ProbeReferenceVolume.Volume cellVolume = cell.volume;
@@ -587,6 +569,7 @@
                 List<Brick> bricks = null;
 
                 // TODO: return bricks list directly and rename
+                Debug.Log(cell.volume.CalculateAABB());
                 ProbePlacement.SubdivideWithSDF(cell.volume, refVol, validRenderers, overlappingProbeVolumes, ref bricks);
 
                 // Each cell keeps a number of references it has to each scene it was influenced by
