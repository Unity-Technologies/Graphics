#if UNITY_EDITOR

using System.Collections.Generic;
using Unity.Collections;
using System;
using System.Linq;
using UnityEditor;
using UnityEditor.SceneManagement;

using Brick = UnityEngine.Experimental.Rendering.ProbeBrickIndex.Brick;
using UnityEngine.SceneManagement;
using UnityEngine.Rendering;

namespace UnityEngine.Experimental.Rendering
{
    struct BakingCell
    {
        public ProbeReferenceVolume.Cell cell;
        public int[] probeIndices;
    }

    class BakingBatch
    {
        public int index;
        public Dictionary<int, List<Scene>> cellIndex2SceneReferences = new Dictionary<int, List<Scene>>();
        public List<BakingCell> cells = new List<BakingCell>();
        public Dictionary<Vector3, int> uniquePositions = new Dictionary<Vector3, int>();

        private BakingBatch() {}

        public BakingBatch(int index)
        {
            this.index = index;
        }

        public void Clear()
        {
            UnityEditor.Experimental.Lightmapping.SetAdditionalBakedProbes(index, null);
            cells.Clear();
            cellIndex2SceneReferences.Clear();
        }

        public int uniqueProbeCount => uniquePositions.Keys.Count;
    }

    [InitializeOnLoad]
    partial class ProbeGIBaking
    {
        static bool m_IsInit = false;
        static BakingBatch m_BakingBatch;
        static ProbeReferenceVolumeAuthoring m_BakingReferenceVolumeAuthoring = null;
        static int m_BakingBatchIndex = 0;

        static Bounds globalBounds = new Bounds();
        static bool hasFoundBounds = false;

        static bool onAdditionalProbesBakeCompletedCalled = false;

        static ProbeGIBaking()
        {
            Init();
        }

        public static void Init()
        {
            if (!m_IsInit)
            {
                m_IsInit = true;
                Lightmapping.lightingDataCleared += OnLightingDataCleared;
                Lightmapping.bakeStarted += OnBakeStarted;
            }
        }

        static void ClearBakingBatch()
        {
            if (m_BakingBatch != null)
                m_BakingBatch.Clear();

            m_BakingBatchIndex = 0;
        }

        static public void Clear()
        {
            var refVolAuthList = GameObject.FindObjectsOfType<ProbeReferenceVolumeAuthoring>();

            foreach (var refVolAuthoring in refVolAuthList)
            {
                if (!refVolAuthoring.enabled || !refVolAuthoring.gameObject.activeSelf)
                    continue;

                refVolAuthoring.volumeAsset = null;

                var refVol = ProbeReferenceVolume.instance;
                refVol.Clear();
                refVol.SetTRS(Vector3.zero, Quaternion.identity, refVolAuthoring.brickSize);
                refVol.SetMaxSubdivision(refVolAuthoring.maxSubdivision);
            }

            var probeVolumes = GameObject.FindObjectsOfType<ProbeVolume>();
            foreach (var probeVolume in probeVolumes)
            {
                probeVolume.OnLightingDataAssetCleared();
            }
        }

        public static void FindWorldBounds()
        {
            ProbeReferenceVolume.instance.clearAssetsOnVolumeClear = true;


            var sceneBounds = ProbeReferenceVolume.instance.sceneBounds;
            HashSet<string> scenesToConsider = new HashSet<string>();

            for (int i = 0; i < EditorSceneManager.sceneCount; ++i)
            {
                var scene = EditorSceneManager.GetSceneAt(i);
                sceneBounds.UpdateSceneBounds(scene);
                // !!! IMPORTANT TODO !!!
                // When we will have the concept of baking set this should be reverted, if a scene is not in the bake set it should not be considered
                // As of now we include all open scenes as the workflow is not nice or clear. When it'll be we should *NOT* do it.
                scenesToConsider.Add(scene.path);
            }


            foreach (var scene in EditorBuildSettings.scenes)
            {
                // We consider only scenes that exist.
                if (System.IO.File.Exists(scene.path))
                    scenesToConsider.Add(scene.path);
            }


            List<Scene> openedScenes = new List<Scene>();
            hasFoundBounds = false;

            foreach (var scenePath in scenesToConsider)
            {
                bool hasProbeVolumes = false;
                if (sceneBounds.hasProbeVolumes.TryGetValue(scenePath, out hasProbeVolumes))
                {
                    if (hasProbeVolumes)
                    {
                        Bounds localBound;
                        if (sceneBounds.sceneBounds.TryGetValue(scenePath, out localBound))
                        {
                            if (hasFoundBounds)
                            {
                                globalBounds.Encapsulate(localBound);
                            }
                            else
                            {
                                globalBounds = localBound;
                                hasFoundBounds = true;
                            }
                        }
                    }
                }
                else // we need to open the scene to test.
                {
                    // We open only if the scene still exists (might have been removed)
                    if (System.IO.File.Exists(scenePath))
                    {
                        var scene = EditorSceneManager.OpenScene(scenePath, OpenSceneMode.Additive);
                        openedScenes.Add(scene);
                        sceneBounds.UpdateSceneBounds(scene);
                        Bounds localBound = sceneBounds.sceneBounds[scene.path];
                        if (hasFoundBounds)
                            globalBounds.Encapsulate(localBound);
                        else
                            globalBounds = localBound;
                    }
                }
            }

            if (openedScenes.Count > 0)
            {
                foreach (var scene in openedScenes)
                {
                    EditorSceneManager.CloseScene(scene, true);
                }
            }
        }

        static ProbeReferenceVolumeAuthoring GetCardinalAuthoringComponent(ProbeReferenceVolumeAuthoring[] refVolAuthList)
        {
            List<ProbeReferenceVolumeAuthoring> enabledVolumes = new List<ProbeReferenceVolumeAuthoring>();

            foreach (var refVolAuthoring in refVolAuthList)
            {
                if (!refVolAuthoring.enabled || !refVolAuthoring.gameObject.activeSelf)
                    continue;

                enabledVolumes.Add(refVolAuthoring);
            }

            int numVols = enabledVolumes.Count;

            if (numVols == 0)
                return null;

            if (numVols == 1)
                return enabledVolumes[0];

            var reference = enabledVolumes[0];
            for (int c = 1; c < numVols; ++c)
            {
                var compare = enabledVolumes[c];
                if (!reference.profile.IsEquivalent(compare.profile))
                    return null;
            }

            return reference;
        }

        static void OnBakeStarted()
        {
            if (!ProbeReferenceVolume.instance.isInitialized) return;

            var refVolAuthList = GameObject.FindObjectsOfType<ProbeReferenceVolumeAuthoring>();
            if (refVolAuthList.Length == 0)
                return;

            FindWorldBounds();
            refVolAuthList = GameObject.FindObjectsOfType<ProbeReferenceVolumeAuthoring>();

            m_BakingReferenceVolumeAuthoring = GetCardinalAuthoringComponent(refVolAuthList);

            if (m_BakingReferenceVolumeAuthoring == null)
            {
                Debug.Log("Scene(s) have multiple inconsistent ProbeReferenceVolumeAuthoring components. Please ensure they use identical profiles and transforms before baking.");
                return;
            }


            RunPlacement();
        }

        static void BrickCountInDirections(out Vector3Int cellsInXYZ, float brickSizeInMeter)
        {
            cellsInXYZ = Vector3Int.zero;

            Vector3 center = Vector3.zero;
            var centeredMin = globalBounds.min - center;
            var centeredMax = globalBounds.max - center;

            cellsInXYZ.x = Mathf.Max(Mathf.CeilToInt(Mathf.Abs(centeredMin.x / brickSizeInMeter)), Mathf.CeilToInt(Mathf.Abs(centeredMax.x / brickSizeInMeter))) * 2;
            cellsInXYZ.y = Mathf.Max(Mathf.CeilToInt(Mathf.Abs(centeredMin.y / brickSizeInMeter)), Mathf.CeilToInt(Mathf.Abs(centeredMax.y / brickSizeInMeter))) * 2;
            cellsInXYZ.z = Mathf.Max(Mathf.CeilToInt(Mathf.Abs(centeredMin.z / brickSizeInMeter)), Mathf.CeilToInt(Mathf.Abs(centeredMax.z / brickSizeInMeter))) * 2;
        }

        // NOTE: This is somewhat hacky and is going to likely be slow (or at least slower than it could).
        // It is only a first iteration of the concept that won't be as impactful on memory as other options.
        internal static void RevertDilation()
        {
            var refVolAuthList = GameObject.FindObjectsOfType<ProbeReferenceVolumeAuthoring>();
            m_BakingReferenceVolumeAuthoring = GetCardinalAuthoringComponent(refVolAuthList);
            m_BakingReferenceVolumeAuthoring = GetCardinalAuthoringComponent(refVolAuthList);
            if (m_BakingReferenceVolumeAuthoring == null) return;

            var dilationSettings = m_BakingReferenceVolumeAuthoring.GetDilationSettings();

            foreach (var cell in ProbeReferenceVolume.instance.cells.Values)
            {
                for (int i = 0; i < cell.validity.Length; ++i)
                {
                    if (dilationSettings.dilationDistance > 0.0f && cell.validity[i] > dilationSettings.dilationValidityThreshold)
                    {
                        for (int k = 0; k < 9; ++k)
                        {
                            cell.sh[i][0, k] = 0.0f;
                            cell.sh[i][1, k] = 0.0f;
                            cell.sh[i][2, k] = 0.0f;
                        }
                    }
                }
            }
        }

        // Can definitively be optimized later on.
        // Also note that all the bookkeeping of all the reference volumes will likely need to change when we move to
        // proper UX.
        internal static void PerformDilation()
        {
            HashSet<ProbeReferenceVolumeAuthoring> refVols = new HashSet<ProbeReferenceVolumeAuthoring>();
            Dictionary<int, List<string>> cell2Assets = new Dictionary<int, List<string>>();
            var refVolAuthList = GameObject.FindObjectsOfType<ProbeReferenceVolumeAuthoring>();

            m_BakingReferenceVolumeAuthoring = GetCardinalAuthoringComponent(refVolAuthList);
            if (m_BakingReferenceVolumeAuthoring == null) return;

            foreach (var refVol in refVolAuthList)
            {
                if (m_BakingReferenceVolumeAuthoring == null)
                    m_BakingReferenceVolumeAuthoring = refVol;

                if (refVol.enabled)
                {
                    refVols.Add(refVol);
                }
            }

            foreach (var refVol in refVols)
            {
                if (refVol.volumeAsset != null)
                {
                    string assetPath = refVol.volumeAsset.GetSerializedFullPath();
                    foreach (var cell in refVol.volumeAsset.cells)
                    {
                        if (!cell2Assets.ContainsKey(cell.index))
                        {
                            cell2Assets.Add(cell.index, new List<string>());
                        }

                        cell2Assets[cell.index].Add(assetPath);
                    }
                }
            }

            var dilationSettings = m_BakingReferenceVolumeAuthoring.GetDilationSettings();

            if (dilationSettings.dilationDistance > 0.0f)
            {
                // TODO: This loop is very naive, can be optimized, but let's first verify if we indeed want this or not.
                for (int iterations = 0; iterations < dilationSettings.dilationIterations; ++iterations)
                {
                    // Make sure all is loaded before performing dilation.
                    ProbeReferenceVolume.instance.PerformPendingOperations(loadAllCells: true);

                    // Dilate all cells
                    List<ProbeReferenceVolume.Cell> dilatedCells = new List<ProbeReferenceVolume.Cell>(ProbeReferenceVolume.instance.cells.Values.Count);

                    foreach (var cell in ProbeReferenceVolume.instance.cells.Values)
                    {
                        PerformDilation(cell, dilationSettings);
                        dilatedCells.Add(cell);
                    }

                    foreach (var refVol in refVols)
                    {
                        if (refVol != null && refVol.volumeAsset != null)
                        {
                            ProbeReferenceVolume.instance.AddPendingAssetRemoval(refVol.volumeAsset);
                        }
                    }

                    // Make sure unloading happens.
                    ProbeReferenceVolume.instance.PerformPendingOperations();

                    Dictionary<string, bool> assetCleared = new Dictionary<string, bool>();
                    // Put back cells
                    foreach (var cell in dilatedCells)
                    {
                        foreach (var refVol in refVols)
                        {
                            if (refVol.volumeAsset == null) continue;

                            var asset = refVol.volumeAsset;
                            var assetPath = asset.GetSerializedFullPath();
                            bool valueFound = false;
                            if (!assetCleared.TryGetValue(assetPath, out valueFound))
                            {
                                asset.cells.Clear();
                                assetCleared.Add(asset.GetSerializedFullPath(), true);
                                UnityEditor.EditorUtility.SetDirty(asset);
                            }

                            if (cell2Assets[cell.index].Contains(assetPath))
                            {
                                asset.cells.Add(cell);
                            }
                        }
                    }
                    UnityEditor.AssetDatabase.SaveAssets();
                    UnityEditor.AssetDatabase.Refresh();

                    foreach (var refVol in refVols)
                    {
                        if (refVol.enabled && refVol.gameObject.activeSelf)
                            refVol.QueueAssetLoading();
                    }
                }
            }
        }

        static void OnAdditionalProbesBakeCompleted()
        {
            UnityEditor.Experimental.Lightmapping.additionalBakedProbesCompleted -= OnAdditionalProbesBakeCompleted;
            UnityEngine.Profiling.Profiler.BeginSample("OnAdditionalProbesBakeCompleted");
            var bakingCells = m_BakingBatch.cells;
            var numCells = bakingCells.Count;

            int numUniqueProbes = m_BakingBatch.uniqueProbeCount;

            var sh = new NativeArray<SphericalHarmonicsL2>(numUniqueProbes, Allocator.Temp, NativeArrayOptions.UninitializedMemory);
            var validity = new NativeArray<float>(numUniqueProbes, Allocator.Temp, NativeArrayOptions.UninitializedMemory);
            var bakedProbeOctahedralDepth = new NativeArray<float>(numUniqueProbes * 64, Allocator.Temp, NativeArrayOptions.UninitializedMemory);

            bool validBakedProbes = UnityEditor.Experimental.Lightmapping.GetAdditionalBakedProbes(m_BakingBatch.index, sh, validity, bakedProbeOctahedralDepth);

            if (!validBakedProbes)
            {
                Debug.LogError("Lightmapper failed to produce valid probe data.  Please consider clearing lighting data and rebake.");
                return;
            }

            // Clear baked data
            Clear();

            onAdditionalProbesBakeCompletedCalled = true;

            var dilationSettings = m_BakingReferenceVolumeAuthoring.GetDilationSettings();
            // Fetch results of all cells
            for (int c = 0; c < numCells; ++c)
            {
                var cell = bakingCells[c].cell;

                if (cell.probePositions == null)
                    continue;

                int numProbes = cell.probePositions.Length;
                Debug.Assert(numProbes > 0);

                cell.sh = new SphericalHarmonicsL2[numProbes];
                cell.validity = new float[numProbes];

                for (int i = 0; i < numProbes; ++i)
                {
                    int j = bakingCells[c].probeIndices[i];
                    SphericalHarmonicsL2 shv = sh[j];

                    // Compress the range of all coefficients but the DC component to [0..1]
                    // Upper bounds taken from http://ppsloan.org/publications/Sig20_Advances.pptx
                    // Divide each coefficient by DC*f to get to [-1,1] where f is from slide 33
                    for (int rgb = 0; rgb < 3; ++rgb)
                    {
                        var l0 = sh[j][rgb, 0];

                        if (l0 == 0.0f)
                            continue;

                        if (dilationSettings.dilationDistance > 0.0f && validity[j] > dilationSettings.dilationValidityThreshold)
                        {
                            for (int k = 0; k < 9; ++k)
                            {
                                shv[rgb, k] = 0.0f;
                            }
                        }
                        else
                        {
                            // TODO: We're working on irradiance instead of radiance coefficients
                            //       Add safety margin 2 to avoid out-of-bounds values
                            float l1scale = 2.0f; // Should be: 3/(2*sqrt(3)) * 2, but rounding to 2 to issues we are observing.
                            float l2scale = 3.5777088f; // 4/sqrt(5) * 2

                            // L_1^m
                            shv[rgb, 1] = sh[j][rgb, 1] / (l0 * l1scale * 2.0f) + 0.5f;
                            shv[rgb, 2] = sh[j][rgb, 2] / (l0 * l1scale * 2.0f) + 0.5f;
                            shv[rgb, 3] = sh[j][rgb, 3] / (l0 * l1scale * 2.0f) + 0.5f;

                            // L_2^-2
                            shv[rgb, 4] = sh[j][rgb, 4] / (l0 * l2scale * 2.0f) + 0.5f;
                            shv[rgb, 5] = sh[j][rgb, 5] / (l0 * l2scale * 2.0f) + 0.5f;
                            shv[rgb, 6] = sh[j][rgb, 6] / (l0 * l2scale * 2.0f) + 0.5f;
                            shv[rgb, 7] = sh[j][rgb, 7] / (l0 * l2scale * 2.0f) + 0.5f;
                            shv[rgb, 8] = sh[j][rgb, 8] / (l0 * l2scale * 2.0f) + 0.5f;

                            for (int coeff = 1; coeff < 9; ++coeff)
                                Debug.Assert(shv[rgb, coeff] >= 0.0f && shv[rgb, coeff] <= 1.0f);
                        }
                    }

                    SphericalHarmonicsL2Utils.SetL0(ref cell.sh[i], new Vector3(shv[0, 0], shv[1, 0], shv[2, 0]));
                    SphericalHarmonicsL2Utils.SetL1R(ref cell.sh[i], new Vector3(shv[0, 3], shv[0, 1], shv[0, 2]));
                    SphericalHarmonicsL2Utils.SetL1G(ref cell.sh[i], new Vector3(shv[1, 3], shv[1, 1], shv[1, 2]));
                    SphericalHarmonicsL2Utils.SetL1B(ref cell.sh[i], new Vector3(shv[2, 3], shv[2, 1], shv[2, 2]));

                    SphericalHarmonicsL2Utils.SetCoefficient(ref cell.sh[i], 4, new Vector3(shv[0, 4], shv[1, 4], shv[2, 4]));
                    SphericalHarmonicsL2Utils.SetCoefficient(ref cell.sh[i], 5, new Vector3(shv[0, 5], shv[1, 5], shv[2, 5]));
                    SphericalHarmonicsL2Utils.SetCoefficient(ref cell.sh[i], 6, new Vector3(shv[0, 6], shv[1, 6], shv[2, 6]));
                    SphericalHarmonicsL2Utils.SetCoefficient(ref cell.sh[i], 7, new Vector3(shv[0, 7], shv[1, 7], shv[2, 7]));
                    SphericalHarmonicsL2Utils.SetCoefficient(ref cell.sh[i], 8, new Vector3(shv[0, 8], shv[1, 8], shv[2, 8]));

                    cell.validity[i] = validity[j];
                }

                ProbeReferenceVolume.instance.cells[cell.index] = cell;
                UnityEngine.Profiling.Profiler.EndSample();
            }

            m_BakingBatchIndex = 0;

            // Reset index
            UnityEditor.Experimental.Lightmapping.SetAdditionalBakedProbes(m_BakingBatch.index, null);

            // Map from each scene to an existing reference volume
            var scene2RefVol = new Dictionary<Scene, ProbeReferenceVolumeAuthoring>();
            foreach (var refVol in GameObject.FindObjectsOfType<ProbeReferenceVolumeAuthoring>())
                if (refVol.enabled)
                    scene2RefVol[refVol.gameObject.scene] = refVol;

            // Map from each reference volume to its asset
            var refVol2Asset = new Dictionary<ProbeReferenceVolumeAuthoring, ProbeVolumeAsset>();
            foreach (var refVol in scene2RefVol.Values)
            {
                refVol2Asset[refVol] = ProbeVolumeAsset.CreateAsset(refVol.gameObject.scene);
            }

            // Put cells into the respective assets
            foreach (var cell in ProbeReferenceVolume.instance.cells.Values)
            {
                foreach (var scene in m_BakingBatch.cellIndex2SceneReferences[cell.index])
                {
                    // This scene has a reference volume authoring component in it?
                    ProbeReferenceVolumeAuthoring refVol = null;
                    if (scene2RefVol.TryGetValue(scene, out refVol))
                    {
                        var asset = refVol2Asset[refVol];
                        asset.cells.Add(cell);
                        if (hasFoundBounds)
                        {
                            BrickCountInDirections(out asset.maxCellIndex, refVol.profile.minBrickSize);
                        }
                        else
                        {
                            foreach (var p in cell.probePositions)
                            {
                                float x = Mathf.Abs((float)p.x + refVol.transform.position.x) / refVol.profile.minBrickSize;
                                float y = Mathf.Abs((float)p.y + refVol.transform.position.y) / refVol.profile.minBrickSize;
                                float z = Mathf.Abs((float)p.z + refVol.transform.position.z) / refVol.profile.minBrickSize;
                                asset.maxCellIndex.x = Mathf.Max(asset.maxCellIndex.x, Mathf.CeilToInt(x * 2));
                                asset.maxCellIndex.y = Mathf.Max(asset.maxCellIndex.y, Mathf.CeilToInt(y * 2));
                                asset.maxCellIndex.z = Mathf.Max(asset.maxCellIndex.z, Mathf.CeilToInt(z * 2));
                            }
                        }
                    }
                }
            }

            // Connect the assets to their components
            foreach (var pair in refVol2Asset)
            {
                var refVol = pair.Key;
                var asset = pair.Value;

                refVol.volumeAsset = asset;

                if (UnityEditor.Lightmapping.giWorkflowMode != UnityEditor.Lightmapping.GIWorkflowMode.Iterative)
                {
                    UnityEditor.EditorUtility.SetDirty(refVol);
                    UnityEditor.EditorUtility.SetDirty(refVol.volumeAsset);
                }
            }

            var probeVolumes = GameObject.FindObjectsOfType<ProbeVolume>();
            foreach (var probeVolume in probeVolumes)
            {
                probeVolume.OnBakeCompleted();
            }

            UnityEditor.AssetDatabase.SaveAssets();
            UnityEditor.AssetDatabase.Refresh();
            ProbeReferenceVolume.instance.clearAssetsOnVolumeClear = false;

            foreach (var refVol in refVol2Asset.Keys)
            {
                if (refVol.enabled && refVol.gameObject.activeSelf)
                    refVol.QueueAssetLoading();
            }

            // ---- Perform dilation ---
            PerformDilation();
        }

        static void OnLightingDataCleared()
        {
            Clear();
        }

        private static void DeduplicateProbePositions(in Vector3[] probePositions, Dictionary<Vector3, int> uniquePositions, out int[] indices)
        {
            indices = new int[probePositions.Length];
            int uniqueIndex = uniquePositions.Count;

            for (int i = 0; i < probePositions.Length; i++)
            {
                var pos = probePositions[i];

                if (uniquePositions.TryGetValue(pos, out var index))
                {
                    indices[i] = index;
                }
                else
                {
                    uniquePositions[pos] = uniqueIndex;
                    indices[i] = uniqueIndex;
                    uniqueIndex++;
                }
            }
        }

        public static void OnBakeCompletedCleanup()
        {
            if (!onAdditionalProbesBakeCompletedCalled)
            {
                // Dequeue the call if something has failed.
                UnityEditor.Experimental.Lightmapping.additionalBakedProbesCompleted -= OnAdditionalProbesBakeCompleted;
                UnityEditor.Experimental.Lightmapping.SetAdditionalBakedProbes(m_BakingBatch.index, null);
            }
        }

        public static void RunPlacement()
        {
            onAdditionalProbesBakeCompletedCalled = false;
            UnityEditor.Experimental.Lightmapping.additionalBakedProbesCompleted += OnAdditionalProbesBakeCompleted;
            UnityEditor.Lightmapping.bakeCompleted += OnBakeCompletedCleanup;

            ClearBakingBatch();

            // Subdivide the scene and place the bricks
            var ctx = PrepareProbeSubdivisionContext(m_BakingReferenceVolumeAuthoring);
            var result = BakeBricks(ctx);

            // Compute probe positions and send them to the Lightmapper
            float brickSize = m_BakingReferenceVolumeAuthoring.brickSize;
            Matrix4x4 newRefToWS = Matrix4x4.TRS(Vector3.zero, Quaternion.identity, new Vector3(brickSize, brickSize, brickSize));
            //m_BakingReferenceVolumeAuthoring;
            ApplySubdivisionResults(result, newRefToWS);
        }

        public static ProbeSubdivisionContext PrepareProbeSubdivisionContext(ProbeReferenceVolumeAuthoring refVolume)
        {
            ProbeSubdivisionContext ctx = new ProbeSubdivisionContext();

            // Prepare all the information in the scene for baking GI.
            Vector3 refVolOrigin = Vector3.zero; // TODO: This will need to be center of the world bounds.
            ctx.Initialize(refVolume, refVolOrigin);

            return ctx;
        }

        static void TrackSceneRefs(Scene origin, Dictionary<Scene, int> sceneRefs)
        {
            if (!sceneRefs.ContainsKey(origin))
                sceneRefs[origin] = 0;
            else
                sceneRefs[origin] += 1;
        }

        public static ProbeSubdivisionResult BakeBricks(ProbeSubdivisionContext ctx)
        {
            var result = new ProbeSubdivisionResult();
            var sceneRefs = new Dictionary<Scene, int>();

            if (ctx.probeVolumes.Count == 0)
                return result;

            using (var gpuResources = ProbePlacement.AllocateGPUResources(ctx.probeVolumes.Count, ctx.refVolume.profile.maxSubdivision))
            {
                // subdivide all the cells and generate brick positions
                foreach (var cell in ctx.cells)
                {
                    sceneRefs.Clear();

                    // Calculate overlaping probe volumes to avoid unnecessary work
                    var overlappingProbeVolumes = new List<(ProbeVolume component, ProbeReferenceVolume.Volume volume)>();
                    foreach (var probeVolume in ctx.probeVolumes)
                    {
                        if (ProbeVolumePositioning.OBBIntersect(probeVolume.volume, cell.volume))
                        {
                            overlappingProbeVolumes.Add(probeVolume);
                            TrackSceneRefs(probeVolume.component.gameObject.scene, sceneRefs);
                        }
                    }

                    // Calculate valid renderers to avoid unnecessary work (a renderer needs to overlap a probe volume and match the layer)
                    var validRenderers = new List<(Renderer component, ProbeReferenceVolume.Volume volume)>();
                    foreach (var renderer in ctx.renderers)
                    {
                        var go = renderer.component.gameObject;
                        int rendererLayerMask = 1 << go.layer;

                        foreach (var probeVolume in overlappingProbeVolumes)
                        {
                            if (ProbeVolumePositioning.OBBIntersect(renderer.volume, probeVolume.volume)
                                && ProbeVolumePositioning.OBBIntersect(renderer.volume, cell.volume))
                            {
                                // Check if the renderer has a matching layer with probe volume
                                if ((probeVolume.component.objectLayerMask & rendererLayerMask) != 0)
                                {
                                    validRenderers.Add(renderer);
                                    TrackSceneRefs(go.scene, sceneRefs);
                                }
                            }
                        }
                    }

                    // Skip empty cells
                    if (validRenderers.Count == 0 && overlappingProbeVolumes.Count == 0)
                        continue;

                    var bricks = ProbePlacement.SubdivideCell(cell.volume, ctx, gpuResources, validRenderers, overlappingProbeVolumes);

                    // Each cell keeps a number of references it has to each scene it was influenced by
                    // We use this list to determine which scene's ProbeVolume asset to assign this cells data to
                    var sortedRefs = new SortedDictionary<int, Scene>();
                    foreach (var item in sceneRefs)
                        sortedRefs[-item.Value] = item.Key;

                    result.cellPositions.Add(cell.position);
                    result.bricksPerCells[cell.position] = bricks;
                    result.sortedRefs = sortedRefs;
                }
            }

            return result;
        }

        // Converts brick information into positional data at kBrickProbeCountPerDim * kBrickProbeCountPerDim * kBrickProbeCountPerDim resolution
        internal static void ConvertBricksToPositions(List<Brick> bricks, Vector3[] outProbePositions, Matrix4x4 refToWS)
        {
            Matrix4x4 m = refToWS;
            int posIdx = 0;

            float[] ProbeOffsets = new float[ProbeBrickPool.kBrickProbeCountPerDim];
            ProbeOffsets[0] = 0.0f;
            float probeDelta = 1.0f / ProbeBrickPool.kBrickCellCount;
            for (int i = 1; i < ProbeBrickPool.kBrickProbeCountPerDim - 1; i++)
                ProbeOffsets[i] = i * probeDelta;
            ProbeOffsets[ProbeBrickPool.kBrickProbeCountPerDim - 1] = 1.0f;

            float minDist = ProbeReferenceVolume.instance.MinDistanceBetweenProbes();

            foreach (var b in bricks)
            {
                Vector3 offset = b.position;
                offset = m.MultiplyPoint(offset);
                float scale = ProbeReferenceVolume.CellSize(b.subdivisionLevel);
                Vector3 X = m.GetColumn(0) * scale;
                Vector3 Y = m.GetColumn(1) * scale;
                Vector3 Z = m.GetColumn(2) * scale;


                for (int z = 0; z < ProbeBrickPool.kBrickProbeCountPerDim; z++)
                {
                    float zoff = ProbeOffsets[z];
                    for (int y = 0; y < ProbeBrickPool.kBrickProbeCountPerDim; y++)
                    {
                        float yoff = ProbeOffsets[y];
                        for (int x = 0; x < ProbeBrickPool.kBrickProbeCountPerDim; x++)
                        {
                            float xoff = ProbeOffsets[x];
                            Vector3 probePosition = offset + xoff * X + yoff * Y + zoff * Z;
                            // We need to round positions to the nearest multiple of the min distance between probes.
                            // Otherwise, the deduplication could fail because of floating point precision issue.
                            // This can lead to probes at the same position having different SH values, causing seams and other similar issues.
                            Vector3 roundedPosition = new Vector3(Mathf.Round(probePosition.x / minDist) * minDist,
                                Mathf.Round(probePosition.y / minDist) * minDist,
                                Mathf.Round(probePosition.z / minDist) * minDist);
                            outProbePositions[posIdx] = roundedPosition;
                            posIdx++;
                        }
                    }
                }
            }
        }

        public static void ApplySubdivisionResults(ProbeSubdivisionResult results, Matrix4x4 refToWS)
        {
<<<<<<< HEAD
            var refVol = ProbeReferenceVolume.instance;

            Clear();

            UnityEditor.Experimental.Lightmapping.additionalBakedProbesCompleted += OnAdditionalProbesBakeCompleted;
            AdditionalGIBakeRequestsManager.instance.AddRequestsToLightmapper();

            var volumeScale = bakingReferenceVolumeAuthoring.transform.localScale;
            var CellSize = bakingReferenceVolumeAuthoring.cellSize;
            var xCells = (int)Mathf.Ceil(volumeScale.x / CellSize);
            var yCells = (int)Mathf.Ceil(volumeScale.y / CellSize);
            var zCells = (int)Mathf.Ceil(volumeScale.z / CellSize);

            // create cells
            List<Vector3Int> cellPositions = new List<Vector3Int>();

            // TODO: rewrite for infinite space testing
            for (var x = -xCells; x < xCells; ++x)
                for (var y = -yCells; y < yCells; ++y)
                    for (var z = -zCells; z < zCells; ++z)
                        cellPositions.Add(new Vector3Int(x, y, z));

=======
>>>>>>> 4fdb8d54
            int index = 0;
            // For now we just have one baking batch. Later we'll have more than one for a set of scenes.
            // All probes need to be baked only once for the whole batch and not once per cell
            // The reason is that the baker is not deterministic so the same probe position baked in two different cells may have different values causing seams artefacts.
            m_BakingBatch = new BakingBatch(m_BakingBatchIndex++);

            foreach (var cellPos in results.cellPositions)
            {
                var bricks = results.bricksPerCells[cellPos];
                var cell = new ProbeReferenceVolume.Cell();

                cell.position = cellPos;
                cell.index = index++;
                if (bricks.Count > 0)
                {
                    // Convert bricks to positions
                    var probePositionsArr = new Vector3[bricks.Count * ProbeBrickPool.kBrickProbeCountTotal];
                    ConvertBricksToPositions(bricks, probePositionsArr, refToWS);

                    int[] indices = null;
                    DeduplicateProbePositions(in probePositionsArr, m_BakingBatch.uniquePositions, out indices);

                    cell.probePositions = probePositionsArr;
                    cell.bricks = bricks;

                    BakingCell bakingCell = new BakingCell();
                    bakingCell.cell = cell;
                    bakingCell.probeIndices = indices;

                    m_BakingBatch.cells.Add(bakingCell);
                    m_BakingBatch.cellIndex2SceneReferences[cell.index] = new List<Scene>(results.sortedRefs.Values);
                }
            }

            UnityEditor.Experimental.Lightmapping.SetAdditionalBakedProbes(m_BakingBatch.index, m_BakingBatch.uniquePositions.Keys.ToArray());
        }
    }
}

#endif<|MERGE_RESOLUTION|>--- conflicted
+++ resolved
@@ -612,6 +612,7 @@
         {
             onAdditionalProbesBakeCompletedCalled = false;
             UnityEditor.Experimental.Lightmapping.additionalBakedProbesCompleted += OnAdditionalProbesBakeCompleted;
+            AdditionalGIBakeRequestsManager.instance.AddRequestsToLightmapper();
             UnityEditor.Lightmapping.bakeCompleted += OnBakeCompletedCleanup;
 
             ClearBakingBatch();
@@ -766,31 +767,6 @@
 
         public static void ApplySubdivisionResults(ProbeSubdivisionResult results, Matrix4x4 refToWS)
         {
-<<<<<<< HEAD
-            var refVol = ProbeReferenceVolume.instance;
-
-            Clear();
-
-            UnityEditor.Experimental.Lightmapping.additionalBakedProbesCompleted += OnAdditionalProbesBakeCompleted;
-            AdditionalGIBakeRequestsManager.instance.AddRequestsToLightmapper();
-
-            var volumeScale = bakingReferenceVolumeAuthoring.transform.localScale;
-            var CellSize = bakingReferenceVolumeAuthoring.cellSize;
-            var xCells = (int)Mathf.Ceil(volumeScale.x / CellSize);
-            var yCells = (int)Mathf.Ceil(volumeScale.y / CellSize);
-            var zCells = (int)Mathf.Ceil(volumeScale.z / CellSize);
-
-            // create cells
-            List<Vector3Int> cellPositions = new List<Vector3Int>();
-
-            // TODO: rewrite for infinite space testing
-            for (var x = -xCells; x < xCells; ++x)
-                for (var y = -yCells; y < yCells; ++y)
-                    for (var z = -zCells; z < zCells; ++z)
-                        cellPositions.Add(new Vector3Int(x, y, z));
-
-=======
->>>>>>> 4fdb8d54
             int index = 0;
             // For now we just have one baking batch. Later we'll have more than one for a set of scenes.
             // All probes need to be baked only once for the whole batch and not once per cell
