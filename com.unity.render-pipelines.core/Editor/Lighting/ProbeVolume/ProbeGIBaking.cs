#if UNITY_EDITOR

using System.Collections.Generic;
using Unity.Collections;
using System;
using System.Linq;
using UnityEditor;

using Brick = UnityEngine.Experimental.Rendering.ProbeBrickIndex.Brick;
using UnityEngine.SceneManagement;
using UnityEngine.Rendering;

namespace UnityEngine.Experimental.Rendering
{
    struct DilationProbe : IComparable<DilationProbe>
    {
        public int idx;
        public float dist;

        public DilationProbe(int idx, float dist)
        {
            this.idx = idx;
            this.dist = dist;
        }

        public int CompareTo(DilationProbe other)
        {
            return dist.CompareTo(other.dist);
        }
    }

    struct BakingCell
    {
        public ProbeReferenceVolume.Cell cell;
        public int[] probeIndices;
        public int numUniqueProbes;
    }

    [InitializeOnLoad]
    internal class ProbeGIBaking
    {
        private static bool init = false;
        private static Dictionary<int, List<Scene>> cellIndex2SceneReferences = new Dictionary<int, List<Scene>>();
        private static List<BakingCell> bakingCells = new List<BakingCell>();
        private static ProbeReferenceVolumeAuthoring bakingReferenceVolumeAuthoring = null;

        static ProbeGIBaking()
        {
            Init();
        }

        public static void Init()
        {
            if (!init)
            {
                init = true;
                Lightmapping.lightingDataCleared += OnLightingDataCleared;
                Lightmapping.bakeStarted += OnBakeStarted;
            }
        }

        static public void Clear()
        {
            var refVolAuthList = GameObject.FindObjectsOfType<ProbeReferenceVolumeAuthoring>();

            foreach (var refVolAuthoring in refVolAuthList)
            {
                if (!refVolAuthoring.enabled || !refVolAuthoring.gameObject.activeSelf)
                    continue;

                refVolAuthoring.volumeAsset = null;

                var refVol = ProbeReferenceVolume.instance;
                refVol.Clear();
                refVol.SetTRS(refVolAuthoring.transform.position, refVolAuthoring.transform.rotation, refVolAuthoring.brickSize);
                refVol.SetMaxSubdivision(refVolAuthoring.maxSubdivision);
            }

            ClearBakingCells();
        }

        static void ClearBakingCells()
        {
            cellIndex2SceneReferences.Clear();

            foreach (var bakingCell in bakingCells)
                UnityEditor.Experimental.Lightmapping.SetAdditionalBakedProbes(bakingCell.cell.index, null);

            bakingCells.Clear();
        }

        internal static ProbeReferenceVolumeAuthoring GetCardinalAuthoringComponent(ProbeReferenceVolumeAuthoring[] refVolAuthList)
        {
            List<ProbeReferenceVolumeAuthoring> enabledVolumes = new List<ProbeReferenceVolumeAuthoring>();

            foreach (var refVolAuthoring in refVolAuthList)
            {
                if (!refVolAuthoring.enabled || !refVolAuthoring.gameObject.activeSelf)
                    continue;

                enabledVolumes.Add(refVolAuthoring);
            }

            int numVols = enabledVolumes.Count;

            if (numVols == 0)
                return null;

            if (numVols == 1)
                return enabledVolumes[0];

            var reference = enabledVolumes[0];
            for (int c = 1; c < numVols; ++c)
            {
                var compare = enabledVolumes[c];
                if (reference.transform.position != compare.transform.position)
                    return null;

                if (reference.transform.localScale != compare.transform.localScale)
                    return null;

                if (reference.profile != compare.profile)
                    return null;
            }

            return reference;
        }

        private static void OnBakeStarted()
        {
            var refVolAuthList = GameObject.FindObjectsOfType<ProbeReferenceVolumeAuthoring>();
            if (refVolAuthList.Length == 0)
                return;

            bakingReferenceVolumeAuthoring = GetCardinalAuthoringComponent(refVolAuthList);

            if (bakingReferenceVolumeAuthoring == null)
            {
                Debug.Log("Scene(s) have multiple inconsistent ProbeReferenceVolumeAuthoring components. Please ensure they use identical profiles and transforms before baking.");
                return;
            }

            RunPlacement();
        }

        private static void OnAdditionalProbesBakeCompleted()
        {
            UnityEditor.Experimental.Lightmapping.additionalBakedProbesCompleted -= OnAdditionalProbesBakeCompleted;
            UnityEngine.Profiling.Profiler.BeginSample("OnAdditionalProbesBakeCompleted");

            var numCells = bakingCells.Count;

            // Fetch results of all cells
            for (int c = 0; c < numCells; ++c)
            {
                var cell = bakingCells[c].cell;

                if (cell.probePositions == null)
                    continue;

                int numProbes = cell.probePositions.Length;
                Debug.Assert(numProbes > 0);

                int numUniqueProbes = bakingCells[c].numUniqueProbes;

                var sh = new NativeArray<SphericalHarmonicsL2>(numUniqueProbes, Allocator.Temp, NativeArrayOptions.UninitializedMemory);
                var validity = new NativeArray<float>(numUniqueProbes, Allocator.Temp, NativeArrayOptions.UninitializedMemory);
                var bakedProbeOctahedralDepth = new NativeArray<float>(numUniqueProbes * 64, Allocator.Temp, NativeArrayOptions.UninitializedMemory);

                UnityEditor.Experimental.Lightmapping.GetAdditionalBakedProbes(cell.index, sh, validity, bakedProbeOctahedralDepth);

                cell.sh = new SphericalHarmonicsL2[numProbes];
                cell.validity = new float[numProbes];

                for (int i = 0; i < numProbes; ++i)
                {
                    int j = bakingCells[c].probeIndices[i];
                    SphericalHarmonicsL2 shv = sh[j];

                    // Compress the range of all coefficients but the DC component to [0..1]
                    // Upper bounds taken from http://ppsloan.org/publications/Sig20_Advances.pptx
                    // Divide each coefficient by DC*f to get to [-1,1] where f is from slide 33
                    for (int rgb = 0; rgb < 3; ++rgb)
                    {
                        var l0 = sh[j][rgb, 0];

                        if (l0 == 0.0f)
                            continue;

                        // TODO: We're working on irradiance instead of radiance coefficients
                        //       Add safety margin 2 to avoid out-of-bounds values
                        float l1scale = 2.0f; // Should be: 3/(2*sqrt(3)) * 2, but rounding to 2 to issues we are observing.
                        float l2scale = 3.5777088f; // 4/sqrt(5) * 2

                        // L_1^m
                        shv[rgb, 1] = sh[j][rgb, 1] / (l0 * l1scale * 2.0f) + 0.5f;
                        shv[rgb, 2] = sh[j][rgb, 2] / (l0 * l1scale * 2.0f) + 0.5f;
                        shv[rgb, 3] = sh[j][rgb, 3] / (l0 * l1scale * 2.0f) + 0.5f;

                        // L_2^-2
                        shv[rgb, 4] = sh[j][rgb, 4] / (l0 * l2scale * 2.0f) + 0.5f;
                        shv[rgb, 5] = sh[j][rgb, 5] / (l0 * l2scale * 2.0f) + 0.5f;
                        shv[rgb, 6] = sh[j][rgb, 6] / (l0 * l2scale * 2.0f) + 0.5f;
                        shv[rgb, 7] = sh[j][rgb, 7] / (l0 * l2scale * 2.0f) + 0.5f;
                        shv[rgb, 8] = sh[j][rgb, 8] / (l0 * l2scale * 2.0f) + 0.5f;

                        for (int coeff = 1; coeff < 9; ++coeff)
                            Debug.Assert(shv[rgb, coeff] >= 0.0f && shv[rgb, coeff] <= 1.0f);
                    }

                    SphericalHarmonicsL2Utils.SetL0(ref cell.sh[i], new Vector3(shv[0, 0], shv[1, 0], shv[2, 0]));
                    SphericalHarmonicsL2Utils.SetL1R(ref cell.sh[i], new Vector3(shv[0, 3], shv[0, 1], shv[0, 2]));
                    SphericalHarmonicsL2Utils.SetL1G(ref cell.sh[i], new Vector3(shv[1, 3], shv[1, 1], shv[1, 2]));
                    SphericalHarmonicsL2Utils.SetL1B(ref cell.sh[i], new Vector3(shv[2, 3], shv[2, 1], shv[2, 2]));

                    SphericalHarmonicsL2Utils.SetCoefficient(ref cell.sh[i], 4, new Vector3(shv[0, 4], shv[1, 4], shv[2, 4]));
                    SphericalHarmonicsL2Utils.SetCoefficient(ref cell.sh[i], 5, new Vector3(shv[0, 5], shv[1, 5], shv[2, 5]));
                    SphericalHarmonicsL2Utils.SetCoefficient(ref cell.sh[i], 6, new Vector3(shv[0, 6], shv[1, 6], shv[2, 6]));
                    SphericalHarmonicsL2Utils.SetCoefficient(ref cell.sh[i], 7, new Vector3(shv[0, 7], shv[1, 7], shv[2, 7]));
                    SphericalHarmonicsL2Utils.SetCoefficient(ref cell.sh[i], 8, new Vector3(shv[0, 8], shv[1, 8], shv[2, 8]));

                    cell.validity[i] = validity[j];
                }

                // Reset index
                UnityEditor.Experimental.Lightmapping.SetAdditionalBakedProbes(cell.index, null);

                // Performance warning: this function is super slow (probably 90% of loading time after baking)
                DilateInvalidProbes(cell.probePositions, cell.bricks, cell.sh, cell.validity, bakingReferenceVolumeAuthoring.GetDilationSettings());

                ProbeReferenceVolume.instance.cells[cell.index] = cell;
                UnityEngine.Profiling.Profiler.EndSample();
            }

            // Map from each scene to an existing reference volume
            var scene2RefVol = new Dictionary<Scene, ProbeReferenceVolumeAuthoring>();
            foreach (var refVol in GameObject.FindObjectsOfType<ProbeReferenceVolumeAuthoring>())
                if (refVol.enabled)
                    scene2RefVol[refVol.gameObject.scene] = refVol;

            // Map from each reference volume to its asset
            var refVol2Asset = new Dictionary<ProbeReferenceVolumeAuthoring, ProbeVolumeAsset>();
            foreach (var refVol in scene2RefVol.Values)
            {
                refVol2Asset[refVol] = ProbeVolumeAsset.CreateAsset(refVol.gameObject.scene);
            }

            // Put cells into the respective assets
            foreach (var cell in ProbeReferenceVolume.instance.cells.Values)
            {
                foreach (var scene in cellIndex2SceneReferences[cell.index])
                {
                    // This scene has a reference volume authoring component in it?
                    ProbeReferenceVolumeAuthoring refVol = null;
                    if (scene2RefVol.TryGetValue(scene, out refVol))
                    {
                        var asset = refVol2Asset[refVol];
                        asset.cells.Add(cell);

                        foreach (var p in cell.probePositions)
                        {
                            float x = Mathf.Abs((float)p.x + refVol.transform.position.x) / refVol.profile.brickSize;
                            float y = Mathf.Abs((float)p.y + refVol.transform.position.y) / refVol.profile.brickSize;
                            float z = Mathf.Abs((float)p.z + refVol.transform.position.z) / refVol.profile.brickSize;
                            asset.maxCellIndex.x = Mathf.Max(asset.maxCellIndex.x, Mathf.CeilToInt(x * 2));
                            asset.maxCellIndex.y = Mathf.Max(asset.maxCellIndex.y, Mathf.CeilToInt(y * 2));
                            asset.maxCellIndex.z = Mathf.Max(asset.maxCellIndex.z, Mathf.CeilToInt(z * 2));
                        }
                    }
                }
            }

            // Connect the assets to their components
            foreach (var pair in refVol2Asset)
            {
                var refVol = pair.Key;
                var asset = pair.Value;

                refVol.volumeAsset = asset;

                if (UnityEditor.Lightmapping.giWorkflowMode != UnityEditor.Lightmapping.GIWorkflowMode.Iterative)
                {
                    UnityEditor.EditorUtility.SetDirty(refVol);
                    UnityEditor.EditorUtility.SetDirty(refVol.volumeAsset);
                }
            }

            UnityEditor.AssetDatabase.SaveAssets();
            UnityEditor.AssetDatabase.Refresh();

            foreach (var refVol in refVol2Asset.Keys)
            {
                if (refVol.enabled && refVol.gameObject.activeSelf)
                    refVol.QueueAssetLoading();
            }
        }

        private static void OnLightingDataCleared()
        {
            Clear();
        }

        static float CalculateSurfaceArea(Matrix4x4 transform, Mesh mesh)
        {
            var triangles = mesh.triangles;
            var vertices = mesh.vertices;

            for (int i = 0; i < vertices.Length; ++i)
            {
                vertices[i] = transform * vertices[i];
            }

            double sum = 0.0;
            for (int i = 0; i < triangles.Length; i += 3)
            {
                Vector3 corner = vertices[triangles[i]];
                Vector3 a = vertices[triangles[i + 1]] - corner;
                Vector3 b = vertices[triangles[i + 2]] - corner;

                sum += Vector3.Cross(a, b).magnitude;
            }

            return (float)(sum / 2.0);
        }

        private static void DilateInvalidProbes(Vector3[] probePositions,
            List<Brick> bricks, SphericalHarmonicsL2[] sh, float[] validity, ProbeDilationSettings dilationSettings)
        {
            if (!dilationSettings.dilate)
                return;

            UnityEngine.Profiling.Profiler.BeginSample("DilateProbes");
            // For each brick
            List<DilationProbe> culledProbes = new List<DilationProbe>();
            List<DilationProbe> nearProbes = new List<DilationProbe>(dilationSettings.maxDilationSamples);
            for (int brickIdx = 0; brickIdx < bricks.Count; brickIdx++)
            {
                // Find probes that are in bricks nearby
                CullDilationProbes(brickIdx, bricks, validity, dilationSettings, culledProbes);

                // Iterate probes in current brick
                for (int probeOffset = 0; probeOffset < 64; probeOffset++)
                {
                    int probeIdx = brickIdx * 64 + probeOffset;

                    // Skip valid probes
                    if (validity[probeIdx] <= dilationSettings.dilationValidityThreshold)
                        continue;

                    // Find distance weighted probes nearest to current probe
                    FindNearProbes(probeIdx, probePositions, dilationSettings, culledProbes, nearProbes, out float invDistSum);

                    // Set invalid probe to weighted average of found neighboring probes
                    var shAverage = new SphericalHarmonicsL2();
                    for (int nearProbeIdx = 0; nearProbeIdx < nearProbes.Count; nearProbeIdx++)
                    {
                        var nearProbe = nearProbes[nearProbeIdx];
                        float weight = nearProbe.dist / invDistSum;
                        var target = sh[nearProbe.idx];

                        for (int c = 0; c < 9; ++c)
                        {
                            shAverage[0, c] += target[0, c] * weight;
                            shAverage[1, c] += target[1, c] * weight;
                            shAverage[2, c] += target[2, c] * weight;
                        }
                    }

                    sh[probeIdx] = shAverage;
                    validity[probeIdx] = validity[probeIdx];
                }
            }
            UnityEngine.Profiling.Profiler.EndSample();
        }

        // Given a brick index, find and accumulate probes in nearby bricks
        private static void CullDilationProbes(int brickIdx, List<Brick> bricks,
            float[] validity, ProbeDilationSettings dilationSettings, List<DilationProbe> outProbeIndices)
        {
            outProbeIndices.Clear();
            for (int otherBrickIdx = 0; otherBrickIdx < bricks.Count; otherBrickIdx++)
            {
                var currentBrick = bricks[brickIdx];
                var otherBrick = bricks[otherBrickIdx];

                float currentBrickSize = Mathf.Pow(3f, currentBrick.subdivisionLevel);
                float otherBrickSize = Mathf.Pow(3f, otherBrick.subdivisionLevel);

                // TODO: This should probably be revisited.
                float sqrt2 = 1.41421356237f;
                float maxDistance = sqrt2 * currentBrickSize + sqrt2 * otherBrickSize;
                float interval = dilationSettings.maxDilationSampleDistance / dilationSettings.brickSize;
                maxDistance = interval * Mathf.Ceil(maxDistance / interval);

                Vector3 currentBrickCenter = currentBrick.position + Vector3.one * currentBrickSize / 2f;
                Vector3 otherBrickCenter = otherBrick.position + Vector3.one * otherBrickSize / 2f;

                if (Vector3.Distance(currentBrickCenter, otherBrickCenter) <= maxDistance)
                {
                    for (int probeOffset = 0; probeOffset < 64; probeOffset++)
                    {
                        int otherProbeIdx = otherBrickIdx * 64 + probeOffset;

                        if (validity[otherProbeIdx] <= dilationSettings.dilationValidityThreshold)
                        {
                            outProbeIndices.Add(new DilationProbe(otherProbeIdx, 0));
                        }
                    }
                }
            }
        }

        // Given a probe index, find nearby probes weighted by inverse distance
        private static void FindNearProbes(int probeIdx, Vector3[] probePositions,
            ProbeDilationSettings dilationSettings, List<DilationProbe> culledProbes, List<DilationProbe> outNearProbes, out float invDistSum)
        {
            outNearProbes.Clear();
            invDistSum = 0;

            // Sort probes by distance to prioritize closer ones
            for (int culledProbeIdx = 0; culledProbeIdx < culledProbes.Count; culledProbeIdx++)
            {
                float dist = Vector3.Distance(probePositions[culledProbes[culledProbeIdx].idx], probePositions[probeIdx]);
                culledProbes[culledProbeIdx] = new DilationProbe(culledProbes[culledProbeIdx].idx, dist);
            }

            if (!dilationSettings.greedyDilation)
            {
                culledProbes.Sort();
            }

            // Return specified amount of probes under given max distance
            int numSamples = 0;
            for (int sortedProbeIdx = 0; sortedProbeIdx < culledProbes.Count; sortedProbeIdx++)
            {
                if (numSamples >= dilationSettings.maxDilationSamples)
                    return;

                var current = culledProbes[sortedProbeIdx];
                if (current.dist <= dilationSettings.maxDilationSampleDistance)
                {
                    var invDist = 1f / (current.dist * current.dist);
                    invDistSum += invDist;
                    outNearProbes.Add(new DilationProbe(current.idx, invDist));

                    numSamples++;
                }
            }
        }

        private static void DeduplicateProbePositions(in Vector3[] probePositions, out Vector3[] deduplicatedProbePositions, out int[] indices)
        {
            var uniquePositions = new Dictionary<Vector3, int>();
            indices = new int[probePositions.Length];

            int uniqueIndex = 0;
            for (int i = 0; i < probePositions.Length; i++)
            {
                var pos = probePositions[i];

                if (uniquePositions.TryGetValue(pos, out var index))
                {
                    indices[i] = index;
                }
                else
                {
                    uniquePositions[pos] = uniqueIndex;
                    indices[i] = uniqueIndex;
                    uniqueIndex++;
                }
            }

            deduplicatedProbePositions = uniquePositions.Keys.ToArray();
        }

        public static void RunPlacement()
        {
            UnityEditor.Experimental.Lightmapping.additionalBakedProbesCompleted += OnAdditionalProbesBakeCompleted;

            // Clear baked data
            Clear();

            // Subdivide the scene and place the bricks
            var ctx = PrepareProbeSubdivisionContext(bakingReferenceVolumeAuthoring);
            var result = BakeBricks(ctx);

<<<<<<< HEAD
            // Compute probe positions and send them to the Lightmapper
            ApplySubdivisionResults(result);
        }
=======
            var volumeScale = bakingReferenceVolumeAuthoring.transform.localScale;
            var CellSize = bakingReferenceVolumeAuthoring.cellSizeInMeters;
            var xCells = (int)Mathf.Ceil(volumeScale.x / CellSize);
            var yCells = (int)Mathf.Ceil(volumeScale.y / CellSize);
            var zCells = (int)Mathf.Ceil(volumeScale.z / CellSize);
>>>>>>> 6f5400ad

        public static ProbeSubdivisionContext PrepareProbeSubdivisionContext(ProbeReferenceVolumeAuthoring refVolume)
        {
            ProbeSubdivisionContext ctx = new ProbeSubdivisionContext();

            // Prepare all the information in the scene for baking GI.
            ctx.Initialize(refVolume);

            return ctx;
        }

        static void TrackSceneRefs(Scene origin, Dictionary<Scene, int> sceneRefs)
        {
            if (!sceneRefs.ContainsKey(origin))
                sceneRefs[origin] = 0;
            else
                sceneRefs[origin] += 1;
        }

        public static ProbeSubdivisionResult BakeBricks(ProbeSubdivisionContext ctx)
        {
            var result = new ProbeSubdivisionResult();
            var refVol = ProbeReferenceVolume.instance;
            var sceneRefs = new Dictionary<Scene, int>();

            bool realtimeSubdivision = ProbeReferenceVolume.instance.debugDisplay.realtimeSubdivision;
            if (realtimeSubdivision)
                ctx.refVolume.realtimeSubdivisionInfo.Clear();
            
            Debug.Log("Bake!");

            // subdivide all the cells and generate brick positions 
            foreach (var cell in ctx.cells)
            {
                sceneRefs.Clear();

                // Calculate overlaping probe volumes to avoid unnecessary work
                var overlappingProbeVolumes = new List<(ProbeVolume component, ProbeReferenceVolume.Volume volume)>();
                foreach (var probeVolume in ctx.probeVolumes)
                {
                    if (ProbeVolumePositioning.OBBIntersect(probeVolume.volume, cell.volume))
                    {
                        overlappingProbeVolumes.Add(probeVolume);
                        TrackSceneRefs(probeVolume.component.gameObject.scene, sceneRefs);
                    }
                }

                // Calculate valid renderers to avoid unnecessary work (a renderer needs to overlap a probe volume and match the layer)
                var validRenderers = new List<(Renderer component, ProbeReferenceVolume.Volume volume)>();
                foreach (var renderer in ctx.renderers)
                {
                    var go = renderer.component.gameObject;
                    int rendererLayerMask = 1 << go.layer;

<<<<<<< HEAD
                    foreach (var probeVolume in overlappingProbeVolumes)
                    {
                        if (ProbeVolumePositioning.OBBIntersect(renderer.volume, probeVolume.volume))
                        {
                            // Check if the renderer has a matching layer with probe volume
                            if ((probeVolume.component.objectLayerMask & rendererLayerMask) != 0)
                            {
                                validRenderers.Add(renderer);
                                TrackSceneRefs(go.scene, sceneRefs);
                            }
                        }
                    }
                }

                // Skip empty cells
                if (validRenderers.Count == 0 && overlappingProbeVolumes.Count == 0)
                    continue;
=======
                // Calculate the cell volume:
                ProbeReferenceVolume.Volume cellVolume = new ProbeReferenceVolume.Volume();
                cellVolume.corner = new Vector3(cellPos.x * bakingReferenceVolumeAuthoring.cellSizeInMeters, cellPos.y * bakingReferenceVolumeAuthoring.cellSizeInMeters, cellPos.z * bakingReferenceVolumeAuthoring.cellSizeInMeters);
                cellVolume.X = new Vector3(bakingReferenceVolumeAuthoring.cellSizeInMeters, 0, 0);
                cellVolume.Y = new Vector3(0, bakingReferenceVolumeAuthoring.cellSizeInMeters, 0);
                cellVolume.Z = new Vector3(0, 0, bakingReferenceVolumeAuthoring.cellSizeInMeters);
                cellVolume.Transform(cellTrans);
>>>>>>> 6f5400ad

                // In this max subdiv field, we store the minimum subdivision possible for the cell, then, locally we can subdivide more based on the probe volumes subdiv multiplier
                // ProbeReferenceVolume.Volume cellVolume = cell.volume;
                // cellVolume.maxSubdivisionMultiplier = 0;

                // List<ProbeReferenceVolume.Volume> influenceVolumes;
                // ProbePlacement.CreateInfluenceVolumes(ref cellVolume, validRenderers, overlappingProbeVolumes, out influenceVolumes, out sceneRefs);

                List<Brick> bricks = null;

                // TODO: return bricks list directly and rename
                Debug.Log(cell.volume.CalculateAABB());
                ProbePlacement.SubdivideWithSDF(cell.volume, refVol, validRenderers, overlappingProbeVolumes, ref bricks);

                // Each cell keeps a number of references it has to each scene it was influenced by
                // We use this list to determine which scene's ProbeVolume asset to assign this cells data to
                var sortedRefs = new SortedDictionary<int, Scene>();
                foreach (var item in sceneRefs)
                    sortedRefs[-item.Value] = item.Key;

                result.cellPositions.Add(cell.position);
                result.bricksPerCells[cell.position] = bricks;
                result.sortedRefs = sortedRefs;

                // If realtime subdivision is enabled, we save a copy of the data inside the authoring component for the debug view
                if (realtimeSubdivision)
                    ctx.refVolume.realtimeSubdivisionInfo[cell.volume] = bricks;
            }

            return result;
        }

        public static void ApplySubdivisionResults(ProbeSubdivisionResult results)
        {
            int index = 0;

            foreach (var cellPos in results.cellPositions)
            {
                var bricks = results.bricksPerCells[cellPos];
                var cell = new ProbeReferenceVolume.Cell();

                cell.position = cellPos;
                cell.index = index++;
                if (bricks.Count > 0)
                {
                    // Convert bricks to positions
                    var probePositionsArr = new Vector3[bricks.Count * ProbeBrickPool.kBrickProbeCountTotal];
                    ProbeReferenceVolume.instance.ConvertBricksToPositions(bricks, probePositionsArr);

                    int[] indices = null;
                    Vector3[] deduplicatedProbePositions = null;
                    DeduplicateProbePositions(in probePositionsArr, out deduplicatedProbePositions, out indices);

                    UnityEditor.Experimental.Lightmapping.SetAdditionalBakedProbes(cell.index, deduplicatedProbePositions);
                    cell.probePositions = probePositionsArr;
                    cell.bricks = bricks;

                    BakingCell bakingCell = new BakingCell();
                    bakingCell.cell = cell;
                    bakingCell.probeIndices = indices;
                    bakingCell.numUniqueProbes = deduplicatedProbePositions.Length;

                    bakingCells.Add(bakingCell);
                    cellIndex2SceneReferences[cell.index] = new List<Scene>(results.sortedRefs.Values);
                }
            }
        }

        // TODO: remove me (probably by merging Julien's work + decoupling probe baking)
        static MeshGizmo gizmo = new MeshGizmo(3000);
        static Color[] colors = new Color[]
        {
            Random.ColorHSV(0, 1, 0, 1, 0.5f, 1),
            Random.ColorHSV(0, 1, 0, 1, 0.5f, 1),
            Random.ColorHSV(0, 1, 0, 1, 0.5f, 1),
            Random.ColorHSV(0, 1, 0, 1, 0.5f, 1),
            Random.ColorHSV(0, 1, 0, 1, 0.5f, 1),
            Random.ColorHSV(0, 1, 0, 1, 0.5f, 1),
            Random.ColorHSV(0, 1, 0, 1, 0.5f, 1),
            Random.ColorHSV(0, 1, 0, 1, 0.5f, 1),
            Random.ColorHSV(0, 1, 0, 1, 0.5f, 1),
        };
        public static void DrawBakingCellsGizmo(float cellSize)
        {
            gizmo.Clear();

            Handles.color = Color.red;
            Handles.zTest = CompareFunction.LessEqual;
            foreach (var cell in bakingCells)
            {
                // Debug.Log(cell.cell.position + " | " + ProbeReferenceVolume.CellSize(3));
                using (new Handles.DrawingScope(
                    Color.red,
                    Matrix4x4.TRS(ProbeReferenceVolume.instance.GetTransform().posWS, ProbeReferenceVolume.instance.GetTransform().rot, Vector3.one)
                ))
                {
                    // float cellSize = ProbeReferenceVolume.instance.MaxBrickSize();
                    var positionF = new Vector3(cell.cell.position.x, cell.cell.position.y, cell.cell.position.z);
                    var center = positionF * cellSize + cellSize * 0.5f * Vector3.one;
                    Handles.DrawWireCube(center, Vector3.one * cellSize);
                }

                foreach (var brick in cell.cell.bricks)
                {
                    Vector3 scaledSize = Vector3.one * ProbeReferenceVolume.instance.BrickSize(brick.subdivisionLevel);
                    Vector3 scaledPos = brick.position + scaledSize / 2;
                    scaledPos *= 3;
                    scaledPos -= scaledSize;
                    gizmo.AddWireCube(scaledPos, scaledSize, colors[brick.subdivisionLevel]);
                }
            }

            gizmo.RenderWireframe(Matrix4x4.Scale(Vector3.one));
        }
    }
}

#endif<|MERGE_RESOLUTION|>--- conflicted
+++ resolved
@@ -484,17 +484,9 @@
             var ctx = PrepareProbeSubdivisionContext(bakingReferenceVolumeAuthoring);
             var result = BakeBricks(ctx);
 
-<<<<<<< HEAD
             // Compute probe positions and send them to the Lightmapper
             ApplySubdivisionResults(result);
         }
-=======
-            var volumeScale = bakingReferenceVolumeAuthoring.transform.localScale;
-            var CellSize = bakingReferenceVolumeAuthoring.cellSizeInMeters;
-            var xCells = (int)Mathf.Ceil(volumeScale.x / CellSize);
-            var yCells = (int)Mathf.Ceil(volumeScale.y / CellSize);
-            var zCells = (int)Mathf.Ceil(volumeScale.z / CellSize);
->>>>>>> 6f5400ad
 
         public static ProbeSubdivisionContext PrepareProbeSubdivisionContext(ProbeReferenceVolumeAuthoring refVolume)
         {
@@ -523,7 +515,7 @@
             bool realtimeSubdivision = ProbeReferenceVolume.instance.debugDisplay.realtimeSubdivision;
             if (realtimeSubdivision)
                 ctx.refVolume.realtimeSubdivisionInfo.Clear();
-            
+
             Debug.Log("Bake!");
 
             // subdivide all the cells and generate brick positions 
@@ -549,7 +541,6 @@
                     var go = renderer.component.gameObject;
                     int rendererLayerMask = 1 << go.layer;
 
-<<<<<<< HEAD
                     foreach (var probeVolume in overlappingProbeVolumes)
                     {
                         if (ProbeVolumePositioning.OBBIntersect(renderer.volume, probeVolume.volume))
@@ -567,15 +558,6 @@
                 // Skip empty cells
                 if (validRenderers.Count == 0 && overlappingProbeVolumes.Count == 0)
                     continue;
-=======
-                // Calculate the cell volume:
-                ProbeReferenceVolume.Volume cellVolume = new ProbeReferenceVolume.Volume();
-                cellVolume.corner = new Vector3(cellPos.x * bakingReferenceVolumeAuthoring.cellSizeInMeters, cellPos.y * bakingReferenceVolumeAuthoring.cellSizeInMeters, cellPos.z * bakingReferenceVolumeAuthoring.cellSizeInMeters);
-                cellVolume.X = new Vector3(bakingReferenceVolumeAuthoring.cellSizeInMeters, 0, 0);
-                cellVolume.Y = new Vector3(0, bakingReferenceVolumeAuthoring.cellSizeInMeters, 0);
-                cellVolume.Z = new Vector3(0, 0, bakingReferenceVolumeAuthoring.cellSizeInMeters);
-                cellVolume.Transform(cellTrans);
->>>>>>> 6f5400ad
 
                 // In this max subdiv field, we store the minimum subdivision possible for the cell, then, locally we can subdivide more based on the probe volumes subdiv multiplier
                 // ProbeReferenceVolume.Volume cellVolume = cell.volume;
