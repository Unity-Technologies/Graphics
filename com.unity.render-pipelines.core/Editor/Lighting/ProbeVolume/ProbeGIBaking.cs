#if UNITY_EDITOR

using System.Collections.Generic;
using Unity.Collections;
using System;
using System.Linq;
using UnityEditor;

using Brick = UnityEngine.Experimental.Rendering.ProbeBrickIndex.Brick;
using UnityEngine.SceneManagement;
using UnityEngine.Rendering;

namespace UnityEngine.Experimental.Rendering
{
    struct DilationProbe : IComparable<DilationProbe>
    {
        public int idx;
        public float dist;

        public DilationProbe(int idx, float dist)
        {
            this.idx = idx;
            this.dist = dist;
        }

        public int CompareTo(DilationProbe other)
        {
            return dist.CompareTo(other.dist);
        }
    }

    struct BakingCell
    {
        public ProbeReferenceVolume.Cell cell;
        public int[] probeIndices;
        public int numUniqueProbes;
    }

    [InitializeOnLoad]
    internal class ProbeGIBaking
    {
        private static bool init = false;
        private static Dictionary<int, List<Scene>> cellIndex2SceneReferences = new Dictionary<int, List<Scene>>();
        private static List<BakingCell> bakingCells = new List<BakingCell>();
        private static ProbeReferenceVolumeAuthoring bakingReferenceVolumeAuthoring = null;

        static ProbeGIBaking()
        {
            Init();
        }

        public static void Init()
        {
            if (!init)
            {
                init = true;
                Lightmapping.lightingDataCleared += OnLightingDataCleared;
                Lightmapping.bakeStarted += OnBakeStarted;
            }
        }

        static public void Clear()
        {
            var refVolAuthList = GameObject.FindObjectsOfType<ProbeReferenceVolumeAuthoring>();

            foreach (var refVolAuthoring in refVolAuthList)
            {
                if (!refVolAuthoring.enabled || !refVolAuthoring.gameObject.activeSelf)
                    continue;

                refVolAuthoring.volumeAsset = null;

                var refVol = ProbeReferenceVolume.instance;
                refVol.Clear();
                refVol.SetTRS(refVolAuthoring.transform.position, refVolAuthoring.transform.rotation, refVolAuthoring.brickSize);
                refVol.SetMaxSubdivision(refVolAuthoring.maxSubdivision);
            }

            ClearBakingCells();
        }

        // TODO: cleanup this mess
        static void ClearBakingCells(bool writeBakingData = true)
        {
            cellIndex2SceneReferences.Clear();

            if (writeBakingData)
                foreach (var bakingCell in bakingCells)
                    UnityEditor.Experimental.Lightmapping.SetAdditionalBakedProbes(bakingCell.cell.index, null);

            bakingCells.Clear();
        }

        internal static ProbeReferenceVolumeAuthoring GetCardinalAuthoringComponent(ProbeReferenceVolumeAuthoring[] refVolAuthList)
        {
            List<ProbeReferenceVolumeAuthoring> enabledVolumes = new List<ProbeReferenceVolumeAuthoring>();

            foreach (var refVolAuthoring in refVolAuthList)
            {
                if (!refVolAuthoring.enabled || !refVolAuthoring.gameObject.activeSelf)
                    continue;

                enabledVolumes.Add(refVolAuthoring);
            }

            int numVols = enabledVolumes.Count;

            if (numVols == 0)
                return null;

            if (numVols == 1)
                return enabledVolumes[0];

            var reference = enabledVolumes[0];
            for (int c = 1; c < numVols; ++c)
            {
                var compare = enabledVolumes[c];
                if (reference.transform.position != compare.transform.position)
                    return null;

                if (reference.transform.localScale != compare.transform.localScale)
                    return null;

                if (reference.profile != compare.profile)
                    return null;
            }

            return reference;
        }

        private static void OnBakeStarted()
        {
            var refVolAuthList = GameObject.FindObjectsOfType<ProbeReferenceVolumeAuthoring>();
            if (refVolAuthList.Length == 0)
                return;

            bakingReferenceVolumeAuthoring = GetCardinalAuthoringComponent(refVolAuthList);

            if (bakingReferenceVolumeAuthoring == null)
            {
                Debug.Log("Scene(s) have multiple inconsistent ProbeReferenceVolumeAuthoring components. Please ensure they use identical profiles and transforms before baking.");
                return;
            }

            RunPlacement();
        }

        private static void OnAdditionalProbesBakeCompleted()
        {
            UnityEditor.Experimental.Lightmapping.additionalBakedProbesCompleted -= OnAdditionalProbesBakeCompleted;
            UnityEngine.Profiling.Profiler.BeginSample("OnAdditionalProbesBakeCompleted");

            var numCells = bakingCells.Count;

            // Fetch results of all cells
            for (int c = 0; c < numCells; ++c)
            {
                var cell = bakingCells[c].cell;

                if (cell.probePositions == null)
                    continue;

                int numProbes = cell.probePositions.Length;
                Debug.Assert(numProbes > 0);

                int numUniqueProbes = bakingCells[c].numUniqueProbes;

                var sh = new NativeArray<SphericalHarmonicsL2>(numUniqueProbes, Allocator.Temp, NativeArrayOptions.UninitializedMemory);
                var validity = new NativeArray<float>(numUniqueProbes, Allocator.Temp, NativeArrayOptions.UninitializedMemory);
                var bakedProbeOctahedralDepth = new NativeArray<float>(numUniqueProbes * 64, Allocator.Temp, NativeArrayOptions.UninitializedMemory);

                UnityEditor.Experimental.Lightmapping.GetAdditionalBakedProbes(cell.index, sh, validity, bakedProbeOctahedralDepth);

                cell.sh = new SphericalHarmonicsL2[numProbes];
                cell.validity = new float[numProbes];

                for (int i = 0; i < numProbes; ++i)
                {
                    int j = bakingCells[c].probeIndices[i];
                    SphericalHarmonicsL2 shv = sh[j];

                    // Compress the range of all coefficients but the DC component to [0..1]
                    // Upper bounds taken from http://ppsloan.org/publications/Sig20_Advances.pptx
                    // Divide each coefficient by DC*f to get to [-1,1] where f is from slide 33
                    for (int rgb = 0; rgb < 3; ++rgb)
                    {
                        var l0 = sh[j][rgb, 0];

                        if (l0 == 0.0f)
                            continue;

                        // TODO: We're working on irradiance instead of radiance coefficients
                        //       Add safety margin 2 to avoid out-of-bounds values
                        float l1scale = 2.0f; // Should be: 3/(2*sqrt(3)) * 2, but rounding to 2 to issues we are observing.
                        float l2scale = 3.5777088f; // 4/sqrt(5) * 2

                        // L_1^m
                        shv[rgb, 1] = sh[j][rgb, 1] / (l0 * l1scale * 2.0f) + 0.5f;
                        shv[rgb, 2] = sh[j][rgb, 2] / (l0 * l1scale * 2.0f) + 0.5f;
                        shv[rgb, 3] = sh[j][rgb, 3] / (l0 * l1scale * 2.0f) + 0.5f;

                        // L_2^-2
                        shv[rgb, 4] = sh[j][rgb, 4] / (l0 * l2scale * 2.0f) + 0.5f;
                        shv[rgb, 5] = sh[j][rgb, 5] / (l0 * l2scale * 2.0f) + 0.5f;
                        shv[rgb, 6] = sh[j][rgb, 6] / (l0 * l2scale * 2.0f) + 0.5f;
                        shv[rgb, 7] = sh[j][rgb, 7] / (l0 * l2scale * 2.0f) + 0.5f;
                        shv[rgb, 8] = sh[j][rgb, 8] / (l0 * l2scale * 2.0f) + 0.5f;

<<<<<<< HEAD
                        // Assert coefficient range
                        // for (int coeff = 1; coeff < 9; ++coeff)
                        //     Debug.Assert(shv[rgb, coeff] >= 0.0f && shv[rgb, coeff] <= 1.0f);
=======
                        for (int coeff = 1; coeff < 9; ++coeff)
                            Debug.Assert(shv[rgb, coeff] >= 0.0f && shv[rgb, coeff] <= 1.0f);
>>>>>>> 3a35788f
                    }

                    SphericalHarmonicsL2Utils.SetL0(ref cell.sh[i], new Vector3(shv[0, 0], shv[1, 0], shv[2, 0]));
                    SphericalHarmonicsL2Utils.SetL1R(ref cell.sh[i], new Vector3(shv[0, 3], shv[0, 1], shv[0, 2]));
                    SphericalHarmonicsL2Utils.SetL1G(ref cell.sh[i], new Vector3(shv[1, 3], shv[1, 1], shv[1, 2]));
                    SphericalHarmonicsL2Utils.SetL1B(ref cell.sh[i], new Vector3(shv[2, 3], shv[2, 1], shv[2, 2]));

                    SphericalHarmonicsL2Utils.SetCoefficient(ref cell.sh[i], 4, new Vector3(shv[0, 4], shv[1, 4], shv[2, 4]));
                    SphericalHarmonicsL2Utils.SetCoefficient(ref cell.sh[i], 5, new Vector3(shv[0, 5], shv[1, 5], shv[2, 5]));
                    SphericalHarmonicsL2Utils.SetCoefficient(ref cell.sh[i], 6, new Vector3(shv[0, 6], shv[1, 6], shv[2, 6]));
                    SphericalHarmonicsL2Utils.SetCoefficient(ref cell.sh[i], 7, new Vector3(shv[0, 7], shv[1, 7], shv[2, 7]));
                    SphericalHarmonicsL2Utils.SetCoefficient(ref cell.sh[i], 8, new Vector3(shv[0, 8], shv[1, 8], shv[2, 8]));

                    cell.validity[i] = validity[j];
                }

                // Reset index
                UnityEditor.Experimental.Lightmapping.SetAdditionalBakedProbes(cell.index, null);

                // Performance warning: this function is super slow (probably 90% of loading time after baking)
                DilateInvalidProbes(cell.probePositions, cell.bricks, cell.sh, cell.validity, bakingReferenceVolumeAuthoring.GetDilationSettings());

                ProbeReferenceVolume.instance.cells[cell.index] = cell;
                UnityEngine.Profiling.Profiler.EndSample();
            }

            // Map from each scene to an existing reference volume
            var scene2RefVol = new Dictionary<Scene, ProbeReferenceVolumeAuthoring>();
            foreach (var refVol in GameObject.FindObjectsOfType<ProbeReferenceVolumeAuthoring>())
                if (refVol.enabled)
                    scene2RefVol[refVol.gameObject.scene] = refVol;

            // Map from each reference volume to its asset
            var refVol2Asset = new Dictionary<ProbeReferenceVolumeAuthoring, ProbeVolumeAsset>();
            foreach (var refVol in scene2RefVol.Values)
            {
                refVol2Asset[refVol] = ProbeVolumeAsset.CreateAsset(refVol.gameObject.scene);
            }

            // Put cells into the respective assets
            foreach (var cell in ProbeReferenceVolume.instance.cells.Values)
            {
                foreach (var scene in cellIndex2SceneReferences[cell.index])
                {
                    // This scene has a reference volume authoring component in it?
                    ProbeReferenceVolumeAuthoring refVol = null;
                    if (scene2RefVol.TryGetValue(scene, out refVol))
                    {
                        var asset = refVol2Asset[refVol];
                        asset.cells.Add(cell);

                        foreach (var p in cell.probePositions)
                        {
                            float x = Mathf.Abs((float)p.x + refVol.transform.position.x) / refVol.profile.brickSize;
                            float y = Mathf.Abs((float)p.y + refVol.transform.position.y) / refVol.profile.brickSize;
                            float z = Mathf.Abs((float)p.z + refVol.transform.position.z) / refVol.profile.brickSize;
<<<<<<< HEAD
                            asset.maxCellIndex.x = Mathf.Max(asset.maxCellIndex.x, Mathf.CeilToInt(x * 2));
                            asset.maxCellIndex.y = Mathf.Max(asset.maxCellIndex.y, Mathf.CeilToInt(y * 2));
                            asset.maxCellIndex.z = Mathf.Max(asset.maxCellIndex.z, Mathf.CeilToInt(z * 2));
=======
                            asset.maxCellIndex.x = Mathf.Max(asset.maxCellIndex.x, (int)(x * 2));
                            asset.maxCellIndex.y = Mathf.Max(asset.maxCellIndex.y, (int)(y * 2));
                            asset.maxCellIndex.z = Mathf.Max(asset.maxCellIndex.z, (int)(z * 2));
>>>>>>> 3a35788f
                        }
                    }
                }
            }

            // Connect the assets to their components
            foreach (var pair in refVol2Asset)
            {
                var refVol = pair.Key;
                var asset = pair.Value;

                refVol.volumeAsset = asset;

                if (UnityEditor.Lightmapping.giWorkflowMode != UnityEditor.Lightmapping.GIWorkflowMode.Iterative)
                {
                    UnityEditor.EditorUtility.SetDirty(refVol);
                    UnityEditor.EditorUtility.SetDirty(refVol.volumeAsset);
                }
            }

            UnityEditor.AssetDatabase.SaveAssets();
            UnityEditor.AssetDatabase.Refresh();

            foreach (var refVol in refVol2Asset.Keys)
            {
                if (refVol.enabled && refVol.gameObject.activeSelf)
                    refVol.QueueAssetLoading();
            }
        }

        private static void OnLightingDataCleared()
        {
            Clear();
        }

        static float CalculateSurfaceArea(Matrix4x4 transform, Mesh mesh)
        {
            var triangles = mesh.triangles;
            var vertices = mesh.vertices;

            for (int i = 0; i < vertices.Length; ++i)
            {
                vertices[i] = transform * vertices[i];
            }

            double sum = 0.0;
            for (int i = 0; i < triangles.Length; i += 3)
            {
                Vector3 corner = vertices[triangles[i]];
                Vector3 a = vertices[triangles[i + 1]] - corner;
                Vector3 b = vertices[triangles[i + 2]] - corner;

                sum += Vector3.Cross(a, b).magnitude;
            }

            return (float)(sum / 2.0);
        }

        private static void DilateInvalidProbes(Vector3[] probePositions,
            List<Brick> bricks, SphericalHarmonicsL2[] sh, float[] validity, ProbeDilationSettings dilationSettings)
        {
            if (!dilationSettings.dilate)
                return;

            UnityEngine.Profiling.Profiler.BeginSample("DilateProbes");
            // For each brick
            List<DilationProbe> culledProbes = new List<DilationProbe>();
            List<DilationProbe> nearProbes = new List<DilationProbe>(dilationSettings.maxDilationSamples);
            for (int brickIdx = 0; brickIdx < bricks.Count; brickIdx++)
            {
                // Find probes that are in bricks nearby
                CullDilationProbes(brickIdx, bricks, validity, dilationSettings, culledProbes);

                // Iterate probes in current brick
                for (int probeOffset = 0; probeOffset < 64; probeOffset++)
                {
                    int probeIdx = brickIdx * 64 + probeOffset;

                    // Skip valid probes
                    if (validity[probeIdx] <= dilationSettings.dilationValidityThreshold)
                        continue;

                    // Find distance weighted probes nearest to current probe
                    FindNearProbes(probeIdx, probePositions, dilationSettings, culledProbes, nearProbes, out float invDistSum);

                    // Set invalid probe to weighted average of found neighboring probes
                    var shAverage = new SphericalHarmonicsL2();
                    for (int nearProbeIdx = 0; nearProbeIdx < nearProbes.Count; nearProbeIdx++)
                    {
                        var nearProbe = nearProbes[nearProbeIdx];
                        float weight = nearProbe.dist / invDistSum;
                        var target = sh[nearProbe.idx];

                        for (int c = 0; c < 9; ++c)
                        {
                            shAverage[0, c] += target[0, c] * weight;
                            shAverage[1, c] += target[1, c] * weight;
                            shAverage[2, c] += target[2, c] * weight;
                        }
                    }

                    sh[probeIdx] = shAverage;
                    validity[probeIdx] = validity[probeIdx];
                }
            }
            UnityEngine.Profiling.Profiler.EndSample();
        }

        // Given a brick index, find and accumulate probes in nearby bricks
        private static void CullDilationProbes(int brickIdx, List<Brick> bricks,
            float[] validity, ProbeDilationSettings dilationSettings, List<DilationProbe> outProbeIndices)
        {
            outProbeIndices.Clear();
            for (int otherBrickIdx = 0; otherBrickIdx < bricks.Count; otherBrickIdx++)
            {
                var currentBrick = bricks[brickIdx];
                var otherBrick = bricks[otherBrickIdx];

                float currentBrickSize = Mathf.Pow(3f, currentBrick.subdivisionLevel);
                float otherBrickSize = Mathf.Pow(3f, otherBrick.subdivisionLevel);

                // TODO: This should probably be revisited.
                float sqrt2 = 1.41421356237f;
                float maxDistance = sqrt2 * currentBrickSize + sqrt2 * otherBrickSize;
                float interval = dilationSettings.maxDilationSampleDistance / dilationSettings.brickSize;
                maxDistance = interval * Mathf.Ceil(maxDistance / interval);

                Vector3 currentBrickCenter = currentBrick.position + Vector3.one * currentBrickSize / 2f;
                Vector3 otherBrickCenter = otherBrick.position + Vector3.one * otherBrickSize / 2f;

                if (Vector3.Distance(currentBrickCenter, otherBrickCenter) <= maxDistance)
                {
                    for (int probeOffset = 0; probeOffset < 64; probeOffset++)
                    {
                        int otherProbeIdx = otherBrickIdx * 64 + probeOffset;

                        if (validity[otherProbeIdx] <= dilationSettings.dilationValidityThreshold)
                        {
                            outProbeIndices.Add(new DilationProbe(otherProbeIdx, 0));
                        }
                    }
                }
            }
        }

        // Given a probe index, find nearby probes weighted by inverse distance
        private static void FindNearProbes(int probeIdx, Vector3[] probePositions,
            ProbeDilationSettings dilationSettings, List<DilationProbe> culledProbes, List<DilationProbe> outNearProbes, out float invDistSum)
        {
            outNearProbes.Clear();
            invDistSum = 0;

            // Sort probes by distance to prioritize closer ones
            for (int culledProbeIdx = 0; culledProbeIdx < culledProbes.Count; culledProbeIdx++)
            {
                float dist = Vector3.Distance(probePositions[culledProbes[culledProbeIdx].idx], probePositions[probeIdx]);
                culledProbes[culledProbeIdx] = new DilationProbe(culledProbes[culledProbeIdx].idx, dist);
            }

            if (!dilationSettings.greedyDilation)
            {
                culledProbes.Sort();
            }

            // Return specified amount of probes under given max distance
            int numSamples = 0;
            for (int sortedProbeIdx = 0; sortedProbeIdx < culledProbes.Count; sortedProbeIdx++)
            {
                if (numSamples >= dilationSettings.maxDilationSamples)
                    return;

                var current = culledProbes[sortedProbeIdx];
                if (current.dist <= dilationSettings.maxDilationSampleDistance)
                {
                    var invDist = 1f / (current.dist * current.dist);
                    invDistSum += invDist;
                    outNearProbes.Add(new DilationProbe(current.idx, invDist));

                    numSamples++;
                }
            }
        }

        private static void DeduplicateProbePositions(in Vector3[] probePositions, out Vector3[] deduplicatedProbePositions, out int[] indices)
        {
            var uniquePositions = new Dictionary<Vector3, int>();
            indices = new int[probePositions.Length];

            int uniqueIndex = 0;
            for (int i = 0; i < probePositions.Length; i++)
            {
                var pos = probePositions[i];

                if (uniquePositions.TryGetValue(pos, out var index))
                {
                    indices[i] = index;
                }
                else
                {
                    uniquePositions[pos] = uniqueIndex;
                    indices[i] = uniqueIndex;
                    uniqueIndex++;
                }
            }

            deduplicatedProbePositions = uniquePositions.Keys.ToArray();
        }

        public static void RunPlacement()
        {
            Clear();

            UnityEditor.Experimental.Lightmapping.additionalBakedProbesCompleted += OnAdditionalProbesBakeCompleted;

            BakeCells(bakingReferenceVolumeAuthoring);
        }

        // TODO: cleanup this mess
        public static void BakeCells(ProbeReferenceVolumeAuthoring refVolume, bool writeBakingData = true)
        {
            ClearBakingCells(writeBakingData);

            var refVol = ProbeReferenceVolume.instance;
            var volumeScale = refVolume.transform.localScale;
            int index = 0;

            //BakeMesh[] bakeMeshes = GetEntityQuery(typeof(BakeMesh)).ToComponentDataArray<BakeMesh>();
            List<Renderer> renderers = UnityEngine.Object.FindObjectsOfType<Renderer>()
                .Where(r =>
                {
                    if (!r.enabled || !r.gameObject.activeSelf)
                        return false;

                    // TODO: do we need to filter out renderers that receives GI from Lightmaps?

                    var flags = GameObjectUtility.GetStaticEditorFlags(r.gameObject);
                    if ((flags & StaticEditorFlags.ContributeGI) == 0)
                        return false;

                    return true;
                })
                .ToList();
            List<ProbeVolume> probeVolumes = UnityEngine.Object.FindObjectsOfType<ProbeVolume>()
                .Where(p => p.isActiveAndEnabled)
                .ToList();

            // Generate all the cell positions from probe volumes:
            HashSet<Vector3Int> cellPositions = new HashSet<Vector3Int>();
            foreach (var probeVolume in probeVolumes)
            {
                var halfSize = probeVolume.size / 2.0f;
                var minCellPosition = (probeVolume.transform.position - halfSize) / refVolume.cellSize;
                var maxCellPosition = (probeVolume.transform.position + halfSize) / refVolume.cellSize;

                Vector3Int min = new Vector3Int(Mathf.FloorToInt(minCellPosition.x), Mathf.FloorToInt(minCellPosition.y), Mathf.FloorToInt(minCellPosition.z));
                Vector3Int max = new Vector3Int(Mathf.FloorToInt(maxCellPosition.x), Mathf.FloorToInt(maxCellPosition.y), Mathf.FloorToInt(maxCellPosition.z));

                for (int x = min.x; x <= max.x; x++)
                    for (int y = min.y; y <= max.y; y++)
                        for (int z = min.z; z <= max.z; z++)
                            cellPositions.Add(new Vector3Int(x, y, z));
            }

            // subdivide and create positions and add them to the bake queue
            foreach (var cellPos in cellPositions)
            {
                var cell = new ProbeReferenceVolume.Cell();
                cell.position = cellPos;
                cell.index = index++;

                var refVolTransform = refVol.GetTransform();
                var cellTrans = Matrix4x4.TRS(refVolTransform.posWS, refVolTransform.rot, Vector3.one);

                // Calculate the cell volume:
                ProbeReferenceVolume.Volume cellVolume = new ProbeReferenceVolume.Volume();
                cellVolume.corner = new Vector3(cellPos.x * refVolume.cellSize, cellPos.y * refVolume.cellSize, cellPos.z * refVolume.cellSize);
                cellVolume.X = new Vector3(refVolume.cellSize, 0, 0);
                cellVolume.Y = new Vector3(0, refVolume.cellSize, 0);
                cellVolume.Z = new Vector3(0, 0, refVolume.cellSize);
                cellVolume.Transform(cellTrans);

                // We are only interested in probe volumes that overlap the cell
                // TODO: cache component and volume in a struct and pass it to other functions
                var overlappingProbeVolumes = new List<ProbeVolume>();
                foreach (var probeVolume in probeVolumes)
                {
                    ProbeReferenceVolume.Volume volume = new ProbeReferenceVolume.Volume(Matrix4x4.TRS(probeVolume.transform.position, probeVolume.transform.rotation, probeVolume.GetExtents()), probeVolume.maxSubdivisionMultiplier, probeVolume.minSubdivisionMultiplier);

                    // Debug.Log("PV: " + volume.CalculateAABB());

                    if (ProbeVolumePositioning.OBBIntersect(volume, cellVolume))
                        overlappingProbeVolumes.Add(probeVolume);
                }

                // Calculate all the renderers we need in the cell (overlapping a probe volume and matching the layer)
                var overlappingRenderers = new List<Renderer>();
                foreach (var renderer in renderers)
                {
                    var volume = ProbePlacement.ToVolume(renderer.bounds);

                    int rendererLayerMask = 1 << renderer.gameObject.layer;
                    // TODO: scene filtering (only one scene per cell is allowed)

                    foreach (var probeVolume in overlappingProbeVolumes)
                    {
                        // TODO: cache this
                        ProbeReferenceVolume.Volume probeVolumeVolume = new ProbeReferenceVolume.Volume(Matrix4x4.TRS(probeVolume.transform.position, probeVolume.transform.rotation, probeVolume.GetExtents()), probeVolume.maxSubdivisionMultiplier, probeVolume.minSubdivisionMultiplier);

                        if (ProbeVolumePositioning.OBBIntersect(volume, probeVolumeVolume))
                        {
                            // Check if the renderer has a matching layer with probe volume
                            if ((probeVolume.objectLayerMask & rendererLayerMask) != 0)
                                overlappingRenderers.Add(renderer);
                        }
                    }
                }

                // Debug.Log("Cell " + cellVolume.CalculateAABB() + " | " + overlappingProbeVolumes.Count + " | " + overlappingRenderers.Count);

                if (overlappingRenderers.Count == 0 && overlappingProbeVolumes.Count == 0)
                {
                    // Debug.Log("Nothing in cell " + cellVolume.CalculateAABB());
                    continue;
                }

                // In this max subdiv field, we store the minimum subdivision possible for the cell, then, locally we can subdivide more based on the probe volumes subdiv multiplier
                cellVolume.maxSubdivisionMultiplier = 0;

<<<<<<< HEAD
                // TODO: get rid of this and compute directly sceneRefs with the first overlapping probe volume scene
                Dictionary<Scene, int> sceneRefs;
                List<ProbeReferenceVolume.Volume> influenceVolumes;
                ProbePlacement.CreateInfluenceVolumes(ref cellVolume, overlappingRenderers, overlappingProbeVolumes, out influenceVolumes, out sceneRefs);
=======
                // Calculate the cell volume:
                ProbeReferenceVolume.Volume cellVolume = new ProbeReferenceVolume.Volume();
                cellVolume.corner = new Vector3(cellPos.x * bakingReferenceVolumeAuthoring.cellSize, cellPos.y * bakingReferenceVolumeAuthoring.cellSize, cellPos.z * bakingReferenceVolumeAuthoring.cellSize);
                cellVolume.X = new Vector3(bakingReferenceVolumeAuthoring.cellSize, 0, 0);
                cellVolume.Y = new Vector3(0, bakingReferenceVolumeAuthoring.cellSize, 0);
                cellVolume.Z = new Vector3(0, 0, bakingReferenceVolumeAuthoring.cellSize);
                cellVolume.Transform(cellTrans);

                // In this max subdiv field, we store the minimum subdivision possible for the cell, then, locally we can subdivide more based on the probe volumes subdiv multiplier
                cellVolume.maxSubdivisionMultiplier = 0;

                Dictionary<Scene, int> sceneRefs;
                List<ProbeReferenceVolume.Volume> influenceVolumes;
                ProbePlacement.CreateInfluenceVolumes(ref cellVolume, renderers, probeVolumes, out influenceVolumes, out sceneRefs);
>>>>>>> 3a35788f

                // Each cell keeps a number of references it has to each scene it was influenced by
                // We use this list to determine which scene's ProbeVolume asset to assign this cells data to
                var sortedRefs = new SortedDictionary<int, Scene>();
                foreach (var item in sceneRefs)
                    sortedRefs[-item.Value] = item.Key;

                Vector3[] probePositionsArr = null;
                List<Brick> bricks = null;

<<<<<<< HEAD
                if (refVolume.GPUSubdivision)
                    ProbePlacement.SubdivideWithSDF(cellVolume, refVol, influenceVolumes, overlappingRenderers, overlappingProbeVolumes, ref probePositionsArr, ref bricks);
                else
                    ProbePlacement.Subdivide(cellVolume, refVol, influenceVolumes, ref probePositionsArr, ref bricks);
=======
                ProbePlacement.Subdivide(cellVolume, refVol, influenceVolumes, ref probePositionsArr, ref bricks);
>>>>>>> 3a35788f

                if (probePositionsArr.Length > 0 && bricks.Count > 0)
                {
                    int[] indices = null;
                    Vector3[] deduplicatedProbePositions = null;
                    DeduplicateProbePositions(in probePositionsArr, out deduplicatedProbePositions, out indices);

                    if (writeBakingData)
                        UnityEditor.Experimental.Lightmapping.SetAdditionalBakedProbes(cell.index, deduplicatedProbePositions);
                    cell.probePositions = probePositionsArr;
                    cell.bricks = bricks;

                    BakingCell bakingCell = new BakingCell();
                    bakingCell.cell = cell;
                    bakingCell.probeIndices = indices;
                    bakingCell.numUniqueProbes = deduplicatedProbePositions.Length;

                    bakingCells.Add(bakingCell);
                    cellIndex2SceneReferences[cell.index] = new List<Scene>(sortedRefs.Values);
                }
            }
        }

        // TODO: remove me (probably by merging Julien's work + decoupling probe baking)
        static MeshGizmo gizmo = new MeshGizmo(3000);
        static Color[] colors = new Color[]
        {
            Random.ColorHSV(0, 1, 0, 1, 0.5f, 1),
            Random.ColorHSV(0, 1, 0, 1, 0.5f, 1),
            Random.ColorHSV(0, 1, 0, 1, 0.5f, 1),
            Random.ColorHSV(0, 1, 0, 1, 0.5f, 1),
            Random.ColorHSV(0, 1, 0, 1, 0.5f, 1),
            Random.ColorHSV(0, 1, 0, 1, 0.5f, 1),
            Random.ColorHSV(0, 1, 0, 1, 0.5f, 1),
            Random.ColorHSV(0, 1, 0, 1, 0.5f, 1),
            Random.ColorHSV(0, 1, 0, 1, 0.5f, 1),
        };
        public static void DrawBakingCellsGizmo(float cellSize)
        {
            gizmo.Clear();

            Handles.color = Color.red;
            Handles.zTest = CompareFunction.LessEqual;
            foreach (var cell in bakingCells)
            {
                // Debug.Log(cell.cell.position + " | " + ProbeReferenceVolume.CellSize(3));
                using (new Handles.DrawingScope(
                    Color.red,
                    Matrix4x4.TRS(ProbeReferenceVolume.instance.GetTransform().posWS, ProbeReferenceVolume.instance.GetTransform().rot, Vector3.one)
                ))
                {
                    // float cellSize = ProbeReferenceVolume.instance.MaxBrickSize();
                    var positionF = new Vector3(cell.cell.position.x, cell.cell.position.y, cell.cell.position.z);
                    var center = positionF * cellSize + cellSize * 0.5f * Vector3.one;
                    Handles.DrawWireCube(center, Vector3.one * cellSize);
                }

                foreach (var brick in cell.cell.bricks)
                {
                    Vector3 scaledSize = Vector3.one * ProbeReferenceVolume.instance.BrickSize(brick.subdivisionLevel);
                    Vector3 scaledPos = brick.position + scaledSize / 2;
                    scaledPos *= 3;
                    scaledPos -= scaledSize;
                    gizmo.AddWireCube(scaledPos, scaledSize, colors[brick.subdivisionLevel]);
                }
            }

            gizmo.RenderWireframe(Matrix4x4.Scale(Vector3.one));
        }
    }
}

#endif<|MERGE_RESOLUTION|>--- conflicted
+++ resolved
@@ -79,14 +79,12 @@
             ClearBakingCells();
         }
 
-        // TODO: cleanup this mess
-        static void ClearBakingCells(bool writeBakingData = true)
+        static void ClearBakingCells()
         {
             cellIndex2SceneReferences.Clear();
 
-            if (writeBakingData)
-                foreach (var bakingCell in bakingCells)
-                    UnityEditor.Experimental.Lightmapping.SetAdditionalBakedProbes(bakingCell.cell.index, null);
+            foreach (var bakingCell in bakingCells)
+                UnityEditor.Experimental.Lightmapping.SetAdditionalBakedProbes(bakingCell.cell.index, null);
 
             bakingCells.Clear();
         }
@@ -206,14 +204,8 @@
                         shv[rgb, 7] = sh[j][rgb, 7] / (l0 * l2scale * 2.0f) + 0.5f;
                         shv[rgb, 8] = sh[j][rgb, 8] / (l0 * l2scale * 2.0f) + 0.5f;
 
-<<<<<<< HEAD
-                        // Assert coefficient range
-                        // for (int coeff = 1; coeff < 9; ++coeff)
-                        //     Debug.Assert(shv[rgb, coeff] >= 0.0f && shv[rgb, coeff] <= 1.0f);
-=======
                         for (int coeff = 1; coeff < 9; ++coeff)
                             Debug.Assert(shv[rgb, coeff] >= 0.0f && shv[rgb, coeff] <= 1.0f);
->>>>>>> 3a35788f
                     }
 
                     SphericalHarmonicsL2Utils.SetL0(ref cell.sh[i], new Vector3(shv[0, 0], shv[1, 0], shv[2, 0]));
@@ -270,15 +262,9 @@
                             float x = Mathf.Abs((float)p.x + refVol.transform.position.x) / refVol.profile.brickSize;
                             float y = Mathf.Abs((float)p.y + refVol.transform.position.y) / refVol.profile.brickSize;
                             float z = Mathf.Abs((float)p.z + refVol.transform.position.z) / refVol.profile.brickSize;
-<<<<<<< HEAD
                             asset.maxCellIndex.x = Mathf.Max(asset.maxCellIndex.x, Mathf.CeilToInt(x * 2));
                             asset.maxCellIndex.y = Mathf.Max(asset.maxCellIndex.y, Mathf.CeilToInt(y * 2));
                             asset.maxCellIndex.z = Mathf.Max(asset.maxCellIndex.z, Mathf.CeilToInt(z * 2));
-=======
-                            asset.maxCellIndex.x = Mathf.Max(asset.maxCellIndex.x, (int)(x * 2));
-                            asset.maxCellIndex.y = Mathf.Max(asset.maxCellIndex.y, (int)(y * 2));
-                            asset.maxCellIndex.z = Mathf.Max(asset.maxCellIndex.z, (int)(z * 2));
->>>>>>> 3a35788f
                         }
                     }
                 }
@@ -489,145 +475,86 @@
 
         public static void RunPlacement()
         {
+
+            UnityEditor.Experimental.Lightmapping.additionalBakedProbesCompleted += OnAdditionalProbesBakeCompleted;
+
             Clear();
-
-            UnityEditor.Experimental.Lightmapping.additionalBakedProbesCompleted += OnAdditionalProbesBakeCompleted;
-
-            BakeCells(bakingReferenceVolumeAuthoring);
-        }
-
-        // TODO: cleanup this mess
-        public static void BakeCells(ProbeReferenceVolumeAuthoring refVolume, bool writeBakingData = true)
-        {
-            ClearBakingCells(writeBakingData);
-
+            var result = BakeBricks(PrepareProbeSubdivisionContext(bakingReferenceVolumeAuthoring));
+            ApplySubdivisionResults(result);
+        }
+
+        public static ProbeSubdivisionContext PrepareProbeSubdivisionContext(ProbeReferenceVolumeAuthoring refVolume)
+        {
+            ProbeSubdivisionContext ctx = new ProbeSubdivisionContext();
+
+            // Prepare all the information in the scene for baking GI.
+            ctx.Initialize(refVolume);
+
+            return ctx;
+        }
+
+        static void TrackSceneRefs(Scene origin, Dictionary<Scene, int> sceneRefs)
+        {
+            if (!sceneRefs.ContainsKey(origin))
+                sceneRefs[origin] = 0;
+            else
+                sceneRefs[origin] += 1;
+        }
+
+        public static ProbeSubdivisionResult BakeBricks(ProbeSubdivisionContext ctx)
+        {
+            var result = new ProbeSubdivisionResult();
             var refVol = ProbeReferenceVolume.instance;
-            var volumeScale = refVolume.transform.localScale;
-            int index = 0;
-
-            //BakeMesh[] bakeMeshes = GetEntityQuery(typeof(BakeMesh)).ToComponentDataArray<BakeMesh>();
-            List<Renderer> renderers = UnityEngine.Object.FindObjectsOfType<Renderer>()
-                .Where(r =>
-                {
-                    if (!r.enabled || !r.gameObject.activeSelf)
-                        return false;
-
-                    // TODO: do we need to filter out renderers that receives GI from Lightmaps?
-
-                    var flags = GameObjectUtility.GetStaticEditorFlags(r.gameObject);
-                    if ((flags & StaticEditorFlags.ContributeGI) == 0)
-                        return false;
-
-                    return true;
-                })
-                .ToList();
-            List<ProbeVolume> probeVolumes = UnityEngine.Object.FindObjectsOfType<ProbeVolume>()
-                .Where(p => p.isActiveAndEnabled)
-                .ToList();
-
-            // Generate all the cell positions from probe volumes:
-            HashSet<Vector3Int> cellPositions = new HashSet<Vector3Int>();
-            foreach (var probeVolume in probeVolumes)
-            {
-                var halfSize = probeVolume.size / 2.0f;
-                var minCellPosition = (probeVolume.transform.position - halfSize) / refVolume.cellSize;
-                var maxCellPosition = (probeVolume.transform.position + halfSize) / refVolume.cellSize;
-
-                Vector3Int min = new Vector3Int(Mathf.FloorToInt(minCellPosition.x), Mathf.FloorToInt(minCellPosition.y), Mathf.FloorToInt(minCellPosition.z));
-                Vector3Int max = new Vector3Int(Mathf.FloorToInt(maxCellPosition.x), Mathf.FloorToInt(maxCellPosition.y), Mathf.FloorToInt(maxCellPosition.z));
-
-                for (int x = min.x; x <= max.x; x++)
-                    for (int y = min.y; y <= max.y; y++)
-                        for (int z = min.z; z <= max.z; z++)
-                            cellPositions.Add(new Vector3Int(x, y, z));
-            }
-
-            // subdivide and create positions and add them to the bake queue
-            foreach (var cellPos in cellPositions)
-            {
-                var cell = new ProbeReferenceVolume.Cell();
-                cell.position = cellPos;
-                cell.index = index++;
-
-                var refVolTransform = refVol.GetTransform();
-                var cellTrans = Matrix4x4.TRS(refVolTransform.posWS, refVolTransform.rot, Vector3.one);
-
-                // Calculate the cell volume:
-                ProbeReferenceVolume.Volume cellVolume = new ProbeReferenceVolume.Volume();
-                cellVolume.corner = new Vector3(cellPos.x * refVolume.cellSize, cellPos.y * refVolume.cellSize, cellPos.z * refVolume.cellSize);
-                cellVolume.X = new Vector3(refVolume.cellSize, 0, 0);
-                cellVolume.Y = new Vector3(0, refVolume.cellSize, 0);
-                cellVolume.Z = new Vector3(0, 0, refVolume.cellSize);
-                cellVolume.Transform(cellTrans);
-
-                // We are only interested in probe volumes that overlap the cell
-                // TODO: cache component and volume in a struct and pass it to other functions
-                var overlappingProbeVolumes = new List<ProbeVolume>();
-                foreach (var probeVolume in probeVolumes)
-                {
-                    ProbeReferenceVolume.Volume volume = new ProbeReferenceVolume.Volume(Matrix4x4.TRS(probeVolume.transform.position, probeVolume.transform.rotation, probeVolume.GetExtents()), probeVolume.maxSubdivisionMultiplier, probeVolume.minSubdivisionMultiplier);
-
-                    // Debug.Log("PV: " + volume.CalculateAABB());
-
-                    if (ProbeVolumePositioning.OBBIntersect(volume, cellVolume))
+            var sceneRefs = new Dictionary<Scene, int>();
+
+            // subdivide all the cells and generate brick positions 
+            foreach (var cell in ctx.cells)
+            {
+                sceneRefs.Clear();
+
+                // Calculate overlaping probe volumes to avoid unnecessary work
+                var overlappingProbeVolumes = new List<(ProbeVolume component, ProbeReferenceVolume.Volume volume)>();
+                foreach (var probeVolume in ctx.probeVolumes)
+                {
+                    if (ProbeVolumePositioning.OBBIntersect(probeVolume.volume, cell.volume))
+                    {
                         overlappingProbeVolumes.Add(probeVolume);
-                }
-
-                // Calculate all the renderers we need in the cell (overlapping a probe volume and matching the layer)
-                var overlappingRenderers = new List<Renderer>();
-                foreach (var renderer in renderers)
-                {
-                    var volume = ProbePlacement.ToVolume(renderer.bounds);
-
-                    int rendererLayerMask = 1 << renderer.gameObject.layer;
-                    // TODO: scene filtering (only one scene per cell is allowed)
+                        TrackSceneRefs(probeVolume.component.gameObject.scene, sceneRefs);
+                    }
+                }
+
+                // Calculate valid renderers to avoid unnecessary work (a renderer needs to overlap a probe volume and match the layer)
+                var validRenderers = new List<(Renderer component, ProbeReferenceVolume.Volume volume)>();
+                foreach (var renderer in ctx.renderers)
+                {
+                    var go = renderer.component.gameObject;
+                    int rendererLayerMask = 1 << go.layer;
 
                     foreach (var probeVolume in overlappingProbeVolumes)
                     {
-                        // TODO: cache this
-                        ProbeReferenceVolume.Volume probeVolumeVolume = new ProbeReferenceVolume.Volume(Matrix4x4.TRS(probeVolume.transform.position, probeVolume.transform.rotation, probeVolume.GetExtents()), probeVolume.maxSubdivisionMultiplier, probeVolume.minSubdivisionMultiplier);
-
-                        if (ProbeVolumePositioning.OBBIntersect(volume, probeVolumeVolume))
+                        if (ProbeVolumePositioning.OBBIntersect(renderer.volume, probeVolume.volume))
                         {
                             // Check if the renderer has a matching layer with probe volume
-                            if ((probeVolume.objectLayerMask & rendererLayerMask) != 0)
-                                overlappingRenderers.Add(renderer);
+                            if ((probeVolume.component.objectLayerMask & rendererLayerMask) != 0)
+                            {
+                                validRenderers.Add(renderer);
+                                TrackSceneRefs(go.scene, sceneRefs);
+                            }
                         }
                     }
                 }
 
-                // Debug.Log("Cell " + cellVolume.CalculateAABB() + " | " + overlappingProbeVolumes.Count + " | " + overlappingRenderers.Count);
-
-                if (overlappingRenderers.Count == 0 && overlappingProbeVolumes.Count == 0)
-                {
-                    // Debug.Log("Nothing in cell " + cellVolume.CalculateAABB());
+                // Skip empty cells
+                if (validRenderers.Count == 0 && overlappingProbeVolumes.Count == 0)
                     continue;
-                }
 
                 // In this max subdiv field, we store the minimum subdivision possible for the cell, then, locally we can subdivide more based on the probe volumes subdiv multiplier
+                ProbeReferenceVolume.Volume cellVolume = cell.volume;
                 cellVolume.maxSubdivisionMultiplier = 0;
 
-<<<<<<< HEAD
-                // TODO: get rid of this and compute directly sceneRefs with the first overlapping probe volume scene
-                Dictionary<Scene, int> sceneRefs;
-                List<ProbeReferenceVolume.Volume> influenceVolumes;
-                ProbePlacement.CreateInfluenceVolumes(ref cellVolume, overlappingRenderers, overlappingProbeVolumes, out influenceVolumes, out sceneRefs);
-=======
-                // Calculate the cell volume:
-                ProbeReferenceVolume.Volume cellVolume = new ProbeReferenceVolume.Volume();
-                cellVolume.corner = new Vector3(cellPos.x * bakingReferenceVolumeAuthoring.cellSize, cellPos.y * bakingReferenceVolumeAuthoring.cellSize, cellPos.z * bakingReferenceVolumeAuthoring.cellSize);
-                cellVolume.X = new Vector3(bakingReferenceVolumeAuthoring.cellSize, 0, 0);
-                cellVolume.Y = new Vector3(0, bakingReferenceVolumeAuthoring.cellSize, 0);
-                cellVolume.Z = new Vector3(0, 0, bakingReferenceVolumeAuthoring.cellSize);
-                cellVolume.Transform(cellTrans);
-
-                // In this max subdiv field, we store the minimum subdivision possible for the cell, then, locally we can subdivide more based on the probe volumes subdiv multiplier
-                cellVolume.maxSubdivisionMultiplier = 0;
-
-                Dictionary<Scene, int> sceneRefs;
-                List<ProbeReferenceVolume.Volume> influenceVolumes;
-                ProbePlacement.CreateInfluenceVolumes(ref cellVolume, renderers, probeVolumes, out influenceVolumes, out sceneRefs);
->>>>>>> 3a35788f
+                // TODO: get rid of this and compute directly sceneRefs with the first overlapping probe volume in the cell
+                // List<ProbeReferenceVolume.Volume> influenceVolumes;
+                // ProbePlacement.CreateInfluenceVolumes(ref cellVolume, validRenderers, overlappingProbeVolumes, out influenceVolumes, out sceneRefs);
 
                 // Each cell keeps a number of references it has to each scene it was influenced by
                 // We use this list to determine which scene's ProbeVolume asset to assign this cells data to
@@ -635,26 +562,41 @@
                 foreach (var item in sceneRefs)
                     sortedRefs[-item.Value] = item.Key;
 
-                Vector3[] probePositionsArr = null;
                 List<Brick> bricks = null;
 
-<<<<<<< HEAD
-                if (refVolume.GPUSubdivision)
-                    ProbePlacement.SubdivideWithSDF(cellVolume, refVol, influenceVolumes, overlappingRenderers, overlappingProbeVolumes, ref probePositionsArr, ref bricks);
-                else
-                    ProbePlacement.Subdivide(cellVolume, refVol, influenceVolumes, ref probePositionsArr, ref bricks);
-=======
-                ProbePlacement.Subdivide(cellVolume, refVol, influenceVolumes, ref probePositionsArr, ref bricks);
->>>>>>> 3a35788f
-
-                if (probePositionsArr.Length > 0 && bricks.Count > 0)
-                {
+                // TODO: return bricks list directly and rename
+                ProbePlacement.SubdivideWithSDF(cellVolume, refVol, validRenderers, overlappingProbeVolumes, ref bricks);
+
+                result.cellPositions.Add(cell.position);
+                result.bricksPerCells[cell.position] = bricks;
+                result.sortedRefs = sortedRefs;
+            }
+
+            return result;
+        }
+
+        public static void ApplySubdivisionResults(ProbeSubdivisionResult results)
+        {
+            int index = 0;
+
+            foreach (var cellPos in results.cellPositions)
+            {
+                var bricks = results.bricksPerCells[cellPos];
+                var cell = new ProbeReferenceVolume.Cell();
+
+                cell.position = cellPos;
+                cell.index = index++;
+                if (bricks.Count > 0)
+                {
+                    // Convert bricks to positions
+                    var probePositionsArr = new Vector3[bricks.Count * ProbeBrickPool.kBrickProbeCountTotal];
+                    ProbeReferenceVolume.instance.ConvertBricksToPositions(bricks, probePositionsArr);
+
                     int[] indices = null;
                     Vector3[] deduplicatedProbePositions = null;
                     DeduplicateProbePositions(in probePositionsArr, out deduplicatedProbePositions, out indices);
 
-                    if (writeBakingData)
-                        UnityEditor.Experimental.Lightmapping.SetAdditionalBakedProbes(cell.index, deduplicatedProbePositions);
+                    UnityEditor.Experimental.Lightmapping.SetAdditionalBakedProbes(cell.index, deduplicatedProbePositions);
                     cell.probePositions = probePositionsArr;
                     cell.bricks = bricks;
 
@@ -664,7 +606,7 @@
                     bakingCell.numUniqueProbes = deduplicatedProbePositions.Length;
 
                     bakingCells.Add(bakingCell);
-                    cellIndex2SceneReferences[cell.index] = new List<Scene>(sortedRefs.Values);
+                    cellIndex2SceneReferences[cell.index] = new List<Scene>(results.sortedRefs.Values);
                 }
             }
         }
