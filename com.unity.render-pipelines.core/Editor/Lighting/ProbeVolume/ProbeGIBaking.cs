--- conflicted
+++ resolved
@@ -359,7 +359,6 @@
                         asset.cells.Add(cell);
                         if (hasFoundBounds)
                         {
-<<<<<<< HEAD
                             Vector3Int cellsInDir;
                             int cellSizeInMeters = Mathf.CeilToInt((float)refVol.profile.cellSizeInBricks * refVol.profile.brickSize);
                             CellCountInDirections(out cellsInDir, cellSizeInMeters);
@@ -367,25 +366,6 @@
                             asset.maxCellIndex.x = cellsInDir.x * (int)refVol.profile.cellSizeInBricks;
                             asset.maxCellIndex.y = cellsInDir.y * (int)refVol.profile.cellSizeInBricks;
                             asset.maxCellIndex.z = cellsInDir.z * (int)refVol.profile.cellSizeInBricks;
-
-                            Debug.Log(asset.maxCellIndex);
-=======
-                            // TODO: Needs to be global bounds center when we get rid of the importance of the location of the ref volume
-                            Vector3 center = refVol.transform.position; //globalBounds.center;
-
-                            float cellSizeInMeters = Mathf.CeilToInt((float)refVol.profile.cellSizeInBricks * refVol.profile.brickSize);
-
-                            var centeredMin = globalBounds.min - center;
-                            var centeredMax = globalBounds.max - center;
-
-                            int cellsInX = Mathf.Max(Mathf.CeilToInt(Mathf.Abs(centeredMin.x / cellSizeInMeters)), Mathf.CeilToInt(Mathf.Abs(centeredMax.x / cellSizeInMeters))) * 2;
-                            int cellsInY = Mathf.Max(Mathf.CeilToInt(Mathf.Abs(centeredMin.y / cellSizeInMeters)), Mathf.CeilToInt(Mathf.Abs(centeredMax.y / cellSizeInMeters))) * 2;
-                            int cellsInZ = Mathf.Max(Mathf.CeilToInt(Mathf.Abs(centeredMin.z / cellSizeInMeters)), Mathf.CeilToInt(Mathf.Abs(centeredMax.z / cellSizeInMeters))) * 2;
-
-                            asset.maxCellIndex.x = cellsInX * (int)refVol.profile.cellSizeInBricks;
-                            asset.maxCellIndex.y = cellsInY * (int)refVol.profile.cellSizeInBricks;
-                            asset.maxCellIndex.z = cellsInZ * (int)refVol.profile.cellSizeInBricks;
->>>>>>> b9884b09
                         }
                         else
                         {
