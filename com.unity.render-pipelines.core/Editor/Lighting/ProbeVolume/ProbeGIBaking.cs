--- conflicted
+++ resolved
@@ -762,10 +762,6 @@
                         for (int x = 0; x < ProbeBrickPool.kBrickProbeCountPerDim; x++)
                         {
                             float xoff = ProbeOffsets[x];
-<<<<<<< HEAD
-                            outProbePositions[posIdx] = offset + xoff * X + yoff * Y + zoff * Z;
-                            outBrickSubdiv[posIdx] = b.subdivisionLevel;
-=======
                             Vector3 probePosition = offset + xoff * X + yoff * Y + zoff * Z;
                             // We need to round positions to the nearest multiple of the min distance between probes.
                             // Otherwise, the deduplication could fail because of floating point precision issue.
@@ -774,7 +770,7 @@
                                 Mathf.Round(probePosition.y / minDist) * minDist,
                                 Mathf.Round(probePosition.z / minDist) * minDist);
                             outProbePositions[posIdx] = roundedPosition;
->>>>>>> 15c5da3a
+                            outBrickSubdiv[posIdx] = b.subdivisionLevel;
                             posIdx++;
                         }
                     }
