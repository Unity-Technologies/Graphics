using UnityEngine;
using UnityEngine.Experimental.Rendering;
using UnityEditor.Rendering;

// TODO(Nicholas): deduplicate with LocalVolumetricFogUI.Drawer.cs.
namespace UnityEditor.Experimental.Rendering
{
    using CED = CoreEditorDrawer<SerializedProbeVolume>;

    static partial class ProbeVolumeUI
    {
        internal static readonly CED.IDrawer Inspector = CED.Group(
            CED.Group(
                Drawer_VolumeContent,
                Drawer_BakeToolBar
            )
        );

        static void Drawer_BakeToolBar(SerializedProbeVolume serialized, Editor owner)
        {
            if (!ProbeReferenceVolume.instance.isInitialized) return;

            Bounds bounds = new Bounds();
            bool foundABound = false;
            bool performFitting = false;
            bool performFittingOnlyOnSelection = false;

            bool ContributesToGI(Renderer renderer)
            {
                var flags = GameObjectUtility.GetStaticEditorFlags(renderer.gameObject) & StaticEditorFlags.ContributeGI;
                return (flags & StaticEditorFlags.ContributeGI) != 0;
            }

            void ExpandBounds(Bounds currBound)
            {
                if (!foundABound)
                {
                    bounds = currBound;
                    foundABound = true;
                }
                else
                {
                    bounds.Encapsulate(currBound);
                }
            }

            if (GUILayout.Button(EditorGUIUtility.TrTextContent("Fit to Scene"), EditorStyles.miniButton))
            {
                performFitting = true;
            }
            if (GUILayout.Button(EditorGUIUtility.TrTextContent("Fit to Selection"), EditorStyles.miniButton))
            {
                performFitting = true;
                performFittingOnlyOnSelection = true;
            }

            if (performFitting)
            {
                ProbeVolume pv = (serialized.serializedObject.targetObject as ProbeVolume);
                Undo.RecordObject(pv.transform, "Fitting Probe Volume");

                if (performFittingOnlyOnSelection)
                {
                    var transforms = Selection.transforms;
                    foreach (var transform in transforms)
                    {
                        var childrens = transform.gameObject.GetComponentsInChildren<Transform>();
                        foreach (var children in childrens)
                        {
                            Renderer childRenderer;
                            if (children.gameObject.TryGetComponent<Renderer>(out childRenderer))
                            {
                                bool childContributeGI = ContributesToGI(childRenderer) && childRenderer.gameObject.activeInHierarchy && childRenderer.enabled;

                                if (childContributeGI)
                                {
                                    ExpandBounds(childRenderer.bounds);
                                }
                            }
                        }
                    }
                }
                else
                {
                    var renderers = UnityEngine.GameObject.FindObjectsOfType<Renderer>();

                    foreach (Renderer renderer in renderers)
                    {
                        bool contributeGI = ContributesToGI(renderer) && renderer.gameObject.activeInHierarchy && renderer.enabled;

                        if (contributeGI)
                        {
                            ExpandBounds(renderer.bounds);
                        }
                    }
                }

                pv.transform.position = bounds.center;
                float minBrickSize = ProbeReferenceVolume.instance.MinBrickSize();
                Vector3 tmpClamp = (bounds.size + new Vector3(minBrickSize, minBrickSize, minBrickSize));
                tmpClamp.x = Mathf.Max(0f, tmpClamp.x);
                tmpClamp.y = Mathf.Max(0f, tmpClamp.y);
                tmpClamp.z = Mathf.Max(0f, tmpClamp.z);
                serialized.size.vector3Value = tmpClamp;
            }
        }

        static void Drawer_ToolBar(SerializedProbeVolume serialized, Editor owner)
        {
        }

        static void Drawer_VolumeContent(SerializedProbeVolume serialized, Editor owner)
        {
            if (!ProbeReferenceVolume.instance.isInitialized)
            {
                var renderPipelineAsset = UnityEngine.Rendering.RenderPipelineManager.currentPipeline;
                if (renderPipelineAsset != null && renderPipelineAsset.GetType().Name == "HDRenderPipeline")
                {
                    EditorGUILayout.HelpBox("The probe volumes feature is disabled. The feature needs to be enabled in the HDRP Settings and on the used HDRP asset.", MessageType.Warning, wide: true);
                }
                else
                {
                    EditorGUILayout.HelpBox("The probe volumes feature is not enabled or not available on current SRP.", MessageType.Warning, wide: true);
                }

                return;
            }

            ProbeVolume pv = (serialized.serializedObject.targetObject as ProbeVolume);

            bool hasProfile = (ProbeReferenceVolume.instance.sceneData?.GetProfileForScene(pv.gameObject.scene) != null);

            EditorGUI.BeginChangeCheck();
            if (pv.mightNeedRebaking)
            {
                var helpBoxRect = GUILayoutUtility.GetRect(new GUIContent(Styles.s_ProbeVolumeChangedMessage, EditorGUIUtility.IconContent("Warning@2x").image), EditorStyles.helpBox);
                EditorGUI.HelpBox(helpBoxRect, Styles.s_ProbeVolumeChangedMessage, MessageType.Warning);
            }

            EditorGUILayout.PropertyField(serialized.globalVolume, Styles.s_GlobalVolume);
            if (!serialized.globalVolume.boolValue)
                EditorGUILayout.PropertyField(serialized.size, Styles.s_Size);

            if (!hasProfile)
            {
                EditorGUILayout.HelpBox("No profile information is set for the scene that owns this probe volume so no subdivision information can be retrieved.", MessageType.Warning);
            }

            EditorGUI.BeginDisabledGroup(!hasProfile);

            var rect = EditorGUILayout.GetControlRect(true);
            EditorGUI.BeginProperty(rect, Styles.s_HighestSubdivLevel, serialized.highestSubdivisionLevelOverride);
            EditorGUI.BeginProperty(rect, Styles.s_LowestSubdivLevel, serialized.lowestSubdivisionLevelOverride);

            // Round min and max subdiv
            int maxSubdiv = ProbeReferenceVolume.instance.GetMaxSubdivision() - 1;
            // it's likely we don't have a profile loaded yet.
            if (maxSubdiv < 0)
            {
                if (ProbeReferenceVolume.instance.sceneData != null)
                {
<<<<<<< HEAD
                    ProbeVolume pv = (serialized.serializedObject.targetObject as ProbeVolume);

=======
>>>>>>> f28aa7c8
                    var profile = ProbeReferenceVolume.instance.sceneData.GetProfileForScene(pv.gameObject.scene);

                    if (profile != null)
                    {
                        ProbeReferenceVolume.instance.SetMinBrickAndMaxSubdiv(profile.minBrickSize, profile.maxSubdivision);
                        maxSubdiv = ProbeReferenceVolume.instance.GetMaxSubdivision() - 1;
                    }
                    else
                    {
                        maxSubdiv = 0;
                    }
                }
            }
<<<<<<< HEAD

            EditorGUILayout.LabelField("Subdivision Overrides", EditorStyles.boldLabel);
            EditorGUI.indentLevel++;
            int value = serialized.highestSubdivisionLevelOverride.intValue;

=======

            EditorGUILayout.LabelField("Subdivision Overrides", EditorStyles.boldLabel);
            EditorGUI.indentLevel++;
            int value = serialized.highestSubdivisionLevelOverride.intValue;

>>>>>>> f28aa7c8
            // We were initialized, but we cannot know the highest subdiv statically, so we need to resort to this.
            if (serialized.highestSubdivisionLevelOverride.intValue < 0)
                serialized.highestSubdivisionLevelOverride.intValue = maxSubdiv;

            serialized.highestSubdivisionLevelOverride.intValue = EditorGUILayout.IntSlider(Styles.s_HighestSubdivLevel, serialized.highestSubdivisionLevelOverride.intValue, 0, maxSubdiv);
            serialized.lowestSubdivisionLevelOverride.intValue = EditorGUILayout.IntSlider(Styles.s_LowestSubdivLevel, serialized.lowestSubdivisionLevelOverride.intValue, 0, maxSubdiv);
            serialized.lowestSubdivisionLevelOverride.intValue = Mathf.Min(serialized.lowestSubdivisionLevelOverride.intValue, serialized.highestSubdivisionLevelOverride.intValue);
            EditorGUI.EndProperty();
            EditorGUI.EndProperty();

            int minSubdivInVolume = serialized.lowestSubdivisionLevelOverride.intValue;
            int maxSubdivInVolume = serialized.highestSubdivisionLevelOverride.intValue;
            EditorGUI.indentLevel--;

<<<<<<< HEAD
            EditorGUILayout.HelpBox($"The distance between probes will fluctuate between : {ProbeReferenceVolume.instance.GetDistanceBetweenProbes(maxSubdiv - maxSubdivInVolume)}m and {ProbeReferenceVolume.instance.GetDistanceBetweenProbes(maxSubdiv - minSubdivInVolume)}m", MessageType.Info);
=======
            if (hasProfile)
                EditorGUILayout.HelpBox($"The distance between probes will fluctuate between : {ProbeReferenceVolume.instance.GetDistanceBetweenProbes(maxSubdivInVolume)}m and {ProbeReferenceVolume.instance.GetDistanceBetweenProbes(minSubdivInVolume)}m", MessageType.Info);

            EditorGUI.EndDisabledGroup();
>>>>>>> f28aa7c8

            if (EditorGUI.EndChangeCheck())
            {
                Vector3 tmpClamp = serialized.size.vector3Value;
                tmpClamp.x = Mathf.Max(0f, tmpClamp.x);
                tmpClamp.y = Mathf.Max(0f, tmpClamp.y);
                tmpClamp.z = Mathf.Max(0f, tmpClamp.z);
                serialized.size.vector3Value = tmpClamp;
            }

            EditorGUILayout.PropertyField(serialized.objectLayerMask, Styles.s_ObjectLayerMask);

            EditorGUILayout.PropertyField(serialized.geometryDistanceOffset, Styles.s_GeometryDistanceOffset);
        }
    }
}<|MERGE_RESOLUTION|>--- conflicted
+++ resolved
@@ -159,11 +159,6 @@
             {
                 if (ProbeReferenceVolume.instance.sceneData != null)
                 {
-<<<<<<< HEAD
-                    ProbeVolume pv = (serialized.serializedObject.targetObject as ProbeVolume);
-
-=======
->>>>>>> f28aa7c8
                     var profile = ProbeReferenceVolume.instance.sceneData.GetProfileForScene(pv.gameObject.scene);
 
                     if (profile != null)
@@ -177,19 +172,11 @@
                     }
                 }
             }
-<<<<<<< HEAD
 
             EditorGUILayout.LabelField("Subdivision Overrides", EditorStyles.boldLabel);
             EditorGUI.indentLevel++;
             int value = serialized.highestSubdivisionLevelOverride.intValue;
 
-=======
-
-            EditorGUILayout.LabelField("Subdivision Overrides", EditorStyles.boldLabel);
-            EditorGUI.indentLevel++;
-            int value = serialized.highestSubdivisionLevelOverride.intValue;
-
->>>>>>> f28aa7c8
             // We were initialized, but we cannot know the highest subdiv statically, so we need to resort to this.
             if (serialized.highestSubdivisionLevelOverride.intValue < 0)
                 serialized.highestSubdivisionLevelOverride.intValue = maxSubdiv;
@@ -204,14 +191,10 @@
             int maxSubdivInVolume = serialized.highestSubdivisionLevelOverride.intValue;
             EditorGUI.indentLevel--;
 
-<<<<<<< HEAD
-            EditorGUILayout.HelpBox($"The distance between probes will fluctuate between : {ProbeReferenceVolume.instance.GetDistanceBetweenProbes(maxSubdiv - maxSubdivInVolume)}m and {ProbeReferenceVolume.instance.GetDistanceBetweenProbes(maxSubdiv - minSubdivInVolume)}m", MessageType.Info);
-=======
             if (hasProfile)
-                EditorGUILayout.HelpBox($"The distance between probes will fluctuate between : {ProbeReferenceVolume.instance.GetDistanceBetweenProbes(maxSubdivInVolume)}m and {ProbeReferenceVolume.instance.GetDistanceBetweenProbes(minSubdivInVolume)}m", MessageType.Info);
+                EditorGUILayout.HelpBox($"The distance between probes will fluctuate between : {ProbeReferenceVolume.instance.GetDistanceBetweenProbes(maxSubdiv - maxSubdivInVolume)}m and {ProbeReferenceVolume.instance.GetDistanceBetweenProbes(maxSubdiv - minSubdivInVolume)}m", MessageType.Info);
 
             EditorGUI.EndDisabledGroup();
->>>>>>> f28aa7c8
 
             if (EditorGUI.EndChangeCheck())
             {
