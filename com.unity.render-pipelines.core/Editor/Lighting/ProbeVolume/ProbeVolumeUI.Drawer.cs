--- conflicted
+++ resolved
@@ -189,21 +189,14 @@
             EditorGUI.EndProperty();
             EditorGUI.EndProperty();
 
-<<<<<<< HEAD
-            int minSubdivInVolume = ProbeReferenceVolume.instance.GetMaxSubdivision(1 - serialized.minSubdivisionMultiplier.floatValue);
-            int maxSubdivInVolume = ProbeReferenceVolume.instance.GetMaxSubdivision(1 - serialized.maxSubdivisionMultiplier.floatValue);
-
-            if (hasProfile)
-                EditorGUILayout.HelpBox($"The distance between probes will fluctuate between : {ProbeReferenceVolume.instance.GetDistanceBetweenProbes(maxSubdivInVolume)}m and {ProbeReferenceVolume.instance.GetDistanceBetweenProbes(minSubdivInVolume)}m", MessageType.Info);
-
-            EditorGUI.EndDisabledGroup();
-=======
             int minSubdivInVolume = serialized.lowestSubdivisionLevelOverride.intValue;
             int maxSubdivInVolume = serialized.highestSubdivisionLevelOverride.intValue;
             EditorGUI.indentLevel--;
 
-            EditorGUILayout.HelpBox($"The distance between probes will fluctuate between : {ProbeReferenceVolume.instance.GetDistanceBetweenProbes(maxSubdiv - maxSubdivInVolume)}m and {ProbeReferenceVolume.instance.GetDistanceBetweenProbes(maxSubdiv - minSubdivInVolume)}m", MessageType.Info);
->>>>>>> 2e7bd03a
+            if (hasProfile)
+                EditorGUILayout.HelpBox($"The distance between probes will fluctuate between : {ProbeReferenceVolume.instance.GetDistanceBetweenProbes(maxSubdivInVolume)}m and {ProbeReferenceVolume.instance.GetDistanceBetweenProbes(minSubdivInVolume)}m", MessageType.Info);
+
+            EditorGUI.EndDisabledGroup();
 
             if (EditorGUI.EndChangeCheck())
             {
