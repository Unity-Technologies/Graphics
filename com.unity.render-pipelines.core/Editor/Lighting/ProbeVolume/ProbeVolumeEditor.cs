--- conflicted
+++ resolved
@@ -48,11 +48,7 @@
             {
                 // Bounding box.
                 s_ShapeBox.center = Vector3.zero;
-<<<<<<< HEAD
                 s_ShapeBox.size = probeVolume.size;
-=======
-                s_ShapeBox.size = probeVolume.parameters.size;
->>>>>>> 3a35788f
                 s_ShapeBox.DrawHull(EditMode.editMode == k_EditShape);
             }
         }
@@ -67,11 +63,7 @@
             {
                 //contained must be initialized in all case
                 s_ShapeBox.center = Quaternion.Inverse(probeVolume.transform.rotation) * probeVolume.transform.position;
-<<<<<<< HEAD
                 s_ShapeBox.size = probeVolume.size;
-=======
-                s_ShapeBox.size = probeVolume.parameters.size;
->>>>>>> 3a35788f
 
                 s_ShapeBox.monoHandle = false;
                 EditorGUI.BeginChangeCheck();
@@ -80,12 +72,7 @@
                 {
                     Undo.RecordObjects(new Object[] { probeVolume, probeVolume.transform }, "Change Probe Volume Bounding Box");
 
-<<<<<<< HEAD
                     probeVolume.size = s_ShapeBox.size;
-=======
-                    probeVolume.parameters.size = s_ShapeBox.size;
->>>>>>> 3a35788f
-
                     Vector3 delta = probeVolume.transform.rotation * s_ShapeBox.center - probeVolume.transform.position;
                     probeVolume.transform.position += delta;;
                 }
