#if UNITY_EDITOR

using UnityEditor;
using System.Reflection;
using System;
using System.Collections.Generic;
using UnityEngine.Rendering;

namespace UnityEngine.Experimental.Rendering
{
    [CanEditMultipleObjects]
    [CustomEditor(typeof(ProbeReferenceVolumeAuthoring))]
    internal class ProbeReferenceVolumeAuthoringEditor : Editor
    {
        private SerializedProperty m_Dilate;
        private SerializedProperty m_MaxDilationSamples;
        private SerializedProperty m_MaxDilationSampleDistance;
        private SerializedProperty m_DilationValidityThreshold;
        private SerializedProperty m_GreedyDilation;
        private SerializedProperty m_VolumeAsset;
        private SerializedProperty m_RealtimeSubdivision;
        private SerializedProperty m_GPUSubdivision;

        private SerializedProperty m_Profile;

        internal static readonly GUIContent s_DataAssetLabel = new GUIContent("Data asset", "The asset which serializes all probe related data in this volume.");
        internal static readonly GUIContent s_ProfileAssetLabel = new GUIContent("Profile", "The asset which determines the characteristics of the probe reference volume.");

        private static bool DilationGroupEnabled;

        private float DilationValidityThresholdInverted;

        ProbeReferenceVolumeAuthoring actualTarget => target as ProbeReferenceVolumeAuthoring;

        private void OnEnable()
        {
            m_Profile = serializedObject.FindProperty("m_Profile");
            m_Dilate = serializedObject.FindProperty("m_Dilate");
            m_MaxDilationSamples = serializedObject.FindProperty("m_MaxDilationSamples");
            m_MaxDilationSampleDistance = serializedObject.FindProperty("m_MaxDilationSampleDistance");
            m_DilationValidityThreshold = serializedObject.FindProperty("m_DilationValidityThreshold");
            m_GreedyDilation = serializedObject.FindProperty("m_GreedyDilation");
            m_VolumeAsset = serializedObject.FindProperty("volumeAsset");
            m_RealtimeSubdivision = serializedObject.FindProperty("m_RealtimeSubdivision");
            m_GPUSubdivision = serializedObject.FindProperty("GPUSubdivision");

            DilationValidityThresholdInverted = 1f - m_DilationValidityThreshold.floatValue;
        }

        public override void OnInspectorGUI()
        {
            var renderPipelineAsset = GraphicsSettings.renderPipelineAsset;
            if (renderPipelineAsset != null && renderPipelineAsset.GetType().Name == "HDRenderPipelineAsset")
            {
                serializedObject.Update();

                var probeReferenceVolumes = FindObjectsOfType<ProbeReferenceVolumeAuthoring>();
                bool mismatchedProfile = false;
                bool mismatchedTransform = false;
                if (probeReferenceVolumes.Length > 1)
                {
                    foreach (var o1 in probeReferenceVolumes)
                    {
                        foreach (var o2 in probeReferenceVolumes)
                        {
                            if (!o1.profile.IsEquivalent(o2.profile))
                            {
                                mismatchedProfile = true;
                            }
                            if (o1.transform.worldToLocalMatrix != o2.transform.worldToLocalMatrix)
                            {
                                mismatchedTransform = true;
                            }
                        }
                    }

                    if (mismatchedProfile)
                    {
                        EditorGUILayout.HelpBox("Multiple Probe Reference Volume components are loaded, but they have different profiles. "
                            + "This is unsupported, please make sure all loaded Probe Reference Volume have the same profile or profiles with equal values.", MessageType.Error, wide: true);
                    }
                    if (mismatchedTransform)
                    {
                        EditorGUILayout.HelpBox("Multiple Probe Reference Volume components are loaded, but they have different transforms. "
                            + "This is currently unsupported, please make sure all loaded Probe Reference Volume have the same transform.", MessageType.Error, wide: true);
                    }
                }

                EditorGUI.BeginChangeCheck();

                // The layout system breaks alignment when mixing inspector fields with custom layout'd
                // fields, do the layout manually instead
                int buttonWidth = 60;
                float indentOffset = EditorGUI.indentLevel * 15f;
                var lineRect = EditorGUILayout.GetControlRect();
                var labelRect = new Rect(lineRect.x, lineRect.y, EditorGUIUtility.labelWidth - indentOffset, lineRect.height);
                var fieldRect = new Rect(labelRect.xMax, lineRect.y, lineRect.width - labelRect.width - buttonWidth, lineRect.height);
                var buttonNewRect = new Rect(fieldRect.xMax, lineRect.y, buttonWidth, lineRect.height);

                GUIContent guiContent = EditorGUIUtility.TrTextContent("Profile", "A reference to a profile asset.");
                EditorGUI.PrefixLabel(labelRect, guiContent);

                using (var scope = new EditorGUI.ChangeCheckScope())
                {
                    EditorGUI.BeginProperty(fieldRect, GUIContent.none, m_Profile);

                    m_Profile.objectReferenceValue = (ProbeReferenceVolumeProfile)EditorGUI.ObjectField(fieldRect, m_Profile.objectReferenceValue, typeof(ProbeReferenceVolumeProfile), false);

                    EditorGUI.EndProperty();
                }

                if (GUI.Button(buttonNewRect, EditorGUIUtility.TrTextContent("New", "Create a new profile."), EditorStyles.miniButton))
                {
                    // By default, try to put assets in a folder next to the currently active
                    // scene file. If the user isn't a scene, put them in root instead.
                    var targetName = actualTarget.name;
                    var scene = actualTarget.gameObject.scene;
                    var asset = ProbeReferenceVolumeAuthoring.CreateReferenceVolumeProfile(scene, targetName);
                    m_Profile.objectReferenceValue = asset;
                }

                m_VolumeAsset.objectReferenceValue = EditorGUILayout.ObjectField(s_DataAssetLabel, m_VolumeAsset.objectReferenceValue, typeof(ProbeVolumeAsset), false);

                DilationGroupEnabled = EditorGUILayout.BeginFoldoutHeaderGroup(DilationGroupEnabled, "Dilation");
                if (DilationGroupEnabled)
                {
                    m_Dilate.boolValue = EditorGUILayout.Toggle("Dilate", m_Dilate.boolValue);
                    EditorGUI.BeginDisabledGroup(!m_Dilate.boolValue);
                    m_MaxDilationSamples.intValue = EditorGUILayout.IntField("Max Dilation Samples", m_MaxDilationSamples.intValue);
                    m_MaxDilationSampleDistance.floatValue = EditorGUILayout.FloatField("Max Dilation Sample Distance", m_MaxDilationSampleDistance.floatValue);
                    DilationValidityThresholdInverted = EditorGUILayout.Slider("Dilation Validity Threshold", DilationValidityThresholdInverted, 0f, 1f);
                    m_GreedyDilation.boolValue = EditorGUILayout.Toggle("Greedy Dilation", m_GreedyDilation.boolValue);
                    EditorGUI.EndDisabledGroup();
                }
                EditorGUILayout.EndFoldoutHeaderGroup();

                EditorGUILayout.PropertyField(m_RealtimeSubdivision, new GUIContent("Realtime Subdivision"));
                EditorGUILayout.PropertyField(m_GPUSubdivision, new GUIContent("GPU subdiv"));

                if (EditorGUI.EndChangeCheck())
                {
                    Constrain();
                    serializedObject.ApplyModifiedProperties();
                }
            }
            else
            {
                EditorGUILayout.HelpBox("Probe Volume is not a supported feature by this SRP.", MessageType.Error, wide: true);
            }
        }

        private void Constrain()
        {
            m_MaxDilationSamples.intValue = Mathf.Max(m_MaxDilationSamples.intValue, 0);
            m_MaxDilationSampleDistance.floatValue = Mathf.Max(m_MaxDilationSampleDistance.floatValue, 0);
            m_DilationValidityThreshold.floatValue = 1f - DilationValidityThresholdInverted;
        }
<<<<<<< HEAD

        private void CheckInit()
        {
            if (debugMesh == null || debugMaterial == null)
            {
                // Load debug mesh, material
                debugMesh = AssetDatabase.LoadAssetAtPath<Mesh>("Packages/com.unity.render-pipelines.core/Editor/Resources/DebugProbe.fbx");
                UpdateDebugMaterial();
            }
        }

        void UpdateDebugMaterial()
        {
            Shader debugShader = Shader.Find("Hidden/InstancedProbeShader");
            var srpAsset = QualitySettings.renderPipeline ?? GraphicsSettings.renderPipelineAsset;
            if (srpAsset is IOverrideCoreEditorResources overrideResources)
                debugShader = overrideResources.GetProbeVolumeProbeShader();

            debugMaterial = new Material(debugShader) { enableInstancing = true };
        }

        public void OnSceneGUI()
        {
            if (Event.current.type == EventType.Layout)
            {
                DrawProbeGizmos();
                if (actualTarget.realtimeSubdivision)
                {
                    // TODO: cache this
                    var refVolAuthList = GameObject.FindObjectsOfType<ProbeReferenceVolumeAuthoring>();
                    if (refVolAuthList.Length == 0)
                        return;

                    var bakingReferenceVolumeAuthoring = ProbeGIBaking.GetCardinalAuthoringComponent(refVolAuthList);

                    ProbeGIBaking.BakeCells(bakingReferenceVolumeAuthoring);
                }
            }
            else if (Event.current.type == EventType.Repaint)
            {
                if (actualTarget.realtimeSubdivision)
                    ProbeGIBaking.DrawBakingCellsGizmo(actualTarget.cellSize);
            }
        }

        void DrawProbeGizmos()
        {
            if (m_DrawProbes.boolValue)
            {
                // TODO: Update data on ref vol changes
                if (cellDebugData.Count == 0)
                    CreateInstancedProbes();

                // Debug data has not been loaded yet.
                if (debugMesh == null || debugMaterial == null)
                    return;

                foreach (var debug in cellDebugData)
                {
                    if (actualTarget.ShouldCull(debug.cellPosition, ProbeReferenceVolume.instance.GetTransform().posWS))
                        continue;

                    for (int i = 0; i < debug.probeBuffers.Count; ++i)
                    {
                        var probeBuffer = debug.probeBuffers[i];
                        var props = debug.props[i];
                        props.SetInt("_ShadingMode", m_ProbeShading.intValue);
                        props.SetFloat("_ExposureCompensation", -m_ExposureCompensation.floatValue);
                        props.SetFloat("_ProbeSize", Gizmos.probeSize * 100);

                        var debugCam = SceneView.lastActiveSceneView.camera;
                        Graphics.DrawMeshInstanced(debugMesh, 0, debugMaterial, probeBuffer, probeBuffer.Length, props, ShadowCastingMode.Off, false, 0, debugCam, LightProbeUsage.Off, null);
                    }
                }
            }
        }

        void CreateInstancedProbes()
        {
            foreach (var cell in ProbeReferenceVolume.instance.cells.Values)
            {
                if (cell.sh == null || cell.sh.Length == 0)
                    continue;

                float largestBrickSize = cell.bricks.Count == 0 ? 0 : cell.bricks[0].subdivisionLevel;

                List<Matrix4x4[]> probeBuffers = new List<Matrix4x4[]>();
                List<MaterialPropertyBlock> props = new List<MaterialPropertyBlock>();
                List<int[]> probeMaps = new List<int[]>();

                // Batch probes for instanced rendering
                for (int brickSize = 0; brickSize < largestBrickSize + 1; brickSize++)
                {
                    List<Matrix4x4> probeBuffer = new List<Matrix4x4>();
                    List<int> probeMap = new List<int>();

                    for (int i = 0; i < cell.probePositions.Length; i++)
                    {
                        // Skip probes which aren't of current brick size
                        if (cell.bricks[i / 64].subdivisionLevel == brickSize)
                        {
                            probeBuffer.Add(Matrix4x4.TRS(cell.probePositions[i], Quaternion.identity, Vector3.one * (0.3f * (brickSize + 1))));
                            probeMap.Add(i);
                        }

                        // Batch limit reached or out of probes
                        if (probeBuffer.Count >= probesPerBatch || i == cell.probePositions.Length - 1)
                        {
                            MaterialPropertyBlock prop = new MaterialPropertyBlock();
                            float gradient = largestBrickSize == 0 ? 1 : brickSize / largestBrickSize;
                            prop.SetColor("_Color", Color.Lerp(Color.red, Color.green, gradient));
                            props.Add(prop);

                            probeBuffers.Add(probeBuffer.ToArray());
                            probeBuffer = new List<Matrix4x4>();
                            probeMaps.Add(probeMap.ToArray());
                            probeMap = new List<int>();
                        }
                    }
                }

                var debugData = new CellInstancedDebugProbes();
                debugData.probeBuffers = probeBuffers;
                debugData.props = props;
                debugData.probeMaps = probeMaps;
                debugData.cellPosition = cell.position;

                Vector4[][] shBuffer = new Vector4[4][];
                for (int i = 0; i < shBuffer.Length; i++)
                    shBuffer[i] = new Vector4[probesPerBatch];

                Vector4[] validityColors = new Vector4[probesPerBatch];

                for (int batchIndex = 0; batchIndex < debugData.probeMaps.Count; batchIndex++)
                {
                    for (int indexInBatch = 0; indexInBatch < debugData.probeMaps[batchIndex].Length; indexInBatch++)
                    {
                        int probeIdx = debugData.probeMaps[batchIndex][indexInBatch];

                        shBuffer[0][indexInBatch] = new Vector4(cell.sh[probeIdx][0, 3], cell.sh[probeIdx][0, 1], cell.sh[probeIdx][0, 2], cell.sh[probeIdx][0, 0]);
                        shBuffer[1][indexInBatch] = new Vector4(cell.sh[probeIdx][1, 3], cell.sh[probeIdx][1, 1], cell.sh[probeIdx][1, 2], cell.sh[probeIdx][1, 0]);
                        shBuffer[2][indexInBatch] = new Vector4(cell.sh[probeIdx][2, 3], cell.sh[probeIdx][2, 1], cell.sh[probeIdx][2, 2], cell.sh[probeIdx][2, 0]);

                        validityColors[indexInBatch] = Color.Lerp(Color.green, Color.red, cell.validity[probeIdx]);
                    }

                    debugData.props[batchIndex].SetVectorArray("_R", shBuffer[0]);
                    debugData.props[batchIndex].SetVectorArray("_G", shBuffer[1]);
                    debugData.props[batchIndex].SetVectorArray("_B", shBuffer[2]);

                    debugData.props[batchIndex].SetVectorArray("_Validity", validityColors);
                }

                cellDebugData.Add(debugData);
            }
        }
=======
>>>>>>> 3a35788f
    }
}

#endif<|MERGE_RESOLUTION|>--- conflicted
+++ resolved
@@ -19,7 +19,6 @@
         private SerializedProperty m_GreedyDilation;
         private SerializedProperty m_VolumeAsset;
         private SerializedProperty m_RealtimeSubdivision;
-        private SerializedProperty m_GPUSubdivision;
 
         private SerializedProperty m_Profile;
 
@@ -42,7 +41,6 @@
             m_GreedyDilation = serializedObject.FindProperty("m_GreedyDilation");
             m_VolumeAsset = serializedObject.FindProperty("volumeAsset");
             m_RealtimeSubdivision = serializedObject.FindProperty("m_RealtimeSubdivision");
-            m_GPUSubdivision = serializedObject.FindProperty("GPUSubdivision");
 
             DilationValidityThresholdInverted = 1f - m_DilationValidityThreshold.floatValue;
         }
@@ -135,7 +133,6 @@
                 EditorGUILayout.EndFoldoutHeaderGroup();
 
                 EditorGUILayout.PropertyField(m_RealtimeSubdivision, new GUIContent("Realtime Subdivision"));
-                EditorGUILayout.PropertyField(m_GPUSubdivision, new GUIContent("GPU subdiv"));
 
                 if (EditorGUI.EndChangeCheck())
                 {
@@ -155,165 +152,6 @@
             m_MaxDilationSampleDistance.floatValue = Mathf.Max(m_MaxDilationSampleDistance.floatValue, 0);
             m_DilationValidityThreshold.floatValue = 1f - DilationValidityThresholdInverted;
         }
-<<<<<<< HEAD
-
-        private void CheckInit()
-        {
-            if (debugMesh == null || debugMaterial == null)
-            {
-                // Load debug mesh, material
-                debugMesh = AssetDatabase.LoadAssetAtPath<Mesh>("Packages/com.unity.render-pipelines.core/Editor/Resources/DebugProbe.fbx");
-                UpdateDebugMaterial();
-            }
-        }
-
-        void UpdateDebugMaterial()
-        {
-            Shader debugShader = Shader.Find("Hidden/InstancedProbeShader");
-            var srpAsset = QualitySettings.renderPipeline ?? GraphicsSettings.renderPipelineAsset;
-            if (srpAsset is IOverrideCoreEditorResources overrideResources)
-                debugShader = overrideResources.GetProbeVolumeProbeShader();
-
-            debugMaterial = new Material(debugShader) { enableInstancing = true };
-        }
-
-        public void OnSceneGUI()
-        {
-            if (Event.current.type == EventType.Layout)
-            {
-                DrawProbeGizmos();
-                if (actualTarget.realtimeSubdivision)
-                {
-                    // TODO: cache this
-                    var refVolAuthList = GameObject.FindObjectsOfType<ProbeReferenceVolumeAuthoring>();
-                    if (refVolAuthList.Length == 0)
-                        return;
-
-                    var bakingReferenceVolumeAuthoring = ProbeGIBaking.GetCardinalAuthoringComponent(refVolAuthList);
-
-                    ProbeGIBaking.BakeCells(bakingReferenceVolumeAuthoring);
-                }
-            }
-            else if (Event.current.type == EventType.Repaint)
-            {
-                if (actualTarget.realtimeSubdivision)
-                    ProbeGIBaking.DrawBakingCellsGizmo(actualTarget.cellSize);
-            }
-        }
-
-        void DrawProbeGizmos()
-        {
-            if (m_DrawProbes.boolValue)
-            {
-                // TODO: Update data on ref vol changes
-                if (cellDebugData.Count == 0)
-                    CreateInstancedProbes();
-
-                // Debug data has not been loaded yet.
-                if (debugMesh == null || debugMaterial == null)
-                    return;
-
-                foreach (var debug in cellDebugData)
-                {
-                    if (actualTarget.ShouldCull(debug.cellPosition, ProbeReferenceVolume.instance.GetTransform().posWS))
-                        continue;
-
-                    for (int i = 0; i < debug.probeBuffers.Count; ++i)
-                    {
-                        var probeBuffer = debug.probeBuffers[i];
-                        var props = debug.props[i];
-                        props.SetInt("_ShadingMode", m_ProbeShading.intValue);
-                        props.SetFloat("_ExposureCompensation", -m_ExposureCompensation.floatValue);
-                        props.SetFloat("_ProbeSize", Gizmos.probeSize * 100);
-
-                        var debugCam = SceneView.lastActiveSceneView.camera;
-                        Graphics.DrawMeshInstanced(debugMesh, 0, debugMaterial, probeBuffer, probeBuffer.Length, props, ShadowCastingMode.Off, false, 0, debugCam, LightProbeUsage.Off, null);
-                    }
-                }
-            }
-        }
-
-        void CreateInstancedProbes()
-        {
-            foreach (var cell in ProbeReferenceVolume.instance.cells.Values)
-            {
-                if (cell.sh == null || cell.sh.Length == 0)
-                    continue;
-
-                float largestBrickSize = cell.bricks.Count == 0 ? 0 : cell.bricks[0].subdivisionLevel;
-
-                List<Matrix4x4[]> probeBuffers = new List<Matrix4x4[]>();
-                List<MaterialPropertyBlock> props = new List<MaterialPropertyBlock>();
-                List<int[]> probeMaps = new List<int[]>();
-
-                // Batch probes for instanced rendering
-                for (int brickSize = 0; brickSize < largestBrickSize + 1; brickSize++)
-                {
-                    List<Matrix4x4> probeBuffer = new List<Matrix4x4>();
-                    List<int> probeMap = new List<int>();
-
-                    for (int i = 0; i < cell.probePositions.Length; i++)
-                    {
-                        // Skip probes which aren't of current brick size
-                        if (cell.bricks[i / 64].subdivisionLevel == brickSize)
-                        {
-                            probeBuffer.Add(Matrix4x4.TRS(cell.probePositions[i], Quaternion.identity, Vector3.one * (0.3f * (brickSize + 1))));
-                            probeMap.Add(i);
-                        }
-
-                        // Batch limit reached or out of probes
-                        if (probeBuffer.Count >= probesPerBatch || i == cell.probePositions.Length - 1)
-                        {
-                            MaterialPropertyBlock prop = new MaterialPropertyBlock();
-                            float gradient = largestBrickSize == 0 ? 1 : brickSize / largestBrickSize;
-                            prop.SetColor("_Color", Color.Lerp(Color.red, Color.green, gradient));
-                            props.Add(prop);
-
-                            probeBuffers.Add(probeBuffer.ToArray());
-                            probeBuffer = new List<Matrix4x4>();
-                            probeMaps.Add(probeMap.ToArray());
-                            probeMap = new List<int>();
-                        }
-                    }
-                }
-
-                var debugData = new CellInstancedDebugProbes();
-                debugData.probeBuffers = probeBuffers;
-                debugData.props = props;
-                debugData.probeMaps = probeMaps;
-                debugData.cellPosition = cell.position;
-
-                Vector4[][] shBuffer = new Vector4[4][];
-                for (int i = 0; i < shBuffer.Length; i++)
-                    shBuffer[i] = new Vector4[probesPerBatch];
-
-                Vector4[] validityColors = new Vector4[probesPerBatch];
-
-                for (int batchIndex = 0; batchIndex < debugData.probeMaps.Count; batchIndex++)
-                {
-                    for (int indexInBatch = 0; indexInBatch < debugData.probeMaps[batchIndex].Length; indexInBatch++)
-                    {
-                        int probeIdx = debugData.probeMaps[batchIndex][indexInBatch];
-
-                        shBuffer[0][indexInBatch] = new Vector4(cell.sh[probeIdx][0, 3], cell.sh[probeIdx][0, 1], cell.sh[probeIdx][0, 2], cell.sh[probeIdx][0, 0]);
-                        shBuffer[1][indexInBatch] = new Vector4(cell.sh[probeIdx][1, 3], cell.sh[probeIdx][1, 1], cell.sh[probeIdx][1, 2], cell.sh[probeIdx][1, 0]);
-                        shBuffer[2][indexInBatch] = new Vector4(cell.sh[probeIdx][2, 3], cell.sh[probeIdx][2, 1], cell.sh[probeIdx][2, 2], cell.sh[probeIdx][2, 0]);
-
-                        validityColors[indexInBatch] = Color.Lerp(Color.green, Color.red, cell.validity[probeIdx]);
-                    }
-
-                    debugData.props[batchIndex].SetVectorArray("_R", shBuffer[0]);
-                    debugData.props[batchIndex].SetVectorArray("_G", shBuffer[1]);
-                    debugData.props[batchIndex].SetVectorArray("_B", shBuffer[2]);
-
-                    debugData.props[batchIndex].SetVectorArray("_Validity", validityColors);
-                }
-
-                cellDebugData.Add(debugData);
-            }
-        }
-=======
->>>>>>> 3a35788f
     }
 }
 
