namespace UnityEditor.Experimental.Rendering
{
    internal class SerializedProbeVolume
    {
        internal SerializedProperty probeVolumeParams;

        internal SerializedProperty size;
        internal SerializedProperty maxSubdivisionMultiplier;
        internal SerializedProperty minSubdivisionMultiplier;
<<<<<<< HEAD
        internal SerializedProperty objectLayerMask;
=======
>>>>>>> 3a35788f

        SerializedObject m_SerializedObject;

        internal SerializedProbeVolume(SerializedObject serializedObject)
        {
            m_SerializedObject = serializedObject;

<<<<<<< HEAD
            size = m_SerializedObject.FindProperty("size");
            maxSubdivisionMultiplier = m_SerializedObject.FindProperty("maxSubdivisionMultiplier");
            minSubdivisionMultiplier = m_SerializedObject.FindProperty("minSubdivisionMultiplier");
            objectLayerMask = m_SerializedObject.FindProperty("objectLayerMask");
=======
            probeVolumeParams = m_SerializedObject.FindProperty("parameters");

            size = probeVolumeParams.FindPropertyRelative("size");
            maxSubdivisionMultiplier = probeVolumeParams.FindPropertyRelative("maxSubdivisionMultiplier");
            minSubdivisionMultiplier = probeVolumeParams.FindPropertyRelative("minSubdivisionMultiplier");
>>>>>>> 3a35788f
        }

        internal void Apply()
        {
            m_SerializedObject.ApplyModifiedProperties();
        }
    }
}<|MERGE_RESOLUTION|>--- conflicted
+++ resolved
@@ -7,10 +7,7 @@
         internal SerializedProperty size;
         internal SerializedProperty maxSubdivisionMultiplier;
         internal SerializedProperty minSubdivisionMultiplier;
-<<<<<<< HEAD
         internal SerializedProperty objectLayerMask;
-=======
->>>>>>> 3a35788f
 
         SerializedObject m_SerializedObject;
 
@@ -18,18 +15,10 @@
         {
             m_SerializedObject = serializedObject;
 
-<<<<<<< HEAD
             size = m_SerializedObject.FindProperty("size");
             maxSubdivisionMultiplier = m_SerializedObject.FindProperty("maxSubdivisionMultiplier");
             minSubdivisionMultiplier = m_SerializedObject.FindProperty("minSubdivisionMultiplier");
             objectLayerMask = m_SerializedObject.FindProperty("objectLayerMask");
-=======
-            probeVolumeParams = m_SerializedObject.FindProperty("parameters");
-
-            size = probeVolumeParams.FindPropertyRelative("size");
-            maxSubdivisionMultiplier = probeVolumeParams.FindPropertyRelative("maxSubdivisionMultiplier");
-            minSubdivisionMultiplier = probeVolumeParams.FindPropertyRelative("minSubdivisionMultiplier");
->>>>>>> 3a35788f
         }
 
         internal void Apply()
