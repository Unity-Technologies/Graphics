using UnityEngine;

namespace UnityEditor.Experimental.Rendering
{
    static partial class ProbeVolumeUI
    {
        internal static class Styles
        {
            internal const string k_featureWarning = "Warning: Probe Volumes is a highly experimental feature.\nIt is disabled by default for this reason.\nIt's functionality is subject to breaking changes and whole sale removal.\nIt is not recommended for use outside of for providing feedback.\nIt should not be used in production.";
            internal const string k_featureEnableInfo = "\nProbe Volumes feature is disabled. To enable, Probe Volumes feature must be enabled inside of your HDRenderPipelineAsset and the corresponding frame setting must be set on relevant cameras.";


            internal static readonly GUIContent s_Size = new GUIContent("Size", "Modify the size of this Probe Volume. This is independent of the Transform's Scale.");
            internal static readonly GUIContent s_DebugColorLabel = new GUIContent("Debug Color", "This color is used to visualize per-pixel probe volume weights in the render pipeline debugger.");
            internal static readonly GUIContent s_MinMaxSubdivSlider = new GUIContent("Subdivision Controller", "Control how much the probe baking system will subdivide in this volume.\nBoth min and max values are used to compute the allowed subdivision levels inside this volume. e.g. a Min subdivision of 2 will ensure that there is at least 2 levels of subdivision everywhere in the volume.");
<<<<<<< HEAD
            internal static readonly GUIContent s_ObjectLayerMask = new GUIContent("Object Layer Mask", "Control which layers will be used to select the meshes for the probe placement algorithm.");
=======
>>>>>>> 3a35788f

            internal static readonly Color k_GizmoColorBase = new Color(180 / 255f, 180 / 255f, 180 / 255f, 8 / 255f).gamma;

            internal static readonly Color[] k_BaseHandlesColor = new Color[]
            {
                new Color(180 / 255f, 180 / 255f, 180 / 255f, 255 / 255f).gamma,
                new Color(180 / 255f, 180 / 255f, 180 / 255f, 255 / 255f).gamma,
                new Color(180 / 255f, 180 / 255f, 180 / 255f, 255 / 255f).gamma,
                new Color(180 / 255f, 180 / 255f, 180 / 255f, 255 / 255f).gamma,
                new Color(180 / 255f, 180 / 255f, 180 / 255f, 255 / 255f).gamma,
                new Color(180 / 255f, 180 / 255f, 180 / 255f, 255 / 255f).gamma
            };
        }
    }
}<|MERGE_RESOLUTION|>--- conflicted
+++ resolved
@@ -13,10 +13,7 @@
             internal static readonly GUIContent s_Size = new GUIContent("Size", "Modify the size of this Probe Volume. This is independent of the Transform's Scale.");
             internal static readonly GUIContent s_DebugColorLabel = new GUIContent("Debug Color", "This color is used to visualize per-pixel probe volume weights in the render pipeline debugger.");
             internal static readonly GUIContent s_MinMaxSubdivSlider = new GUIContent("Subdivision Controller", "Control how much the probe baking system will subdivide in this volume.\nBoth min and max values are used to compute the allowed subdivision levels inside this volume. e.g. a Min subdivision of 2 will ensure that there is at least 2 levels of subdivision everywhere in the volume.");
-<<<<<<< HEAD
             internal static readonly GUIContent s_ObjectLayerMask = new GUIContent("Object Layer Mask", "Control which layers will be used to select the meshes for the probe placement algorithm.");
-=======
->>>>>>> 3a35788f
 
             internal static readonly Color k_GizmoColorBase = new Color(180 / 255f, 180 / 255f, 180 / 255f, 8 / 255f).gamma;
 
