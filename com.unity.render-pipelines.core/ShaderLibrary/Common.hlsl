--- conflicted
+++ resolved
@@ -787,15 +787,10 @@
     return max(0.5f * log2(d * (scale * scale)) - bias, 0.0);
 }
 
-<<<<<<< HEAD
-=======
-uint GetMipCount(TEXTURE2D_PARAM(tex, smp))
-{
->>>>>>> ed962901
 #if defined(SHADER_API_D3D11) || defined(SHADER_API_D3D12) || defined(SHADER_API_D3D11_9X) || defined(SHADER_API_XBOXONE) || defined(SHADER_API_PSSL)
-#define MIP_COUNT_SUPPORTED 1
-#endif
-// TODO: Bug workaround, switch defines GLCORE when it shouldn't
+    #define MIP_COUNT_SUPPORTED 1
+#endif
+    // TODO: Bug workaround, switch defines GLCORE when it shouldn't
 #if ((defined(SHADER_API_GLCORE) && !defined(SHADER_API_SWITCH)) || defined(SHADER_API_VULKAN)) && !defined(SHADER_STAGE_COMPUTE)
     // OpenGL only supports textureSize for width, height, depth
     // textureQueryLevels (GL_ARB_texture_query_levels) needs OpenGL 4.3 or above and doesn't compile in compute shaders
@@ -804,7 +799,7 @@
 #endif
     // Metal doesn't support high enough OpenGL version
 
-uint GetMipCount(Texture2D tex)
+uint GetMipCount(TEXTURE2D_PARAM(tex, smp))
 {
 #if defined(MIP_COUNT_SUPPORTED)
     uint mipLevel, width, height, mipCount;
