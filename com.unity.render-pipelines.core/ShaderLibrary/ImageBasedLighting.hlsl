#ifndef UNITY_IMAGE_BASED_LIGHTING_HLSL_INCLUDED
#define UNITY_IMAGE_BASED_LIGHTING_HLSL_INCLUDED

#if SHADER_API_MOBILE || SHADER_API_GLES || SHADER_API_GLES3
#pragma warning (disable : 3205) // conversion of larger type to smaller
#endif

#include "Packages/com.unity.render-pipelines.core/ShaderLibrary/CommonLighting.hlsl"
#include "Packages/com.unity.render-pipelines.core/ShaderLibrary/CommonMaterial.hlsl"
#include "Packages/com.unity.render-pipelines.core/ShaderLibrary/BSDF.hlsl"
#include "Packages/com.unity.render-pipelines.core/ShaderLibrary/Random.hlsl"
#include "Packages/com.unity.render-pipelines.core/ShaderLibrary/Sampling/Sampling.hlsl"

#ifndef UNITY_SPECCUBE_LOD_STEPS
    // This is actuall the last mip index, we generate 7 mips of convolution
    #define UNITY_SPECCUBE_LOD_STEPS 6
#endif

//-----------------------------------------------------------------------------
// Util image based lighting
//-----------------------------------------------------------------------------

// The *approximated* version of the non-linear remapping. It works by
// approximating the cone of the specular lobe, and then computing the MIP map level
// which (approximately) covers the footprint of the lobe with a single texel.
// Improves the perceptual roughness distribution.
real PerceptualRoughnessToMipmapLevel(real perceptualRoughness, uint mipMapCount)
{
    perceptualRoughness = perceptualRoughness * (1.7 - 0.7 * perceptualRoughness);

    return perceptualRoughness * mipMapCount;
}

real PerceptualRoughnessToMipmapLevel(real perceptualRoughness)
{
    return PerceptualRoughnessToMipmapLevel(perceptualRoughness, UNITY_SPECCUBE_LOD_STEPS);
}

// The *accurate* version of the non-linear remapping. It works by
// approximating the cone of the specular lobe, and then computing the MIP map level
// which (approximately) covers the footprint of the lobe with a single texel.
// Improves the perceptual roughness distribution and adds reflection (contact) hardening.
// TODO: optimize!
real PerceptualRoughnessToMipmapLevel(real perceptualRoughness, real NdotR)
{
    real m = PerceptualRoughnessToRoughness(perceptualRoughness);

    // Remap to spec power. See eq. 21 in --> https://dl.dropboxusercontent.com/u/55891920/papers/mm_brdf.pdf
    real n = (2.0 / max(REAL_EPS, m * m)) - 2.0;

    // Remap from n_dot_h formulation to n_dot_r. See section "Pre-convolved Cube Maps vs Path Tracers" --> https://s3.amazonaws.com/docs.knaldtech.com/knald/1.0.0/lys_power_drops.html
    n /= (4.0 * max(NdotR, REAL_EPS));

    // remap back to square root of real roughness (0.25 include both the sqrt root of the conversion and sqrt for going from roughness to perceptualRoughness)
    perceptualRoughness = pow(2.0 / (n + 2.0), 0.25);

    return perceptualRoughness * UNITY_SPECCUBE_LOD_STEPS;
}

// The inverse of the *approximated* version of perceptualRoughnessToMipmapLevel().
real MipmapLevelToPerceptualRoughness(real mipmapLevel)
{
    real perceptualRoughness = saturate(mipmapLevel / UNITY_SPECCUBE_LOD_STEPS);

    return saturate(1.7 / 1.4 - sqrt(2.89 / 1.96 - (2.8 / 1.96) * perceptualRoughness));
}

//-----------------------------------------------------------------------------
// Anisotropic image based lighting
//-----------------------------------------------------------------------------

// T is the fiber axis (hair strand direction, root to tip).
float3 ComputeViewFacingNormal(float3 V, float3 T)
{
    return Orthonormalize(V, T);
}

// Fake anisotropy by distorting the normal (non-negative anisotropy values only).
// The grain direction (e.g. hair or brush direction) is assumed to be orthogonal to N.
// Anisotropic ratio (0->no isotropic; 1->full anisotropy in tangent direction)
real3 GetAnisotropicModifiedNormal(real3 grainDir, real3 N, real3 V, real anisotropy)
{
    real3 grainNormal = ComputeViewFacingNormal(V, grainDir);
    return normalize(lerp(N, grainNormal, anisotropy));
}

// For GGX aniso and IBL we have done an empirical (eye balled) approximation compare to the reference.
// We use a single fetch, and we stretch the normal to use based on various criteria.
// result are far away from the reference but better than nothing
// Anisotropic ratio (0->no isotropic; 1->full anisotropy in tangent direction) - positive use bitangentWS - negative use tangentWS
// Note: returned iblPerceptualRoughness shouldn't be use for sampling FGD texture in a pre-integration
void GetGGXAnisotropicModifiedNormalAndRoughness(real3 bitangentWS, real3 tangentWS, real3 N, real3 V, real anisotropy, real perceptualRoughness, out real3 iblN, out real iblPerceptualRoughness)
{
    // For positive anisotropy values: tangent = highlight stretch (anisotropy) direction, bitangent = grain (brush) direction.
    float3 grainDirWS = (anisotropy >= 0.0) ? bitangentWS : tangentWS;
    // Reduce stretching depends on the perceptual roughness
    float stretch = abs(anisotropy) * saturate(1.5 * sqrt(perceptualRoughness));
    // NOTE: If we follow the theory we should use the modified normal for the different calculation implying a normal (like NdotV)
    // However modified normal is just a hack. The goal is just to stretch a cubemap, no accuracy here. Let's save performance instead.
    iblN = GetAnisotropicModifiedNormal(grainDirWS, N, V, stretch);
    iblPerceptualRoughness = perceptualRoughness * saturate(1.2 - abs(anisotropy));
}

// Ref: "Moving Frostbite to PBR", p. 69.
real3 GetSpecularDominantDir(real3 N, real3 R, real perceptualRoughness, real NdotV)
{
    real p = perceptualRoughness;
    real a = 1.0 - p * p;
    real s = sqrt(a);

#ifdef USE_FB_DSD
    // This is the original formulation.
    real lerpFactor = (s + p * p) * a;
#else
    // TODO: tweak this further to achieve a closer match to the reference.
    real lerpFactor = (s + p * p) * saturate(a * a + lerp(0.0, a, NdotV * NdotV));
#endif

    // The result is not normalized as we fetch in a cubemap
    return lerp(N, R, lerpFactor);
}

// ----------------------------------------------------------------------------
// Importance sampling BSDF functions
// ----------------------------------------------------------------------------

void SampleGGXDir(real2   u,
                  real3   V,
                  real3x3 localToWorld,
                  real    roughness,
              out real3   L,
              out real    NdotL,
              out real    NdotH,
              out real    VdotH,
                  bool    VeqN = false)
{
    // GGX NDF sampling
    real cosTheta = sqrt(SafeDiv(1.0 - u.x, 1.0 + (roughness * roughness - 1.0) * u.x));
    real phi      = TWO_PI * u.y;

    real3 localH = SphericalToCartesian(phi, cosTheta);

    NdotH = cosTheta;

    real3 localV;

    if (VeqN)
    {
        // localV == localN
        localV = real3(0.0, 0.0, 1.0);
        VdotH  = NdotH;
    }
    else
    {
        localV = mul(V, transpose(localToWorld));
        VdotH  = saturate(dot(localV, localH));
    }

    // Compute { localL = reflect(-localV, localH) }
    real3 localL = -localV + 2.0 * VdotH * localH;
    NdotL = localL.z;

    L = mul(localL, localToWorld);
}

// ref: http://blog.selfshadow.com/publications/s2012-shading-course/burley/s2012_pbs_disney_brdf_notes_v3.pdf p26
void SampleAnisoGGXDir(real2 u,
                       real3 V,
                       real3 N,
                       real3 tangentX,
                       real3 tangentY,
                       real  roughnessT,
                       real  roughnessB,
                   out real3 H,
                   out real3 L)
{
    // AnisoGGX NDF sampling
    H = sqrt(u.x / (1.0 - u.x)) * (roughnessT * cos(TWO_PI * u.y) * tangentX + roughnessB * sin(TWO_PI * u.y) * tangentY) + N;
    H = normalize(H);

    // Convert sample from half angle to incident angle
    L = 2.0 * saturate(dot(V, H)) * H - V;
}

// Adapted from: "Sampling the GGX Distribution of Visible Normals", by E. Heitz
// http://jcgt.org/published/0007/04/01/paper.pdf
void SampleAnisoGGXVisibleNormal(float2 u,
                                 float3 V,
                                 float3x3 localToWorld,
                                 float roughnessX,
                                 float roughnessY,
                             out float3 localV,
                             out float3 localH,
                             out float  VdotH)
{
    localV = mul(V, transpose(localToWorld));

    // Construct an orthonormal basis around the stretched view direction
    float3x3 viewToLocal;
    viewToLocal[2] = normalize(float3(roughnessX * localV.x, roughnessY * localV.y, localV.z));
    viewToLocal[0] = (viewToLocal[2].z < 0.9999) ? normalize(cross(float3(0, 0, 1), viewToLocal[2])) : float3(1, 0, 0);
    viewToLocal[1] = cross(viewToLocal[2], viewToLocal[0]);

    // Compute a sample point with polar coordinates (r, phi)
    float r   = sqrt(u.x);
    float phi = 2.0 * PI * u.y;
    float t1  = r * cos(phi);
    float t2  = r * sin(phi);
    float s  = 0.5 * (1.0 + viewToLocal[2].z);
    t2 = (1.0 - s) * sqrt(1.0 - t1 * t1) + s * t2;

    // Reproject onto hemisphere
    localH = t1 * viewToLocal[0] + t2 * viewToLocal[1] + sqrt(max(0.0, 1.0 - t1 * t1 - t2 * t2)) * viewToLocal[2];

    // Transform the normal back to the ellipsoid configuration
    localH = normalize(float3(roughnessX * localH.x, roughnessY * localH.y, max(0.0, localH.z)));

    VdotH = saturate(dot(localV, localH));
}

// GGX vsible normal sampling, isotropic variant
void SampleGGXVisibleNormal(float2 u,
                            float3 V,
                            float3x3 localToWorld,
                            float roughness,
                        out float3 localV,
                        out float3 localH,
                        out float  VdotH)
{
    SampleAnisoGGXVisibleNormal(u, V, localToWorld, roughness, roughness, localV, localH, VdotH);
}

// weightOverPdf return the weight (without the diffuseAlbedo term) over pdf. diffuseAlbedo term must be apply by the caller.
void ImportanceSampleLambert(real2   u,
                             real3x3 localToWorld,
                         out real3   L,
                         out real    NdotL,
                         out real    weightOverPdf)
{
#if 0
    real3 localL = SampleHemisphereCosine(u.x, u.y);

    NdotL = localL.z;

    L = mul(localL, localToWorld);
#else
    real3 N = localToWorld[2];

    L     = SampleHemisphereCosine(u.x, u.y, N);
    NdotL = saturate(dot(N, L));
#endif

    // Importance sampling weight for each sample
    // pdf = N.L / PI
    // weight = fr * (N.L) with fr = diffuseAlbedo / PI
    // weight over pdf is:
    // weightOverPdf = (diffuseAlbedo / PI) * (N.L) / (N.L / PI)
    // weightOverPdf = diffuseAlbedo
    // diffuseAlbedo is apply outside the function

    weightOverPdf = 1.0;
}

// weightOverPdf return the weight (without the Fresnel term) over pdf. Fresnel term must be apply by the caller.
void ImportanceSampleGGX(real2   u,
                         real3   V,
                         real3x3 localToWorld,
                         real    roughness,
                         real    NdotV,
                     out real3   L,
                     out real    VdotH,
                     out real    NdotL,
                     out real    weightOverPdf)
{
    real NdotH;
    SampleGGXDir(u, V, localToWorld, roughness, L, NdotL, NdotH, VdotH);

    // Importance sampling weight for each sample
    // pdf = D(H) * (N.H) / (4 * (L.H))
    // weight = fr * (N.L) with fr = F(H) * G(V, L) * D(H) / (4 * (N.L) * (N.V))
    // weight over pdf is:
    // weightOverPdf = F(H) * G(V, L) * (L.H) / ((N.H) * (N.V))
    // weightOverPdf = F(H) * 4 * (N.L) * V(V, L) * (L.H) / (N.H) with V(V, L) = G(V, L) / (4 * (N.L) * (N.V))
    // Remind (L.H) == (V.H)
    // F is apply outside the function

    real Vis = V_SmithJointGGX(NdotL, NdotV, roughness);
    weightOverPdf = 4.0 * Vis * NdotL * VdotH / NdotH;
}

// weightOverPdf return the weight (without the Fresnel term) over pdf. Fresnel term must be apply by the caller.
void ImportanceSampleAnisoGGX(real2   u,
                              real3   V,
                              real3x3 localToWorld,
                              real    roughnessT,
                              real    roughnessB,
                              real    NdotV,
                          out real3   L,
                          out real    VdotH,
                          out real    NdotL,
                          out real    weightOverPdf)
{
    real3 tangentX = localToWorld[0];
    real3 tangentY = localToWorld[1];
    real3 N        = localToWorld[2];

    real3 H;
    SampleAnisoGGXDir(u, V, N, tangentX, tangentY, roughnessT, roughnessB, H, L);

    real NdotH = saturate(dot(N, H));
    // Note: since L and V are symmetric around H, LdotH == VdotH
    VdotH = saturate(dot(V, H));
    NdotL = saturate(dot(N, L));

    // Importance sampling weight for each sample
    // pdf = D(H) * (N.H) / (4 * (L.H))
    // weight = fr * (N.L) with fr = F(H) * G(V, L) * D(H) / (4 * (N.L) * (N.V))
    // weight over pdf is:
    // weightOverPdf = F(H) * G(V, L) * (L.H) / ((N.H) * (N.V))
    // weightOverPdf = F(H) * 4 * (N.L) * V(V, L) * (L.H) / (N.H) with V(V, L) = G(V, L) / (4 * (N.L) * (N.V))
    // Remind (L.H) == (V.H)
    // F is apply outside the function

    // For anisotropy we must not saturate these values
    real TdotV = dot(tangentX, V);
    real BdotV = dot(tangentY, V);
    real TdotL = dot(tangentX, L);
    real BdotL = dot(tangentY, L);

    real Vis = V_SmithJointGGXAniso(TdotV, BdotV, NdotV, TdotL, BdotL, NdotL, roughnessT, roughnessB);
    weightOverPdf = 4.0 * Vis * NdotL * VdotH / NdotH;
}

// ----------------------------------------------------------------------------
// Pre-integration
// ----------------------------------------------------------------------------

#if !defined SHADER_API_GLES
// Ref: Listing 18 in "Moving Frostbite to PBR" + https://knarkowicz.wordpress.com/2014/12/27/analytical-dfg-term-for-ibl/
real4 IntegrateGGXAndDisneyDiffuseFGD(real NdotV, real roughness, uint sampleCount = 4096)
{
    // Note that our LUT covers the full [0, 1] range.
    // Therefore, we don't really want to clamp NdotV here (else the lerp slope is wrong).
    // However, if NdotV is 0, the integral is 0, so that's not what we want, either.
    // Our runtime NdotV bias is quite large, so we use a smaller one here instead.
    NdotV     = max(NdotV, REAL_EPS);
    real3 V   = real3(sqrt(1 - NdotV * NdotV), 0, NdotV);
    real4 acc = real4(0.0, 0.0, 0.0, 0.0);

    real3x3 localToWorld = k_identity3x3;

    for (uint i = 0; i < sampleCount; ++i)
    {
        real2 u = Hammersley2d(i, sampleCount);

        real VdotH;
        real NdotL;
        real weightOverPdf;

        real3 L; // Unused
        ImportanceSampleGGX(u, V, localToWorld, roughness, NdotV,
                            L, VdotH, NdotL, weightOverPdf);

        if (NdotL > 0.0)
        {
            // Integral{BSDF * <N,L> dw} =
            // Integral{(F0 + (1 - F0) * (1 - <V,H>)^5) * (BSDF / F) * <N,L> dw} =
            // (1 - F0) * Integral{(1 - <V,H>)^5 * (BSDF / F) * <N,L> dw} + F0 * Integral{(BSDF / F) * <N,L> dw}=
            // (1 - F0) * x + F0 * y = lerp(x, y, F0)

            acc.x += weightOverPdf * pow(1 - VdotH, 5);
            acc.y += weightOverPdf;
        }

        // for Disney we still use a Cosine importance sampling, true Disney importance sampling imply a look up table
        ImportanceSampleLambert(u, localToWorld, L, NdotL, weightOverPdf);

        if (NdotL > 0.0)
        {
            real LdotV = dot(L, V);
            real disneyDiffuse = DisneyDiffuseNoPI(NdotV, NdotL, LdotV, RoughnessToPerceptualRoughness(roughness));

            acc.z += disneyDiffuse * weightOverPdf;
        }
    }

    acc /= sampleCount;

    // Remap from the [0.5, 1.5] to the [0, 1] range.
    acc.z -= 0.5;

    return acc;
}
#else
// Not supported due to lack of random library in GLES 2
#define IntegrateGGXAndDisneyDiffuseFGD ERROR_ON_UNSUPPORTED_FUNCTION(IntegrateGGXAndDisneyDiffuseFGD)
#endif

uint GetIBLRuntimeFilterSampleCount(uint mipLevel)
{
    uint sampleCount = 0;

    switch (mipLevel)
    {
        case 1: sampleCount = 21; break;
        case 2: sampleCount = 34; break;
#if defined(SHADER_API_MOBILE) || defined(SHADER_API_SWITCH)
        case 3: sampleCount = 34; break;
        case 4: sampleCount = 34; break;
        case 5: sampleCount = 34; break;
        case 6: sampleCount = 34; break; // UNITY_SPECCUBE_LOD_STEPS
#else
        case 3: sampleCount = 55; break;
        case 4: sampleCount = 89; break;
        case 5: sampleCount = 89; break;
        case 6: sampleCount = 89; break; // UNITY_SPECCUBE_LOD_STEPS
#endif
    }

    return sampleCount;
}

// Ref: Listing 19 in "Moving Frostbite to PBR"
real4 IntegrateLD(TEXTURECUBE_PARAM(tex, sampl),
                   TEXTURE2D(ggxIblSamples),
                   real3 V,
                   real3 N,
                   real roughness,
                   real index,      // Current MIP level minus one
                   real invOmegaP,
                   uint sampleCount, // Must be a Fibonacci number
                   bool prefilter,
                   bool usePrecomputedSamples)
{
    real3x3 localToWorld = GetLocalFrame(N);

#ifndef USE_KARIS_APPROXIMATION
    real NdotV       = 1; // N == V
    real partLambdaV = GetSmithJointGGXPartLambdaV(NdotV, roughness);
#endif

    real3 lightInt = real3(0.0, 0.0, 0.0);
    real  cbsdfInt = 0.0;

    for (uint i = 0; i < sampleCount; ++i)
    {
        real3 L;
        real  NdotL, NdotH, LdotH;

        if (usePrecomputedSamples)
        {
            // Performance warning: using a texture LUT will generate a vector load,
            // which increases both the VGPR pressure and the workload of the
            // texture unit. A better solution here is to load from a Constant, Raw
            // or Structured buffer, or perhaps even declare all the constants in an
            // HLSL header to allow the compiler to inline everything.
            real3 localL = LOAD_TEXTURE2D(ggxIblSamples, uint2(i, index)).xyz;

            L     = mul(localL, localToWorld);
            NdotL = localL.z;
            LdotH = sqrt(0.5 + 0.5 * NdotL);
        }
        else
        {
            real2 u = Fibonacci2d(i, sampleCount);

            // Note: if (N == V), all of the microsurface normals are visible.
            SampleGGXDir(u, V, localToWorld, roughness, L, NdotL, NdotH, LdotH, true);

            if (NdotL <= 0) continue; // Note that some samples will have 0 contribution
        }

        real mipLevel;

        if (!prefilter) // BRDF importance sampling
        {
            mipLevel = 0;
        }
        else // Prefiltered BRDF importance sampling
        {
            // Use lower MIP-map levels for fetching samples with low probabilities
            // in order to reduce the variance.
            // Ref: http://http.developer.nvidia.com/GPUGems3/gpugems3_ch20.html
            //
            // - OmegaS: Solid angle associated with the sample
            // - OmegaP: Solid angle associated with the texel of the cubemap

            real omegaS;

            if (usePrecomputedSamples)
            {
                omegaS = LOAD_TEXTURE2D(ggxIblSamples, uint2(i, index)).w;
            }
            else
            {
                // real PDF = D * NdotH * Jacobian, where Jacobian = 1 / (4 * LdotH).
                // Since (N == V), NdotH == LdotH.
                real pdf = 0.25 * D_GGX(NdotH, roughness);
                // TODO: improve the accuracy of the sample's solid angle fit for GGX.
                omegaS    = rcp(sampleCount) * rcp(pdf);
            }

            // 'invOmegaP' is precomputed on CPU and provided as a parameter to the function.
            // real omegaP = FOUR_PI / (6.0 * cubemapWidth * cubemapWidth);
            const real mipBias = roughness;
            mipLevel = 0.5 * log2(omegaS * invOmegaP) + mipBias;
        }

        // TODO: use a Gaussian-like filter to generate the MIP pyramid.
        real3 val = SAMPLE_TEXTURECUBE_LOD(tex, sampl, L, mipLevel).rgb;

        // The goal of this function is to use Monte-Carlo integration to find
        // X = Integral{Radiance(L) * CBSDF(L, N, V) dL} / Integral{CBSDF(L, N, V) dL}.
        // Note: Integral{CBSDF(L, N, V) dL} is given by the FDG texture.
        // CBSDF  = F * D * G * NdotL / (4 * NdotL * NdotV) = F * D * G / (4 * NdotV).
        // PDF    = D * NdotH / (4 * LdotH).
        // Weight = CBSDF / PDF = F * G * LdotH / (NdotV * NdotH).
        // Since we perform filtering with the assumption that (V == N),
        // (LdotH == NdotH) && (NdotV == 1) && (Weight == F * G).
        // Therefore, after the Monte Carlo expansion of the integrals,
        // X = Sum(Radiance(L) * Weight) / Sum(Weight) = Sum(Radiance(L) * F * G) / Sum(F * G).

    #ifndef USE_KARIS_APPROXIMATION
        // The choice of the Fresnel factor does not appear to affect the result.
        real F = 1; // F_Schlick(F0, LdotH);
        real G = V_SmithJointGGX(NdotL, NdotV, roughness, partLambdaV) * NdotL * NdotV; // 4 cancels out

        lightInt += F * G * val;
        cbsdfInt += F * G;
    #else
        // Use the approximation from "Real Shading in Unreal Engine 4": Weight ~ NdotL.
        lightInt += NdotL * val;
        cbsdfInt += NdotL;
    #endif
    }

    return real4(lightInt / cbsdfInt, 1.0);
}

real4 IntegrateLDCharlie(TEXTURECUBE_PARAM(tex, sampl),
                   real3 V,
                   real3 N,
                   real roughness,
                   uint sampleCount,
                   real invOmegaP,
                   bool prefilter)
{
    // Local frame for the local to world sample transformation
    real3x3 localToWorld = GetLocalFrame(N);
    float NdotV = 1;

    // Cumulative values
    real3 lightInt = real3(0.0, 0.0, 0.0);
    real  cbsdfInt = 0.0;

    for (uint i = 0; i < sampleCount; ++i)
    {
        // Generate a new random number
        real2 u = Hammersley2d(i, sampleCount);

        // Generate the matching direction with a cosine importance sampling
        float3 localL = SampleHemisphereCosine(u.x, u.y);

        // Convert it to world space
        real3 L = mul(localL, localToWorld);
        float NdotL = saturate(dot(N, L));

        // Are we in the hemisphere?
        if (NdotL <= 0) continue; // Note that some samples will have 0 contribution

        // The goal of this function is to use Monte-Carlo integration to find
        // X = Integral{Radiance(L) * CBSDF(L, N, V) dL} / Integral{CBSDF(L, N, V) dL}.
        // Note: Integral{CBSDF(L, N, V) dL} is given by the FDG texture.
        // CBSDF  = F * D * V * NdotL.
        // PDF    =  1.0 / NdotL
        // Weight = CBSDF / PDF = F * D * V
        // Since we perform filtering with the assumption that (V == N),
        // (LdotH == NdotH) && (NdotV == 1) && (Weight ==  F * D * V)
        // Therefore, after the Monte Carlo expansion of the integrals,
        // X = Sum(Radiance(L) * Weight) / Sum(Weight) = Sum(Radiance(L) * F * D * V) / Sum(F * D * V).

        // We are in the supposition that N == V
        float LdotV, NdotH, LdotH, invLenLV;
        GetBSDFAngle(V, L, NdotL, NdotV, LdotV, NdotH, LdotH, invLenLV);

        // BRDF data
        real F = 1;
        real D = D_Charlie(NdotH, roughness);
        real Vis = V_Charlie(NdotL, NdotV, roughness);

        real mipLevel = 0;
        if (prefilter) // Prefiltered BRDF importance sampling
        {
            // Use lower MIP-map levels for fetching samples with low probabilities
            // in order to reduce the variance.
            // Ref: http://http.developer.nvidia.com/GPUGems3/gpugems3_ch20.html
            //
            // - OmegaS: Solid angle associated with the sample
            // - OmegaP: Solid angle associated with the texel of the cubemap

            real omegaS;

            // real PDF = 1.0f / NdotL
            // Since (N == V), NdotH == LdotH.
            real pdf = 1.0 /  NdotL;
            // TODO: improve the accuracy of the sample's solid angle fit for GGX.
            omegaS    = rcp(sampleCount) * rcp(pdf);

            // 'invOmegaP' is precomputed on CPU and provided as a parameter to the function.
            // real omegaP = FOUR_PI / (6.0 * cubemapWidth * cubemapWidth);
            const real mipBias = roughness;
            mipLevel = 0.5 * log2(omegaS * invOmegaP) + mipBias;
        }

        // TODO: use a Gaussian-like filter to generate the MIP pyramid.
        real3 val = SAMPLE_TEXTURECUBE_LOD(tex, sampl, L, mipLevel).rgb;

        // Use the approximation from "Real Shading in Unreal Engine 4": Weight ~ NdotL.
        lightInt +=  val * F * D * Vis;
        cbsdfInt += F * D * Vis;
    }

    return real4(lightInt / cbsdfInt, 1.0);
}


// Searches the row 'j' containing 'n' elements of 'haystack' and
// returns the index of the first element greater or equal to 'needle'.
uint BinarySearchRow(uint j, real needle, TEXTURE2D(haystack), uint n)
{
    uint  i = n - 1;
    real v = LOAD_TEXTURE2D(haystack, uint2(i, j)).r;

    if (needle < v)
    {
        i = 0;

        for (uint b = 1 << firstbithigh(n - 1); b != 0; b >>= 1)
        {
            uint p = i | b;
            v = LOAD_TEXTURE2D(haystack, uint2(p, j)).r;
            if (v <= needle) { i = p; } // Move to the right.
        }
    }

    return i;
}

#if !defined SHADER_API_GLES
real4 IntegrateLD_MIS(TEXTURECUBE_PARAM(envMap, sampler_envMap),
                       TEXTURE2D(marginalRowDensities),
                       TEXTURE2D(conditionalDensities),
                       real3 V,
                       real3 N,
                       real roughness,
                       real invOmegaP,
                       uint width,
                       uint height,
                       uint sampleCount,
                       bool prefilter)
{
    real3x3 localToWorld = GetLocalFrame(N);

    real3 lightInt = real3(0.0, 0.0, 0.0);
    real  cbsdfInt = 0.0;

/*
    // Dedicate 50% of samples to light sampling at 1.0 roughness.
    // Only perform BSDF sampling when roughness is below 0.5.
    const int lightSampleCount = lerp(0, sampleCount / 2, saturate(2.0 * roughness - 1.0));
    const int bsdfSampleCount  = sampleCount - lightSampleCount;
*/

    // The value of the integral of intensity values of the environment map (as a 2D step function).
    real envMapInt2dStep = LOAD_TEXTURE2D(marginalRowDensities, uint2(height, 0)).r;
    // Since we are using equiareal mapping, we need to divide by the area of the sphere.
    real envMapIntSphere = envMapInt2dStep * INV_FOUR_PI;

    // Perform light importance sampling.
    for (uint i = 0; i < sampleCount; i++)
    {
        real2 s = Hammersley2d(i, sampleCount);

        // Sample a row from the marginal distribution.
        uint y = BinarySearchRow(0, s.x, marginalRowDensities, height - 1);

        // Sample a column from the conditional distribution.
        uint x = BinarySearchRow(y, s.y, conditionalDensities, width - 1);

        // Compute the coordinates of the sample.
        // Note: we take the sample in between two texels, and also apply the half-texel offset.
        // We could compute fractional coordinates at the cost of 4 extra texel samples.
        real  u = saturate((real)x / width  + 1.0 / width);
        real  v = saturate((real)y / height + 1.0 / height);
        real3 L = ConvertEquiarealToCubemap(u, v);

        real NdotL = saturate(dot(N, L));

        if (NdotL > 0.0)
        {
            real3 val = SAMPLE_TEXTURECUBE_LOD(envMap, sampler_envMap, L, 0).rgb;
            real  pdf = (val.r + val.g + val.b) / envMapIntSphere;

            if (pdf > 0.0)
            {
                // (N == V) && (acos(VdotL) == 2 * acos(NdotH)).
                real NdotH = sqrt(NdotL * 0.5 + 0.5);

                // *********************************************************************************
                // Our goal is to use Monte-Carlo integration with importance sampling to evaluate
                // X(V)   = Integral{Radiance(L) * CBSDF(L, N, V) dL} / Integral{CBSDF(L, N, V) dL}.
                // CBSDF  = F * D * G * NdotL / (4 * NdotL * NdotV) = F * D * G / (4 * NdotV).
                // Weight = CBSDF / PDF.
                // We use two approximations of Brian Karis from "Real Shading in Unreal Engine 4":
                // (F * G ~ NdotL) && (NdotV == 1).
                // Weight = D * NdotL / (4 * PDF).
                // *********************************************************************************

                real weight = D_GGX(NdotH, roughness) * NdotL / (4.0 * pdf);

                lightInt += weight * val;
                cbsdfInt += weight;
            }
        }
    }

    // Prevent NaNs arising from the division of 0 by 0.
    cbsdfInt = max(cbsdfInt, REAL_EPS);

    return real4(lightInt / cbsdfInt, 1.0);
}
#else
// Not supported due to lack of random library in GLES 2
#define IntegrateLD_MIS ERROR_ON_UNSUPPORTED_FUNCTION(IntegrateLD_MIS)
#endif

// Little helper to share code between sphere and box reflection probe.
// This function will fade the mask of a reflection volume based on normal orientation compare to direction define by the center of the reflection volume.
float InfluenceFadeNormalWeight(float3 normal, float3 centerToPos)
{
    // Start weight from 0.6f (1 fully transparent) to 0.2f (fully opaque).
    return saturate((-1.0f / 0.4f) * dot(normal, centerToPos) + (0.6f / 0.4f));
}

<<<<<<< HEAD
#endif // UNITY_IMAGE_BASED_LIGHTING_HLSL_INCLUDED
=======
#if SHADER_API_MOBILE || SHADER_API_GLES || SHADER_API_GLES3
#pragma warning (enable : 3205) // conversion of larger type to smaller
#endif

#endif // UNITY_IMAGE_BASED_LIGHTING_INCLUDED
>>>>>>> 331d995d
<|MERGE_RESOLUTION|>--- conflicted
+++ resolved
@@ -742,12 +742,8 @@
     return saturate((-1.0f / 0.4f) * dot(normal, centerToPos) + (0.6f / 0.4f));
 }
 
-<<<<<<< HEAD
-#endif // UNITY_IMAGE_BASED_LIGHTING_HLSL_INCLUDED
-=======
 #if SHADER_API_MOBILE || SHADER_API_GLES || SHADER_API_GLES3
 #pragma warning (enable : 3205) // conversion of larger type to smaller
 #endif
 
-#endif // UNITY_IMAGE_BASED_LIGHTING_INCLUDED
->>>>>>> 331d995d
+#endif // UNITY_IMAGE_BASED_LIGHTING_HLSL_INCLUDED