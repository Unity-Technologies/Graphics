--- conflicted
+++ resolved
@@ -123,9 +123,6 @@
     }
 }
 
-<<<<<<< HEAD
-// Draws increasingly "hot" background colors depending on n,
-=======
 /*
  * Sample all digits of a number. (Excluding leading zeroes)
  *
@@ -154,8 +151,7 @@
     return false;
 }
 
-// Draws a heatmap with numbered tiles, with increasingly "hot" background colors depending on n,
->>>>>>> cf148cce
+// Draws increasingly "hot" background colors depending on n,
 // where values at or above maxN receive strong red background color.
 float4 OverlayHeatMapColor(uint n, uint maxN, float opacity)
 {
