--- conflicted
+++ resolved
@@ -208,20 +208,12 @@
     return lerp(originalColor, mipColor.rgb, mipColor.a);
 }
 
-<<<<<<< HEAD
 float3 GetDebugMipCountColor(float3 originalColor, uint mipCount)
 {
-=======
-float3 GetDebugMipCountColor(float3 originalColor, TEXTURE2D_PARAM(tex, smp))
-{
-    uint mipCount = GetMipCount(TEXTURE2D_ARGS(tex, smp));
-
->>>>>>> de645b15
     float4 mipColor = GetSimpleMipCountColor(mipCount);
     return lerp(originalColor, mipColor.rgb, mipColor.a);
 }
 
-<<<<<<< HEAD
 float3 GetDebugStreamingMipColor(uint mipCount, float4 mipInfo)
 {
     return GetStreamingMipColor(mipCount, mipInfo).xyz;
@@ -229,26 +221,11 @@
 
 float3 GetDebugStreamingMipColorBlended(float3 originalColor, uint mipCount, float4 mipInfo)
 {
-=======
-float3 GetDebugStreamingMipColor(TEXTURE2D_PARAM(tex, smp), float4 mipInfo)
-{
-    uint mipCount = GetMipCount(TEXTURE2D_ARGS(tex, smp));
-    return GetStreamingMipColor(mipCount, mipInfo).xyz;
-}
-
-float3 GetDebugStreamingMipColorBlended(float3 originalColor, TEXTURE2D_PARAM(tex, smp), float4 mipInfo)
-{
-    uint mipCount = GetMipCount(TEXTURE2D_ARGS(tex, smp));
->>>>>>> de645b15
     float4 mipColor = GetStreamingMipColor(mipCount, mipInfo);
     return lerp(originalColor, mipColor.rgb, mipColor.a);
 }
 
-<<<<<<< HEAD
 float3 GetDebugMipColorIncludingMipReduction(float3 originalColor, uint mipCount, float4 texelSize, float2 uv, float4 mipInfo)
-=======
-float3 GetDebugMipColorIncludingMipReduction(float3 originalColor, TEXTURE2D_PARAM(tex, smp), float4 texelSize, float2 uv, float4 mipInfo)
->>>>>>> de645b15
 {
     uint originalTextureMipCount = uint(mipInfo.y);
     if (originalTextureMipCount != 0)
@@ -260,10 +237,6 @@
         // w = 0
 
         // Mip count has been reduced but the texelSize was not updated to take that into account
-<<<<<<< HEAD
-=======
-        uint mipCount = GetMipCount(TEXTURE2D_ARGS(tex, smp));
->>>>>>> de645b15
         uint mipReductionLevel = originalTextureMipCount - mipCount;
         uint mipReductionFactor = 1 << mipReductionLevel;
         if (mipReductionFactor)
@@ -281,11 +254,7 @@
 // y = original mip count for texture
 // z = desired on screen mip level
 // w = 0
-<<<<<<< HEAD
 float3 GetDebugMipReductionColor(uint mipCount, float4 mipInfo)
-=======
-float3 GetDebugMipReductionColor(TEXTURE2D_PARAM(tex, smp), float4 mipInfo)
->>>>>>> de645b15
 {
     float3 outColor = float3(1.0, 0.0, 1.0); // Can't calculate without original mip count - return magenta
 
@@ -293,10 +262,6 @@
     if (originalTextureMipCount != 0)
     {
         // Mip count has been reduced but the texelSize was not updated to take that into account
-<<<<<<< HEAD
-=======
-        uint mipCount = GetMipCount(TEXTURE2D_ARGS(tex, smp));
->>>>>>> de645b15
         uint mipReductionLevel = originalTextureMipCount - mipCount;
 
         float mipCol = float(mipReductionLevel) / 14.0;
