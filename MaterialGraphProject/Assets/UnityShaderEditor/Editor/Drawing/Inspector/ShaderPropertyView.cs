using System;
using UnityEditor.Experimental.UIElements;
using UnityEngine;
using UnityEngine.Experimental.UIElements;
using UnityEditor.Graphing;
using Object = UnityEngine.Object;

namespace UnityEditor.ShaderGraph.Drawing.Inspector
{
    public class ShaderPropertyView : VisualElement
    {
        Action m_ValueAction;
        public AbstractMaterialGraph graph { get; private set; }
        public IShaderProperty property { get; private set; }

        public ShaderPropertyView(AbstractMaterialGraph graph, IShaderProperty property)
        {
            this.graph = graph;
            this.property = property;


            var displayNameField = new TextField { name = "displayName", value = property.displayName };
            displayNameField.OnValueChanged(OnDisplayNameChanged);
            Add(displayNameField);

            m_ValueAction = null;
            if (property is FloatShaderProperty)
                m_ValueAction = FloatField;
            else if (property is Vector2ShaderProperty)
                m_ValueAction = Vector2Field;
            else if (property is Vector3ShaderProperty)
                m_ValueAction = Vector3Field;
            else if (property is Vector4ShaderProperty)
                m_ValueAction = Vector4Field;
<<<<<<< HEAD
            else if (property is IntegerShaderProperty)
                m_ValueAction = IntegerField;
            else if (property is SliderShaderProperty)
                m_ValueAction = SliderField;
=======
            else if (property is BooleanShaderProperty)
                m_ValueAction = BooleanField;
>>>>>>> 7a030341

            if (m_ValueAction != null)
            {
                Add(new IMGUIContainer(ValueField) { name = "value" });
            }
            else if (property is ColorShaderProperty)
            {
                var fProp = (ColorShaderProperty)property;
                ColorField colorField;
                if(fProp.HDR)
                    colorField = new ColorField { name = "value", value = fProp.value, hdr = true };
                else
                    colorField = new ColorField { name = "value", value = fProp.value };
                colorField.OnValueChanged(OnColorChanged);
                Add(colorField);
            }
            else if (property is TextureShaderProperty)
            {
                var fProp = (TextureShaderProperty)property;
                var objectField = new ObjectField { name = "value", objectType = typeof(Texture), value = fProp.value.texture };
                objectField.OnValueChanged(OnTextureChanged);
                Add(objectField);
            }
            else if (property is CubemapShaderProperty)
            {
                var fProp = (CubemapShaderProperty)property;
                var objectField = new ObjectField { name = "value", objectType = typeof(Cubemap), value = fProp.value.cubemap };
                objectField.OnValueChanged(OnCubemapChanged);
                Add(objectField);
            }

            Add(new Button(OnClickRemove) { name = "remove", text = "Remove" });
        }

        void OnColorChanged(ChangeEvent<Color> evt)
        {
            var fProp = (ColorShaderProperty)property;
            if (evt.newValue != fProp.value)
            {
                fProp.value = evt.newValue;
                NotifyNodes();
            }
        }

        void OnTextureChanged(ChangeEvent<Object> evt)
        {
            var fProp = (TextureShaderProperty)property;
            var newValue = (Texture)evt.newValue;
            if (newValue != fProp.value.texture)
            {
                fProp.value.texture = newValue;
                NotifyNodes();
            }
        }

        void OnCubemapChanged(ChangeEvent<Object> evt)
        {
            var fProp = (CubemapShaderProperty)property;
            var newValue = (Cubemap)evt.newValue;
            if (newValue != fProp.value.cubemap)
            {
                fProp.value.cubemap = newValue;
                NotifyNodes();
            }
        }

        void OnDisplayNameChanged(ChangeEvent<string> evt)
        {
            if (evt.newValue != property.displayName)
            {
                property.displayName = evt.newValue;
                NotifyNodes();
            }
        }

        void OnClickRemove()
        {
            graph.owner.RegisterCompleteObjectUndo("Remove Property");
            graph.RemoveShaderProperty(property.guid);
            NotifyNodes();
        }

        void ValueField()
        {
            EditorGUI.BeginChangeCheck();
            m_ValueAction();
            if (EditorGUI.EndChangeCheck())
                NotifyNodes();
        }

        void NotifyNodes()
        {
            foreach (var node in graph.GetNodes<PropertyNode>())
                node.Dirty(ModificationScope.Node);
        }

        void FloatField()
        {
            var fProp = (FloatShaderProperty)property;
            fProp.value = EditorGUILayout.FloatField(fProp.value);
        }

        void Vector2Field()
        {
            var fProp = (Vector2ShaderProperty)property;
            fProp.value = EditorGUILayout.Vector2Field("", fProp.value);
        }

        void Vector3Field()
        {
            var fProp = (Vector3ShaderProperty)property;
            fProp.value = EditorGUILayout.Vector3Field("", fProp.value);
        }

        void Vector4Field()
        {
            var fProp = (Vector4ShaderProperty)property;
            fProp.value = EditorGUILayout.Vector4Field("", fProp.value);
        }

<<<<<<< HEAD
        void IntegerField()
        {
            var fProp = (IntegerShaderProperty)property;
            fProp.value = EditorGUILayout.IntField(fProp.value);
        }

        void SliderField()
        {
            var fProp = (SliderShaderProperty)property;
            var value = fProp.value;
            
            GUILayoutOption[] sliderOptions = { GUILayout.ExpandWidth(true) };
            GUILayoutOption[] options = { GUILayout.MaxWidth(30.0f) };
            value.x = EditorGUILayout.Slider(fProp.value.x, fProp.value.y, fProp.value.z, sliderOptions);
            EditorGUILayout.BeginHorizontal();
            float previousLabelWidth = EditorGUIUtility.labelWidth;
            EditorGUIUtility.labelWidth = 30f;
            Rect minMaxRect = EditorGUILayout.GetControlRect(new GUILayoutOption[]{ GUILayout.ExpandWidth(true) } );
            Rect minRect = new Rect(minMaxRect.x, minMaxRect.y, minMaxRect.width / 2, minMaxRect.height);
            Rect maxRect = new Rect(minMaxRect.x + minMaxRect.width / 2, minMaxRect.y, minMaxRect.width / 2, minMaxRect.height);
            value.y = EditorGUI.FloatField(minRect, "Min", fProp.value.y);
            value.z = EditorGUI.FloatField(maxRect, "Max", fProp.value.z);
            EditorGUIUtility.labelWidth = previousLabelWidth;
            EditorGUILayout.EndHorizontal();
            fProp.value = value;
=======
        void BooleanField()
        {
            var fProp = (BooleanShaderProperty)property;
            fProp.value = EditorGUILayout.Toggle(fProp.value);
>>>>>>> 7a030341
        }
    }
}<|MERGE_RESOLUTION|>--- conflicted
+++ resolved
@@ -32,15 +32,12 @@
                 m_ValueAction = Vector3Field;
             else if (property is Vector4ShaderProperty)
                 m_ValueAction = Vector4Field;
-<<<<<<< HEAD
             else if (property is IntegerShaderProperty)
                 m_ValueAction = IntegerField;
             else if (property is SliderShaderProperty)
                 m_ValueAction = SliderField;
-=======
             else if (property is BooleanShaderProperty)
                 m_ValueAction = BooleanField;
->>>>>>> 7a030341
 
             if (m_ValueAction != null)
             {
@@ -161,7 +158,6 @@
             fProp.value = EditorGUILayout.Vector4Field("", fProp.value);
         }
 
-<<<<<<< HEAD
         void IntegerField()
         {
             var fProp = (IntegerShaderProperty)property;
@@ -187,12 +183,12 @@
             EditorGUIUtility.labelWidth = previousLabelWidth;
             EditorGUILayout.EndHorizontal();
             fProp.value = value;
-=======
+        }
+
         void BooleanField()
         {
             var fProp = (BooleanShaderProperty)property;
             fProp.value = EditorGUILayout.Toggle(fProp.value);
->>>>>>> 7a030341
         }
     }
 }