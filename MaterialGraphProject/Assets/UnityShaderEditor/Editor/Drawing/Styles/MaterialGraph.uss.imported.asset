--- conflicted
+++ resolved
@@ -483,70 +483,42 @@
     - type: 0
       propertyID: 13
       valueIndex: 2
-<<<<<<< HEAD
-=======
     - type: 3
       propertyID: 41
       valueIndex: 2
->>>>>>> 2f03a818
     - type: 0
       propertyID: 17
       valueIndex: 3
     - type: 1
       propertyID: 32
       valueIndex: 4
-<<<<<<< HEAD
-    - type: 0
-      propertyID: 18
+    customPropertyNames: []
+    customPropertyHandles: []
+  - builtinPropertyHandles:
+    - type: 0
+      propertyID: 1
       valueIndex: 4
-=======
->>>>>>> 2f03a818
-    customPropertyNames: []
-    customPropertyHandles: []
-  - builtinPropertyHandles:
-    - type: 0
-      propertyID: 1
-<<<<<<< HEAD
+    - type: 1
+      propertyID: 26
       valueIndex: 5
-=======
-      valueIndex: 4
->>>>>>> 2f03a818
-    - type: 1
-      propertyID: 26
-      valueIndex: 5
     - type: 3
       propertyID: 41
-<<<<<<< HEAD
-      valueIndex: 2
-    - type: 0
-      propertyID: 17
-      valueIndex: 6
-=======
       valueIndex: 3
     - type: 0
       propertyID: 17
       valueIndex: 5
->>>>>>> 2f03a818
     customPropertyNames: []
     customPropertyHandles: []
   - builtinPropertyHandles:
     - type: 0
       propertyID: 23
-<<<<<<< HEAD
+      valueIndex: 6
+    customPropertyNames: []
+    customPropertyHandles: []
+  - builtinPropertyHandles:
+    - type: 0
+      propertyID: 23
       valueIndex: 7
-=======
-      valueIndex: 6
->>>>>>> 2f03a818
-    customPropertyNames: []
-    customPropertyHandles: []
-  - builtinPropertyHandles:
-    - type: 0
-      propertyID: 23
-<<<<<<< HEAD
-      valueIndex: 8
-=======
-      valueIndex: 7
->>>>>>> 2f03a818
     customPropertyNames: []
     customPropertyHandles: []
   - builtinPropertyHandles:
@@ -570,21 +542,6 @@
   - builtinPropertyHandles:
     - type: 3
       propertyID: 41
-<<<<<<< HEAD
-      valueIndex: 3
-    - type: 3
-      propertyID: 42
-      valueIndex: 4
-    - type: 0
-      propertyID: 24
-      valueIndex: 9
-    - type: 0
-      propertyID: 0
-      valueIndex: 10
-    - type: 0
-      propertyID: 2
-      valueIndex: 11
-=======
       valueIndex: 4
     - type: 3
       propertyID: 42
@@ -598,33 +555,21 @@
     - type: 0
       propertyID: 2
       valueIndex: 10
->>>>>>> 2f03a818
     customPropertyNames: []
     customPropertyHandles: []
   - builtinPropertyHandles:
     - type: 3
       propertyID: 41
-<<<<<<< HEAD
-      valueIndex: 5
-=======
       valueIndex: 6
->>>>>>> 2f03a818
     customPropertyNames: []
     customPropertyHandles: []
   - builtinPropertyHandles:
     - type: 3
       propertyID: 40
-<<<<<<< HEAD
-      valueIndex: 6
-    - type: 0
-      propertyID: 23
-      valueIndex: 12
-=======
       valueIndex: 7
     - type: 0
       propertyID: 23
       valueIndex: 11
->>>>>>> 2f03a818
     customPropertyNames: []
     customPropertyHandles: []
   - builtinPropertyHandles:
@@ -645,17 +590,10 @@
       valueIndex: 11
     - type: 0
       propertyID: 7
-<<<<<<< HEAD
-      valueIndex: 13
-    - type: 3
-      propertyID: 41
-      valueIndex: 7
-=======
       valueIndex: 12
     - type: 3
       propertyID: 41
       valueIndex: 8
->>>>>>> 2f03a818
     customPropertyNames: []
     customPropertyHandles: []
   - builtinPropertyHandles:
@@ -670,27 +608,16 @@
       valueIndex: 13
     - type: 3
       propertyID: 41
-<<<<<<< HEAD
-      valueIndex: 8
-=======
       valueIndex: 9
->>>>>>> 2f03a818
     customPropertyNames: []
     customPropertyHandles: []
   - builtinPropertyHandles:
     - type: 0
       propertyID: 18
-<<<<<<< HEAD
-      valueIndex: 14
-    - type: 0
-      propertyID: 17
-      valueIndex: 15
-=======
       valueIndex: 13
     - type: 0
       propertyID: 17
       valueIndex: 14
->>>>>>> 2f03a818
     customPropertyNames: []
     customPropertyHandles: []
   - builtinPropertyHandles: []
@@ -703,13 +630,6 @@
     customPropertyHandles:
     - type: 3
       propertyID: 43
-<<<<<<< HEAD
-      valueIndex: 9
-    - type: 3
-      propertyID: 43
-      valueIndex: 10
-    - type: 3
-=======
       valueIndex: 10
     - type: 3
       propertyID: 43
@@ -718,27 +638,16 @@
       propertyID: 43
       valueIndex: 12
     - type: 1
->>>>>>> 2f03a818
       propertyID: 43
       valueIndex: 14
     - type: 1
       propertyID: 43
-<<<<<<< HEAD
-      valueIndex: 14
-    - type: 1
-      propertyID: 43
-=======
->>>>>>> 2f03a818
       valueIndex: 15
   floats:
   - 200
   - 0
   - 5
   - 10
-<<<<<<< HEAD
-  - 14
-=======
->>>>>>> 2f03a818
   - 15
   - 200
   - 1
@@ -755,10 +664,7 @@
   colors:
   - {r: 1, g: 1, b: 1, a: 1}
   - {r: 1, g: 1, b: 1, a: 1}
-<<<<<<< HEAD
-=======
   - {r: 0, g: 0, b: 0, a: 1}
->>>>>>> 2f03a818
   - {r: 0.26666668, g: 0.26666668, b: 0.26666668, a: 1}
   - {r: 1, g: 1, b: 0, a: 1}
   - {r: 1, g: 1, b: 0, a: 1}
