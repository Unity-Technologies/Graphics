{
  "name": "com.unity.render-pipelines.high-definition-config",
  "description": "Configuration files for the High Definition Render Pipeline.",
<<<<<<< HEAD
  "version": "10.1.0-preview.1",
=======
  "version": "10.1.0-preview.2",
>>>>>>> d1061be9
  "unity": "2020.2",
  "unityRelease": "0a20",
  "displayName": "High Definition RP Config",
  "dependencies": {
    "com.unity.render-pipelines.core": "10.1.0-preview.2"
  }
}<|MERGE_RESOLUTION|>--- conflicted
+++ resolved
@@ -1,11 +1,7 @@
 {
   "name": "com.unity.render-pipelines.high-definition-config",
   "description": "Configuration files for the High Definition Render Pipeline.",
-<<<<<<< HEAD
-  "version": "10.1.0-preview.1",
-=======
   "version": "10.1.0-preview.2",
->>>>>>> d1061be9
   "unity": "2020.2",
   "unityRelease": "0a20",
   "displayName": "High Definition RP Config",
