using Usage = UnityEditor.ShaderGraph.GraphDelta.GraphType.Usage;

namespace UnityEditor.ShaderGraph.Defs
{

    internal class CombineNode : IStandardNode
    {
        public static string Name = "Combine";
        public static int Version = 1;

        public static FunctionDescriptor FunctionDescriptor => new(
            Version,
            Name,
<<<<<<< HEAD
@"  RGBA.r = R;
=======
@"
    RGBA.r = R;
>>>>>>> 9d12d81d
    RGBA.g = G;
    RGBA.b = B;
    RGBA.a = A;
    RGB.r = R;
    RGB.g = G;
    RGB.b = B;
    RG.r = R;
<<<<<<< HEAD
    RG.g = G;",
=======
    RG.g = G;
",
>>>>>>> 9d12d81d
            new ParameterDescriptor("R", TYPE.Float, Usage.In),
            new ParameterDescriptor("G", TYPE.Float, Usage.In),
            new ParameterDescriptor("B", TYPE.Float, Usage.In),
            new ParameterDescriptor("A", TYPE.Float, Usage.In),
            new ParameterDescriptor("RGBA", TYPE.Vec4, Usage.Out),
            new ParameterDescriptor("RGB", TYPE.Vec3, Usage.Out),
            new ParameterDescriptor("RG", TYPE.Vec2, Usage.Out)
        );

        public static NodeUIDescriptor NodeUIDescriptor => new(
            Version,
            Name,
            tooltip: "Merges 2 or more input float values into a vector.",
            categories: new string[1] { "Channel" },
            synonyms: new string[1] { "append" },
            parameters: new ParameterUIDescriptor[7] {
                new ParameterUIDescriptor(
                    name: "R",
                    tooltip: "red channel of output"
                ),
                new ParameterUIDescriptor(
                    name: "G",
                    tooltip: "green channel of output"
                ),
                new ParameterUIDescriptor(
                    name: "B",
                    tooltip: "blue channel of output"
                ),
                new ParameterUIDescriptor(
                    name: "A",
                    tooltip: "alpha channel of output"
                ),
                new ParameterUIDescriptor(
                    name: "RGBA",
                    tooltip: "A vector4 formed by the input values"
                ),
                new ParameterUIDescriptor(
                    name: "RGB",
                    tooltip: "A vector3 formed by the input values"
                ),
                new ParameterUIDescriptor(
                    name: "RG",
                    tooltip: "A vector2 formed by the input values"
                )
            }
        );
    }
}<|MERGE_RESOLUTION|>--- conflicted
+++ resolved
@@ -11,12 +11,8 @@
         public static FunctionDescriptor FunctionDescriptor => new(
             Version,
             Name,
-<<<<<<< HEAD
-@"  RGBA.r = R;
-=======
 @"
     RGBA.r = R;
->>>>>>> 9d12d81d
     RGBA.g = G;
     RGBA.b = B;
     RGBA.a = A;
@@ -24,12 +20,8 @@
     RGB.g = G;
     RGB.b = B;
     RG.r = R;
-<<<<<<< HEAD
-    RG.g = G;",
-=======
     RG.g = G;
 ",
->>>>>>> 9d12d81d
             new ParameterDescriptor("R", TYPE.Float, Usage.In),
             new ParameterDescriptor("G", TYPE.Float, Usage.In),
             new ParameterDescriptor("B", TYPE.Float, Usage.In),
