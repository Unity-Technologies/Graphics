using UnityEditor.ShaderGraph.GraphDelta;

namespace UnityEditor.ShaderGraph.Defs
{
    internal class UVNode : IStandardNode
    {
        public static string Name => "UV";
        public static int Version => 1;
        public static FunctionDescriptor FunctionDescriptor => new(
            Name,
<<<<<<< HEAD
            "   UV = Channel.xy; W = Channel;",
=======
            "   UV = Channel.xy; XYZW = Channel;",
>>>>>>> 0ae7836e
            new ParameterDescriptor[]
            {
                new ParameterDescriptor("Channel", TYPE.Vec4, GraphType.Usage.Static, REF.UV0),
                new ParameterDescriptor("UV", TYPE.Vec2, GraphType.Usage.Out),
                new ParameterDescriptor("XYZW", TYPE.Vec4, GraphType.Usage.Out)
            }
        );

        public static NodeUIDescriptor NodeUIDescriptor => new(
            Version,
            Name,
            tooltip: "Gets the texture coordinates from the selected channel.",
            category: "Input/Geometry",
            synonyms: new string[3] { "texcoords", "coords", "coordinates" },
            parameters: new ParameterUIDescriptor[] {
                new ParameterUIDescriptor(
                    name: "UV",
                    tooltip: "Texture coordinate."

                ),
                new ParameterUIDescriptor(
                    name: "XYZW",
                    tooltip: "The complete vec4 texture coordinate."

                ),
                new ParameterUIDescriptor(
                    name: "Channel",
                    options: REF.OptionList.UVs
                )
            }
        );
    }
}<|MERGE_RESOLUTION|>--- conflicted
+++ resolved
@@ -8,11 +8,7 @@
         public static int Version => 1;
         public static FunctionDescriptor FunctionDescriptor => new(
             Name,
-<<<<<<< HEAD
-            "   UV = Channel.xy; W = Channel;",
-=======
             "   UV = Channel.xy; XYZW = Channel;",
->>>>>>> 0ae7836e
             new ParameterDescriptor[]
             {
                 new ParameterDescriptor("Channel", TYPE.Vec4, GraphType.Usage.Static, REF.UV0),
