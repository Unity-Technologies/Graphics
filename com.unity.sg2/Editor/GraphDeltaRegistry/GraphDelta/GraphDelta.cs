using System;
using System.Collections.Generic;
using System.Linq;
using UnityEditor.ContextLayeredDataStorage;
using UnityEngine;
using static UnityEditor.ShaderGraph.GraphDelta.GraphStorage;

namespace UnityEditor.ShaderGraph.GraphDelta
{
    internal sealed class GraphDelta
    {
        public const string k_concrete = "Concrete";
        public const string k_user = "User";

        internal readonly GraphStorage m_data;

        internal const string kRegistryKeyName = "_RegistryKey";
        public GraphDelta()
        {
            m_data = new GraphStorage();
        }

        public GraphDelta(string serializedData) : this()
        {
            EditorJsonUtility.FromJsonOverwrite(serializedData, m_data);
        }

        public string ToSerializedFormat()
        {
            return EditorJsonUtility.ToJson(m_data);
        }

        private readonly List<string> contextNodes = new();

        public NodeHandler AddNode<T>(string name, Registry registry)  where T : INodeDefinitionBuilder
        {
           var key = Registry.ResolveKey<T>();
           return AddNode(key, name, registry);
        }

        public NodeHandler AddNode(RegistryKey key, ElementID id, Registry registry)
        {
            var builder = registry.GetNodeBuilder(key);
            if (builder is ContextBuilder)
            {
                return AddContextNode(key.Name, registry);
            }

            var nodeHandler = m_data.AddNodeHandler(k_user, id, this, registry);
            nodeHandler.SetMetadata(kRegistryKeyName, key);

            // Type nodes by default should have an output port of their own type.
            if (builder.GetRegistryFlags() == RegistryFlags.Type)
            {
                var portHandler = nodeHandler.AddPort("Out", false, true);
                portHandler.SetMetadata(kRegistryKeyName, key);
            }

            nodeHandler.DefaultLayer = k_concrete;
            builder.BuildNode(nodeHandler, registry);
            nodeHandler.DefaultLayer = k_user;

            foreach(var port in nodeHandler.GetPorts())
            {
<<<<<<< HEAD
                if (!port.IsInput || port.IsHorizontal)
=======
                if (!port.IsInput || !port.IsHorizontal)
>>>>>>> f5c88d13
                    continue;

                if(port.HasMetadata(PortHandler.kDefaultConnection))
                {
<<<<<<< HEAD
                    m_data.defaultConnections.Add(new ContextConnection(port.GetMetadata<string>(PortHandler.kDefaultConnection), port.ID));
=======
                    var contextName = port.GetMetadata<string>(PortHandler.kDefaultConnection);
                    var contextConnection = new ContextConnection(contextName, port.ID);
                    m_data.defaultConnections.Add(contextConnection);
>>>>>>> f5c88d13
                }
            }

            return nodeHandler;
        }

        public NodeHandler AddContextNode(RegistryKey contextDescriptorKey, Registry registry)
        {
            var nodeHandler = m_data.AddNodeHandler(k_user, contextDescriptorKey.Name, this, registry);
            var contextKey = Registry.ResolveKey<ContextBuilder>();
            var builder = registry.GetNodeBuilder(contextKey);

            nodeHandler.SetMetadata("_contextDescriptor", contextDescriptorKey);

            nodeHandler.SetMetadata(kRegistryKeyName, contextKey);

            // Type nodes by default should have an output port of their own type.
            if (builder.GetRegistryFlags() == RegistryFlags.Type)
            {
                nodeHandler.AddPort("Out", false, true).SetMetadata(kRegistryKeyName, contextKey);
            }

            HookupToContextList(nodeHandler);
            nodeHandler.DefaultLayer = k_concrete;
            builder.BuildNode(nodeHandler, registry);
            nodeHandler.DefaultLayer = k_user;

            return nodeHandler;

        }


        public NodeHandler AddContextNode(string name, Registry registry)
        {
            var nodeHandler = m_data.AddNodeHandler(k_user, name, this, registry);
            var contextKey = Registry.ResolveKey<ContextBuilder>();
            var builder = registry.GetNodeBuilder(contextKey);

            nodeHandler.SetMetadata("_contextDescriptor", true);

            nodeHandler.SetMetadata(kRegistryKeyName, contextKey);

            // Type nodes by default should have an output port of their own type.
            if (builder.GetRegistryFlags() == RegistryFlags.Type)
            {
                nodeHandler.AddPort("Out", false, true).SetMetadata(kRegistryKeyName, contextKey);
            }

            HookupToContextList(nodeHandler);
            nodeHandler.DefaultLayer = k_concrete;
            builder.BuildNode(nodeHandler, registry);
            nodeHandler.DefaultLayer = k_user;

            return nodeHandler;

        }

        private void HookupToContextList(NodeHandler newContextNode)
        {
            if(contextNodes.Count == 0)
            {
                contextNodes.Add(newContextNode.ID.FullPath);
            }
            else
            {
                var last = contextNodes[^1];
                var tailHandler = m_data.GetHandler(last, this, newContextNode.Registry).ToNodeHandler();
                AddEdge(tailHandler.AddPort("Out", false, false).ID, newContextNode.AddPort("In", true, false).ID);
            }
        }

        public bool ReconcretizeNode(ElementID id, Registry registry)
        {
            //temporary workaround for old code
            if (registry == null)
            {
                return true;
            }

            var nodeHandler = m_data.GetHandler(id, this, registry).ToNodeHandler();
            if (nodeHandler == null)
                throw new InvalidOperationException("Failed to retrieve node handle with name: " + id.FullPath);
            var key = nodeHandler.GetMetadata<RegistryKey>(kRegistryKeyName);
            var builder = registry.GetNodeBuilder(key);
            if (!nodeHandler.HasMetadata("_CustomizationPointName"))
            {
                nodeHandler.ClearLayerData(k_concrete);
                nodeHandler.DefaultLayer = k_concrete;
                builder.BuildNode(nodeHandler, registry);
                nodeHandler.DefaultLayer = k_user;
            }

            foreach (var downstream in GetConnectedDownstreamNodes(id, registry).ToList()) //we are modifying the collection, hence .ToList
            {
                ReconcretizeNode(downstream.ID, registry);
            }

            return builder != null;
        }

        public IEnumerable<NodeHandler> GetNodes(Registry registry)
        {
            return m_data.GetNodes(this, registry);
        }

        public NodeHandler GetNode(ElementID id, Registry registry)
        {
            return m_data.GetHandler(id, this, registry).ToNodeHandler();
        }

        public void RemoveNode(ElementID id)
        {
            m_data.RemoveHandler(k_user, id);
        }

        public EdgeHandler AddEdge(ElementID output, ElementID input)
        {
            m_data.edges.Add(new Edge(output, input));
            return new EdgeHandler(output, input, this, null);
        }


        public EdgeHandler AddEdge(ElementID output, ElementID input, Registry registry)
        {
            m_data.edges.Add(new Edge(output, input));
            PortHandler port = new PortHandler(input, this, registry);
            try
            {
                ReconcretizeNode(port.GetNode().ID, registry);
            }
            catch (Exception e)
            {
                Debug.LogException(e);
                Debug.LogError("Failed to add edge.");
            }

            return new EdgeHandler(output, input, this, registry);
        }

        public void RemoveEdge(ElementID output, ElementID input)
        {
            m_data.edges.RemoveAll(e => e.Output.Equals(output) && e.Input.Equals(input));
        }


        public void RemoveEdge(ElementID output, ElementID input, Registry registry)
        {
            m_data.edges.RemoveAll(e => e.Output.Equals(output) && e.Input.Equals(input));
            PortHandler port = new PortHandler(input, this, registry);
            try
            {
                ReconcretizeNode(port.GetNode().ID, registry);
            }
            catch (Exception e)
            {
                Debug.LogException(e);
                Debug.LogError("Failed to remove edge.");
            }
        }

        public void AddDefaultConnection(string contextEntryName, ElementID input, Registry registry)
        {

        }

        internal IEnumerable<NodeHandler> GetConnectedDownstreamNodes(ElementID node, Registry registry)
        {
            var nodeHandler = m_data.GetHandler(node, this, registry)?.ToNodeHandler();
            if (nodeHandler != null)
            {
                foreach (var port in nodeHandler.GetPorts())
                {
                    if (!port.IsInput)
                    {
                        foreach (var connected in GetConnectedPorts(port.ID, registry))
                        {
                            yield return connected.GetNode();
                        }
                    }
                }
            }

        }

        private IEnumerable<NodeHandler> GetConnectedNodesInternal(ElementID node, Registry registry, bool includeInputs, bool includeOutputs)
        {
            var nodeHandler = m_data.GetHandler(node, this, registry)?.ToNodeHandler();
            if (nodeHandler != null)
            {
                foreach (var port in nodeHandler.GetPorts())
                {
                    if (includeInputs && port.IsInput)
                    {
                        foreach (var connected in GetConnectedPorts(port.ID, registry))
                        {
                            yield return connected.GetNode();
                        }
                    }
                    else if(includeOutputs && !port.IsInput)
                    {
                        foreach (var connected in GetConnectedPorts(port.ID, registry))
                        {
                            yield return connected.GetNode();
                        }
                    }
                }
            }
        }

        public IEnumerable<NodeHandler> GetConnectedNodes(ElementID node, Registry registry)
        {
            return GetConnectedNodesInternal(node, registry, true, true);
        }

        public IEnumerable<NodeHandler> GetConnectedIncomingNodes(ElementID node, Registry registry)
        {
            return GetConnectedNodesInternal(node, registry, true, false);
        }

        public IEnumerable<PortHandler> GetConnectedPorts(ElementID port, Registry registry)
        {
            bool isInput = m_data.GetMetadata<bool>(port, PortHeader.kInput);
            foreach(var edge in m_data.edges)
            {
                if(isInput && edge.Input.Equals(port))
                {
                    yield return new PortHandler(edge.Output, this, registry);
                    yield break; // only one input connection is allowed - break on the first input
                }
                else if (!isInput && edge.Output.Equals(port))
                {
                    yield return new PortHandler(edge.Input, this, registry);
                }
            }

            foreach(var defConnection in m_data.defaultConnections)
            {
                PortHandler def = GetDefaultConnection(defConnection.Context, registry);
<<<<<<< HEAD
=======
                if (def == null)
                    continue;
>>>>>>> f5c88d13
                if(isInput && defConnection.Input.Equals(port))
                {
                    yield return def;
                    yield break; // only one input connection is allowed - break on the first input
                }
<<<<<<< HEAD

                if(!isInput && def.Equals(port))
                {
                    //only valid if no other connection exists to this port
                    if(!m_data.edges.Any(e => e.Input.Equals(defConnection.Input)))
                    {
                        yield return new PortHandler(defConnection.Input, this, registry);
                    }
                }
            }
        }

        private PortHandler GetDefaultConnection(string contextEntryName, Registry registry)
        {
            foreach(var context in contextNodes)
            {
                var node = GetNode(context, registry);
                foreach(var port in node.GetPorts())
                {
                    if(port.IsInput && port.IsHorizontal)
                    {
                        if(port.ID.LocalPath.Equals(contextEntryName))
=======

                if(!isInput && def.Equals(port))
                {
                    //only valid if no other connection exists to this port
                    if(!m_data.edges.Any(e => e.Input.Equals(defConnection.Input)))
                    {
                        yield return new PortHandler(defConnection.Input, this, registry);
                    }
                }
            }
        }

        private IEnumerable<NodeHandler> GetContextNodesInOrder(Registry registry)
        {
            NodeHandler step = null;
            foreach(var node in GetNodes(registry))
            {
                if (node.HasMetadata("_contextDescriptor") && node.GetPort("In") == null)
                {
                    step = node;
                    break;
                }
            }

            while (step != null)
            {
                yield return step;
                step = step.GetPort("Out")?.GetConnectedPorts().First()?.GetNode();
            }
        }

        private PortHandler GetDefaultConnection(string contextEntryName, Registry registry)
        {
            foreach (var contextNode in GetContextNodesInOrder(registry))
            {
                foreach(var port in contextNode.GetPorts())
                {
                    if (!port.IsInput && port.IsHorizontal)
                    {
                        if (port.ID.LocalPath.Equals($"out_{contextEntryName}"))
>>>>>>> f5c88d13
                        {
                            return port;
                        }
                    }
                }
            }
            return null;
        }

        public NodeHandler DuplicateNode(NodeHandler sourceNode, Registry registry)
        {
            return DuplicateNode(sourceNode, registry, m_data.GetLayerRoot(k_user).GetUniqueLocalID(sourceNode.ID.LocalPath));
        }

        public NodeHandler DuplicateNode(NodeHandler sourceNode, Registry registry, ElementID copiedNodeID)
        {
            NodeHandler output = AddNode(sourceNode.GetRegistryKey(), copiedNodeID, registry);
            m_data.CopyDataBranch(sourceNode, output);
            return output;
        }

        public void RemoveNode(string id)
        {
            m_data.RemoveHandler(id);
        }

    }
}<|MERGE_RESOLUTION|>--- conflicted
+++ resolved
@@ -62,22 +62,14 @@
 
             foreach(var port in nodeHandler.GetPorts())
             {
-<<<<<<< HEAD
-                if (!port.IsInput || port.IsHorizontal)
-=======
                 if (!port.IsInput || !port.IsHorizontal)
->>>>>>> f5c88d13
                     continue;
 
                 if(port.HasMetadata(PortHandler.kDefaultConnection))
                 {
-<<<<<<< HEAD
-                    m_data.defaultConnections.Add(new ContextConnection(port.GetMetadata<string>(PortHandler.kDefaultConnection), port.ID));
-=======
                     var contextName = port.GetMetadata<string>(PortHandler.kDefaultConnection);
                     var contextConnection = new ContextConnection(contextName, port.ID);
                     m_data.defaultConnections.Add(contextConnection);
->>>>>>> f5c88d13
                 }
             }
 
@@ -316,17 +308,13 @@
             foreach(var defConnection in m_data.defaultConnections)
             {
                 PortHandler def = GetDefaultConnection(defConnection.Context, registry);
-<<<<<<< HEAD
-=======
                 if (def == null)
                     continue;
->>>>>>> f5c88d13
                 if(isInput && defConnection.Input.Equals(port))
                 {
                     yield return def;
                     yield break; // only one input connection is allowed - break on the first input
                 }
-<<<<<<< HEAD
 
                 if(!isInput && def.Equals(port))
                 {
@@ -339,29 +327,6 @@
             }
         }
 
-        private PortHandler GetDefaultConnection(string contextEntryName, Registry registry)
-        {
-            foreach(var context in contextNodes)
-            {
-                var node = GetNode(context, registry);
-                foreach(var port in node.GetPorts())
-                {
-                    if(port.IsInput && port.IsHorizontal)
-                    {
-                        if(port.ID.LocalPath.Equals(contextEntryName))
-=======
-
-                if(!isInput && def.Equals(port))
-                {
-                    //only valid if no other connection exists to this port
-                    if(!m_data.edges.Any(e => e.Input.Equals(defConnection.Input)))
-                    {
-                        yield return new PortHandler(defConnection.Input, this, registry);
-                    }
-                }
-            }
-        }
-
         private IEnumerable<NodeHandler> GetContextNodesInOrder(Registry registry)
         {
             NodeHandler step = null;
@@ -390,7 +355,6 @@
                     if (!port.IsInput && port.IsHorizontal)
                     {
                         if (port.ID.LocalPath.Equals($"out_{contextEntryName}"))
->>>>>>> f5c88d13
                         {
                             return port;
                         }
