--- conflicted
+++ resolved
@@ -2,12 +2,9 @@
 using System.Collections.Generic;
 using System.Linq;
 using UnityEditor.ContextLayeredDataStorage;
-<<<<<<< HEAD
+using UnityEditor.ShaderGraph.Configuration;
 using UnityEngine;
-=======
-using UnityEditor.ShaderGraph.Configuration;
 using static UnityEditor.ShaderGraph.Configuration.CPGraphDataProvider;
->>>>>>> 76df9560
 
 namespace UnityEditor.ShaderGraph.GraphDelta
 {
@@ -160,48 +157,7 @@
 
         public IEnumerable<NodeHandler> GetConnectedNodes(ElementID nodeID) => graphDelta.GetConnectedNodes(nodeID, registry);
 
-<<<<<<< HEAD
-        public NodeHandler DuplicateNode(NodeHandler sourceNode, bool copyExternalEdges)
-        {
-            var copy = graphDelta.DuplicateNode(sourceNode, registry);
-            if(copyExternalEdges)
-            {
-                foreach(var port in sourceNode.GetPorts())
-                {
-                    if(port.IsInput)
-                    {
-                        foreach(var p in port.GetConnectedPorts())
-                        {
-                            AddEdge(p.ID, $"{copy.ID.FullPath}.{port.ID.LocalPath}");
-                        }
-                    }
-                }
-            }
-            graphDelta.ReconcretizeNode(copy.ID, registry);
-            return copy;
-        }
-
-        public void DuplicateNodes(List<NodeHandler> sourceNodes, bool copyInternalEdges, bool copyExternalEdges)
-        {
-            Debug.Log("GraphHandler.DuplicateNodes: Currently not implemented!");
-        }
-
-        public void DuplicateContextEntry(string existingEntryName)
-        {
-            Debug.Log("GraphHandler.DuplicateContextEntry: Currently not implemented!");
-        }
-
-        string Copy(List<GraphDataHandler> sourceGraphElements)
-        {
-            return String.Empty;
-        }
-
-        void Paste(string graphDataJSON)
-        {
-            return;
-        }
-=======
-        public void RebuildContextData(ElementID contextNode, ITargetProvider target, string templateName, string cpName, bool input)
+public void RebuildContextData(ElementID contextNode, ITargetProvider target, string templateName, string cpName, bool input)
         {
             void AddEntry(NodeHandler context, CPDataEntryDescriptor desc)
             {
@@ -256,7 +212,44 @@
             }
         }
 
-
->>>>>>> 76df9560
+        public NodeHandler DuplicateNode(NodeHandler sourceNode, bool copyExternalEdges)
+        {
+            var copy = graphDelta.DuplicateNode(sourceNode, registry);
+            if(copyExternalEdges)
+            {
+                foreach(var port in sourceNode.GetPorts())
+                {
+                    if(port.IsInput)
+                    {
+                        foreach(var p in port.GetConnectedPorts())
+                        {
+                            AddEdge(p.ID, $"{copy.ID.FullPath}.{port.ID.LocalPath}");
+                        }
+                    }
+                }
+            }
+            graphDelta.ReconcretizeNode(copy.ID, registry);
+            return copy;
+        }
+
+        public void DuplicateNodes(List<NodeHandler> sourceNodes, bool copyInternalEdges, bool copyExternalEdges)
+        {
+            Debug.Log("GraphHandler.DuplicateNodes: Currently not implemented!");
+        }
+
+        public void DuplicateContextEntry(string existingEntryName)
+        {
+            Debug.Log("GraphHandler.DuplicateContextEntry: Currently not implemented!");
+        }
+
+        string Copy(List<GraphDataHandler> sourceGraphElements)
+        {
+            return String.Empty;
+        }
+
+        void Paste(string graphDataJSON)
+        {
+            return;
+        }
     }
 }