--- conflicted
+++ resolved
@@ -754,7 +754,6 @@
                     yield return stack.Pop();
                 }
             }
-<<<<<<< HEAD
 
         }
 
@@ -780,56 +779,6 @@
             
         }
 
-
-
-
-
-
-
-
-
-
-
-
-
-
-
-
-
-
-
-
-
-
-
-
-
-
-
-
-
-
-
-
-
-
-
-
-
-
-
-
-
-
-
-=======
-            builder.SetEntryPointFunction(workunit.entryPointFunction);
-            var block = builder.Build();
-            var blockDescBuilder = new BlockSequenceElement.Builder(shaderContainer, block);
-            return blockDescBuilder.Build();
-        }
-
->>>>>>> 1af1f415
         private class ShaderFunctionRegistry : List<ShaderFunction>
         {
             public void EnsureFunctionPresent(ShaderFunction function)
@@ -968,14 +917,10 @@
         internal static string GetShaderForNode(NodeHandler node, GraphHandler graph, Registry registry, out List<(string, UnityEngine.Texture)> defaultTextures, Target target = null, string shaderName = null)
         {
             List<(string, UnityEngine.Texture)> defaults = new();
-<<<<<<< HEAD
-            void lambda(ShaderContainer container, CustomizationPoint vertex, CustomizationPoint fragment, out CustomizationPointInstance vertexCPDesc, out CustomizationPointInstance fragmentCPDesc)
+            void lambda(ShaderContainer container, CustomizationPoint vertex, CustomizationPoint fragment, out CustomizationPointImplementation vertexCPDesc, out CustomizationPointImplementation fragmentCPDesc)
 #if INTERPRETER_V2
                 => GetBlocksV2(container, vertex, fragment, node, graph, registry, ref defaults, out vertexCPDesc, out fragmentCPDesc);
 #else
-=======
-            void lambda(ShaderContainer container, CustomizationPoint vertex, CustomizationPoint fragment, out CustomizationPointImplementation vertexCPDesc, out CustomizationPointImplementation fragmentCPDesc)
->>>>>>> 1af1f415
                 => GetBlocks(container, vertex, fragment, node, graph, registry, ref defaults, out vertexCPDesc, out fragmentCPDesc);
 #endif
 
