--- conflicted
+++ resolved
@@ -37,14 +37,10 @@
             var outPort = handler.GetNode(contextName).GetPort($"out_{contextEntryName}"); // TODO: Not this.
             handler.AddEdge(outPort.ID, inPort.ID);
             handler.ReconcretizeNode(node.ID.FullPath);
-<<<<<<< HEAD
 
             // Add this reference node to list of reference nodes mapped to a referable
             handler.AddReferenceNodeMapping(nodeName, contextEntryName);
 
-=======
-            return node;
->>>>>>> ad6d050f
             // node.SetMetadata("_referenceName", contextEntryName);
 
             // reference nodes have some weird rules, in that they can't really fetch or achieve any sort of identity until they are connected downstream to a context node.
