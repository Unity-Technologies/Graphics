--- conflicted
+++ resolved
@@ -28,9 +28,9 @@
         {
             public string contextNodeName { get; }
 
-            public BlockRemovalInfo(GraphDataBlockNodeModel blockNodeModel)
-            {
-                contextNodeName = (blockNodeModel.ContextNodeModel as GraphDataContextNodeModel)?.graphDataName;
+            public BlockRemovalInfo(SGBlockNodeModel blockNodeModel)
+            {
+                contextNodeName = (blockNodeModel.ContextNodeModel as SGContextNodeModel)?.graphDataName;
             }
         }
 
@@ -126,11 +126,7 @@
                     }
                     case SGEdgeModel wireModel when
                         graphModel.TryGetModelFromGuid(wireModel.ToNodeGuid, out var toNode) &&
-<<<<<<< HEAD
                         toNode is IGraphDataOwner dataOwner:
-=======
-                        toNode is SGNodeModel dataOwner:
->>>>>>> d054865e
                     {
                         m_WireRemovalInfo[model.Guid] = new WireRemovalInfo(dataOwner);
                         break;
@@ -140,16 +136,12 @@
                         m_NodeRemovalInfo[model.Guid] = new NodeRemovalInfo(nodeModel);
                         break;
                     }
-<<<<<<< HEAD
-                    case GraphDataBlockNodeModel blockNodeModel:
+                    case SGBlockNodeModel blockNodeModel:
                     {
                         m_BlockRemovalInfo[model.Guid] = new BlockRemovalInfo(blockNodeModel);
                         break;
                     }
-                    case GraphDataVariableNodeModel nodeModel:
-=======
                     case SGVariableNodeModel nodeModel:
->>>>>>> d054865e
                     {
                         m_VariableNodeRemovalInfo[model.Guid] = new VariableNodeRemovalInfo(nodeModel);
                         break;
@@ -300,20 +292,10 @@
 
             foreach (var graphDataPortModel in changedModels.OfType<SGPortModel>())
             {
-<<<<<<< HEAD
                 if (graphDataPortModel.EmbeddedValue is not BaseShaderGraphConstant cldsConstant)
                     continue;
                 // Update preview for node that owns changed port
                 m_PreviewUpdateDispatcher.OnLocalPropertyChanged(graphDataPortModel.owner.graphDataName,  cldsConstant.PortName, cldsConstant.ObjectValue);
-=======
-                if (graphDataPortModel.owner is SGNodeModel graphDataNodeModel)
-                {
-                    if(graphDataPortModel.EmbeddedValue is not BaseShaderGraphConstant cldsConstant)
-                        continue;
-                    // Update preview for node that owns changed port
-                    m_PreviewUpdateDispatcher.OnLocalPropertyChanged(graphDataNodeModel.graphDataName,  cldsConstant.PortName, cldsConstant.ObjectValue);
-                }
->>>>>>> d054865e
             }
 
             foreach (var variableDeclarationModel in changedModels.OfType<GraphDataVariableDeclarationModel>())
