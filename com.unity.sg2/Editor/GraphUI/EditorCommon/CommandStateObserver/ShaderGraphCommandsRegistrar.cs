--- conflicted
+++ resolved
@@ -86,17 +86,10 @@
                 graphModelStateComponent);
 
             // Variable declaration commands
-<<<<<<< HEAD
-            dispatcher.RegisterCommandHandler<UndoStateComponent, GraphModelStateComponent, SetShaderDeclarationCommand>(
-                SetShaderDeclarationCommand.DefaultCommandHandler,
+            dispatcher.RegisterCommandHandler<UndoStateComponent, GraphModelStateComponent, SetVariableSettingCommand>(
+                SetVariableSettingCommand.DefaultCommandHandler,
                 undoStateComponent,
                 graphModelStateComponent);
-=======
-            dispatcher.RegisterCommandHandler<UndoStateComponent, GraphModelStateComponent, SetVariableSettingCommand>(
-                SetVariableSettingCommand.DefaultCommandHandler,
-                graphTool.UndoStateComponent,
-                graphViewModel.GraphModelState);
->>>>>>> 58578d44
         }
     }
 }