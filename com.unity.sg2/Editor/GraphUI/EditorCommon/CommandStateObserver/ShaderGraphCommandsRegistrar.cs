--- conflicted
+++ resolved
@@ -123,8 +123,7 @@
             dispatcher.RegisterCommandHandler<UndoStateComponent, GraphModelStateComponent, UpgradeNodeCommand>(
                 UpgradeNodeCommand.DefaultCommandHandler,
                 graphTool.UndoStateComponent,
-<<<<<<< HEAD
-                graphView.GraphModelState);
+                graphViewModel.GraphModelState);
 
             dispatcher.RegisterCommandHandler<UndoStateComponent, GraphModelStateComponent, AddContextEntryCommand>(
                 AddContextEntryCommand.DefaultCommandHandler,
@@ -145,9 +144,6 @@
                 ChangeContextEntryTypeCommand.DefaultCommandHandler,
                 graphTool.UndoStateComponent,
                 graphView.GraphModelState);
-=======
-                graphViewModel.GraphModelState);
->>>>>>> cbb80d5a
         }
     }
 }