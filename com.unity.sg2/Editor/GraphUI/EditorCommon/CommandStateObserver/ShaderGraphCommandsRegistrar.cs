using UnityEditor.GraphToolsFoundation.Overdrive;
using UnityEngine;
using UnityEngine.GraphToolsFoundation.CommandStateObserver;

namespace UnityEditor.ShaderGraph.GraphUI
{
    public static class ShaderGraphCommandsRegistrar
    {
        public static void RegisterCommandHandlers(
            GraphView graphView,
            BlackboardView blackboardView,
            PreviewManager previewManager,
            ShaderGraphModel shaderGraphModel,
            Dispatcher dispatcher,
            GraphModelStateComponent graphModelStateComponent,
            GraphViewStateComponent graphViewStateComponent,
            SelectionStateComponent selectionStateComponent,
            UndoStateComponent undoStateComponent)
        {
            if (dispatcher is not CommandDispatcher commandDispatcher)
                return;

<<<<<<< HEAD
            // Shader Graph commands
            commandDispatcher.RegisterCommandHandler<UndoStateComponent, GraphModelStateComponent, AddRedirectNodeCommand>(
                AddRedirectNodeCommand.DefaultHandler,
                undoStateComponent,
                graphModelStateComponent);

            commandDispatcher.RegisterCommandHandler<UndoStateComponent, GraphModelStateComponent, PreviewManager, ChangePreviewExpandedCommand>(
                ChangePreviewExpandedCommand.DefaultCommandHandler,
                undoStateComponent,
                graphModelStateComponent,
                previewManager
            );

            commandDispatcher.RegisterCommandHandler<ShaderGraphModel, PreviewManager, ChangePreviewMeshCommand>(
                ChangePreviewMeshCommand.DefaultCommandHandler,
                shaderGraphModel,
                previewManager
            );

            commandDispatcher.RegisterCommandHandler<UndoStateComponent, GraphModelStateComponent, PreviewManager, ChangePreviewModeCommand>(
                ChangePreviewModeCommand.DefaultCommandHandler,
                undoStateComponent,
                graphModelStateComponent,
                previewManager
            );

            commandDispatcher.RegisterCommandHandler<UndoStateComponent, GraphModelStateComponent, ChangeActiveTargetsCommand>(
                ChangeActiveTargetsCommand.DefaultCommandHandler,
                undoStateComponent,
                graphModelStateComponent
            );

            commandDispatcher.RegisterCommandHandler<UndoStateComponent, GraphModelStateComponent, ChangeTargetSettingsCommand>(
                ChangeTargetSettingsCommand.DefaultCommandHandler,
                undoStateComponent,
                graphModelStateComponent
            );

            //commandDispatcher.RegisterCommandHandler<UndoStateComponent, GraphViewStateComponent, PreviewManager, ChangePreviewModeCommand>(
            //    ChangePreviewModeCommand.DefaultCommandHandler,
            //    undoStateComponent,
            //    graphView.GraphViewState,
            //    previewManager
            //);

            // Unregister the base GraphView command handling for this as we want to insert our own
=======
            GraphViewModel graphViewModel = graphView.GraphViewModel;

            // GTF Overrides

            // Unregister the base GraphView command handling for delete as we want to insert our own
>>>>>>> 16d3b37b
            graphView.Dispatcher.UnregisterCommandHandler<DeleteElementsCommand>();
            dispatcher.RegisterCommandHandler<UndoStateComponent, GraphModelStateComponent, SelectionStateComponent, PreviewManager, DeleteElementsCommand>(
                ShaderGraphCommandOverrides.HandleDeleteNodesAndEdges,
                undoStateComponent,
                graphModelStateComponent,
                selectionStateComponent,
                previewManager);

            blackboardView.Dispatcher.UnregisterCommandHandler<DeleteElementsCommand>();
            blackboardView.Dispatcher.RegisterCommandHandler<UndoStateComponent, GraphModelStateComponent, SelectionStateComponent, PreviewManager, DeleteElementsCommand>(
                ShaderGraphCommandOverrides.HandleDeleteBlackboardItems,
                undoStateComponent,
                graphModelStateComponent,
                selectionStateComponent,
                previewManager);

            dispatcher.RegisterCommandHandler<UndoStateComponent, GraphModelStateComponent, SelectionStateComponent, PreviewManager, BypassNodesCommand>(
                ShaderGraphCommandOverrides.HandleBypassNodes,
                undoStateComponent,
                graphModelStateComponent,
                selectionStateComponent,
                previewManager);

            dispatcher.RegisterCommandHandler<GraphViewStateComponent, PreviewManager, RenameElementCommand>(
                ShaderGraphCommandOverrides.HandleGraphElementRenamed,
                graphViewStateComponent,
                previewManager);

            dispatcher.RegisterCommandHandler<UndoStateComponent, GraphModelStateComponent, PreviewManager, UpdateConstantValueCommand>(
                ShaderGraphCommandOverrides.HandleUpdateConstantValue,
                undoStateComponent,
                graphModelStateComponent,
                previewManager);

            // Shader Graph commands
            commandDispatcher.RegisterCommandHandler<UndoStateComponent, GraphModelStateComponent, AddRedirectNodeCommand>(
                AddRedirectNodeCommand.DefaultHandler,
                graphTool.UndoStateComponent,
                graphViewModel.GraphModelState);

            PreviewCommandsRegistrar.RegisterCommandHandlers(graphTool, previewManager, shaderGraphModel, commandDispatcher, graphViewModel);

            commandDispatcher.RegisterCommandHandler<UndoStateComponent, GraphModelStateComponent, ChangeActiveTargetsCommand>(
                ChangeActiveTargetsCommand.DefaultCommandHandler,
                graphTool.UndoStateComponent,
                graphViewModel.GraphModelState
            );

            commandDispatcher.RegisterCommandHandler<UndoStateComponent, GraphModelStateComponent, ChangeTargetSettingsCommand>(
                ChangeTargetSettingsCommand.DefaultCommandHandler,
                graphTool.UndoStateComponent,
                graphViewModel.GraphModelState
            );

            // Node UI commands
            dispatcher.RegisterCommandHandler<UndoStateComponent, GraphModelStateComponent, PreviewManager, SetGraphTypeValueCommand>(
                SetGraphTypeValueCommand.DefaultCommandHandler,
                undoStateComponent,
                graphModelStateComponent,
                previewManager);

            dispatcher.RegisterCommandHandler<UndoStateComponent, GraphModelStateComponent, PreviewManager, SetGradientTypeValueCommand>(
                SetGradientTypeValueCommand.DefaultCommandHandler,
                undoStateComponent,
                graphModelStateComponent,
                previewManager);

            dispatcher.RegisterCommandHandler<UndoStateComponent, GraphModelStateComponent, ChangeNodeFunctionCommand>(
                ChangeNodeFunctionCommand.DefaultCommandHandler,
                undoStateComponent,
                graphModelStateComponent);

            // Node upgrade commands
            dispatcher.RegisterCommandHandler<UndoStateComponent, GraphModelStateComponent, DismissNodeUpgradeCommand>(
                DismissNodeUpgradeCommand.DefaultCommandHandler,
                undoStateComponent,
                graphModelStateComponent);

            dispatcher.RegisterCommandHandler<UndoStateComponent, GraphModelStateComponent, UpgradeNodeCommand>(
                UpgradeNodeCommand.DefaultCommandHandler,
                undoStateComponent,
                graphModelStateComponent);

            // Context entry commands
            dispatcher.RegisterCommandHandler<UndoStateComponent, GraphModelStateComponent, AddContextEntryCommand>(
                AddContextEntryCommand.DefaultCommandHandler,
                undoStateComponent,
                graphModelStateComponent);

            dispatcher.RegisterCommandHandler<UndoStateComponent, GraphModelStateComponent, RemoveContextEntryCommand>(
                RemoveContextEntryCommand.DefaultCommandHandler,
                undoStateComponent,
                graphModelStateComponent);

            dispatcher.RegisterCommandHandler<UndoStateComponent, GraphModelStateComponent, RenameContextEntryCommand>(
                RenameContextEntryCommand.DefaultCommandHandler,
                undoStateComponent,
                graphModelStateComponent);

            dispatcher.RegisterCommandHandler<UndoStateComponent, GraphModelStateComponent, ChangeContextEntryTypeCommand>(
                ChangeContextEntryTypeCommand.DefaultCommandHandler,
                undoStateComponent,
                graphModelStateComponent);

            // Variable declaration commands
            dispatcher.RegisterCommandHandler<UndoStateComponent, GraphModelStateComponent, SetShaderDeclarationCommand>(
                SetShaderDeclarationCommand.DefaultCommandHandler,
                undoStateComponent,
                graphModelStateComponent);
        }


    }
}<|MERGE_RESOLUTION|>--- conflicted
+++ resolved
@@ -20,60 +20,11 @@
             if (dispatcher is not CommandDispatcher commandDispatcher)
                 return;
 
-<<<<<<< HEAD
-            // Shader Graph commands
-            commandDispatcher.RegisterCommandHandler<UndoStateComponent, GraphModelStateComponent, AddRedirectNodeCommand>(
-                AddRedirectNodeCommand.DefaultHandler,
-                undoStateComponent,
-                graphModelStateComponent);
-
-            commandDispatcher.RegisterCommandHandler<UndoStateComponent, GraphModelStateComponent, PreviewManager, ChangePreviewExpandedCommand>(
-                ChangePreviewExpandedCommand.DefaultCommandHandler,
-                undoStateComponent,
-                graphModelStateComponent,
-                previewManager
-            );
-
-            commandDispatcher.RegisterCommandHandler<ShaderGraphModel, PreviewManager, ChangePreviewMeshCommand>(
-                ChangePreviewMeshCommand.DefaultCommandHandler,
-                shaderGraphModel,
-                previewManager
-            );
-
-            commandDispatcher.RegisterCommandHandler<UndoStateComponent, GraphModelStateComponent, PreviewManager, ChangePreviewModeCommand>(
-                ChangePreviewModeCommand.DefaultCommandHandler,
-                undoStateComponent,
-                graphModelStateComponent,
-                previewManager
-            );
-
-            commandDispatcher.RegisterCommandHandler<UndoStateComponent, GraphModelStateComponent, ChangeActiveTargetsCommand>(
-                ChangeActiveTargetsCommand.DefaultCommandHandler,
-                undoStateComponent,
-                graphModelStateComponent
-            );
-
-            commandDispatcher.RegisterCommandHandler<UndoStateComponent, GraphModelStateComponent, ChangeTargetSettingsCommand>(
-                ChangeTargetSettingsCommand.DefaultCommandHandler,
-                undoStateComponent,
-                graphModelStateComponent
-            );
-
-            //commandDispatcher.RegisterCommandHandler<UndoStateComponent, GraphViewStateComponent, PreviewManager, ChangePreviewModeCommand>(
-            //    ChangePreviewModeCommand.DefaultCommandHandler,
-            //    undoStateComponent,
-            //    graphView.GraphViewState,
-            //    previewManager
-            //);
-
-            // Unregister the base GraphView command handling for this as we want to insert our own
-=======
             GraphViewModel graphViewModel = graphView.GraphViewModel;
 
             // GTF Overrides
 
             // Unregister the base GraphView command handling for delete as we want to insert our own
->>>>>>> 16d3b37b
             graphView.Dispatcher.UnregisterCommandHandler<DeleteElementsCommand>();
             dispatcher.RegisterCommandHandler<UndoStateComponent, GraphModelStateComponent, SelectionStateComponent, PreviewManager, DeleteElementsCommand>(
                 ShaderGraphCommandOverrides.HandleDeleteNodesAndEdges,
