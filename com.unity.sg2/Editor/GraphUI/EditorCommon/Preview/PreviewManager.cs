using System;
using System.Collections.Generic;
using System.Linq;
using UnityEditor.GraphToolsFoundation.Overdrive;
using UnityEditor.GraphToolsFoundation.Overdrive.BasicModel;
using UnityEditor.ShaderGraph.GraphDelta;
using UnityEngine.GraphToolsFoundation.Overdrive;
using UnityEngine;

namespace UnityEditor.ShaderGraph.GraphUI
{
    using PreviewRenderMode = HeadlessPreviewManager.PreviewRenderMode;

    /// <summary>
    /// Manager class for node and master previews
    /// Layer that handles the interaction between GTF/Editor and the HeadlessPreviewManager
    /// </summary>
    public class PreviewManager
    {
        bool m_IsInitialized;

        public bool IsInitialized
        {
            get => m_IsInitialized;
            set => m_IsInitialized = value;
        }

        // Gets set to true when user selects the "Sprite" preview mesh in main preview
        bool m_LockMainPreviewRotation;

        public bool LockMainPreviewRotation
        {
            set => m_LockMainPreviewRotation = value;
        }

        HeadlessPreviewManager m_PreviewHandlerInstance;

        GraphModelStateComponent m_GraphModelStateComponent;

        HashSet<string> m_DirtyNodes;

        ShaderGraphModel m_GraphModel;

        Dictionary<string, SerializableGUID> m_NodeLookupTable;

        MainPreviewView m_MainPreviewView;
        MainPreviewData m_MainPreviewData;

        string m_MainContextNodeName = new Defs.ShaderGraphContext().GetRegistryKey().Name;

<<<<<<< HEAD
        internal void Initialize(
            GraphModelStateComponent graphModelStateComponent,
            ShaderGraphModel graphModel,
            MainPreviewView mainPreviewView,
            bool wasWindowCloseCancelled)
=======
        int PreviewWidth => Mathf.FloorToInt(m_MainPreviewView.PreviewSize.x);
        int PreviewHeight => Mathf.FloorToInt(m_MainPreviewView.PreviewSize.y);

        internal PreviewManager(GraphModelStateComponent graphModelStateComponent)
>>>>>>> 16d3b37b
        {
            // Can be null when the editor window is opened to the onboarding page
            if (graphModel == null)
                return;

            m_GraphModelStateComponent = graphModelStateComponent;

            m_PreviewHandlerInstance = new HeadlessPreviewManager();

            m_DirtyNodes = new HashSet<string>();
            m_NodeLookupTable = new Dictionary<string, SerializableGUID>();

            m_IsInitialized = true;
            m_GraphModel = graphModel;

            // Initialize the main preview
            m_MainPreviewView = mainPreviewView;
            m_MainPreviewData = graphModel.MainPreviewData;

            // Initialize the headless preview
            m_PreviewHandlerInstance.Initialize(m_MainContextNodeName, m_MainPreviewView.PreviewSize);

            m_PreviewHandlerInstance.SetActiveGraph(m_GraphModel.GraphHandler);
            m_PreviewHandlerInstance.SetActiveRegistry(m_GraphModel.RegistryInstance.Registry);

            // Initialize preview data for any nodes that exist on graph load
            foreach (var nodeModel in m_GraphModel.NodeModels)
            {
                if(nodeModel is GraphDataContextNodeModel contextNode && IsMainContextNode(nodeModel))
                    OnNodeAdded(contextNode.graphDataName, contextNode.Guid);
                else if (nodeModel is GraphDataNodeModel graphDataNodeModel && graphDataNodeModel.HasPreview)
                    OnNodeAdded(graphDataNodeModel.graphDataName, graphDataNodeModel.Guid);
            }

            // Call update once at graph load in order to handle updating all existing nodes
            Update();

            // Don't clear dirty state if the window close was cancelled with the graph in dirty state
            if (!wasWindowCloseCancelled)
            {
                // Mark dirty state as cleared afterwards to clear modification state from editor window tab
                m_GraphModel.Asset.Dirty = false;
            }
        }

        static bool IsMainContextNode(IGraphElementModel nodeModel)
        {
            return nodeModel is GraphDataContextNodeModel contextNode && contextNode.graphDataName == new Defs.ShaderGraphContext().GetRegistryKey().Name;
        }

        internal void UpdateReferencesAfterUndoRedo(
            GraphModelStateComponent graphModelStateComponent,
            ShaderGraphModel graphModel)
        {
            m_GraphModelStateComponent = graphModelStateComponent;
            m_GraphModel = graphModel;

            m_PreviewHandlerInstance.SetActiveGraph(m_GraphModel.GraphHandler);
        }

        /// <summary>
        ///  Called to reinitialize the textures for the previews when the graph is saved
        /// </summary>
        internal void HandleGraphReload(
            GraphModelStateComponent graphModelStateComponent,
            ShaderGraphModel graphModel,
            MainPreviewView mainPreviewView)
        {
            m_GraphModelStateComponent = graphModelStateComponent;
            m_GraphModel = graphModel;
            m_MainPreviewView = mainPreviewView;

            UpdateAllNodePreviewTextures();
        }

        internal void UpdateAllNodePreviewTextures()
        {
            using (var stateUpdater = m_GraphModelStateComponent.UpdateScope)
            {
                foreach (var (nodeName, nodeGuid) in m_NodeLookupTable)
                {
                    m_GraphModel.TryGetModelFromGuid(nodeGuid, out var nodeModel);
                    if (nodeModel is GraphDataNodeModel graphDataNodeModel)
                    {
                        m_PreviewHandlerInstance.RequestNodePreviewTexture(nodeName, out var nodeRenderOutput, out var shaderMessages, graphDataNodeModel.NodePreviewMode);
                        graphDataNodeModel.OnPreviewTextureUpdated(nodeRenderOutput);

                        stateUpdater.MarkChanged(graphDataNodeModel);
                    }
                }
            }
        }

        // Called after an undo/redo to cleanup any stale references to data that no longer exists on graph
        internal void PostUndoRedoConsistencyCheck()
        {
            // Remove any nodes from the preview manager that are no longer on graph
            foreach (var (nodeName, nodeGuid) in m_NodeLookupTable)
            {
                m_GraphModel.TryGetModelFromGuid(nodeGuid, out var nodeModel);
                if(nodeModel == null)
                    OnNodeFlowChanged(nodeName, true);
            }

            // Add any nodes to the preview manager that are newly on graph
            foreach (var graphNodeModel in m_GraphModel.NodeModels)
            {
                if(!m_NodeLookupTable.ContainsValue(graphNodeModel.Guid)
                    && graphNodeModel is GraphDataNodeModel graphDataNodeModel)
                    OnNodeAdded(graphDataNodeModel.graphDataName, graphDataNodeModel.Guid);
            }
        }

        // Called after a port value or blackboard value change is undone/redone to handle updating preview values accordingly
        internal void HandleConstantValueUndoRedo(BaseShaderGraphConstant oldConstant)
        {
            var nodeWriter = m_GraphModel.GraphHandler.GetNode(oldConstant.NodeName);
            m_NodeLookupTable.TryGetValue(oldConstant.NodeName, out var nodeGuid);
            m_GraphModel.TryGetModelFromGuid(nodeGuid, out var nodeModel);

            if (nodeWriter != null && nodeModel is GraphDataNodeModel graphDataNodeModel)
            {
                foreach (var portConstant in graphDataNodeModel.InputConstantsById.Values)
                {
                    if (portConstant is BaseShaderGraphConstant updatedConstant
                        && updatedConstant.PortName == oldConstant.PortName)
                    {
                        OnLocalPropertyChanged(oldConstant.NodeName, oldConstant.PortName, portConstant.ObjectValue);
                        return;
                    }
                }
            }

            foreach (var declarationModel in m_GraphModel.VariableDeclarations)
            {
                if (oldConstant == declarationModel.InitializationModel)
                {
                    if (oldConstant.NodeName == Registry.ResolveKey<PropertyContext>().Name)
                    {
                        OnGlobalPropertyChanged(oldConstant.PortName, declarationModel.InitializationModel.ObjectValue);
                        return;
                    }
                }
            }
        }

        public void Update()
        {
            var updatedNodes = new List<string>();

            foreach (string nodeName in m_DirtyNodes)
            {
                if (!m_NodeLookupTable.TryGetValue(nodeName, out var nodeGuid))
                    continue;

                m_GraphModel.TryGetModelFromGuid(nodeGuid, out var nodeModel);
                // TODO: Main preview doesnt get removed from dirty nodes when a vector3 node is connected currrently
                if (IsMainContextNode(nodeModel))
                {
                    var previewOutputState = m_PreviewHandlerInstance.RequestMainPreviewTexture(
                        PreviewWidth,
                        PreviewHeight,
                        m_MainPreviewData.mesh,
                        m_MainPreviewData.scale,
                        m_LockMainPreviewRotation,
                        m_MainPreviewData.rotation,
                        out var updatedTexture,
                        out var shaderMessages);
                    if (updatedTexture != m_MainPreviewView.mainPreviewTexture)
                    {
                        // Headless preview manager handles assigning correct texture in case of completion, error state, still updating etc.
                        // We just need to update the texture on this side regardless of what happens
                        m_MainPreviewView.mainPreviewTexture = updatedTexture;

                        // Node is updated, remove from dirty list
                        if (previewOutputState == HeadlessPreviewManager.PreviewOutputState.Complete)
                            updatedNodes.Add(nodeName);
                        if (previewOutputState == HeadlessPreviewManager.PreviewOutputState.ShaderError)
                        {
                            updatedNodes.Add(nodeName);
                            // TODO: Handle displaying main preview errors
                            foreach (var errorMessage in shaderMessages)
                            {
                                Debug.Log(errorMessage);
                            }
                        }
                    }
                }
                else if (nodeModel is GraphDataNodeModel graphDataNodeModel && graphDataNodeModel.IsPreviewExpanded)
                {
                    var previewOutputState = m_PreviewHandlerInstance.RequestNodePreviewTexture(nodeName, out var nodeRenderOutput, out var shaderMessages);
                    if (nodeRenderOutput != graphDataNodeModel.PreviewTexture)
                    {
                        // Headless preview manager handles assigning correct texture in case of completion, error state, still updating etc.
                        // We just need to update the texture on this side regardless of what happens
                        graphDataNodeModel.OnPreviewTextureUpdated(nodeRenderOutput);

                        using(var graphUpdater = m_GraphModelStateComponent.UpdateScope)
                        {
                            graphUpdater.MarkChanged(nodeModel);
                        }

                        // Node is updated, remove from dirty list
                        if (previewOutputState == HeadlessPreviewManager.PreviewOutputState.Complete)
                            updatedNodes.Add(nodeName);
                        if (previewOutputState == HeadlessPreviewManager.PreviewOutputState.ShaderError)
                        {
                            updatedNodes.Add(nodeName);
                            // TODO: Handle displaying error badges on nodes
                            foreach (var errorMessage in shaderMessages)
                            {
                                Debug.Log(errorMessage);
                            }
                        }
                    }
                }
            }

            // Clean up any nodes that were successfully updated from the dirty list
            foreach (var updatedNode in updatedNodes)
                m_DirtyNodes.Remove(updatedNode);

        }

        public Texture GetCachedMainPreviewTexture()
        {
            m_PreviewHandlerInstance.RequestMainPreviewTexture(
                PreviewWidth,
                PreviewHeight,
                m_MainPreviewData.mesh,
                m_MainPreviewData.scale,
                m_LockMainPreviewRotation,
                m_MainPreviewData.rotation,
                out var cachedMainPreviewTexture,
                out var shaderMessages);

            return cachedMainPreviewTexture;
        }


        /// <summary>
        /// This can be called when the main preview's mesh, zoom, rotation etc. changes and a re-render is required
        /// </summary>
        public void OnMainPreviewDataChanged()
        {
            m_DirtyNodes.Add(m_MainContextNodeName);
        }

        // TODO: Implement changing preview mode
        public void OnPreviewModeChanged(string nodeName, PreviewRenderMode newPreviewMode) { }


        /// <summary>
        /// Used to notify when a node's connections have been changed
        /// </summary>
        /// <param name="nodeName"> Name of node whose connections were modified </param>
        /// <param name="wasNodeDeleted"> Flag to set to true if this node was deleted in this modification </param>
        public void OnNodeFlowChanged(string nodeName, bool wasNodeDeleted = false)
        {
            if (wasNodeDeleted)
            {
                OnNodeRemoved(nodeName);
                m_PreviewHandlerInstance.NotifyNodeFlowChanged(nodeName, true);
            }
            else
            {
                m_DirtyNodes.Add(nodeName);
                var impactedNodes = m_PreviewHandlerInstance.NotifyNodeFlowChanged(nodeName);
                foreach (var downstreamNode in impactedNodes)
                {
                    m_DirtyNodes.Add(downstreamNode);
                }
            }
        }

        public void OnNodeAdded(String nodeName, SerializableGUID nodeGuid)
        {
            if (m_NodeLookupTable.ContainsKey(nodeName))
                return;

            // Add node to dirty list so preview image can be updated next frame
            m_DirtyNodes.Add(nodeName);

            m_NodeLookupTable.Add(nodeName, nodeGuid);
        }

        void OnNodeRemoved(String nodeName)
        {
            m_DirtyNodes.Remove(nodeName);
            m_NodeLookupTable.Remove(nodeName);
        }

        public void OnGlobalPropertyChanged(string propertyName, object newValue)
        {
            var linkedVariableNodes =  m_GraphModel.GetLinkedVariableNodes(propertyName);

            var variableNodeNames = new List<string>();
            foreach(var node in linkedVariableNodes)
            {
                var nodeModel = node as GraphDataVariableNodeModel;
                variableNodeNames.Add(nodeModel.graphDataName);
            }

            var impactedNodes = m_PreviewHandlerInstance.SetGlobalProperty(propertyName, newValue, variableNodeNames);
            foreach (var downstreamNode in impactedNodes)
            {
                m_DirtyNodes.Add(downstreamNode);
            }
        }

        public void OnLocalPropertyChanged(string nodeName, string propertyName, object newValue)
        {
            m_DirtyNodes.Add(nodeName);
            var impactedNodes = m_PreviewHandlerInstance.SetLocalProperty(nodeName, propertyName, newValue);
            foreach (var downstreamNode in impactedNodes)
            {
                // Need to do this check because we can get the property context as a connected node but we don't want to process it like any other node
                if(downstreamNode != m_GraphModel.BlackboardContextName)
                    m_DirtyNodes.Add(downstreamNode);
            }
        }

        /// <summary>
        /// Used by UI tests to validate preview results after UI driven changes
        /// </summary>
        /// <param name="nodeName"></param>
        internal Material GetPreviewMaterialForNode(string nodeName)
        {
            return m_PreviewHandlerInstance.RequestNodePreviewMaterial(nodeName);
        }
    }
}<|MERGE_RESOLUTION|>--- conflicted
+++ resolved
@@ -48,18 +48,14 @@
 
         string m_MainContextNodeName = new Defs.ShaderGraphContext().GetRegistryKey().Name;
 
-<<<<<<< HEAD
+        int PreviewWidth => Mathf.FloorToInt(m_MainPreviewView.PreviewSize.x);
+        int PreviewHeight => Mathf.FloorToInt(m_MainPreviewView.PreviewSize.y);
+
         internal void Initialize(
             GraphModelStateComponent graphModelStateComponent,
             ShaderGraphModel graphModel,
             MainPreviewView mainPreviewView,
             bool wasWindowCloseCancelled)
-=======
-        int PreviewWidth => Mathf.FloorToInt(m_MainPreviewView.PreviewSize.x);
-        int PreviewHeight => Mathf.FloorToInt(m_MainPreviewView.PreviewSize.y);
-
-        internal PreviewManager(GraphModelStateComponent graphModelStateComponent)
->>>>>>> 16d3b37b
         {
             // Can be null when the editor window is opened to the onboarding page
             if (graphModel == null)
