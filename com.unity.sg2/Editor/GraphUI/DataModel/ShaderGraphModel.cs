--- conflicted
+++ resolved
@@ -4,7 +4,6 @@
 using Unity.Profiling;
 using UnityEditor.GraphToolsFoundation.Overdrive;
 using UnityEditor.GraphToolsFoundation.Overdrive.BasicModel;
-using UnityEditor.ShaderGraph.Defs;
 using UnityEditor.ShaderGraph.GraphDelta;
 using UnityEditor.ShaderGraph.Serialization;
 using UnityEngine;
@@ -22,12 +21,8 @@
     [Serializable]
     class MainPreviewData
     {
-<<<<<<< HEAD
-        public SerializableMesh serializedMesh = new();
-=======
         [SerializeField]
         private SerializableMesh serializedMesh = new ();
->>>>>>> cbb80d5a
         public bool preventRotation;
 
         public int width = 125;
@@ -155,18 +150,8 @@
                 resolvedSource = fromRedir.ResolveSource();
             }
 
-<<<<<<< HEAD
-        /// <summary>
-        /// The name of the context node on the graph that the Blackboard should modify.
-        /// </summary>
-        public string BlackboardContextName => Registry.ResolveKey<PropertyContext>().Name;
-
-        public bool IsSubGraph => ShaderGraphAssetModel.IsSubGraph;
-        public override bool CanBeSubgraph() => IsSubGraph;
-=======
             return resolvedSource;
         }
->>>>>>> cbb80d5a
 
         /// <summary>
         /// Tests the connection between two GraphData ports at the data level.
