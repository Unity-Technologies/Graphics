using System;
using System.Collections.Generic;
using System.Linq;
using Unity.Profiling;
using UnityEditor.GraphToolsFoundation.Overdrive;
using UnityEditor.GraphToolsFoundation.Overdrive.BasicModel;
using UnityEditor.ShaderGraph.GraphDelta;
using UnityEditor.ShaderGraph.Serialization;
using UnityEngine;
using UnityEngine.GraphToolsFoundation.Overdrive;

namespace UnityEditor.ShaderGraph.GraphUI
{
    public enum PropagationDirection
    {
        Upstream,
        Downstream
    }

    [Serializable]
    class MainPreviewData
    {
<<<<<<< HEAD
=======
        [SerializeField]
>>>>>>> 1110b88d
        private SerializableMesh serializedMesh = new ();
        public bool preventRotation;

        public int width = 125;
        public int height = 125;

        [NonSerialized]
        public Quaternion rotation = Quaternion.identity;

        [NonSerialized]
        public float scale = 1f;

        public Mesh mesh
        {
            get => serializedMesh.mesh;
            set => serializedMesh.mesh = value;
        }
    }

    public class ShaderGraphModel : GraphModel
    {
        [SerializeField]
        private SerializableGraphHandler graphHandlerBox = new();
        [SerializeField]
        private SerializableTargetSettings targetSettingsBox = new();
        [SerializeField]
<<<<<<< HEAD
        private MainPreviewData mainPreviewData = new();
=======
        private MainPreviewData mainPreviewData = new(); // TODO: This should wrap a UserPrefs entry instead of being stored here.
>>>>>>> 1110b88d
        [SerializeField]
        private bool isSubGraph = false;

        internal GraphHandler GraphHandler => graphHandlerBox.Graph;
        internal ShaderGraphRegistry RegistryInstance => ShaderGraphRegistry.Instance;
        internal List<JsonData<Target>> Targets => targetSettingsBox.Targets;
        internal MainPreviewData MainPreviewData => mainPreviewData;
        internal bool IsSubGraph => CanBeSubgraph();

        public void Init(GraphHandler graph, bool isSubGraph)
        {
            graphHandlerBox.Init(graph);
            this.isSubGraph = isSubGraph;

            // Generate context nodes as needed.
            // TODO: This should be handled by a more generalized synchronization step.
            var contextNames = GraphHandler
                .GetNodes()
                .Where(nodeHandler => nodeHandler.GetRegistryKey().Name == Registry.ResolveKey<ContextBuilder>().Name)
                .Select(nodeHandler => nodeHandler.ID.LocalPath)
                .ToList();

            foreach (var localPath in contextNames)
            {
                GraphHandler.ReconcretizeNode(localPath);

                if (!NodeModels.Any(nodeModel =>
                        nodeModel is GraphDataContextNodeModel contextNodeModel &&
                        contextNodeModel.graphDataName == localPath))
                {
                    this.CreateGraphDataContextNode(localPath);
                }
            }
        }

        public override void OnEnable()
        {
            graphHandlerBox.OnEnable();
            targetSettingsBox.OnEnable();
            base.OnEnable();
        }
        public override bool CanBeSubgraph() => isSubGraph;
        protected override Type GetEdgeType(IPortModel toPort, IPortModel fromPort)
        {
            return typeof(GraphDataEdgeModel);
        }
        public override Type GetSectionModelType()
        {
            return typeof(SectionModel);
        }

        /// <summary>
        /// Tests the connection between two GraphData ports at the data level.
        /// </summary>
        /// <param name="src">Source port.</param>
        /// <param name="dst">Destination port.</param>
        /// <returns>True if the ports can be connected, false otherwise.</returns>
        bool TestConnection(GraphDataPortModel src, GraphDataPortModel dst)
        {
            // temporarily disable connections to ports of different types.
            if (src.PortDataType != dst.PortDataType)
                return false;

            return GraphHandler.TestConnection(dst.owner.graphDataName,
                dst.graphDataName, src.owner.graphDataName,
                src.graphDataName, RegistryInstance.Registry);
        }

        /// <summary>
        /// Tries to connect two GraphData ports at the data level.
        /// </summary>
        /// <param name="src">Source port.</param>
        /// <param name="dst">Destination port.</param>
        /// <returns>True if the connection was successful, false otherwise.</returns>
        public bool TryConnect(GraphDataPortModel src, GraphDataPortModel dst)
        {
            return GraphHandler.TryConnect(
                src.owner.graphDataName, src.graphDataName,
                dst.owner.graphDataName, dst.graphDataName,
                RegistryInstance.Registry);
        }

        static bool PortsFormCycle(IPortModel fromPort, IPortModel toPort)
        {
            var queue = new Queue<IPortNodeModel>();
            queue.Enqueue(fromPort.NodeModel);

            while (queue.Count > 0)
            {
                var checkNode = queue.Dequeue();

                if (checkNode == toPort.NodeModel) return true;

                foreach (var incomingEdge in checkNode.GetIncomingEdges())
                {
                    queue.Enqueue(incomingEdge.FromPort.NodeModel);
                }
            }

            return false;
        }

        protected override bool IsCompatiblePort(IPortModel startPortModel, IPortModel compatiblePortModel)
        {
            if (startPortModel.Direction == compatiblePortModel.Direction) return false;

            var fromPort = startPortModel.Direction == PortDirection.Output ? startPortModel : compatiblePortModel;
            var toPort = startPortModel.Direction == PortDirection.Input ? startPortModel : compatiblePortModel;

            if (PortsFormCycle(fromPort, toPort)) return false;

            if (fromPort.NodeModel is RedirectNodeModel fromRedirect)
            {
                fromPort = fromRedirect.ResolveSource();
                if (fromPort == null) return true;
            }

            if (toPort.NodeModel is RedirectNodeModel toRedirect)
            {
                // Only connect to a hanging branch if it's valid for every connection.
                // Should not recurse more than once. ResolveDestinations returns non-redirect nodes.
                return toRedirect.ResolveDestinations().All(testPort => IsCompatiblePort(fromPort, testPort));
            }

            if ((fromPort, toPort) is (GraphDataPortModel fromDataPort, GraphDataPortModel toDataPort))
            {
                return fromDataPort.owner.existsInGraphData &&
                    toDataPort.owner.existsInGraphData &&
                    TestConnection(fromDataPort, toDataPort);
            }

            // Don't support connecting GraphDelta-backed ports to UI-only ones.
            if (fromPort is GraphDataPortModel || toPort is GraphDataPortModel)
            {
                return false;
            }

            return base.IsCompatiblePort(startPortModel, compatiblePortModel);
        }

        public IEnumerable<IVariableDeclarationModel> GetGraphProperties()
        {
            return this.VariableDeclarations;
        }

        public void GetTimeDependentNodesOnGraph(PooledHashSet<GraphDataNodeModel> timeDependentNodes)
        {
            var nodesOnGraph = NodeModels;
            foreach (var nodeModel in nodesOnGraph)
            {
                if (nodeModel is GraphDataNodeModel graphDataNodeModel && DoesNodeRequireTime(graphDataNodeModel))
                    timeDependentNodes.Add(graphDataNodeModel);
            }

            PropagateNodes(timeDependentNodes, PropagationDirection.Downstream, timeDependentNodes);
        }

        // cache the Action to avoid GC
        static readonly Action<GraphDataNodeModel> AddNextLevelNodesToWave =
            nextLevelNode =>
            {
                if (!m_TempAddedToNodeWave.Contains(nextLevelNode))
                {
                    m_TempNodeWave.Push(nextLevelNode);
                    m_TempAddedToNodeWave.Add(nextLevelNode);
                }
            };

        // Temp structures that are kept around statically to avoid GC churn (not thread safe)
        static Stack<GraphDataNodeModel> m_TempNodeWave = new();
        static HashSet<GraphDataNodeModel> m_TempAddedToNodeWave = new();

        // ADDs all nodes in sources, and all nodes in the given direction relative to them, into result
        // sources and result can be the same HashSet
        private static readonly ProfilerMarker PropagateNodesMarker = new ProfilerMarker("PropagateNodes");

        static void PropagateNodes(HashSet<GraphDataNodeModel> sources, PropagationDirection dir, HashSet<GraphDataNodeModel> result)
        {
            using (PropagateNodesMarker.Auto())
                if (sources.Count > 0)
                {
                    // NodeWave represents the list of nodes we still have to process and add to result
                    m_TempNodeWave.Clear();
                    m_TempAddedToNodeWave.Clear();
                    foreach (var node in sources)
                    {
                        m_TempNodeWave.Push(node);
                        m_TempAddedToNodeWave.Add(node);
                    }

                    while (m_TempNodeWave.Count > 0)
                    {
                        var node = m_TempNodeWave.Pop();
                        if (node == null)
                            continue;

                        result.Add(node);

                        // grab connected nodes in propagation direction, add them to the node wave
                        ForeachConnectedNode(node, dir, AddNextLevelNodesToWave);
                    }

                    // clean up any temp data
                    m_TempNodeWave.Clear();
                    m_TempAddedToNodeWave.Clear();
                }
        }

        static IEnumerable<NodeHandler> GetUpstreamNodes(NodeHandler startingNode)
        {
            return Utils.GraphTraversalUtils.GetUpstreamNodes(startingNode);
        }

        static IEnumerable<NodeHandler> GetDownstreamNodes(NodeHandler startingNode)
        {
            return Utils.GraphTraversalUtils.GetDownstreamNodes(startingNode);
        }

        static GraphDataNodeModel TryGetNodeModel(ShaderGraphModel shaderGraphModel, NodeHandler inputNodeReader)
        {
            // TODO: Make a mapping between every node model and node reader so we can also do lookup
            // from NodeReaders to NodeModels, as is needed below for instance
            return null;
        }

        static void ForeachConnectedNode(GraphDataNodeModel sourceNode, PropagationDirection dir, Action<GraphDataNodeModel> action)
        {
            sourceNode.TryGetNodeReader(out var nodeReader);

            ShaderGraphModel shaderGraphModel = sourceNode.GraphModel as ShaderGraphModel;

            // Enumerate through all nodes that the node feeds into and add them to the list of nodes to inspect
            if (dir == PropagationDirection.Downstream)
            {
                foreach (var connectedNode in GetDownstreamNodes(nodeReader))
                {
                    action(TryGetNodeModel(shaderGraphModel, connectedNode));
                }
            }
            else
            {
                foreach (var connectedNode in GetUpstreamNodes(nodeReader))
                {
                    action(TryGetNodeModel(shaderGraphModel, connectedNode));
                }
            }

            /* Custom Interpolator Blocks have implied connections to their Custom Interpolator Nodes...
            if (dir == PropagationDirection.Downstream && node is BlockNode bnode && bnode.isCustomBlock)
            {
                foreach (var cin in CustomInterpolatorUtils.GetCustomBlockNodeDependents(bnode))
                {
                    action(cin);
                }
            }
            // ... Just as custom Interpolator Nodes have implied connections to their custom interpolator blocks
            if (dir == PropagationDirection.Upstream && node is CustomInterpolatorNode ciNode && ciNode.e_targetBlockNode != null)
            {
                action(ciNode.e_targetBlockNode);
            } */
        }

        public IEnumerable<GraphDataNodeModel> GetNodesInHierarchyFromSources(IEnumerable<GraphDataNodeModel> nodeSources, PropagationDirection propagationDirection)
        {
            var nodesInHierarchy = new HashSet<GraphDataNodeModel>();
            PropagateNodes(new HashSet<GraphDataNodeModel>(nodeSources), propagationDirection, nodesInHierarchy);
            return nodesInHierarchy;
        }

        public static bool DoesNodeRequireTime(GraphDataNodeModel graphDataNodeModel)
        {
            bool nodeRequiresTime = false;
            if (graphDataNodeModel.TryGetNodeReader(out var _))
            {
                // TODO: Some way of making nodes be marked as requiring time or not
                // According to Esme, dependencies on globals/properties etc. will exist as RefNodes,
                // which are other INodeReaders/IPortReaders that exist as hidden/internal connections on a node
                //nodeReader.TryGetField("requiresTime", out var fieldReader);
                //if(fieldReader != null)
                //    fieldReader.TryGetValue(out nodeRequiresTime);
            }

            return nodeRequiresTime;
        }

        public static bool ShouldElementBeVisibleToSearcher(ShaderGraphModel shaderGraphModel, RegistryKey elementRegistryKey)
        {
            try
            {
                var nodeBuilder = shaderGraphModel.RegistryInstance.GetNodeBuilder(elementRegistryKey);
                var registryFlags = nodeBuilder.GetRegistryFlags();

                // commented out that bit cause it throws an exception for some elements at the moment
                return registryFlags.HasFlag(RegistryFlags.Func) /*|| registry.GetDefaultTopology(elementRegistryKey) == null*/;
            }
            catch (Exception exception)
            {
                AssertHelpers.Fail("Failed due to exception:" + exception);
                return false;
            }
        }

        public override IVariableNodeModel CreateVariableNode(IVariableDeclarationModel declarationModel,
            Vector2 position, SerializableGUID guid = default, SpawnFlags spawnFlags = SpawnFlags.Default)
        {
            Action<VariableNodeModel> initCallback = variableNodeModel =>
            {
                if (declarationModel is GraphDataVariableDeclarationModel model && variableNodeModel is GraphDataVariableNodeModel graphDataVariable)
                {
                    variableNodeModel.VariableDeclarationModel = model;

                    // Every time a variable node is added to the graph, add a reference node pointing back to the variable/property that is wrapped by the VariableDeclarationModel, on the CLDS level
                    GraphHandler.AddReferenceNode(guid.ToString(), model.contextNodeName, model.graphDataName, RegistryInstance.Registry);

                    // Currently using GTF guid of the variable node as its graph data name
                    graphDataVariable.graphDataName = guid.ToString();
                }
            };

            return this.CreateNode<GraphDataVariableNodeModel>(guid.ToString(), position, guid, initCallback, spawnFlags);
        }

        protected override Type GetDefaultVariableDeclarationType() => typeof(GraphDataVariableDeclarationModel);
    }
}<|MERGE_RESOLUTION|>--- conflicted
+++ resolved
@@ -20,10 +20,7 @@
     [Serializable]
     class MainPreviewData
     {
-<<<<<<< HEAD
-=======
-        [SerializeField]
->>>>>>> 1110b88d
+        [SerializeField]
         private SerializableMesh serializedMesh = new ();
         public bool preventRotation;
 
@@ -50,11 +47,7 @@
         [SerializeField]
         private SerializableTargetSettings targetSettingsBox = new();
         [SerializeField]
-<<<<<<< HEAD
-        private MainPreviewData mainPreviewData = new();
-=======
         private MainPreviewData mainPreviewData = new(); // TODO: This should wrap a UserPrefs entry instead of being stored here.
->>>>>>> 1110b88d
         [SerializeField]
         private bool isSubGraph = false;
 
