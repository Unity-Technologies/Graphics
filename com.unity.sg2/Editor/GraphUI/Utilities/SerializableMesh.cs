--- conflicted
+++ resolved
@@ -46,11 +46,7 @@
                     m_Mesh = AssetDatabase.LoadAssetAtPath<Mesh>(AssetDatabase.GUIDToAssetPath(m_Guid));
                     m_Guid = null;
                 }
-<<<<<<< HEAD
-                else
-=======
                 else if (m_Mesh == null)
->>>>>>> 1110b88d
                 {
                     m_Mesh = Resources.GetBuiltinResource(typeof(Mesh), $"Sphere.fbx") as Mesh;
                 }
