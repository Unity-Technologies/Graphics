using System;
using System.Collections.Generic;
using UnityEditor.GraphToolsFoundation.Overdrive;
using UnityEditor.GraphToolsFoundation.Overdrive.BasicModel;
using UnityEditor.ShaderGraph.Defs;
using UnityEditor.ShaderGraph.GraphDelta;
using UnityEngine;
using UnityEngine.GraphToolsFoundation.Overdrive;

namespace UnityEditor.ShaderGraph.GraphUI
{
    public class ShaderGraphStencil : Stencil
    {
        public const string Name = "ShaderGraph";

        public const string DefaultGraphAssetName = "NewShaderGraph";
        public const string GraphExtension = "sg2";

        public const string DefaultSubGraphAssetName = "NewShaderSubGraph";
        public const string SubGraphExtension = "sg2subgraph";

        public string ToolName =>
            Name;

        // TODO: (Sai) When subgraphs come in, add support for dropdown section
        internal static readonly string[] sections = {"Properties", "Keywords"};

        public override IEnumerable<string> SectionNames => sections;

        ShaderGraphModel shaderGraphModel => GraphModel as ShaderGraphModel;

        public ShaderGraphStencil()
        {
        }

        public override IBlackboardGraphModel CreateBlackboardGraphModel(IGraphModel graphModel) =>
            new SGBlackboardGraphModel(graphModel);

        // See ShaderGraphExampleTypes.GetGraphType for more details
        public override Type GetConstantType(TypeHandle typeHandle)
        {
            if (typeHandle == TypeHandle.Vector2
                || typeHandle == TypeHandle.Vector3
                || typeHandle == TypeHandle.Vector4
                || typeHandle == TypeHandle.Float
                || typeHandle == TypeHandle.Bool
                || typeHandle == TypeHandle.Int
                || typeHandle == ShaderGraphExampleTypes.Color
                || typeHandle == ShaderGraphExampleTypes.Matrix4
                || typeHandle == ShaderGraphExampleTypes.Matrix3
                || typeHandle == ShaderGraphExampleTypes.Matrix2)
            {
                return typeof(GraphTypeConstant);
            }

            if (typeHandle == ShaderGraphExampleTypes.GradientTypeHandle)
            {
                return typeof(GradientTypeConstant);
            }

            if (typeHandle == ShaderGraphExampleTypes.Texture2DArrayTypeHandle
                || typeHandle == ShaderGraphExampleTypes.Texture2DTypeHandle
                || typeHandle == ShaderGraphExampleTypes.CubemapTypeHandle
                || typeHandle == ShaderGraphExampleTypes.Texture3DTypeHandle)
            {
                return typeof(TextureTypeConstant);
            }
            if (typeHandle == ShaderGraphExampleTypes.SamplerStateTypeHandle)
                return typeof(SamplerStateTypeConstant);

            // There is no inline editor for this port type, so there is no need for CLDS access.
            return typeof(AnyConstant);
        }

        public override ISearcherDatabaseProvider GetSearcherDatabaseProvider()
        {
            return new ShaderGraphSearcherDatabaseProvider(this);
        }

        public override ISearcherFilterProvider GetSearcherFilterProvider()
        {
            return new ShaderGraphSearcherFilterProvider();
        }

        internal ShaderGraphRegistry GetRegistry()
        {
            return ShaderGraphRegistry.Instance;
        }

        internal NodeUIDescriptor GetUIHints(RegistryKey nodeKey, NodeHandler node)
        {
            return ShaderGraphRegistry.Instance.GetNodeUIDescriptor(nodeKey, node);
        }

        protected override void CreateGraphProcessors()
        {
            if (!AllowMultipleDataOutputInstances)
                GetGraphProcessorContainer().AddGraphProcessor(new ShaderGraphProcessor());
        }

        /// <summary>
        /// Returns true if a blackboard property with the given TypeHandle can be included in the property block for
        /// the current model. Use this to avoid exporting invalid properties like matrices.
        /// </summary>
        bool IsExposable(TypeHandle typeHandle)
        {
            var descriptor = typeHandle.GetBackingDescriptor();
            switch (descriptor)
            {
                case ParametricTypeDescriptor {Height: GraphType.Height.One}:
                case TextureTypeDescriptor:
                case SamplerStateTypeDescriptor:
                    return true;
                default:
                    return false;
            }
        }

        public override void PopulateBlackboardCreateMenu(
            string sectionName,
            List<MenuItem> menu,
            IRootView view,
            IGroupModel selectedGroup = null)
        {
            // Only populate the Properties section for now. Will change in the future.
            if (sectionName != sections[0]) return;

            foreach (var type in ShaderGraphExampleTypes.BlackboardTypes)
            {
                var displayName = TypeMetadataResolver.Resolve(type)?.FriendlyName ?? type.Name;
                menu.Add(new MenuItem
                {
                    name = $"Create {displayName}",
                    action = () =>
                    {
                        var command = new CreateGraphVariableDeclarationCommand(displayName, true, type, typeof(GraphDataVariableDeclarationModel), selectedGroup ?? GraphModel.GetSectionModel(sectionName));
                        command.InitializationCallback = (decl, constant) =>
                        {
                            if (decl is not GraphDataVariableDeclarationModel graphDataVar) return;

                            var graphModel = (ShaderGraphModel)decl.GraphModel;

                            // Use this variables' generated guid to bind it to an underlying element in the graph data.
                            var registry = graphModel.RegistryInstance;
                            var graphHandler = graphModel.GraphHandler;

                            // If the guid starts with a number, it will produce an invalid identifier in HLSL.
                            var variableDeclarationName = "_" + graphDataVar.Guid;

                            var propertyContext = graphHandler.GetNode(graphModel.BlackboardContextName);
                            Debug.Assert(propertyContext != null, "Material property context was missing from graph when initializing a variable declaration");

                            ContextBuilder.AddReferableEntry(
                                propertyContext,
                                type.GetBackingDescriptor(),
                                variableDeclarationName,
                                registry.Registry,
                                IsExposable(type) ? ContextEntryEnumTags.PropertyBlockUsage.Included : ContextEntryEnumTags.PropertyBlockUsage.Excluded,
                                displayName: variableDeclarationName);

<<<<<<< HEAD
                            graphHandler.ReconcretizeNode(propertyContext.ID.FullPath);

                            graphDataVar.contextNodeName = graphModel.BlackboardContextName;
                            graphDataVar.graphDataName = variableDeclarationName;
                        };
                        view.Dispatch(command);
                    }
                });
=======
                var entry = new ContextEntry
                {
                    fieldName = variableDeclarationName,
                    height = ShaderGraphExampleTypes.GetGraphTypeHeight(model.DataType),
                    length = ShaderGraphExampleTypes.GetGraphTypeLength(model.DataType),
                    primitive = ShaderGraphExampleTypes.GetGraphTypePrimitive(model.DataType),
                    precision = GraphType.Precision.Any,
                    initialValue = Matrix4x4.zero,
                };

                ContextBuilder.AddReferableEntry(propertyContext, entry, registry.Registry, ContextEntryEnumTags.PropertyBlockUsage.Included, displayName: variableDeclarationName);
                try
                {
                    graphHandler.ReconcretizeNode(propertyContext.ID.FullPath);
                }
                catch (Exception e)
                {
                    Debug.LogException(e);
                }

                graphDataVar.contextNodeName = contextName;
                graphDataVar.graphDataName = variableDeclarationName;
>>>>>>> 2e02b22f
            }
        }

        public override bool CanPasteNode(INodeModel originalModel, IGraphModel graph)
        {
            return originalModel is not GraphDataContextNodeModel;
        }

        public override bool CanPasteVariable(IVariableDeclarationModel originalModel, IGraphModel graph)
        {
            throw new NotImplementedException();
        }

        public override IInspectorModel CreateInspectorModel(IModel inspectedModel)
        {
            return new InspectorModel(inspectedModel);
        }
    }
}<|MERGE_RESOLUTION|>--- conflicted
+++ resolved
@@ -158,8 +158,14 @@
                                 IsExposable(type) ? ContextEntryEnumTags.PropertyBlockUsage.Included : ContextEntryEnumTags.PropertyBlockUsage.Excluded,
                                 displayName: variableDeclarationName);
 
-<<<<<<< HEAD
-                            graphHandler.ReconcretizeNode(propertyContext.ID.FullPath);
+                            try
+                            {
+                                graphHandler.ReconcretizeNode(propertyContext.ID.FullPath);
+                            }
+                            catch (Exception e)
+                            {
+                                Debug.LogException(e);
+                            }
 
                             graphDataVar.contextNodeName = graphModel.BlackboardContextName;
                             graphDataVar.graphDataName = variableDeclarationName;
@@ -167,30 +173,6 @@
                         view.Dispatch(command);
                     }
                 });
-=======
-                var entry = new ContextEntry
-                {
-                    fieldName = variableDeclarationName,
-                    height = ShaderGraphExampleTypes.GetGraphTypeHeight(model.DataType),
-                    length = ShaderGraphExampleTypes.GetGraphTypeLength(model.DataType),
-                    primitive = ShaderGraphExampleTypes.GetGraphTypePrimitive(model.DataType),
-                    precision = GraphType.Precision.Any,
-                    initialValue = Matrix4x4.zero,
-                };
-
-                ContextBuilder.AddReferableEntry(propertyContext, entry, registry.Registry, ContextEntryEnumTags.PropertyBlockUsage.Included, displayName: variableDeclarationName);
-                try
-                {
-                    graphHandler.ReconcretizeNode(propertyContext.ID.FullPath);
-                }
-                catch (Exception e)
-                {
-                    Debug.LogException(e);
-                }
-
-                graphDataVar.contextNodeName = contextName;
-                graphDataVar.graphDataName = variableDeclarationName;
->>>>>>> 2e02b22f
             }
         }
 
