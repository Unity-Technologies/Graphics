using System;
using System.Collections.Generic;
using UnityEditor.GraphToolsFoundation.Overdrive;
using UnityEditor.GraphToolsFoundation.Overdrive.BasicModel;
using UnityEditor.ShaderGraph.Defs;
using UnityEditor.ShaderGraph.GraphDelta;
using UnityEngine;
using UnityEngine.GraphToolsFoundation.Overdrive;

namespace UnityEditor.ShaderGraph.GraphUI
{
    public class ShaderGraphStencil : Stencil
    {
        public const string Name = "ShaderGraph";

        public const string DefaultGraphAssetName = "NewShaderGraph";
        public const string GraphExtension = "sg2";

        public const string DefaultSubGraphAssetName = "NewShaderSubGraph";
        public const string SubGraphExtension = "sg2subgraph";

        public string ToolName =>
            Name;

        // TODO: (Sai) When subgraphs come in, add support for dropdown section
        internal static readonly string[] sections = {"Properties", "Keywords"};

        public override IEnumerable<string> SectionNames => sections;

        ShaderGraphModel shaderGraphModel => GraphModel as ShaderGraphModel;

        public ShaderGraphStencil()
        {
        }

        public override IBlackboardGraphModel CreateBlackboardGraphModel(IGraphModel graphModel) =>
            new SGBlackboardGraphModel(graphModel);

        // See ShaderGraphExampleTypes.GetGraphType for more details
        public override Type GetConstantType(TypeHandle typeHandle)
        {
            if (typeHandle == TypeHandle.Vector2
                || typeHandle == TypeHandle.Vector3
                || typeHandle == TypeHandle.Vector4
                || typeHandle == TypeHandle.Float
                || typeHandle == TypeHandle.Bool
                || typeHandle == TypeHandle.Int
                || typeHandle == ShaderGraphExampleTypes.Color
                || typeHandle == ShaderGraphExampleTypes.Matrix4
                || typeHandle == ShaderGraphExampleTypes.Matrix3
                || typeHandle == ShaderGraphExampleTypes.Matrix2)
            {
                return typeof(GraphTypeConstant);
            }

            if (typeHandle == ShaderGraphExampleTypes.GradientTypeHandle)
            {
                return typeof(GradientTypeConstant);
            }

            if (typeHandle == ShaderGraphExampleTypes.Texture2DArrayTypeHandle
                || typeHandle == ShaderGraphExampleTypes.Texture2DTypeHandle
                || typeHandle == ShaderGraphExampleTypes.CubemapTypeHandle
                || typeHandle == ShaderGraphExampleTypes.Texture3DTypeHandle)
            {
                return typeof(TextureTypeConstant);
            }
            if (typeHandle == ShaderGraphExampleTypes.SamplerStateTypeHandle)
                return typeof(SamplerStateTypeConstant);

            // There is no inline editor for this port type, so there is no need for CLDS access.
            return typeof(AnyConstant);
        }

        public override ISearcherDatabaseProvider GetSearcherDatabaseProvider()
        {
            return new ShaderGraphSearcherDatabaseProvider(this);
        }

        public override ISearcherFilterProvider GetSearcherFilterProvider()
        {
            return new ShaderGraphSearcherFilterProvider();
        }

        internal ShaderGraphRegistry GetRegistry()
        {
            return ShaderGraphRegistry.Instance;
        }

        internal NodeUIDescriptor GetUIHints(RegistryKey nodeKey, NodeHandler node)
        {
            return ShaderGraphRegistry.Instance.GetNodeUIDescriptor(nodeKey, node);
        }

        protected override void CreateGraphProcessors()
        {
            if (!AllowMultipleDataOutputInstances)
                GetGraphProcessorContainer().AddGraphProcessor(new ShaderGraphProcessor());
        }

        /// <summary>
        /// Returns true if a blackboard property with the given TypeHandle can be included in the property block for
        /// the current model. Use this to avoid exporting invalid properties like matrices.
        /// </summary>
        bool IsExposable(TypeHandle typeHandle)
        {
            var descriptor = typeHandle.GetBackingDescriptor();
            switch (descriptor)
            {
                case ParametricTypeDescriptor {Height: GraphType.Height.One}:
                case TextureTypeDescriptor:
                case SamplerStateTypeDescriptor:
                    return true;
                default:
                    return false;
            }
        }

        public override void PopulateBlackboardCreateMenu(
            string sectionName,
            List<MenuItem> menu,
            IRootView view,
            IGroupModel selectedGroup = null)
        {
            // Only populate the Properties section for now. Will change in the future.
            if (sectionName != sections[0]) return;

            foreach (var type in ShaderGraphExampleTypes.BlackboardTypes)
            {
                var displayName = TypeMetadataResolver.Resolve(type)?.FriendlyName ?? type.Name;
                menu.Add(new MenuItem
                {
                    name = $"Create {displayName}",
                    action = () =>
                    {
                        var command = new CreateGraphVariableDeclarationCommand(displayName, true, type, typeof(GraphDataVariableDeclarationModel), selectedGroup ?? GraphModel.GetSectionModel(sectionName));
                        command.InitializationCallback = (decl, constant) =>
                        {
                            if (decl is not GraphDataVariableDeclarationModel graphDataVar) return;

                            var graphModel = (ShaderGraphModel)decl.GraphModel;

                            // Use this variables' generated guid to bind it to an underlying element in the graph data.
                            var registry = graphModel.RegistryInstance;
                            var graphHandler = graphModel.GraphHandler;

                            // If the guid starts with a number, it will produce an invalid identifier in HLSL.
                            var variableDeclarationName = "_" + graphDataVar.Guid;

                            var propertyContext = graphHandler.GetNode(graphModel.BlackboardContextName);
                            Debug.Assert(propertyContext != null, "Material property context was missing from graph when initializing a variable declaration");

                            ContextBuilder.AddReferableEntry(
                                propertyContext,
                                type.GetBackingDescriptor(),
                                variableDeclarationName,
                                registry.Registry,
                                IsExposable(type) ? ContextEntryEnumTags.PropertyBlockUsage.Included : ContextEntryEnumTags.PropertyBlockUsage.Excluded,
                                source: IsExposable(type) ? ContextEntryEnumTags.DataSource.Global : ContextEntryEnumTags.DataSource.Constant,
                                displayName: variableDeclarationName);

                            try
                            {
                                graphHandler.ReconcretizeNode(propertyContext.ID.FullPath);
                            }
                            catch (Exception e)
                            {
                                Debug.LogException(e);
                            }

                            graphDataVar.contextNodeName = graphModel.BlackboardContextName;
                            graphDataVar.graphDataName = variableDeclarationName;
                        };
                        view.Dispatch(command);
                    }
                });
            }
<<<<<<< HEAD
        }

        public static void InitVariableDeclarationModel(IVariableDeclarationModel model, IConstant constant)
        {
            if (model is not GraphDataVariableDeclarationModel graphDataVar) return;

            var graphModel = (ShaderGraphModel)model.GraphModel;

            // Use this variables' generated guid to bind it to an underlying element in the graph data.
            var registry = graphModel.RegistryInstance;
            var graphHandler = graphModel.GraphHandler;

            // If the guid starts with a number, it will produce an invalid identifier in HLSL.
            var variableDeclarationName = "_" + graphDataVar.Guid;
            var contextName = graphModel.BlackboardContextName;

            var propertyContext = graphHandler.GetNode(contextName);
            Debug.Assert(propertyContext != null, "Material property context was missing from graph when initializing a variable declaration");

            var entry = new ContextEntry
            {
                fieldName = variableDeclarationName,
                height = ShaderGraphExampleTypes.GetGraphTypeHeight(model.DataType),
                length = ShaderGraphExampleTypes.GetGraphTypeLength(model.DataType),
                primitive = ShaderGraphExampleTypes.GetGraphTypePrimitive(model.DataType),
                precision = GraphType.Precision.Any,
                initialValue = Matrix4x4.zero,
            };

            ContextBuilder.AddReferableEntry(propertyContext, entry, registry.Registry, ContextEntryEnumTags.PropertyBlockUsage.Included, displayName: variableDeclarationName);
            try
            {
                graphHandler.ReconcretizeNode(propertyContext.ID.FullPath);
            }
            catch (Exception e)
            {
                Debug.LogException(e);
            }

            graphDataVar.contextNodeName = contextName;
            graphDataVar.graphDataName = variableDeclarationName;
=======
>>>>>>> ad6d050f
        }

        public override bool CanPasteNode(INodeModel originalModel, IGraphModel graph)
        {
            return originalModel is not GraphDataContextNodeModel;
        }

        public override bool CanPasteVariable(IVariableDeclarationModel originalModel, IGraphModel graph)
        {
            // TODO: (Sai) When we have built-in keywords, those do not allow for duplication
            return true;
        }

        public override IInspectorModel CreateInspectorModel(IModel inspectedModel)
        {
            return new InspectorModel(inspectedModel);
        }
    }
}<|MERGE_RESOLUTION|>--- conflicted
+++ resolved
@@ -175,7 +175,6 @@
                     }
                 });
             }
-<<<<<<< HEAD
         }
 
         public static void InitVariableDeclarationModel(IVariableDeclarationModel model, IConstant constant)
@@ -217,8 +216,6 @@
 
             graphDataVar.contextNodeName = contextName;
             graphDataVar.graphDataName = variableDeclarationName;
-=======
->>>>>>> ad6d050f
         }
 
         public override bool CanPasteNode(INodeModel originalModel, IGraphModel graph)
