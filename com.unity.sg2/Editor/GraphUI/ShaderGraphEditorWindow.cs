--- conflicted
+++ resolved
@@ -19,16 +19,6 @@
         protected GraphViewStateObserver m_GraphViewStateObserver;
 
         protected BlackboardView m_BlackboardView;
-<<<<<<< HEAD
-=======
-
-        // We setup a reference to the MainPreview when the overlay containing it is created
-        // We do this because the resources needed to initialize the preview are not available at overlay creation time
-        internal void SetMainPreviewReference(MainPreviewView mainPreviewView)
-        {
-            m_MainPreviewView = mainPreviewView;
-        }
->>>>>>> 16d3b37b
 
         internal IGraphAsset Asset => m_GraphTool.ToolState.CurrentGraph.GetGraphAsset();
 
