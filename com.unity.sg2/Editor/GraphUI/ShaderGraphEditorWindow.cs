--- conflicted
+++ resolved
@@ -263,7 +263,6 @@
 
             m_PreviewUpdateDispatcher.Initialize(this, shaderGraphModel, previewUpdateReceiver, rootVisualElement.schedule);
 
-<<<<<<< HEAD
             SetDefaultMainPreviewUpdateListener(shaderGraphModel);
 
             ShaderGraphCommands.RegisterCommandHandlers(m_GraphTool, m_PreviewUpdateDispatcher);
@@ -274,6 +273,20 @@
                 shaderGraphModel,
                 GraphView.Dispatcher,
                 GraphView.GraphViewModel);
+                
+            // TODO (Joe): With this, we can remove old calls to DefineNode in places the UI expected nodes to reconcretize.
+            shaderGraphModel.GraphHandler.AddBuildCallback(nodeHandler =>
+            {
+                var nodeLocalId = nodeHandler.ID.LocalPath;
+                var guid = new SerializableGUID(nodeLocalId);
+
+                if (!shaderGraphModel.TryGetModelFromGuid<GraphDataNodeModel>(guid, out var nodeModel) || nodeModel == null)
+                {
+                    return;
+                }
+
+                nodeModel.DefineNode();
+            });
         }
 
         /// <summary>
@@ -288,23 +301,6 @@
                 if (nodeModel is GraphDataContextNodeModel contextNodeModel && contextNodeModel.IsMainContextNode())
                     m_MainPreviewView.SetTargetPreviewUpdateListener(contextNodeModel);
             }
-=======
-            PreviewCommands.RegisterCommandHandlers(GraphTool, m_PreviewManager, shaderGraphModel, GraphView.Dispatcher, GraphView.GraphViewModel);
-
-            // TODO (Joe): With this, we can remove old calls to DefineNode in places the UI expected nodes to reconcretize.
-            shaderGraphModel.GraphHandler.AddBuildCallback(nodeHandler =>
-            {
-                var nodeLocalId = nodeHandler.ID.LocalPath;
-                var guid = new SerializableGUID(nodeLocalId);
-
-                if (!shaderGraphModel.TryGetModelFromGuid<GraphDataNodeModel>(guid, out var nodeModel) || nodeModel == null)
-                {
-                    return;
-                }
-
-                nodeModel.DefineNode();
-            });
->>>>>>> 76d6ee03
         }
 
         protected override void Update()
