using System;
using System.IO;
using System.Collections.Generic;
using UnityEditor.GraphToolsFoundation.Overdrive;
using UnityEngine;
using UnityEngine.GraphToolsFoundation.CommandStateObserver;
using UnityEngine.UIElements;

namespace UnityEditor.ShaderGraph.GraphUI
{
    public class ShaderGraphEditorWindow : GraphViewEditorWindow
    {
        ShaderGraphGraphTool m_GraphTool;

        protected PreviewManager m_PreviewManager;

<<<<<<< HEAD
        protected GraphViewStateObserver m_GraphViewStateObserver;
=======
        private IGraphAsset Asset => m_GraphTool.ToolState.CurrentGraph.GetGraphAsset();

        GraphViewStateObserver m_GraphViewStateObserver;
>>>>>>> 3b1a3b5d

        // This Flag gets set when the editor window is closed with the graph still in a dirty state,
        // letting various sub-systems and the user know on window re-open that the graph is still dirty
        bool m_WasWindowCloseCancelledInDirtyState;

        // This flag gets set by tests to close the editor window directly without prompts to save the dirty asset
        internal bool shouldCloseWindowNoPrompt = false;

        [InitializeOnLoadMethod]
        static void RegisterTool()
        {
            ShortcutHelper.RegisterDefaultShortcuts<ShaderGraphEditorWindow>(ShaderGraphGraphTool.toolName);
        }

        [MenuItem("Window/Shaders/ShaderGraph", false)]
        public static void ShowWindow()
        {
            Type sceneView = typeof(SceneView);
            GetWindow<ShaderGraphEditorWindow>(sceneView);
        }

        protected override void OnEnable()
        {
            base.OnEnable();

            // Needed to ensure to that on domain reload we go through and actually reinitialize stuff as this flag remains true when reload happens
            // TODO (Sai): Figure out a better place for command handler registration and preview manager initialization
            m_PreviewManager.IsInitialized = false;

            // Needed to ensure that graph view takes up full window when overlay canvas is present
            rootVisualElement.style.position = new StyleEnum<Position>(Position.Absolute);
            rootVisualElement.style.width = new StyleLength(new Length(100, LengthUnit.Percent));
            rootVisualElement.style.height = new StyleLength(new Length(100, LengthUnit.Percent));
        }

        protected override void OnDisable()
        {
            if (!shouldCloseWindowNoPrompt && !PromptSaveIfDirtyOnQuit())
            {
                // User does not want to close the window.
                // We can't stop the close from this code path though..
                // All we can do is open a new window and transfer our data to the new one to avoid losing it

                var shaderGraphEditorWindow = CreateWindow<ShaderGraphEditorWindow>(typeof(SceneView), typeof(ShaderGraphEditorWindow));
                if(shaderGraphEditorWindow == null)
                {
                    return;
                }
                shaderGraphEditorWindow.Show();
                shaderGraphEditorWindow.Focus();
                shaderGraphEditorWindow.SetCurrentSelection(Asset, OpenMode.OpenAndFocus);
                // Set this flag in order to let anything that would clear the dirty state know that graph is still dirty
                shaderGraphEditorWindow.m_WasWindowCloseCancelledInDirtyState = true;
            }

            base.OnDisable();
        }

        // returns true when the user is OK with closing the window or application (either they've saved dirty content, or are ok with losing it)
        // returns false when the user wants to cancel closing the window or application
        bool PromptSaveIfDirtyOnQuit()
        {
            if (Asset == null)
                return true;

            if (isAssetDirty)
            {
                // TODO (Sai): Implement checking for whether the asset file has been deleted on disk and if so provide feedback to user and allow them to save state of current graph/discard etc
                // Work item for this: https://jira.unity3d.com/browse/GSG-933
                //if (!DoesAssetFileExist())
                //    return DisplayDeletedFromDiskDialog();

                // If there are unsaved modifications, ask the user what to do.
                // If the editor has already handled this check we'll no longer have unsaved changes
                // (either they saved or they discarded, both of which will set hasUnsavedChanges to false).
                if (isAssetDirty)
                {
                    int option = EditorUtility.DisplayDialogComplex(
                        "Shader Graph Has Been Modified",
                        GetSaveChangesMessage(),
                        "Save", "Cancel", "Discard Changes");

                    if (option == 0) // save
                    {
                        GraphAssetUtils.SaveGraphImplementation(GraphTool);
                        return true;
                    }
                    else if (option == 1) // cancel (or escape/close dialog)
                    {
                        // Should cancel save the current state of graph before closing out? cause we can't halt the window close
                        return false;
                    }
                    else if (option == 2) // discard
                    {
                        return true;
                    }
                }
            }

            return true;
        }

        bool isAssetDirty => Asset.Dirty;

        private string GetSaveChangesMessage()
        {
            return "Do you want to save the changes you made in the Shader Graph?\n\n" +
                m_GraphTool.ToolState.CurrentGraph.GetGraphAsset() +
                "\n\nYour changes will be lost if you don't save them.";
        }

        bool DisplayDeletedFromDiskDialog()
        {
            bool saved = false;
            bool okToClose = false;

            var originalAssetPath = m_GraphTool.ToolState.CurrentGraph.GetGraphAsset();
            int option = EditorUtility.DisplayDialogComplex(
                "Graph removed from project",
                "The file has been deleted or removed from the project folder.\n\n" +
                originalAssetPath +
                "\n\nWould you like to save your Graph Asset?",
                "Save As...", "Cancel", "Discard Graph and Close Window");

            if (option == 0)
            {
                var savedPath = GraphAssetUtils.SaveAsGraphImplementation(GraphTool);
                if (savedPath != null)
                {
                    saved = true;
                }
            }
            else if (option == 2)
            {
                okToClose = true;
            }
            else if (option == 1)
            {
                // continue in deleted state...
            }

            return (saved || okToClose);
        }

        bool DoesAssetFileExist()
        {
            var assetPath = m_GraphTool.ToolState.CurrentGraph.GetGraphAssetPath();
            return File.Exists(assetPath);
        }

        protected override BaseGraphTool CreateGraphTool()
        {
            m_GraphTool = CsoTool.Create<ShaderGraphGraphTool>(WindowID);
            return m_GraphTool;
        }

        protected override GraphView CreateGraphView()
        {
            GraphTool.Preferences.SetInitialSearcherSize(SearcherService.Usage.CreateNode, new Vector2(425, 100), 2.0f);

            var shaderGraphView = new ShaderGraphView(this, GraphTool, GraphTool.Name);
            m_PreviewManager = new PreviewManager(shaderGraphView.GraphViewModel.GraphModelState);
            m_GraphViewStateObserver = new GraphViewStateObserver(shaderGraphView.GraphViewModel.GraphModelState, m_PreviewManager);
            GraphTool.ObserverManager.RegisterObserver(m_GraphViewStateObserver);

            // TODO (Brett) Command registration or state handler creation belongs here.
            // Example: graphView.RegisterCommandHandler<SetNumberOfInputPortCommand>(SetNumberOfInputPortCommand.DefaultCommandHandler);

            return shaderGraphView;
        }

        protected override BlankPage CreateBlankPage()
        {
            var onboardingProviders = new List<OnboardingProvider>();
            onboardingProviders.Add(new ShaderGraphOnboardingProvider());
            return new BlankPage(GraphTool?.Dispatcher, onboardingProviders);
        }

        protected override bool CanHandleAssetType(IGraphAsset asset)
        {
            return asset is ShaderGraphAssetModel;
        }

        protected override void Update()
        {
            if (Asset == null)
                return;

            base.Update();

            if (!m_PreviewManager.IsInitialized)
            {
                m_PreviewManager.Initialize(GraphTool.ToolState.GraphModel as ShaderGraphModel, m_WasWindowCloseCancelledInDirtyState);
                var shaderGraphModel = GraphTool.ToolState.GraphModel as ShaderGraphModel;
                ShaderGraphCommandsRegistrar.RegisterCommandHandlers(GraphTool, GraphView.GraphViewModel, m_PreviewManager, shaderGraphModel, GraphTool.Dispatcher);
            }
            m_PreviewManager.Update();
        }

        // ----------
        // Commented out because compatible with a previous GTF
        // ----------

        // InspectorController m_InspectorController;
        // ModelInspectorView m_InspectorView => m_InspectorController?.View;
        // BlackboardController m_BlackboardController;
        // Blackboard m_BlackboardView => m_BlackboardController?.View;
        // PreviewController m_PreviewController;
        // Preview m_Preview => m_PreviewController?.View;
        // static GraphWindowTickCommand s_CachedGraphWindowTickCommand = new ();

        //public VisualElement GetGraphSubWindow<T>()
        //{
        //    if (typeof(T) == typeof(Blackboard))
        //        return m_BlackboardView;
        //    if (typeof(T) == typeof(ModelInspectorView))
        //        return m_InspectorView;
        //    if (typeof(T) == typeof(Preview))
        //        return m_Preview;
        //    return null;
        //}

        //void InitializeSubWindows()
        //{
        //    m_InspectorController = new InspectorController((CommandDispatcher)GraphTool.Dispatcher, GraphView, this);
        //    m_BlackboardController = new BlackboardController((CommandDispatcher)GraphTool.Dispatcher, GraphView, this);
        //    m_PreviewController = new PreviewController((CommandDispatcher)GraphTool.Dispatcher, GraphView, this);
        //}

        ////protected void OnBecameVisible()
        ////{
        ////    if (GraphView.GraphModel is ShaderGraphModel shaderGraphModel)
        ////    {
        ////        var shaderGraphState = this.CommandDispatcher.State as ShaderGraphState;
        ////        shaderGraphState?.GraphPreviewState.SetGraphModel(shaderGraphModel);
        ////    }
        ////}

        //protected override GraphToolState CreateInitialState()
        //{
        //    var prefs = Preferences.CreatePreferences(EditorToolName);
        //    return new ShaderGraphState(GUID, prefs);
        //}
    }
}<|MERGE_RESOLUTION|>--- conflicted
+++ resolved
@@ -14,13 +14,9 @@
 
         protected PreviewManager m_PreviewManager;
 
-<<<<<<< HEAD
-        protected GraphViewStateObserver m_GraphViewStateObserver;
-=======
         private IGraphAsset Asset => m_GraphTool.ToolState.CurrentGraph.GetGraphAsset();
 
         GraphViewStateObserver m_GraphViewStateObserver;
->>>>>>> 3b1a3b5d
 
         // This Flag gets set when the editor window is closed with the graph still in a dirty state,
         // letting various sub-systems and the user know on window re-open that the graph is still dirty
