using NUnit.Framework;
using System.Collections.Generic;
using System.Linq;
using UnityEditor.ShaderFoundry;
using static UnityEditor.ShaderGraph.GraphDelta.GraphType;

namespace UnityEditor.ShaderGraph.GraphDelta.UnitTests
{
    class GraphTestStorage : ContextLayeredDataStorage.ContextLayeredDataStorage
    {
        [TestFixture]
        class GraphUtilFixture
        {
            class TestNode : INodeDefinitionBuilder
            {
                public const string k_counter = "ConcretizationCounter";
                public void BuildNode(NodeHandler node, Registry registry)
                {
                    node.AddPort<GraphType>("Input", true, registry);
                    node.AddPort<GraphType>("Output", false, registry);
                    node.DefaultLayer = GraphDelta.k_user;
                    var field = node.GetField<int>(k_counter);
                    if (field != null)
                    {
                        field.SetData(field.GetData() + 1);
                    }
                    else
                    {
                        node.AddField(k_counter,1,false);
                    }
                    node.DefaultLayer = GraphDelta.k_concrete;
                }

                public RegistryFlags GetRegistryFlags()
                {
                    return RegistryFlags.Type;
                }

                public RegistryKey GetRegistryKey()
                {
                    return new RegistryKey() { Name = "TestNode", Version = 1 };
                }

                public ShaderFunction GetShaderFunction(NodeHandler node, ShaderContainer container, Registry registry, out INodeDefinitionBuilder.Dependencies deps)
                {
                    throw new System.NotImplementedException();
                }
            }

            private Registry registry = null;
            private GraphHandler graphHandler = null;

            [SetUp]
            public void Setup()
            {
                registry = new Registry();
                registry.Register<TestNode>();
                registry.Register<GraphType>();
                registry.Register<TestAddNode>();
                graphHandler = new GraphHandler(registry);
            }

            [Test]
            public void CanCreateEmptyGraph()
            {
                Assert.NotNull(graphHandler);
            }

            [Test]
            public void CanAddEmptyNode()
            {
                graphHandler.AddNode<TestNode>("foo");
            }

            [Test]
            public void CanAddAndGetNode()
            {
                graphHandler.AddNode<TestNode>("foo");
                Assert.NotNull(graphHandler.GetNode("foo"));
            }

            [Test]
            public void CanAddAndRemoveNode()
            {
                graphHandler.AddNode<TestNode>("foo");
                Assert.NotNull(graphHandler.GetNode("foo"));
                graphHandler.RemoveNode("foo");
            }

            [Test]
            public void CanAddNodeAndPorts()
            {
                var fooNode = graphHandler.AddNode(Registry.ResolveKey<TestNode>(), "foo");
                fooNode.AddPort("A",   true,  true);
                fooNode.AddPort("B",   true,  true);
                fooNode.AddPort("Out", false, true);

                PortHandler port = fooNode.GetPort("A");
                Assert.NotNull(port);
                Assert.NotNull(port.GetNode());
                Assert.AreEqual(port.GetNode().ID.FullPath, "foo");
                port = fooNode.GetPort("B");
                Assert.NotNull(port);
                Assert.NotNull(port.GetNode());
                Assert.AreEqual(port.GetNode().ID.FullPath, "foo");
                port = fooNode.GetPort("Out");
                Assert.NotNull(port);
                Assert.NotNull(port.GetNode());
                Assert.AreEqual(port.GetNode().ID.FullPath, "foo");
            }

            [Test]
            public void CanAddTwoNodesAndConnect()
            {
                var fooNode = graphHandler.AddNode(Registry.ResolveKey<TestNode>(), "foo");
                fooNode.AddPort("A",   true,  true);
                fooNode.AddPort("B",   true,  true);
                fooNode.AddPort("Out", false, true);

                var barNode = graphHandler.AddNode(Registry.ResolveKey<TestNode>(), "bar");
                barNode.AddPort("A",   true,  true);
                barNode.AddPort("B",   true,  true);
                barNode.AddPort("Out", false, true);

                var edge = graphHandler.AddEdge("foo.Out", "bar.A");
                Assert.NotNull(edge);
            }

            [Test]
            public void ConcretizationOnBuildTest()
            {
                graphHandler.AddNode<TestAddNode>("AddNodeRef");
                GraphStorage storage = graphHandler.graphDelta.m_data;
                var concreteLayer = storage.GetLayerRoot(GraphDelta.k_concrete);

                var userLayer = storage.GetLayerRoot(GraphDelta.k_user);
                Assert.NotNull(userLayer);
                Assert.IsTrue(userLayer.Children.Count == 1);
                var userAdd = userLayer.Children[0];
                Assert.NotNull(userAdd);
                Assert.AreEqual(userAdd.ID.FullPath, "AddNodeRef");
                Assert.IsTrue(userAdd.Children.Count == 0);
                var addRegKey = storage.GetMetadata<RegistryKey>(userAdd.ID, GraphDelta.kRegistryKeyName);
                Assert.NotNull(addRegKey);
                Assert.IsFalse(string.IsNullOrEmpty(addRegKey.ToString()));


                Assert.NotNull(concreteLayer);
                Assert.IsTrue(concreteLayer.Children.Count == 1);
                var concreteAdd = concreteLayer.Children[0];
                Assert.NotNull(concreteAdd);
                Assert.IsTrue(concreteAdd.Children.Count == 3);
                var concreteAddPort = concreteAdd.Children[0];
                Assert.NotNull(concreteAddPort);
                Assert.IsTrue(concreteAddPort.Children.Count == 1);
                var concretePortTypeField = concreteAddPort.Children[0];
                Assert.NotNull(concretePortTypeField);
<<<<<<< HEAD
                Assert.AreEqual(8, concretePortTypeField.Children.Count);
=======
                Assert.IsTrue(concretePortTypeField.Children.Count == 20);
>>>>>>> 51fd8b1c
            }

            public class TestDescriptor : IContextDescriptor
            {
                public IEnumerable<ContextEntry> GetEntries()
                {
                    return new List<ContextEntry>()
                    {
                        new ContextEntry()
                        {
                            fieldName = "Foo",
                            primitive = GraphType.Primitive.Int,
                            height = GraphType.Height.One,
                            length = GraphType.Length.One,
                            precision = GraphType.Precision.Fixed,
                        }
                    };
                }

                public RegistryFlags GetRegistryFlags()
                {
                    return RegistryFlags.Base;
                }

                public RegistryKey GetRegistryKey()
                {
                    return new RegistryKey() { Name = "TestContextDescriptor", Version = 1 };
                }
            }

            [Test]
            public void CanSetupContext()
            {
                registry.Register<TestDescriptor>();
                registry.Register<GraphType>();
                graphHandler.AddContextNode(Registry.ResolveKey<TestDescriptor>());
                var contextNode = graphHandler.GetNode("TestContextDescriptor");
                Assert.NotNull(contextNode);
                var fooReader = contextNode.GetPort("Foo");
                Assert.NotNull(fooReader);
                fooReader = contextNode.GetPorts().First();
                Assert.NotNull(fooReader);
            }

            [Test]
            public void CanDeserializeNodeAndPorts()
            {
                GraphDelta graphDelta = graphHandler.graphDelta;
                NodeHandler node = graphDelta.AddNode<TestNode>("Add", registry);

                node.AddPort("A", true, true);
                node.AddPort("B", true, true);
                node.AddPort("Out", false, true);


                var nodeRef = graphHandler.GetNode("Add");
                Assert.NotNull(nodeRef);
                var portReader = nodeRef.GetPort("A");
                Assert.NotNull(portReader);
                Assert.NotNull(portReader.GetNode());
                Assert.AreEqual(portReader.GetNode().ID.LocalPath, "Add");
                portReader = nodeRef.GetPort("B");
                Assert.NotNull(portReader);
                Assert.NotNull(portReader.GetNode());
                Assert.AreEqual(portReader.GetNode().ID.LocalPath, "Add");
                portReader = nodeRef.GetPort("Out");
                Assert.NotNull(portReader);
                Assert.NotNull(portReader.GetNode());
                Assert.AreEqual(portReader.GetNode().ID.LocalPath, "Add");

                var roundTrip = graphHandler.ToSerializedFormat();
                var deserializedHandler = new GraphHandler(roundTrip, registry);

                // Rerun tests on the deserialized version
                nodeRef = deserializedHandler.GetNode("Add");
                Assert.NotNull(nodeRef);
                portReader = nodeRef.GetPort("A");
                Assert.NotNull(portReader);
                Assert.NotNull(portReader.GetNode());
                Assert.AreEqual(portReader.GetNode().ID.LocalPath, "Add");
                portReader = nodeRef.GetPort("B");
                Assert.NotNull(portReader);
                Assert.NotNull(portReader.GetNode());
                Assert.AreEqual(portReader.GetNode().ID.LocalPath, "Add");
                portReader = nodeRef.GetPort("Out");
                Assert.NotNull(portReader);
                Assert.NotNull(portReader.GetNode());
                Assert.AreEqual(portReader.GetNode().ID.LocalPath, "Add");
            }


            [Test]
            public void CanDeserializeConnections()
            {
                GraphDelta graphDelta = graphHandler.graphDelta;
                NodeHandler foo = graphDelta.AddNode<TestNode>("Foo", registry);
                NodeHandler bar = graphDelta.AddNode<TestNode>("Bar", registry);
                Assert.IsTrue(foo.AddPort("A", true, true) != null);
                Assert.IsTrue(foo.AddPort("B", true, true) != null);
                var output = foo.AddPort("Out", false, true);
                var input = bar.AddPort("A", true, true);
                Assert.IsNotNull(output);
                Assert.IsNotNull(input);
                Assert.IsTrue(graphHandler.AddEdge(output.ID, input.ID) != null);
                var thruEdge = graphDelta.GetConnectedPorts("Foo.Out", registry).FirstOrDefault();
                Assert.NotNull(thruEdge);
                Assert.IsTrue(thruEdge.ID.Equals("Bar.A"));

                var roundTrip = graphHandler.ToSerializedFormat();
                var deserializedHandler = new GraphHandler(roundTrip, registry).graphDelta;

                // rerun tests on the serialized version
                try
                {
                    thruEdge = deserializedHandler.GetConnectedPorts("Foo.Out", registry).FirstOrDefault();
                }
                catch(System.Exception)
                {
                    Assert.Fail("Connected element could not be found.");
                }
                Assert.NotNull(thruEdge);
                Assert.IsTrue(thruEdge.ID.Equals("Bar.A"));
            }

            [Test]
            public void ReconcretizeGraph()
            {
                var registry = new Registry();
                registry.Register<GraphType>();
                registry.Register<TestAddNode>();
                registry.Register<GraphTypeAssignment>();
                var graph = new GraphHandler(registry);

                // should default concretize length to 4.
                graph.AddNode<TestAddNode>("Add1");
                var reader = graph.GetNode("Add1");
                var len = reader.GetPort("In1").GetTypeField().GetSubField<GraphType.Length>("Length").GetData();
                Assert.AreEqual(4, (int)len);

                var roundTrip = graph.ToSerializedFormat();
                var deserializedHandler = new GraphHandler(roundTrip, registry);
                deserializedHandler.ReconcretizeAll();

                reader = deserializedHandler.GetNode("Add1");
                len = reader.GetPort("In2").GetTypeField().GetSubField<GraphType.Length>("Length").GetData();

                Assert.AreEqual(4, (int)len);
            }

            [Test]
            public void ReferenceNodes()
            {
                registry.Register<TestDescriptor>();
                registry.Register<GraphType>();
                graphHandler.AddContextNode(Registry.ResolveKey<TestDescriptor>());
                var contextNode = graphHandler.GetNode("TestContextDescriptor");

                ContextEntry entry = new()
                {
                    fieldName = "TestContextEntry",
                    precision = GraphType.Precision.Single,
                    primitive = GraphType.Primitive.Float,
                    length = GraphType.Length.Four,
                    height = GraphType.Height.One
                };

                ContextBuilder.AddReferableEntry(contextNode, entry, registry, ContextEntryEnumTags.PropertyBlockUsage.Excluded, displayName: "Foo", defaultValue: "(0,0,0,0)");
                graphHandler.AddReferenceNode("testNodeRef", "TestContextDescriptor", "TestContextEntry");
                graphHandler.AddReferenceNode("fooNodeRef", "TestContextDescriptor", "Foo");


                Assert.AreEqual("TestContextDescriptor", graphHandler.GetConnectedNodes("testNodeRef").First().ID.LocalPath);
                Assert.AreEqual("TestContextDescriptor", graphHandler.GetConnectedNodes("fooNodeRef").First().ID.LocalPath);

                var testField = graphHandler.GetNode("testNodeRef").GetPort(ReferenceNodeBuilder.kOutput).GetTypeField(); // float4
                var fooField = graphHandler.GetNode("fooNodeRef").GetPort(ReferenceNodeBuilder.kOutput).GetTypeField(); // fixed int

                Assert.AreEqual(GraphType.Primitive.Float, GraphTypeHelpers.GetPrimitive(testField));
                // ReferenceNodes don't properly propagate TypeField information to their outgoing port.
                // TODO: Maybe have some sort of Clone operation on ITypeDefinitionBuilder?
                // Assert.AreEqual(GraphType.Primitive.Int, GraphTypeHelpers.GetPrimitive(fooField));
            }

            [Test]
            public void CanStoreAndLoad()
            {
                var registry = new Registry();
                registry.Register<GraphType>();
                registry.Register<TestAddNode>();
                registry.Register<GraphTypeAssignment>();
                var graph = new GraphHandler(registry);

                var node = graph.AddNode<TestAddNode>("Add1");
                node.AddField("myData", 45);
                var field = node.GetField("myData");
                var data = field.GetData<int>();
                Assert.AreEqual(data, 45);
            }

            [Test]
            public void ConcretizationTests()
            {
                var test1 = graphHandler.AddNode<TestNode>("test1");
                var cCounter1 = test1.GetField<int>(TestNode.k_counter);
                Assert.IsNotNull(cCounter1);
                Assert.AreEqual(1, cCounter1.GetData()); //initializes to 1 as AddNode calls BuildNode
                var test2 = graphHandler.AddNode<TestNode>("test2");
                var cCounter2 = test2.GetField<int>(TestNode.k_counter);
                Assert.IsNotNull(cCounter2);
                Assert.AreEqual(1, cCounter2.GetData()); //initializes to 1 as AddNode calls BuildNode

                graphHandler.ReconcretizeNode("test2");
                Assert.AreEqual(2, cCounter2.GetData()); //Explicitly calling reconcretize should increment the value

                graphHandler.AddEdge("test1.Output", "test2.Input");
                Assert.AreEqual(3, cCounter2.GetData()); //Connecting an edge should reconcretize downstream
                Assert.AreEqual(1, cCounter1.GetData()); //Connecting an edge should not affect source node

                test1.SetPortField("Input", "Length", Length.Two); //Should cause reconcretization downstream, includind test1
                Assert.AreEqual(4, cCounter2.GetData());
                Assert.AreEqual(2, cCounter1.GetData());

                graphHandler.RemoveEdge("test1.Output", "test2.Input");
                Assert.AreEqual(5, cCounter2.GetData());
                Assert.AreEqual(2, cCounter1.GetData());
            }

            [Test]
            public void BuildCallbackTest()
            {

                int i = 0;
                string lastCall = "";
                void Foo(NodeHandler node)
                {
                    i++;
                    lastCall = node.ID.FullPath;
                }

                graphHandler.AddBuildCallback(Foo);

                var test1 = graphHandler.AddNode<TestNode>("test1");
                Assert.AreEqual(1, i, "Initial build node in AddNode did not trigger callback");
                Assert.AreEqual("test1", lastCall);
                var test2 = graphHandler.AddNode<TestNode>("test2");
                Assert.AreEqual(2, i, "Second call to AddNode did not trigger build callback");
                Assert.AreEqual("test2", lastCall, $"AddNode called build callback on wrong node/bad node handler: {lastCall}");

                graphHandler.ReconcretizeNode("test2");
                Assert.AreEqual(3, i, "Reconcretize node did not trigger build callback");
                Assert.AreEqual("test2", lastCall);

                graphHandler.AddEdge("test1.Output", "test2.Input");
                Assert.AreEqual(4, i, "AddEdge did not trigger build callback");
                Assert.AreEqual("test2", lastCall);

                test1.SetPortField("Input", "Length", Length.Two); 
                Assert.AreEqual(6, i, "Setting an input on upstream node did not trigger all downstream callbacks");
                Assert.AreEqual("test2", lastCall);

                graphHandler.RemoveEdge("test1.Output", "test2.Input");
                Assert.AreEqual(7, i, "Remove edge did not trigger build callback");
                Assert.AreEqual("test2", lastCall);

            }

        }
    }
}<|MERGE_RESOLUTION|>--- conflicted
+++ resolved
@@ -155,11 +155,7 @@
                 Assert.IsTrue(concreteAddPort.Children.Count == 1);
                 var concretePortTypeField = concreteAddPort.Children[0];
                 Assert.NotNull(concretePortTypeField);
-<<<<<<< HEAD
-                Assert.AreEqual(8, concretePortTypeField.Children.Count);
-=======
-                Assert.IsTrue(concretePortTypeField.Children.Count == 20);
->>>>>>> 51fd8b1c
+                Assert.IsTrue(concretePortTypeField.Children.Count == 8);
             }
 
             public class TestDescriptor : IContextDescriptor
