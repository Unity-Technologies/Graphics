--- conflicted
+++ resolved
@@ -45,26 +45,11 @@
         public IEnumerator TestSaveSubGraph()
         {
             yield return AddNodeFromSearcherAndValidate("Add");
-<<<<<<< HEAD
-
-            GraphAssetUtils.SaveOpenGraphAsset(m_Window.GraphTool);
-            CloseWindow();
-            yield return null;
-
-            var graphAsset = ShaderSubGraphAsset.HandleLoad(testAssetPath);
-            CreateWindow();
-            m_Window.Show();
-            m_Window.Focus();
-            m_Window.SetCurrentSelection(graphAsset, GraphViewEditorWindow.OpenMode.OpenAndFocus);
-            yield return null;
-
+            yield return SaveAndReopenGraph();
             // Wait till the graph model is loaded back up
             while (m_Window.GraphView.GraphModel == null)
                 yield return null;
-
-=======
-            yield return SaveAndReopenGraph();
->>>>>>> 9d12d81d
+                
             Assert.IsTrue(FindNodeOnGraphByName("Add"));
         }
     }
