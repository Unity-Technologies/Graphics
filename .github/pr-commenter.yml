--- conflicted
+++ resolved
@@ -11,11 +11,7 @@
       body: |
         It looks like you're changing an HDRP Package or project
         Please run the following jobs on your branch before merging your PR:
-<<<<<<< HEAD
-        your branch = $GITHUB_BASE_REF
-=======
         your branch = ${GITHUB_BASE_REF}
->>>>>>> 4bed364a
         https://yamato.cds.internal.unity3d.com/jobs/902-Graphics/tree/master/.yamato%252F_abv.yml%2523General_Checks_2021.2
         https://yamato.cds.internal.unity3d.com/jobs/902-Graphics/tree/master/.yamato%252Fall-hdrp.yml%2523PR_HDRP_2021.2
     - id: URP
@@ -26,11 +22,7 @@
       body: |
         It looks like you're changing a URP Package or project
         Please run the following jobs on your branch before merging your PR:
-<<<<<<< HEAD
-        your branch = $GITHUB_BASE_REF
-=======
         your branch = ${{GITHUB_BASE_REF}}
->>>>>>> 4bed364a
         https://yamato.cds.internal.unity3d.com/jobs/902-Graphics/tree/master/.yamato%252F_abv.yml%2523General_Checks_2021.2
         https://yamato.cds.internal.unity3d.com/jobs/902-Graphics/tree/master/.yamato%252Fall-urp.yml%2523PR_URP_2021.2
     - id: ShaderGraph
