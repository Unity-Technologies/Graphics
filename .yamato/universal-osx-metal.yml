 
# This file is generated by .yamato/ruamel/build.py. Don't edit this file manually. 
# Introduce any changes under .yamato/config/*.metafile files (for most cases) or under .yamato/ruamel/* within Python (more elaborate cases), and rerun build.py to regenerate all .yml files. 
# Read more under .yamato/docs/readme.md 

<<<<<<< HEAD
Universal_OSX_Metal_Standalone_mono_2_linear_trunk:
    name: Universal on OSX_Metal_Standalone_mono_2_linear on version trunk
=======
Universal_OSX_Metal_Standalone_il2cpp_apiNet4_Linear_trunk:
    name: Universal on OSX_Metal_Standalone_il2cpp_apiNet4_Linear on version trunk
>>>>>>> 2e401c61
    agent:
        type: Unity::metal::macmini
        image: slough-ops/macos-10.14-xcode:stable
        flavor: m1.mac
    variables:
        UPM_REGISTRY: https://artifactory-slo.bf.unity3d.com/artifactory/api/npm/upm-candidates
    commands:
      -  curl -s https://artifactory.internal.unity3d.com/core-automation/tools/utr-standalone/utr --output TestProjects/UniversalGraphicsTest/utr
      -  chmod +x TestProjects/UniversalGraphicsTest/utr
      -  ssh -i ~/.ssh/id_rsa_macmini -o "StrictHostKeyChecking=no" bokken@$BOKKEN_DEVICE_IP "bash -lc 'pip3 install unity-downloader-cli --user --index-url https://artifactory.prd.it.unity3d.com/artifactory/api/pypi/pypi/simple --upgrade'"
      -  scp -i ~/.ssh/id_rsa_macmini -o "StrictHostKeyChecking=no" -r $YAMATO_SOURCE_DIR bokken@$BOKKEN_DEVICE_IP:~/Graphics
      -  scp -i ~/.ssh/id_rsa_macmini -o "StrictHostKeyChecking=no" ~/.ssh/id_rsa_macmini bokken@$BOKKEN_DEVICE_IP:~/.ssh/id_rsa_macmini
      -  ssh -i ~/.ssh/id_rsa_macmini -o "StrictHostKeyChecking=no" bokken@$BOKKEN_DEVICE_IP '$(/usr/local/bin/python3 -m site --user-base)/bin/unity-downloader-cli -u 5181ec54d595526303eb2714f480cbc3ee1911bd -c editor -c il2cpp  --wait --published-only'
      -  |5-

<<<<<<< HEAD
                 ssh -i ~/.ssh/id_rsa_macmini -o "StrictHostKeyChecking=no" bokken@$BOKKEN_DEVICE_IP "export UPM_REGISTRY=https://artifactory-slo.bf.unity3d.com/artifactory/api/npm/upm-candidates; echo \$UPM_REGISTRY; cd ~/Graphics/TestProjects/UniversalGraphicsTest && ~/Graphics/TestProjects/UniversalGraphicsTest/utr --suite=playmode --platform=StandaloneOSX --reruncount=2 --player-connection-ip=auto --artifacts_path=test-results --timeout=2400"
=======
                 ssh -i ~/.ssh/id_rsa_macmini -o "StrictHostKeyChecking=no" bokken@$BOKKEN_DEVICE_IP "export UPM_REGISTRY=https://artifactory-slo.bf.unity3d.com/artifactory/api/npm/upm-candidates; echo \$UPM_REGISTRY; cd ~/Graphics/TestProjects/UniversalGraphicsTest && ~/Graphics/TestProjects/UniversalGraphicsTest/utr --suite=playmode --platform=StandaloneOSX --artifacts_path=/Users/bokken/Graphics/TestProjects/UniversalGraphicsTest/test-results --testproject=/Users/bokken/Graphics/TestProjects/UniversalGraphicsTest --editor-location=/Users/bokken/.Editor --scripting-backend=IL2CPP --extra-editor-arg="-colorspace=Linear" --reruncount=2 --timeout=2400"
>>>>>>> 2e401c61
                 UTR_RESULT=$? 
                 mkdir -p TestProjects/UniversalGraphicsTest/test-results/
                 scp -i ~/.ssh/id_rsa_macmini -o "StrictHostKeyChecking=no" -r bokken@$BOKKEN_DEVICE_IP:/Users/bokken/Graphics/TestProjects/UniversalGraphicsTest/test-results/ TestProjects/UniversalGraphicsTest/test-results/
                 exit $UTR_RESULT
    artifacts:
        logs:
            paths:
              -  "**/test-results/**"
              -  "TestProjects/UniversalGraphicsTest/Logs/*.log"
<<<<<<< HEAD
Universal_OSX_Metal_playmode_mono_2_linear_trunk:
    name: Universal on OSX_Metal_playmode_mono_2_linear on version trunk
=======
Universal_OSX_Metal_playmode_il2cpp_apiNet4_Linear_trunk:
    name: Universal on OSX_Metal_playmode_il2cpp_apiNet4_Linear on version trunk
>>>>>>> 2e401c61
    agent:
        type: Unity::metal::macmini
        image: slough-ops/macos-10.14-xcode:stable
        flavor: m1.mac
    variables:
        UPM_REGISTRY: https://artifactory-slo.bf.unity3d.com/artifactory/api/npm/upm-candidates
    commands:
      -  curl -s https://artifactory.internal.unity3d.com/core-automation/tools/utr-standalone/utr --output TestProjects/UniversalGraphicsTest/utr
      -  chmod +x TestProjects/UniversalGraphicsTest/utr
      -  ssh -i ~/.ssh/id_rsa_macmini -o "StrictHostKeyChecking=no" bokken@$BOKKEN_DEVICE_IP "bash -lc 'pip3 install unity-downloader-cli --user --index-url https://artifactory.prd.it.unity3d.com/artifactory/api/pypi/pypi/simple --upgrade'"
      -  scp -i ~/.ssh/id_rsa_macmini -o "StrictHostKeyChecking=no" -r $YAMATO_SOURCE_DIR bokken@$BOKKEN_DEVICE_IP:~/Graphics
      -  scp -i ~/.ssh/id_rsa_macmini -o "StrictHostKeyChecking=no" ~/.ssh/id_rsa_macmini bokken@$BOKKEN_DEVICE_IP:~/.ssh/id_rsa_macmini
      -  ssh -i ~/.ssh/id_rsa_macmini -o "StrictHostKeyChecking=no" bokken@$BOKKEN_DEVICE_IP '$(/usr/local/bin/python3 -m site --user-base)/bin/unity-downloader-cli -u 5181ec54d595526303eb2714f480cbc3ee1911bd -c editor -c il2cpp  --wait --published-only'
      -  |5-

<<<<<<< HEAD
                 ssh -i ~/.ssh/id_rsa_macmini -o "StrictHostKeyChecking=no" bokken@$BOKKEN_DEVICE_IP "export UPM_REGISTRY=https://artifactory-slo.bf.unity3d.com/artifactory/api/npm/upm-candidates; echo \$UPM_REGISTRY; cd ~/Graphics/TestProjects/UniversalGraphicsTest && ~/Graphics/TestProjects/UniversalGraphicsTest/utr --suite=playmode --testproject=. --editor-location=.Editor --artifacts_path=test-results --reruncount=2"
=======
                 ssh -i ~/.ssh/id_rsa_macmini -o "StrictHostKeyChecking=no" bokken@$BOKKEN_DEVICE_IP "export UPM_REGISTRY=https://artifactory-slo.bf.unity3d.com/artifactory/api/npm/upm-candidates; echo \$UPM_REGISTRY; cd ~/Graphics/TestProjects/UniversalGraphicsTest && ~/Graphics/TestProjects/UniversalGraphicsTest/utr --suite=playmode --testproject=/Users/bokken/Graphics/TestProjects/UniversalGraphicsTest --editor-location=/Users/bokken/.Editor --artifacts_path=/Users/bokken/Graphics/TestProjects/UniversalGraphicsTest/test-results --scripting-backend=IL2CPP --extra-editor-arg="-colorspace=Linear" --reruncount=2"
>>>>>>> 2e401c61
                 UTR_RESULT=$? 
                 mkdir -p TestProjects/UniversalGraphicsTest/test-results/
                 scp -i ~/.ssh/id_rsa_macmini -o "StrictHostKeyChecking=no" -r bokken@$BOKKEN_DEVICE_IP:/Users/bokken/Graphics/TestProjects/UniversalGraphicsTest/test-results/ TestProjects/UniversalGraphicsTest/test-results/
                 exit $UTR_RESULT
    artifacts:
        logs:
            paths:
              -  "**/test-results/**"
              -  "TestProjects/UniversalGraphicsTest/Logs/*.log"
<<<<<<< HEAD
Universal_OSX_Metal_editmode_mono_2_linear_trunk:
    name: Universal on OSX_Metal_editmode_mono_2_linear on version trunk
=======
Universal_OSX_Metal_playmode_XR_il2cpp_apiNet4_Linear_trunk:
    name: Universal on OSX_Metal_playmode_XR_il2cpp_apiNet4_Linear on version trunk
>>>>>>> 2e401c61
    agent:
        type: Unity::metal::macmini
        image: slough-ops/macos-10.14-xcode:stable
        flavor: m1.mac
    variables:
        UPM_REGISTRY: https://artifactory-slo.bf.unity3d.com/artifactory/api/npm/upm-candidates
    commands:
      -  curl -s https://artifactory.internal.unity3d.com/core-automation/tools/utr-standalone/utr --output TestProjects/UniversalGraphicsTest/utr
      -  chmod +x TestProjects/UniversalGraphicsTest/utr
      -  ssh -i ~/.ssh/id_rsa_macmini -o "StrictHostKeyChecking=no" bokken@$BOKKEN_DEVICE_IP "bash -lc 'pip3 install unity-downloader-cli --user --index-url https://artifactory.prd.it.unity3d.com/artifactory/api/pypi/pypi/simple --upgrade'"
      -  scp -i ~/.ssh/id_rsa_macmini -o "StrictHostKeyChecking=no" -r $YAMATO_SOURCE_DIR bokken@$BOKKEN_DEVICE_IP:~/Graphics
      -  scp -i ~/.ssh/id_rsa_macmini -o "StrictHostKeyChecking=no" ~/.ssh/id_rsa_macmini bokken@$BOKKEN_DEVICE_IP:~/.ssh/id_rsa_macmini
      -  ssh -i ~/.ssh/id_rsa_macmini -o "StrictHostKeyChecking=no" bokken@$BOKKEN_DEVICE_IP '$(/usr/local/bin/python3 -m site --user-base)/bin/unity-downloader-cli -u 5181ec54d595526303eb2714f480cbc3ee1911bd -c editor -c il2cpp  --wait --published-only'
      -  |5-

<<<<<<< HEAD
                 ssh -i ~/.ssh/id_rsa_macmini -o "StrictHostKeyChecking=no" bokken@$BOKKEN_DEVICE_IP "export UPM_REGISTRY=https://artifactory-slo.bf.unity3d.com/artifactory/api/npm/upm-candidates; echo \$UPM_REGISTRY; cd ~/Graphics/TestProjects/UniversalGraphicsTest && ~/Graphics/TestProjects/UniversalGraphicsTest/utr --suite=editor --platform=editmode --testproject=. --editor-location=.Editor --artifacts_path=test-results --reruncount=2"
=======
                 ssh -i ~/.ssh/id_rsa_macmini -o "StrictHostKeyChecking=no" bokken@$BOKKEN_DEVICE_IP "export UPM_REGISTRY=https://artifactory-slo.bf.unity3d.com/artifactory/api/npm/upm-candidates; echo \$UPM_REGISTRY; cd ~/Graphics/TestProjects/UniversalGraphicsTest && ~/Graphics/TestProjects/UniversalGraphicsTest/utr --suite=playmode --testproject=/Users/bokken/Graphics/TestProjects/UniversalGraphicsTest --editor-location=/Users/bokken/.Editor --artifacts_path=/Users/bokken/Graphics/TestProjects/UniversalGraphicsTest/test-results --scripting-backend=IL2CPP --extra-editor-arg="-colorspace=Linear" --reruncount=2 --extra-editor-arg="-xr-tests""
>>>>>>> 2e401c61
                 UTR_RESULT=$? 
                 mkdir -p TestProjects/UniversalGraphicsTest/test-results/
                 scp -i ~/.ssh/id_rsa_macmini -o "StrictHostKeyChecking=no" -r bokken@$BOKKEN_DEVICE_IP:/Users/bokken/Graphics/TestProjects/UniversalGraphicsTest/test-results/ TestProjects/UniversalGraphicsTest/test-results/
                 exit $UTR_RESULT
    artifacts:
        logs:
            paths:
              -  "**/test-results/**"
              -  "TestProjects/UniversalGraphicsTest/Logs/*.log"
<<<<<<< HEAD
Universal_OSX_Metal_Standalone_mono_2_linear_2020.2:
    name: Universal on OSX_Metal_Standalone_mono_2_linear on version 2020.2
=======
Universal_OSX_Metal_Standalone_mono_apiNet2_Linear_trunk:
    name: Universal on OSX_Metal_Standalone_mono_apiNet2_Linear on version trunk
>>>>>>> 2e401c61
    agent:
        type: Unity::metal::macmini
        image: slough-ops/macos-10.14-xcode:stable
        flavor: m1.mac
    variables:
        UPM_REGISTRY: https://artifactory-slo.bf.unity3d.com/artifactory/api/npm/upm-candidates
    commands:
      -  curl -s https://artifactory.internal.unity3d.com/core-automation/tools/utr-standalone/utr --output TestProjects/UniversalGraphicsTest/utr
      -  chmod +x TestProjects/UniversalGraphicsTest/utr
      -  ssh -i ~/.ssh/id_rsa_macmini -o "StrictHostKeyChecking=no" bokken@$BOKKEN_DEVICE_IP "bash -lc 'pip3 install unity-downloader-cli --user --index-url https://artifactory.prd.it.unity3d.com/artifactory/api/pypi/pypi/simple --upgrade'"
      -  scp -i ~/.ssh/id_rsa_macmini -o "StrictHostKeyChecking=no" -r $YAMATO_SOURCE_DIR bokken@$BOKKEN_DEVICE_IP:~/Graphics
      -  scp -i ~/.ssh/id_rsa_macmini -o "StrictHostKeyChecking=no" ~/.ssh/id_rsa_macmini bokken@$BOKKEN_DEVICE_IP:~/.ssh/id_rsa_macmini
      -  ssh -i ~/.ssh/id_rsa_macmini -o "StrictHostKeyChecking=no" bokken@$BOKKEN_DEVICE_IP '$(/usr/local/bin/python3 -m site --user-base)/bin/unity-downloader-cli -u 5181ec54d595526303eb2714f480cbc3ee1911bd -c editor -c il2cpp  --wait --published-only'
      -  |5-

<<<<<<< HEAD
                 ssh -i ~/.ssh/id_rsa_macmini -o "StrictHostKeyChecking=no" bokken@$BOKKEN_DEVICE_IP "export UPM_REGISTRY=https://artifactory-slo.bf.unity3d.com/artifactory/api/npm/upm-candidates; echo \$UPM_REGISTRY; cd ~/Graphics/TestProjects/UniversalGraphicsTest && ~/Graphics/TestProjects/UniversalGraphicsTest/utr --suite=playmode --platform=StandaloneOSX --reruncount=2 --player-connection-ip=auto --artifacts_path=test-results --timeout=2400"
=======
                 ssh -i ~/.ssh/id_rsa_macmini -o "StrictHostKeyChecking=no" bokken@$BOKKEN_DEVICE_IP "export UPM_REGISTRY=https://artifactory-slo.bf.unity3d.com/artifactory/api/npm/upm-candidates; echo \$UPM_REGISTRY; cd ~/Graphics/TestProjects/UniversalGraphicsTest && ~/Graphics/TestProjects/UniversalGraphicsTest/utr --suite=playmode --platform=StandaloneOSX --artifacts_path=/Users/bokken/Graphics/TestProjects/UniversalGraphicsTest/test-results --testproject=/Users/bokken/Graphics/TestProjects/UniversalGraphicsTest --editor-location=/Users/bokken/.Editor --scripting-backend=Mono2x --extra-editor-arg="-colorspace=Linear" --reruncount=2 --timeout=2400"
>>>>>>> 2e401c61
                 UTR_RESULT=$? 
                 mkdir -p TestProjects/UniversalGraphicsTest/test-results/
                 scp -i ~/.ssh/id_rsa_macmini -o "StrictHostKeyChecking=no" -r bokken@$BOKKEN_DEVICE_IP:/Users/bokken/Graphics/TestProjects/UniversalGraphicsTest/test-results/ TestProjects/UniversalGraphicsTest/test-results/
                 exit $UTR_RESULT
    artifacts:
        logs:
            paths:
              -  "**/test-results/**"
              -  "TestProjects/UniversalGraphicsTest/Logs/*.log"
<<<<<<< HEAD
Universal_OSX_Metal_playmode_mono_2_linear_2020.2:
    name: Universal on OSX_Metal_playmode_mono_2_linear on version 2020.2
=======
Universal_OSX_Metal_playmode_mono_apiNet2_Linear_trunk:
    name: Universal on OSX_Metal_playmode_mono_apiNet2_Linear on version trunk
>>>>>>> 2e401c61
    agent:
        type: Unity::metal::macmini
        image: slough-ops/macos-10.14-xcode:stable
        flavor: m1.mac
    variables:
        UPM_REGISTRY: https://artifactory-slo.bf.unity3d.com/artifactory/api/npm/upm-candidates
    commands:
      -  curl -s https://artifactory.internal.unity3d.com/core-automation/tools/utr-standalone/utr --output TestProjects/UniversalGraphicsTest/utr
      -  chmod +x TestProjects/UniversalGraphicsTest/utr
      -  ssh -i ~/.ssh/id_rsa_macmini -o "StrictHostKeyChecking=no" bokken@$BOKKEN_DEVICE_IP "bash -lc 'pip3 install unity-downloader-cli --user --index-url https://artifactory.prd.it.unity3d.com/artifactory/api/pypi/pypi/simple --upgrade'"
      -  scp -i ~/.ssh/id_rsa_macmini -o "StrictHostKeyChecking=no" -r $YAMATO_SOURCE_DIR bokken@$BOKKEN_DEVICE_IP:~/Graphics
      -  scp -i ~/.ssh/id_rsa_macmini -o "StrictHostKeyChecking=no" ~/.ssh/id_rsa_macmini bokken@$BOKKEN_DEVICE_IP:~/.ssh/id_rsa_macmini
      -  ssh -i ~/.ssh/id_rsa_macmini -o "StrictHostKeyChecking=no" bokken@$BOKKEN_DEVICE_IP '$(/usr/local/bin/python3 -m site --user-base)/bin/unity-downloader-cli -u 5181ec54d595526303eb2714f480cbc3ee1911bd -c editor -c il2cpp  --wait --published-only'
      -  |5-

<<<<<<< HEAD
                 ssh -i ~/.ssh/id_rsa_macmini -o "StrictHostKeyChecking=no" bokken@$BOKKEN_DEVICE_IP "export UPM_REGISTRY=https://artifactory-slo.bf.unity3d.com/artifactory/api/npm/upm-candidates; echo \$UPM_REGISTRY; cd ~/Graphics/TestProjects/UniversalGraphicsTest && ~/Graphics/TestProjects/UniversalGraphicsTest/utr --suite=playmode --testproject=. --editor-location=.Editor --artifacts_path=test-results --reruncount=2"
=======
                 ssh -i ~/.ssh/id_rsa_macmini -o "StrictHostKeyChecking=no" bokken@$BOKKEN_DEVICE_IP "export UPM_REGISTRY=https://artifactory-slo.bf.unity3d.com/artifactory/api/npm/upm-candidates; echo \$UPM_REGISTRY; cd ~/Graphics/TestProjects/UniversalGraphicsTest && ~/Graphics/TestProjects/UniversalGraphicsTest/utr --suite=playmode --testproject=/Users/bokken/Graphics/TestProjects/UniversalGraphicsTest --editor-location=/Users/bokken/.Editor --artifacts_path=/Users/bokken/Graphics/TestProjects/UniversalGraphicsTest/test-results --scripting-backend=Mono2x --extra-editor-arg="-colorspace=Linear" --reruncount=2"
>>>>>>> 2e401c61
                 UTR_RESULT=$? 
                 mkdir -p TestProjects/UniversalGraphicsTest/test-results/
                 scp -i ~/.ssh/id_rsa_macmini -o "StrictHostKeyChecking=no" -r bokken@$BOKKEN_DEVICE_IP:/Users/bokken/Graphics/TestProjects/UniversalGraphicsTest/test-results/ TestProjects/UniversalGraphicsTest/test-results/
                 exit $UTR_RESULT
    artifacts:
        logs:
            paths:
              -  "**/test-results/**"
              -  "TestProjects/UniversalGraphicsTest/Logs/*.log"
<<<<<<< HEAD
Universal_OSX_Metal_editmode_mono_2_linear_2020.2:
    name: Universal on OSX_Metal_editmode_mono_2_linear on version 2020.2
=======
Universal_OSX_Metal_playmode_XR_mono_apiNet2_Linear_trunk:
    name: Universal on OSX_Metal_playmode_XR_mono_apiNet2_Linear on version trunk
>>>>>>> 2e401c61
    agent:
        type: Unity::metal::macmini
        image: slough-ops/macos-10.14-xcode:stable
        flavor: m1.mac
    variables:
        UPM_REGISTRY: https://artifactory-slo.bf.unity3d.com/artifactory/api/npm/upm-candidates
    commands:
      -  curl -s https://artifactory.internal.unity3d.com/core-automation/tools/utr-standalone/utr --output TestProjects/UniversalGraphicsTest/utr
      -  chmod +x TestProjects/UniversalGraphicsTest/utr
      -  ssh -i ~/.ssh/id_rsa_macmini -o "StrictHostKeyChecking=no" bokken@$BOKKEN_DEVICE_IP "bash -lc 'pip3 install unity-downloader-cli --user --index-url https://artifactory.prd.it.unity3d.com/artifactory/api/pypi/pypi/simple --upgrade'"
      -  scp -i ~/.ssh/id_rsa_macmini -o "StrictHostKeyChecking=no" -r $YAMATO_SOURCE_DIR bokken@$BOKKEN_DEVICE_IP:~/Graphics
      -  scp -i ~/.ssh/id_rsa_macmini -o "StrictHostKeyChecking=no" ~/.ssh/id_rsa_macmini bokken@$BOKKEN_DEVICE_IP:~/.ssh/id_rsa_macmini
      -  ssh -i ~/.ssh/id_rsa_macmini -o "StrictHostKeyChecking=no" bokken@$BOKKEN_DEVICE_IP '$(/usr/local/bin/python3 -m site --user-base)/bin/unity-downloader-cli -u 5181ec54d595526303eb2714f480cbc3ee1911bd -c editor -c il2cpp  --wait --published-only'
      -  |5-

<<<<<<< HEAD
                 ssh -i ~/.ssh/id_rsa_macmini -o "StrictHostKeyChecking=no" bokken@$BOKKEN_DEVICE_IP "export UPM_REGISTRY=https://artifactory-slo.bf.unity3d.com/artifactory/api/npm/upm-candidates; echo \$UPM_REGISTRY; cd ~/Graphics/TestProjects/UniversalGraphicsTest && ~/Graphics/TestProjects/UniversalGraphicsTest/utr --suite=editor --platform=editmode --testproject=. --editor-location=.Editor --artifacts_path=test-results --reruncount=2"
=======
                 ssh -i ~/.ssh/id_rsa_macmini -o "StrictHostKeyChecking=no" bokken@$BOKKEN_DEVICE_IP "export UPM_REGISTRY=https://artifactory-slo.bf.unity3d.com/artifactory/api/npm/upm-candidates; echo \$UPM_REGISTRY; cd ~/Graphics/TestProjects/UniversalGraphicsTest && ~/Graphics/TestProjects/UniversalGraphicsTest/utr --suite=playmode --testproject=/Users/bokken/Graphics/TestProjects/UniversalGraphicsTest --editor-location=/Users/bokken/.Editor --artifacts_path=/Users/bokken/Graphics/TestProjects/UniversalGraphicsTest/test-results --scripting-backend=Mono2x --extra-editor-arg="-colorspace=Linear" --reruncount=2 --extra-editor-arg="-xr-tests""
>>>>>>> 2e401c61
                 UTR_RESULT=$? 
                 mkdir -p TestProjects/UniversalGraphicsTest/test-results/
                 scp -i ~/.ssh/id_rsa_macmini -o "StrictHostKeyChecking=no" -r bokken@$BOKKEN_DEVICE_IP:/Users/bokken/Graphics/TestProjects/UniversalGraphicsTest/test-results/ TestProjects/UniversalGraphicsTest/test-results/
                 exit $UTR_RESULT
    artifacts:
        logs:
            paths:
              -  "**/test-results/**"
              -  "TestProjects/UniversalGraphicsTest/Logs/*.log"
<<<<<<< HEAD
Universal_OSX_Metal_Standalone_mono_2_linear_CUSTOM-REVISION:
    name: Universal on OSX_Metal_Standalone_mono_2_linear on version CUSTOM-REVISION
=======
Universal_OSX_Metal_Standalone_il2cpp_apiNet4_Linear_2020.2:
    name: Universal on OSX_Metal_Standalone_il2cpp_apiNet4_Linear on version 2020.2
    agent:
        type: Unity::metal::macmini
        image: slough-ops/macos-10.14-xcode:stable
        flavor: m1.mac
    variables:
        UPM_REGISTRY: https://artifactory-slo.bf.unity3d.com/artifactory/api/npm/upm-candidates
    commands:
      -  curl -s https://artifactory.internal.unity3d.com/core-automation/tools/utr-standalone/utr --output TestProjects/UniversalGraphicsTest/utr
      -  chmod +x TestProjects/UniversalGraphicsTest/utr
      -  ssh -i ~/.ssh/id_rsa_macmini -o "StrictHostKeyChecking=no" bokken@$BOKKEN_DEVICE_IP "bash -lc 'pip3 install unity-downloader-cli --user --index-url https://artifactory.prd.it.unity3d.com/artifactory/api/pypi/pypi/simple --upgrade'"
      -  scp -i ~/.ssh/id_rsa_macmini -o "StrictHostKeyChecking=no" -r $YAMATO_SOURCE_DIR bokken@$BOKKEN_DEVICE_IP:~/Graphics
      -  scp -i ~/.ssh/id_rsa_macmini -o "StrictHostKeyChecking=no" ~/.ssh/id_rsa_macmini bokken@$BOKKEN_DEVICE_IP:~/.ssh/id_rsa_macmini
      -  ssh -i ~/.ssh/id_rsa_macmini -o "StrictHostKeyChecking=no" bokken@$BOKKEN_DEVICE_IP '$(/usr/local/bin/python3 -m site --user-base)/bin/unity-downloader-cli -u dff91d65251a9ab8c12af258ce88fee061d85a7d -c editor -c il2cpp  --wait --published-only'
      -  |5-

                 ssh -i ~/.ssh/id_rsa_macmini -o "StrictHostKeyChecking=no" bokken@$BOKKEN_DEVICE_IP "export UPM_REGISTRY=https://artifactory-slo.bf.unity3d.com/artifactory/api/npm/upm-candidates; echo \$UPM_REGISTRY; cd ~/Graphics/TestProjects/UniversalGraphicsTest && ~/Graphics/TestProjects/UniversalGraphicsTest/utr --suite=playmode --platform=StandaloneOSX --artifacts_path=/Users/bokken/Graphics/TestProjects/UniversalGraphicsTest/test-results --testproject=/Users/bokken/Graphics/TestProjects/UniversalGraphicsTest --editor-location=/Users/bokken/.Editor --scripting-backend=IL2CPP --extra-editor-arg="-colorspace=Linear" --reruncount=2 --timeout=2400"
                 UTR_RESULT=$? 
                 mkdir -p TestProjects/UniversalGraphicsTest/test-results/
                 scp -i ~/.ssh/id_rsa_macmini -o "StrictHostKeyChecking=no" -r bokken@$BOKKEN_DEVICE_IP:/Users/bokken/Graphics/TestProjects/UniversalGraphicsTest/test-results/ TestProjects/UniversalGraphicsTest/test-results/
                 exit $UTR_RESULT
    artifacts:
        logs:
            paths:
              -  "**/test-results/**"
              -  "TestProjects/UniversalGraphicsTest/Logs/*.log"
Universal_OSX_Metal_playmode_il2cpp_apiNet4_Linear_2020.2:
    name: Universal on OSX_Metal_playmode_il2cpp_apiNet4_Linear on version 2020.2
    agent:
        type: Unity::metal::macmini
        image: slough-ops/macos-10.14-xcode:stable
        flavor: m1.mac
    variables:
        UPM_REGISTRY: https://artifactory-slo.bf.unity3d.com/artifactory/api/npm/upm-candidates
    commands:
      -  curl -s https://artifactory.internal.unity3d.com/core-automation/tools/utr-standalone/utr --output TestProjects/UniversalGraphicsTest/utr
      -  chmod +x TestProjects/UniversalGraphicsTest/utr
      -  ssh -i ~/.ssh/id_rsa_macmini -o "StrictHostKeyChecking=no" bokken@$BOKKEN_DEVICE_IP "bash -lc 'pip3 install unity-downloader-cli --user --index-url https://artifactory.prd.it.unity3d.com/artifactory/api/pypi/pypi/simple --upgrade'"
      -  scp -i ~/.ssh/id_rsa_macmini -o "StrictHostKeyChecking=no" -r $YAMATO_SOURCE_DIR bokken@$BOKKEN_DEVICE_IP:~/Graphics
      -  scp -i ~/.ssh/id_rsa_macmini -o "StrictHostKeyChecking=no" ~/.ssh/id_rsa_macmini bokken@$BOKKEN_DEVICE_IP:~/.ssh/id_rsa_macmini
      -  ssh -i ~/.ssh/id_rsa_macmini -o "StrictHostKeyChecking=no" bokken@$BOKKEN_DEVICE_IP '$(/usr/local/bin/python3 -m site --user-base)/bin/unity-downloader-cli -u dff91d65251a9ab8c12af258ce88fee061d85a7d -c editor -c il2cpp  --wait --published-only'
      -  |5-

                 ssh -i ~/.ssh/id_rsa_macmini -o "StrictHostKeyChecking=no" bokken@$BOKKEN_DEVICE_IP "export UPM_REGISTRY=https://artifactory-slo.bf.unity3d.com/artifactory/api/npm/upm-candidates; echo \$UPM_REGISTRY; cd ~/Graphics/TestProjects/UniversalGraphicsTest && ~/Graphics/TestProjects/UniversalGraphicsTest/utr --suite=playmode --testproject=/Users/bokken/Graphics/TestProjects/UniversalGraphicsTest --editor-location=/Users/bokken/.Editor --artifacts_path=/Users/bokken/Graphics/TestProjects/UniversalGraphicsTest/test-results --scripting-backend=IL2CPP --extra-editor-arg="-colorspace=Linear" --reruncount=2"
                 UTR_RESULT=$? 
                 mkdir -p TestProjects/UniversalGraphicsTest/test-results/
                 scp -i ~/.ssh/id_rsa_macmini -o "StrictHostKeyChecking=no" -r bokken@$BOKKEN_DEVICE_IP:/Users/bokken/Graphics/TestProjects/UniversalGraphicsTest/test-results/ TestProjects/UniversalGraphicsTest/test-results/
                 exit $UTR_RESULT
    artifacts:
        logs:
            paths:
              -  "**/test-results/**"
              -  "TestProjects/UniversalGraphicsTest/Logs/*.log"
Universal_OSX_Metal_playmode_XR_il2cpp_apiNet4_Linear_2020.2:
    name: Universal on OSX_Metal_playmode_XR_il2cpp_apiNet4_Linear on version 2020.2
    agent:
        type: Unity::metal::macmini
        image: slough-ops/macos-10.14-xcode:stable
        flavor: m1.mac
    variables:
        UPM_REGISTRY: https://artifactory-slo.bf.unity3d.com/artifactory/api/npm/upm-candidates
    commands:
      -  curl -s https://artifactory.internal.unity3d.com/core-automation/tools/utr-standalone/utr --output TestProjects/UniversalGraphicsTest/utr
      -  chmod +x TestProjects/UniversalGraphicsTest/utr
      -  ssh -i ~/.ssh/id_rsa_macmini -o "StrictHostKeyChecking=no" bokken@$BOKKEN_DEVICE_IP "bash -lc 'pip3 install unity-downloader-cli --user --index-url https://artifactory.prd.it.unity3d.com/artifactory/api/pypi/pypi/simple --upgrade'"
      -  scp -i ~/.ssh/id_rsa_macmini -o "StrictHostKeyChecking=no" -r $YAMATO_SOURCE_DIR bokken@$BOKKEN_DEVICE_IP:~/Graphics
      -  scp -i ~/.ssh/id_rsa_macmini -o "StrictHostKeyChecking=no" ~/.ssh/id_rsa_macmini bokken@$BOKKEN_DEVICE_IP:~/.ssh/id_rsa_macmini
      -  ssh -i ~/.ssh/id_rsa_macmini -o "StrictHostKeyChecking=no" bokken@$BOKKEN_DEVICE_IP '$(/usr/local/bin/python3 -m site --user-base)/bin/unity-downloader-cli -u dff91d65251a9ab8c12af258ce88fee061d85a7d -c editor -c il2cpp  --wait --published-only'
      -  |5-

                 ssh -i ~/.ssh/id_rsa_macmini -o "StrictHostKeyChecking=no" bokken@$BOKKEN_DEVICE_IP "export UPM_REGISTRY=https://artifactory-slo.bf.unity3d.com/artifactory/api/npm/upm-candidates; echo \$UPM_REGISTRY; cd ~/Graphics/TestProjects/UniversalGraphicsTest && ~/Graphics/TestProjects/UniversalGraphicsTest/utr --suite=playmode --testproject=/Users/bokken/Graphics/TestProjects/UniversalGraphicsTest --editor-location=/Users/bokken/.Editor --artifacts_path=/Users/bokken/Graphics/TestProjects/UniversalGraphicsTest/test-results --scripting-backend=IL2CPP --extra-editor-arg="-colorspace=Linear" --reruncount=2 --extra-editor-arg="-xr-tests""
                 UTR_RESULT=$? 
                 mkdir -p TestProjects/UniversalGraphicsTest/test-results/
                 scp -i ~/.ssh/id_rsa_macmini -o "StrictHostKeyChecking=no" -r bokken@$BOKKEN_DEVICE_IP:/Users/bokken/Graphics/TestProjects/UniversalGraphicsTest/test-results/ TestProjects/UniversalGraphicsTest/test-results/
                 exit $UTR_RESULT
    artifacts:
        logs:
            paths:
              -  "**/test-results/**"
              -  "TestProjects/UniversalGraphicsTest/Logs/*.log"
Universal_OSX_Metal_Standalone_mono_apiNet2_Linear_2020.2:
    name: Universal on OSX_Metal_Standalone_mono_apiNet2_Linear on version 2020.2
    agent:
        type: Unity::metal::macmini
        image: slough-ops/macos-10.14-xcode:stable
        flavor: m1.mac
    variables:
        UPM_REGISTRY: https://artifactory-slo.bf.unity3d.com/artifactory/api/npm/upm-candidates
    commands:
      -  curl -s https://artifactory.internal.unity3d.com/core-automation/tools/utr-standalone/utr --output TestProjects/UniversalGraphicsTest/utr
      -  chmod +x TestProjects/UniversalGraphicsTest/utr
      -  ssh -i ~/.ssh/id_rsa_macmini -o "StrictHostKeyChecking=no" bokken@$BOKKEN_DEVICE_IP "bash -lc 'pip3 install unity-downloader-cli --user --index-url https://artifactory.prd.it.unity3d.com/artifactory/api/pypi/pypi/simple --upgrade'"
      -  scp -i ~/.ssh/id_rsa_macmini -o "StrictHostKeyChecking=no" -r $YAMATO_SOURCE_DIR bokken@$BOKKEN_DEVICE_IP:~/Graphics
      -  scp -i ~/.ssh/id_rsa_macmini -o "StrictHostKeyChecking=no" ~/.ssh/id_rsa_macmini bokken@$BOKKEN_DEVICE_IP:~/.ssh/id_rsa_macmini
      -  ssh -i ~/.ssh/id_rsa_macmini -o "StrictHostKeyChecking=no" bokken@$BOKKEN_DEVICE_IP '$(/usr/local/bin/python3 -m site --user-base)/bin/unity-downloader-cli -u dff91d65251a9ab8c12af258ce88fee061d85a7d -c editor -c il2cpp  --wait --published-only'
      -  |5-

                 ssh -i ~/.ssh/id_rsa_macmini -o "StrictHostKeyChecking=no" bokken@$BOKKEN_DEVICE_IP "export UPM_REGISTRY=https://artifactory-slo.bf.unity3d.com/artifactory/api/npm/upm-candidates; echo \$UPM_REGISTRY; cd ~/Graphics/TestProjects/UniversalGraphicsTest && ~/Graphics/TestProjects/UniversalGraphicsTest/utr --suite=playmode --platform=StandaloneOSX --artifacts_path=/Users/bokken/Graphics/TestProjects/UniversalGraphicsTest/test-results --testproject=/Users/bokken/Graphics/TestProjects/UniversalGraphicsTest --editor-location=/Users/bokken/.Editor --scripting-backend=Mono2x --extra-editor-arg="-colorspace=Linear" --reruncount=2 --timeout=2400"
                 UTR_RESULT=$? 
                 mkdir -p TestProjects/UniversalGraphicsTest/test-results/
                 scp -i ~/.ssh/id_rsa_macmini -o "StrictHostKeyChecking=no" -r bokken@$BOKKEN_DEVICE_IP:/Users/bokken/Graphics/TestProjects/UniversalGraphicsTest/test-results/ TestProjects/UniversalGraphicsTest/test-results/
                 exit $UTR_RESULT
    artifacts:
        logs:
            paths:
              -  "**/test-results/**"
              -  "TestProjects/UniversalGraphicsTest/Logs/*.log"
Universal_OSX_Metal_playmode_mono_apiNet2_Linear_2020.2:
    name: Universal on OSX_Metal_playmode_mono_apiNet2_Linear on version 2020.2
    agent:
        type: Unity::metal::macmini
        image: slough-ops/macos-10.14-xcode:stable
        flavor: m1.mac
    variables:
        UPM_REGISTRY: https://artifactory-slo.bf.unity3d.com/artifactory/api/npm/upm-candidates
    commands:
      -  curl -s https://artifactory.internal.unity3d.com/core-automation/tools/utr-standalone/utr --output TestProjects/UniversalGraphicsTest/utr
      -  chmod +x TestProjects/UniversalGraphicsTest/utr
      -  ssh -i ~/.ssh/id_rsa_macmini -o "StrictHostKeyChecking=no" bokken@$BOKKEN_DEVICE_IP "bash -lc 'pip3 install unity-downloader-cli --user --index-url https://artifactory.prd.it.unity3d.com/artifactory/api/pypi/pypi/simple --upgrade'"
      -  scp -i ~/.ssh/id_rsa_macmini -o "StrictHostKeyChecking=no" -r $YAMATO_SOURCE_DIR bokken@$BOKKEN_DEVICE_IP:~/Graphics
      -  scp -i ~/.ssh/id_rsa_macmini -o "StrictHostKeyChecking=no" ~/.ssh/id_rsa_macmini bokken@$BOKKEN_DEVICE_IP:~/.ssh/id_rsa_macmini
      -  ssh -i ~/.ssh/id_rsa_macmini -o "StrictHostKeyChecking=no" bokken@$BOKKEN_DEVICE_IP '$(/usr/local/bin/python3 -m site --user-base)/bin/unity-downloader-cli -u dff91d65251a9ab8c12af258ce88fee061d85a7d -c editor -c il2cpp  --wait --published-only'
      -  |5-

                 ssh -i ~/.ssh/id_rsa_macmini -o "StrictHostKeyChecking=no" bokken@$BOKKEN_DEVICE_IP "export UPM_REGISTRY=https://artifactory-slo.bf.unity3d.com/artifactory/api/npm/upm-candidates; echo \$UPM_REGISTRY; cd ~/Graphics/TestProjects/UniversalGraphicsTest && ~/Graphics/TestProjects/UniversalGraphicsTest/utr --suite=playmode --testproject=/Users/bokken/Graphics/TestProjects/UniversalGraphicsTest --editor-location=/Users/bokken/.Editor --artifacts_path=/Users/bokken/Graphics/TestProjects/UniversalGraphicsTest/test-results --scripting-backend=Mono2x --extra-editor-arg="-colorspace=Linear" --reruncount=2"
                 UTR_RESULT=$? 
                 mkdir -p TestProjects/UniversalGraphicsTest/test-results/
                 scp -i ~/.ssh/id_rsa_macmini -o "StrictHostKeyChecking=no" -r bokken@$BOKKEN_DEVICE_IP:/Users/bokken/Graphics/TestProjects/UniversalGraphicsTest/test-results/ TestProjects/UniversalGraphicsTest/test-results/
                 exit $UTR_RESULT
    artifacts:
        logs:
            paths:
              -  "**/test-results/**"
              -  "TestProjects/UniversalGraphicsTest/Logs/*.log"
Universal_OSX_Metal_playmode_XR_mono_apiNet2_Linear_2020.2:
    name: Universal on OSX_Metal_playmode_XR_mono_apiNet2_Linear on version 2020.2
    agent:
        type: Unity::metal::macmini
        image: slough-ops/macos-10.14-xcode:stable
        flavor: m1.mac
    variables:
        UPM_REGISTRY: https://artifactory-slo.bf.unity3d.com/artifactory/api/npm/upm-candidates
    commands:
      -  curl -s https://artifactory.internal.unity3d.com/core-automation/tools/utr-standalone/utr --output TestProjects/UniversalGraphicsTest/utr
      -  chmod +x TestProjects/UniversalGraphicsTest/utr
      -  ssh -i ~/.ssh/id_rsa_macmini -o "StrictHostKeyChecking=no" bokken@$BOKKEN_DEVICE_IP "bash -lc 'pip3 install unity-downloader-cli --user --index-url https://artifactory.prd.it.unity3d.com/artifactory/api/pypi/pypi/simple --upgrade'"
      -  scp -i ~/.ssh/id_rsa_macmini -o "StrictHostKeyChecking=no" -r $YAMATO_SOURCE_DIR bokken@$BOKKEN_DEVICE_IP:~/Graphics
      -  scp -i ~/.ssh/id_rsa_macmini -o "StrictHostKeyChecking=no" ~/.ssh/id_rsa_macmini bokken@$BOKKEN_DEVICE_IP:~/.ssh/id_rsa_macmini
      -  ssh -i ~/.ssh/id_rsa_macmini -o "StrictHostKeyChecking=no" bokken@$BOKKEN_DEVICE_IP '$(/usr/local/bin/python3 -m site --user-base)/bin/unity-downloader-cli -u dff91d65251a9ab8c12af258ce88fee061d85a7d -c editor -c il2cpp  --wait --published-only'
      -  |5-

                 ssh -i ~/.ssh/id_rsa_macmini -o "StrictHostKeyChecking=no" bokken@$BOKKEN_DEVICE_IP "export UPM_REGISTRY=https://artifactory-slo.bf.unity3d.com/artifactory/api/npm/upm-candidates; echo \$UPM_REGISTRY; cd ~/Graphics/TestProjects/UniversalGraphicsTest && ~/Graphics/TestProjects/UniversalGraphicsTest/utr --suite=playmode --testproject=/Users/bokken/Graphics/TestProjects/UniversalGraphicsTest --editor-location=/Users/bokken/.Editor --artifacts_path=/Users/bokken/Graphics/TestProjects/UniversalGraphicsTest/test-results --scripting-backend=Mono2x --extra-editor-arg="-colorspace=Linear" --reruncount=2 --extra-editor-arg="-xr-tests""
                 UTR_RESULT=$? 
                 mkdir -p TestProjects/UniversalGraphicsTest/test-results/
                 scp -i ~/.ssh/id_rsa_macmini -o "StrictHostKeyChecking=no" -r bokken@$BOKKEN_DEVICE_IP:/Users/bokken/Graphics/TestProjects/UniversalGraphicsTest/test-results/ TestProjects/UniversalGraphicsTest/test-results/
                 exit $UTR_RESULT
    artifacts:
        logs:
            paths:
              -  "**/test-results/**"
              -  "TestProjects/UniversalGraphicsTest/Logs/*.log"
Universal_OSX_Metal_Standalone_il2cpp_apiNet4_Linear_CUSTOM-REVISION:
    name: Universal on OSX_Metal_Standalone_il2cpp_apiNet4_Linear on version CUSTOM-REVISION
    agent:
        type: Unity::metal::macmini
        image: slough-ops/macos-10.14-xcode:stable
        flavor: m1.mac
    variables:
        UPM_REGISTRY: https://artifactory-slo.bf.unity3d.com/artifactory/api/npm/upm-candidates
        CUSTOM_REVISION: custom_revision_not_set
    commands:
      -  curl -s https://artifactory.internal.unity3d.com/core-automation/tools/utr-standalone/utr --output TestProjects/UniversalGraphicsTest/utr
      -  chmod +x TestProjects/UniversalGraphicsTest/utr
      -  ssh -i ~/.ssh/id_rsa_macmini -o "StrictHostKeyChecking=no" bokken@$BOKKEN_DEVICE_IP "bash -lc 'pip3 install unity-downloader-cli --user --index-url https://artifactory.prd.it.unity3d.com/artifactory/api/pypi/pypi/simple --upgrade'"
      -  scp -i ~/.ssh/id_rsa_macmini -o "StrictHostKeyChecking=no" -r $YAMATO_SOURCE_DIR bokken@$BOKKEN_DEVICE_IP:~/Graphics
      -  scp -i ~/.ssh/id_rsa_macmini -o "StrictHostKeyChecking=no" ~/.ssh/id_rsa_macmini bokken@$BOKKEN_DEVICE_IP:~/.ssh/id_rsa_macmini
      -  ssh -i ~/.ssh/id_rsa_macmini -o "StrictHostKeyChecking=no" bokken@$BOKKEN_DEVICE_IP '$(/usr/local/bin/python3 -m site --user-base)/bin/unity-downloader-cli --source-file ~/Graphics/unity_revision.txt -c editor -c il2cpp  --wait --published-only'
      -  |5-

                 ssh -i ~/.ssh/id_rsa_macmini -o "StrictHostKeyChecking=no" bokken@$BOKKEN_DEVICE_IP "export UPM_REGISTRY=https://artifactory-slo.bf.unity3d.com/artifactory/api/npm/upm-candidates; echo \$UPM_REGISTRY; cd ~/Graphics/TestProjects/UniversalGraphicsTest && ~/Graphics/TestProjects/UniversalGraphicsTest/utr --suite=playmode --platform=StandaloneOSX --artifacts_path=/Users/bokken/Graphics/TestProjects/UniversalGraphicsTest/test-results --testproject=/Users/bokken/Graphics/TestProjects/UniversalGraphicsTest --editor-location=/Users/bokken/.Editor --scripting-backend=IL2CPP --extra-editor-arg="-colorspace=Linear" --reruncount=2 --timeout=2400"
                 UTR_RESULT=$? 
                 mkdir -p TestProjects/UniversalGraphicsTest/test-results/
                 scp -i ~/.ssh/id_rsa_macmini -o "StrictHostKeyChecking=no" -r bokken@$BOKKEN_DEVICE_IP:/Users/bokken/Graphics/TestProjects/UniversalGraphicsTest/test-results/ TestProjects/UniversalGraphicsTest/test-results/
                 exit $UTR_RESULT
    artifacts:
        logs:
            paths:
              -  "**/test-results/**"
              -  "TestProjects/UniversalGraphicsTest/Logs/*.log"
    dependencies:
      -  path: .yamato/_editor_priming.yml#editor:priming:CUSTOM-REVISION:macos
         rerun: always
Universal_OSX_Metal_playmode_il2cpp_apiNet4_Linear_CUSTOM-REVISION:
    name: Universal on OSX_Metal_playmode_il2cpp_apiNet4_Linear on version CUSTOM-REVISION
    agent:
        type: Unity::metal::macmini
        image: slough-ops/macos-10.14-xcode:stable
        flavor: m1.mac
    variables:
        UPM_REGISTRY: https://artifactory-slo.bf.unity3d.com/artifactory/api/npm/upm-candidates
        CUSTOM_REVISION: custom_revision_not_set
    commands:
      -  curl -s https://artifactory.internal.unity3d.com/core-automation/tools/utr-standalone/utr --output TestProjects/UniversalGraphicsTest/utr
      -  chmod +x TestProjects/UniversalGraphicsTest/utr
      -  ssh -i ~/.ssh/id_rsa_macmini -o "StrictHostKeyChecking=no" bokken@$BOKKEN_DEVICE_IP "bash -lc 'pip3 install unity-downloader-cli --user --index-url https://artifactory.prd.it.unity3d.com/artifactory/api/pypi/pypi/simple --upgrade'"
      -  scp -i ~/.ssh/id_rsa_macmini -o "StrictHostKeyChecking=no" -r $YAMATO_SOURCE_DIR bokken@$BOKKEN_DEVICE_IP:~/Graphics
      -  scp -i ~/.ssh/id_rsa_macmini -o "StrictHostKeyChecking=no" ~/.ssh/id_rsa_macmini bokken@$BOKKEN_DEVICE_IP:~/.ssh/id_rsa_macmini
      -  ssh -i ~/.ssh/id_rsa_macmini -o "StrictHostKeyChecking=no" bokken@$BOKKEN_DEVICE_IP '$(/usr/local/bin/python3 -m site --user-base)/bin/unity-downloader-cli --source-file ~/Graphics/unity_revision.txt -c editor -c il2cpp  --wait --published-only'
      -  |5-

                 ssh -i ~/.ssh/id_rsa_macmini -o "StrictHostKeyChecking=no" bokken@$BOKKEN_DEVICE_IP "export UPM_REGISTRY=https://artifactory-slo.bf.unity3d.com/artifactory/api/npm/upm-candidates; echo \$UPM_REGISTRY; cd ~/Graphics/TestProjects/UniversalGraphicsTest && ~/Graphics/TestProjects/UniversalGraphicsTest/utr --suite=playmode --testproject=/Users/bokken/Graphics/TestProjects/UniversalGraphicsTest --editor-location=/Users/bokken/.Editor --artifacts_path=/Users/bokken/Graphics/TestProjects/UniversalGraphicsTest/test-results --scripting-backend=IL2CPP --extra-editor-arg="-colorspace=Linear" --reruncount=2"
                 UTR_RESULT=$? 
                 mkdir -p TestProjects/UniversalGraphicsTest/test-results/
                 scp -i ~/.ssh/id_rsa_macmini -o "StrictHostKeyChecking=no" -r bokken@$BOKKEN_DEVICE_IP:/Users/bokken/Graphics/TestProjects/UniversalGraphicsTest/test-results/ TestProjects/UniversalGraphicsTest/test-results/
                 exit $UTR_RESULT
    artifacts:
        logs:
            paths:
              -  "**/test-results/**"
              -  "TestProjects/UniversalGraphicsTest/Logs/*.log"
    dependencies:
      -  path: .yamato/_editor_priming.yml#editor:priming:CUSTOM-REVISION:macos
         rerun: always
Universal_OSX_Metal_playmode_XR_il2cpp_apiNet4_Linear_CUSTOM-REVISION:
    name: Universal on OSX_Metal_playmode_XR_il2cpp_apiNet4_Linear on version CUSTOM-REVISION
    agent:
        type: Unity::metal::macmini
        image: slough-ops/macos-10.14-xcode:stable
        flavor: m1.mac
    variables:
        UPM_REGISTRY: https://artifactory-slo.bf.unity3d.com/artifactory/api/npm/upm-candidates
        CUSTOM_REVISION: custom_revision_not_set
    commands:
      -  curl -s https://artifactory.internal.unity3d.com/core-automation/tools/utr-standalone/utr --output TestProjects/UniversalGraphicsTest/utr
      -  chmod +x TestProjects/UniversalGraphicsTest/utr
      -  ssh -i ~/.ssh/id_rsa_macmini -o "StrictHostKeyChecking=no" bokken@$BOKKEN_DEVICE_IP "bash -lc 'pip3 install unity-downloader-cli --user --index-url https://artifactory.prd.it.unity3d.com/artifactory/api/pypi/pypi/simple --upgrade'"
      -  scp -i ~/.ssh/id_rsa_macmini -o "StrictHostKeyChecking=no" -r $YAMATO_SOURCE_DIR bokken@$BOKKEN_DEVICE_IP:~/Graphics
      -  scp -i ~/.ssh/id_rsa_macmini -o "StrictHostKeyChecking=no" ~/.ssh/id_rsa_macmini bokken@$BOKKEN_DEVICE_IP:~/.ssh/id_rsa_macmini
      -  ssh -i ~/.ssh/id_rsa_macmini -o "StrictHostKeyChecking=no" bokken@$BOKKEN_DEVICE_IP '$(/usr/local/bin/python3 -m site --user-base)/bin/unity-downloader-cli --source-file ~/Graphics/unity_revision.txt -c editor -c il2cpp  --wait --published-only'
      -  |5-

                 ssh -i ~/.ssh/id_rsa_macmini -o "StrictHostKeyChecking=no" bokken@$BOKKEN_DEVICE_IP "export UPM_REGISTRY=https://artifactory-slo.bf.unity3d.com/artifactory/api/npm/upm-candidates; echo \$UPM_REGISTRY; cd ~/Graphics/TestProjects/UniversalGraphicsTest && ~/Graphics/TestProjects/UniversalGraphicsTest/utr --suite=playmode --testproject=/Users/bokken/Graphics/TestProjects/UniversalGraphicsTest --editor-location=/Users/bokken/.Editor --artifacts_path=/Users/bokken/Graphics/TestProjects/UniversalGraphicsTest/test-results --scripting-backend=IL2CPP --extra-editor-arg="-colorspace=Linear" --reruncount=2 --extra-editor-arg="-xr-tests""
                 UTR_RESULT=$? 
                 mkdir -p TestProjects/UniversalGraphicsTest/test-results/
                 scp -i ~/.ssh/id_rsa_macmini -o "StrictHostKeyChecking=no" -r bokken@$BOKKEN_DEVICE_IP:/Users/bokken/Graphics/TestProjects/UniversalGraphicsTest/test-results/ TestProjects/UniversalGraphicsTest/test-results/
                 exit $UTR_RESULT
    artifacts:
        logs:
            paths:
              -  "**/test-results/**"
              -  "TestProjects/UniversalGraphicsTest/Logs/*.log"
    dependencies:
      -  path: .yamato/_editor_priming.yml#editor:priming:CUSTOM-REVISION:macos
         rerun: always
Universal_OSX_Metal_Standalone_mono_apiNet2_Linear_CUSTOM-REVISION:
    name: Universal on OSX_Metal_Standalone_mono_apiNet2_Linear on version CUSTOM-REVISION
>>>>>>> 2e401c61
    agent:
        type: Unity::metal::macmini
        image: slough-ops/macos-10.14-xcode:stable
        flavor: m1.mac
    variables:
        UPM_REGISTRY: https://artifactory-slo.bf.unity3d.com/artifactory/api/npm/upm-candidates
        CUSTOM_REVISION: custom_revision_not_set
    commands:
      -  curl -s https://artifactory.internal.unity3d.com/core-automation/tools/utr-standalone/utr --output TestProjects/UniversalGraphicsTest/utr
      -  chmod +x TestProjects/UniversalGraphicsTest/utr
      -  ssh -i ~/.ssh/id_rsa_macmini -o "StrictHostKeyChecking=no" bokken@$BOKKEN_DEVICE_IP "bash -lc 'pip3 install unity-downloader-cli --user --index-url https://artifactory.prd.it.unity3d.com/artifactory/api/pypi/pypi/simple --upgrade'"
      -  scp -i ~/.ssh/id_rsa_macmini -o "StrictHostKeyChecking=no" -r $YAMATO_SOURCE_DIR bokken@$BOKKEN_DEVICE_IP:~/Graphics
      -  scp -i ~/.ssh/id_rsa_macmini -o "StrictHostKeyChecking=no" ~/.ssh/id_rsa_macmini bokken@$BOKKEN_DEVICE_IP:~/.ssh/id_rsa_macmini
      -  ssh -i ~/.ssh/id_rsa_macmini -o "StrictHostKeyChecking=no" bokken@$BOKKEN_DEVICE_IP '$(/usr/local/bin/python3 -m site --user-base)/bin/unity-downloader-cli --source-file ~/Graphics/unity_revision.txt -c editor -c il2cpp  --wait --published-only'
      -  |5-

<<<<<<< HEAD
                 ssh -i ~/.ssh/id_rsa_macmini -o "StrictHostKeyChecking=no" bokken@$BOKKEN_DEVICE_IP "export UPM_REGISTRY=https://artifactory-slo.bf.unity3d.com/artifactory/api/npm/upm-candidates; echo \$UPM_REGISTRY; cd ~/Graphics/TestProjects/UniversalGraphicsTest && ~/Graphics/TestProjects/UniversalGraphicsTest/utr --suite=playmode --platform=StandaloneOSX --reruncount=2 --player-connection-ip=auto --artifacts_path=test-results --timeout=2400"
=======
                 ssh -i ~/.ssh/id_rsa_macmini -o "StrictHostKeyChecking=no" bokken@$BOKKEN_DEVICE_IP "export UPM_REGISTRY=https://artifactory-slo.bf.unity3d.com/artifactory/api/npm/upm-candidates; echo \$UPM_REGISTRY; cd ~/Graphics/TestProjects/UniversalGraphicsTest && ~/Graphics/TestProjects/UniversalGraphicsTest/utr --suite=playmode --platform=StandaloneOSX --artifacts_path=/Users/bokken/Graphics/TestProjects/UniversalGraphicsTest/test-results --testproject=/Users/bokken/Graphics/TestProjects/UniversalGraphicsTest --editor-location=/Users/bokken/.Editor --scripting-backend=Mono2x --extra-editor-arg="-colorspace=Linear" --reruncount=2 --timeout=2400"
>>>>>>> 2e401c61
                 UTR_RESULT=$? 
                 mkdir -p TestProjects/UniversalGraphicsTest/test-results/
                 scp -i ~/.ssh/id_rsa_macmini -o "StrictHostKeyChecking=no" -r bokken@$BOKKEN_DEVICE_IP:/Users/bokken/Graphics/TestProjects/UniversalGraphicsTest/test-results/ TestProjects/UniversalGraphicsTest/test-results/
                 exit $UTR_RESULT
    artifacts:
        logs:
            paths:
              -  "**/test-results/**"
              -  "TestProjects/UniversalGraphicsTest/Logs/*.log"
    dependencies:
      -  path: .yamato/_editor_priming.yml#editor:priming:CUSTOM-REVISION:macos
         rerun: always
<<<<<<< HEAD
Universal_OSX_Metal_playmode_mono_2_linear_CUSTOM-REVISION:
    name: Universal on OSX_Metal_playmode_mono_2_linear on version CUSTOM-REVISION
=======
Universal_OSX_Metal_playmode_mono_apiNet2_Linear_CUSTOM-REVISION:
    name: Universal on OSX_Metal_playmode_mono_apiNet2_Linear on version CUSTOM-REVISION
>>>>>>> 2e401c61
    agent:
        type: Unity::metal::macmini
        image: slough-ops/macos-10.14-xcode:stable
        flavor: m1.mac
    variables:
        UPM_REGISTRY: https://artifactory-slo.bf.unity3d.com/artifactory/api/npm/upm-candidates
        CUSTOM_REVISION: custom_revision_not_set
    commands:
      -  curl -s https://artifactory.internal.unity3d.com/core-automation/tools/utr-standalone/utr --output TestProjects/UniversalGraphicsTest/utr
      -  chmod +x TestProjects/UniversalGraphicsTest/utr
      -  ssh -i ~/.ssh/id_rsa_macmini -o "StrictHostKeyChecking=no" bokken@$BOKKEN_DEVICE_IP "bash -lc 'pip3 install unity-downloader-cli --user --index-url https://artifactory.prd.it.unity3d.com/artifactory/api/pypi/pypi/simple --upgrade'"
      -  scp -i ~/.ssh/id_rsa_macmini -o "StrictHostKeyChecking=no" -r $YAMATO_SOURCE_DIR bokken@$BOKKEN_DEVICE_IP:~/Graphics
      -  scp -i ~/.ssh/id_rsa_macmini -o "StrictHostKeyChecking=no" ~/.ssh/id_rsa_macmini bokken@$BOKKEN_DEVICE_IP:~/.ssh/id_rsa_macmini
      -  ssh -i ~/.ssh/id_rsa_macmini -o "StrictHostKeyChecking=no" bokken@$BOKKEN_DEVICE_IP '$(/usr/local/bin/python3 -m site --user-base)/bin/unity-downloader-cli --source-file ~/Graphics/unity_revision.txt -c editor -c il2cpp  --wait --published-only'
      -  |5-

<<<<<<< HEAD
                 ssh -i ~/.ssh/id_rsa_macmini -o "StrictHostKeyChecking=no" bokken@$BOKKEN_DEVICE_IP "export UPM_REGISTRY=https://artifactory-slo.bf.unity3d.com/artifactory/api/npm/upm-candidates; echo \$UPM_REGISTRY; cd ~/Graphics/TestProjects/UniversalGraphicsTest && ~/Graphics/TestProjects/UniversalGraphicsTest/utr --suite=playmode --testproject=. --editor-location=.Editor --artifacts_path=test-results --reruncount=2"
=======
                 ssh -i ~/.ssh/id_rsa_macmini -o "StrictHostKeyChecking=no" bokken@$BOKKEN_DEVICE_IP "export UPM_REGISTRY=https://artifactory-slo.bf.unity3d.com/artifactory/api/npm/upm-candidates; echo \$UPM_REGISTRY; cd ~/Graphics/TestProjects/UniversalGraphicsTest && ~/Graphics/TestProjects/UniversalGraphicsTest/utr --suite=playmode --testproject=/Users/bokken/Graphics/TestProjects/UniversalGraphicsTest --editor-location=/Users/bokken/.Editor --artifacts_path=/Users/bokken/Graphics/TestProjects/UniversalGraphicsTest/test-results --scripting-backend=Mono2x --extra-editor-arg="-colorspace=Linear" --reruncount=2"
>>>>>>> 2e401c61
                 UTR_RESULT=$? 
                 mkdir -p TestProjects/UniversalGraphicsTest/test-results/
                 scp -i ~/.ssh/id_rsa_macmini -o "StrictHostKeyChecking=no" -r bokken@$BOKKEN_DEVICE_IP:/Users/bokken/Graphics/TestProjects/UniversalGraphicsTest/test-results/ TestProjects/UniversalGraphicsTest/test-results/
                 exit $UTR_RESULT
    artifacts:
        logs:
            paths:
              -  "**/test-results/**"
              -  "TestProjects/UniversalGraphicsTest/Logs/*.log"
    dependencies:
      -  path: .yamato/_editor_priming.yml#editor:priming:CUSTOM-REVISION:macos
         rerun: always
<<<<<<< HEAD
Universal_OSX_Metal_editmode_mono_2_linear_CUSTOM-REVISION:
    name: Universal on OSX_Metal_editmode_mono_2_linear on version CUSTOM-REVISION
=======
Universal_OSX_Metal_playmode_XR_mono_apiNet2_Linear_CUSTOM-REVISION:
    name: Universal on OSX_Metal_playmode_XR_mono_apiNet2_Linear on version CUSTOM-REVISION
>>>>>>> 2e401c61
    agent:
        type: Unity::metal::macmini
        image: slough-ops/macos-10.14-xcode:stable
        flavor: m1.mac
    variables:
        UPM_REGISTRY: https://artifactory-slo.bf.unity3d.com/artifactory/api/npm/upm-candidates
        CUSTOM_REVISION: custom_revision_not_set
    commands:
      -  curl -s https://artifactory.internal.unity3d.com/core-automation/tools/utr-standalone/utr --output TestProjects/UniversalGraphicsTest/utr
      -  chmod +x TestProjects/UniversalGraphicsTest/utr
      -  ssh -i ~/.ssh/id_rsa_macmini -o "StrictHostKeyChecking=no" bokken@$BOKKEN_DEVICE_IP "bash -lc 'pip3 install unity-downloader-cli --user --index-url https://artifactory.prd.it.unity3d.com/artifactory/api/pypi/pypi/simple --upgrade'"
      -  scp -i ~/.ssh/id_rsa_macmini -o "StrictHostKeyChecking=no" -r $YAMATO_SOURCE_DIR bokken@$BOKKEN_DEVICE_IP:~/Graphics
      -  scp -i ~/.ssh/id_rsa_macmini -o "StrictHostKeyChecking=no" ~/.ssh/id_rsa_macmini bokken@$BOKKEN_DEVICE_IP:~/.ssh/id_rsa_macmini
      -  ssh -i ~/.ssh/id_rsa_macmini -o "StrictHostKeyChecking=no" bokken@$BOKKEN_DEVICE_IP '$(/usr/local/bin/python3 -m site --user-base)/bin/unity-downloader-cli --source-file ~/Graphics/unity_revision.txt -c editor -c il2cpp  --wait --published-only'
      -  |5-

<<<<<<< HEAD
                 ssh -i ~/.ssh/id_rsa_macmini -o "StrictHostKeyChecking=no" bokken@$BOKKEN_DEVICE_IP "export UPM_REGISTRY=https://artifactory-slo.bf.unity3d.com/artifactory/api/npm/upm-candidates; echo \$UPM_REGISTRY; cd ~/Graphics/TestProjects/UniversalGraphicsTest && ~/Graphics/TestProjects/UniversalGraphicsTest/utr --suite=editor --platform=editmode --testproject=. --editor-location=.Editor --artifacts_path=test-results --reruncount=2"
=======
                 ssh -i ~/.ssh/id_rsa_macmini -o "StrictHostKeyChecking=no" bokken@$BOKKEN_DEVICE_IP "export UPM_REGISTRY=https://artifactory-slo.bf.unity3d.com/artifactory/api/npm/upm-candidates; echo \$UPM_REGISTRY; cd ~/Graphics/TestProjects/UniversalGraphicsTest && ~/Graphics/TestProjects/UniversalGraphicsTest/utr --suite=playmode --testproject=/Users/bokken/Graphics/TestProjects/UniversalGraphicsTest --editor-location=/Users/bokken/.Editor --artifacts_path=/Users/bokken/Graphics/TestProjects/UniversalGraphicsTest/test-results --scripting-backend=Mono2x --extra-editor-arg="-colorspace=Linear" --reruncount=2 --extra-editor-arg="-xr-tests""
>>>>>>> 2e401c61
                 UTR_RESULT=$? 
                 mkdir -p TestProjects/UniversalGraphicsTest/test-results/
                 scp -i ~/.ssh/id_rsa_macmini -o "StrictHostKeyChecking=no" -r bokken@$BOKKEN_DEVICE_IP:/Users/bokken/Graphics/TestProjects/UniversalGraphicsTest/test-results/ TestProjects/UniversalGraphicsTest/test-results/
                 exit $UTR_RESULT
    artifacts:
        logs:
            paths:
              -  "**/test-results/**"
              -  "TestProjects/UniversalGraphicsTest/Logs/*.log"
    dependencies:
      -  path: .yamato/_editor_priming.yml#editor:priming:CUSTOM-REVISION:macos
         rerun: always<|MERGE_RESOLUTION|>--- conflicted
+++ resolved
@@ -3,121 +3,8 @@
 # Introduce any changes under .yamato/config/*.metafile files (for most cases) or under .yamato/ruamel/* within Python (more elaborate cases), and rerun build.py to regenerate all .yml files. 
 # Read more under .yamato/docs/readme.md 
 
-<<<<<<< HEAD
-Universal_OSX_Metal_Standalone_mono_2_linear_trunk:
-    name: Universal on OSX_Metal_Standalone_mono_2_linear on version trunk
-=======
-Universal_OSX_Metal_Standalone_il2cpp_apiNet4_Linear_trunk:
-    name: Universal on OSX_Metal_Standalone_il2cpp_apiNet4_Linear on version trunk
->>>>>>> 2e401c61
-    agent:
-        type: Unity::metal::macmini
-        image: slough-ops/macos-10.14-xcode:stable
-        flavor: m1.mac
-    variables:
-        UPM_REGISTRY: https://artifactory-slo.bf.unity3d.com/artifactory/api/npm/upm-candidates
-    commands:
-      -  curl -s https://artifactory.internal.unity3d.com/core-automation/tools/utr-standalone/utr --output TestProjects/UniversalGraphicsTest/utr
-      -  chmod +x TestProjects/UniversalGraphicsTest/utr
-      -  ssh -i ~/.ssh/id_rsa_macmini -o "StrictHostKeyChecking=no" bokken@$BOKKEN_DEVICE_IP "bash -lc 'pip3 install unity-downloader-cli --user --index-url https://artifactory.prd.it.unity3d.com/artifactory/api/pypi/pypi/simple --upgrade'"
-      -  scp -i ~/.ssh/id_rsa_macmini -o "StrictHostKeyChecking=no" -r $YAMATO_SOURCE_DIR bokken@$BOKKEN_DEVICE_IP:~/Graphics
-      -  scp -i ~/.ssh/id_rsa_macmini -o "StrictHostKeyChecking=no" ~/.ssh/id_rsa_macmini bokken@$BOKKEN_DEVICE_IP:~/.ssh/id_rsa_macmini
-      -  ssh -i ~/.ssh/id_rsa_macmini -o "StrictHostKeyChecking=no" bokken@$BOKKEN_DEVICE_IP '$(/usr/local/bin/python3 -m site --user-base)/bin/unity-downloader-cli -u 5181ec54d595526303eb2714f480cbc3ee1911bd -c editor -c il2cpp  --wait --published-only'
-      -  |5-
-
-<<<<<<< HEAD
-                 ssh -i ~/.ssh/id_rsa_macmini -o "StrictHostKeyChecking=no" bokken@$BOKKEN_DEVICE_IP "export UPM_REGISTRY=https://artifactory-slo.bf.unity3d.com/artifactory/api/npm/upm-candidates; echo \$UPM_REGISTRY; cd ~/Graphics/TestProjects/UniversalGraphicsTest && ~/Graphics/TestProjects/UniversalGraphicsTest/utr --suite=playmode --platform=StandaloneOSX --reruncount=2 --player-connection-ip=auto --artifacts_path=test-results --timeout=2400"
-=======
-                 ssh -i ~/.ssh/id_rsa_macmini -o "StrictHostKeyChecking=no" bokken@$BOKKEN_DEVICE_IP "export UPM_REGISTRY=https://artifactory-slo.bf.unity3d.com/artifactory/api/npm/upm-candidates; echo \$UPM_REGISTRY; cd ~/Graphics/TestProjects/UniversalGraphicsTest && ~/Graphics/TestProjects/UniversalGraphicsTest/utr --suite=playmode --platform=StandaloneOSX --artifacts_path=/Users/bokken/Graphics/TestProjects/UniversalGraphicsTest/test-results --testproject=/Users/bokken/Graphics/TestProjects/UniversalGraphicsTest --editor-location=/Users/bokken/.Editor --scripting-backend=IL2CPP --extra-editor-arg="-colorspace=Linear" --reruncount=2 --timeout=2400"
->>>>>>> 2e401c61
-                 UTR_RESULT=$? 
-                 mkdir -p TestProjects/UniversalGraphicsTest/test-results/
-                 scp -i ~/.ssh/id_rsa_macmini -o "StrictHostKeyChecking=no" -r bokken@$BOKKEN_DEVICE_IP:/Users/bokken/Graphics/TestProjects/UniversalGraphicsTest/test-results/ TestProjects/UniversalGraphicsTest/test-results/
-                 exit $UTR_RESULT
-    artifacts:
-        logs:
-            paths:
-              -  "**/test-results/**"
-              -  "TestProjects/UniversalGraphicsTest/Logs/*.log"
-<<<<<<< HEAD
-Universal_OSX_Metal_playmode_mono_2_linear_trunk:
-    name: Universal on OSX_Metal_playmode_mono_2_linear on version trunk
-=======
-Universal_OSX_Metal_playmode_il2cpp_apiNet4_Linear_trunk:
-    name: Universal on OSX_Metal_playmode_il2cpp_apiNet4_Linear on version trunk
->>>>>>> 2e401c61
-    agent:
-        type: Unity::metal::macmini
-        image: slough-ops/macos-10.14-xcode:stable
-        flavor: m1.mac
-    variables:
-        UPM_REGISTRY: https://artifactory-slo.bf.unity3d.com/artifactory/api/npm/upm-candidates
-    commands:
-      -  curl -s https://artifactory.internal.unity3d.com/core-automation/tools/utr-standalone/utr --output TestProjects/UniversalGraphicsTest/utr
-      -  chmod +x TestProjects/UniversalGraphicsTest/utr
-      -  ssh -i ~/.ssh/id_rsa_macmini -o "StrictHostKeyChecking=no" bokken@$BOKKEN_DEVICE_IP "bash -lc 'pip3 install unity-downloader-cli --user --index-url https://artifactory.prd.it.unity3d.com/artifactory/api/pypi/pypi/simple --upgrade'"
-      -  scp -i ~/.ssh/id_rsa_macmini -o "StrictHostKeyChecking=no" -r $YAMATO_SOURCE_DIR bokken@$BOKKEN_DEVICE_IP:~/Graphics
-      -  scp -i ~/.ssh/id_rsa_macmini -o "StrictHostKeyChecking=no" ~/.ssh/id_rsa_macmini bokken@$BOKKEN_DEVICE_IP:~/.ssh/id_rsa_macmini
-      -  ssh -i ~/.ssh/id_rsa_macmini -o "StrictHostKeyChecking=no" bokken@$BOKKEN_DEVICE_IP '$(/usr/local/bin/python3 -m site --user-base)/bin/unity-downloader-cli -u 5181ec54d595526303eb2714f480cbc3ee1911bd -c editor -c il2cpp  --wait --published-only'
-      -  |5-
-
-<<<<<<< HEAD
-                 ssh -i ~/.ssh/id_rsa_macmini -o "StrictHostKeyChecking=no" bokken@$BOKKEN_DEVICE_IP "export UPM_REGISTRY=https://artifactory-slo.bf.unity3d.com/artifactory/api/npm/upm-candidates; echo \$UPM_REGISTRY; cd ~/Graphics/TestProjects/UniversalGraphicsTest && ~/Graphics/TestProjects/UniversalGraphicsTest/utr --suite=playmode --testproject=. --editor-location=.Editor --artifacts_path=test-results --reruncount=2"
-=======
-                 ssh -i ~/.ssh/id_rsa_macmini -o "StrictHostKeyChecking=no" bokken@$BOKKEN_DEVICE_IP "export UPM_REGISTRY=https://artifactory-slo.bf.unity3d.com/artifactory/api/npm/upm-candidates; echo \$UPM_REGISTRY; cd ~/Graphics/TestProjects/UniversalGraphicsTest && ~/Graphics/TestProjects/UniversalGraphicsTest/utr --suite=playmode --testproject=/Users/bokken/Graphics/TestProjects/UniversalGraphicsTest --editor-location=/Users/bokken/.Editor --artifacts_path=/Users/bokken/Graphics/TestProjects/UniversalGraphicsTest/test-results --scripting-backend=IL2CPP --extra-editor-arg="-colorspace=Linear" --reruncount=2"
->>>>>>> 2e401c61
-                 UTR_RESULT=$? 
-                 mkdir -p TestProjects/UniversalGraphicsTest/test-results/
-                 scp -i ~/.ssh/id_rsa_macmini -o "StrictHostKeyChecking=no" -r bokken@$BOKKEN_DEVICE_IP:/Users/bokken/Graphics/TestProjects/UniversalGraphicsTest/test-results/ TestProjects/UniversalGraphicsTest/test-results/
-                 exit $UTR_RESULT
-    artifacts:
-        logs:
-            paths:
-              -  "**/test-results/**"
-              -  "TestProjects/UniversalGraphicsTest/Logs/*.log"
-<<<<<<< HEAD
-Universal_OSX_Metal_editmode_mono_2_linear_trunk:
-    name: Universal on OSX_Metal_editmode_mono_2_linear on version trunk
-=======
-Universal_OSX_Metal_playmode_XR_il2cpp_apiNet4_Linear_trunk:
-    name: Universal on OSX_Metal_playmode_XR_il2cpp_apiNet4_Linear on version trunk
->>>>>>> 2e401c61
-    agent:
-        type: Unity::metal::macmini
-        image: slough-ops/macos-10.14-xcode:stable
-        flavor: m1.mac
-    variables:
-        UPM_REGISTRY: https://artifactory-slo.bf.unity3d.com/artifactory/api/npm/upm-candidates
-    commands:
-      -  curl -s https://artifactory.internal.unity3d.com/core-automation/tools/utr-standalone/utr --output TestProjects/UniversalGraphicsTest/utr
-      -  chmod +x TestProjects/UniversalGraphicsTest/utr
-      -  ssh -i ~/.ssh/id_rsa_macmini -o "StrictHostKeyChecking=no" bokken@$BOKKEN_DEVICE_IP "bash -lc 'pip3 install unity-downloader-cli --user --index-url https://artifactory.prd.it.unity3d.com/artifactory/api/pypi/pypi/simple --upgrade'"
-      -  scp -i ~/.ssh/id_rsa_macmini -o "StrictHostKeyChecking=no" -r $YAMATO_SOURCE_DIR bokken@$BOKKEN_DEVICE_IP:~/Graphics
-      -  scp -i ~/.ssh/id_rsa_macmini -o "StrictHostKeyChecking=no" ~/.ssh/id_rsa_macmini bokken@$BOKKEN_DEVICE_IP:~/.ssh/id_rsa_macmini
-      -  ssh -i ~/.ssh/id_rsa_macmini -o "StrictHostKeyChecking=no" bokken@$BOKKEN_DEVICE_IP '$(/usr/local/bin/python3 -m site --user-base)/bin/unity-downloader-cli -u 5181ec54d595526303eb2714f480cbc3ee1911bd -c editor -c il2cpp  --wait --published-only'
-      -  |5-
-
-<<<<<<< HEAD
-                 ssh -i ~/.ssh/id_rsa_macmini -o "StrictHostKeyChecking=no" bokken@$BOKKEN_DEVICE_IP "export UPM_REGISTRY=https://artifactory-slo.bf.unity3d.com/artifactory/api/npm/upm-candidates; echo \$UPM_REGISTRY; cd ~/Graphics/TestProjects/UniversalGraphicsTest && ~/Graphics/TestProjects/UniversalGraphicsTest/utr --suite=editor --platform=editmode --testproject=. --editor-location=.Editor --artifacts_path=test-results --reruncount=2"
-=======
-                 ssh -i ~/.ssh/id_rsa_macmini -o "StrictHostKeyChecking=no" bokken@$BOKKEN_DEVICE_IP "export UPM_REGISTRY=https://artifactory-slo.bf.unity3d.com/artifactory/api/npm/upm-candidates; echo \$UPM_REGISTRY; cd ~/Graphics/TestProjects/UniversalGraphicsTest && ~/Graphics/TestProjects/UniversalGraphicsTest/utr --suite=playmode --testproject=/Users/bokken/Graphics/TestProjects/UniversalGraphicsTest --editor-location=/Users/bokken/.Editor --artifacts_path=/Users/bokken/Graphics/TestProjects/UniversalGraphicsTest/test-results --scripting-backend=IL2CPP --extra-editor-arg="-colorspace=Linear" --reruncount=2 --extra-editor-arg="-xr-tests""
->>>>>>> 2e401c61
-                 UTR_RESULT=$? 
-                 mkdir -p TestProjects/UniversalGraphicsTest/test-results/
-                 scp -i ~/.ssh/id_rsa_macmini -o "StrictHostKeyChecking=no" -r bokken@$BOKKEN_DEVICE_IP:/Users/bokken/Graphics/TestProjects/UniversalGraphicsTest/test-results/ TestProjects/UniversalGraphicsTest/test-results/
-                 exit $UTR_RESULT
-    artifacts:
-        logs:
-            paths:
-              -  "**/test-results/**"
-              -  "TestProjects/UniversalGraphicsTest/Logs/*.log"
-<<<<<<< HEAD
-Universal_OSX_Metal_Standalone_mono_2_linear_2020.2:
-    name: Universal on OSX_Metal_Standalone_mono_2_linear on version 2020.2
-=======
 Universal_OSX_Metal_Standalone_mono_apiNet2_Linear_trunk:
     name: Universal on OSX_Metal_Standalone_mono_apiNet2_Linear on version trunk
->>>>>>> 2e401c61
     agent:
         type: Unity::metal::macmini
         image: slough-ops/macos-10.14-xcode:stable
@@ -133,27 +20,18 @@
       -  ssh -i ~/.ssh/id_rsa_macmini -o "StrictHostKeyChecking=no" bokken@$BOKKEN_DEVICE_IP '$(/usr/local/bin/python3 -m site --user-base)/bin/unity-downloader-cli -u 5181ec54d595526303eb2714f480cbc3ee1911bd -c editor -c il2cpp  --wait --published-only'
       -  |5-
 
-<<<<<<< HEAD
                  ssh -i ~/.ssh/id_rsa_macmini -o "StrictHostKeyChecking=no" bokken@$BOKKEN_DEVICE_IP "export UPM_REGISTRY=https://artifactory-slo.bf.unity3d.com/artifactory/api/npm/upm-candidates; echo \$UPM_REGISTRY; cd ~/Graphics/TestProjects/UniversalGraphicsTest && ~/Graphics/TestProjects/UniversalGraphicsTest/utr --suite=playmode --platform=StandaloneOSX --reruncount=2 --player-connection-ip=auto --artifacts_path=test-results --timeout=2400"
-=======
-                 ssh -i ~/.ssh/id_rsa_macmini -o "StrictHostKeyChecking=no" bokken@$BOKKEN_DEVICE_IP "export UPM_REGISTRY=https://artifactory-slo.bf.unity3d.com/artifactory/api/npm/upm-candidates; echo \$UPM_REGISTRY; cd ~/Graphics/TestProjects/UniversalGraphicsTest && ~/Graphics/TestProjects/UniversalGraphicsTest/utr --suite=playmode --platform=StandaloneOSX --artifacts_path=/Users/bokken/Graphics/TestProjects/UniversalGraphicsTest/test-results --testproject=/Users/bokken/Graphics/TestProjects/UniversalGraphicsTest --editor-location=/Users/bokken/.Editor --scripting-backend=Mono2x --extra-editor-arg="-colorspace=Linear" --reruncount=2 --timeout=2400"
->>>>>>> 2e401c61
-                 UTR_RESULT=$? 
-                 mkdir -p TestProjects/UniversalGraphicsTest/test-results/
-                 scp -i ~/.ssh/id_rsa_macmini -o "StrictHostKeyChecking=no" -r bokken@$BOKKEN_DEVICE_IP:/Users/bokken/Graphics/TestProjects/UniversalGraphicsTest/test-results/ TestProjects/UniversalGraphicsTest/test-results/
-                 exit $UTR_RESULT
-    artifacts:
-        logs:
-            paths:
-              -  "**/test-results/**"
-              -  "TestProjects/UniversalGraphicsTest/Logs/*.log"
-<<<<<<< HEAD
-Universal_OSX_Metal_playmode_mono_2_linear_2020.2:
-    name: Universal on OSX_Metal_playmode_mono_2_linear on version 2020.2
-=======
+                 UTR_RESULT=$? 
+                 mkdir -p TestProjects/UniversalGraphicsTest/test-results/
+                 scp -i ~/.ssh/id_rsa_macmini -o "StrictHostKeyChecking=no" -r bokken@$BOKKEN_DEVICE_IP:/Users/bokken/Graphics/TestProjects/UniversalGraphicsTest/test-results/ TestProjects/UniversalGraphicsTest/test-results/
+                 exit $UTR_RESULT
+    artifacts:
+        logs:
+            paths:
+              -  "**/test-results/**"
+              -  "TestProjects/UniversalGraphicsTest/Logs/*.log"
 Universal_OSX_Metal_playmode_mono_apiNet2_Linear_trunk:
     name: Universal on OSX_Metal_playmode_mono_apiNet2_Linear on version trunk
->>>>>>> 2e401c61
     agent:
         type: Unity::metal::macmini
         image: slough-ops/macos-10.14-xcode:stable
@@ -169,27 +47,18 @@
       -  ssh -i ~/.ssh/id_rsa_macmini -o "StrictHostKeyChecking=no" bokken@$BOKKEN_DEVICE_IP '$(/usr/local/bin/python3 -m site --user-base)/bin/unity-downloader-cli -u 5181ec54d595526303eb2714f480cbc3ee1911bd -c editor -c il2cpp  --wait --published-only'
       -  |5-
 
-<<<<<<< HEAD
                  ssh -i ~/.ssh/id_rsa_macmini -o "StrictHostKeyChecking=no" bokken@$BOKKEN_DEVICE_IP "export UPM_REGISTRY=https://artifactory-slo.bf.unity3d.com/artifactory/api/npm/upm-candidates; echo \$UPM_REGISTRY; cd ~/Graphics/TestProjects/UniversalGraphicsTest && ~/Graphics/TestProjects/UniversalGraphicsTest/utr --suite=playmode --testproject=. --editor-location=.Editor --artifacts_path=test-results --reruncount=2"
-=======
-                 ssh -i ~/.ssh/id_rsa_macmini -o "StrictHostKeyChecking=no" bokken@$BOKKEN_DEVICE_IP "export UPM_REGISTRY=https://artifactory-slo.bf.unity3d.com/artifactory/api/npm/upm-candidates; echo \$UPM_REGISTRY; cd ~/Graphics/TestProjects/UniversalGraphicsTest && ~/Graphics/TestProjects/UniversalGraphicsTest/utr --suite=playmode --testproject=/Users/bokken/Graphics/TestProjects/UniversalGraphicsTest --editor-location=/Users/bokken/.Editor --artifacts_path=/Users/bokken/Graphics/TestProjects/UniversalGraphicsTest/test-results --scripting-backend=Mono2x --extra-editor-arg="-colorspace=Linear" --reruncount=2"
->>>>>>> 2e401c61
-                 UTR_RESULT=$? 
-                 mkdir -p TestProjects/UniversalGraphicsTest/test-results/
-                 scp -i ~/.ssh/id_rsa_macmini -o "StrictHostKeyChecking=no" -r bokken@$BOKKEN_DEVICE_IP:/Users/bokken/Graphics/TestProjects/UniversalGraphicsTest/test-results/ TestProjects/UniversalGraphicsTest/test-results/
-                 exit $UTR_RESULT
-    artifacts:
-        logs:
-            paths:
-              -  "**/test-results/**"
-              -  "TestProjects/UniversalGraphicsTest/Logs/*.log"
-<<<<<<< HEAD
-Universal_OSX_Metal_editmode_mono_2_linear_2020.2:
-    name: Universal on OSX_Metal_editmode_mono_2_linear on version 2020.2
-=======
-Universal_OSX_Metal_playmode_XR_mono_apiNet2_Linear_trunk:
-    name: Universal on OSX_Metal_playmode_XR_mono_apiNet2_Linear on version trunk
->>>>>>> 2e401c61
+                 UTR_RESULT=$? 
+                 mkdir -p TestProjects/UniversalGraphicsTest/test-results/
+                 scp -i ~/.ssh/id_rsa_macmini -o "StrictHostKeyChecking=no" -r bokken@$BOKKEN_DEVICE_IP:/Users/bokken/Graphics/TestProjects/UniversalGraphicsTest/test-results/ TestProjects/UniversalGraphicsTest/test-results/
+                 exit $UTR_RESULT
+    artifacts:
+        logs:
+            paths:
+              -  "**/test-results/**"
+              -  "TestProjects/UniversalGraphicsTest/Logs/*.log"
+Universal_OSX_Metal_editmode_mono_apiNet2_Linear_trunk:
+    name: Universal on OSX_Metal_editmode_mono_apiNet2_Linear on version trunk
     agent:
         type: Unity::metal::macmini
         image: slough-ops/macos-10.14-xcode:stable
@@ -205,96 +74,7 @@
       -  ssh -i ~/.ssh/id_rsa_macmini -o "StrictHostKeyChecking=no" bokken@$BOKKEN_DEVICE_IP '$(/usr/local/bin/python3 -m site --user-base)/bin/unity-downloader-cli -u 5181ec54d595526303eb2714f480cbc3ee1911bd -c editor -c il2cpp  --wait --published-only'
       -  |5-
 
-<<<<<<< HEAD
                  ssh -i ~/.ssh/id_rsa_macmini -o "StrictHostKeyChecking=no" bokken@$BOKKEN_DEVICE_IP "export UPM_REGISTRY=https://artifactory-slo.bf.unity3d.com/artifactory/api/npm/upm-candidates; echo \$UPM_REGISTRY; cd ~/Graphics/TestProjects/UniversalGraphicsTest && ~/Graphics/TestProjects/UniversalGraphicsTest/utr --suite=editor --platform=editmode --testproject=. --editor-location=.Editor --artifacts_path=test-results --reruncount=2"
-=======
-                 ssh -i ~/.ssh/id_rsa_macmini -o "StrictHostKeyChecking=no" bokken@$BOKKEN_DEVICE_IP "export UPM_REGISTRY=https://artifactory-slo.bf.unity3d.com/artifactory/api/npm/upm-candidates; echo \$UPM_REGISTRY; cd ~/Graphics/TestProjects/UniversalGraphicsTest && ~/Graphics/TestProjects/UniversalGraphicsTest/utr --suite=playmode --testproject=/Users/bokken/Graphics/TestProjects/UniversalGraphicsTest --editor-location=/Users/bokken/.Editor --artifacts_path=/Users/bokken/Graphics/TestProjects/UniversalGraphicsTest/test-results --scripting-backend=Mono2x --extra-editor-arg="-colorspace=Linear" --reruncount=2 --extra-editor-arg="-xr-tests""
->>>>>>> 2e401c61
-                 UTR_RESULT=$? 
-                 mkdir -p TestProjects/UniversalGraphicsTest/test-results/
-                 scp -i ~/.ssh/id_rsa_macmini -o "StrictHostKeyChecking=no" -r bokken@$BOKKEN_DEVICE_IP:/Users/bokken/Graphics/TestProjects/UniversalGraphicsTest/test-results/ TestProjects/UniversalGraphicsTest/test-results/
-                 exit $UTR_RESULT
-    artifacts:
-        logs:
-            paths:
-              -  "**/test-results/**"
-              -  "TestProjects/UniversalGraphicsTest/Logs/*.log"
-<<<<<<< HEAD
-Universal_OSX_Metal_Standalone_mono_2_linear_CUSTOM-REVISION:
-    name: Universal on OSX_Metal_Standalone_mono_2_linear on version CUSTOM-REVISION
-=======
-Universal_OSX_Metal_Standalone_il2cpp_apiNet4_Linear_2020.2:
-    name: Universal on OSX_Metal_Standalone_il2cpp_apiNet4_Linear on version 2020.2
-    agent:
-        type: Unity::metal::macmini
-        image: slough-ops/macos-10.14-xcode:stable
-        flavor: m1.mac
-    variables:
-        UPM_REGISTRY: https://artifactory-slo.bf.unity3d.com/artifactory/api/npm/upm-candidates
-    commands:
-      -  curl -s https://artifactory.internal.unity3d.com/core-automation/tools/utr-standalone/utr --output TestProjects/UniversalGraphicsTest/utr
-      -  chmod +x TestProjects/UniversalGraphicsTest/utr
-      -  ssh -i ~/.ssh/id_rsa_macmini -o "StrictHostKeyChecking=no" bokken@$BOKKEN_DEVICE_IP "bash -lc 'pip3 install unity-downloader-cli --user --index-url https://artifactory.prd.it.unity3d.com/artifactory/api/pypi/pypi/simple --upgrade'"
-      -  scp -i ~/.ssh/id_rsa_macmini -o "StrictHostKeyChecking=no" -r $YAMATO_SOURCE_DIR bokken@$BOKKEN_DEVICE_IP:~/Graphics
-      -  scp -i ~/.ssh/id_rsa_macmini -o "StrictHostKeyChecking=no" ~/.ssh/id_rsa_macmini bokken@$BOKKEN_DEVICE_IP:~/.ssh/id_rsa_macmini
-      -  ssh -i ~/.ssh/id_rsa_macmini -o "StrictHostKeyChecking=no" bokken@$BOKKEN_DEVICE_IP '$(/usr/local/bin/python3 -m site --user-base)/bin/unity-downloader-cli -u dff91d65251a9ab8c12af258ce88fee061d85a7d -c editor -c il2cpp  --wait --published-only'
-      -  |5-
-
-                 ssh -i ~/.ssh/id_rsa_macmini -o "StrictHostKeyChecking=no" bokken@$BOKKEN_DEVICE_IP "export UPM_REGISTRY=https://artifactory-slo.bf.unity3d.com/artifactory/api/npm/upm-candidates; echo \$UPM_REGISTRY; cd ~/Graphics/TestProjects/UniversalGraphicsTest && ~/Graphics/TestProjects/UniversalGraphicsTest/utr --suite=playmode --platform=StandaloneOSX --artifacts_path=/Users/bokken/Graphics/TestProjects/UniversalGraphicsTest/test-results --testproject=/Users/bokken/Graphics/TestProjects/UniversalGraphicsTest --editor-location=/Users/bokken/.Editor --scripting-backend=IL2CPP --extra-editor-arg="-colorspace=Linear" --reruncount=2 --timeout=2400"
-                 UTR_RESULT=$? 
-                 mkdir -p TestProjects/UniversalGraphicsTest/test-results/
-                 scp -i ~/.ssh/id_rsa_macmini -o "StrictHostKeyChecking=no" -r bokken@$BOKKEN_DEVICE_IP:/Users/bokken/Graphics/TestProjects/UniversalGraphicsTest/test-results/ TestProjects/UniversalGraphicsTest/test-results/
-                 exit $UTR_RESULT
-    artifacts:
-        logs:
-            paths:
-              -  "**/test-results/**"
-              -  "TestProjects/UniversalGraphicsTest/Logs/*.log"
-Universal_OSX_Metal_playmode_il2cpp_apiNet4_Linear_2020.2:
-    name: Universal on OSX_Metal_playmode_il2cpp_apiNet4_Linear on version 2020.2
-    agent:
-        type: Unity::metal::macmini
-        image: slough-ops/macos-10.14-xcode:stable
-        flavor: m1.mac
-    variables:
-        UPM_REGISTRY: https://artifactory-slo.bf.unity3d.com/artifactory/api/npm/upm-candidates
-    commands:
-      -  curl -s https://artifactory.internal.unity3d.com/core-automation/tools/utr-standalone/utr --output TestProjects/UniversalGraphicsTest/utr
-      -  chmod +x TestProjects/UniversalGraphicsTest/utr
-      -  ssh -i ~/.ssh/id_rsa_macmini -o "StrictHostKeyChecking=no" bokken@$BOKKEN_DEVICE_IP "bash -lc 'pip3 install unity-downloader-cli --user --index-url https://artifactory.prd.it.unity3d.com/artifactory/api/pypi/pypi/simple --upgrade'"
-      -  scp -i ~/.ssh/id_rsa_macmini -o "StrictHostKeyChecking=no" -r $YAMATO_SOURCE_DIR bokken@$BOKKEN_DEVICE_IP:~/Graphics
-      -  scp -i ~/.ssh/id_rsa_macmini -o "StrictHostKeyChecking=no" ~/.ssh/id_rsa_macmini bokken@$BOKKEN_DEVICE_IP:~/.ssh/id_rsa_macmini
-      -  ssh -i ~/.ssh/id_rsa_macmini -o "StrictHostKeyChecking=no" bokken@$BOKKEN_DEVICE_IP '$(/usr/local/bin/python3 -m site --user-base)/bin/unity-downloader-cli -u dff91d65251a9ab8c12af258ce88fee061d85a7d -c editor -c il2cpp  --wait --published-only'
-      -  |5-
-
-                 ssh -i ~/.ssh/id_rsa_macmini -o "StrictHostKeyChecking=no" bokken@$BOKKEN_DEVICE_IP "export UPM_REGISTRY=https://artifactory-slo.bf.unity3d.com/artifactory/api/npm/upm-candidates; echo \$UPM_REGISTRY; cd ~/Graphics/TestProjects/UniversalGraphicsTest && ~/Graphics/TestProjects/UniversalGraphicsTest/utr --suite=playmode --testproject=/Users/bokken/Graphics/TestProjects/UniversalGraphicsTest --editor-location=/Users/bokken/.Editor --artifacts_path=/Users/bokken/Graphics/TestProjects/UniversalGraphicsTest/test-results --scripting-backend=IL2CPP --extra-editor-arg="-colorspace=Linear" --reruncount=2"
-                 UTR_RESULT=$? 
-                 mkdir -p TestProjects/UniversalGraphicsTest/test-results/
-                 scp -i ~/.ssh/id_rsa_macmini -o "StrictHostKeyChecking=no" -r bokken@$BOKKEN_DEVICE_IP:/Users/bokken/Graphics/TestProjects/UniversalGraphicsTest/test-results/ TestProjects/UniversalGraphicsTest/test-results/
-                 exit $UTR_RESULT
-    artifacts:
-        logs:
-            paths:
-              -  "**/test-results/**"
-              -  "TestProjects/UniversalGraphicsTest/Logs/*.log"
-Universal_OSX_Metal_playmode_XR_il2cpp_apiNet4_Linear_2020.2:
-    name: Universal on OSX_Metal_playmode_XR_il2cpp_apiNet4_Linear on version 2020.2
-    agent:
-        type: Unity::metal::macmini
-        image: slough-ops/macos-10.14-xcode:stable
-        flavor: m1.mac
-    variables:
-        UPM_REGISTRY: https://artifactory-slo.bf.unity3d.com/artifactory/api/npm/upm-candidates
-    commands:
-      -  curl -s https://artifactory.internal.unity3d.com/core-automation/tools/utr-standalone/utr --output TestProjects/UniversalGraphicsTest/utr
-      -  chmod +x TestProjects/UniversalGraphicsTest/utr
-      -  ssh -i ~/.ssh/id_rsa_macmini -o "StrictHostKeyChecking=no" bokken@$BOKKEN_DEVICE_IP "bash -lc 'pip3 install unity-downloader-cli --user --index-url https://artifactory.prd.it.unity3d.com/artifactory/api/pypi/pypi/simple --upgrade'"
-      -  scp -i ~/.ssh/id_rsa_macmini -o "StrictHostKeyChecking=no" -r $YAMATO_SOURCE_DIR bokken@$BOKKEN_DEVICE_IP:~/Graphics
-      -  scp -i ~/.ssh/id_rsa_macmini -o "StrictHostKeyChecking=no" ~/.ssh/id_rsa_macmini bokken@$BOKKEN_DEVICE_IP:~/.ssh/id_rsa_macmini
-      -  ssh -i ~/.ssh/id_rsa_macmini -o "StrictHostKeyChecking=no" bokken@$BOKKEN_DEVICE_IP '$(/usr/local/bin/python3 -m site --user-base)/bin/unity-downloader-cli -u dff91d65251a9ab8c12af258ce88fee061d85a7d -c editor -c il2cpp  --wait --published-only'
-      -  |5-
-
-                 ssh -i ~/.ssh/id_rsa_macmini -o "StrictHostKeyChecking=no" bokken@$BOKKEN_DEVICE_IP "export UPM_REGISTRY=https://artifactory-slo.bf.unity3d.com/artifactory/api/npm/upm-candidates; echo \$UPM_REGISTRY; cd ~/Graphics/TestProjects/UniversalGraphicsTest && ~/Graphics/TestProjects/UniversalGraphicsTest/utr --suite=playmode --testproject=/Users/bokken/Graphics/TestProjects/UniversalGraphicsTest --editor-location=/Users/bokken/.Editor --artifacts_path=/Users/bokken/Graphics/TestProjects/UniversalGraphicsTest/test-results --scripting-backend=IL2CPP --extra-editor-arg="-colorspace=Linear" --reruncount=2 --extra-editor-arg="-xr-tests""
                  UTR_RESULT=$? 
                  mkdir -p TestProjects/UniversalGraphicsTest/test-results/
                  scp -i ~/.ssh/id_rsa_macmini -o "StrictHostKeyChecking=no" -r bokken@$BOKKEN_DEVICE_IP:/Users/bokken/Graphics/TestProjects/UniversalGraphicsTest/test-results/ TestProjects/UniversalGraphicsTest/test-results/
@@ -321,7 +101,7 @@
       -  ssh -i ~/.ssh/id_rsa_macmini -o "StrictHostKeyChecking=no" bokken@$BOKKEN_DEVICE_IP '$(/usr/local/bin/python3 -m site --user-base)/bin/unity-downloader-cli -u dff91d65251a9ab8c12af258ce88fee061d85a7d -c editor -c il2cpp  --wait --published-only'
       -  |5-
 
-                 ssh -i ~/.ssh/id_rsa_macmini -o "StrictHostKeyChecking=no" bokken@$BOKKEN_DEVICE_IP "export UPM_REGISTRY=https://artifactory-slo.bf.unity3d.com/artifactory/api/npm/upm-candidates; echo \$UPM_REGISTRY; cd ~/Graphics/TestProjects/UniversalGraphicsTest && ~/Graphics/TestProjects/UniversalGraphicsTest/utr --suite=playmode --platform=StandaloneOSX --artifacts_path=/Users/bokken/Graphics/TestProjects/UniversalGraphicsTest/test-results --testproject=/Users/bokken/Graphics/TestProjects/UniversalGraphicsTest --editor-location=/Users/bokken/.Editor --scripting-backend=Mono2x --extra-editor-arg="-colorspace=Linear" --reruncount=2 --timeout=2400"
+                 ssh -i ~/.ssh/id_rsa_macmini -o "StrictHostKeyChecking=no" bokken@$BOKKEN_DEVICE_IP "export UPM_REGISTRY=https://artifactory-slo.bf.unity3d.com/artifactory/api/npm/upm-candidates; echo \$UPM_REGISTRY; cd ~/Graphics/TestProjects/UniversalGraphicsTest && ~/Graphics/TestProjects/UniversalGraphicsTest/utr --suite=playmode --platform=StandaloneOSX --reruncount=2 --player-connection-ip=auto --artifacts_path=test-results --timeout=2400"
                  UTR_RESULT=$? 
                  mkdir -p TestProjects/UniversalGraphicsTest/test-results/
                  scp -i ~/.ssh/id_rsa_macmini -o "StrictHostKeyChecking=no" -r bokken@$BOKKEN_DEVICE_IP:/Users/bokken/Graphics/TestProjects/UniversalGraphicsTest/test-results/ TestProjects/UniversalGraphicsTest/test-results/
@@ -348,18 +128,18 @@
       -  ssh -i ~/.ssh/id_rsa_macmini -o "StrictHostKeyChecking=no" bokken@$BOKKEN_DEVICE_IP '$(/usr/local/bin/python3 -m site --user-base)/bin/unity-downloader-cli -u dff91d65251a9ab8c12af258ce88fee061d85a7d -c editor -c il2cpp  --wait --published-only'
       -  |5-
 
-                 ssh -i ~/.ssh/id_rsa_macmini -o "StrictHostKeyChecking=no" bokken@$BOKKEN_DEVICE_IP "export UPM_REGISTRY=https://artifactory-slo.bf.unity3d.com/artifactory/api/npm/upm-candidates; echo \$UPM_REGISTRY; cd ~/Graphics/TestProjects/UniversalGraphicsTest && ~/Graphics/TestProjects/UniversalGraphicsTest/utr --suite=playmode --testproject=/Users/bokken/Graphics/TestProjects/UniversalGraphicsTest --editor-location=/Users/bokken/.Editor --artifacts_path=/Users/bokken/Graphics/TestProjects/UniversalGraphicsTest/test-results --scripting-backend=Mono2x --extra-editor-arg="-colorspace=Linear" --reruncount=2"
-                 UTR_RESULT=$? 
-                 mkdir -p TestProjects/UniversalGraphicsTest/test-results/
-                 scp -i ~/.ssh/id_rsa_macmini -o "StrictHostKeyChecking=no" -r bokken@$BOKKEN_DEVICE_IP:/Users/bokken/Graphics/TestProjects/UniversalGraphicsTest/test-results/ TestProjects/UniversalGraphicsTest/test-results/
-                 exit $UTR_RESULT
-    artifacts:
-        logs:
-            paths:
-              -  "**/test-results/**"
-              -  "TestProjects/UniversalGraphicsTest/Logs/*.log"
-Universal_OSX_Metal_playmode_XR_mono_apiNet2_Linear_2020.2:
-    name: Universal on OSX_Metal_playmode_XR_mono_apiNet2_Linear on version 2020.2
+                 ssh -i ~/.ssh/id_rsa_macmini -o "StrictHostKeyChecking=no" bokken@$BOKKEN_DEVICE_IP "export UPM_REGISTRY=https://artifactory-slo.bf.unity3d.com/artifactory/api/npm/upm-candidates; echo \$UPM_REGISTRY; cd ~/Graphics/TestProjects/UniversalGraphicsTest && ~/Graphics/TestProjects/UniversalGraphicsTest/utr --suite=playmode --testproject=. --editor-location=.Editor --artifacts_path=test-results --reruncount=2"
+                 UTR_RESULT=$? 
+                 mkdir -p TestProjects/UniversalGraphicsTest/test-results/
+                 scp -i ~/.ssh/id_rsa_macmini -o "StrictHostKeyChecking=no" -r bokken@$BOKKEN_DEVICE_IP:/Users/bokken/Graphics/TestProjects/UniversalGraphicsTest/test-results/ TestProjects/UniversalGraphicsTest/test-results/
+                 exit $UTR_RESULT
+    artifacts:
+        logs:
+            paths:
+              -  "**/test-results/**"
+              -  "TestProjects/UniversalGraphicsTest/Logs/*.log"
+Universal_OSX_Metal_editmode_mono_apiNet2_Linear_2020.2:
+    name: Universal on OSX_Metal_editmode_mono_apiNet2_Linear on version 2020.2
     agent:
         type: Unity::metal::macmini
         image: slough-ops/macos-10.14-xcode:stable
@@ -375,18 +155,18 @@
       -  ssh -i ~/.ssh/id_rsa_macmini -o "StrictHostKeyChecking=no" bokken@$BOKKEN_DEVICE_IP '$(/usr/local/bin/python3 -m site --user-base)/bin/unity-downloader-cli -u dff91d65251a9ab8c12af258ce88fee061d85a7d -c editor -c il2cpp  --wait --published-only'
       -  |5-
 
-                 ssh -i ~/.ssh/id_rsa_macmini -o "StrictHostKeyChecking=no" bokken@$BOKKEN_DEVICE_IP "export UPM_REGISTRY=https://artifactory-slo.bf.unity3d.com/artifactory/api/npm/upm-candidates; echo \$UPM_REGISTRY; cd ~/Graphics/TestProjects/UniversalGraphicsTest && ~/Graphics/TestProjects/UniversalGraphicsTest/utr --suite=playmode --testproject=/Users/bokken/Graphics/TestProjects/UniversalGraphicsTest --editor-location=/Users/bokken/.Editor --artifacts_path=/Users/bokken/Graphics/TestProjects/UniversalGraphicsTest/test-results --scripting-backend=Mono2x --extra-editor-arg="-colorspace=Linear" --reruncount=2 --extra-editor-arg="-xr-tests""
-                 UTR_RESULT=$? 
-                 mkdir -p TestProjects/UniversalGraphicsTest/test-results/
-                 scp -i ~/.ssh/id_rsa_macmini -o "StrictHostKeyChecking=no" -r bokken@$BOKKEN_DEVICE_IP:/Users/bokken/Graphics/TestProjects/UniversalGraphicsTest/test-results/ TestProjects/UniversalGraphicsTest/test-results/
-                 exit $UTR_RESULT
-    artifacts:
-        logs:
-            paths:
-              -  "**/test-results/**"
-              -  "TestProjects/UniversalGraphicsTest/Logs/*.log"
-Universal_OSX_Metal_Standalone_il2cpp_apiNet4_Linear_CUSTOM-REVISION:
-    name: Universal on OSX_Metal_Standalone_il2cpp_apiNet4_Linear on version CUSTOM-REVISION
+                 ssh -i ~/.ssh/id_rsa_macmini -o "StrictHostKeyChecking=no" bokken@$BOKKEN_DEVICE_IP "export UPM_REGISTRY=https://artifactory-slo.bf.unity3d.com/artifactory/api/npm/upm-candidates; echo \$UPM_REGISTRY; cd ~/Graphics/TestProjects/UniversalGraphicsTest && ~/Graphics/TestProjects/UniversalGraphicsTest/utr --suite=editor --platform=editmode --testproject=. --editor-location=.Editor --artifacts_path=test-results --reruncount=2"
+                 UTR_RESULT=$? 
+                 mkdir -p TestProjects/UniversalGraphicsTest/test-results/
+                 scp -i ~/.ssh/id_rsa_macmini -o "StrictHostKeyChecking=no" -r bokken@$BOKKEN_DEVICE_IP:/Users/bokken/Graphics/TestProjects/UniversalGraphicsTest/test-results/ TestProjects/UniversalGraphicsTest/test-results/
+                 exit $UTR_RESULT
+    artifacts:
+        logs:
+            paths:
+              -  "**/test-results/**"
+              -  "TestProjects/UniversalGraphicsTest/Logs/*.log"
+Universal_OSX_Metal_Standalone_mono_apiNet2_Linear_CUSTOM-REVISION:
+    name: Universal on OSX_Metal_Standalone_mono_apiNet2_Linear on version CUSTOM-REVISION
     agent:
         type: Unity::metal::macmini
         image: slough-ops/macos-10.14-xcode:stable
@@ -403,7 +183,7 @@
       -  ssh -i ~/.ssh/id_rsa_macmini -o "StrictHostKeyChecking=no" bokken@$BOKKEN_DEVICE_IP '$(/usr/local/bin/python3 -m site --user-base)/bin/unity-downloader-cli --source-file ~/Graphics/unity_revision.txt -c editor -c il2cpp  --wait --published-only'
       -  |5-
 
-                 ssh -i ~/.ssh/id_rsa_macmini -o "StrictHostKeyChecking=no" bokken@$BOKKEN_DEVICE_IP "export UPM_REGISTRY=https://artifactory-slo.bf.unity3d.com/artifactory/api/npm/upm-candidates; echo \$UPM_REGISTRY; cd ~/Graphics/TestProjects/UniversalGraphicsTest && ~/Graphics/TestProjects/UniversalGraphicsTest/utr --suite=playmode --platform=StandaloneOSX --artifacts_path=/Users/bokken/Graphics/TestProjects/UniversalGraphicsTest/test-results --testproject=/Users/bokken/Graphics/TestProjects/UniversalGraphicsTest --editor-location=/Users/bokken/.Editor --scripting-backend=IL2CPP --extra-editor-arg="-colorspace=Linear" --reruncount=2 --timeout=2400"
+                 ssh -i ~/.ssh/id_rsa_macmini -o "StrictHostKeyChecking=no" bokken@$BOKKEN_DEVICE_IP "export UPM_REGISTRY=https://artifactory-slo.bf.unity3d.com/artifactory/api/npm/upm-candidates; echo \$UPM_REGISTRY; cd ~/Graphics/TestProjects/UniversalGraphicsTest && ~/Graphics/TestProjects/UniversalGraphicsTest/utr --suite=playmode --platform=StandaloneOSX --reruncount=2 --player-connection-ip=auto --artifacts_path=test-results --timeout=2400"
                  UTR_RESULT=$? 
                  mkdir -p TestProjects/UniversalGraphicsTest/test-results/
                  scp -i ~/.ssh/id_rsa_macmini -o "StrictHostKeyChecking=no" -r bokken@$BOKKEN_DEVICE_IP:/Users/bokken/Graphics/TestProjects/UniversalGraphicsTest/test-results/ TestProjects/UniversalGraphicsTest/test-results/
@@ -416,8 +196,8 @@
     dependencies:
       -  path: .yamato/_editor_priming.yml#editor:priming:CUSTOM-REVISION:macos
          rerun: always
-Universal_OSX_Metal_playmode_il2cpp_apiNet4_Linear_CUSTOM-REVISION:
-    name: Universal on OSX_Metal_playmode_il2cpp_apiNet4_Linear on version CUSTOM-REVISION
+Universal_OSX_Metal_playmode_mono_apiNet2_Linear_CUSTOM-REVISION:
+    name: Universal on OSX_Metal_playmode_mono_apiNet2_Linear on version CUSTOM-REVISION
     agent:
         type: Unity::metal::macmini
         image: slough-ops/macos-10.14-xcode:stable
@@ -434,7 +214,7 @@
       -  ssh -i ~/.ssh/id_rsa_macmini -o "StrictHostKeyChecking=no" bokken@$BOKKEN_DEVICE_IP '$(/usr/local/bin/python3 -m site --user-base)/bin/unity-downloader-cli --source-file ~/Graphics/unity_revision.txt -c editor -c il2cpp  --wait --published-only'
       -  |5-
 
-                 ssh -i ~/.ssh/id_rsa_macmini -o "StrictHostKeyChecking=no" bokken@$BOKKEN_DEVICE_IP "export UPM_REGISTRY=https://artifactory-slo.bf.unity3d.com/artifactory/api/npm/upm-candidates; echo \$UPM_REGISTRY; cd ~/Graphics/TestProjects/UniversalGraphicsTest && ~/Graphics/TestProjects/UniversalGraphicsTest/utr --suite=playmode --testproject=/Users/bokken/Graphics/TestProjects/UniversalGraphicsTest --editor-location=/Users/bokken/.Editor --artifacts_path=/Users/bokken/Graphics/TestProjects/UniversalGraphicsTest/test-results --scripting-backend=IL2CPP --extra-editor-arg="-colorspace=Linear" --reruncount=2"
+                 ssh -i ~/.ssh/id_rsa_macmini -o "StrictHostKeyChecking=no" bokken@$BOKKEN_DEVICE_IP "export UPM_REGISTRY=https://artifactory-slo.bf.unity3d.com/artifactory/api/npm/upm-candidates; echo \$UPM_REGISTRY; cd ~/Graphics/TestProjects/UniversalGraphicsTest && ~/Graphics/TestProjects/UniversalGraphicsTest/utr --suite=playmode --testproject=. --editor-location=.Editor --artifacts_path=test-results --reruncount=2"
                  UTR_RESULT=$? 
                  mkdir -p TestProjects/UniversalGraphicsTest/test-results/
                  scp -i ~/.ssh/id_rsa_macmini -o "StrictHostKeyChecking=no" -r bokken@$BOKKEN_DEVICE_IP:/Users/bokken/Graphics/TestProjects/UniversalGraphicsTest/test-results/ TestProjects/UniversalGraphicsTest/test-results/
@@ -447,8 +227,8 @@
     dependencies:
       -  path: .yamato/_editor_priming.yml#editor:priming:CUSTOM-REVISION:macos
          rerun: always
-Universal_OSX_Metal_playmode_XR_il2cpp_apiNet4_Linear_CUSTOM-REVISION:
-    name: Universal on OSX_Metal_playmode_XR_il2cpp_apiNet4_Linear on version CUSTOM-REVISION
+Universal_OSX_Metal_editmode_mono_apiNet2_Linear_CUSTOM-REVISION:
+    name: Universal on OSX_Metal_editmode_mono_apiNet2_Linear on version CUSTOM-REVISION
     agent:
         type: Unity::metal::macmini
         image: slough-ops/macos-10.14-xcode:stable
@@ -465,123 +245,7 @@
       -  ssh -i ~/.ssh/id_rsa_macmini -o "StrictHostKeyChecking=no" bokken@$BOKKEN_DEVICE_IP '$(/usr/local/bin/python3 -m site --user-base)/bin/unity-downloader-cli --source-file ~/Graphics/unity_revision.txt -c editor -c il2cpp  --wait --published-only'
       -  |5-
 
-                 ssh -i ~/.ssh/id_rsa_macmini -o "StrictHostKeyChecking=no" bokken@$BOKKEN_DEVICE_IP "export UPM_REGISTRY=https://artifactory-slo.bf.unity3d.com/artifactory/api/npm/upm-candidates; echo \$UPM_REGISTRY; cd ~/Graphics/TestProjects/UniversalGraphicsTest && ~/Graphics/TestProjects/UniversalGraphicsTest/utr --suite=playmode --testproject=/Users/bokken/Graphics/TestProjects/UniversalGraphicsTest --editor-location=/Users/bokken/.Editor --artifacts_path=/Users/bokken/Graphics/TestProjects/UniversalGraphicsTest/test-results --scripting-backend=IL2CPP --extra-editor-arg="-colorspace=Linear" --reruncount=2 --extra-editor-arg="-xr-tests""
-                 UTR_RESULT=$? 
-                 mkdir -p TestProjects/UniversalGraphicsTest/test-results/
-                 scp -i ~/.ssh/id_rsa_macmini -o "StrictHostKeyChecking=no" -r bokken@$BOKKEN_DEVICE_IP:/Users/bokken/Graphics/TestProjects/UniversalGraphicsTest/test-results/ TestProjects/UniversalGraphicsTest/test-results/
-                 exit $UTR_RESULT
-    artifacts:
-        logs:
-            paths:
-              -  "**/test-results/**"
-              -  "TestProjects/UniversalGraphicsTest/Logs/*.log"
-    dependencies:
-      -  path: .yamato/_editor_priming.yml#editor:priming:CUSTOM-REVISION:macos
-         rerun: always
-Universal_OSX_Metal_Standalone_mono_apiNet2_Linear_CUSTOM-REVISION:
-    name: Universal on OSX_Metal_Standalone_mono_apiNet2_Linear on version CUSTOM-REVISION
->>>>>>> 2e401c61
-    agent:
-        type: Unity::metal::macmini
-        image: slough-ops/macos-10.14-xcode:stable
-        flavor: m1.mac
-    variables:
-        UPM_REGISTRY: https://artifactory-slo.bf.unity3d.com/artifactory/api/npm/upm-candidates
-        CUSTOM_REVISION: custom_revision_not_set
-    commands:
-      -  curl -s https://artifactory.internal.unity3d.com/core-automation/tools/utr-standalone/utr --output TestProjects/UniversalGraphicsTest/utr
-      -  chmod +x TestProjects/UniversalGraphicsTest/utr
-      -  ssh -i ~/.ssh/id_rsa_macmini -o "StrictHostKeyChecking=no" bokken@$BOKKEN_DEVICE_IP "bash -lc 'pip3 install unity-downloader-cli --user --index-url https://artifactory.prd.it.unity3d.com/artifactory/api/pypi/pypi/simple --upgrade'"
-      -  scp -i ~/.ssh/id_rsa_macmini -o "StrictHostKeyChecking=no" -r $YAMATO_SOURCE_DIR bokken@$BOKKEN_DEVICE_IP:~/Graphics
-      -  scp -i ~/.ssh/id_rsa_macmini -o "StrictHostKeyChecking=no" ~/.ssh/id_rsa_macmini bokken@$BOKKEN_DEVICE_IP:~/.ssh/id_rsa_macmini
-      -  ssh -i ~/.ssh/id_rsa_macmini -o "StrictHostKeyChecking=no" bokken@$BOKKEN_DEVICE_IP '$(/usr/local/bin/python3 -m site --user-base)/bin/unity-downloader-cli --source-file ~/Graphics/unity_revision.txt -c editor -c il2cpp  --wait --published-only'
-      -  |5-
-
-<<<<<<< HEAD
-                 ssh -i ~/.ssh/id_rsa_macmini -o "StrictHostKeyChecking=no" bokken@$BOKKEN_DEVICE_IP "export UPM_REGISTRY=https://artifactory-slo.bf.unity3d.com/artifactory/api/npm/upm-candidates; echo \$UPM_REGISTRY; cd ~/Graphics/TestProjects/UniversalGraphicsTest && ~/Graphics/TestProjects/UniversalGraphicsTest/utr --suite=playmode --platform=StandaloneOSX --reruncount=2 --player-connection-ip=auto --artifacts_path=test-results --timeout=2400"
-=======
-                 ssh -i ~/.ssh/id_rsa_macmini -o "StrictHostKeyChecking=no" bokken@$BOKKEN_DEVICE_IP "export UPM_REGISTRY=https://artifactory-slo.bf.unity3d.com/artifactory/api/npm/upm-candidates; echo \$UPM_REGISTRY; cd ~/Graphics/TestProjects/UniversalGraphicsTest && ~/Graphics/TestProjects/UniversalGraphicsTest/utr --suite=playmode --platform=StandaloneOSX --artifacts_path=/Users/bokken/Graphics/TestProjects/UniversalGraphicsTest/test-results --testproject=/Users/bokken/Graphics/TestProjects/UniversalGraphicsTest --editor-location=/Users/bokken/.Editor --scripting-backend=Mono2x --extra-editor-arg="-colorspace=Linear" --reruncount=2 --timeout=2400"
->>>>>>> 2e401c61
-                 UTR_RESULT=$? 
-                 mkdir -p TestProjects/UniversalGraphicsTest/test-results/
-                 scp -i ~/.ssh/id_rsa_macmini -o "StrictHostKeyChecking=no" -r bokken@$BOKKEN_DEVICE_IP:/Users/bokken/Graphics/TestProjects/UniversalGraphicsTest/test-results/ TestProjects/UniversalGraphicsTest/test-results/
-                 exit $UTR_RESULT
-    artifacts:
-        logs:
-            paths:
-              -  "**/test-results/**"
-              -  "TestProjects/UniversalGraphicsTest/Logs/*.log"
-    dependencies:
-      -  path: .yamato/_editor_priming.yml#editor:priming:CUSTOM-REVISION:macos
-         rerun: always
-<<<<<<< HEAD
-Universal_OSX_Metal_playmode_mono_2_linear_CUSTOM-REVISION:
-    name: Universal on OSX_Metal_playmode_mono_2_linear on version CUSTOM-REVISION
-=======
-Universal_OSX_Metal_playmode_mono_apiNet2_Linear_CUSTOM-REVISION:
-    name: Universal on OSX_Metal_playmode_mono_apiNet2_Linear on version CUSTOM-REVISION
->>>>>>> 2e401c61
-    agent:
-        type: Unity::metal::macmini
-        image: slough-ops/macos-10.14-xcode:stable
-        flavor: m1.mac
-    variables:
-        UPM_REGISTRY: https://artifactory-slo.bf.unity3d.com/artifactory/api/npm/upm-candidates
-        CUSTOM_REVISION: custom_revision_not_set
-    commands:
-      -  curl -s https://artifactory.internal.unity3d.com/core-automation/tools/utr-standalone/utr --output TestProjects/UniversalGraphicsTest/utr
-      -  chmod +x TestProjects/UniversalGraphicsTest/utr
-      -  ssh -i ~/.ssh/id_rsa_macmini -o "StrictHostKeyChecking=no" bokken@$BOKKEN_DEVICE_IP "bash -lc 'pip3 install unity-downloader-cli --user --index-url https://artifactory.prd.it.unity3d.com/artifactory/api/pypi/pypi/simple --upgrade'"
-      -  scp -i ~/.ssh/id_rsa_macmini -o "StrictHostKeyChecking=no" -r $YAMATO_SOURCE_DIR bokken@$BOKKEN_DEVICE_IP:~/Graphics
-      -  scp -i ~/.ssh/id_rsa_macmini -o "StrictHostKeyChecking=no" ~/.ssh/id_rsa_macmini bokken@$BOKKEN_DEVICE_IP:~/.ssh/id_rsa_macmini
-      -  ssh -i ~/.ssh/id_rsa_macmini -o "StrictHostKeyChecking=no" bokken@$BOKKEN_DEVICE_IP '$(/usr/local/bin/python3 -m site --user-base)/bin/unity-downloader-cli --source-file ~/Graphics/unity_revision.txt -c editor -c il2cpp  --wait --published-only'
-      -  |5-
-
-<<<<<<< HEAD
-                 ssh -i ~/.ssh/id_rsa_macmini -o "StrictHostKeyChecking=no" bokken@$BOKKEN_DEVICE_IP "export UPM_REGISTRY=https://artifactory-slo.bf.unity3d.com/artifactory/api/npm/upm-candidates; echo \$UPM_REGISTRY; cd ~/Graphics/TestProjects/UniversalGraphicsTest && ~/Graphics/TestProjects/UniversalGraphicsTest/utr --suite=playmode --testproject=. --editor-location=.Editor --artifacts_path=test-results --reruncount=2"
-=======
-                 ssh -i ~/.ssh/id_rsa_macmini -o "StrictHostKeyChecking=no" bokken@$BOKKEN_DEVICE_IP "export UPM_REGISTRY=https://artifactory-slo.bf.unity3d.com/artifactory/api/npm/upm-candidates; echo \$UPM_REGISTRY; cd ~/Graphics/TestProjects/UniversalGraphicsTest && ~/Graphics/TestProjects/UniversalGraphicsTest/utr --suite=playmode --testproject=/Users/bokken/Graphics/TestProjects/UniversalGraphicsTest --editor-location=/Users/bokken/.Editor --artifacts_path=/Users/bokken/Graphics/TestProjects/UniversalGraphicsTest/test-results --scripting-backend=Mono2x --extra-editor-arg="-colorspace=Linear" --reruncount=2"
->>>>>>> 2e401c61
-                 UTR_RESULT=$? 
-                 mkdir -p TestProjects/UniversalGraphicsTest/test-results/
-                 scp -i ~/.ssh/id_rsa_macmini -o "StrictHostKeyChecking=no" -r bokken@$BOKKEN_DEVICE_IP:/Users/bokken/Graphics/TestProjects/UniversalGraphicsTest/test-results/ TestProjects/UniversalGraphicsTest/test-results/
-                 exit $UTR_RESULT
-    artifacts:
-        logs:
-            paths:
-              -  "**/test-results/**"
-              -  "TestProjects/UniversalGraphicsTest/Logs/*.log"
-    dependencies:
-      -  path: .yamato/_editor_priming.yml#editor:priming:CUSTOM-REVISION:macos
-         rerun: always
-<<<<<<< HEAD
-Universal_OSX_Metal_editmode_mono_2_linear_CUSTOM-REVISION:
-    name: Universal on OSX_Metal_editmode_mono_2_linear on version CUSTOM-REVISION
-=======
-Universal_OSX_Metal_playmode_XR_mono_apiNet2_Linear_CUSTOM-REVISION:
-    name: Universal on OSX_Metal_playmode_XR_mono_apiNet2_Linear on version CUSTOM-REVISION
->>>>>>> 2e401c61
-    agent:
-        type: Unity::metal::macmini
-        image: slough-ops/macos-10.14-xcode:stable
-        flavor: m1.mac
-    variables:
-        UPM_REGISTRY: https://artifactory-slo.bf.unity3d.com/artifactory/api/npm/upm-candidates
-        CUSTOM_REVISION: custom_revision_not_set
-    commands:
-      -  curl -s https://artifactory.internal.unity3d.com/core-automation/tools/utr-standalone/utr --output TestProjects/UniversalGraphicsTest/utr
-      -  chmod +x TestProjects/UniversalGraphicsTest/utr
-      -  ssh -i ~/.ssh/id_rsa_macmini -o "StrictHostKeyChecking=no" bokken@$BOKKEN_DEVICE_IP "bash -lc 'pip3 install unity-downloader-cli --user --index-url https://artifactory.prd.it.unity3d.com/artifactory/api/pypi/pypi/simple --upgrade'"
-      -  scp -i ~/.ssh/id_rsa_macmini -o "StrictHostKeyChecking=no" -r $YAMATO_SOURCE_DIR bokken@$BOKKEN_DEVICE_IP:~/Graphics
-      -  scp -i ~/.ssh/id_rsa_macmini -o "StrictHostKeyChecking=no" ~/.ssh/id_rsa_macmini bokken@$BOKKEN_DEVICE_IP:~/.ssh/id_rsa_macmini
-      -  ssh -i ~/.ssh/id_rsa_macmini -o "StrictHostKeyChecking=no" bokken@$BOKKEN_DEVICE_IP '$(/usr/local/bin/python3 -m site --user-base)/bin/unity-downloader-cli --source-file ~/Graphics/unity_revision.txt -c editor -c il2cpp  --wait --published-only'
-      -  |5-
-
-<<<<<<< HEAD
                  ssh -i ~/.ssh/id_rsa_macmini -o "StrictHostKeyChecking=no" bokken@$BOKKEN_DEVICE_IP "export UPM_REGISTRY=https://artifactory-slo.bf.unity3d.com/artifactory/api/npm/upm-candidates; echo \$UPM_REGISTRY; cd ~/Graphics/TestProjects/UniversalGraphicsTest && ~/Graphics/TestProjects/UniversalGraphicsTest/utr --suite=editor --platform=editmode --testproject=. --editor-location=.Editor --artifacts_path=test-results --reruncount=2"
-=======
-                 ssh -i ~/.ssh/id_rsa_macmini -o "StrictHostKeyChecking=no" bokken@$BOKKEN_DEVICE_IP "export UPM_REGISTRY=https://artifactory-slo.bf.unity3d.com/artifactory/api/npm/upm-candidates; echo \$UPM_REGISTRY; cd ~/Graphics/TestProjects/UniversalGraphicsTest && ~/Graphics/TestProjects/UniversalGraphicsTest/utr --suite=playmode --testproject=/Users/bokken/Graphics/TestProjects/UniversalGraphicsTest --editor-location=/Users/bokken/.Editor --artifacts_path=/Users/bokken/Graphics/TestProjects/UniversalGraphicsTest/test-results --scripting-backend=Mono2x --extra-editor-arg="-colorspace=Linear" --reruncount=2 --extra-editor-arg="-xr-tests""
->>>>>>> 2e401c61
                  UTR_RESULT=$? 
                  mkdir -p TestProjects/UniversalGraphicsTest/test-results/
                  scp -i ~/.ssh/id_rsa_macmini -o "StrictHostKeyChecking=no" -r bokken@$BOKKEN_DEVICE_IP:/Users/bokken/Graphics/TestProjects/UniversalGraphicsTest/test-results/ TestProjects/UniversalGraphicsTest/test-results/
