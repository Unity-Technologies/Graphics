
# This file is generated by .yamato/ruamel/build.py. Don't edit this file manually.
# Introduce any changes under .yamato/config/*.metafile files (for most cases) or under .yamato/ruamel/* within Python (more elaborate cases), and rerun build.py to regenerate all .yml files.
# Read more under .yamato/docs/readme.md

{% metadata_file .yamato/_cache_config.metafile -%}
{% metadata_file .yamato/_latest_editor_versions_trunk.metafile -%}

---

PR_VFX_URP_trunk:
    name: PR VFX_URP on trunk
    variables:
        CUSTOM_REVISION: '{{trunk.changeset.id}}'
        UTR_VERSION: "current"
        TEST_FILTER: .*
    dependencies:
      -  path: .yamato/vfx_urp-win-dx11.yml#VFX_URP_Win_DX11_Standalone_mono_Linear_trunk
         rerun: on_new_revision
Extra_VFX_URP_trunk:
    name: Extra VFX_URP on trunk
    variables:
        CUSTOM_REVISION: '{{trunk.changeset.id}}'
        UTR_VERSION: "current"
        TEST_FILTER: .*
<<<<<<< HEAD
        CACHE_ARGS: '{{cache.flags}}'
Nightly_VFX_URP_trunk:
    name: Nightly VFX_URP - trunk
    dependencies:
      -  path: .yamato/all-vfx_urp.yml#PR_VFX_URP_trunk
         rerun: on_new_revision
      -  path: .yamato/vfx_urp-win-dx11.yml#VFX_URP_Win_DX11_playmode_mono_Linear_trunk
=======
    dependencies:
      -  path: .yamato/vfx_urp-win-dx11.yml#VFX_URP_Win_DX11_playmode_cache_mono_Linear_trunk
>>>>>>> 012a6b3c
         rerun: on_new_revision
      -  path: .yamato/vfx_urp-win-dx11.yml#VFX_URP_Win_DX11_editmode_PerformanceTests_mono_Linear_trunk
         rerun: on_new_revision
      -  path: .yamato/vfx_urp-win-dx11.yml#VFX_URP_Win_DX11_playmode_PerformanceTests_mono_Linear_trunk
         rerun: on_new_revision
      -  path: .yamato/vfx_urp-win-dx11.yml#VFX_URP_Win_DX11_Standalone_PerformanceTests_mono_Linear_trunk
         rerun: on_new_revision
      -  path: .yamato/vfx_urp-osx-metal.yml#VFX_URP_OSX_Metal_playmode_mono_Linear_trunk
         rerun: on_new_revision
VFX_URP_trunk:
    name: VFX_URP on trunk
    variables:
        CUSTOM_REVISION: '{{trunk.changeset.id}}'
        UTR_VERSION: "current"
        TEST_FILTER: .*
<<<<<<< HEAD
        CACHE_ARGS: '{{cache.flags}}'
=======
    dependencies:
      -  path: .yamato/all-vfx_urp.yml#PR_VFX_URP_trunk
         rerun: on_new_revision
      -  path: .yamato/all-vfx_urp.yml#Extra_VFX_URP_trunk
         rerun: on_new_revision
>>>>>>> 012a6b3c
PR_VFX_URP_CUSTOM-REVISION:
    name: PR VFX_URP on CUSTOM-REVISION
    variables:
        CUSTOM_REVISION: custom_revision_not_set
        UTR_VERSION: "current"
        TEST_FILTER: .*
    dependencies:
      -  path: .yamato/vfx_urp-win-dx11.yml#VFX_URP_Win_DX11_Standalone_mono_Linear_CUSTOM-REVISION
         rerun: on_new_revision
Extra_VFX_URP_CUSTOM-REVISION:
    name: Extra VFX_URP on CUSTOM-REVISION
    variables:
        CUSTOM_REVISION: custom_revision_not_set
        UTR_VERSION: "current"
        TEST_FILTER: .*
<<<<<<< HEAD
        CACHE_ARGS: '{{cache.flags}}'
Nightly_VFX_URP_CUSTOM-REVISION:
    name: Nightly VFX_URP - CUSTOM-REVISION
    dependencies:
      -  path: .yamato/all-vfx_urp.yml#PR_VFX_URP_CUSTOM-REVISION
         rerun: on_new_revision
      -  path: .yamato/vfx_urp-win-dx11.yml#VFX_URP_Win_DX11_playmode_mono_Linear_CUSTOM-REVISION
=======
    dependencies:
      -  path: .yamato/vfx_urp-win-dx11.yml#VFX_URP_Win_DX11_playmode_cache_mono_Linear_CUSTOM-REVISION
>>>>>>> 012a6b3c
         rerun: on_new_revision
      -  path: .yamato/vfx_urp-win-dx11.yml#VFX_URP_Win_DX11_editmode_PerformanceTests_mono_Linear_CUSTOM-REVISION
         rerun: on_new_revision
      -  path: .yamato/vfx_urp-win-dx11.yml#VFX_URP_Win_DX11_playmode_PerformanceTests_mono_Linear_CUSTOM-REVISION
         rerun: on_new_revision
      -  path: .yamato/vfx_urp-win-dx11.yml#VFX_URP_Win_DX11_Standalone_PerformanceTests_mono_Linear_CUSTOM-REVISION
         rerun: on_new_revision
      -  path: .yamato/vfx_urp-osx-metal.yml#VFX_URP_OSX_Metal_playmode_mono_Linear_CUSTOM-REVISION
         rerun: on_new_revision
VFX_URP_CUSTOM-REVISION:
    name: VFX_URP on CUSTOM-REVISION
    variables:
        CUSTOM_REVISION: custom_revision_not_set
        UTR_VERSION: "current"
        TEST_FILTER: .*
<<<<<<< HEAD
        CACHE_ARGS: '{{cache.flags}}'
=======
    dependencies:
      -  path: .yamato/all-vfx_urp.yml#PR_VFX_URP_CUSTOM-REVISION
         rerun: on_new_revision
      -  path: .yamato/all-vfx_urp.yml#Extra_VFX_URP_CUSTOM-REVISION
         rerun: on_new_revision
>>>>>>> 012a6b3c
<|MERGE_RESOLUTION|>--- conflicted
+++ resolved
@@ -14,6 +14,7 @@
         CUSTOM_REVISION: '{{trunk.changeset.id}}'
         UTR_VERSION: "current"
         TEST_FILTER: .*
+        CACHE_ARGS: '{{cache.flags}}'
     dependencies:
       -  path: .yamato/vfx_urp-win-dx11.yml#VFX_URP_Win_DX11_Standalone_mono_Linear_trunk
          rerun: on_new_revision
@@ -23,18 +24,9 @@
         CUSTOM_REVISION: '{{trunk.changeset.id}}'
         UTR_VERSION: "current"
         TEST_FILTER: .*
-<<<<<<< HEAD
         CACHE_ARGS: '{{cache.flags}}'
-Nightly_VFX_URP_trunk:
-    name: Nightly VFX_URP - trunk
     dependencies:
-      -  path: .yamato/all-vfx_urp.yml#PR_VFX_URP_trunk
-         rerun: on_new_revision
       -  path: .yamato/vfx_urp-win-dx11.yml#VFX_URP_Win_DX11_playmode_mono_Linear_trunk
-=======
-    dependencies:
-      -  path: .yamato/vfx_urp-win-dx11.yml#VFX_URP_Win_DX11_playmode_cache_mono_Linear_trunk
->>>>>>> 012a6b3c
          rerun: on_new_revision
       -  path: .yamato/vfx_urp-win-dx11.yml#VFX_URP_Win_DX11_editmode_PerformanceTests_mono_Linear_trunk
          rerun: on_new_revision
@@ -50,21 +42,19 @@
         CUSTOM_REVISION: '{{trunk.changeset.id}}'
         UTR_VERSION: "current"
         TEST_FILTER: .*
-<<<<<<< HEAD
         CACHE_ARGS: '{{cache.flags}}'
-=======
     dependencies:
       -  path: .yamato/all-vfx_urp.yml#PR_VFX_URP_trunk
          rerun: on_new_revision
       -  path: .yamato/all-vfx_urp.yml#Extra_VFX_URP_trunk
          rerun: on_new_revision
->>>>>>> 012a6b3c
 PR_VFX_URP_CUSTOM-REVISION:
     name: PR VFX_URP on CUSTOM-REVISION
     variables:
         CUSTOM_REVISION: custom_revision_not_set
         UTR_VERSION: "current"
         TEST_FILTER: .*
+        CACHE_ARGS: '{{cache.flags}}'
     dependencies:
       -  path: .yamato/vfx_urp-win-dx11.yml#VFX_URP_Win_DX11_Standalone_mono_Linear_CUSTOM-REVISION
          rerun: on_new_revision
@@ -74,18 +64,9 @@
         CUSTOM_REVISION: custom_revision_not_set
         UTR_VERSION: "current"
         TEST_FILTER: .*
-<<<<<<< HEAD
         CACHE_ARGS: '{{cache.flags}}'
-Nightly_VFX_URP_CUSTOM-REVISION:
-    name: Nightly VFX_URP - CUSTOM-REVISION
     dependencies:
-      -  path: .yamato/all-vfx_urp.yml#PR_VFX_URP_CUSTOM-REVISION
-         rerun: on_new_revision
       -  path: .yamato/vfx_urp-win-dx11.yml#VFX_URP_Win_DX11_playmode_mono_Linear_CUSTOM-REVISION
-=======
-    dependencies:
-      -  path: .yamato/vfx_urp-win-dx11.yml#VFX_URP_Win_DX11_playmode_cache_mono_Linear_CUSTOM-REVISION
->>>>>>> 012a6b3c
          rerun: on_new_revision
       -  path: .yamato/vfx_urp-win-dx11.yml#VFX_URP_Win_DX11_editmode_PerformanceTests_mono_Linear_CUSTOM-REVISION
          rerun: on_new_revision
@@ -101,12 +82,9 @@
         CUSTOM_REVISION: custom_revision_not_set
         UTR_VERSION: "current"
         TEST_FILTER: .*
-<<<<<<< HEAD
         CACHE_ARGS: '{{cache.flags}}'
-=======
     dependencies:
       -  path: .yamato/all-vfx_urp.yml#PR_VFX_URP_CUSTOM-REVISION
          rerun: on_new_revision
       -  path: .yamato/all-vfx_urp.yml#Extra_VFX_URP_CUSTOM-REVISION
-         rerun: on_new_revision
->>>>>>> 012a6b3c
+         rerun: on_new_revision