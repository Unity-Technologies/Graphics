--- conflicted
+++ resolved
@@ -40,8 +40,7 @@
     commands:
       -  curl -s https://artifactory.internal.unity3d.com/core-automation/tools/utr-standalone/utr.bat --output utr.bat
       -  pip install unity-downloader-cli --index-url https://artifactory.prd.it.unity3d.com/artifactory/api/pypi/pypi/simple --upgrade
-<<<<<<< HEAD
-      -  unity-downloader-cli -u 5181ec54d595526303eb2714f480cbc3ee1911bd -p WindowsEditor -c editor -c il2cpp -c android  --wait --published-only
+      -  unity-downloader-cli -u 37c5ec4c3cb13853f9074c74cbac49a232178bd8 -p WindowsEditor -c editor -c il2cpp -c android  --wait --published-only
       -  NetSh Advfirewall set allprofiles state off
       -  |5-
 
@@ -69,7 +68,7 @@
     commands:
       -  curl -s https://artifactory.internal.unity3d.com/core-automation/tools/utr-standalone/utr.bat --output utr.bat
       -  pip install unity-downloader-cli --index-url https://artifactory.prd.it.unity3d.com/artifactory/api/pypi/pypi/simple --upgrade
-      -  unity-downloader-cli -u 5181ec54d595526303eb2714f480cbc3ee1911bd -p WindowsEditor -c editor -c il2cpp -c android  --wait --published-only
+      -  unity-downloader-cli -u 37c5ec4c3cb13853f9074c74cbac49a232178bd8 -p WindowsEditor -c editor -c il2cpp -c android  --wait --published-only
       -  '%ANDROID_SDK_ROOT%\platform-tools\adb.exe connect %BOKKEN_DEVICE_IP%'
       -  powershell %ANDROID_SDK_ROOT%\platform-tools\adb.exe devices
       -  NetSh Advfirewall set allprofiles state off
@@ -94,7 +93,7 @@
     commands:
       -  curl -s https://artifactory.internal.unity3d.com/core-automation/tools/utr-standalone/utr.bat --output utr.bat
       -  pip install unity-downloader-cli --index-url https://artifactory.prd.it.unity3d.com/artifactory/api/pypi/pypi/simple --upgrade
-      -  unity-downloader-cli -u 5181ec54d595526303eb2714f480cbc3ee1911bd -p WindowsEditor -c editor -c il2cpp -c android  --wait --published-only
+      -  unity-downloader-cli -u 37c5ec4c3cb13853f9074c74cbac49a232178bd8 -p WindowsEditor -c editor -c il2cpp -c android  --wait --published-only
       -  '%ANDROID_SDK_ROOT%\platform-tools\adb.exe connect %BOKKEN_DEVICE_IP%'
       -  powershell %ANDROID_SDK_ROOT%\platform-tools\adb.exe devices
       -  NetSh Advfirewall set allprofiles state off
@@ -108,14 +107,15 @@
             paths:
               -  "**/test-results/**"
               -  "TestProjects/UniversalHybridTest/Logs/*.log"
-Universal_Hybrid_Android_Vulkan_Standalone_mono_apiNet2_Linear_2020.2:
-    name: Universal_Hybrid on Android_Vulkan_Standalone_mono_apiNet2_Linear on version 2020.2
-    agent:
-        type: Unity::mobile::android
-        image: mobile/android-execution-r19:stable
-        flavor: b1.large
-    variables:
-        UPM_REGISTRY: https://artifactory-slo.bf.unity3d.com/artifactory/api/npm/upm-candidates
+Universal_Hybrid_Android_Vulkan_Standalone_mono_apiNet2_Linear_CUSTOM-REVISION:
+    name: Universal_Hybrid on Android_Vulkan_Standalone_mono_apiNet2_Linear on version CUSTOM-REVISION
+    agent:
+        type: Unity::mobile::android
+        image: mobile/android-execution-r19:stable
+        flavor: b1.large
+    variables:
+        UPM_REGISTRY: https://artifactory-slo.bf.unity3d.com/artifactory/api/npm/upm-candidates
+        CUSTOM_REVISION: custom_revision_not_set
     commands:
       -  curl -s https://artifactory.internal.unity3d.com/core-automation/tools/utr-standalone/utr.bat --output utr.bat
       -  '%ANDROID_SDK_ROOT%\platform-tools\adb.exe connect %BOKKEN_DEVICE_IP%'
@@ -132,23 +132,23 @@
               -  "**/test-results/**"
               -  "TestProjects/UniversalHybridTest/Logs/*.log"
     dependencies:
-      -  path: .yamato/universal_hybrid-android-vulkan.yml#Build_Universal_Hybrid_Android_Vulkan_Player_mono_apiNet2_Linear_2020.2
-         rerun: on-new-revision
-Build_Universal_Hybrid_Android_Vulkan_Player_mono_apiNet2_Linear_2020.2:
-    name: Build Universal_Hybrid on Android_Vulkan_mono_apiNet2_Linear_Player on version 2020.2
+      -  path: .yamato/_editor_priming.yml#editor:priming:CUSTOM-REVISION:android
+         rerun: always
+      -  path: .yamato/universal_hybrid-android-vulkan.yml#Build_Universal_Hybrid_Android_Vulkan_Player_mono_apiNet2_Linear_CUSTOM-REVISION
+         rerun: always
+Build_Universal_Hybrid_Android_Vulkan_Player_mono_apiNet2_Linear_CUSTOM-REVISION:
+    name: Build Universal_Hybrid on Android_Vulkan_mono_apiNet2_Linear_Player on version CUSTOM-REVISION
     agent:
         type: Unity::VM
         image: mobile/android-execution-r19:stable
         flavor: b1.large
     variables:
         UPM_REGISTRY: https://artifactory-slo.bf.unity3d.com/artifactory/api/npm/upm-candidates
-    commands:
-      -  curl -s https://artifactory.internal.unity3d.com/core-automation/tools/utr-standalone/utr.bat --output utr.bat
-      -  pip install unity-downloader-cli --index-url https://artifactory.prd.it.unity3d.com/artifactory/api/pypi/pypi/simple --upgrade
-      -  unity-downloader-cli -u dff91d65251a9ab8c12af258ce88fee061d85a7d -p WindowsEditor -c editor -c il2cpp -c android  --wait --published-only
-=======
-      -  unity-downloader-cli -u 37c5ec4c3cb13853f9074c74cbac49a232178bd8 -p WindowsEditor -c editor -c il2cpp -c android  --wait --published-only
->>>>>>> 8120e7f7
+        CUSTOM_REVISION: custom_revision_not_set
+    commands:
+      -  curl -s https://artifactory.internal.unity3d.com/core-automation/tools/utr-standalone/utr.bat --output utr.bat
+      -  pip install unity-downloader-cli --index-url https://artifactory.prd.it.unity3d.com/artifactory/api/pypi/pypi/simple --upgrade
+      -  unity-downloader-cli --source-file unity_revision.txt -p WindowsEditor -c editor -c il2cpp -c android  --wait --published-only
       -  NetSh Advfirewall set allprofiles state off
       -  |5-
 
@@ -165,114 +165,6 @@
         players:
             paths:
               -  "players/**"
-Universal_Hybrid_Android_Vulkan_playmode_mono_apiNet2_Linear_2020.2:
-    name: Universal_Hybrid on Android_Vulkan_playmode_mono_apiNet2_Linear on version 2020.2
-    agent:
-        type: Unity::mobile::android
-        image: mobile/android-execution-r19:stable
-        flavor: b1.large
-    variables:
-        UPM_REGISTRY: https://artifactory-slo.bf.unity3d.com/artifactory/api/npm/upm-candidates
-    commands:
-      -  curl -s https://artifactory.internal.unity3d.com/core-automation/tools/utr-standalone/utr.bat --output utr.bat
-      -  pip install unity-downloader-cli --index-url https://artifactory.prd.it.unity3d.com/artifactory/api/pypi/pypi/simple --upgrade
-      -  unity-downloader-cli -u dff91d65251a9ab8c12af258ce88fee061d85a7d -p WindowsEditor -c editor -c il2cpp -c android  --wait --published-only
-      -  '%ANDROID_SDK_ROOT%\platform-tools\adb.exe connect %BOKKEN_DEVICE_IP%'
-      -  powershell %ANDROID_SDK_ROOT%\platform-tools\adb.exe devices
-      -  NetSh Advfirewall set allprofiles state off
-      -  |5-
-
-                 set ANDROID_DEVICE_CONNECTION=%BOKKEN_DEVICE_IP%
-                 utr --artifacts_path=test-results --compilation-errors-as-warnings --editor-location=.Editor --extra-editor-arg="-colorspace=Linear" --reruncount=2 --scripting-backend=Mono2x --suite=playmode --testproject=.
-      -  start %ANDROID_SDK_ROOT%\platform-tools\adb.exe kill-server
-    artifacts:
-        logs:
-            paths:
-              -  "**/test-results/**"
-              -  "TestProjects/UniversalHybridTest/Logs/*.log"
-Universal_Hybrid_Android_Vulkan_editmode_mono_apiNet2_Linear_2020.2:
-    name: Universal_Hybrid on Android_Vulkan_editmode_mono_apiNet2_Linear on version 2020.2
-    agent:
-        type: Unity::mobile::android
-        image: mobile/android-execution-r19:stable
-        flavor: b1.large
-    variables:
-        UPM_REGISTRY: https://artifactory-slo.bf.unity3d.com/artifactory/api/npm/upm-candidates
-    commands:
-      -  curl -s https://artifactory.internal.unity3d.com/core-automation/tools/utr-standalone/utr.bat --output utr.bat
-      -  pip install unity-downloader-cli --index-url https://artifactory.prd.it.unity3d.com/artifactory/api/pypi/pypi/simple --upgrade
-      -  unity-downloader-cli -u dff91d65251a9ab8c12af258ce88fee061d85a7d -p WindowsEditor -c editor -c il2cpp -c android  --wait --published-only
-      -  '%ANDROID_SDK_ROOT%\platform-tools\adb.exe connect %BOKKEN_DEVICE_IP%'
-      -  powershell %ANDROID_SDK_ROOT%\platform-tools\adb.exe devices
-      -  NetSh Advfirewall set allprofiles state off
-      -  |5-
-
-                 set ANDROID_DEVICE_CONNECTION=%BOKKEN_DEVICE_IP%
-                 utr --artifacts_path=test-results --compilation-errors-as-warnings --editor-location=.Editor --extra-editor-arg="-colorspace=Linear" --platform=editmode --reruncount=2 --scripting-backend=Mono2x --suite=editor --testproject=.
-      -  start %ANDROID_SDK_ROOT%\platform-tools\adb.exe kill-server
-    artifacts:
-        logs:
-            paths:
-              -  "**/test-results/**"
-              -  "TestProjects/UniversalHybridTest/Logs/*.log"
-Universal_Hybrid_Android_Vulkan_Standalone_mono_apiNet2_Linear_CUSTOM-REVISION:
-    name: Universal_Hybrid on Android_Vulkan_Standalone_mono_apiNet2_Linear on version CUSTOM-REVISION
-    agent:
-        type: Unity::mobile::android
-        image: mobile/android-execution-r19:stable
-        flavor: b1.large
-    variables:
-        UPM_REGISTRY: https://artifactory-slo.bf.unity3d.com/artifactory/api/npm/upm-candidates
-        CUSTOM_REVISION: custom_revision_not_set
-    commands:
-      -  curl -s https://artifactory.internal.unity3d.com/core-automation/tools/utr-standalone/utr.bat --output utr.bat
-      -  '%ANDROID_SDK_ROOT%\platform-tools\adb.exe connect %BOKKEN_DEVICE_IP%'
-      -  powershell %ANDROID_SDK_ROOT%\platform-tools\adb.exe devices
-      -  NetSh Advfirewall set allprofiles state off
-      -  |5-
-
-                 set ANDROID_DEVICE_CONNECTION=%BOKKEN_DEVICE_IP%
-                 utr --artifacts_path=test-results --compilation-errors-as-warnings --editor-location=WindowsEditor --extra-editor-arg="-colorspace=Linear" --platform=Android --player-connection-ip=auto --player-load-path=players --reruncount=2 --scripting-backend=Mono2x --suite=playmode --timeout=1200
-      -  start %ANDROID_SDK_ROOT%\platform-tools\adb.exe kill-server
-    artifacts:
-        logs:
-            paths:
-              -  "**/test-results/**"
-              -  "TestProjects/UniversalHybridTest/Logs/*.log"
-    dependencies:
-      -  path: .yamato/_editor_priming.yml#editor:priming:CUSTOM-REVISION:android
-         rerun: always
-      -  path: .yamato/universal_hybrid-android-vulkan.yml#Build_Universal_Hybrid_Android_Vulkan_Player_mono_apiNet2_Linear_CUSTOM-REVISION
-         rerun: always
-Build_Universal_Hybrid_Android_Vulkan_Player_mono_apiNet2_Linear_CUSTOM-REVISION:
-    name: Build Universal_Hybrid on Android_Vulkan_mono_apiNet2_Linear_Player on version CUSTOM-REVISION
-    agent:
-        type: Unity::VM
-        image: mobile/android-execution-r19:stable
-        flavor: b1.large
-    variables:
-        UPM_REGISTRY: https://artifactory-slo.bf.unity3d.com/artifactory/api/npm/upm-candidates
-        CUSTOM_REVISION: custom_revision_not_set
-    commands:
-      -  curl -s https://artifactory.internal.unity3d.com/core-automation/tools/utr-standalone/utr.bat --output utr.bat
-      -  pip install unity-downloader-cli --index-url https://artifactory.prd.it.unity3d.com/artifactory/api/pypi/pypi/simple --upgrade
-      -  unity-downloader-cli --source-file unity_revision.txt -p WindowsEditor -c editor -c il2cpp -c android  --wait --published-only
-      -  NetSh Advfirewall set allprofiles state off
-      -  |5-
-
-                  git rev-parse HEAD | git show -s --format=%%cI > revdate.tmp
-                  set /p GIT_REVISIONDATE=<revdate.tmp
-                  echo %GIT_REVISIONDATE%
-                  del revdate.tmp
-                  utr --build-only --compilation-errors-as-warnings --editor-location=WindowsEditor --extra-editor-arg="-colorspace=Linear" --platform=Android --player-save-path=players --scripting-backend=Mono2x --suite=playmode --testproject=TestProjects\[PROJECT_FOLDER] --timeout=1800
-    artifacts:
-        logs:
-            paths:
-              -  "**/test-results/**"
-              -  "TestProjects/UniversalHybridTest/Logs/*.log"
-        players:
-            paths:
-              -  "players/**"
     dependencies:
       -  path: .yamato/_editor_priming.yml#editor:priming:CUSTOM-REVISION:android
          rerun: always
