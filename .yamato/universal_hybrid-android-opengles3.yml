--- conflicted
+++ resolved
@@ -17,13 +17,7 @@
       -  path: .yamato/universal_hybrid-android-opengles3.yml#Build_Universal_Hybrid_Android_OpenGLES3_Player_trunk
          rerun: on-new-revision
     commands:
-<<<<<<< HEAD
-      -  curl -s https://artifactory.internal.unity3d.com/core-automation/tools/utr-standalone/utr.bat --output utr\utr.bat
-=======
       -  curl -s https://artifactory.internal.unity3d.com/core-automation/tools/utr-standalone/utr.bat --output utr.bat
-      -  pip install unity-downloader-cli --extra-index-url https://artifactory.eu-cph-1.unityops.net/api/pypi/common-python/simple --upgrade
-      -  unity-downloader-cli --source-file %YAMATO_SOURCE_DIR%/unity_revision.txt -p WindowsEditor -c editor -c il2cpp -c android  --wait --published-only
->>>>>>> 4c8b5d0f
       -  '%ANDROID_SDK_ROOT%\platform-tools\adb.exe connect %BOKKEN_DEVICE_IP%'
       -  powershell %ANDROID_SDK_ROOT%\platform-tools\adb.exe devices
       -  NetSh Advfirewall set allprofiles state off
@@ -77,13 +71,7 @@
       -  path: .yamato/universal_hybrid-android-opengles3.yml#Build_Universal_Hybrid_Android_OpenGLES3_Player_fast-trunk
          rerun: on-new-revision
     commands:
-<<<<<<< HEAD
-      -  curl -s https://artifactory.internal.unity3d.com/core-automation/tools/utr-standalone/utr.bat --output utr\utr.bat
-=======
       -  curl -s https://artifactory.internal.unity3d.com/core-automation/tools/utr-standalone/utr.bat --output utr.bat
-      -  pip install unity-downloader-cli --extra-index-url https://artifactory.eu-cph-1.unityops.net/api/pypi/common-python/simple --upgrade
-      -  unity-downloader-cli --source-file %YAMATO_SOURCE_DIR%/unity_revision.txt -p WindowsEditor -c editor -c il2cpp -c android  --wait --published-only
->>>>>>> 4c8b5d0f
       -  '%ANDROID_SDK_ROOT%\platform-tools\adb.exe connect %BOKKEN_DEVICE_IP%'
       -  powershell %ANDROID_SDK_ROOT%\platform-tools\adb.exe devices
       -  NetSh Advfirewall set allprofiles state off
@@ -138,13 +126,7 @@
       -  path: .yamato/universal_hybrid-android-opengles3.yml#Build_Universal_Hybrid_Android_OpenGLES3_Player_CUSTOM-REVISION
          rerun: always
     commands:
-<<<<<<< HEAD
-      -  curl -s https://artifactory.internal.unity3d.com/core-automation/tools/utr-standalone/utr.bat --output utr\utr.bat
-=======
       -  curl -s https://artifactory.internal.unity3d.com/core-automation/tools/utr-standalone/utr.bat --output utr.bat
-      -  pip install unity-downloader-cli --extra-index-url https://artifactory.eu-cph-1.unityops.net/api/pypi/common-python/simple --upgrade
-      -  unity-downloader-cli --source-file %YAMATO_SOURCE_DIR%/unity_revision.txt -p WindowsEditor -c editor -c il2cpp -c android  --wait --published-only
->>>>>>> 4c8b5d0f
       -  '%ANDROID_SDK_ROOT%\platform-tools\adb.exe connect %BOKKEN_DEVICE_IP%'
       -  powershell %ANDROID_SDK_ROOT%\platform-tools\adb.exe devices
       -  NetSh Advfirewall set allprofiles state off
