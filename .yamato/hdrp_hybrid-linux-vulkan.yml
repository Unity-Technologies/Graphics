--- conflicted
+++ resolved
@@ -32,8 +32,7 @@
         UPM_REGISTRY: https://artifactory-slo.bf.unity3d.com/artifactory/api/npm/upm-candidates
     commands:
       -  curl -s https://artifactory.internal.unity3d.com/core-automation/tools/utr-standalone/utr --output TestProjects/HDRP_HybridTests/utr
-      -  chmod +x TestProjects/HDRP_HybridTests/utr
-      -  cd TestProjects/HDRP_HybridTests && DISPLAY=:0.0 ./utr --suite=playmode --platform=StandaloneLinux64 --artifacts_path=test-results --timeout=1200 --player-load-path=../../players --player-connection-ip=auto
+      -  cd TestProjects/HDRP_HybridTests && utr --suite=playmode --platform=StandaloneLinux64 --artifacts_path=test-results --player-load-path=../../players --player-connection-ip=auto --reruncount=2 --compilation-errors-as-warnings --timeout=1200
     artifacts:
         logs:
             paths:
@@ -55,16 +54,15 @@
       -  sudo -H pip install unity-downloader-cli --index-url https://artifactory.prd.it.unity3d.com/artifactory/api/pypi/pypi/simple --upgrade
       -  curl -s https://artifactory.internal.unity3d.com/core-automation/tools/utr-standalone/utr --output TestProjects/HDRP_HybridTests/utr
       -  chmod +x TestProjects/HDRP_HybridTests/utr
-<<<<<<< HEAD
-      -  cd TestProjects/HDRP_HybridTests && sudo unity-downloader-cli -u 90b2443a8df13ecc935d91f85d723464f8a42028 -c editor -c il2cpp  --wait --published-only
-      -  cd TestProjects/HDRP_HybridTests && DISPLAY=:0.0 ./utr --suite=playmode --platform=StandaloneLinux64 --extra-editor-arg="-executemethod" --extra-editor-arg="CustomBuild.BuildLinuxVulkanLinear" --testproject=. --editor-location=.Editor --artifacts_path=test-results --timeout=1200 --player-save-path=../../players --build-only --compilation-errors-as-warnings
-=======
       -  cd TestProjects/HDRP_HybridTests && sudo unity-downloader-cli -u dc4a46d1cb369a5194a18beceb09063206b35c43 -c editor -c il2cpp  --wait --published-only
-      -  cd TestProjects/HDRP_HybridTests && DISPLAY=:0.0 ./utr --suite=playmode --platform=StandaloneLinux64 --artifacts_path=test-results --testproject=. --editor-location=.Editor --reruncount=2 --compilation-errors-as-warnings --extra-editor-arg="-executemethod" --extra-editor-arg="CustomBuild.BuildLinuxVulkanLinear"
+      -  cd TestProjects/HDRP_HybridTests && DISPLAY=:0.0 ./utr --suite=playmode --platform=StandaloneLinux64 --testproject=. --editor-location=.Editor --artifacts_path=test-results --player-save-path=../../players --build-only --compilation-errors-as-warnings --extra-editor-arg="-executemethod" --timeout=1200 --extra-editor-arg="CustomBuild.BuildLinuxVulkanLinear"
     artifacts:
         logs:
             paths:
               -  "**/test-results/**"
+        players:
+            paths:
+              -  "players/**"
 HDRP_Hybrid_Linux_Vulkan_playmode_2020.2:
     name: HDRP_Hybrid on Linux_Vulkan_playmode on version 2020.2
     agent:
@@ -93,13 +91,31 @@
     variables:
         UPM_REGISTRY: https://artifactory-slo.bf.unity3d.com/artifactory/api/npm/upm-candidates
     commands:
+      -  curl -s https://artifactory.internal.unity3d.com/core-automation/tools/utr-standalone/utr --output TestProjects/HDRP_HybridTests/utr
+      -  cd TestProjects/HDRP_HybridTests && utr --suite=playmode --platform=StandaloneLinux64 --artifacts_path=test-results --player-load-path=../../players --player-connection-ip=auto --reruncount=2 --compilation-errors-as-warnings --timeout=1200
+    artifacts:
+        logs:
+            paths:
+              -  "**/test-results/**"
+    dependencies:
+      -  path: .yamato/hdrp_hybrid-linux-vulkan.yml#Build_HDRP_Hybrid_Linux_Vulkan_Player_2020.2
+         rerun: on-new-revision
+    skip_checkout: true
+Build_HDRP_Hybrid_Linux_Vulkan_Player_2020.2:
+    name: Build HDRP_Hybrid on Linux_Vulkan_Player on version 2020.2
+    agent:
+        type: Unity::VM
+        image: cds-ops/ubuntu-18.04-base:stable
+        flavor: b1.xlarge
+    variables:
+        UPM_REGISTRY: https://artifactory-slo.bf.unity3d.com/artifactory/api/npm/upm-candidates
+    commands:
       -  sudo -H pip install --upgrade pip
       -  sudo -H pip install unity-downloader-cli --index-url https://artifactory.prd.it.unity3d.com/artifactory/api/pypi/pypi/simple --upgrade
       -  curl -s https://artifactory.internal.unity3d.com/core-automation/tools/utr-standalone/utr --output TestProjects/HDRP_HybridTests/utr
       -  chmod +x TestProjects/HDRP_HybridTests/utr
       -  cd TestProjects/HDRP_HybridTests && sudo unity-downloader-cli -u 24a0f8b56f72092c87d71cefbe3c26d3d6f4f6e9 -c editor -c il2cpp  --wait --published-only
-      -  cd TestProjects/HDRP_HybridTests && DISPLAY=:0.0 ./utr --suite=playmode --platform=StandaloneLinux64 --artifacts_path=test-results --testproject=. --editor-location=.Editor --reruncount=2 --compilation-errors-as-warnings --extra-editor-arg="-executemethod" --extra-editor-arg="CustomBuild.BuildLinuxVulkanLinear"
->>>>>>> 95e603a7
+      -  cd TestProjects/HDRP_HybridTests && DISPLAY=:0.0 ./utr --suite=playmode --platform=StandaloneLinux64 --testproject=. --editor-location=.Editor --artifacts_path=test-results --player-save-path=../../players --build-only --compilation-errors-as-warnings --extra-editor-arg="-executemethod" --timeout=1200 --extra-editor-arg="CustomBuild.BuildLinuxVulkanLinear"
     artifacts:
         logs:
             paths:
@@ -141,8 +157,7 @@
         CUSTOM_REVISION: custom_revision_not_set
     commands:
       -  curl -s https://artifactory.internal.unity3d.com/core-automation/tools/utr-standalone/utr --output TestProjects/HDRP_HybridTests/utr
-      -  chmod +x TestProjects/HDRP_HybridTests/utr
-      -  cd TestProjects/HDRP_HybridTests && DISPLAY=:0.0 ./utr --suite=playmode --platform=StandaloneLinux64 --artifacts_path=test-results --timeout=1200 --player-load-path=../../players --player-connection-ip=auto
+      -  cd TestProjects/HDRP_HybridTests && utr --suite=playmode --platform=StandaloneLinux64 --artifacts_path=test-results --player-load-path=../../players --player-connection-ip=auto --reruncount=2 --compilation-errors-as-warnings --timeout=1200
     artifacts:
         logs:
             paths:
@@ -168,11 +183,7 @@
       -  curl -s https://artifactory.internal.unity3d.com/core-automation/tools/utr-standalone/utr --output TestProjects/HDRP_HybridTests/utr
       -  chmod +x TestProjects/HDRP_HybridTests/utr
       -  cd TestProjects/HDRP_HybridTests && sudo unity-downloader-cli --source-file ../../unity_revision.txt -c editor -c il2cpp  --wait --published-only
-<<<<<<< HEAD
-      -  cd TestProjects/HDRP_HybridTests && DISPLAY=:0.0 ./utr --suite=playmode --platform=StandaloneLinux64 --extra-editor-arg="-executemethod" --extra-editor-arg="CustomBuild.BuildLinuxVulkanLinear" --testproject=. --editor-location=.Editor --artifacts_path=test-results --timeout=1200 --player-save-path=../../players --build-only --compilation-errors-as-warnings
-=======
-      -  cd TestProjects/HDRP_HybridTests && DISPLAY=:0.0 ./utr --suite=playmode --platform=StandaloneLinux64 --artifacts_path=test-results --testproject=. --editor-location=.Editor --reruncount=2 --compilation-errors-as-warnings --extra-editor-arg="-executemethod" --extra-editor-arg="CustomBuild.BuildLinuxVulkanLinear"
->>>>>>> 95e603a7
+      -  cd TestProjects/HDRP_HybridTests && DISPLAY=:0.0 ./utr --suite=playmode --platform=StandaloneLinux64 --testproject=. --editor-location=.Editor --artifacts_path=test-results --player-save-path=../../players --build-only --compilation-errors-as-warnings --extra-editor-arg="-executemethod" --timeout=1200 --extra-editor-arg="CustomBuild.BuildLinuxVulkanLinear"
     artifacts:
         logs:
             paths:
