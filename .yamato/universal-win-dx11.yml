--- conflicted
+++ resolved
@@ -60,6 +60,7 @@
         logs:
             paths:
               -  "**/test-results/**"
+              -  "TestProjects/UniversalGraphicsTest/Logs/*.log"
     dependencies:
       -  path: .yamato/universal-win-dx11.yml#Build_Universal_Win_DX11_Player_trunk
          rerun: on-new-revision
@@ -81,7 +82,7 @@
         logs:
             paths:
               -  "**/test-results/**"
-<<<<<<< HEAD
+              -  "TestProjects/UniversalGraphicsTest/Logs/*.log"
 Universal_Win_DX11_playmode_cache_trunk:
     name: Universal on Win_DX11_playmode_cache on version trunk
     agent:
@@ -99,9 +100,7 @@
         logs:
             paths:
               -  "**/test-results/**"
-=======
-              -  "TestProjects/UniversalGraphicsTest/Logs/*.log"
->>>>>>> 6650434d
+              -  "TestProjects/UniversalGraphicsTest/Logs/*.log"
 Universal_Win_DX11_editmode_trunk:
     name: Universal on Win_DX11_editmode on version trunk
     agent:
@@ -195,6 +194,7 @@
         logs:
             paths:
               -  "**/test-results/**"
+              -  "TestProjects/UniversalGraphicsTest/Logs/*.log"
     dependencies:
       -  path: .yamato/universal-win-dx11.yml#Build_Universal_Win_DX11_Player_2020.2
          rerun: on-new-revision
@@ -216,7 +216,7 @@
         logs:
             paths:
               -  "**/test-results/**"
-<<<<<<< HEAD
+              -  "TestProjects/UniversalGraphicsTest/Logs/*.log"
 Universal_Win_DX11_playmode_cache_2020.2:
     name: Universal on Win_DX11_playmode_cache on version 2020.2
     agent:
@@ -234,9 +234,7 @@
         logs:
             paths:
               -  "**/test-results/**"
-=======
-              -  "TestProjects/UniversalGraphicsTest/Logs/*.log"
->>>>>>> 6650434d
+              -  "TestProjects/UniversalGraphicsTest/Logs/*.log"
 Universal_Win_DX11_editmode_2020.2:
     name: Universal on Win_DX11_editmode on version 2020.2
     agent:
@@ -338,6 +336,7 @@
         logs:
             paths:
               -  "**/test-results/**"
+              -  "TestProjects/UniversalGraphicsTest/Logs/*.log"
     dependencies:
       -  path: .yamato/_editor_priming.yml#editor:priming:CUSTOM-REVISION:windows
          rerun: always
@@ -384,6 +383,7 @@
         logs:
             paths:
               -  "**/test-results/**"
+              -  "TestProjects/UniversalGraphicsTest/Logs/*.log"
     dependencies:
       -  path: .yamato/_editor_priming.yml#editor:priming:CUSTOM-REVISION:windows
          rerun: always
