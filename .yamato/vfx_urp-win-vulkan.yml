 
# This file is generated by .yamato/ruamel/build.py. Don't edit this file manually. 
# Introduce any changes under .yamato/config/*.metafile files (for most cases) or under .yamato/ruamel/* within Python (more elaborate cases), and rerun build.py to regenerate all .yml files. 
# Read more under .yamato/docs/readme.md 

<<<<<<< HEAD
VFX_URP_Win_Vulkan_Standalone_mono_Linear_trunk:
    name: VFX_URP on Win_Vulkan_Standalone_mono_Linear on version trunk
=======
{% metadata_file .yamato/_latest_editor_versions_trunk.metafile -%}

---

VFX_URP_Win_Vulkan_Standalone_mono_apiNet2_Linear_trunk:
    name: VFX_URP on Win_Vulkan_Standalone_mono_apiNet2_Linear on version trunk
>>>>>>> f1bdb719
    agent:
        type: Unity::VM::GPU
        image: sdet/gamecode_win10:stable
        flavor: b1.large
    variables:
        UPM_REGISTRY: https://artifactory-slo.bf.unity3d.com/artifactory/api/npm/upm-candidates
    commands:
      -  curl -s https://artifactory.internal.unity3d.com/core-automation/tools/utr-standalone/utr.bat --output TestProjects/VisualEffectGraph_URP/utr.bat
      -  cd TestProjects/VisualEffectGraph_URP && utr --artifacts_path=test-results --platform=StandaloneWindows64 --player-connection-ip=auto --player-load-path=../../players --reruncount=2 --suite=playmode --timeout=1200
    artifacts:
        logs:
            paths:
              -  "**/test-results/**"
              -  "TestProjects/VisualEffectGraph_URP/Logs/*.log"
    dependencies:
      -  path: .yamato/vfx_urp-win-vulkan.yml#Build_VFX_URP_Win_Vulkan_Player_mono_Linear_trunk
         rerun: on-new-revision
Build_VFX_URP_Win_Vulkan_Player_mono_Linear_trunk:
    name: Build VFX_URP on Win_Vulkan_mono_Linear_Player on version trunk
    agent:
        type: Unity::VM
        image: sdet/gamecode_win10:stable
        flavor: b1.xlarge
    variables:
        UPM_REGISTRY: https://artifactory-slo.bf.unity3d.com/artifactory/api/npm/upm-candidates
    commands:
      -  curl -s https://artifactory.internal.unity3d.com/core-automation/tools/utr-standalone/utr.bat --output TestProjects/VisualEffectGraph_URP/utr.bat
      -  pip install unity-downloader-cli --index-url https://artifactory.prd.it.unity3d.com/artifactory/api/pypi/pypi/simple --upgrade
      -  cd TestProjects/VisualEffectGraph_URP && unity-downloader-cli -u {{editor_versions.trunk_latest_internal.windows.revision}} -c editor -c il2cpp  --wait --published-only
      -  |5-

                  git rev-parse HEAD | git show -s --format=%%cI > revdate.tmp
                  set /p GIT_REVISIONDATE=<revdate.tmp
                  echo %GIT_REVISIONDATE%
                  del revdate.tmp
                  cd TestProjects/VisualEffectGraph_URP && utr --artifacts_path=test-results --build-only --editor-location=.Editor --extra-editor-arg="-colorspace=Linear" --extra-editor-arg="-executemethod" --extra-editor-arg="SetupProject.ApplySettings" --extra-editor-arg="vulkan" --extra-editor-arg="-playergraphicsapi=Vulkan" --platform=StandaloneWindows64 --player-save-path=../../players --scripting-backend=Mono2x --suite=playmode --testproject=. --timeout=1200
    artifacts:
        logs:
            paths:
              -  "**/test-results/**"
              -  "TestProjects/VisualEffectGraph_URP/Logs/*.log"
        players:
            paths:
              -  "players/**"
VFX_URP_Win_Vulkan_playmode_mono_Linear_trunk:
    name: VFX_URP on Win_Vulkan_playmode_mono_Linear on version trunk
    agent:
        type: Unity::VM::GPU
        image: sdet/gamecode_win10:stable
        flavor: b1.large
    variables:
        UPM_REGISTRY: https://artifactory-slo.bf.unity3d.com/artifactory/api/npm/upm-candidates
    commands:
      -  curl -s https://artifactory.internal.unity3d.com/core-automation/tools/utr-standalone/utr.bat --output TestProjects/VisualEffectGraph_URP/utr.bat
      -  pip install unity-downloader-cli --index-url https://artifactory.prd.it.unity3d.com/artifactory/api/pypi/pypi/simple --upgrade
      -  cd TestProjects/VisualEffectGraph_URP && unity-downloader-cli -u {{editor_versions.trunk_latest_internal.windows.revision}} -c editor -c il2cpp  --wait --published-only
      -  |5-

                  git rev-parse HEAD | git show -s --format=%%cI > revdate.tmp
                  set /p GIT_REVISIONDATE=<revdate.tmp
                  echo %GIT_REVISIONDATE%
                  del revdate.tmp
                  cd TestProjects/VisualEffectGraph_URP && utr --artifacts_path=test-results --editor-location=.Editor --extra-editor-arg="-colorspace=Linear" --extra-editor-arg="-force-vulkan" --reruncount=2 --scripting-backend=Mono2x --suite=playmode --testproject=.
    artifacts:
        logs:
            paths:
              -  "**/test-results/**"
              -  "TestProjects/VisualEffectGraph_URP/Logs/*.log"
VFX_URP_Win_Vulkan_Standalone_mono_Linear_CUSTOM-REVISION:
    name: VFX_URP on Win_Vulkan_Standalone_mono_Linear on version CUSTOM-REVISION
    agent:
        type: Unity::VM::GPU
        image: sdet/gamecode_win10:stable
        flavor: b1.large
    variables:
        UPM_REGISTRY: https://artifactory-slo.bf.unity3d.com/artifactory/api/npm/upm-candidates
        CUSTOM_REVISION: custom_revision_not_set
    commands:
      -  curl -s https://artifactory.internal.unity3d.com/core-automation/tools/utr-standalone/utr.bat --output TestProjects/VisualEffectGraph_URP/utr.bat
      -  cd TestProjects/VisualEffectGraph_URP && utr --artifacts_path=test-results --platform=StandaloneWindows64 --player-connection-ip=auto --player-load-path=../../players --reruncount=2 --suite=playmode --timeout=1200
    artifacts:
        logs:
            paths:
              -  "**/test-results/**"
              -  "TestProjects/VisualEffectGraph_URP/Logs/*.log"
    dependencies:
      -  path: .yamato/_editor_priming.yml#editor:priming:CUSTOM-REVISION:windows
         rerun: always
      -  path: .yamato/vfx_urp-win-vulkan.yml#Build_VFX_URP_Win_Vulkan_Player_mono_Linear_CUSTOM-REVISION
         rerun: always
Build_VFX_URP_Win_Vulkan_Player_mono_Linear_CUSTOM-REVISION:
    name: Build VFX_URP on Win_Vulkan_mono_Linear_Player on version CUSTOM-REVISION
    agent:
        type: Unity::VM
        image: sdet/gamecode_win10:stable
        flavor: b1.xlarge
    variables:
        UPM_REGISTRY: https://artifactory-slo.bf.unity3d.com/artifactory/api/npm/upm-candidates
        CUSTOM_REVISION: custom_revision_not_set
    commands:
      -  curl -s https://artifactory.internal.unity3d.com/core-automation/tools/utr-standalone/utr.bat --output TestProjects/VisualEffectGraph_URP/utr.bat
      -  pip install unity-downloader-cli --index-url https://artifactory.prd.it.unity3d.com/artifactory/api/pypi/pypi/simple --upgrade
      -  cd TestProjects/VisualEffectGraph_URP && unity-downloader-cli --source-file ../../unity_revision.txt -c editor -c il2cpp  --wait --published-only
      -  |5-

                  git rev-parse HEAD | git show -s --format=%%cI > revdate.tmp
                  set /p GIT_REVISIONDATE=<revdate.tmp
                  echo %GIT_REVISIONDATE%
                  del revdate.tmp
                  cd TestProjects/VisualEffectGraph_URP && utr --artifacts_path=test-results --build-only --editor-location=.Editor --extra-editor-arg="-colorspace=Linear" --extra-editor-arg="-executemethod" --extra-editor-arg="SetupProject.ApplySettings" --extra-editor-arg="vulkan" --extra-editor-arg="-playergraphicsapi=Vulkan" --platform=StandaloneWindows64 --player-save-path=../../players --scripting-backend=Mono2x --suite=playmode --testproject=. --timeout=1200
    artifacts:
        logs:
            paths:
              -  "**/test-results/**"
              -  "TestProjects/VisualEffectGraph_URP/Logs/*.log"
        players:
            paths:
              -  "players/**"
    dependencies:
      -  path: .yamato/_editor_priming.yml#editor:priming:CUSTOM-REVISION:windows
         rerun: always
VFX_URP_Win_Vulkan_playmode_mono_Linear_CUSTOM-REVISION:
    name: VFX_URP on Win_Vulkan_playmode_mono_Linear on version CUSTOM-REVISION
    agent:
        type: Unity::VM::GPU
        image: sdet/gamecode_win10:stable
        flavor: b1.large
    variables:
        UPM_REGISTRY: https://artifactory-slo.bf.unity3d.com/artifactory/api/npm/upm-candidates
        CUSTOM_REVISION: custom_revision_not_set
    commands:
      -  curl -s https://artifactory.internal.unity3d.com/core-automation/tools/utr-standalone/utr.bat --output TestProjects/VisualEffectGraph_URP/utr.bat
      -  pip install unity-downloader-cli --index-url https://artifactory.prd.it.unity3d.com/artifactory/api/pypi/pypi/simple --upgrade
      -  cd TestProjects/VisualEffectGraph_URP && unity-downloader-cli --source-file ../../unity_revision.txt -c editor -c il2cpp  --wait --published-only
      -  |5-

                  git rev-parse HEAD | git show -s --format=%%cI > revdate.tmp
                  set /p GIT_REVISIONDATE=<revdate.tmp
                  echo %GIT_REVISIONDATE%
                  del revdate.tmp
                  cd TestProjects/VisualEffectGraph_URP && utr --artifacts_path=test-results --editor-location=.Editor --extra-editor-arg="-colorspace=Linear" --extra-editor-arg="-force-vulkan" --reruncount=2 --scripting-backend=Mono2x --suite=playmode --testproject=.
    artifacts:
        logs:
            paths:
              -  "**/test-results/**"
              -  "TestProjects/VisualEffectGraph_URP/Logs/*.log"
    dependencies:
      -  path: .yamato/_editor_priming.yml#editor:priming:CUSTOM-REVISION:windows
         rerun: always<|MERGE_RESOLUTION|>--- conflicted
+++ resolved
@@ -3,17 +3,12 @@
 # Introduce any changes under .yamato/config/*.metafile files (for most cases) or under .yamato/ruamel/* within Python (more elaborate cases), and rerun build.py to regenerate all .yml files. 
 # Read more under .yamato/docs/readme.md 
 
-<<<<<<< HEAD
-VFX_URP_Win_Vulkan_Standalone_mono_Linear_trunk:
-    name: VFX_URP on Win_Vulkan_Standalone_mono_Linear on version trunk
-=======
 {% metadata_file .yamato/_latest_editor_versions_trunk.metafile -%}
 
 ---
 
-VFX_URP_Win_Vulkan_Standalone_mono_apiNet2_Linear_trunk:
-    name: VFX_URP on Win_Vulkan_Standalone_mono_apiNet2_Linear on version trunk
->>>>>>> f1bdb719
+VFX_URP_Win_Vulkan_Standalone_mono_Linear_trunk:
+    name: VFX_URP on Win_Vulkan_Standalone_mono_Linear on version trunk
     agent:
         type: Unity::VM::GPU
         image: sdet/gamecode_win10:stable
