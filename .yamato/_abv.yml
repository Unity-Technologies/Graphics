 
# This file is generated by .yamato/ruamel/build.py. Don't edit this file manually. 
# Introduce any changes under .yamato/config/*.metafile files (for most cases) or under .yamato/ruamel/* within Python (more elaborate cases), and rerun build.py to regenerate all .yml files. 
# Read more under .yamato/docs/readme.md 

smoke_test_Standalone_2020.2:
    name: SRP Smoke Test - Standalone_2020.2
    agent:
        type: Unity::VM::GPU
        image: sdet/gamecode_win10:stable
        flavor: b1.large
    variables:
        UPM_REGISTRY: https://artifactory-slo.bf.unity3d.com/artifactory/api/npm/upm-candidates
    commands:
      -  curl -s https://artifactory.internal.unity3d.com/core-automation/tools/utr-standalone/utr.bat --output TestProjects/SRP_SmokeTest/utr.bat
<<<<<<< HEAD
      -  pip install unity-downloader-cli --extra-index-url https://artifactory.internal.unity3d.com/api/pypi/common-python/simple --upgrade
      -  cd TestProjects/SRP_SmokeTest && unity-downloader-cli -u 0d4996d84e47ca136a0c046b2990fb8d76cda81d -c editor --wait --published-only
=======
      -  pip install unity-downloader-cli --index-url https://artifactory.prd.it.unity3d.com/artifactory/api/pypi/pypi/simple --upgrade
      -  cd TestProjects/SRP_SmokeTest && unity-downloader-cli --source-file ../../unity_revision.txt -c editor --wait --published-only
>>>>>>> d1061be9
      -  cd TestProjects/SRP_SmokeTest && utr --suite=playmode --platform=StandaloneWindows64 --testproject=. --editor-location=.Editor --artifacts_path=test-results --timeout=1200
    artifacts:
        logs:
            paths:
              -  "**/test-results/**"
smoke_test_playmode_2020.2:
    name: SRP Smoke Test - playmode_2020.2
    agent:
        type: Unity::VM::GPU
        image: sdet/gamecode_win10:stable
        flavor: b1.large
    variables:
        UPM_REGISTRY: https://artifactory-slo.bf.unity3d.com/artifactory/api/npm/upm-candidates
    commands:
      -  curl -s https://artifactory.internal.unity3d.com/core-automation/tools/utr-standalone/utr.bat --output TestProjects/SRP_SmokeTest/utr.bat
<<<<<<< HEAD
      -  pip install unity-downloader-cli --extra-index-url https://artifactory.internal.unity3d.com/api/pypi/common-python/simple --upgrade
      -  cd TestProjects/SRP_SmokeTest && unity-downloader-cli -u 0d4996d84e47ca136a0c046b2990fb8d76cda81d -c editor --wait --published-only
=======
      -  pip install unity-downloader-cli --index-url https://artifactory.prd.it.unity3d.com/artifactory/api/pypi/pypi/simple --upgrade
      -  cd TestProjects/SRP_SmokeTest && unity-downloader-cli --source-file ../../unity_revision.txt -c editor --wait --published-only
>>>>>>> d1061be9
      -  cd TestProjects/SRP_SmokeTest && utr --suite=playmode --testproject=. --editor-location=.Editor --artifacts_path=test-results
    artifacts:
        logs:
            paths:
              -  "**/test-results/**"
smoke_test_editmode_2020.2:
    name: SRP Smoke Test - editmode_2020.2
    agent:
        type: Unity::VM
        image: sdet/gamecode_win10:stable
        flavor: b1.large
    variables:
        UPM_REGISTRY: https://artifactory-slo.bf.unity3d.com/artifactory/api/npm/upm-candidates
    commands:
      -  curl -s https://artifactory.internal.unity3d.com/core-automation/tools/utr-standalone/utr.bat --output TestProjects/SRP_SmokeTest/utr.bat
<<<<<<< HEAD
      -  pip install unity-downloader-cli --extra-index-url https://artifactory.internal.unity3d.com/api/pypi/common-python/simple --upgrade
      -  cd TestProjects/SRP_SmokeTest && unity-downloader-cli -u 0d4996d84e47ca136a0c046b2990fb8d76cda81d -c editor --wait --published-only
=======
      -  pip install unity-downloader-cli --index-url https://artifactory.prd.it.unity3d.com/artifactory/api/pypi/pypi/simple --upgrade
      -  cd TestProjects/SRP_SmokeTest && unity-downloader-cli --source-file ../../unity_revision.txt -c editor --wait --published-only
>>>>>>> d1061be9
      -  cd TestProjects/SRP_SmokeTest && utr --suite=editor --platform=editmode --testproject=. --editor-location=.Editor --artifacts_path=test-results
    artifacts:
        logs:
            paths:
              -  "**/test-results/**"
all_smoke_tests_2020.2:
    name: All Smoke Tests - 2020.2
    dependencies:
      -  path: .yamato/_abv.yml#smoke_test_Standalone_2020.2
         rerun: on-new-revision
      -  path: .yamato/_abv.yml#smoke_test_playmode_2020.2
         rerun: on-new-revision
      -  path: .yamato/_abv.yml#smoke_test_editmode_2020.2
         rerun: on-new-revision
all_project_ci_2020.2:
    name: _ABV for SRP repository - 2020.2
    dependencies:
      -  path: .yamato/_packages.yml#all_package_ci_2020.2
         rerun: on-new-revision
      -  path: .yamato/all-universal.yml#All_Universal_2020.2
         rerun: on-new-revision
      -  path: .yamato/all-shadergraph.yml#All_ShaderGraph_2020.2
         rerun: on-new-revision
      -  path: .yamato/all-hdrp.yml#All_HDRP_2020.2
         rerun: on-new-revision
      -  path: .yamato/all-vfx_hdrp.yml#All_VFX_HDRP_2020.2
         rerun: on-new-revision
      -  path: .yamato/all-vfx_urp.yml#All_VFX_URP_2020.2
         rerun: on-new-revision
all_project_ci_nightly_2020.2:
    name: _Nightly ABV against 2020.2
    dependencies:
      -  path: .yamato/_abv.yml#all_project_ci_2020.2
         rerun: on-new-revision
      -  path: .yamato/_abv.yml#smoke_test_Standalone_2020.2
         rerun: on-new-revision
      -  path: .yamato/_abv.yml#smoke_test_playmode_2020.2
         rerun: on-new-revision
      -  path: .yamato/_abv.yml#smoke_test_editmode_2020.2
         rerun: on-new-revision
      -  path: .yamato/universal-android-opengles3.yml#Universal_Android_OpenGLES3_Standalone_2020.2
         rerun: on-new-revision
      -  path: .yamato/universal-android-vulkan.yml#Universal_Android_Vulkan_Standalone_2020.2
         rerun: on-new-revision
      -  path: .yamato/universal-iphone-metal.yml#Universal_iPhone_Metal_Standalone_2020.2
         rerun: on-new-revision
      -  path: .yamato/universal-win-dx12.yml#Universal_Win_DX12_Standalone_trunk
         rerun: on-new-revision
      -  path: .yamato/universal-win-dx12.yml#Universal_Win_DX12_editmode_trunk
         rerun: on-new-revision
      -  path: .yamato/universal-win-dx12.yml#Universal_Win_DX12_playmode_trunk
         rerun: on-new-revision
    triggers:
        recurring:
          -  branch: master
             frequency: 0 * * ?
<<<<<<< HEAD
trunk_verification_2020.2:
    name: Trunk verification - 2020.2
=======
trunk_verification_trunk:
    name: Trunk verification - trunk
    dependencies:
      -  path: .yamato/universal-win-dx11.yml#Universal_Win_DX11_playmode_trunk
         rerun: on-new-revision
      -  path: .yamato/universal-win-dx11.yml#Universal_Win_DX11_editmode_trunk
         rerun: on-new-revision
      -  path: .yamato/shadergraph-win-dx11.yml#ShaderGraph_Win_DX11_playmode_trunk
         rerun: on-new-revision
      -  path: .yamato/shadergraph-win-dx11.yml#ShaderGraph_Win_DX11_editmode_trunk
         rerun: on-new-revision
      -  path: .yamato/hdrp-win-dx11.yml#HDRP_Win_DX11_playmode_trunk
         rerun: on-new-revision
      -  path: .yamato/hdrp-win-dx11.yml#HDRP_Win_DX11_editmode_trunk
         rerun: on-new-revision
      -  path: .yamato/vfx_hdrp-win-dx11.yml#VFX_HDRP_Win_DX11_playmode_trunk
         rerun: on-new-revision
      -  path: .yamato/vfx_hdrp-win-dx11.yml#VFX_HDRP_Win_DX11_editmode_trunk
         rerun: on-new-revision
      -  path: .yamato/vfx_urp-win-dx11.yml#VFX_URP_Win_DX11_playmode_trunk
         rerun: on-new-revision
smoke_test_Standalone_fast-trunk:
    name: SRP Smoke Test - Standalone_fast-trunk
    agent:
        type: Unity::VM::GPU
        image: sdet/gamecode_win10:stable
        flavor: b1.large
    variables:
        UPM_REGISTRY: https://artifactory-slo.bf.unity3d.com/artifactory/api/npm/upm-candidates
    commands:
      -  curl -s https://artifactory.internal.unity3d.com/core-automation/tools/utr-standalone/utr.bat --output TestProjects/SRP_SmokeTest/utr.bat
      -  pip install unity-downloader-cli --index-url https://artifactory.prd.it.unity3d.com/artifactory/api/pypi/pypi/simple --upgrade
      -  cd TestProjects/SRP_SmokeTest && unity-downloader-cli --source-file ../../unity_revision.txt -c editor --wait --published-only
      -  cd TestProjects/SRP_SmokeTest && utr --suite=playmode --platform=StandaloneWindows64 --testproject=. --editor-location=.Editor --artifacts_path=test-results --timeout=1200
    dependencies:
      -  path: .yamato/_editor.yml#editor:priming:fast-trunk:windows
         rerun: on-new-revision
    artifacts:
        logs:
            paths:
              -  "**/test-results/**"
smoke_test_playmode_fast-trunk:
    name: SRP Smoke Test - playmode_fast-trunk
    agent:
        type: Unity::VM::GPU
        image: sdet/gamecode_win10:stable
        flavor: b1.large
    variables:
        UPM_REGISTRY: https://artifactory-slo.bf.unity3d.com/artifactory/api/npm/upm-candidates
    commands:
      -  curl -s https://artifactory.internal.unity3d.com/core-automation/tools/utr-standalone/utr.bat --output TestProjects/SRP_SmokeTest/utr.bat
      -  pip install unity-downloader-cli --index-url https://artifactory.prd.it.unity3d.com/artifactory/api/pypi/pypi/simple --upgrade
      -  cd TestProjects/SRP_SmokeTest && unity-downloader-cli --source-file ../../unity_revision.txt -c editor --wait --published-only
      -  cd TestProjects/SRP_SmokeTest && utr --suite=playmode --testproject=. --editor-location=.Editor --artifacts_path=test-results
>>>>>>> d1061be9
    dependencies:
      -  path: .yamato/universal-win-dx11.yml#Universal_Win_DX11_playmode_2020.2
         rerun: on-new-revision
<<<<<<< HEAD
      -  path: .yamato/universal-win-dx11.yml#Universal_Win_DX11_editmode_2020.2
=======
    artifacts:
        logs:
            paths:
              -  "**/test-results/**"
smoke_test_editmode_fast-trunk:
    name: SRP Smoke Test - editmode_fast-trunk
    agent:
        type: Unity::VM
        image: sdet/gamecode_win10:stable
        flavor: b1.large
    variables:
        UPM_REGISTRY: https://artifactory-slo.bf.unity3d.com/artifactory/api/npm/upm-candidates
    commands:
      -  curl -s https://artifactory.internal.unity3d.com/core-automation/tools/utr-standalone/utr.bat --output TestProjects/SRP_SmokeTest/utr.bat
      -  pip install unity-downloader-cli --index-url https://artifactory.prd.it.unity3d.com/artifactory/api/pypi/pypi/simple --upgrade
      -  cd TestProjects/SRP_SmokeTest && unity-downloader-cli --source-file ../../unity_revision.txt -c editor --wait --published-only
      -  cd TestProjects/SRP_SmokeTest && utr --suite=editor --platform=editmode --testproject=. --editor-location=.Editor --artifacts_path=test-results
    dependencies:
      -  path: .yamato/_editor.yml#editor:priming:fast-trunk:windows
>>>>>>> d1061be9
         rerun: on-new-revision
      -  path: .yamato/shadergraph-win-dx11.yml#ShaderGraph_Win_DX11_playmode_2020.2
         rerun: on-new-revision
      -  path: .yamato/shadergraph-win-dx11.yml#ShaderGraph_Win_DX11_editmode_2020.2
         rerun: on-new-revision
      -  path: .yamato/hdrp-win-dx11.yml#HDRP_Win_DX11_playmode_2020.2
         rerun: on-new-revision
      -  path: .yamato/hdrp-win-dx11.yml#HDRP_Win_DX11_editmode_2020.2
         rerun: on-new-revision
      -  path: .yamato/vfx_hdrp-win-dx11.yml#VFX_HDRP_Win_DX11_playmode_2020.2
         rerun: on-new-revision
      -  path: .yamato/vfx_hdrp-win-dx11.yml#VFX_HDRP_Win_DX11_editmode_2020.2
         rerun: on-new-revision
      -  path: .yamato/vfx_urp-win-dx11.yml#VFX_URP_Win_DX11_playmode_2020.2
         rerun: on-new-revision
smoke_test_Standalone_CUSTOM-REVISION:
    name: SRP Smoke Test - Standalone_CUSTOM-REVISION
    agent:
        type: Unity::VM::GPU
        image: sdet/gamecode_win10:stable
        flavor: b1.large
    variables:
        UPM_REGISTRY: https://artifactory-slo.bf.unity3d.com/artifactory/api/npm/upm-candidates
        CUSTOM_REVISION: custom_revision_not_set
    commands:
      -  curl -s https://artifactory.internal.unity3d.com/core-automation/tools/utr-standalone/utr.bat --output TestProjects/SRP_SmokeTest/utr.bat
<<<<<<< HEAD
      -  pip install unity-downloader-cli --extra-index-url https://artifactory.internal.unity3d.com/api/pypi/common-python/simple --upgrade
      -  cd TestProjects/SRP_SmokeTest && unity-downloader-cli -u $CUSTOM_REVISION -c editor --wait --published-only
=======
      -  pip install unity-downloader-cli --index-url https://artifactory.prd.it.unity3d.com/artifactory/api/pypi/pypi/simple --upgrade
      -  cd TestProjects/SRP_SmokeTest && unity-downloader-cli --source-file ../../unity_revision.txt -c editor --wait --published-only
>>>>>>> d1061be9
      -  cd TestProjects/SRP_SmokeTest && utr --suite=playmode --platform=StandaloneWindows64 --testproject=. --editor-location=.Editor --artifacts_path=test-results --timeout=1200
    artifacts:
        logs:
            paths:
              -  "**/test-results/**"
smoke_test_playmode_CUSTOM-REVISION:
    name: SRP Smoke Test - playmode_CUSTOM-REVISION
    agent:
        type: Unity::VM::GPU
        image: sdet/gamecode_win10:stable
        flavor: b1.large
    variables:
        UPM_REGISTRY: https://artifactory-slo.bf.unity3d.com/artifactory/api/npm/upm-candidates
        CUSTOM_REVISION: custom_revision_not_set
    commands:
      -  curl -s https://artifactory.internal.unity3d.com/core-automation/tools/utr-standalone/utr.bat --output TestProjects/SRP_SmokeTest/utr.bat
<<<<<<< HEAD
      -  pip install unity-downloader-cli --extra-index-url https://artifactory.internal.unity3d.com/api/pypi/common-python/simple --upgrade
      -  cd TestProjects/SRP_SmokeTest && unity-downloader-cli -u $CUSTOM_REVISION -c editor --wait --published-only
=======
      -  pip install unity-downloader-cli --index-url https://artifactory.prd.it.unity3d.com/artifactory/api/pypi/pypi/simple --upgrade
      -  cd TestProjects/SRP_SmokeTest && unity-downloader-cli --source-file ../../unity_revision.txt -c editor --wait --published-only
>>>>>>> d1061be9
      -  cd TestProjects/SRP_SmokeTest && utr --suite=playmode --testproject=. --editor-location=.Editor --artifacts_path=test-results
    artifacts:
        logs:
            paths:
              -  "**/test-results/**"
smoke_test_editmode_CUSTOM-REVISION:
    name: SRP Smoke Test - editmode_CUSTOM-REVISION
    agent:
        type: Unity::VM
        image: sdet/gamecode_win10:stable
        flavor: b1.large
    variables:
        UPM_REGISTRY: https://artifactory-slo.bf.unity3d.com/artifactory/api/npm/upm-candidates
        CUSTOM_REVISION: custom_revision_not_set
    commands:
      -  curl -s https://artifactory.internal.unity3d.com/core-automation/tools/utr-standalone/utr.bat --output TestProjects/SRP_SmokeTest/utr.bat
<<<<<<< HEAD
      -  pip install unity-downloader-cli --extra-index-url https://artifactory.internal.unity3d.com/api/pypi/common-python/simple --upgrade
      -  cd TestProjects/SRP_SmokeTest && unity-downloader-cli -u $CUSTOM_REVISION -c editor --wait --published-only
=======
      -  pip install unity-downloader-cli --index-url https://artifactory.prd.it.unity3d.com/artifactory/api/pypi/pypi/simple --upgrade
      -  cd TestProjects/SRP_SmokeTest && unity-downloader-cli --source-file ../../unity_revision.txt -c editor --wait --published-only
>>>>>>> d1061be9
      -  cd TestProjects/SRP_SmokeTest && utr --suite=editor --platform=editmode --testproject=. --editor-location=.Editor --artifacts_path=test-results
    artifacts:
        logs:
            paths:
              -  "**/test-results/**"
all_smoke_tests_CUSTOM-REVISION:
    name: All Smoke Tests - CUSTOM-REVISION
    dependencies:
      -  path: .yamato/_abv.yml#smoke_test_Standalone_CUSTOM-REVISION
         rerun: always
      -  path: .yamato/_abv.yml#smoke_test_playmode_CUSTOM-REVISION
         rerun: always
      -  path: .yamato/_abv.yml#smoke_test_editmode_CUSTOM-REVISION
         rerun: always
    variables:
        CUSTOM_REVISION: custom_revision_not_set
all_project_ci_CUSTOM-REVISION:
    name: _ABV for SRP repository - CUSTOM-REVISION
    dependencies:
      -  path: .yamato/_packages.yml#all_package_ci_CUSTOM-REVISION
         rerun: always
      -  path: .yamato/all-universal.yml#All_Universal_CUSTOM-REVISION
         rerun: always
      -  path: .yamato/all-shadergraph.yml#All_ShaderGraph_CUSTOM-REVISION
         rerun: always
      -  path: .yamato/all-hdrp.yml#All_HDRP_CUSTOM-REVISION
         rerun: always
      -  path: .yamato/all-vfx_hdrp.yml#All_VFX_HDRP_CUSTOM-REVISION
         rerun: always
      -  path: .yamato/all-vfx_urp.yml#All_VFX_URP_CUSTOM-REVISION
         rerun: always
    variables:
        CUSTOM_REVISION: custom_revision_not_set
trunk_verification_CUSTOM-REVISION:
    name: Trunk verification - CUSTOM-REVISION
    dependencies:
      -  path: .yamato/universal-win-dx11.yml#Universal_Win_DX11_playmode_CUSTOM-REVISION
         rerun: always
      -  path: .yamato/universal-win-dx11.yml#Universal_Win_DX11_editmode_CUSTOM-REVISION
         rerun: always
      -  path: .yamato/shadergraph-win-dx11.yml#ShaderGraph_Win_DX11_playmode_CUSTOM-REVISION
         rerun: always
      -  path: .yamato/shadergraph-win-dx11.yml#ShaderGraph_Win_DX11_editmode_CUSTOM-REVISION
         rerun: always
      -  path: .yamato/hdrp-win-dx11.yml#HDRP_Win_DX11_playmode_CUSTOM-REVISION
         rerun: always
      -  path: .yamato/hdrp-win-dx11.yml#HDRP_Win_DX11_editmode_CUSTOM-REVISION
         rerun: always
      -  path: .yamato/vfx_hdrp-win-dx11.yml#VFX_HDRP_Win_DX11_playmode_CUSTOM-REVISION
         rerun: always
      -  path: .yamato/vfx_hdrp-win-dx11.yml#VFX_HDRP_Win_DX11_editmode_CUSTOM-REVISION
         rerun: always
      -  path: .yamato/vfx_urp-win-dx11.yml#VFX_URP_Win_DX11_playmode_CUSTOM-REVISION
         rerun: always
    variables:
        CUSTOM_REVISION: custom_revision_not_set<|MERGE_RESOLUTION|>--- conflicted
+++ resolved
@@ -13,13 +13,8 @@
         UPM_REGISTRY: https://artifactory-slo.bf.unity3d.com/artifactory/api/npm/upm-candidates
     commands:
       -  curl -s https://artifactory.internal.unity3d.com/core-automation/tools/utr-standalone/utr.bat --output TestProjects/SRP_SmokeTest/utr.bat
-<<<<<<< HEAD
-      -  pip install unity-downloader-cli --extra-index-url https://artifactory.internal.unity3d.com/api/pypi/common-python/simple --upgrade
-      -  cd TestProjects/SRP_SmokeTest && unity-downloader-cli -u 0d4996d84e47ca136a0c046b2990fb8d76cda81d -c editor --wait --published-only
-=======
-      -  pip install unity-downloader-cli --index-url https://artifactory.prd.it.unity3d.com/artifactory/api/pypi/pypi/simple --upgrade
-      -  cd TestProjects/SRP_SmokeTest && unity-downloader-cli --source-file ../../unity_revision.txt -c editor --wait --published-only
->>>>>>> d1061be9
+      -  pip install unity-downloader-cli --index-url https://artifactory.prd.it.unity3d.com/artifactory/api/pypi/pypi/simple --upgrade
+      -  cd TestProjects/SRP_SmokeTest && unity-downloader-cli -u 0d4996d84e47ca136a0c046b2990fb8d76cda81 -c editor --wait --published-only
       -  cd TestProjects/SRP_SmokeTest && utr --suite=playmode --platform=StandaloneWindows64 --testproject=. --editor-location=.Editor --artifacts_path=test-results --timeout=1200
     artifacts:
         logs:
@@ -35,13 +30,8 @@
         UPM_REGISTRY: https://artifactory-slo.bf.unity3d.com/artifactory/api/npm/upm-candidates
     commands:
       -  curl -s https://artifactory.internal.unity3d.com/core-automation/tools/utr-standalone/utr.bat --output TestProjects/SRP_SmokeTest/utr.bat
-<<<<<<< HEAD
-      -  pip install unity-downloader-cli --extra-index-url https://artifactory.internal.unity3d.com/api/pypi/common-python/simple --upgrade
-      -  cd TestProjects/SRP_SmokeTest && unity-downloader-cli -u 0d4996d84e47ca136a0c046b2990fb8d76cda81d -c editor --wait --published-only
-=======
-      -  pip install unity-downloader-cli --index-url https://artifactory.prd.it.unity3d.com/artifactory/api/pypi/pypi/simple --upgrade
-      -  cd TestProjects/SRP_SmokeTest && unity-downloader-cli --source-file ../../unity_revision.txt -c editor --wait --published-only
->>>>>>> d1061be9
+      -  pip install unity-downloader-cli --index-url https://artifactory.prd.it.unity3d.com/artifactory/api/pypi/pypi/simple --upgrade
+      -  cd TestProjects/SRP_SmokeTest && unity-downloader-cli -u 0d4996d84e47ca136a0c046b2990fb8d76cda81 -c editor --wait --published-only
       -  cd TestProjects/SRP_SmokeTest && utr --suite=playmode --testproject=. --editor-location=.Editor --artifacts_path=test-results
     artifacts:
         logs:
@@ -57,13 +47,8 @@
         UPM_REGISTRY: https://artifactory-slo.bf.unity3d.com/artifactory/api/npm/upm-candidates
     commands:
       -  curl -s https://artifactory.internal.unity3d.com/core-automation/tools/utr-standalone/utr.bat --output TestProjects/SRP_SmokeTest/utr.bat
-<<<<<<< HEAD
-      -  pip install unity-downloader-cli --extra-index-url https://artifactory.internal.unity3d.com/api/pypi/common-python/simple --upgrade
-      -  cd TestProjects/SRP_SmokeTest && unity-downloader-cli -u 0d4996d84e47ca136a0c046b2990fb8d76cda81d -c editor --wait --published-only
-=======
-      -  pip install unity-downloader-cli --index-url https://artifactory.prd.it.unity3d.com/artifactory/api/pypi/pypi/simple --upgrade
-      -  cd TestProjects/SRP_SmokeTest && unity-downloader-cli --source-file ../../unity_revision.txt -c editor --wait --published-only
->>>>>>> d1061be9
+      -  pip install unity-downloader-cli --index-url https://artifactory.prd.it.unity3d.com/artifactory/api/pypi/pypi/simple --upgrade
+      -  cd TestProjects/SRP_SmokeTest && unity-downloader-cli -u 0d4996d84e47ca136a0c046b2990fb8d76cda81 -c editor --wait --published-only
       -  cd TestProjects/SRP_SmokeTest && utr --suite=editor --platform=editmode --testproject=. --editor-location=.Editor --artifacts_path=test-results
     artifacts:
         logs:
@@ -110,101 +95,22 @@
          rerun: on-new-revision
       -  path: .yamato/universal-iphone-metal.yml#Universal_iPhone_Metal_Standalone_2020.2
          rerun: on-new-revision
-      -  path: .yamato/universal-win-dx12.yml#Universal_Win_DX12_Standalone_trunk
-         rerun: on-new-revision
-      -  path: .yamato/universal-win-dx12.yml#Universal_Win_DX12_editmode_trunk
-         rerun: on-new-revision
-      -  path: .yamato/universal-win-dx12.yml#Universal_Win_DX12_playmode_trunk
+      -  path: .yamato/universal-win-dx12.yml#Universal_Win_DX12_Standalone_2020.2
+         rerun: on-new-revision
+      -  path: .yamato/universal-win-dx12.yml#Universal_Win_DX12_editmode_2020.2
+         rerun: on-new-revision
+      -  path: .yamato/universal-win-dx12.yml#Universal_Win_DX12_playmode_2020.2
          rerun: on-new-revision
     triggers:
         recurring:
           -  branch: master
              frequency: 0 * * ?
-<<<<<<< HEAD
 trunk_verification_2020.2:
     name: Trunk verification - 2020.2
-=======
-trunk_verification_trunk:
-    name: Trunk verification - trunk
-    dependencies:
-      -  path: .yamato/universal-win-dx11.yml#Universal_Win_DX11_playmode_trunk
-         rerun: on-new-revision
-      -  path: .yamato/universal-win-dx11.yml#Universal_Win_DX11_editmode_trunk
-         rerun: on-new-revision
-      -  path: .yamato/shadergraph-win-dx11.yml#ShaderGraph_Win_DX11_playmode_trunk
-         rerun: on-new-revision
-      -  path: .yamato/shadergraph-win-dx11.yml#ShaderGraph_Win_DX11_editmode_trunk
-         rerun: on-new-revision
-      -  path: .yamato/hdrp-win-dx11.yml#HDRP_Win_DX11_playmode_trunk
-         rerun: on-new-revision
-      -  path: .yamato/hdrp-win-dx11.yml#HDRP_Win_DX11_editmode_trunk
-         rerun: on-new-revision
-      -  path: .yamato/vfx_hdrp-win-dx11.yml#VFX_HDRP_Win_DX11_playmode_trunk
-         rerun: on-new-revision
-      -  path: .yamato/vfx_hdrp-win-dx11.yml#VFX_HDRP_Win_DX11_editmode_trunk
-         rerun: on-new-revision
-      -  path: .yamato/vfx_urp-win-dx11.yml#VFX_URP_Win_DX11_playmode_trunk
-         rerun: on-new-revision
-smoke_test_Standalone_fast-trunk:
-    name: SRP Smoke Test - Standalone_fast-trunk
-    agent:
-        type: Unity::VM::GPU
-        image: sdet/gamecode_win10:stable
-        flavor: b1.large
-    variables:
-        UPM_REGISTRY: https://artifactory-slo.bf.unity3d.com/artifactory/api/npm/upm-candidates
-    commands:
-      -  curl -s https://artifactory.internal.unity3d.com/core-automation/tools/utr-standalone/utr.bat --output TestProjects/SRP_SmokeTest/utr.bat
-      -  pip install unity-downloader-cli --index-url https://artifactory.prd.it.unity3d.com/artifactory/api/pypi/pypi/simple --upgrade
-      -  cd TestProjects/SRP_SmokeTest && unity-downloader-cli --source-file ../../unity_revision.txt -c editor --wait --published-only
-      -  cd TestProjects/SRP_SmokeTest && utr --suite=playmode --platform=StandaloneWindows64 --testproject=. --editor-location=.Editor --artifacts_path=test-results --timeout=1200
-    dependencies:
-      -  path: .yamato/_editor.yml#editor:priming:fast-trunk:windows
-         rerun: on-new-revision
-    artifacts:
-        logs:
-            paths:
-              -  "**/test-results/**"
-smoke_test_playmode_fast-trunk:
-    name: SRP Smoke Test - playmode_fast-trunk
-    agent:
-        type: Unity::VM::GPU
-        image: sdet/gamecode_win10:stable
-        flavor: b1.large
-    variables:
-        UPM_REGISTRY: https://artifactory-slo.bf.unity3d.com/artifactory/api/npm/upm-candidates
-    commands:
-      -  curl -s https://artifactory.internal.unity3d.com/core-automation/tools/utr-standalone/utr.bat --output TestProjects/SRP_SmokeTest/utr.bat
-      -  pip install unity-downloader-cli --index-url https://artifactory.prd.it.unity3d.com/artifactory/api/pypi/pypi/simple --upgrade
-      -  cd TestProjects/SRP_SmokeTest && unity-downloader-cli --source-file ../../unity_revision.txt -c editor --wait --published-only
-      -  cd TestProjects/SRP_SmokeTest && utr --suite=playmode --testproject=. --editor-location=.Editor --artifacts_path=test-results
->>>>>>> d1061be9
     dependencies:
       -  path: .yamato/universal-win-dx11.yml#Universal_Win_DX11_playmode_2020.2
          rerun: on-new-revision
-<<<<<<< HEAD
       -  path: .yamato/universal-win-dx11.yml#Universal_Win_DX11_editmode_2020.2
-=======
-    artifacts:
-        logs:
-            paths:
-              -  "**/test-results/**"
-smoke_test_editmode_fast-trunk:
-    name: SRP Smoke Test - editmode_fast-trunk
-    agent:
-        type: Unity::VM
-        image: sdet/gamecode_win10:stable
-        flavor: b1.large
-    variables:
-        UPM_REGISTRY: https://artifactory-slo.bf.unity3d.com/artifactory/api/npm/upm-candidates
-    commands:
-      -  curl -s https://artifactory.internal.unity3d.com/core-automation/tools/utr-standalone/utr.bat --output TestProjects/SRP_SmokeTest/utr.bat
-      -  pip install unity-downloader-cli --index-url https://artifactory.prd.it.unity3d.com/artifactory/api/pypi/pypi/simple --upgrade
-      -  cd TestProjects/SRP_SmokeTest && unity-downloader-cli --source-file ../../unity_revision.txt -c editor --wait --published-only
-      -  cd TestProjects/SRP_SmokeTest && utr --suite=editor --platform=editmode --testproject=. --editor-location=.Editor --artifacts_path=test-results
-    dependencies:
-      -  path: .yamato/_editor.yml#editor:priming:fast-trunk:windows
->>>>>>> d1061be9
          rerun: on-new-revision
       -  path: .yamato/shadergraph-win-dx11.yml#ShaderGraph_Win_DX11_playmode_2020.2
          rerun: on-new-revision
@@ -231,13 +137,8 @@
         CUSTOM_REVISION: custom_revision_not_set
     commands:
       -  curl -s https://artifactory.internal.unity3d.com/core-automation/tools/utr-standalone/utr.bat --output TestProjects/SRP_SmokeTest/utr.bat
-<<<<<<< HEAD
-      -  pip install unity-downloader-cli --extra-index-url https://artifactory.internal.unity3d.com/api/pypi/common-python/simple --upgrade
+      -  pip install unity-downloader-cli --index-url https://artifactory.prd.it.unity3d.com/artifactory/api/pypi/pypi/simple --upgrade
       -  cd TestProjects/SRP_SmokeTest && unity-downloader-cli -u $CUSTOM_REVISION -c editor --wait --published-only
-=======
-      -  pip install unity-downloader-cli --index-url https://artifactory.prd.it.unity3d.com/artifactory/api/pypi/pypi/simple --upgrade
-      -  cd TestProjects/SRP_SmokeTest && unity-downloader-cli --source-file ../../unity_revision.txt -c editor --wait --published-only
->>>>>>> d1061be9
       -  cd TestProjects/SRP_SmokeTest && utr --suite=playmode --platform=StandaloneWindows64 --testproject=. --editor-location=.Editor --artifacts_path=test-results --timeout=1200
     artifacts:
         logs:
@@ -254,13 +155,8 @@
         CUSTOM_REVISION: custom_revision_not_set
     commands:
       -  curl -s https://artifactory.internal.unity3d.com/core-automation/tools/utr-standalone/utr.bat --output TestProjects/SRP_SmokeTest/utr.bat
-<<<<<<< HEAD
-      -  pip install unity-downloader-cli --extra-index-url https://artifactory.internal.unity3d.com/api/pypi/common-python/simple --upgrade
+      -  pip install unity-downloader-cli --index-url https://artifactory.prd.it.unity3d.com/artifactory/api/pypi/pypi/simple --upgrade
       -  cd TestProjects/SRP_SmokeTest && unity-downloader-cli -u $CUSTOM_REVISION -c editor --wait --published-only
-=======
-      -  pip install unity-downloader-cli --index-url https://artifactory.prd.it.unity3d.com/artifactory/api/pypi/pypi/simple --upgrade
-      -  cd TestProjects/SRP_SmokeTest && unity-downloader-cli --source-file ../../unity_revision.txt -c editor --wait --published-only
->>>>>>> d1061be9
       -  cd TestProjects/SRP_SmokeTest && utr --suite=playmode --testproject=. --editor-location=.Editor --artifacts_path=test-results
     artifacts:
         logs:
@@ -277,13 +173,8 @@
         CUSTOM_REVISION: custom_revision_not_set
     commands:
       -  curl -s https://artifactory.internal.unity3d.com/core-automation/tools/utr-standalone/utr.bat --output TestProjects/SRP_SmokeTest/utr.bat
-<<<<<<< HEAD
-      -  pip install unity-downloader-cli --extra-index-url https://artifactory.internal.unity3d.com/api/pypi/common-python/simple --upgrade
+      -  pip install unity-downloader-cli --index-url https://artifactory.prd.it.unity3d.com/artifactory/api/pypi/pypi/simple --upgrade
       -  cd TestProjects/SRP_SmokeTest && unity-downloader-cli -u $CUSTOM_REVISION -c editor --wait --published-only
-=======
-      -  pip install unity-downloader-cli --index-url https://artifactory.prd.it.unity3d.com/artifactory/api/pypi/pypi/simple --upgrade
-      -  cd TestProjects/SRP_SmokeTest && unity-downloader-cli --source-file ../../unity_revision.txt -c editor --wait --published-only
->>>>>>> d1061be9
       -  cd TestProjects/SRP_SmokeTest && utr --suite=editor --platform=editmode --testproject=. --editor-location=.Editor --artifacts_path=test-results
     artifacts:
         logs:
