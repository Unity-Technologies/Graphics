--- conflicted
+++ resolved
@@ -6,41 +6,23 @@
 All_URPUpdate_BoatAttack_trunk:
     name: All URPUpdate_BoatAttack CI - trunk
     dependencies:
-<<<<<<< HEAD
-      -  path: .yamato/urpupdate_boatattack-win-dx11.yml#URPUpdate_BoatAttack_Win_DX11_editmode_mono_2_linear_trunk
-         rerun: on-new-revision
-      -  path: .yamato/urpupdate_boatattack-win-dx11.yml#URPUpdate_BoatAttack_Win_DX11_playmode_mono_2_linear_trunk
-=======
       -  path: .yamato/urpupdate_boatattack-win-dx11.yml#URPUpdate_BoatAttack_Win_DX11_editmode_mono_apiNet2_Linear_trunk
          rerun: on-new-revision
       -  path: .yamato/urpupdate_boatattack-win-dx11.yml#URPUpdate_BoatAttack_Win_DX11_playmode_mono_apiNet2_Linear_trunk
->>>>>>> 2e401c61
          rerun: on-new-revision
 All_URPUpdate_BoatAttack_2020.2:
     name: All URPUpdate_BoatAttack CI - 2020.2
     dependencies:
-<<<<<<< HEAD
-      -  path: .yamato/urpupdate_boatattack-win-dx11.yml#URPUpdate_BoatAttack_Win_DX11_editmode_mono_2_linear_2020.2
-         rerun: on-new-revision
-      -  path: .yamato/urpupdate_boatattack-win-dx11.yml#URPUpdate_BoatAttack_Win_DX11_playmode_mono_2_linear_2020.2
-=======
       -  path: .yamato/urpupdate_boatattack-win-dx11.yml#URPUpdate_BoatAttack_Win_DX11_editmode_mono_apiNet2_Linear_2020.2
          rerun: on-new-revision
       -  path: .yamato/urpupdate_boatattack-win-dx11.yml#URPUpdate_BoatAttack_Win_DX11_playmode_mono_apiNet2_Linear_2020.2
->>>>>>> 2e401c61
          rerun: on-new-revision
 All_URPUpdate_BoatAttack_CUSTOM-REVISION:
     name: All URPUpdate_BoatAttack CI - CUSTOM-REVISION
     dependencies:
-<<<<<<< HEAD
-      -  path: .yamato/urpupdate_boatattack-win-dx11.yml#URPUpdate_BoatAttack_Win_DX11_editmode_mono_2_linear_CUSTOM-REVISION
-         rerun: always
-      -  path: .yamato/urpupdate_boatattack-win-dx11.yml#URPUpdate_BoatAttack_Win_DX11_playmode_mono_2_linear_CUSTOM-REVISION
-=======
       -  path: .yamato/urpupdate_boatattack-win-dx11.yml#URPUpdate_BoatAttack_Win_DX11_editmode_mono_apiNet2_Linear_CUSTOM-REVISION
          rerun: always
       -  path: .yamato/urpupdate_boatattack-win-dx11.yml#URPUpdate_BoatAttack_Win_DX11_playmode_mono_apiNet2_Linear_CUSTOM-REVISION
->>>>>>> 2e401c61
          rerun: always
     variables:
         CUSTOM_REVISION: custom_revision_not_set