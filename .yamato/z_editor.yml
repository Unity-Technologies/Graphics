--- conflicted
+++ resolved
@@ -1,15 +1,8 @@
 editors:
-<<<<<<< HEAD
-  - version: trunk
-    cmd: -u trunk
-  - version: fast-trunk
-    cmd: -u trunk --fast
-=======
   - version: 2020.1
     cmd: -u 2020.1/staging
   - version: fast-2020.1
     cmd: -u 2020.1/staging --fast
->>>>>>> 2eaed195
   - version: CUSTOM-REVISION
     cmd: -u $CUSTOM_REVISION
 platforms:
@@ -19,10 +12,6 @@
     components:
       - editor
       - il2cpp
-  - os: ios
-    components:
-      - editor
-      - iOS
   - os: android
     components:
       - editor
@@ -57,7 +46,7 @@
   commands:
     - pip install unity-downloader-cli --user --upgrade --extra-index-url https://artifactory.internal.unity3d.com/api/pypi/common-python/simple --upgrade
     - >
-      unity-downloader-cli {{ editor.cmd }} {% if platform.os == "android" %} -o windows {% elseif platform.os == "ios" %} -o macos {% else %} -o {{ platform.os }} {% endif %} --wait --skip-download {% for component in platform.components -%} -c {{ component }} {% endfor -%}
+      unity-downloader-cli {{ editor.cmd }} {% if platform.os == "android" %} -o windows {% else %} -o {{ platform.os }} {% endif %} --wait --skip-download {% for component in platform.components -%} -c {{ component }} {% endfor -%}
       > unity_revision.txt
   artifacts:
     unity_revision.zip:
