--- conflicted
+++ resolved
@@ -3,13 +3,8 @@
 # Introduce any changes under .yamato/config/*.metafile files (for most cases) or under .yamato/ruamel/* within Python (more elaborate cases), and rerun build.py to regenerate all .yml files. 
 # Read more under .yamato/docs/readme.md 
 
-<<<<<<< HEAD
-ShaderGraph_Stereo_Win_Standalone_mono_2_linear_trunk:
-    name: ShaderGraph_Stereo on Win__Standalone_mono_2_linear on version trunk
-=======
 ShaderGraph_Stereo_Win_Standalone_mono_apiNet2_Linear_trunk:
     name: ShaderGraph_Stereo on Win__Standalone_mono_apiNet2_Linear on version trunk
->>>>>>> 2e401c61
     agent:
         type: Unity::VM::GPU
         image: sdet/gamecode_win10:stable
@@ -18,28 +13,17 @@
         UPM_REGISTRY: https://artifactory-slo.bf.unity3d.com/artifactory/api/npm/upm-candidates
     commands:
       -  curl -s https://artifactory.internal.unity3d.com/core-automation/tools/utr-standalone/utr.bat --output TestProjects/ShaderGraphUniversalStereo/utr.bat
-<<<<<<< HEAD
       -  cd TestProjects/ShaderGraphUniversalStereo && utr --suite=playmode --reruncount=2 --player-connection-ip=auto --artifacts_path=test-results --timeout=1200
-=======
-      -  cd TestProjects/ShaderGraphUniversalStereo && utr --suite=playmode --platform=StandaloneWindows64 --artifacts_path=test-results --player-load-path=../../players --player-connection-ip=auto --scripting-backend=Mono2x --extra-editor-arg="-colorspace=Linear" --reruncount=2 --timeout=1200
->>>>>>> 2e401c61
-    artifacts:
-        logs:
-            paths:
-              -  "**/test-results/**"
-              -  "TestProjects/ShaderGraphUniversalStereo/Logs/*.log"
-    dependencies:
-<<<<<<< HEAD
-      -  path: .yamato/shadergraph_stereo-win.yml#Build_ShaderGraph_Stereo_Win_Player_mono_2_linear_trunk
-         rerun: on-new-revision
-Build_ShaderGraph_Stereo_Win_Player_mono_2_linear_trunk:
-    name: Build ShaderGraph_Stereo on Win__mono_2_linear_Player on version trunk
-=======
+    artifacts:
+        logs:
+            paths:
+              -  "**/test-results/**"
+              -  "TestProjects/ShaderGraphUniversalStereo/Logs/*.log"
+    dependencies:
       -  path: .yamato/shadergraph_stereo-win.yml#Build_ShaderGraph_Stereo_Win_Player_mono_apiNet2_Linear_trunk
          rerun: on-new-revision
 Build_ShaderGraph_Stereo_Win_Player_mono_apiNet2_Linear_trunk:
     name: Build ShaderGraph_Stereo on Win__mono_apiNet2_Linear_Player on version trunk
->>>>>>> 2e401c61
     agent:
         type: Unity::VM
         image: sdet/gamecode_win10:stable
@@ -50,17 +34,13 @@
       -  curl -s https://artifactory.internal.unity3d.com/core-automation/tools/utr-standalone/utr.bat --output TestProjects/ShaderGraphUniversalStereo/utr.bat
       -  pip install unity-downloader-cli --index-url https://artifactory.prd.it.unity3d.com/artifactory/api/pypi/pypi/simple --upgrade
       -  cd TestProjects/ShaderGraphUniversalStereo && unity-downloader-cli -u 5181ec54d595526303eb2714f480cbc3ee1911bd -c editor -c il2cpp  --wait --published-only
-<<<<<<< HEAD
-      -  cd TestProjects/ShaderGraphUniversalStereo && utr --suite=playmode --testproject=. --editor-location=.Editor --build-only --timeout=1200
-=======
-      -  |5-
-
-                  git rev-parse HEAD | git show -s --format=%%cI > revdate.tmp
-                  set /p GIT_REVISIONDATE=<revdate.tmp
-                  echo %GIT_REVISIONDATE%
-                  del revdate.tmp
-                  cd TestProjects/ShaderGraphUniversalStereo && utr --suite=playmode --platform=StandaloneWindows64 --testproject=. --extra-editor-arg="-playergraphicsapi=" --editor-location=.Editor --artifacts_path=test-results --player-save-path=../../players --build-only --scripting-backend=Mono2x --extra-editor-arg="-colorspace=Linear" --timeout=1200 --extra-editor-arg="-executemethod" --extra-editor-arg="CustomBuild.BuildWindowsLinear"
->>>>>>> 2e401c61
+      -  |5-
+
+                  git rev-parse HEAD | git show -s --format=%%cI > revdate.tmp
+                  set /p GIT_REVISIONDATE=<revdate.tmp
+                  echo %GIT_REVISIONDATE%
+                  del revdate.tmp
+                  cd TestProjects/ShaderGraphUniversalStereo && utr --suite=playmode --testproject=. --editor-location=.Editor --build-only --timeout=1200
     artifacts:
         logs:
             paths:
@@ -69,13 +49,8 @@
         players:
             paths:
               -  "players/**"
-<<<<<<< HEAD
-ShaderGraph_Stereo_Win_editmode_mono_2_linear_trunk:
-    name: ShaderGraph_Stereo on Win__editmode_mono_2_linear on version trunk
-=======
 ShaderGraph_Stereo_Win_editmode_mono_apiNet2_Linear_trunk:
     name: ShaderGraph_Stereo on Win__editmode_mono_apiNet2_Linear on version trunk
->>>>>>> 2e401c61
     agent:
         type: Unity::VM
         image: sdet/gamecode_win10:stable
@@ -92,19 +67,14 @@
                   set /p GIT_REVISIONDATE=<revdate.tmp
                   echo %GIT_REVISIONDATE%
                   del revdate.tmp
-                  cd TestProjects/ShaderGraphUniversalStereo && utr --suite=editor --platform=editmode --testproject=. --editor-location=.Editor --artifacts_path=test-results --scripting-backend=Mono2x --extra-editor-arg="-colorspace=Linear" --reruncount=2
-    artifacts:
-        logs:
-            paths:
-              -  "**/test-results/**"
-              -  "TestProjects/ShaderGraphUniversalStereo/Logs/*.log"
-<<<<<<< HEAD
-ShaderGraph_Stereo_Win_Standalone_mono_2_linear_2020.2:
-    name: ShaderGraph_Stereo on Win__Standalone_mono_2_linear on version 2020.2
-=======
+                  cd TestProjects/ShaderGraphUniversalStereo && utr --suite=editor --platform=editmode --testproject=. --editor-location=.Editor --artifacts_path=test-results --reruncount=2
+    artifacts:
+        logs:
+            paths:
+              -  "**/test-results/**"
+              -  "TestProjects/ShaderGraphUniversalStereo/Logs/*.log"
 ShaderGraph_Stereo_Win_Standalone_mono_apiNet2_Linear_2020.2:
     name: ShaderGraph_Stereo on Win__Standalone_mono_apiNet2_Linear on version 2020.2
->>>>>>> 2e401c61
     agent:
         type: Unity::VM::GPU
         image: sdet/gamecode_win10:stable
@@ -113,28 +83,17 @@
         UPM_REGISTRY: https://artifactory-slo.bf.unity3d.com/artifactory/api/npm/upm-candidates
     commands:
       -  curl -s https://artifactory.internal.unity3d.com/core-automation/tools/utr-standalone/utr.bat --output TestProjects/ShaderGraphUniversalStereo/utr.bat
-<<<<<<< HEAD
       -  cd TestProjects/ShaderGraphUniversalStereo && utr --suite=playmode --reruncount=2 --player-connection-ip=auto --artifacts_path=test-results --timeout=1200
-=======
-      -  cd TestProjects/ShaderGraphUniversalStereo && utr --suite=playmode --platform=StandaloneWindows64 --artifacts_path=test-results --player-load-path=../../players --player-connection-ip=auto --scripting-backend=Mono2x --extra-editor-arg="-colorspace=Linear" --reruncount=2 --timeout=1200
->>>>>>> 2e401c61
-    artifacts:
-        logs:
-            paths:
-              -  "**/test-results/**"
-              -  "TestProjects/ShaderGraphUniversalStereo/Logs/*.log"
-    dependencies:
-<<<<<<< HEAD
-      -  path: .yamato/shadergraph_stereo-win.yml#Build_ShaderGraph_Stereo_Win_Player_mono_2_linear_2020.2
-         rerun: on-new-revision
-Build_ShaderGraph_Stereo_Win_Player_mono_2_linear_2020.2:
-    name: Build ShaderGraph_Stereo on Win__mono_2_linear_Player on version 2020.2
-=======
+    artifacts:
+        logs:
+            paths:
+              -  "**/test-results/**"
+              -  "TestProjects/ShaderGraphUniversalStereo/Logs/*.log"
+    dependencies:
       -  path: .yamato/shadergraph_stereo-win.yml#Build_ShaderGraph_Stereo_Win_Player_mono_apiNet2_Linear_2020.2
          rerun: on-new-revision
 Build_ShaderGraph_Stereo_Win_Player_mono_apiNet2_Linear_2020.2:
     name: Build ShaderGraph_Stereo on Win__mono_apiNet2_Linear_Player on version 2020.2
->>>>>>> 2e401c61
     agent:
         type: Unity::VM
         image: sdet/gamecode_win10:stable
@@ -144,10 +103,6 @@
     commands:
       -  curl -s https://artifactory.internal.unity3d.com/core-automation/tools/utr-standalone/utr.bat --output TestProjects/ShaderGraphUniversalStereo/utr.bat
       -  pip install unity-downloader-cli --index-url https://artifactory.prd.it.unity3d.com/artifactory/api/pypi/pypi/simple --upgrade
-<<<<<<< HEAD
-      -  cd TestProjects/ShaderGraphUniversalStereo && unity-downloader-cli -u 1b1252580c6429d4be5b5e88fafea90645240c65 -c editor -c il2cpp  --wait --published-only
-      -  cd TestProjects/ShaderGraphUniversalStereo && utr --suite=playmode --testproject=. --editor-location=.Editor --build-only --timeout=1200
-=======
       -  cd TestProjects/ShaderGraphUniversalStereo && unity-downloader-cli -u dff91d65251a9ab8c12af258ce88fee061d85a7d -c editor -c il2cpp  --wait --published-only
       -  |5-
 
@@ -155,8 +110,7 @@
                   set /p GIT_REVISIONDATE=<revdate.tmp
                   echo %GIT_REVISIONDATE%
                   del revdate.tmp
-                  cd TestProjects/ShaderGraphUniversalStereo && utr --suite=playmode --platform=StandaloneWindows64 --testproject=. --extra-editor-arg="-playergraphicsapi=" --editor-location=.Editor --artifacts_path=test-results --player-save-path=../../players --build-only --scripting-backend=Mono2x --extra-editor-arg="-colorspace=Linear" --timeout=1200 --extra-editor-arg="-executemethod" --extra-editor-arg="CustomBuild.BuildWindowsLinear"
->>>>>>> 2e401c61
+                  cd TestProjects/ShaderGraphUniversalStereo && utr --suite=playmode --testproject=. --editor-location=.Editor --build-only --timeout=1200
     artifacts:
         logs:
             paths:
@@ -165,13 +119,8 @@
         players:
             paths:
               -  "players/**"
-<<<<<<< HEAD
-ShaderGraph_Stereo_Win_editmode_mono_2_linear_2020.2:
-    name: ShaderGraph_Stereo on Win__editmode_mono_2_linear on version 2020.2
-=======
 ShaderGraph_Stereo_Win_editmode_mono_apiNet2_Linear_2020.2:
     name: ShaderGraph_Stereo on Win__editmode_mono_apiNet2_Linear on version 2020.2
->>>>>>> 2e401c61
     agent:
         type: Unity::VM
         image: sdet/gamecode_win10:stable
@@ -188,19 +137,14 @@
                   set /p GIT_REVISIONDATE=<revdate.tmp
                   echo %GIT_REVISIONDATE%
                   del revdate.tmp
-                  cd TestProjects/ShaderGraphUniversalStereo && utr --suite=editor --platform=editmode --testproject=. --editor-location=.Editor --artifacts_path=test-results --scripting-backend=Mono2x --extra-editor-arg="-colorspace=Linear" --reruncount=2
-    artifacts:
-        logs:
-            paths:
-              -  "**/test-results/**"
-              -  "TestProjects/ShaderGraphUniversalStereo/Logs/*.log"
-<<<<<<< HEAD
-ShaderGraph_Stereo_Win_Standalone_mono_2_linear_CUSTOM-REVISION:
-    name: ShaderGraph_Stereo on Win__Standalone_mono_2_linear on version CUSTOM-REVISION
-=======
+                  cd TestProjects/ShaderGraphUniversalStereo && utr --suite=editor --platform=editmode --testproject=. --editor-location=.Editor --artifacts_path=test-results --reruncount=2
+    artifacts:
+        logs:
+            paths:
+              -  "**/test-results/**"
+              -  "TestProjects/ShaderGraphUniversalStereo/Logs/*.log"
 ShaderGraph_Stereo_Win_Standalone_mono_apiNet2_Linear_CUSTOM-REVISION:
     name: ShaderGraph_Stereo on Win__Standalone_mono_apiNet2_Linear on version CUSTOM-REVISION
->>>>>>> 2e401c61
     agent:
         type: Unity::VM::GPU
         image: sdet/gamecode_win10:stable
@@ -210,11 +154,7 @@
         CUSTOM_REVISION: custom_revision_not_set
     commands:
       -  curl -s https://artifactory.internal.unity3d.com/core-automation/tools/utr-standalone/utr.bat --output TestProjects/ShaderGraphUniversalStereo/utr.bat
-<<<<<<< HEAD
       -  cd TestProjects/ShaderGraphUniversalStereo && utr --suite=playmode --reruncount=2 --player-connection-ip=auto --artifacts_path=test-results --timeout=1200
-=======
-      -  cd TestProjects/ShaderGraphUniversalStereo && utr --suite=playmode --platform=StandaloneWindows64 --artifacts_path=test-results --player-load-path=../../players --player-connection-ip=auto --scripting-backend=Mono2x --extra-editor-arg="-colorspace=Linear" --reruncount=2 --timeout=1200
->>>>>>> 2e401c61
     artifacts:
         logs:
             paths:
@@ -223,17 +163,10 @@
     dependencies:
       -  path: .yamato/_editor_priming.yml#editor:priming:CUSTOM-REVISION:windows
          rerun: always
-<<<<<<< HEAD
-      -  path: .yamato/shadergraph_stereo-win.yml#Build_ShaderGraph_Stereo_Win_Player_mono_2_linear_CUSTOM-REVISION
-         rerun: always
-Build_ShaderGraph_Stereo_Win_Player_mono_2_linear_CUSTOM-REVISION:
-    name: Build ShaderGraph_Stereo on Win__mono_2_linear_Player on version CUSTOM-REVISION
-=======
       -  path: .yamato/shadergraph_stereo-win.yml#Build_ShaderGraph_Stereo_Win_Player_mono_apiNet2_Linear_CUSTOM-REVISION
          rerun: always
 Build_ShaderGraph_Stereo_Win_Player_mono_apiNet2_Linear_CUSTOM-REVISION:
     name: Build ShaderGraph_Stereo on Win__mono_apiNet2_Linear_Player on version CUSTOM-REVISION
->>>>>>> 2e401c61
     agent:
         type: Unity::VM
         image: sdet/gamecode_win10:stable
@@ -245,17 +178,13 @@
       -  curl -s https://artifactory.internal.unity3d.com/core-automation/tools/utr-standalone/utr.bat --output TestProjects/ShaderGraphUniversalStereo/utr.bat
       -  pip install unity-downloader-cli --index-url https://artifactory.prd.it.unity3d.com/artifactory/api/pypi/pypi/simple --upgrade
       -  cd TestProjects/ShaderGraphUniversalStereo && unity-downloader-cli --source-file ../../unity_revision.txt -c editor -c il2cpp  --wait --published-only
-<<<<<<< HEAD
-      -  cd TestProjects/ShaderGraphUniversalStereo && utr --suite=playmode --testproject=. --editor-location=.Editor --build-only --timeout=1200
-=======
-      -  |5-
-
-                  git rev-parse HEAD | git show -s --format=%%cI > revdate.tmp
-                  set /p GIT_REVISIONDATE=<revdate.tmp
-                  echo %GIT_REVISIONDATE%
-                  del revdate.tmp
-                  cd TestProjects/ShaderGraphUniversalStereo && utr --suite=playmode --platform=StandaloneWindows64 --testproject=. --extra-editor-arg="-playergraphicsapi=" --editor-location=.Editor --artifacts_path=test-results --player-save-path=../../players --build-only --scripting-backend=Mono2x --extra-editor-arg="-colorspace=Linear" --timeout=1200 --extra-editor-arg="-executemethod" --extra-editor-arg="CustomBuild.BuildWindowsLinear"
->>>>>>> 2e401c61
+      -  |5-
+
+                  git rev-parse HEAD | git show -s --format=%%cI > revdate.tmp
+                  set /p GIT_REVISIONDATE=<revdate.tmp
+                  echo %GIT_REVISIONDATE%
+                  del revdate.tmp
+                  cd TestProjects/ShaderGraphUniversalStereo && utr --suite=playmode --testproject=. --editor-location=.Editor --build-only --timeout=1200
     artifacts:
         logs:
             paths:
@@ -267,13 +196,8 @@
     dependencies:
       -  path: .yamato/_editor_priming.yml#editor:priming:CUSTOM-REVISION:windows
          rerun: always
-<<<<<<< HEAD
-ShaderGraph_Stereo_Win_editmode_mono_2_linear_CUSTOM-REVISION:
-    name: ShaderGraph_Stereo on Win__editmode_mono_2_linear on version CUSTOM-REVISION
-=======
 ShaderGraph_Stereo_Win_editmode_mono_apiNet2_Linear_CUSTOM-REVISION:
     name: ShaderGraph_Stereo on Win__editmode_mono_apiNet2_Linear on version CUSTOM-REVISION
->>>>>>> 2e401c61
     agent:
         type: Unity::VM
         image: sdet/gamecode_win10:stable
@@ -291,7 +215,7 @@
                   set /p GIT_REVISIONDATE=<revdate.tmp
                   echo %GIT_REVISIONDATE%
                   del revdate.tmp
-                  cd TestProjects/ShaderGraphUniversalStereo && utr --suite=editor --platform=editmode --testproject=. --editor-location=.Editor --artifacts_path=test-results --scripting-backend=Mono2x --extra-editor-arg="-colorspace=Linear" --reruncount=2
+                  cd TestProjects/ShaderGraphUniversalStereo && utr --suite=editor --platform=editmode --testproject=. --editor-location=.Editor --artifacts_path=test-results --reruncount=2
     artifacts:
         logs:
             paths:
