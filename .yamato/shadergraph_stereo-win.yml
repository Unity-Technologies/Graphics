--- conflicted
+++ resolved
@@ -3,32 +3,19 @@
 # Introduce any changes under .yamato/config/*.metafile files and rerun yaml-generation (or check #devs-automation-tooling).
 
 {% metadata_file .yamato/_cache_config.metafile -%}
-<<<<<<< HEAD
-{% metadata_file .yamato/_latest_editor_versions_trunk.metafile -%}
-
----
-
-ShaderGraph_Stereo_Win_Standalone_mono_Linear_trunk:
-    name: ShaderGraph_Stereo on Win__Standalone_mono_Linear on version trunk
-=======
 {% metadata_file .yamato/_latest_editor_versions_2021.2.metafile -%}
 
 ---
 
 ShaderGraph_Stereo_Win_Standalone_mono_Linear_2021.2:
     name: ShaderGraph_Stereo on Win__Standalone_mono_Linear on version 2021.2
->>>>>>> 1ee5912c
     agent:
         type: Unity::VM::GPU
         image: sdet/gamecode_win10:stable
         flavor: b1.large
     variables:
         UPM_REGISTRY: https://artifactory-slo.bf.unity3d.com/artifactory/api/npm/upm-candidates
-<<<<<<< HEAD
-        CUSTOM_REVISION: '{{trunk.changeset.id}}'
-=======
         CUSTOM_REVISION: '{{2021_2.changeset.id}}'
->>>>>>> 1ee5912c
         CACHE_ARGS: '{{cache.flags}}'
         UTR_VERSION: "current"
         TEST_FILTER: .*
@@ -47,32 +34,19 @@
               -  "**/test-results/**"
               -  "TestProjects/ShaderGraphUniversalStereo/Logs/*.log"
     dependencies:
-<<<<<<< HEAD
-      -  path: .yamato/_editor_priming.yml#editor:priming:trunk:Win
-         rerun: on_new_revision
-      -  path: .yamato/shadergraph_stereo-win.yml#Build_ShaderGraph_Stereo_Win_Standalone_mono_Linear_trunk
-         rerun: on_new_revision
-Build_ShaderGraph_Stereo_Win_Standalone_mono_Linear_trunk:
-    name: Build ShaderGraph_Stereo on Win__mono_Linear_Standalone_build_Player on version trunk
-=======
       -  path: .yamato/_editor_priming.yml#editor:priming:2021.2:Win
          rerun: on_new_revision
       -  path: .yamato/shadergraph_stereo-win.yml#Build_ShaderGraph_Stereo_Win_Standalone_mono_Linear_2021.2
          rerun: on_new_revision
 Build_ShaderGraph_Stereo_Win_Standalone_mono_Linear_2021.2:
     name: Build ShaderGraph_Stereo on Win__mono_Linear_Standalone_build_Player on version 2021.2
->>>>>>> 1ee5912c
     agent:
         type: Unity::VM
         image: sdet/gamecode_win10:stable
         flavor: b1.xlarge
     variables:
         UPM_REGISTRY: https://artifactory-slo.bf.unity3d.com/artifactory/api/npm/upm-candidates
-<<<<<<< HEAD
-        CUSTOM_REVISION: '{{trunk.changeset.id}}'
-=======
         CUSTOM_REVISION: '{{2021_2.changeset.id}}'
->>>>>>> 1ee5912c
         CACHE_ARGS: '{{cache.flags}}'
         UTR_VERSION: "current"
         TEST_FILTER: .*
@@ -98,28 +72,17 @@
             paths:
               -  "players*/**"
     dependencies:
-<<<<<<< HEAD
-      -  path: .yamato/_editor_priming.yml#editor:priming:trunk:Win
-         rerun: on_new_revision
-ShaderGraph_Stereo_Win_editmode_mono_Linear_trunk:
-    name: ShaderGraph_Stereo on Win__editmode_mono_Linear on version trunk
-=======
       -  path: .yamato/_editor_priming.yml#editor:priming:2021.2:Win
          rerun: on_new_revision
 ShaderGraph_Stereo_Win_editmode_mono_Linear_2021.2:
     name: ShaderGraph_Stereo on Win__editmode_mono_Linear on version 2021.2
->>>>>>> 1ee5912c
-    agent:
-        type: Unity::VM
-        image: sdet/gamecode_win10:stable
-        flavor: b1.large
-    variables:
-        UPM_REGISTRY: https://artifactory-slo.bf.unity3d.com/artifactory/api/npm/upm-candidates
-<<<<<<< HEAD
-        CUSTOM_REVISION: '{{trunk.changeset.id}}'
-=======
+    agent:
+        type: Unity::VM
+        image: sdet/gamecode_win10:stable
+        flavor: b1.large
+    variables:
+        UPM_REGISTRY: https://artifactory-slo.bf.unity3d.com/artifactory/api/npm/upm-candidates
         CUSTOM_REVISION: '{{2021_2.changeset.id}}'
->>>>>>> 1ee5912c
         CACHE_ARGS: '{{cache.flags}}'
         UTR_VERSION: "current"
         TEST_FILTER: .*
@@ -142,11 +105,7 @@
               -  "**/test-results/**"
               -  "TestProjects/ShaderGraphUniversalStereo/Logs/*.log"
     dependencies:
-<<<<<<< HEAD
-      -  path: .yamato/_editor_priming.yml#editor:priming:trunk:Win
-=======
       -  path: .yamato/_editor_priming.yml#editor:priming:2021.2:Win
->>>>>>> 1ee5912c
          rerun: on_new_revision
 ShaderGraph_Stereo_Win_Standalone_mono_Linear_CUSTOM-REVISION:
     name: ShaderGraph_Stereo on Win__Standalone_mono_Linear on version CUSTOM-REVISION
