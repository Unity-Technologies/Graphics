 
# This file is generated by .yamato/ruamel/build.py. Don't edit this file manually. 
# Introduce any changes under .yamato/config/*.metafile files (for most cases) or under .yamato/ruamel/* within Python (more elaborate cases), and rerun build.py to regenerate all .yml files. 
# Read more under .yamato/docs/readme.md 

pack_hdrp_template:
    name: Pack HDRP Template
    agent:
        type: Unity::VM
        image: package-ci/win10:stable
        flavor: b1.large
    commands:
      -  npm install upm-ci-utils@stable -g --registry https://artifactory.prd.cds.internal.unity3d.com/artifactory/api/npm/upm-npm
      -  upm-ci template pack --project-path com.unity.template-hd
    artifacts:
        packages:
            paths:
              -  "upm-ci~/packages/**/*"
              -  "upm-ci~/templates/**/*"
pack_universal_template:
    name: Pack Universal Template
    agent:
        type: Unity::VM
        image: package-ci/win10:stable
        flavor: b1.large
    commands:
      -  npm install upm-ci-utils@stable -g --registry https://artifactory.prd.cds.internal.unity3d.com/artifactory/api/npm/upm-npm
      -  upm-ci template pack --project-path com.unity.template-universal
    artifacts:
        packages:
            paths:
              -  "upm-ci~/packages/**/*"
              -  "upm-ci~/templates/**/*"
test_hdrp_template_windows_trunk:
    name: Test HDRP Template Win trunk
    agent:
        type: Unity::VM
        image: package-ci/win10:stable
        flavor: b1.large
    dependencies:
<<<<<<< HEAD
=======
      -  .yamato/_editor.yml#editor:priming:trunk:windows
      -  .yamato/_templates.yml#pack_hdrp_template
>>>>>>> 9fbb3f16
      -  .yamato/_packages.yml#pack_core
      -  .yamato/_packages.yml#pack_shadergraph
      -  .yamato/_packages.yml#pack_vfx
      -  .yamato/_packages.yml#pack_config
      -  .yamato/_packages.yml#pack_hdrp
    commands:
      -  npm install upm-ci-utils@stable -g --registry https://artifactory.prd.cds.internal.unity3d.com/artifactory/api/npm/upm-npm
      -  pip install unity-downloader-cli --index-url https://artifactory.prd.it.unity3d.com/artifactory/api/pypi/pypi/simple --upgrade
<<<<<<< HEAD
      -  unity-downloader-cli -u 059a7e43841461e9ac5a31077cf9ac987cbe233f -c editor --wait --published-only
=======
      -  unity-downloader-cli --source-file unity_revision.txt -c editor --wait --published-only
      -  for /r packages_temp %%x in (*.tgz) do copy %%x upm-ci~\packages
>>>>>>> 9fbb3f16
      -  copy upm-ci~\packages\*.tgz .Editor\Data\Resources\PackageManager\Editor
      -  upm-ci template test -u .\.Editor --project-path com.unity.template-hd
    artifacts:
        logs:
            paths:
              -  "**/test-results/**"
test_hdrp_template_windows_trunk_dependencies:
    name: Test HDRP Template Win trunk - dependencies
    agent:
        type: Unity::VM
        image: package-ci/win10:stable
        flavor: b1.large
    dependencies:
<<<<<<< HEAD
      -  .yamato/_templates.yml#test_hdrp_template_windows_trunk
=======
      -  .yamato/_editor.yml#editor:priming:trunk:windows
      -  .yamato/_templates.yml#pack_hdrp_template
>>>>>>> 9fbb3f16
      -  .yamato/_packages.yml#pack_core
      -  .yamato/_packages.yml#pack_shadergraph
      -  .yamato/_packages.yml#pack_vfx
      -  .yamato/_packages.yml#pack_config
      -  .yamato/_packages.yml#pack_hdrp
    commands:
      -  npm install upm-ci-utils@stable -g --registry https://artifactory.prd.cds.internal.unity3d.com/artifactory/api/npm/upm-npm
      -  pip install unity-downloader-cli --index-url https://artifactory.prd.it.unity3d.com/artifactory/api/pypi/pypi/simple --upgrade
<<<<<<< HEAD
      -  unity-downloader-cli -u 059a7e43841461e9ac5a31077cf9ac987cbe233f -c editor --wait --published-only
=======
      -  unity-downloader-cli --source-file unity_revision.txt -c editor --wait --published-only
      -  for /r packages_temp %%x in (*.tgz) do copy %%x upm-ci~\packages
>>>>>>> 9fbb3f16
      -  copy upm-ci~\packages\*.tgz .Editor\Data\Resources\PackageManager\Editor
      -  upm-ci template test -u .\.Editor --type updated-dependencies-tests --project-path com.unity.template-hd
    artifacts:
        logs:
            paths:
              -  "**/test-results/**"
test_universal_template_windows_trunk:
    name: Test Universal Template Win trunk
    agent:
        type: Unity::VM
        image: package-ci/win10:stable
        flavor: b1.large
    dependencies:
<<<<<<< HEAD
=======
      -  .yamato/_editor.yml#editor:priming:trunk:windows
      -  .yamato/_templates.yml#pack_universal_template
>>>>>>> 9fbb3f16
      -  .yamato/_packages.yml#pack_core
      -  .yamato/_packages.yml#pack_shadergraph
      -  .yamato/_packages.yml#pack_universal
    commands:
      -  npm install upm-ci-utils@stable -g --registry https://artifactory.prd.cds.internal.unity3d.com/artifactory/api/npm/upm-npm
      -  pip install unity-downloader-cli --index-url https://artifactory.prd.it.unity3d.com/artifactory/api/pypi/pypi/simple --upgrade
<<<<<<< HEAD
      -  unity-downloader-cli -u 059a7e43841461e9ac5a31077cf9ac987cbe233f -c editor --wait --published-only
=======
      -  unity-downloader-cli --source-file unity_revision.txt -c editor --wait --published-only
      -  for /r packages_temp %%x in (*.tgz) do copy %%x upm-ci~\packages
>>>>>>> 9fbb3f16
      -  copy upm-ci~\packages\*.tgz .Editor\Data\Resources\PackageManager\Editor
      -  upm-ci template test -u .\.Editor --project-path com.unity.template-universal
    artifacts:
        logs:
            paths:
              -  "**/test-results/**"
test_universal_template_windows_trunk_dependencies:
    name: Test Universal Template Win trunk - dependencies
    agent:
        type: Unity::VM
        image: package-ci/win10:stable
        flavor: b1.large
    dependencies:
<<<<<<< HEAD
      -  .yamato/_templates.yml#test_universal_template_windows_trunk
=======
      -  .yamato/_editor.yml#editor:priming:trunk:windows
      -  .yamato/_templates.yml#pack_universal_template
>>>>>>> 9fbb3f16
      -  .yamato/_packages.yml#pack_core
      -  .yamato/_packages.yml#pack_shadergraph
      -  .yamato/_packages.yml#pack_universal
    commands:
      -  npm install upm-ci-utils@stable -g --registry https://artifactory.prd.cds.internal.unity3d.com/artifactory/api/npm/upm-npm
      -  pip install unity-downloader-cli --index-url https://artifactory.prd.it.unity3d.com/artifactory/api/pypi/pypi/simple --upgrade
<<<<<<< HEAD
      -  unity-downloader-cli -u 059a7e43841461e9ac5a31077cf9ac987cbe233f -c editor --wait --published-only
=======
      -  unity-downloader-cli --source-file unity_revision.txt -c editor --wait --published-only
      -  for /r packages_temp %%x in (*.tgz) do copy %%x upm-ci~\packages
>>>>>>> 9fbb3f16
      -  copy upm-ci~\packages\*.tgz .Editor\Data\Resources\PackageManager\Editor
      -  upm-ci template test -u .\.Editor --type updated-dependencies-tests --project-path com.unity.template-universal
    artifacts:
        logs:
            paths:
              -  "**/test-results/**"
test_hdrp_template_macos_trunk:
    name: Test HDRP Template OSX trunk
    agent:
        type: Unity::VM::osx
        image: package-ci/mac:stable
        flavor: m1.mac
    dependencies:
<<<<<<< HEAD
=======
      -  .yamato/_editor.yml#editor:priming:trunk:macos
      -  .yamato/_templates.yml#pack_hdrp_template
>>>>>>> 9fbb3f16
      -  .yamato/_packages.yml#pack_core
      -  .yamato/_packages.yml#pack_shadergraph
      -  .yamato/_packages.yml#pack_vfx
      -  .yamato/_packages.yml#pack_config
      -  .yamato/_packages.yml#pack_hdrp
    commands:
      -  npm install upm-ci-utils@stable -g --registry https://artifactory.prd.cds.internal.unity3d.com/artifactory/api/npm/upm-npm
      -  pip install unity-downloader-cli --index-url https://artifactory.prd.it.unity3d.com/artifactory/api/pypi/pypi/simple --upgrade
<<<<<<< HEAD
      -  unity-downloader-cli -u 059a7e43841461e9ac5a31077cf9ac987cbe233f -c editor --wait --published-only
=======
      -  unity-downloader-cli --source-file unity_revision.txt -c editor --wait --published-only
      -  cp packages_temp/**/upm-ci~/packages/*.tgz upm-ci~/packages
>>>>>>> 9fbb3f16
      -  cp ./upm-ci~/packages/*.tgz ./.Editor/Unity.app/Contents/Resources/PackageManager/Editor
      -  upm-ci template test -u $(pwd)/.Editor/Unity.app/Contents/MacOS/Unity --project-path com.unity.template-hd
    artifacts:
        logs:
            paths:
              -  "**/test-results/**"
test_hdrp_template_macos_trunk_dependencies:
    name: Test HDRP Template OSX trunk - dependencies
    agent:
        type: Unity::VM::osx
        image: package-ci/mac:stable
        flavor: m1.mac
    dependencies:
<<<<<<< HEAD
      -  .yamato/_templates.yml#test_hdrp_template_macos_trunk
=======
      -  .yamato/_editor.yml#editor:priming:trunk:macos
      -  .yamato/_templates.yml#pack_hdrp_template
>>>>>>> 9fbb3f16
      -  .yamato/_packages.yml#pack_core
      -  .yamato/_packages.yml#pack_shadergraph
      -  .yamato/_packages.yml#pack_vfx
      -  .yamato/_packages.yml#pack_config
      -  .yamato/_packages.yml#pack_hdrp
    commands:
      -  npm install upm-ci-utils@stable -g --registry https://artifactory.prd.cds.internal.unity3d.com/artifactory/api/npm/upm-npm
      -  pip install unity-downloader-cli --index-url https://artifactory.prd.it.unity3d.com/artifactory/api/pypi/pypi/simple --upgrade
<<<<<<< HEAD
      -  unity-downloader-cli -u 059a7e43841461e9ac5a31077cf9ac987cbe233f -c editor --wait --published-only
=======
      -  unity-downloader-cli --source-file unity_revision.txt -c editor --wait --published-only
      -  cp packages_temp/**/upm-ci~/packages/*.tgz upm-ci~/packages
>>>>>>> 9fbb3f16
      -  cp ./upm-ci~/packages/*.tgz ./.Editor/Unity.app/Contents/Resources/PackageManager/Editor
      -  upm-ci template test -u $(pwd)/.Editor/Unity.app/Contents/MacOS/Unity --type updated-dependencies-tests --project-path com.unity.template-hd
    artifacts:
        logs:
            paths:
              -  "**/test-results/**"
test_universal_template_macos_trunk:
    name: Test Universal Template OSX trunk
    agent:
        type: Unity::VM::osx
        image: package-ci/mac:stable
        flavor: m1.mac
    dependencies:
<<<<<<< HEAD
=======
      -  .yamato/_editor.yml#editor:priming:trunk:macos
      -  .yamato/_templates.yml#pack_universal_template
>>>>>>> 9fbb3f16
      -  .yamato/_packages.yml#pack_core
      -  .yamato/_packages.yml#pack_shadergraph
      -  .yamato/_packages.yml#pack_universal
    commands:
      -  npm install upm-ci-utils@stable -g --registry https://artifactory.prd.cds.internal.unity3d.com/artifactory/api/npm/upm-npm
      -  pip install unity-downloader-cli --index-url https://artifactory.prd.it.unity3d.com/artifactory/api/pypi/pypi/simple --upgrade
<<<<<<< HEAD
      -  unity-downloader-cli -u 059a7e43841461e9ac5a31077cf9ac987cbe233f -c editor --wait --published-only
=======
      -  unity-downloader-cli --source-file unity_revision.txt -c editor --wait --published-only
      -  cp packages_temp/**/upm-ci~/packages/*.tgz upm-ci~/packages
>>>>>>> 9fbb3f16
      -  cp ./upm-ci~/packages/*.tgz ./.Editor/Unity.app/Contents/Resources/PackageManager/Editor
      -  upm-ci template test -u $(pwd)/.Editor/Unity.app/Contents/MacOS/Unity --project-path com.unity.template-universal
    artifacts:
        logs:
            paths:
              -  "**/test-results/**"
test_universal_template_macos_trunk_dependencies:
    name: Test Universal Template OSX trunk - dependencies
    agent:
        type: Unity::VM::osx
        image: package-ci/mac:stable
        flavor: m1.mac
    dependencies:
<<<<<<< HEAD
      -  .yamato/_templates.yml#test_universal_template_macos_trunk
=======
      -  .yamato/_editor.yml#editor:priming:trunk:macos
      -  .yamato/_templates.yml#pack_universal_template
>>>>>>> 9fbb3f16
      -  .yamato/_packages.yml#pack_core
      -  .yamato/_packages.yml#pack_shadergraph
      -  .yamato/_packages.yml#pack_universal
    commands:
      -  npm install upm-ci-utils@stable -g --registry https://artifactory.prd.cds.internal.unity3d.com/artifactory/api/npm/upm-npm
      -  pip install unity-downloader-cli --index-url https://artifactory.prd.it.unity3d.com/artifactory/api/pypi/pypi/simple --upgrade
<<<<<<< HEAD
      -  unity-downloader-cli -u 059a7e43841461e9ac5a31077cf9ac987cbe233f -c editor --wait --published-only
=======
      -  unity-downloader-cli --source-file unity_revision.txt -c editor --wait --published-only
      -  cp packages_temp/**/upm-ci~/packages/*.tgz upm-ci~/packages
      -  cp ./upm-ci~/packages/*.tgz ./.Editor/Unity.app/Contents/Resources/PackageManager/Editor
      -  upm-ci template test -u $(pwd)/.Editor/Unity.app/Contents/MacOS/Unity --type updated-dependencies-tests --project-path com.unity.template-universal
    artifacts:
        logs:
            paths:
              -  "**/test-results/**"
test_hdrp_template_windows_fast-trunk:
    name: Test HDRP Template Win fast-trunk
    agent:
        type: Unity::VM
        image: package-ci/win10:stable
        flavor: b1.large
    dependencies:
      -  .yamato/_editor.yml#editor:priming:fast-trunk:windows
      -  .yamato/_templates.yml#pack_hdrp_template
      -  .yamato/_packages.yml#pack_core
      -  .yamato/_packages.yml#pack_shadergraph
      -  .yamato/_packages.yml#pack_vfx
      -  .yamato/_packages.yml#pack_config
      -  .yamato/_packages.yml#pack_hdrp
    commands:
      -  npm install upm-ci-utils@stable -g --registry https://artifactory.prd.cds.internal.unity3d.com/artifactory/api/npm/upm-npm
      -  pip install unity-downloader-cli --index-url https://artifactory.prd.it.unity3d.com/artifactory/api/pypi/pypi/simple --upgrade
      -  unity-downloader-cli --source-file unity_revision.txt -c editor --wait --published-only
      -  for /r packages_temp %%x in (*.tgz) do copy %%x upm-ci~\packages
      -  copy upm-ci~\packages\*.tgz .Editor\Data\Resources\PackageManager\Editor
      -  upm-ci template test -u .\.Editor --project-path com.unity.template-hd
    artifacts:
        logs:
            paths:
              -  "**/test-results/**"
test_hdrp_template_windows_fast-trunk_dependencies:
    name: Test HDRP Template Win fast-trunk - dependencies
    agent:
        type: Unity::VM
        image: package-ci/win10:stable
        flavor: b1.large
    dependencies:
      -  .yamato/_editor.yml#editor:priming:fast-trunk:windows
      -  .yamato/_templates.yml#pack_hdrp_template
      -  .yamato/_packages.yml#pack_core
      -  .yamato/_packages.yml#pack_shadergraph
      -  .yamato/_packages.yml#pack_vfx
      -  .yamato/_packages.yml#pack_config
      -  .yamato/_packages.yml#pack_hdrp
    commands:
      -  npm install upm-ci-utils@stable -g --registry https://artifactory.prd.cds.internal.unity3d.com/artifactory/api/npm/upm-npm
      -  pip install unity-downloader-cli --index-url https://artifactory.prd.it.unity3d.com/artifactory/api/pypi/pypi/simple --upgrade
      -  unity-downloader-cli --source-file unity_revision.txt -c editor --wait --published-only
      -  for /r packages_temp %%x in (*.tgz) do copy %%x upm-ci~\packages
      -  copy upm-ci~\packages\*.tgz .Editor\Data\Resources\PackageManager\Editor
      -  upm-ci template test -u .\.Editor --type updated-dependencies-tests --project-path com.unity.template-hd
    artifacts:
        logs:
            paths:
              -  "**/test-results/**"
test_universal_template_windows_fast-trunk:
    name: Test Universal Template Win fast-trunk
    agent:
        type: Unity::VM
        image: package-ci/win10:stable
        flavor: b1.large
    dependencies:
      -  .yamato/_editor.yml#editor:priming:fast-trunk:windows
      -  .yamato/_templates.yml#pack_universal_template
      -  .yamato/_packages.yml#pack_core
      -  .yamato/_packages.yml#pack_shadergraph
      -  .yamato/_packages.yml#pack_universal
    commands:
      -  npm install upm-ci-utils@stable -g --registry https://artifactory.prd.cds.internal.unity3d.com/artifactory/api/npm/upm-npm
      -  pip install unity-downloader-cli --index-url https://artifactory.prd.it.unity3d.com/artifactory/api/pypi/pypi/simple --upgrade
      -  unity-downloader-cli --source-file unity_revision.txt -c editor --wait --published-only
      -  for /r packages_temp %%x in (*.tgz) do copy %%x upm-ci~\packages
      -  copy upm-ci~\packages\*.tgz .Editor\Data\Resources\PackageManager\Editor
      -  upm-ci template test -u .\.Editor --project-path com.unity.template-universal
    artifacts:
        logs:
            paths:
              -  "**/test-results/**"
test_universal_template_windows_fast-trunk_dependencies:
    name: Test Universal Template Win fast-trunk - dependencies
    agent:
        type: Unity::VM
        image: package-ci/win10:stable
        flavor: b1.large
    dependencies:
      -  .yamato/_editor.yml#editor:priming:fast-trunk:windows
      -  .yamato/_templates.yml#pack_universal_template
      -  .yamato/_packages.yml#pack_core
      -  .yamato/_packages.yml#pack_shadergraph
      -  .yamato/_packages.yml#pack_universal
    commands:
      -  npm install upm-ci-utils@stable -g --registry https://artifactory.prd.cds.internal.unity3d.com/artifactory/api/npm/upm-npm
      -  pip install unity-downloader-cli --index-url https://artifactory.prd.it.unity3d.com/artifactory/api/pypi/pypi/simple --upgrade
      -  unity-downloader-cli --source-file unity_revision.txt -c editor --wait --published-only
      -  for /r packages_temp %%x in (*.tgz) do copy %%x upm-ci~\packages
      -  copy upm-ci~\packages\*.tgz .Editor\Data\Resources\PackageManager\Editor
      -  upm-ci template test -u .\.Editor --type updated-dependencies-tests --project-path com.unity.template-universal
    artifacts:
        logs:
            paths:
              -  "**/test-results/**"
test_hdrp_template_macos_fast-trunk:
    name: Test HDRP Template OSX fast-trunk
    agent:
        type: Unity::VM::osx
        image: package-ci/mac:stable
        flavor: m1.mac
    dependencies:
      -  .yamato/_editor.yml#editor:priming:fast-trunk:macos
      -  .yamato/_templates.yml#pack_hdrp_template
      -  .yamato/_packages.yml#pack_core
      -  .yamato/_packages.yml#pack_shadergraph
      -  .yamato/_packages.yml#pack_vfx
      -  .yamato/_packages.yml#pack_config
      -  .yamato/_packages.yml#pack_hdrp
    commands:
      -  npm install upm-ci-utils@stable -g --registry https://artifactory.prd.cds.internal.unity3d.com/artifactory/api/npm/upm-npm
      -  pip install unity-downloader-cli --index-url https://artifactory.prd.it.unity3d.com/artifactory/api/pypi/pypi/simple --upgrade
      -  unity-downloader-cli --source-file unity_revision.txt -c editor --wait --published-only
      -  cp packages_temp/**/upm-ci~/packages/*.tgz upm-ci~/packages
      -  cp ./upm-ci~/packages/*.tgz ./.Editor/Unity.app/Contents/Resources/PackageManager/Editor
      -  upm-ci template test -u $(pwd)/.Editor/Unity.app/Contents/MacOS/Unity --project-path com.unity.template-hd
    artifacts:
        logs:
            paths:
              -  "**/test-results/**"
test_hdrp_template_macos_fast-trunk_dependencies:
    name: Test HDRP Template OSX fast-trunk - dependencies
    agent:
        type: Unity::VM::osx
        image: package-ci/mac:stable
        flavor: m1.mac
    dependencies:
      -  .yamato/_editor.yml#editor:priming:fast-trunk:macos
      -  .yamato/_templates.yml#pack_hdrp_template
      -  .yamato/_packages.yml#pack_core
      -  .yamato/_packages.yml#pack_shadergraph
      -  .yamato/_packages.yml#pack_vfx
      -  .yamato/_packages.yml#pack_config
      -  .yamato/_packages.yml#pack_hdrp
    commands:
      -  npm install upm-ci-utils@stable -g --registry https://artifactory.prd.cds.internal.unity3d.com/artifactory/api/npm/upm-npm
      -  pip install unity-downloader-cli --index-url https://artifactory.prd.it.unity3d.com/artifactory/api/pypi/pypi/simple --upgrade
      -  unity-downloader-cli --source-file unity_revision.txt -c editor --wait --published-only
      -  cp packages_temp/**/upm-ci~/packages/*.tgz upm-ci~/packages
      -  cp ./upm-ci~/packages/*.tgz ./.Editor/Unity.app/Contents/Resources/PackageManager/Editor
      -  upm-ci template test -u $(pwd)/.Editor/Unity.app/Contents/MacOS/Unity --type updated-dependencies-tests --project-path com.unity.template-hd
    artifacts:
        logs:
            paths:
              -  "**/test-results/**"
test_universal_template_macos_fast-trunk:
    name: Test Universal Template OSX fast-trunk
    agent:
        type: Unity::VM::osx
        image: package-ci/mac:stable
        flavor: m1.mac
    dependencies:
      -  .yamato/_editor.yml#editor:priming:fast-trunk:macos
      -  .yamato/_templates.yml#pack_universal_template
      -  .yamato/_packages.yml#pack_core
      -  .yamato/_packages.yml#pack_shadergraph
      -  .yamato/_packages.yml#pack_universal
    commands:
      -  npm install upm-ci-utils@stable -g --registry https://artifactory.prd.cds.internal.unity3d.com/artifactory/api/npm/upm-npm
      -  pip install unity-downloader-cli --index-url https://artifactory.prd.it.unity3d.com/artifactory/api/pypi/pypi/simple --upgrade
      -  unity-downloader-cli --source-file unity_revision.txt -c editor --wait --published-only
      -  cp packages_temp/**/upm-ci~/packages/*.tgz upm-ci~/packages
      -  cp ./upm-ci~/packages/*.tgz ./.Editor/Unity.app/Contents/Resources/PackageManager/Editor
      -  upm-ci template test -u $(pwd)/.Editor/Unity.app/Contents/MacOS/Unity --project-path com.unity.template-universal
    artifacts:
        logs:
            paths:
              -  "**/test-results/**"
test_universal_template_macos_fast-trunk_dependencies:
    name: Test Universal Template OSX fast-trunk - dependencies
    agent:
        type: Unity::VM::osx
        image: package-ci/mac:stable
        flavor: m1.mac
    dependencies:
      -  .yamato/_editor.yml#editor:priming:fast-trunk:macos
      -  .yamato/_templates.yml#pack_universal_template
      -  .yamato/_packages.yml#pack_core
      -  .yamato/_packages.yml#pack_shadergraph
      -  .yamato/_packages.yml#pack_universal
    commands:
      -  npm install upm-ci-utils@stable -g --registry https://artifactory.prd.cds.internal.unity3d.com/artifactory/api/npm/upm-npm
      -  pip install unity-downloader-cli --index-url https://artifactory.prd.it.unity3d.com/artifactory/api/pypi/pypi/simple --upgrade
      -  unity-downloader-cli --source-file unity_revision.txt -c editor --wait --published-only
      -  cp packages_temp/**/upm-ci~/packages/*.tgz upm-ci~/packages
>>>>>>> 9fbb3f16
      -  cp ./upm-ci~/packages/*.tgz ./.Editor/Unity.app/Contents/Resources/PackageManager/Editor
      -  upm-ci template test -u $(pwd)/.Editor/Unity.app/Contents/MacOS/Unity --type updated-dependencies-tests --project-path com.unity.template-universal
    artifacts:
        logs:
            paths:
              -  "**/test-results/**"
test_hdrp_template_windows_CUSTOM-REVISION:
    name: Test HDRP Template Win CUSTOM-REVISION
    agent:
        type: Unity::VM
        image: package-ci/win10:stable
        flavor: b1.large
    dependencies:
<<<<<<< HEAD
=======
      -  .yamato/_editor.yml#editor:priming:CUSTOM-REVISION:windows
      -  .yamato/_templates.yml#pack_hdrp_template
>>>>>>> 9fbb3f16
      -  .yamato/_packages.yml#pack_core
      -  .yamato/_packages.yml#pack_shadergraph
      -  .yamato/_packages.yml#pack_vfx
      -  .yamato/_packages.yml#pack_config
      -  .yamato/_packages.yml#pack_hdrp
      -  .yamato/_editor_priming.yml#editor:priming:CUSTOM-REVISION:windows
    commands:
      -  npm install upm-ci-utils@stable -g --registry https://artifactory.prd.cds.internal.unity3d.com/artifactory/api/npm/upm-npm
      -  pip install unity-downloader-cli --index-url https://artifactory.prd.it.unity3d.com/artifactory/api/pypi/pypi/simple --upgrade
      -  unity-downloader-cli --source-file unity_revision.txt -c editor --wait --published-only
      -  for /r packages_temp %%x in (*.tgz) do copy %%x upm-ci~\packages
      -  copy upm-ci~\packages\*.tgz .Editor\Data\Resources\PackageManager\Editor
      -  upm-ci template test -u .\.Editor --project-path com.unity.template-hd
    artifacts:
        logs:
            paths:
              -  "**/test-results/**"
test_hdrp_template_windows_CUSTOM-REVISION_dependencies:
    name: Test HDRP Template Win CUSTOM-REVISION - dependencies
    agent:
        type: Unity::VM
        image: package-ci/win10:stable
        flavor: b1.large
    dependencies:
<<<<<<< HEAD
      -  .yamato/_templates.yml#test_hdrp_template_windows_CUSTOM-REVISION
=======
      -  .yamato/_editor.yml#editor:priming:CUSTOM-REVISION:windows
      -  .yamato/_templates.yml#pack_hdrp_template
>>>>>>> 9fbb3f16
      -  .yamato/_packages.yml#pack_core
      -  .yamato/_packages.yml#pack_shadergraph
      -  .yamato/_packages.yml#pack_vfx
      -  .yamato/_packages.yml#pack_config
      -  .yamato/_packages.yml#pack_hdrp
      -  .yamato/_editor_priming.yml#editor:priming:CUSTOM-REVISION:windows
    commands:
      -  npm install upm-ci-utils@stable -g --registry https://artifactory.prd.cds.internal.unity3d.com/artifactory/api/npm/upm-npm
      -  pip install unity-downloader-cli --index-url https://artifactory.prd.it.unity3d.com/artifactory/api/pypi/pypi/simple --upgrade
<<<<<<< HEAD
      -  unity-downloader-cli -u $CUSTOM_REVISION -c editor --wait --published-only
=======
      -  unity-downloader-cli --source-file unity_revision.txt -c editor --wait --published-only
      -  for /r packages_temp %%x in (*.tgz) do copy %%x upm-ci~\packages
>>>>>>> 9fbb3f16
      -  copy upm-ci~\packages\*.tgz .Editor\Data\Resources\PackageManager\Editor
      -  upm-ci template test -u .\.Editor --type updated-dependencies-tests --project-path com.unity.template-hd
    artifacts:
        logs:
            paths:
              -  "**/test-results/**"
test_universal_template_windows_CUSTOM-REVISION:
    name: Test Universal Template Win CUSTOM-REVISION
    agent:
        type: Unity::VM
        image: package-ci/win10:stable
        flavor: b1.large
    dependencies:
<<<<<<< HEAD
=======
      -  .yamato/_editor.yml#editor:priming:CUSTOM-REVISION:windows
      -  .yamato/_templates.yml#pack_universal_template
>>>>>>> 9fbb3f16
      -  .yamato/_packages.yml#pack_core
      -  .yamato/_packages.yml#pack_shadergraph
      -  .yamato/_packages.yml#pack_universal
      -  .yamato/_editor_priming.yml#editor:priming:CUSTOM-REVISION:windows
    commands:
      -  npm install upm-ci-utils@stable -g --registry https://artifactory.prd.cds.internal.unity3d.com/artifactory/api/npm/upm-npm
      -  pip install unity-downloader-cli --index-url https://artifactory.prd.it.unity3d.com/artifactory/api/pypi/pypi/simple --upgrade
      -  unity-downloader-cli --source-file unity_revision.txt -c editor --wait --published-only
      -  for /r packages_temp %%x in (*.tgz) do copy %%x upm-ci~\packages
      -  copy upm-ci~\packages\*.tgz .Editor\Data\Resources\PackageManager\Editor
      -  upm-ci template test -u .\.Editor --project-path com.unity.template-universal
    artifacts:
        logs:
            paths:
              -  "**/test-results/**"
test_universal_template_windows_CUSTOM-REVISION_dependencies:
    name: Test Universal Template Win CUSTOM-REVISION - dependencies
    agent:
        type: Unity::VM
        image: package-ci/win10:stable
        flavor: b1.large
    dependencies:
<<<<<<< HEAD
      -  .yamato/_templates.yml#test_universal_template_windows_CUSTOM-REVISION
=======
      -  .yamato/_editor.yml#editor:priming:CUSTOM-REVISION:windows
      -  .yamato/_templates.yml#pack_universal_template
>>>>>>> 9fbb3f16
      -  .yamato/_packages.yml#pack_core
      -  .yamato/_packages.yml#pack_shadergraph
      -  .yamato/_packages.yml#pack_universal
      -  .yamato/_editor_priming.yml#editor:priming:CUSTOM-REVISION:windows
    commands:
      -  npm install upm-ci-utils@stable -g --registry https://artifactory.prd.cds.internal.unity3d.com/artifactory/api/npm/upm-npm
      -  pip install unity-downloader-cli --index-url https://artifactory.prd.it.unity3d.com/artifactory/api/pypi/pypi/simple --upgrade
<<<<<<< HEAD
      -  unity-downloader-cli -u $CUSTOM_REVISION -c editor --wait --published-only
=======
      -  unity-downloader-cli --source-file unity_revision.txt -c editor --wait --published-only
      -  for /r packages_temp %%x in (*.tgz) do copy %%x upm-ci~\packages
>>>>>>> 9fbb3f16
      -  copy upm-ci~\packages\*.tgz .Editor\Data\Resources\PackageManager\Editor
      -  upm-ci template test -u .\.Editor --type updated-dependencies-tests --project-path com.unity.template-universal
    artifacts:
        logs:
            paths:
              -  "**/test-results/**"
test_hdrp_template_macos_CUSTOM-REVISION:
    name: Test HDRP Template OSX CUSTOM-REVISION
    agent:
        type: Unity::VM::osx
        image: package-ci/mac:stable
        flavor: m1.mac
    dependencies:
<<<<<<< HEAD
=======
      -  .yamato/_editor.yml#editor:priming:CUSTOM-REVISION:macos
      -  .yamato/_templates.yml#pack_hdrp_template
>>>>>>> 9fbb3f16
      -  .yamato/_packages.yml#pack_core
      -  .yamato/_packages.yml#pack_shadergraph
      -  .yamato/_packages.yml#pack_vfx
      -  .yamato/_packages.yml#pack_config
      -  .yamato/_packages.yml#pack_hdrp
      -  .yamato/_editor_priming.yml#editor:priming:CUSTOM-REVISION:macos
    commands:
      -  npm install upm-ci-utils@stable -g --registry https://artifactory.prd.cds.internal.unity3d.com/artifactory/api/npm/upm-npm
      -  pip install unity-downloader-cli --index-url https://artifactory.prd.it.unity3d.com/artifactory/api/pypi/pypi/simple --upgrade
      -  unity-downloader-cli --source-file unity_revision.txt -c editor --wait --published-only
      -  cp packages_temp/**/upm-ci~/packages/*.tgz upm-ci~/packages
      -  cp ./upm-ci~/packages/*.tgz ./.Editor/Unity.app/Contents/Resources/PackageManager/Editor
      -  upm-ci template test -u $(pwd)/.Editor/Unity.app/Contents/MacOS/Unity --project-path com.unity.template-hd
    artifacts:
        logs:
            paths:
              -  "**/test-results/**"
test_hdrp_template_macos_CUSTOM-REVISION_dependencies:
    name: Test HDRP Template OSX CUSTOM-REVISION - dependencies
    agent:
        type: Unity::VM::osx
        image: package-ci/mac:stable
        flavor: m1.mac
    dependencies:
<<<<<<< HEAD
      -  .yamato/_templates.yml#test_hdrp_template_macos_CUSTOM-REVISION
=======
      -  .yamato/_editor.yml#editor:priming:CUSTOM-REVISION:macos
      -  .yamato/_templates.yml#pack_hdrp_template
>>>>>>> 9fbb3f16
      -  .yamato/_packages.yml#pack_core
      -  .yamato/_packages.yml#pack_shadergraph
      -  .yamato/_packages.yml#pack_vfx
      -  .yamato/_packages.yml#pack_config
      -  .yamato/_packages.yml#pack_hdrp
      -  .yamato/_editor_priming.yml#editor:priming:CUSTOM-REVISION:macos
    commands:
      -  npm install upm-ci-utils@stable -g --registry https://artifactory.prd.cds.internal.unity3d.com/artifactory/api/npm/upm-npm
      -  pip install unity-downloader-cli --index-url https://artifactory.prd.it.unity3d.com/artifactory/api/pypi/pypi/simple --upgrade
<<<<<<< HEAD
      -  unity-downloader-cli -u $CUSTOM_REVISION -c editor --wait --published-only
=======
      -  unity-downloader-cli --source-file unity_revision.txt -c editor --wait --published-only
      -  cp packages_temp/**/upm-ci~/packages/*.tgz upm-ci~/packages
>>>>>>> 9fbb3f16
      -  cp ./upm-ci~/packages/*.tgz ./.Editor/Unity.app/Contents/Resources/PackageManager/Editor
      -  upm-ci template test -u $(pwd)/.Editor/Unity.app/Contents/MacOS/Unity --type updated-dependencies-tests --project-path com.unity.template-hd
    artifacts:
        logs:
            paths:
              -  "**/test-results/**"
test_universal_template_macos_CUSTOM-REVISION:
    name: Test Universal Template OSX CUSTOM-REVISION
    agent:
        type: Unity::VM::osx
        image: package-ci/mac:stable
        flavor: m1.mac
    dependencies:
<<<<<<< HEAD
=======
      -  .yamato/_editor.yml#editor:priming:CUSTOM-REVISION:macos
      -  .yamato/_templates.yml#pack_universal_template
>>>>>>> 9fbb3f16
      -  .yamato/_packages.yml#pack_core
      -  .yamato/_packages.yml#pack_shadergraph
      -  .yamato/_packages.yml#pack_universal
      -  .yamato/_editor_priming.yml#editor:priming:CUSTOM-REVISION:macos
    commands:
      -  npm install upm-ci-utils@stable -g --registry https://artifactory.prd.cds.internal.unity3d.com/artifactory/api/npm/upm-npm
      -  pip install unity-downloader-cli --index-url https://artifactory.prd.it.unity3d.com/artifactory/api/pypi/pypi/simple --upgrade
      -  unity-downloader-cli --source-file unity_revision.txt -c editor --wait --published-only
      -  cp packages_temp/**/upm-ci~/packages/*.tgz upm-ci~/packages
      -  cp ./upm-ci~/packages/*.tgz ./.Editor/Unity.app/Contents/Resources/PackageManager/Editor
      -  upm-ci template test -u $(pwd)/.Editor/Unity.app/Contents/MacOS/Unity --project-path com.unity.template-universal
    artifacts:
        logs:
            paths:
              -  "**/test-results/**"
test_universal_template_macos_CUSTOM-REVISION_dependencies:
    name: Test Universal Template OSX CUSTOM-REVISION - dependencies
    agent:
        type: Unity::VM::osx
        image: package-ci/mac:stable
        flavor: m1.mac
    dependencies:
<<<<<<< HEAD
      -  .yamato/_templates.yml#test_universal_template_macos_CUSTOM-REVISION
=======
      -  .yamato/_editor.yml#editor:priming:CUSTOM-REVISION:macos
      -  .yamato/_templates.yml#pack_universal_template
>>>>>>> 9fbb3f16
      -  .yamato/_packages.yml#pack_core
      -  .yamato/_packages.yml#pack_shadergraph
      -  .yamato/_packages.yml#pack_universal
      -  .yamato/_editor_priming.yml#editor:priming:CUSTOM-REVISION:macos
    commands:
      -  npm install upm-ci-utils@stable -g --registry https://artifactory.prd.cds.internal.unity3d.com/artifactory/api/npm/upm-npm
      -  pip install unity-downloader-cli --index-url https://artifactory.prd.it.unity3d.com/artifactory/api/pypi/pypi/simple --upgrade
<<<<<<< HEAD
      -  unity-downloader-cli -u $CUSTOM_REVISION -c editor --wait --published-only
=======
      -  unity-downloader-cli --source-file unity_revision.txt -c editor --wait --published-only
      -  cp packages_temp/**/upm-ci~/packages/*.tgz upm-ci~/packages
>>>>>>> 9fbb3f16
      -  cp ./upm-ci~/packages/*.tgz ./.Editor/Unity.app/Contents/Resources/PackageManager/Editor
      -  upm-ci template test -u $(pwd)/.Editor/Unity.app/Contents/MacOS/Unity --type updated-dependencies-tests --project-path com.unity.template-universal
    artifacts:
        logs:
            paths:
              -  "**/test-results/**"
all_template_ci_trunk:
    name: Pack and test all templates - trunk
    agent:
        type: Unity::VM
        image: package-ci/win10:stable
        flavor: b1.large
    dependencies:
      -  .yamato/_templates.yml#test_hdrp_template_windows_trunk
      -  .yamato/_templates.yml#test_hdrp_template_windows_trunk_dependencies
      -  .yamato/_templates.yml#test_universal_template_windows_trunk
      -  .yamato/_templates.yml#test_universal_template_windows_trunk_dependencies
      -  .yamato/_templates.yml#test_hdrp_template_macos_trunk
      -  .yamato/_templates.yml#test_hdrp_template_macos_trunk_dependencies
      -  .yamato/_templates.yml#test_universal_template_macos_trunk
      -  .yamato/_templates.yml#test_universal_template_macos_trunk_dependencies
    commands:
      -  npm install upm-ci-utils@stable -g --registry https://artifactory.prd.cds.internal.unity3d.com/artifactory/api/npm/upm-npm
      -  upm-ci package izon -t
      -  upm-ci package izon -d
all_template_ci_CUSTOM-REVISION:
    name: Pack and test all templates - CUSTOM-REVISION
    agent:
        type: Unity::VM
        image: package-ci/win10:stable
        flavor: b1.large
    dependencies:
      -  .yamato/_templates.yml#test_hdrp_template_windows_CUSTOM-REVISION
      -  .yamato/_templates.yml#test_hdrp_template_windows_CUSTOM-REVISION_dependencies
      -  .yamato/_templates.yml#test_universal_template_windows_CUSTOM-REVISION
      -  .yamato/_templates.yml#test_universal_template_windows_CUSTOM-REVISION_dependencies
      -  .yamato/_templates.yml#test_hdrp_template_macos_CUSTOM-REVISION
      -  .yamato/_templates.yml#test_hdrp_template_macos_CUSTOM-REVISION_dependencies
      -  .yamato/_templates.yml#test_universal_template_macos_CUSTOM-REVISION
      -  .yamato/_templates.yml#test_universal_template_macos_CUSTOM-REVISION_dependencies
    commands:
      -  npm install upm-ci-utils@stable -g --registry https://artifactory.prd.cds.internal.unity3d.com/artifactory/api/npm/upm-npm
      -  upm-ci package izon -t
      -  upm-ci package izon -d<|MERGE_RESOLUTION|>--- conflicted
+++ resolved
@@ -38,25 +38,17 @@
         image: package-ci/win10:stable
         flavor: b1.large
     dependencies:
-<<<<<<< HEAD
-=======
-      -  .yamato/_editor.yml#editor:priming:trunk:windows
-      -  .yamato/_templates.yml#pack_hdrp_template
->>>>>>> 9fbb3f16
-      -  .yamato/_packages.yml#pack_core
-      -  .yamato/_packages.yml#pack_shadergraph
-      -  .yamato/_packages.yml#pack_vfx
-      -  .yamato/_packages.yml#pack_config
-      -  .yamato/_packages.yml#pack_hdrp
-    commands:
-      -  npm install upm-ci-utils@stable -g --registry https://artifactory.prd.cds.internal.unity3d.com/artifactory/api/npm/upm-npm
-      -  pip install unity-downloader-cli --index-url https://artifactory.prd.it.unity3d.com/artifactory/api/pypi/pypi/simple --upgrade
-<<<<<<< HEAD
-      -  unity-downloader-cli -u 059a7e43841461e9ac5a31077cf9ac987cbe233f -c editor --wait --published-only
-=======
-      -  unity-downloader-cli --source-file unity_revision.txt -c editor --wait --published-only
-      -  for /r packages_temp %%x in (*.tgz) do copy %%x upm-ci~\packages
->>>>>>> 9fbb3f16
+      -  .yamato/_templates.yml#pack_hdrp_template
+      -  .yamato/_packages.yml#pack_core
+      -  .yamato/_packages.yml#pack_shadergraph
+      -  .yamato/_packages.yml#pack_vfx
+      -  .yamato/_packages.yml#pack_config
+      -  .yamato/_packages.yml#pack_hdrp
+    commands:
+      -  npm install upm-ci-utils@stable -g --registry https://artifactory.prd.cds.internal.unity3d.com/artifactory/api/npm/upm-npm
+      -  pip install unity-downloader-cli --index-url https://artifactory.prd.it.unity3d.com/artifactory/api/pypi/pypi/simple --upgrade
+      -  unity-downloader-cli -u 059a7e43841461e9ac5a31077cf9ac987cbe233f -c editor --wait --published-only
+      -  for /r packages_temp %%x in (*.tgz) do copy %%x upm-ci~\packages
       -  copy upm-ci~\packages\*.tgz .Editor\Data\Resources\PackageManager\Editor
       -  upm-ci template test -u .\.Editor --project-path com.unity.template-hd
     artifacts:
@@ -70,26 +62,17 @@
         image: package-ci/win10:stable
         flavor: b1.large
     dependencies:
-<<<<<<< HEAD
-      -  .yamato/_templates.yml#test_hdrp_template_windows_trunk
-=======
-      -  .yamato/_editor.yml#editor:priming:trunk:windows
-      -  .yamato/_templates.yml#pack_hdrp_template
->>>>>>> 9fbb3f16
-      -  .yamato/_packages.yml#pack_core
-      -  .yamato/_packages.yml#pack_shadergraph
-      -  .yamato/_packages.yml#pack_vfx
-      -  .yamato/_packages.yml#pack_config
-      -  .yamato/_packages.yml#pack_hdrp
-    commands:
-      -  npm install upm-ci-utils@stable -g --registry https://artifactory.prd.cds.internal.unity3d.com/artifactory/api/npm/upm-npm
-      -  pip install unity-downloader-cli --index-url https://artifactory.prd.it.unity3d.com/artifactory/api/pypi/pypi/simple --upgrade
-<<<<<<< HEAD
-      -  unity-downloader-cli -u 059a7e43841461e9ac5a31077cf9ac987cbe233f -c editor --wait --published-only
-=======
-      -  unity-downloader-cli --source-file unity_revision.txt -c editor --wait --published-only
-      -  for /r packages_temp %%x in (*.tgz) do copy %%x upm-ci~\packages
->>>>>>> 9fbb3f16
+      -  .yamato/_templates.yml#pack_hdrp_template
+      -  .yamato/_packages.yml#pack_core
+      -  .yamato/_packages.yml#pack_shadergraph
+      -  .yamato/_packages.yml#pack_vfx
+      -  .yamato/_packages.yml#pack_config
+      -  .yamato/_packages.yml#pack_hdrp
+    commands:
+      -  npm install upm-ci-utils@stable -g --registry https://artifactory.prd.cds.internal.unity3d.com/artifactory/api/npm/upm-npm
+      -  pip install unity-downloader-cli --index-url https://artifactory.prd.it.unity3d.com/artifactory/api/pypi/pypi/simple --upgrade
+      -  unity-downloader-cli -u 059a7e43841461e9ac5a31077cf9ac987cbe233f -c editor --wait --published-only
+      -  for /r packages_temp %%x in (*.tgz) do copy %%x upm-ci~\packages
       -  copy upm-ci~\packages\*.tgz .Editor\Data\Resources\PackageManager\Editor
       -  upm-ci template test -u .\.Editor --type updated-dependencies-tests --project-path com.unity.template-hd
     artifacts:
@@ -103,23 +86,15 @@
         image: package-ci/win10:stable
         flavor: b1.large
     dependencies:
-<<<<<<< HEAD
-=======
-      -  .yamato/_editor.yml#editor:priming:trunk:windows
-      -  .yamato/_templates.yml#pack_universal_template
->>>>>>> 9fbb3f16
-      -  .yamato/_packages.yml#pack_core
-      -  .yamato/_packages.yml#pack_shadergraph
-      -  .yamato/_packages.yml#pack_universal
-    commands:
-      -  npm install upm-ci-utils@stable -g --registry https://artifactory.prd.cds.internal.unity3d.com/artifactory/api/npm/upm-npm
-      -  pip install unity-downloader-cli --index-url https://artifactory.prd.it.unity3d.com/artifactory/api/pypi/pypi/simple --upgrade
-<<<<<<< HEAD
-      -  unity-downloader-cli -u 059a7e43841461e9ac5a31077cf9ac987cbe233f -c editor --wait --published-only
-=======
-      -  unity-downloader-cli --source-file unity_revision.txt -c editor --wait --published-only
-      -  for /r packages_temp %%x in (*.tgz) do copy %%x upm-ci~\packages
->>>>>>> 9fbb3f16
+      -  .yamato/_templates.yml#pack_universal_template
+      -  .yamato/_packages.yml#pack_core
+      -  .yamato/_packages.yml#pack_shadergraph
+      -  .yamato/_packages.yml#pack_universal
+    commands:
+      -  npm install upm-ci-utils@stable -g --registry https://artifactory.prd.cds.internal.unity3d.com/artifactory/api/npm/upm-npm
+      -  pip install unity-downloader-cli --index-url https://artifactory.prd.it.unity3d.com/artifactory/api/pypi/pypi/simple --upgrade
+      -  unity-downloader-cli -u 059a7e43841461e9ac5a31077cf9ac987cbe233f -c editor --wait --published-only
+      -  for /r packages_temp %%x in (*.tgz) do copy %%x upm-ci~\packages
       -  copy upm-ci~\packages\*.tgz .Editor\Data\Resources\PackageManager\Editor
       -  upm-ci template test -u .\.Editor --project-path com.unity.template-universal
     artifacts:
@@ -133,24 +108,15 @@
         image: package-ci/win10:stable
         flavor: b1.large
     dependencies:
-<<<<<<< HEAD
-      -  .yamato/_templates.yml#test_universal_template_windows_trunk
-=======
-      -  .yamato/_editor.yml#editor:priming:trunk:windows
-      -  .yamato/_templates.yml#pack_universal_template
->>>>>>> 9fbb3f16
-      -  .yamato/_packages.yml#pack_core
-      -  .yamato/_packages.yml#pack_shadergraph
-      -  .yamato/_packages.yml#pack_universal
-    commands:
-      -  npm install upm-ci-utils@stable -g --registry https://artifactory.prd.cds.internal.unity3d.com/artifactory/api/npm/upm-npm
-      -  pip install unity-downloader-cli --index-url https://artifactory.prd.it.unity3d.com/artifactory/api/pypi/pypi/simple --upgrade
-<<<<<<< HEAD
-      -  unity-downloader-cli -u 059a7e43841461e9ac5a31077cf9ac987cbe233f -c editor --wait --published-only
-=======
-      -  unity-downloader-cli --source-file unity_revision.txt -c editor --wait --published-only
-      -  for /r packages_temp %%x in (*.tgz) do copy %%x upm-ci~\packages
->>>>>>> 9fbb3f16
+      -  .yamato/_templates.yml#pack_universal_template
+      -  .yamato/_packages.yml#pack_core
+      -  .yamato/_packages.yml#pack_shadergraph
+      -  .yamato/_packages.yml#pack_universal
+    commands:
+      -  npm install upm-ci-utils@stable -g --registry https://artifactory.prd.cds.internal.unity3d.com/artifactory/api/npm/upm-npm
+      -  pip install unity-downloader-cli --index-url https://artifactory.prd.it.unity3d.com/artifactory/api/pypi/pypi/simple --upgrade
+      -  unity-downloader-cli -u 059a7e43841461e9ac5a31077cf9ac987cbe233f -c editor --wait --published-only
+      -  for /r packages_temp %%x in (*.tgz) do copy %%x upm-ci~\packages
       -  copy upm-ci~\packages\*.tgz .Editor\Data\Resources\PackageManager\Editor
       -  upm-ci template test -u .\.Editor --type updated-dependencies-tests --project-path com.unity.template-universal
     artifacts:
@@ -164,25 +130,17 @@
         image: package-ci/mac:stable
         flavor: m1.mac
     dependencies:
-<<<<<<< HEAD
-=======
-      -  .yamato/_editor.yml#editor:priming:trunk:macos
-      -  .yamato/_templates.yml#pack_hdrp_template
->>>>>>> 9fbb3f16
-      -  .yamato/_packages.yml#pack_core
-      -  .yamato/_packages.yml#pack_shadergraph
-      -  .yamato/_packages.yml#pack_vfx
-      -  .yamato/_packages.yml#pack_config
-      -  .yamato/_packages.yml#pack_hdrp
-    commands:
-      -  npm install upm-ci-utils@stable -g --registry https://artifactory.prd.cds.internal.unity3d.com/artifactory/api/npm/upm-npm
-      -  pip install unity-downloader-cli --index-url https://artifactory.prd.it.unity3d.com/artifactory/api/pypi/pypi/simple --upgrade
-<<<<<<< HEAD
-      -  unity-downloader-cli -u 059a7e43841461e9ac5a31077cf9ac987cbe233f -c editor --wait --published-only
-=======
-      -  unity-downloader-cli --source-file unity_revision.txt -c editor --wait --published-only
-      -  cp packages_temp/**/upm-ci~/packages/*.tgz upm-ci~/packages
->>>>>>> 9fbb3f16
+      -  .yamato/_templates.yml#pack_hdrp_template
+      -  .yamato/_packages.yml#pack_core
+      -  .yamato/_packages.yml#pack_shadergraph
+      -  .yamato/_packages.yml#pack_vfx
+      -  .yamato/_packages.yml#pack_config
+      -  .yamato/_packages.yml#pack_hdrp
+    commands:
+      -  npm install upm-ci-utils@stable -g --registry https://artifactory.prd.cds.internal.unity3d.com/artifactory/api/npm/upm-npm
+      -  pip install unity-downloader-cli --index-url https://artifactory.prd.it.unity3d.com/artifactory/api/pypi/pypi/simple --upgrade
+      -  unity-downloader-cli -u 059a7e43841461e9ac5a31077cf9ac987cbe233f -c editor --wait --published-only
+      -  cp packages_temp/**/upm-ci~/packages/*.tgz upm-ci~/packages
       -  cp ./upm-ci~/packages/*.tgz ./.Editor/Unity.app/Contents/Resources/PackageManager/Editor
       -  upm-ci template test -u $(pwd)/.Editor/Unity.app/Contents/MacOS/Unity --project-path com.unity.template-hd
     artifacts:
@@ -196,26 +154,17 @@
         image: package-ci/mac:stable
         flavor: m1.mac
     dependencies:
-<<<<<<< HEAD
-      -  .yamato/_templates.yml#test_hdrp_template_macos_trunk
-=======
-      -  .yamato/_editor.yml#editor:priming:trunk:macos
-      -  .yamato/_templates.yml#pack_hdrp_template
->>>>>>> 9fbb3f16
-      -  .yamato/_packages.yml#pack_core
-      -  .yamato/_packages.yml#pack_shadergraph
-      -  .yamato/_packages.yml#pack_vfx
-      -  .yamato/_packages.yml#pack_config
-      -  .yamato/_packages.yml#pack_hdrp
-    commands:
-      -  npm install upm-ci-utils@stable -g --registry https://artifactory.prd.cds.internal.unity3d.com/artifactory/api/npm/upm-npm
-      -  pip install unity-downloader-cli --index-url https://artifactory.prd.it.unity3d.com/artifactory/api/pypi/pypi/simple --upgrade
-<<<<<<< HEAD
-      -  unity-downloader-cli -u 059a7e43841461e9ac5a31077cf9ac987cbe233f -c editor --wait --published-only
-=======
-      -  unity-downloader-cli --source-file unity_revision.txt -c editor --wait --published-only
-      -  cp packages_temp/**/upm-ci~/packages/*.tgz upm-ci~/packages
->>>>>>> 9fbb3f16
+      -  .yamato/_templates.yml#pack_hdrp_template
+      -  .yamato/_packages.yml#pack_core
+      -  .yamato/_packages.yml#pack_shadergraph
+      -  .yamato/_packages.yml#pack_vfx
+      -  .yamato/_packages.yml#pack_config
+      -  .yamato/_packages.yml#pack_hdrp
+    commands:
+      -  npm install upm-ci-utils@stable -g --registry https://artifactory.prd.cds.internal.unity3d.com/artifactory/api/npm/upm-npm
+      -  pip install unity-downloader-cli --index-url https://artifactory.prd.it.unity3d.com/artifactory/api/pypi/pypi/simple --upgrade
+      -  unity-downloader-cli -u 059a7e43841461e9ac5a31077cf9ac987cbe233f -c editor --wait --published-only
+      -  cp packages_temp/**/upm-ci~/packages/*.tgz upm-ci~/packages
       -  cp ./upm-ci~/packages/*.tgz ./.Editor/Unity.app/Contents/Resources/PackageManager/Editor
       -  upm-ci template test -u $(pwd)/.Editor/Unity.app/Contents/MacOS/Unity --type updated-dependencies-tests --project-path com.unity.template-hd
     artifacts:
@@ -229,23 +178,15 @@
         image: package-ci/mac:stable
         flavor: m1.mac
     dependencies:
-<<<<<<< HEAD
-=======
-      -  .yamato/_editor.yml#editor:priming:trunk:macos
-      -  .yamato/_templates.yml#pack_universal_template
->>>>>>> 9fbb3f16
-      -  .yamato/_packages.yml#pack_core
-      -  .yamato/_packages.yml#pack_shadergraph
-      -  .yamato/_packages.yml#pack_universal
-    commands:
-      -  npm install upm-ci-utils@stable -g --registry https://artifactory.prd.cds.internal.unity3d.com/artifactory/api/npm/upm-npm
-      -  pip install unity-downloader-cli --index-url https://artifactory.prd.it.unity3d.com/artifactory/api/pypi/pypi/simple --upgrade
-<<<<<<< HEAD
-      -  unity-downloader-cli -u 059a7e43841461e9ac5a31077cf9ac987cbe233f -c editor --wait --published-only
-=======
-      -  unity-downloader-cli --source-file unity_revision.txt -c editor --wait --published-only
-      -  cp packages_temp/**/upm-ci~/packages/*.tgz upm-ci~/packages
->>>>>>> 9fbb3f16
+      -  .yamato/_templates.yml#pack_universal_template
+      -  .yamato/_packages.yml#pack_core
+      -  .yamato/_packages.yml#pack_shadergraph
+      -  .yamato/_packages.yml#pack_universal
+    commands:
+      -  npm install upm-ci-utils@stable -g --registry https://artifactory.prd.cds.internal.unity3d.com/artifactory/api/npm/upm-npm
+      -  pip install unity-downloader-cli --index-url https://artifactory.prd.it.unity3d.com/artifactory/api/pypi/pypi/simple --upgrade
+      -  unity-downloader-cli -u 059a7e43841461e9ac5a31077cf9ac987cbe233f -c editor --wait --published-only
+      -  cp packages_temp/**/upm-ci~/packages/*.tgz upm-ci~/packages
       -  cp ./upm-ci~/packages/*.tgz ./.Editor/Unity.app/Contents/Resources/PackageManager/Editor
       -  upm-ci template test -u $(pwd)/.Editor/Unity.app/Contents/MacOS/Unity --project-path com.unity.template-universal
     artifacts:
@@ -259,216 +200,15 @@
         image: package-ci/mac:stable
         flavor: m1.mac
     dependencies:
-<<<<<<< HEAD
-      -  .yamato/_templates.yml#test_universal_template_macos_trunk
-=======
-      -  .yamato/_editor.yml#editor:priming:trunk:macos
-      -  .yamato/_templates.yml#pack_universal_template
->>>>>>> 9fbb3f16
-      -  .yamato/_packages.yml#pack_core
-      -  .yamato/_packages.yml#pack_shadergraph
-      -  .yamato/_packages.yml#pack_universal
-    commands:
-      -  npm install upm-ci-utils@stable -g --registry https://artifactory.prd.cds.internal.unity3d.com/artifactory/api/npm/upm-npm
-      -  pip install unity-downloader-cli --index-url https://artifactory.prd.it.unity3d.com/artifactory/api/pypi/pypi/simple --upgrade
-<<<<<<< HEAD
-      -  unity-downloader-cli -u 059a7e43841461e9ac5a31077cf9ac987cbe233f -c editor --wait --published-only
-=======
-      -  unity-downloader-cli --source-file unity_revision.txt -c editor --wait --published-only
-      -  cp packages_temp/**/upm-ci~/packages/*.tgz upm-ci~/packages
-      -  cp ./upm-ci~/packages/*.tgz ./.Editor/Unity.app/Contents/Resources/PackageManager/Editor
-      -  upm-ci template test -u $(pwd)/.Editor/Unity.app/Contents/MacOS/Unity --type updated-dependencies-tests --project-path com.unity.template-universal
-    artifacts:
-        logs:
-            paths:
-              -  "**/test-results/**"
-test_hdrp_template_windows_fast-trunk:
-    name: Test HDRP Template Win fast-trunk
-    agent:
-        type: Unity::VM
-        image: package-ci/win10:stable
-        flavor: b1.large
-    dependencies:
-      -  .yamato/_editor.yml#editor:priming:fast-trunk:windows
-      -  .yamato/_templates.yml#pack_hdrp_template
-      -  .yamato/_packages.yml#pack_core
-      -  .yamato/_packages.yml#pack_shadergraph
-      -  .yamato/_packages.yml#pack_vfx
-      -  .yamato/_packages.yml#pack_config
-      -  .yamato/_packages.yml#pack_hdrp
-    commands:
-      -  npm install upm-ci-utils@stable -g --registry https://artifactory.prd.cds.internal.unity3d.com/artifactory/api/npm/upm-npm
-      -  pip install unity-downloader-cli --index-url https://artifactory.prd.it.unity3d.com/artifactory/api/pypi/pypi/simple --upgrade
-      -  unity-downloader-cli --source-file unity_revision.txt -c editor --wait --published-only
-      -  for /r packages_temp %%x in (*.tgz) do copy %%x upm-ci~\packages
-      -  copy upm-ci~\packages\*.tgz .Editor\Data\Resources\PackageManager\Editor
-      -  upm-ci template test -u .\.Editor --project-path com.unity.template-hd
-    artifacts:
-        logs:
-            paths:
-              -  "**/test-results/**"
-test_hdrp_template_windows_fast-trunk_dependencies:
-    name: Test HDRP Template Win fast-trunk - dependencies
-    agent:
-        type: Unity::VM
-        image: package-ci/win10:stable
-        flavor: b1.large
-    dependencies:
-      -  .yamato/_editor.yml#editor:priming:fast-trunk:windows
-      -  .yamato/_templates.yml#pack_hdrp_template
-      -  .yamato/_packages.yml#pack_core
-      -  .yamato/_packages.yml#pack_shadergraph
-      -  .yamato/_packages.yml#pack_vfx
-      -  .yamato/_packages.yml#pack_config
-      -  .yamato/_packages.yml#pack_hdrp
-    commands:
-      -  npm install upm-ci-utils@stable -g --registry https://artifactory.prd.cds.internal.unity3d.com/artifactory/api/npm/upm-npm
-      -  pip install unity-downloader-cli --index-url https://artifactory.prd.it.unity3d.com/artifactory/api/pypi/pypi/simple --upgrade
-      -  unity-downloader-cli --source-file unity_revision.txt -c editor --wait --published-only
-      -  for /r packages_temp %%x in (*.tgz) do copy %%x upm-ci~\packages
-      -  copy upm-ci~\packages\*.tgz .Editor\Data\Resources\PackageManager\Editor
-      -  upm-ci template test -u .\.Editor --type updated-dependencies-tests --project-path com.unity.template-hd
-    artifacts:
-        logs:
-            paths:
-              -  "**/test-results/**"
-test_universal_template_windows_fast-trunk:
-    name: Test Universal Template Win fast-trunk
-    agent:
-        type: Unity::VM
-        image: package-ci/win10:stable
-        flavor: b1.large
-    dependencies:
-      -  .yamato/_editor.yml#editor:priming:fast-trunk:windows
-      -  .yamato/_templates.yml#pack_universal_template
-      -  .yamato/_packages.yml#pack_core
-      -  .yamato/_packages.yml#pack_shadergraph
-      -  .yamato/_packages.yml#pack_universal
-    commands:
-      -  npm install upm-ci-utils@stable -g --registry https://artifactory.prd.cds.internal.unity3d.com/artifactory/api/npm/upm-npm
-      -  pip install unity-downloader-cli --index-url https://artifactory.prd.it.unity3d.com/artifactory/api/pypi/pypi/simple --upgrade
-      -  unity-downloader-cli --source-file unity_revision.txt -c editor --wait --published-only
-      -  for /r packages_temp %%x in (*.tgz) do copy %%x upm-ci~\packages
-      -  copy upm-ci~\packages\*.tgz .Editor\Data\Resources\PackageManager\Editor
-      -  upm-ci template test -u .\.Editor --project-path com.unity.template-universal
-    artifacts:
-        logs:
-            paths:
-              -  "**/test-results/**"
-test_universal_template_windows_fast-trunk_dependencies:
-    name: Test Universal Template Win fast-trunk - dependencies
-    agent:
-        type: Unity::VM
-        image: package-ci/win10:stable
-        flavor: b1.large
-    dependencies:
-      -  .yamato/_editor.yml#editor:priming:fast-trunk:windows
-      -  .yamato/_templates.yml#pack_universal_template
-      -  .yamato/_packages.yml#pack_core
-      -  .yamato/_packages.yml#pack_shadergraph
-      -  .yamato/_packages.yml#pack_universal
-    commands:
-      -  npm install upm-ci-utils@stable -g --registry https://artifactory.prd.cds.internal.unity3d.com/artifactory/api/npm/upm-npm
-      -  pip install unity-downloader-cli --index-url https://artifactory.prd.it.unity3d.com/artifactory/api/pypi/pypi/simple --upgrade
-      -  unity-downloader-cli --source-file unity_revision.txt -c editor --wait --published-only
-      -  for /r packages_temp %%x in (*.tgz) do copy %%x upm-ci~\packages
-      -  copy upm-ci~\packages\*.tgz .Editor\Data\Resources\PackageManager\Editor
-      -  upm-ci template test -u .\.Editor --type updated-dependencies-tests --project-path com.unity.template-universal
-    artifacts:
-        logs:
-            paths:
-              -  "**/test-results/**"
-test_hdrp_template_macos_fast-trunk:
-    name: Test HDRP Template OSX fast-trunk
-    agent:
-        type: Unity::VM::osx
-        image: package-ci/mac:stable
-        flavor: m1.mac
-    dependencies:
-      -  .yamato/_editor.yml#editor:priming:fast-trunk:macos
-      -  .yamato/_templates.yml#pack_hdrp_template
-      -  .yamato/_packages.yml#pack_core
-      -  .yamato/_packages.yml#pack_shadergraph
-      -  .yamato/_packages.yml#pack_vfx
-      -  .yamato/_packages.yml#pack_config
-      -  .yamato/_packages.yml#pack_hdrp
-    commands:
-      -  npm install upm-ci-utils@stable -g --registry https://artifactory.prd.cds.internal.unity3d.com/artifactory/api/npm/upm-npm
-      -  pip install unity-downloader-cli --index-url https://artifactory.prd.it.unity3d.com/artifactory/api/pypi/pypi/simple --upgrade
-      -  unity-downloader-cli --source-file unity_revision.txt -c editor --wait --published-only
-      -  cp packages_temp/**/upm-ci~/packages/*.tgz upm-ci~/packages
-      -  cp ./upm-ci~/packages/*.tgz ./.Editor/Unity.app/Contents/Resources/PackageManager/Editor
-      -  upm-ci template test -u $(pwd)/.Editor/Unity.app/Contents/MacOS/Unity --project-path com.unity.template-hd
-    artifacts:
-        logs:
-            paths:
-              -  "**/test-results/**"
-test_hdrp_template_macos_fast-trunk_dependencies:
-    name: Test HDRP Template OSX fast-trunk - dependencies
-    agent:
-        type: Unity::VM::osx
-        image: package-ci/mac:stable
-        flavor: m1.mac
-    dependencies:
-      -  .yamato/_editor.yml#editor:priming:fast-trunk:macos
-      -  .yamato/_templates.yml#pack_hdrp_template
-      -  .yamato/_packages.yml#pack_core
-      -  .yamato/_packages.yml#pack_shadergraph
-      -  .yamato/_packages.yml#pack_vfx
-      -  .yamato/_packages.yml#pack_config
-      -  .yamato/_packages.yml#pack_hdrp
-    commands:
-      -  npm install upm-ci-utils@stable -g --registry https://artifactory.prd.cds.internal.unity3d.com/artifactory/api/npm/upm-npm
-      -  pip install unity-downloader-cli --index-url https://artifactory.prd.it.unity3d.com/artifactory/api/pypi/pypi/simple --upgrade
-      -  unity-downloader-cli --source-file unity_revision.txt -c editor --wait --published-only
-      -  cp packages_temp/**/upm-ci~/packages/*.tgz upm-ci~/packages
-      -  cp ./upm-ci~/packages/*.tgz ./.Editor/Unity.app/Contents/Resources/PackageManager/Editor
-      -  upm-ci template test -u $(pwd)/.Editor/Unity.app/Contents/MacOS/Unity --type updated-dependencies-tests --project-path com.unity.template-hd
-    artifacts:
-        logs:
-            paths:
-              -  "**/test-results/**"
-test_universal_template_macos_fast-trunk:
-    name: Test Universal Template OSX fast-trunk
-    agent:
-        type: Unity::VM::osx
-        image: package-ci/mac:stable
-        flavor: m1.mac
-    dependencies:
-      -  .yamato/_editor.yml#editor:priming:fast-trunk:macos
-      -  .yamato/_templates.yml#pack_universal_template
-      -  .yamato/_packages.yml#pack_core
-      -  .yamato/_packages.yml#pack_shadergraph
-      -  .yamato/_packages.yml#pack_universal
-    commands:
-      -  npm install upm-ci-utils@stable -g --registry https://artifactory.prd.cds.internal.unity3d.com/artifactory/api/npm/upm-npm
-      -  pip install unity-downloader-cli --index-url https://artifactory.prd.it.unity3d.com/artifactory/api/pypi/pypi/simple --upgrade
-      -  unity-downloader-cli --source-file unity_revision.txt -c editor --wait --published-only
-      -  cp packages_temp/**/upm-ci~/packages/*.tgz upm-ci~/packages
-      -  cp ./upm-ci~/packages/*.tgz ./.Editor/Unity.app/Contents/Resources/PackageManager/Editor
-      -  upm-ci template test -u $(pwd)/.Editor/Unity.app/Contents/MacOS/Unity --project-path com.unity.template-universal
-    artifacts:
-        logs:
-            paths:
-              -  "**/test-results/**"
-test_universal_template_macos_fast-trunk_dependencies:
-    name: Test Universal Template OSX fast-trunk - dependencies
-    agent:
-        type: Unity::VM::osx
-        image: package-ci/mac:stable
-        flavor: m1.mac
-    dependencies:
-      -  .yamato/_editor.yml#editor:priming:fast-trunk:macos
-      -  .yamato/_templates.yml#pack_universal_template
-      -  .yamato/_packages.yml#pack_core
-      -  .yamato/_packages.yml#pack_shadergraph
-      -  .yamato/_packages.yml#pack_universal
-    commands:
-      -  npm install upm-ci-utils@stable -g --registry https://artifactory.prd.cds.internal.unity3d.com/artifactory/api/npm/upm-npm
-      -  pip install unity-downloader-cli --index-url https://artifactory.prd.it.unity3d.com/artifactory/api/pypi/pypi/simple --upgrade
-      -  unity-downloader-cli --source-file unity_revision.txt -c editor --wait --published-only
-      -  cp packages_temp/**/upm-ci~/packages/*.tgz upm-ci~/packages
->>>>>>> 9fbb3f16
+      -  .yamato/_templates.yml#pack_universal_template
+      -  .yamato/_packages.yml#pack_core
+      -  .yamato/_packages.yml#pack_shadergraph
+      -  .yamato/_packages.yml#pack_universal
+    commands:
+      -  npm install upm-ci-utils@stable -g --registry https://artifactory.prd.cds.internal.unity3d.com/artifactory/api/npm/upm-npm
+      -  pip install unity-downloader-cli --index-url https://artifactory.prd.it.unity3d.com/artifactory/api/pypi/pypi/simple --upgrade
+      -  unity-downloader-cli -u 059a7e43841461e9ac5a31077cf9ac987cbe233f -c editor --wait --published-only
+      -  cp packages_temp/**/upm-ci~/packages/*.tgz upm-ci~/packages
       -  cp ./upm-ci~/packages/*.tgz ./.Editor/Unity.app/Contents/Resources/PackageManager/Editor
       -  upm-ci template test -u $(pwd)/.Editor/Unity.app/Contents/MacOS/Unity --type updated-dependencies-tests --project-path com.unity.template-universal
     artifacts:
@@ -482,11 +222,7 @@
         image: package-ci/win10:stable
         flavor: b1.large
     dependencies:
-<<<<<<< HEAD
-=======
-      -  .yamato/_editor.yml#editor:priming:CUSTOM-REVISION:windows
-      -  .yamato/_templates.yml#pack_hdrp_template
->>>>>>> 9fbb3f16
+      -  .yamato/_templates.yml#pack_hdrp_template
       -  .yamato/_packages.yml#pack_core
       -  .yamato/_packages.yml#pack_shadergraph
       -  .yamato/_packages.yml#pack_vfx
@@ -511,12 +247,7 @@
         image: package-ci/win10:stable
         flavor: b1.large
     dependencies:
-<<<<<<< HEAD
-      -  .yamato/_templates.yml#test_hdrp_template_windows_CUSTOM-REVISION
-=======
-      -  .yamato/_editor.yml#editor:priming:CUSTOM-REVISION:windows
-      -  .yamato/_templates.yml#pack_hdrp_template
->>>>>>> 9fbb3f16
+      -  .yamato/_templates.yml#pack_hdrp_template
       -  .yamato/_packages.yml#pack_core
       -  .yamato/_packages.yml#pack_shadergraph
       -  .yamato/_packages.yml#pack_vfx
@@ -526,12 +257,8 @@
     commands:
       -  npm install upm-ci-utils@stable -g --registry https://artifactory.prd.cds.internal.unity3d.com/artifactory/api/npm/upm-npm
       -  pip install unity-downloader-cli --index-url https://artifactory.prd.it.unity3d.com/artifactory/api/pypi/pypi/simple --upgrade
-<<<<<<< HEAD
       -  unity-downloader-cli -u $CUSTOM_REVISION -c editor --wait --published-only
-=======
-      -  unity-downloader-cli --source-file unity_revision.txt -c editor --wait --published-only
-      -  for /r packages_temp %%x in (*.tgz) do copy %%x upm-ci~\packages
->>>>>>> 9fbb3f16
+      -  for /r packages_temp %%x in (*.tgz) do copy %%x upm-ci~\packages
       -  copy upm-ci~\packages\*.tgz .Editor\Data\Resources\PackageManager\Editor
       -  upm-ci template test -u .\.Editor --type updated-dependencies-tests --project-path com.unity.template-hd
     artifacts:
@@ -545,11 +272,7 @@
         image: package-ci/win10:stable
         flavor: b1.large
     dependencies:
-<<<<<<< HEAD
-=======
-      -  .yamato/_editor.yml#editor:priming:CUSTOM-REVISION:windows
-      -  .yamato/_templates.yml#pack_universal_template
->>>>>>> 9fbb3f16
+      -  .yamato/_templates.yml#pack_universal_template
       -  .yamato/_packages.yml#pack_core
       -  .yamato/_packages.yml#pack_shadergraph
       -  .yamato/_packages.yml#pack_universal
@@ -572,12 +295,7 @@
         image: package-ci/win10:stable
         flavor: b1.large
     dependencies:
-<<<<<<< HEAD
-      -  .yamato/_templates.yml#test_universal_template_windows_CUSTOM-REVISION
-=======
-      -  .yamato/_editor.yml#editor:priming:CUSTOM-REVISION:windows
-      -  .yamato/_templates.yml#pack_universal_template
->>>>>>> 9fbb3f16
+      -  .yamato/_templates.yml#pack_universal_template
       -  .yamato/_packages.yml#pack_core
       -  .yamato/_packages.yml#pack_shadergraph
       -  .yamato/_packages.yml#pack_universal
@@ -585,12 +303,8 @@
     commands:
       -  npm install upm-ci-utils@stable -g --registry https://artifactory.prd.cds.internal.unity3d.com/artifactory/api/npm/upm-npm
       -  pip install unity-downloader-cli --index-url https://artifactory.prd.it.unity3d.com/artifactory/api/pypi/pypi/simple --upgrade
-<<<<<<< HEAD
       -  unity-downloader-cli -u $CUSTOM_REVISION -c editor --wait --published-only
-=======
-      -  unity-downloader-cli --source-file unity_revision.txt -c editor --wait --published-only
-      -  for /r packages_temp %%x in (*.tgz) do copy %%x upm-ci~\packages
->>>>>>> 9fbb3f16
+      -  for /r packages_temp %%x in (*.tgz) do copy %%x upm-ci~\packages
       -  copy upm-ci~\packages\*.tgz .Editor\Data\Resources\PackageManager\Editor
       -  upm-ci template test -u .\.Editor --type updated-dependencies-tests --project-path com.unity.template-universal
     artifacts:
@@ -604,11 +318,7 @@
         image: package-ci/mac:stable
         flavor: m1.mac
     dependencies:
-<<<<<<< HEAD
-=======
-      -  .yamato/_editor.yml#editor:priming:CUSTOM-REVISION:macos
-      -  .yamato/_templates.yml#pack_hdrp_template
->>>>>>> 9fbb3f16
+      -  .yamato/_templates.yml#pack_hdrp_template
       -  .yamato/_packages.yml#pack_core
       -  .yamato/_packages.yml#pack_shadergraph
       -  .yamato/_packages.yml#pack_vfx
@@ -633,12 +343,7 @@
         image: package-ci/mac:stable
         flavor: m1.mac
     dependencies:
-<<<<<<< HEAD
-      -  .yamato/_templates.yml#test_hdrp_template_macos_CUSTOM-REVISION
-=======
-      -  .yamato/_editor.yml#editor:priming:CUSTOM-REVISION:macos
-      -  .yamato/_templates.yml#pack_hdrp_template
->>>>>>> 9fbb3f16
+      -  .yamato/_templates.yml#pack_hdrp_template
       -  .yamato/_packages.yml#pack_core
       -  .yamato/_packages.yml#pack_shadergraph
       -  .yamato/_packages.yml#pack_vfx
@@ -648,12 +353,8 @@
     commands:
       -  npm install upm-ci-utils@stable -g --registry https://artifactory.prd.cds.internal.unity3d.com/artifactory/api/npm/upm-npm
       -  pip install unity-downloader-cli --index-url https://artifactory.prd.it.unity3d.com/artifactory/api/pypi/pypi/simple --upgrade
-<<<<<<< HEAD
       -  unity-downloader-cli -u $CUSTOM_REVISION -c editor --wait --published-only
-=======
-      -  unity-downloader-cli --source-file unity_revision.txt -c editor --wait --published-only
-      -  cp packages_temp/**/upm-ci~/packages/*.tgz upm-ci~/packages
->>>>>>> 9fbb3f16
+      -  cp packages_temp/**/upm-ci~/packages/*.tgz upm-ci~/packages
       -  cp ./upm-ci~/packages/*.tgz ./.Editor/Unity.app/Contents/Resources/PackageManager/Editor
       -  upm-ci template test -u $(pwd)/.Editor/Unity.app/Contents/MacOS/Unity --type updated-dependencies-tests --project-path com.unity.template-hd
     artifacts:
@@ -667,11 +368,7 @@
         image: package-ci/mac:stable
         flavor: m1.mac
     dependencies:
-<<<<<<< HEAD
-=======
-      -  .yamato/_editor.yml#editor:priming:CUSTOM-REVISION:macos
-      -  .yamato/_templates.yml#pack_universal_template
->>>>>>> 9fbb3f16
+      -  .yamato/_templates.yml#pack_universal_template
       -  .yamato/_packages.yml#pack_core
       -  .yamato/_packages.yml#pack_shadergraph
       -  .yamato/_packages.yml#pack_universal
@@ -694,12 +391,7 @@
         image: package-ci/mac:stable
         flavor: m1.mac
     dependencies:
-<<<<<<< HEAD
-      -  .yamato/_templates.yml#test_universal_template_macos_CUSTOM-REVISION
-=======
-      -  .yamato/_editor.yml#editor:priming:CUSTOM-REVISION:macos
-      -  .yamato/_templates.yml#pack_universal_template
->>>>>>> 9fbb3f16
+      -  .yamato/_templates.yml#pack_universal_template
       -  .yamato/_packages.yml#pack_core
       -  .yamato/_packages.yml#pack_shadergraph
       -  .yamato/_packages.yml#pack_universal
@@ -707,12 +399,8 @@
     commands:
       -  npm install upm-ci-utils@stable -g --registry https://artifactory.prd.cds.internal.unity3d.com/artifactory/api/npm/upm-npm
       -  pip install unity-downloader-cli --index-url https://artifactory.prd.it.unity3d.com/artifactory/api/pypi/pypi/simple --upgrade
-<<<<<<< HEAD
       -  unity-downloader-cli -u $CUSTOM_REVISION -c editor --wait --published-only
-=======
-      -  unity-downloader-cli --source-file unity_revision.txt -c editor --wait --published-only
-      -  cp packages_temp/**/upm-ci~/packages/*.tgz upm-ci~/packages
->>>>>>> 9fbb3f16
+      -  cp packages_temp/**/upm-ci~/packages/*.tgz upm-ci~/packages
       -  cp ./upm-ci~/packages/*.tgz ./.Editor/Unity.app/Contents/Resources/PackageManager/Editor
       -  upm-ci template test -u $(pwd)/.Editor/Unity.app/Contents/MacOS/Unity --type updated-dependencies-tests --project-path com.unity.template-universal
     artifacts:
