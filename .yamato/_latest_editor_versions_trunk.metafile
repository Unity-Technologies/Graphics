--- conflicted
+++ resolved
@@ -5,80 +5,6 @@
 editor_versions:
   trunk_latest_internal:
     Android:
-<<<<<<< HEAD
-      revision: 9f66320aebcab8dfff2f09352f71117951b36bfe
-      updated_at: '2021-04-09 23:47:46.937857'
-      version: ''
-    Linux:
-      revision: 9f66320aebcab8dfff2f09352f71117951b36bfe
-      updated_at: '2021-04-09 23:47:46.937857'
-      version: ''
-    OSX:
-      revision: 9f66320aebcab8dfff2f09352f71117951b36bfe
-      updated_at: '2021-04-09 23:47:46.937857'
-      version: ''
-    OSX_Apple_Silicon:
-      revision: 687b3b92c1e89c453b5f5deb524f1762b58a6c78
-      updated_at: '2021-03-30 23:18:02.816558'
-      version: ''
-    Win:
-      revision: 9f66320aebcab8dfff2f09352f71117951b36bfe
-      updated_at: '2021-04-09 23:47:46.937857'
-      version: ''
-    iPhone:
-      revision: 9f66320aebcab8dfff2f09352f71117951b36bfe
-      updated_at: '2021-04-09 23:47:46.937857'
-      version: ''
-  trunk_latest_public:
-    Android:
-      revision: 9f66320aebcab8dfff2f09352f71117951b36bfe
-      updated_at: '2021-04-09 23:47:46.937857'
-      version: ''
-    Linux:
-      revision: 9f66320aebcab8dfff2f09352f71117951b36bfe
-      updated_at: '2021-04-09 23:47:46.937857'
-      version: ''
-    OSX:
-      revision: 9f66320aebcab8dfff2f09352f71117951b36bfe
-      updated_at: '2021-04-09 23:47:46.937857'
-      version: ''
-    OSX_Apple_Silicon:
-      revision: 687b3b92c1e89c453b5f5deb524f1762b58a6c78
-      updated_at: '2021-03-30 23:18:02.816558'
-      version: ''
-    Win:
-      revision: 9f66320aebcab8dfff2f09352f71117951b36bfe
-      updated_at: '2021-04-09 23:47:46.937857'
-      version: ''
-    iPhone:
-      revision: 9f66320aebcab8dfff2f09352f71117951b36bfe
-      updated_at: '2021-04-09 23:47:46.937857'
-      version: ''
-  trunk_staging:
-    Android:
-      revision: 9f66320aebcab8dfff2f09352f71117951b36bfe
-      updated_at: '2021-04-09 23:47:46.937857'
-      version: ''
-    Linux:
-      revision: 9f66320aebcab8dfff2f09352f71117951b36bfe
-      updated_at: '2021-04-09 23:47:46.937857'
-      version: ''
-    OSX:
-      revision: 9f66320aebcab8dfff2f09352f71117951b36bfe
-      updated_at: '2021-04-09 23:47:46.937857'
-      version: ''
-    OSX_Apple_Silicon:
-      revision: 687b3b92c1e89c453b5f5deb524f1762b58a6c78
-      updated_at: '2021-03-30 23:18:02.816558'
-      version: ''
-    Win:
-      revision: 9f66320aebcab8dfff2f09352f71117951b36bfe
-      updated_at: '2021-04-09 23:47:46.937857'
-      version: ''
-    iPhone:
-      revision: 9f66320aebcab8dfff2f09352f71117951b36bfe
-      updated_at: '2021-04-09 23:47:46.937857'
-=======
       revision: b5c81da9dae099c1577789936e19e2a6c3fb961e
       updated_at: '2021-04-25 13:33:54.600865'
       version: ''
@@ -151,5 +77,4 @@
     XRQuest:
       revision: b5c81da9dae099c1577789936e19e2a6c3fb961e
       updated_at: '2021-04-25 13:33:54.600865'
->>>>>>> ed962901
       version: ''