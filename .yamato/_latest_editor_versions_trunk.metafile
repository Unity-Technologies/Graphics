--- conflicted
+++ resolved
@@ -71,15 +71,10 @@
       updated_at: '2021-04-18 23:32:58.196701'
       version: ''
     iPhone:
-<<<<<<< HEAD
-      revision: 9f66320aebcab8dfff2f09352f71117951b36bfe
-      updated_at: '2021-04-09 23:47:46.937857'
+      revision: af5e3dc5f881b280e7d10f087ed1ba843d269eb5
+      updated_at: '2021-04-18 23:32:58.196701'
       version: ''
     XRQuest:
       revision: 9f66320aebcab8dfff2f09352f71117951b36bfe
       updated_at: '2021-04-09 23:47:46.937857'
-=======
-      revision: af5e3dc5f881b280e7d10f087ed1ba843d269eb5
-      updated_at: '2021-04-18 23:32:58.196701'
->>>>>>> 7c04f234
       version: ''