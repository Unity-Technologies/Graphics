trunk:
<<<<<<< HEAD
  updated_at_UTC: '2021-05-24 23:16:31.775135'
  changeset:
    id: 5e2b604c1ee94847b423cef80f0f4ac55bb70027
    date: '2021-05-24T14:21:52'
=======
  updated_at_UTC: '2021-05-27 23:29:28.201615'
  changeset:
    id: c7b813f0d5d53ed851dd3f6488f1e5b14f9e255d
    date: '2021-05-27T21:32:01'
>>>>>>> 4ab2937a
<|MERGE_RESOLUTION|>--- conflicted
+++ resolved
@@ -1,12 +1,5 @@
 trunk:
-<<<<<<< HEAD
-  updated_at_UTC: '2021-05-24 23:16:31.775135'
-  changeset:
-    id: 5e2b604c1ee94847b423cef80f0f4ac55bb70027
-    date: '2021-05-24T14:21:52'
-=======
   updated_at_UTC: '2021-05-27 23:29:28.201615'
   changeset:
     id: c7b813f0d5d53ed851dd3f6488f1e5b14f9e255d
-    date: '2021-05-27T21:32:01'
->>>>>>> 4ab2937a
+    date: '2021-05-27T21:32:01'