--- conflicted
+++ resolved
@@ -38,39 +38,6 @@
          rerun: on_new_revision
       -  path: .yamato/vikingvillage_urp-linux-vulkan.yml#VikingVillage_URP_Linux_Vulkan_performance_build_editmode_mono_Linear_trunk
          rerun: on_new_revision
-<<<<<<< HEAD
-VikingVillage_URP_2021.2:
-    name: VikingVillage_URP on 2021.2
-    variables:
-        CUSTOM_REVISION: '{{2021_2.changeset.id}}'
-        UTR_VERSION: "current"
-        TEST_FILTER: .*
-        VV_URP_BRANCH: testing/urp-performance
-        VV_URP_REVISION: 0fe30140b2775eb080cdf345b3ef1de10d0a4516
-        CACHE_ARGS: '{{cache.flags}}'
-    dependencies:
-      -  path: .yamato/vikingvillage_urp-win-dx11.yml#VikingVillage_URP_Win_DX11_performance_playmode_runtime_mono_Linear_2021.2
-         rerun: on_new_revision
-      -  path: .yamato/vikingvillage_urp-win-dx11.yml#VikingVillage_URP_Win_DX11_performance_playmode_editor_mono_Linear_2021.2
-         rerun: on_new_revision
-      -  path: .yamato/vikingvillage_urp-win-dx11.yml#VikingVillage_URP_Win_DX11_performance_build_editmode_mono_Linear_2021.2
-         rerun: on_new_revision
-      -  path: .yamato/vikingvillage_urp-win-vulkan.yml#VikingVillage_URP_Win_Vulkan_performance_playmode_runtime_mono_Linear_2021.2
-         rerun: on_new_revision
-      -  path: .yamato/vikingvillage_urp-win-vulkan.yml#VikingVillage_URP_Win_Vulkan_performance_build_editmode_mono_Linear_2021.2
-         rerun: on_new_revision
-      -  path: .yamato/vikingvillage_urp-android-opengles3.yml#VikingVillage_URP_Android_OpenGLES3_performance_build_editmode_il2cpp_Linear_2021.2
-         rerun: on_new_revision
-      -  path: .yamato/vikingvillage_urp-android-vulkan.yml#VikingVillage_URP_Android_Vulkan_performance_build_editmode_il2cpp_Linear_2021.2
-         rerun: on_new_revision
-      -  path: .yamato/vikingvillage_urp-iphone-metal.yml#VikingVillage_URP_iPhone_Metal_performance_build_editmode_il2cpp_Linear_2021.2
-         rerun: on_new_revision
-      -  path: .yamato/vikingvillage_urp-linux-vulkan.yml#VikingVillage_URP_Linux_Vulkan_performance_playmode_runtime_mono_Linear_2021.2
-         rerun: on_new_revision
-      -  path: .yamato/vikingvillage_urp-linux-vulkan.yml#VikingVillage_URP_Linux_Vulkan_performance_build_editmode_mono_Linear_2021.2
-         rerun: on_new_revision
-=======
->>>>>>> 2a6f9af4
 VikingVillage_URP_CUSTOM-REVISION:
     name: VikingVillage_URP on CUSTOM-REVISION
     variables:
