 
# This file is generated by .yamato/ruamel/build.py. Don't edit this file manually. 
# Introduce any changes under .yamato/config/*.metafile files (for most cases) or under .yamato/ruamel/* within Python (more elaborate cases), and rerun build.py to regenerate all .yml files. 
# Read more under .yamato/docs/readme.md 

{% metadata_file .yamato/_latest_editor_versions_trunk.metafile -%}

---

PR_Universal_Hybrid_trunk:
    name: Universal_Hybrid PR Job - trunk
    dependencies:
      -  path: .yamato/universal_hybrid-win-dx11.yml#Universal_Hybrid_Win_DX11_playmode_mono_Linear_trunk
         rerun: on-new-revision
      -  path: .yamato/universal_hybrid-osx-metal.yml#Universal_Hybrid_OSX_Metal_playmode_mono_Linear_trunk
         rerun: on-new-revision
    variables:
        UTR_VERSION: "current"
        TEST_FILTER: .*
Nightly_Universal_Hybrid_trunk:
    name: Nightly Universal_Hybrid - trunk
    dependencies:
      -  path: .yamato/all-universal_hybrid.yml#PR_Universal_Hybrid_trunk
         rerun: on-new-revision
PR_Universal_Hybrid_CUSTOM-REVISION:
    name: Universal_Hybrid PR Job - CUSTOM-REVISION
    dependencies:
      -  path: .yamato/universal_hybrid-win-dx11.yml#Universal_Hybrid_Win_DX11_playmode_mono_Linear_CUSTOM-REVISION
         rerun: always
      -  path: .yamato/universal_hybrid-osx-metal.yml#Universal_Hybrid_OSX_Metal_playmode_mono_Linear_CUSTOM-REVISION
         rerun: always
    variables:
        CUSTOM_REVISION: custom_revision_not_set
<<<<<<< HEAD
        TEST_FILTER: .*
Nightly_Universal_Hybrid_CUSTOM-REVISION:
    name: Nightly Universal_Hybrid - CUSTOM-REVISION
    dependencies:
      -  path: .yamato/all-universal_hybrid.yml#PR_Universal_Hybrid_CUSTOM-REVISION
         rerun: always
    variables:
        CUSTOM_REVISION: custom_revision_not_set
=======
        UTR_VERSION: "current"
        TEST_FILTER: .*
>>>>>>> e2b8c3a8
<|MERGE_RESOLUTION|>--- conflicted
+++ resolved
@@ -31,7 +31,7 @@
          rerun: always
     variables:
         CUSTOM_REVISION: custom_revision_not_set
-<<<<<<< HEAD
+        UTR_VERSION: "current"
         TEST_FILTER: .*
 Nightly_Universal_Hybrid_CUSTOM-REVISION:
     name: Nightly Universal_Hybrid - CUSTOM-REVISION
@@ -39,8 +39,4 @@
       -  path: .yamato/all-universal_hybrid.yml#PR_Universal_Hybrid_CUSTOM-REVISION
          rerun: always
     variables:
-        CUSTOM_REVISION: custom_revision_not_set
-=======
-        UTR_VERSION: "current"
-        TEST_FILTER: .*
->>>>>>> e2b8c3a8
+        CUSTOM_REVISION: custom_revision_not_set