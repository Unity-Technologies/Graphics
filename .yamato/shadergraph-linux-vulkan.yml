--- conflicted
+++ resolved
@@ -18,11 +18,7 @@
     commands:
       -  curl -s https://artifactory.internal.unity3d.com/core-automation/tools/utr-standalone/utr --output TestProjects/ShaderGraph/utr
       -  chmod +x TestProjects/ShaderGraph/utr
-<<<<<<< HEAD
-      -  cd TestProjects/ShaderGraph && ./utr --artifacts_path=test-results --extra-editor-arg="SetColorSpaceLinear" --platform=StandaloneLinux64 --player-connection-ip=auto --player-load-path=../../players --reruncount=2 --scripting-backend=Mono2x --suite=playmode --timeout=1200
-=======
       -  cd TestProjects/ShaderGraph && ./utr --artifacts_path=test-results --platform=StandaloneLinux64 --player-connection-ip=auto --player-load-path=../../players --reruncount=2 --suite=playmode --timeout=1200
->>>>>>> 8801234f
     artifacts:
         logs:
             paths:
@@ -45,11 +41,7 @@
       -  curl -s https://artifactory.internal.unity3d.com/core-automation/tools/utr-standalone/utr --output TestProjects/ShaderGraph/utr
       -  chmod +x TestProjects/ShaderGraph/utr
       -  cd TestProjects/ShaderGraph && sudo unity-downloader-cli -u {{editor_versions.trunk_latest_internal.linux.revision}} -c editor -c il2cpp  --wait --published-only
-<<<<<<< HEAD
       -  cd TestProjects/ShaderGraph && DISPLAY=:0.0 ./utr --artifacts_path=test-results --build-only --editor-location=.Editor --extra-editor-arg="-executemethod" --extra-editor-arg="SetupProject.ApplySettings" --extra-editor-arg="vulkan" --extra-editor-arg="SetColorSpaceLinear" --platform=StandaloneLinux64 --player-save-path=../../players --scripting-backend=Mono2x --suite=playmode --testproject=. --timeout=1200
-=======
-      -  cd TestProjects/ShaderGraph && DISPLAY=:0.0 ./utr --artifacts_path=test-results --build-only --editor-location=.Editor --extra-editor-arg="-colorspace=Linear" --extra-editor-arg="-executemethod" --extra-editor-arg="SetupProject.ApplySettings" --extra-editor-arg="vulkan" --extra-editor-arg="-playergraphicsapi=Vulkan" --platform=StandaloneLinux64 --player-save-path=../../players --scripting-backend=Mono2x --suite=playmode --testproject=. --timeout=1200
->>>>>>> 8801234f
     artifacts:
         logs:
             paths:
@@ -110,11 +102,7 @@
     commands:
       -  curl -s https://artifactory.internal.unity3d.com/core-automation/tools/utr-standalone/utr --output TestProjects/ShaderGraph/utr
       -  chmod +x TestProjects/ShaderGraph/utr
-<<<<<<< HEAD
-      -  cd TestProjects/ShaderGraph && ./utr --artifacts_path=test-results --extra-editor-arg="SetColorSpaceLinear" --platform=StandaloneLinux64 --player-connection-ip=auto --player-load-path=../../players --reruncount=2 --scripting-backend=Mono2x --suite=playmode --timeout=1200
-=======
       -  cd TestProjects/ShaderGraph && ./utr --artifacts_path=test-results --platform=StandaloneLinux64 --player-connection-ip=auto --player-load-path=../../players --reruncount=2 --suite=playmode --timeout=1200
->>>>>>> 8801234f
     artifacts:
         logs:
             paths:
@@ -140,11 +128,7 @@
       -  curl -s https://artifactory.internal.unity3d.com/core-automation/tools/utr-standalone/utr --output TestProjects/ShaderGraph/utr
       -  chmod +x TestProjects/ShaderGraph/utr
       -  cd TestProjects/ShaderGraph && sudo unity-downloader-cli --source-file ../../unity_revision.txt -c editor -c il2cpp  --wait --published-only
-<<<<<<< HEAD
       -  cd TestProjects/ShaderGraph && DISPLAY=:0.0 ./utr --artifacts_path=test-results --build-only --editor-location=.Editor --extra-editor-arg="-executemethod" --extra-editor-arg="SetupProject.ApplySettings" --extra-editor-arg="vulkan" --extra-editor-arg="SetColorSpaceLinear" --platform=StandaloneLinux64 --player-save-path=../../players --scripting-backend=Mono2x --suite=playmode --testproject=. --timeout=1200
-=======
-      -  cd TestProjects/ShaderGraph && DISPLAY=:0.0 ./utr --artifacts_path=test-results --build-only --editor-location=.Editor --extra-editor-arg="-colorspace=Linear" --extra-editor-arg="-executemethod" --extra-editor-arg="SetupProject.ApplySettings" --extra-editor-arg="vulkan" --extra-editor-arg="-playergraphicsapi=Vulkan" --platform=StandaloneLinux64 --player-save-path=../../players --scripting-backend=Mono2x --suite=playmode --testproject=. --timeout=1200
->>>>>>> 8801234f
     artifacts:
         logs:
             paths:
