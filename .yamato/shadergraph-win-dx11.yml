 
# This file is generated by .yamato/ruamel/build.py. Don't edit this file manually. 
# Introduce any changes under .yamato/config/*.metafile files (for most cases) or under .yamato/ruamel/* within Python (more elaborate cases), and rerun build.py to regenerate all .yml files. 
# Read more under .yamato/docs/readme.md 

ShaderGraph_Win_DX11_Standalone_mono_2_Linear_trunk:
    name: ShaderGraph on Win_DX11_Standalone_mono_2_Linear on version trunk
    agent:
        type: Unity::VM::GPU
        image: sdet/gamecode_win10:stable
        flavor: b1.large
    variables:
        UPM_REGISTRY: https://artifactory-slo.bf.unity3d.com/artifactory/api/npm/upm-candidates
    commands:
      -  curl -s https://artifactory.internal.unity3d.com/core-automation/tools/utr-standalone/utr.bat --output TestProjects/ShaderGraph/utr.bat
      -  cd TestProjects/ShaderGraph && utr --suite=playmode --platform=StandaloneWindows64 --artifacts_path=test-results --player-load-path=../../players --player-connection-ip=auto --scripting-backend=mono --extra-editor-arg="-colorspace=Linear" --reruncount=2 --timeout=1200
    artifacts:
        logs:
            paths:
              -  "**/test-results/**"
              -  "TestProjects/ShaderGraph/Logs/*.log"
    dependencies:
      -  path: .yamato/shadergraph-win-dx11.yml#Build_ShaderGraph_Win_DX11_Player_mono_2_Linear_trunk
         rerun: on-new-revision
Build_ShaderGraph_Win_DX11_Player_mono_2_Linear_trunk:
    name: Build ShaderGraph on Win_DX11_mono_2_Linear_Player on version trunk
    agent:
        type: Unity::VM
        image: sdet/gamecode_win10:stable
        flavor: b1.xlarge
    variables:
        UPM_REGISTRY: https://artifactory-slo.bf.unity3d.com/artifactory/api/npm/upm-candidates
    commands:
      -  curl -s https://artifactory.internal.unity3d.com/core-automation/tools/utr-standalone/utr.bat --output TestProjects/ShaderGraph/utr.bat
      -  pip install unity-downloader-cli --index-url https://artifactory.prd.it.unity3d.com/artifactory/api/pypi/pypi/simple --upgrade
      -  cd TestProjects/ShaderGraph && unity-downloader-cli -u 5181ec54d595526303eb2714f480cbc3ee1911bd -c editor -c il2cpp  --wait --published-only
      -  cd TestProjects/ShaderGraph && utr --suite=playmode --platform=StandaloneWindows64 --testproject=. --extra-editor-arg="-playergraphicsapi=Direct3D11" --editor-location=.Editor --artifacts_path=test-results --player-save-path=../../players --build-only --scripting-backend=mono" --extra-editor-arg="-colorspace=Linear" --timeout=1200 --extra-editor-arg="-executemethod" --extra-editor-arg="CustomBuild.BuildWindowsDX11Linear"
    artifacts:
        logs:
            paths:
              -  "**/test-results/**"
              -  "TestProjects/ShaderGraph/Logs/*.log"
        players:
            paths:
              -  "players/**"
ShaderGraph_Win_DX11_playmode_mono_2_Linear_trunk:
    name: ShaderGraph on Win_DX11_playmode_mono_2_Linear on version trunk
    agent:
        type: Unity::VM::GPU
        image: sdet/gamecode_win10:stable
        flavor: b1.large
    variables:
        UPM_REGISTRY: https://artifactory-slo.bf.unity3d.com/artifactory/api/npm/upm-candidates
    commands:
      -  curl -s https://artifactory.internal.unity3d.com/core-automation/tools/utr-standalone/utr.bat --output TestProjects/ShaderGraph/utr.bat
      -  pip install unity-downloader-cli --index-url https://artifactory.prd.it.unity3d.com/artifactory/api/pypi/pypi/simple --upgrade
      -  cd TestProjects/ShaderGraph && unity-downloader-cli -u 5181ec54d595526303eb2714f480cbc3ee1911bd -c editor -c il2cpp  --wait --published-only
      -  cd TestProjects/ShaderGraph && utr --suite=playmode --testproject=. --editor-location=.Editor --artifacts_path=test-results --scripting-backend=mono --extra-editor-arg="-colorspace=Linear" --reruncount=2 --extra-editor-arg="-force-d3d11"
    artifacts:
        logs:
            paths:
              -  "**/test-results/**"
              -  "TestProjects/ShaderGraph/Logs/*.log"
ShaderGraph_Win_DX11_editmode_mono_2_Linear_trunk:
    name: ShaderGraph on Win_DX11_editmode_mono_2_Linear on version trunk
    agent:
        type: Unity::VM
        image: sdet/gamecode_win10:stable
        flavor: b1.large
    variables:
        UPM_REGISTRY: https://artifactory-slo.bf.unity3d.com/artifactory/api/npm/upm-candidates
    commands:
      -  curl -s https://artifactory.internal.unity3d.com/core-automation/tools/utr-standalone/utr.bat --output TestProjects/ShaderGraph/utr.bat
      -  pip install unity-downloader-cli --index-url https://artifactory.prd.it.unity3d.com/artifactory/api/pypi/pypi/simple --upgrade
      -  cd TestProjects/ShaderGraph && unity-downloader-cli -u 5181ec54d595526303eb2714f480cbc3ee1911bd -c editor -c il2cpp  --wait --published-only
      -  cd TestProjects/ShaderGraph && utr --suite=editor --platform=editmode --testproject=. --editor-location=.Editor --artifacts_path=test-results --scripting-backend=il2cpp --extra-editor-arg="-colorspace=Linear" --reruncount=2 --extra-editor-arg="-force-d3d11"
    artifacts:
        logs:
            paths:
              -  "**/test-results/**"
              -  "TestProjects/ShaderGraph/Logs/*.log"
ShaderGraph_Win_DX11_Standalone_mono_2_Linear_2020.2:
    name: ShaderGraph on Win_DX11_Standalone_mono_2_Linear on version 2020.2
    agent:
        type: Unity::VM::GPU
        image: sdet/gamecode_win10:stable
        flavor: b1.large
    variables:
        UPM_REGISTRY: https://artifactory-slo.bf.unity3d.com/artifactory/api/npm/upm-candidates
    commands:
      -  curl -s https://artifactory.internal.unity3d.com/core-automation/tools/utr-standalone/utr.bat --output TestProjects/ShaderGraph/utr.bat
      -  cd TestProjects/ShaderGraph && utr --suite=playmode --platform=StandaloneWindows64 --artifacts_path=test-results --player-load-path=../../players --player-connection-ip=auto --scripting-backend=mono --extra-editor-arg="-colorspace=Linear" --reruncount=2 --timeout=1200
    artifacts:
        logs:
            paths:
              -  "**/test-results/**"
              -  "TestProjects/ShaderGraph/Logs/*.log"
    dependencies:
      -  path: .yamato/shadergraph-win-dx11.yml#Build_ShaderGraph_Win_DX11_Player_mono_2_Linear_2020.2
         rerun: on-new-revision
Build_ShaderGraph_Win_DX11_Player_mono_2_Linear_2020.2:
    name: Build ShaderGraph on Win_DX11_mono_2_Linear_Player on version 2020.2
    agent:
        type: Unity::VM
        image: sdet/gamecode_win10:stable
        flavor: b1.xlarge
    variables:
        UPM_REGISTRY: https://artifactory-slo.bf.unity3d.com/artifactory/api/npm/upm-candidates
    commands:
      -  curl -s https://artifactory.internal.unity3d.com/core-automation/tools/utr-standalone/utr.bat --output TestProjects/ShaderGraph/utr.bat
      -  pip install unity-downloader-cli --index-url https://artifactory.prd.it.unity3d.com/artifactory/api/pypi/pypi/simple --upgrade
<<<<<<< HEAD
      -  cd TestProjects/ShaderGraph && unity-downloader-cli -u 1b1252580c6429d4be5b5e88fafea90645240c65 -c editor -c il2cpp  --wait --published-only
      -  cd TestProjects/ShaderGraph && utr --suite=playmode --platform=StandaloneWindows64 --testproject=. --extra-editor-arg="-playergraphicsapi=Direct3D11" --editor-location=.Editor --artifacts_path=test-results --player-save-path=../../players --build-only --scripting-backend=mono" --extra-editor-arg="-colorspace=Linear" --timeout=1200 --extra-editor-arg="-executemethod" --extra-editor-arg="CustomBuild.BuildWindowsDX11Linear"
=======
      -  cd TestProjects/ShaderGraph && unity-downloader-cli -u 2ea77e477b085e913ac2cdc798fcd655b010f1a2 -c editor -c il2cpp  --wait --published-only
      -  cd TestProjects/ShaderGraph && utr --suite=playmode --platform=StandaloneWindows64 --testproject=. --editor-location=.Editor --artifacts_path=test-results --player-save-path=../../players --build-only --extra-editor-arg="-executemethod" --timeout=1200 --extra-editor-arg="CustomBuild.BuildWindowsDX11Linear"
>>>>>>> 730b9ecb
    artifacts:
        logs:
            paths:
              -  "**/test-results/**"
              -  "TestProjects/ShaderGraph/Logs/*.log"
        players:
            paths:
              -  "players/**"
ShaderGraph_Win_DX11_playmode_mono_2_Linear_2020.2:
    name: ShaderGraph on Win_DX11_playmode_mono_2_Linear on version 2020.2
    agent:
        type: Unity::VM::GPU
        image: sdet/gamecode_win10:stable
        flavor: b1.large
    variables:
        UPM_REGISTRY: https://artifactory-slo.bf.unity3d.com/artifactory/api/npm/upm-candidates
    commands:
      -  curl -s https://artifactory.internal.unity3d.com/core-automation/tools/utr-standalone/utr.bat --output TestProjects/ShaderGraph/utr.bat
      -  pip install unity-downloader-cli --index-url https://artifactory.prd.it.unity3d.com/artifactory/api/pypi/pypi/simple --upgrade
<<<<<<< HEAD
      -  cd TestProjects/ShaderGraph && unity-downloader-cli -u 1b1252580c6429d4be5b5e88fafea90645240c65 -c editor -c il2cpp  --wait --published-only
      -  cd TestProjects/ShaderGraph && utr --suite=playmode --testproject=. --editor-location=.Editor --artifacts_path=test-results --scripting-backend=mono --extra-editor-arg="-colorspace=Linear" --reruncount=2 --extra-editor-arg="-force-d3d11"
=======
      -  cd TestProjects/ShaderGraph && unity-downloader-cli -u 2ea77e477b085e913ac2cdc798fcd655b010f1a2 -c editor -c il2cpp  --wait --published-only
      -  cd TestProjects/ShaderGraph && utr --suite=playmode --testproject=. --editor-location=.Editor --artifacts_path=test-results --reruncount=2 --extra-editor-arg="-force-d3d11"
>>>>>>> 730b9ecb
    artifacts:
        logs:
            paths:
              -  "**/test-results/**"
              -  "TestProjects/ShaderGraph/Logs/*.log"
ShaderGraph_Win_DX11_editmode_mono_2_Linear_2020.2:
    name: ShaderGraph on Win_DX11_editmode_mono_2_Linear on version 2020.2
    agent:
        type: Unity::VM
        image: sdet/gamecode_win10:stable
        flavor: b1.large
    variables:
        UPM_REGISTRY: https://artifactory-slo.bf.unity3d.com/artifactory/api/npm/upm-candidates
    commands:
      -  curl -s https://artifactory.internal.unity3d.com/core-automation/tools/utr-standalone/utr.bat --output TestProjects/ShaderGraph/utr.bat
      -  pip install unity-downloader-cli --index-url https://artifactory.prd.it.unity3d.com/artifactory/api/pypi/pypi/simple --upgrade
<<<<<<< HEAD
      -  cd TestProjects/ShaderGraph && unity-downloader-cli -u 1b1252580c6429d4be5b5e88fafea90645240c65 -c editor -c il2cpp  --wait --published-only
      -  cd TestProjects/ShaderGraph && utr --suite=editor --platform=editmode --testproject=. --editor-location=.Editor --artifacts_path=test-results --scripting-backend=il2cpp --extra-editor-arg="-colorspace=Linear" --reruncount=2 --extra-editor-arg="-force-d3d11"
=======
      -  cd TestProjects/ShaderGraph && unity-downloader-cli -u 2ea77e477b085e913ac2cdc798fcd655b010f1a2 -c editor -c il2cpp  --wait --published-only
      -  cd TestProjects/ShaderGraph && utr --suite=editor --platform=editmode --testproject=. --editor-location=.Editor --artifacts_path=test-results --reruncount=2 --extra-editor-arg="-force-d3d11"
>>>>>>> 730b9ecb
    artifacts:
        logs:
            paths:
              -  "**/test-results/**"
              -  "TestProjects/ShaderGraph/Logs/*.log"
ShaderGraph_Win_DX11_Standalone_mono_2_Linear_CUSTOM-REVISION:
    name: ShaderGraph on Win_DX11_Standalone_mono_2_Linear on version CUSTOM-REVISION
    agent:
        type: Unity::VM::GPU
        image: sdet/gamecode_win10:stable
        flavor: b1.large
    variables:
        UPM_REGISTRY: https://artifactory-slo.bf.unity3d.com/artifactory/api/npm/upm-candidates
        CUSTOM_REVISION: custom_revision_not_set
    commands:
      -  curl -s https://artifactory.internal.unity3d.com/core-automation/tools/utr-standalone/utr.bat --output TestProjects/ShaderGraph/utr.bat
      -  cd TestProjects/ShaderGraph && utr --suite=playmode --platform=StandaloneWindows64 --artifacts_path=test-results --player-load-path=../../players --player-connection-ip=auto --scripting-backend=mono --extra-editor-arg="-colorspace=Linear" --reruncount=2 --timeout=1200
    artifacts:
        logs:
            paths:
              -  "**/test-results/**"
              -  "TestProjects/ShaderGraph/Logs/*.log"
    dependencies:
      -  path: .yamato/_editor_priming.yml#editor:priming:CUSTOM-REVISION:windows
         rerun: always
      -  path: .yamato/shadergraph-win-dx11.yml#Build_ShaderGraph_Win_DX11_Player_mono_2_Linear_CUSTOM-REVISION
         rerun: always
Build_ShaderGraph_Win_DX11_Player_mono_2_Linear_CUSTOM-REVISION:
    name: Build ShaderGraph on Win_DX11_mono_2_Linear_Player on version CUSTOM-REVISION
    agent:
        type: Unity::VM
        image: sdet/gamecode_win10:stable
        flavor: b1.xlarge
    variables:
        UPM_REGISTRY: https://artifactory-slo.bf.unity3d.com/artifactory/api/npm/upm-candidates
        CUSTOM_REVISION: custom_revision_not_set
    commands:
      -  curl -s https://artifactory.internal.unity3d.com/core-automation/tools/utr-standalone/utr.bat --output TestProjects/ShaderGraph/utr.bat
      -  pip install unity-downloader-cli --index-url https://artifactory.prd.it.unity3d.com/artifactory/api/pypi/pypi/simple --upgrade
      -  cd TestProjects/ShaderGraph && unity-downloader-cli --source-file ../../unity_revision.txt -c editor -c il2cpp  --wait --published-only
      -  cd TestProjects/ShaderGraph && utr --suite=playmode --platform=StandaloneWindows64 --testproject=. --extra-editor-arg="-playergraphicsapi=Direct3D11" --editor-location=.Editor --artifacts_path=test-results --player-save-path=../../players --build-only --scripting-backend=mono" --extra-editor-arg="-colorspace=Linear" --timeout=1200 --extra-editor-arg="-executemethod" --extra-editor-arg="CustomBuild.BuildWindowsDX11Linear"
    artifacts:
        logs:
            paths:
              -  "**/test-results/**"
              -  "TestProjects/ShaderGraph/Logs/*.log"
        players:
            paths:
              -  "players/**"
    dependencies:
      -  path: .yamato/_editor_priming.yml#editor:priming:CUSTOM-REVISION:windows
         rerun: always
ShaderGraph_Win_DX11_playmode_mono_2_Linear_CUSTOM-REVISION:
    name: ShaderGraph on Win_DX11_playmode_mono_2_Linear on version CUSTOM-REVISION
    agent:
        type: Unity::VM::GPU
        image: sdet/gamecode_win10:stable
        flavor: b1.large
    variables:
        UPM_REGISTRY: https://artifactory-slo.bf.unity3d.com/artifactory/api/npm/upm-candidates
        CUSTOM_REVISION: custom_revision_not_set
    commands:
      -  curl -s https://artifactory.internal.unity3d.com/core-automation/tools/utr-standalone/utr.bat --output TestProjects/ShaderGraph/utr.bat
      -  pip install unity-downloader-cli --index-url https://artifactory.prd.it.unity3d.com/artifactory/api/pypi/pypi/simple --upgrade
      -  cd TestProjects/ShaderGraph && unity-downloader-cli --source-file ../../unity_revision.txt -c editor -c il2cpp  --wait --published-only
      -  cd TestProjects/ShaderGraph && utr --suite=playmode --testproject=. --editor-location=.Editor --artifacts_path=test-results --scripting-backend=mono --extra-editor-arg="-colorspace=Linear" --reruncount=2 --extra-editor-arg="-force-d3d11"
    artifacts:
        logs:
            paths:
              -  "**/test-results/**"
              -  "TestProjects/ShaderGraph/Logs/*.log"
    dependencies:
      -  path: .yamato/_editor_priming.yml#editor:priming:CUSTOM-REVISION:windows
         rerun: always
ShaderGraph_Win_DX11_editmode_mono_2_Linear_CUSTOM-REVISION:
    name: ShaderGraph on Win_DX11_editmode_mono_2_Linear on version CUSTOM-REVISION
    agent:
        type: Unity::VM
        image: sdet/gamecode_win10:stable
        flavor: b1.large
    variables:
        UPM_REGISTRY: https://artifactory-slo.bf.unity3d.com/artifactory/api/npm/upm-candidates
        CUSTOM_REVISION: custom_revision_not_set
    commands:
      -  curl -s https://artifactory.internal.unity3d.com/core-automation/tools/utr-standalone/utr.bat --output TestProjects/ShaderGraph/utr.bat
      -  pip install unity-downloader-cli --index-url https://artifactory.prd.it.unity3d.com/artifactory/api/pypi/pypi/simple --upgrade
      -  cd TestProjects/ShaderGraph && unity-downloader-cli --source-file ../../unity_revision.txt -c editor -c il2cpp  --wait --published-only
      -  cd TestProjects/ShaderGraph && utr --suite=editor --platform=editmode --testproject=. --editor-location=.Editor --artifacts_path=test-results --scripting-backend=il2cpp --extra-editor-arg="-colorspace=Linear" --reruncount=2 --extra-editor-arg="-force-d3d11"
    artifacts:
        logs:
            paths:
              -  "**/test-results/**"
              -  "TestProjects/ShaderGraph/Logs/*.log"
    dependencies:
      -  path: .yamato/_editor_priming.yml#editor:priming:CUSTOM-REVISION:windows
         rerun: always<|MERGE_RESOLUTION|>--- conflicted
+++ resolved
@@ -109,13 +109,8 @@
     commands:
       -  curl -s https://artifactory.internal.unity3d.com/core-automation/tools/utr-standalone/utr.bat --output TestProjects/ShaderGraph/utr.bat
       -  pip install unity-downloader-cli --index-url https://artifactory.prd.it.unity3d.com/artifactory/api/pypi/pypi/simple --upgrade
-<<<<<<< HEAD
-      -  cd TestProjects/ShaderGraph && unity-downloader-cli -u 1b1252580c6429d4be5b5e88fafea90645240c65 -c editor -c il2cpp  --wait --published-only
+      -  cd TestProjects/ShaderGraph && unity-downloader-cli -u 2ea77e477b085e913ac2cdc798fcd655b010f1a2 -c editor -c il2cpp  --wait --published-only
       -  cd TestProjects/ShaderGraph && utr --suite=playmode --platform=StandaloneWindows64 --testproject=. --extra-editor-arg="-playergraphicsapi=Direct3D11" --editor-location=.Editor --artifacts_path=test-results --player-save-path=../../players --build-only --scripting-backend=mono" --extra-editor-arg="-colorspace=Linear" --timeout=1200 --extra-editor-arg="-executemethod" --extra-editor-arg="CustomBuild.BuildWindowsDX11Linear"
-=======
-      -  cd TestProjects/ShaderGraph && unity-downloader-cli -u 2ea77e477b085e913ac2cdc798fcd655b010f1a2 -c editor -c il2cpp  --wait --published-only
-      -  cd TestProjects/ShaderGraph && utr --suite=playmode --platform=StandaloneWindows64 --testproject=. --editor-location=.Editor --artifacts_path=test-results --player-save-path=../../players --build-only --extra-editor-arg="-executemethod" --timeout=1200 --extra-editor-arg="CustomBuild.BuildWindowsDX11Linear"
->>>>>>> 730b9ecb
     artifacts:
         logs:
             paths:
@@ -135,13 +130,8 @@
     commands:
       -  curl -s https://artifactory.internal.unity3d.com/core-automation/tools/utr-standalone/utr.bat --output TestProjects/ShaderGraph/utr.bat
       -  pip install unity-downloader-cli --index-url https://artifactory.prd.it.unity3d.com/artifactory/api/pypi/pypi/simple --upgrade
-<<<<<<< HEAD
-      -  cd TestProjects/ShaderGraph && unity-downloader-cli -u 1b1252580c6429d4be5b5e88fafea90645240c65 -c editor -c il2cpp  --wait --published-only
+      -  cd TestProjects/ShaderGraph && unity-downloader-cli -u 2ea77e477b085e913ac2cdc798fcd655b010f1a2 -c editor -c il2cpp  --wait --published-only
       -  cd TestProjects/ShaderGraph && utr --suite=playmode --testproject=. --editor-location=.Editor --artifacts_path=test-results --scripting-backend=mono --extra-editor-arg="-colorspace=Linear" --reruncount=2 --extra-editor-arg="-force-d3d11"
-=======
-      -  cd TestProjects/ShaderGraph && unity-downloader-cli -u 2ea77e477b085e913ac2cdc798fcd655b010f1a2 -c editor -c il2cpp  --wait --published-only
-      -  cd TestProjects/ShaderGraph && utr --suite=playmode --testproject=. --editor-location=.Editor --artifacts_path=test-results --reruncount=2 --extra-editor-arg="-force-d3d11"
->>>>>>> 730b9ecb
     artifacts:
         logs:
             paths:
@@ -158,13 +148,8 @@
     commands:
       -  curl -s https://artifactory.internal.unity3d.com/core-automation/tools/utr-standalone/utr.bat --output TestProjects/ShaderGraph/utr.bat
       -  pip install unity-downloader-cli --index-url https://artifactory.prd.it.unity3d.com/artifactory/api/pypi/pypi/simple --upgrade
-<<<<<<< HEAD
-      -  cd TestProjects/ShaderGraph && unity-downloader-cli -u 1b1252580c6429d4be5b5e88fafea90645240c65 -c editor -c il2cpp  --wait --published-only
+      -  cd TestProjects/ShaderGraph && unity-downloader-cli -u 2ea77e477b085e913ac2cdc798fcd655b010f1a2 -c editor -c il2cpp  --wait --published-only
       -  cd TestProjects/ShaderGraph && utr --suite=editor --platform=editmode --testproject=. --editor-location=.Editor --artifacts_path=test-results --scripting-backend=il2cpp --extra-editor-arg="-colorspace=Linear" --reruncount=2 --extra-editor-arg="-force-d3d11"
-=======
-      -  cd TestProjects/ShaderGraph && unity-downloader-cli -u 2ea77e477b085e913ac2cdc798fcd655b010f1a2 -c editor -c il2cpp  --wait --published-only
-      -  cd TestProjects/ShaderGraph && utr --suite=editor --platform=editmode --testproject=. --editor-location=.Editor --artifacts_path=test-results --reruncount=2 --extra-editor-arg="-force-d3d11"
->>>>>>> 730b9ecb
     artifacts:
         logs:
             paths:
