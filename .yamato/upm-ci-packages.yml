--- conflicted
+++ resolved
@@ -122,7 +122,7 @@
   dependencies:
     - .yamato/z_editor.yml#editor:priming:{{ editor.version }}:{{ platform.os }}
   {% for dep in package.dependencies %}
-    - {{ dep }}
+  - {{ dep }}
   {% endfor %}
 {% endfor %}
 {% endfor %}
@@ -151,9 +151,9 @@
         - "**/upm-ci~/test-results/**/*"
   dependencies:
     - .yamato/z_editor.yml#editor:priming:{{ editor.version }}:{{ platform.os }}
-    - .yamato/upm-ci-packages.yml#test_{{ package.id}}_{{ platform.name }}_{{ editor.version }}
+  - .yamato/upm-ci-packages.yml#test_{{ package.id}}_{{ platform.name }}_{{ editor.version }}
   {% for dep in package.dependencies %}
-    - {{ dep }}
+  - {{ dep }}
   {% endfor %}
 {% endfor %}
 {% endfor %}
@@ -179,11 +179,7 @@
 {% endfor %}
 {% endfor %}
 
-<<<<<<< HEAD
-{% for editor in editors %}
-=======
-
->>>>>>> 415994be
+
 {% for package in packages %}
 publish_{{ package.id }}_{{ editor.version }}:
   name: z_(do not use) Publish {{ package.name }} - {{ editor.version }}
@@ -218,10 +214,5 @@
     - git push origin --tags
   dependencies:
 {% for package in packages %}
-<<<<<<< HEAD
     - .yamato/upm-ci-packages.yml#publish_{{ package.id }}_{{ editor.version }}
-{% endfor %}
-=======
-    - .yamato/upm-ci-packages.yml#publish_{{ package.id }}
->>>>>>> 415994be
 {% endfor %}