--- conflicted
+++ resolved
@@ -1,11 +1,6 @@
 editors:
-<<<<<<< HEAD
-  - version: trunk
-  - version: fast-trunk
-=======
   - version: 2020.1
   - version: fast-2020.1
->>>>>>> 2eaed195
   - version: CUSTOM-REVISION
 packages:
   - name: Core
