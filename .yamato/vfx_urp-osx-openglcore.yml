--- conflicted
+++ resolved
@@ -7,28 +7,6 @@
 
 ---
 
-VFX_URP_OSX_OpenGLCore_Standalone_PerformanceTests_mono_Linear_trunk:
-    name: VFX_URP on OSX_OpenGLCore_Standalone_PerformanceTests_mono_Linear on version trunk
-    agent:
-        type: Unity::VM::osx
-        image: graphics-foundation/mac-10.15:latest
-        flavor: m1.mac
-    variables:
-        UPM_REGISTRY: https://artifactory-slo.bf.unity3d.com/artifactory/api/npm/upm-candidates
-        UTR_VERSION: "current"
-        TEST_FILTER: .*
-    commands:
-      -  curl -s https://artifactory.internal.unity3d.com/core-automation/tools/utr-standalone/utr --output TestProjects/VisualEffectGraph_URP/utr
-      -  chmod +x TestProjects/VisualEffectGraph_URP/utr
-      -  brew tap --force-auto-update unity/unity git@github.cds.internal.unity3d.com:unity/homebrew-unity.git
-      -  brew install unity-downloader-cli
-      -  cd TestProjects/VisualEffectGraph_URP && unity-downloader-cli -u {{editor_versions.trunk_latest_internal.macos.revision}} -c editor -c il2cpp  --wait --published-only
-      -  cd TestProjects/VisualEffectGraph_URP && ./utr --artifacts_path=test-results --platform=StandaloneOSX --reruncount=2 --suite=playmode --testfilter="VFX.PerformanceTest" --timeout=1200 --zero-tests-are-ok=1
-    artifacts:
-        logs:
-            paths:
-              -  "**/test-results/**"
-              -  "TestProjects/VisualEffectGraph_URP/Logs/*.log"
 VFX_URP_OSX_OpenGLCore_playmode_mono_Linear_trunk:
     name: VFX_URP on OSX_OpenGLCore_playmode_mono_Linear on version trunk
     agent:
@@ -45,14 +23,14 @@
       -  brew tap --force-auto-update unity/unity git@github.cds.internal.unity3d.com:unity/homebrew-unity.git
       -  brew install unity-downloader-cli
       -  cd TestProjects/VisualEffectGraph_URP && unity-downloader-cli -u {{editor_versions.trunk_latest_internal.macos.revision}} -c editor -c il2cpp  --wait --published-only
-      -  cd TestProjects/VisualEffectGraph_URP && ./utr --artifacts_path=test-results --editor-location=.Editor --extra-editor-arg="-colorspace=Linear" --reruncount=2 --scripting-backend=Mono2x --suite=playmode --testfilter="VFX.Test" --testproject=. --zero-tests-are-ok=1
+      -  cd TestProjects/VisualEffectGraph_URP && ./utr --artifacts_path=test-results --editor-location=.Editor --extra-editor-arg="-colorspace=Linear" --reruncount=2 --scripting-backend=Mono2x --suite=playmode --testfilter=$TEST_FILTER --testproject=. --zero-tests-are-ok=1
     artifacts:
         logs:
             paths:
               -  "**/test-results/**"
               -  "TestProjects/VisualEffectGraph_URP/Logs/*.log"
-VFX_URP_OSX_OpenGLCore_playmode_PerformanceTests_mono_Linear_trunk:
-    name: VFX_URP on OSX_OpenGLCore_playmode_PerformanceTests_mono_Linear on version trunk
+VFX_URP_OSX_OpenGLCore_playmode_cache_mono_Linear_trunk:
+    name: VFX_URP on OSX_OpenGLCore_playmode_cache_mono_Linear on version trunk
     agent:
         type: Unity::VM::osx
         image: graphics-foundation/mac-10.15:latest
@@ -67,72 +45,12 @@
       -  brew tap --force-auto-update unity/unity git@github.cds.internal.unity3d.com:unity/homebrew-unity.git
       -  brew install unity-downloader-cli
       -  cd TestProjects/VisualEffectGraph_URP && unity-downloader-cli -u {{editor_versions.trunk_latest_internal.macos.revision}} -c editor -c il2cpp  --wait --published-only
-      -  cd TestProjects/VisualEffectGraph_URP && ./utr --artifacts_path=test-results --editor-location=.Editor --extra-editor-arg="-colorspace=Linear" --reruncount=2 --scripting-backend=Mono2x --suite=playmode --testfilter="VFX.PerformanceTest" --testproject=. --zero-tests-are-ok=1
+      -  cd TestProjects/VisualEffectGraph_URP && ./utr --artifacts_path=test-results --editor-location=.Editor --extra-editor-arg="-adb2" --extra-editor-arg="-cacheServerEnableDownload true" --extra-editor-arg="-cacheServerEnableUpload true" --extra-editor-arg="-cacheServerEndpoint cacheserver-slo.hq.unity3d.com" --extra-editor-arg="-cacheServerNamespacePrefix SRP" --extra-editor-arg="-colorspace=Linear" --extra-editor-arg="-enableCacheServer" --reruncount=2 --scripting-backend=Mono2x --suite=playmode --testfilter=$TEST_FILTER --testproject=. --zero-tests-are-ok=1
     artifacts:
         logs:
             paths:
               -  "**/test-results/**"
               -  "TestProjects/VisualEffectGraph_URP/Logs/*.log"
-<<<<<<< HEAD
-VFX_URP_OSX_OpenGLCore_editmode_PerformanceTests_mono_Linear_trunk:
-    name: VFX_URP on OSX_OpenGLCore_editmode_PerformanceTests_mono_Linear on version trunk
-=======
-VFX_URP_OSX_OpenGLCore_playmode_cache_mono_Linear_trunk:
-    name: VFX_URP on OSX_OpenGLCore_playmode_cache_mono_Linear on version trunk
->>>>>>> 89e86569
-    agent:
-        type: Unity::VM::osx
-        image: graphics-foundation/mac-10.15:latest
-        flavor: m1.mac
-    variables:
-        UPM_REGISTRY: https://artifactory-slo.bf.unity3d.com/artifactory/api/npm/upm-candidates
-        UTR_VERSION: "current"
-        TEST_FILTER: .*
-    commands:
-      -  curl -s https://artifactory.internal.unity3d.com/core-automation/tools/utr-standalone/utr --output TestProjects/VisualEffectGraph_URP/utr
-      -  chmod +x TestProjects/VisualEffectGraph_URP/utr
-      -  brew tap --force-auto-update unity/unity git@github.cds.internal.unity3d.com:unity/homebrew-unity.git
-      -  brew install unity-downloader-cli
-      -  cd TestProjects/VisualEffectGraph_URP && unity-downloader-cli -u {{editor_versions.trunk_latest_internal.macos.revision}} -c editor -c il2cpp  --wait --published-only
-<<<<<<< HEAD
-      -  cd TestProjects/VisualEffectGraph_URP && ./utr --artifacts_path=test-results --editor-location=.Editor --extra-editor-arg="-colorspace=Linear" --platform=editmode --reruncount=2 --scripting-backend=Mono2x --suite=editor --testfilter="VFX.PerformanceTest" --testproject=. --zero-tests-are-ok=1
-=======
-      -  cd TestProjects/VisualEffectGraph_URP && ./utr --artifacts_path=test-results --editor-location=.Editor --extra-editor-arg="-adb2" --extra-editor-arg="-cacheServerEnableDownload true" --extra-editor-arg="-cacheServerEnableUpload true" --extra-editor-arg="-cacheServerEndpoint cacheserver-slo.hq.unity3d.com" --extra-editor-arg="-cacheServerNamespacePrefix SRP" --extra-editor-arg="-colorspace=Linear" --extra-editor-arg="-enableCacheServer" --reruncount=2 --scripting-backend=Mono2x --suite=playmode --testfilter=$TEST_FILTER --testproject=. --zero-tests-are-ok=1
->>>>>>> 89e86569
-    artifacts:
-        logs:
-            paths:
-              -  "**/test-results/**"
-              -  "TestProjects/VisualEffectGraph_URP/Logs/*.log"
-<<<<<<< HEAD
-VFX_URP_OSX_OpenGLCore_Standalone_PerformanceTests_mono_Linear_CUSTOM-REVISION:
-    name: VFX_URP on OSX_OpenGLCore_Standalone_PerformanceTests_mono_Linear on version CUSTOM-REVISION
-    agent:
-        type: Unity::VM::osx
-        image: graphics-foundation/mac-10.15:latest
-        flavor: m1.mac
-    variables:
-        UPM_REGISTRY: https://artifactory-slo.bf.unity3d.com/artifactory/api/npm/upm-candidates
-        CUSTOM_REVISION: custom_revision_not_set
-        UTR_VERSION: "current"
-        TEST_FILTER: .*
-    commands:
-      -  curl -s https://artifactory.internal.unity3d.com/core-automation/tools/utr-standalone/utr --output TestProjects/VisualEffectGraph_URP/utr
-      -  chmod +x TestProjects/VisualEffectGraph_URP/utr
-      -  brew tap --force-auto-update unity/unity git@github.cds.internal.unity3d.com:unity/homebrew-unity.git
-      -  brew install unity-downloader-cli
-      -  cd TestProjects/VisualEffectGraph_URP && unity-downloader-cli --source-file ../../unity_revision.txt -c editor -c il2cpp  --wait --published-only
-      -  cd TestProjects/VisualEffectGraph_URP && ./utr --artifacts_path=test-results --platform=StandaloneOSX --reruncount=2 --suite=playmode --testfilter="VFX.PerformanceTest" --timeout=1200 --zero-tests-are-ok=1
-    artifacts:
-        logs:
-            paths:
-              -  "**/test-results/**"
-              -  "TestProjects/VisualEffectGraph_URP/Logs/*.log"
-    dependencies:
-      -  path: .yamato/_editor_priming.yml#editor:priming:CUSTOM-REVISION:macos
-         rerun: always
-=======
->>>>>>> 89e86569
 VFX_URP_OSX_OpenGLCore_playmode_mono_Linear_CUSTOM-REVISION:
     name: VFX_URP on OSX_OpenGLCore_playmode_mono_Linear on version CUSTOM-REVISION
     agent:
@@ -150,59 +68,7 @@
       -  brew tap --force-auto-update unity/unity git@github.cds.internal.unity3d.com:unity/homebrew-unity.git
       -  brew install unity-downloader-cli
       -  cd TestProjects/VisualEffectGraph_URP && unity-downloader-cli --source-file ../../unity_revision.txt -c editor -c il2cpp  --wait --published-only
-      -  cd TestProjects/VisualEffectGraph_URP && ./utr --artifacts_path=test-results --editor-location=.Editor --extra-editor-arg="-colorspace=Linear" --reruncount=2 --scripting-backend=Mono2x --suite=playmode --testfilter="VFX.Test" --testproject=. --zero-tests-are-ok=1
-    artifacts:
-        logs:
-            paths:
-              -  "**/test-results/**"
-              -  "TestProjects/VisualEffectGraph_URP/Logs/*.log"
-    dependencies:
-      -  path: .yamato/_editor_priming.yml#editor:priming:CUSTOM-REVISION:macos
-         rerun: always
-VFX_URP_OSX_OpenGLCore_playmode_PerformanceTests_mono_Linear_CUSTOM-REVISION:
-    name: VFX_URP on OSX_OpenGLCore_playmode_PerformanceTests_mono_Linear on version CUSTOM-REVISION
-    agent:
-        type: Unity::VM::osx
-        image: graphics-foundation/mac-10.15:latest
-        flavor: m1.mac
-    variables:
-        UPM_REGISTRY: https://artifactory-slo.bf.unity3d.com/artifactory/api/npm/upm-candidates
-        CUSTOM_REVISION: custom_revision_not_set
-        UTR_VERSION: "current"
-        TEST_FILTER: .*
-    commands:
-      -  curl -s https://artifactory.internal.unity3d.com/core-automation/tools/utr-standalone/utr --output TestProjects/VisualEffectGraph_URP/utr
-      -  chmod +x TestProjects/VisualEffectGraph_URP/utr
-      -  brew tap --force-auto-update unity/unity git@github.cds.internal.unity3d.com:unity/homebrew-unity.git
-      -  brew install unity-downloader-cli
-      -  cd TestProjects/VisualEffectGraph_URP && unity-downloader-cli --source-file ../../unity_revision.txt -c editor -c il2cpp  --wait --published-only
-      -  cd TestProjects/VisualEffectGraph_URP && ./utr --artifacts_path=test-results --editor-location=.Editor --extra-editor-arg="-colorspace=Linear" --reruncount=2 --scripting-backend=Mono2x --suite=playmode --testfilter="VFX.PerformanceTest" --testproject=. --zero-tests-are-ok=1
-    artifacts:
-        logs:
-            paths:
-              -  "**/test-results/**"
-              -  "TestProjects/VisualEffectGraph_URP/Logs/*.log"
-    dependencies:
-      -  path: .yamato/_editor_priming.yml#editor:priming:CUSTOM-REVISION:macos
-         rerun: always
-VFX_URP_OSX_OpenGLCore_editmode_PerformanceTests_mono_Linear_CUSTOM-REVISION:
-    name: VFX_URP on OSX_OpenGLCore_editmode_PerformanceTests_mono_Linear on version CUSTOM-REVISION
-    agent:
-        type: Unity::VM::osx
-        image: graphics-foundation/mac-10.15:latest
-        flavor: m1.mac
-    variables:
-        UPM_REGISTRY: https://artifactory-slo.bf.unity3d.com/artifactory/api/npm/upm-candidates
-        CUSTOM_REVISION: custom_revision_not_set
-        UTR_VERSION: "current"
-        TEST_FILTER: .*
-    commands:
-      -  curl -s https://artifactory.internal.unity3d.com/core-automation/tools/utr-standalone/utr --output TestProjects/VisualEffectGraph_URP/utr
-      -  chmod +x TestProjects/VisualEffectGraph_URP/utr
-      -  brew tap --force-auto-update unity/unity git@github.cds.internal.unity3d.com:unity/homebrew-unity.git
-      -  brew install unity-downloader-cli
-      -  cd TestProjects/VisualEffectGraph_URP && unity-downloader-cli --source-file ../../unity_revision.txt -c editor -c il2cpp  --wait --published-only
-      -  cd TestProjects/VisualEffectGraph_URP && ./utr --artifacts_path=test-results --editor-location=.Editor --extra-editor-arg="-colorspace=Linear" --platform=editmode --reruncount=2 --scripting-backend=Mono2x --suite=editor --testfilter="VFX.PerformanceTest" --testproject=. --zero-tests-are-ok=1
+      -  cd TestProjects/VisualEffectGraph_URP && ./utr --artifacts_path=test-results --editor-location=.Editor --extra-editor-arg="-colorspace=Linear" --reruncount=2 --scripting-backend=Mono2x --suite=playmode --testfilter=$TEST_FILTER --testproject=. --zero-tests-are-ok=1
     artifacts:
         logs:
             paths:
