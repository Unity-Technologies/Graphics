 
# This file is generated by .yamato/ruamel/build.py. Don't edit this file manually. 
# Introduce any changes under .yamato/config/*.metafile files (for most cases) or under .yamato/ruamel/* within Python (more elaborate cases), and rerun build.py to regenerate all .yml files. 
# Read more under .yamato/docs/readme.md 

{% metadata_file .yamato/_latest_editor_versions_trunk.metafile -%}

---

HDRP_Win_Vulkan_playmode_mono_Linear_trunk:
    name: HDRP on Win_Vulkan_playmode_mono_Linear on version trunk
    agent:
        type: Unity::VM::GPU
        image: graphics-foundation/win10-dxr:stable
        flavor: b1.xlarge
        model: rtx2080
    variables:
        UPM_REGISTRY: https://artifactory-slo.bf.unity3d.com/artifactory/api/npm/upm-candidates
        TEST_FILTER: .*
    commands:
      -  curl -s https://artifactory.internal.unity3d.com/core-automation/tools/utr-standalone/utr.bat --output TestProjects/HDRP_Tests/utr.bat
      -  pip install unity-downloader-cli --index-url https://artifactory.prd.it.unity3d.com/artifactory/api/pypi/pypi/simple --upgrade
      -  cd TestProjects/HDRP_Tests && unity-downloader-cli -u {{editor_versions.trunk_latest_internal.windows.revision}} -c editor -c il2cpp  --wait --published-only
      -  |5-

                  git rev-parse HEAD | git show -s --format=%%cI > revdate.tmp
                  set /p GIT_REVISIONDATE=<revdate.tmp
                  echo %GIT_REVISIONDATE%
                  del revdate.tmp
                  cd TestProjects/HDRP_Tests && utr --artifacts_path=test-results --editor-location=.Editor --extra-editor-arg="-colorspace=Linear" --extra-editor-arg="-force-vulkan" --reruncount=2 --scripting-backend=Mono2x --suite=playmode --testfilter=%TEST_FILTER% --testproject=.
    artifacts:
        logs:
            paths:
              -  "**/test-results/**"
              -  "TestProjects/HDRP_Tests/Logs/*.log"
HDRP_Win_Vulkan_playmode_XR_mono_Linear_trunk:
    name: HDRP on Win_Vulkan_playmode_XR_mono_Linear on version trunk
    agent:
        type: Unity::VM::GPU
        image: graphics-foundation/win10-dxr:stable
        flavor: b1.xlarge
        model: rtx2080
    variables:
        UPM_REGISTRY: https://artifactory-slo.bf.unity3d.com/artifactory/api/npm/upm-candidates
        TEST_FILTER: .*
    commands:
      -  curl -s https://artifactory.internal.unity3d.com/core-automation/tools/utr-standalone/utr.bat --output TestProjects/HDRP_Tests/utr.bat
      -  pip install unity-downloader-cli --index-url https://artifactory.prd.it.unity3d.com/artifactory/api/pypi/pypi/simple --upgrade
      -  cd TestProjects/HDRP_Tests && unity-downloader-cli -u {{editor_versions.trunk_latest_internal.windows.revision}} -c editor -c il2cpp  --wait --published-only
      -  |5-

                  git rev-parse HEAD | git show -s --format=%%cI > revdate.tmp
                  set /p GIT_REVISIONDATE=<revdate.tmp
                  echo %GIT_REVISIONDATE%
                  del revdate.tmp
                  cd TestProjects/HDRP_Tests && utr --artifacts_path=test-results --editor-location=.Editor --extra-editor-arg="-colorspace=Linear" --extra-editor-arg="-force-vulkan" --extra-editor-arg="-xr-tests" --reruncount=2 --scripting-backend=Mono2x --suite=playmode --testfilter=%TEST_FILTER% --testproject=.
    artifacts:
        logs:
            paths:
              -  "**/test-results/**"
              -  "TestProjects/HDRP_Tests/Logs/*.log"
<<<<<<< HEAD
=======
HDRP_Win_Vulkan_playmode_NonRenderGraph_mono_Linear_trunk:
    name: HDRP on Win_Vulkan_playmode_NonRenderGraph_mono_Linear on version trunk
    agent:
        type: Unity::VM::GPU
        image: graphics-foundation/win10-dxr:stable
        flavor: b1.xlarge
        model: rtx2080
    variables:
        UPM_REGISTRY: https://artifactory-slo.bf.unity3d.com/artifactory/api/npm/upm-candidates
        TEST_FILTER: .*
    commands:
      -  curl -s https://artifactory.internal.unity3d.com/core-automation/tools/utr-standalone/utr.bat --output TestProjects/HDRP_Tests/utr.bat
      -  pip install unity-downloader-cli --index-url https://artifactory.prd.it.unity3d.com/artifactory/api/pypi/pypi/simple --upgrade
      -  cd TestProjects/HDRP_Tests && unity-downloader-cli -u {{editor_versions.trunk_latest_internal.windows.revision}} -c editor -c il2cpp  --wait --published-only
      -  |5-

                  git rev-parse HEAD | git show -s --format=%%cI > revdate.tmp
                  set /p GIT_REVISIONDATE=<revdate.tmp
                  echo %GIT_REVISIONDATE%
                  del revdate.tmp
                  cd TestProjects/HDRP_Tests && utr --artifacts_path=test-results --editor-location=.Editor --extra-editor-arg="-colorspace=Linear" --extra-editor-arg="-force-vulkan" --extra-editor-arg="-non-rendergraph-tests" --reruncount=2 --scripting-backend=Mono2x --suite=playmode --testfilter=%TEST_FILTER% --testproject=.
    artifacts:
        logs:
            paths:
              -  "**/test-results/**"
              -  "TestProjects/HDRP_Tests/Logs/*.log"
>>>>>>> b1e82ebe
HDRP_Win_Vulkan_editmode_mono_Linear_trunk:
    name: HDRP on Win_Vulkan_editmode_mono_Linear on version trunk
    agent:
        type: Unity::VM
        image: graphics-foundation/win10-dxr:stable
        flavor: b1.xlarge
    variables:
        UPM_REGISTRY: https://artifactory-slo.bf.unity3d.com/artifactory/api/npm/upm-candidates
        TEST_FILTER: .*
    commands:
      -  curl -s https://artifactory.internal.unity3d.com/core-automation/tools/utr-standalone/utr.bat --output TestProjects/HDRP_Tests/utr.bat
      -  pip install unity-downloader-cli --index-url https://artifactory.prd.it.unity3d.com/artifactory/api/pypi/pypi/simple --upgrade
      -  cd TestProjects/HDRP_Tests && unity-downloader-cli -u {{editor_versions.trunk_latest_internal.windows.revision}} -c editor -c il2cpp  --wait --published-only
      -  |5-

                  git rev-parse HEAD | git show -s --format=%%cI > revdate.tmp
                  set /p GIT_REVISIONDATE=<revdate.tmp
                  echo %GIT_REVISIONDATE%
                  del revdate.tmp
                  cd TestProjects/HDRP_Tests && utr --artifacts_path=test-results --editor-location=.Editor --extra-editor-arg="-colorspace=Linear" --extra-editor-arg="-force-vulkan" --extra-editor-arg="-playergraphicsapi=Vulkan" --platform=editmode --reruncount=2 --scripting-backend=Mono2x --suite=editor --testfilter=%TEST_FILTER% --testproject=.
    artifacts:
        logs:
            paths:
              -  "**/test-results/**"
              -  "TestProjects/HDRP_Tests/Logs/*.log"
HDRP_Win_Vulkan_Standalone_mono_Linear_trunk:
    name: HDRP on Win_Vulkan_Standalone_mono_Linear on version trunk
    agent:
        type: Unity::VM::GPU
        image: graphics-foundation/win10-dxr:stable
        flavor: b1.xlarge
        model: rtx2080
    variables:
        UPM_REGISTRY: https://artifactory-slo.bf.unity3d.com/artifactory/api/npm/upm-candidates
        TEST_FILTER: .*
    commands:
      -  curl -s https://artifactory.internal.unity3d.com/core-automation/tools/utr-standalone/utr.bat --output TestProjects/HDRP_RuntimeTests/utr.bat
      -  cd TestProjects/HDRP_RuntimeTests && utr --artifacts_path=test-results --platform=StandaloneWindows64 --player-connection-ip=auto --player-load-path=../../players --reruncount=2 --suite=playmode --timeout=1200
    artifacts:
        logs:
            paths:
              -  "**/test-results/**"
              -  "TestProjects/HDRP_RuntimeTests/Logs/*.log"
    dependencies:
      -  path: .yamato/hdrp-win-vulkan.yml#Build_HDRP_Win_Vulkan_Standalone_mono_Linear_trunk
         rerun: on-new-revision
Build_HDRP_Win_Vulkan_Standalone_mono_Linear_trunk:
    name: Build HDRP on Win_Vulkan_mono_Linear_Standalone_build_Player on version trunk
    agent:
        type: Unity::VM
        image: graphics-foundation/win10-dxr:stable
        flavor: b1.xlarge
    variables:
        UPM_REGISTRY: https://artifactory-slo.bf.unity3d.com/artifactory/api/npm/upm-candidates
        TEST_FILTER: .*
    commands:
      -  curl -s https://artifactory.internal.unity3d.com/core-automation/tools/utr-standalone/utr.bat --output TestProjects/HDRP_RuntimeTests/utr.bat
      -  pip install unity-downloader-cli --index-url https://artifactory.prd.it.unity3d.com/artifactory/api/pypi/pypi/simple --upgrade
      -  cd TestProjects/HDRP_RuntimeTests && unity-downloader-cli -u {{editor_versions.trunk_latest_internal.windows.revision}} -c editor -c il2cpp  --wait --published-only
      -  |5-

                  git rev-parse HEAD | git show -s --format=%%cI > revdate.tmp
                  set /p GIT_REVISIONDATE=<revdate.tmp
                  echo %GIT_REVISIONDATE%
                  del revdate.tmp
                  cd TestProjects/HDRP_RuntimeTests && utr --artifacts_path=test-results --build-only --editor-location=.Editor --extra-editor-arg="-colorspace=Linear" --extra-editor-arg="-executemethod" --extra-editor-arg="SetupProject.ApplySettings" --extra-editor-arg="vulkan" --extra-editor-arg="Linear" --extra-editor-arg="-playergraphicsapi=Vulkan" --platform=StandaloneWindows64 --player-save-path=../../players --scripting-backend=Mono2x --suite=playmode --testfilter=%TEST_FILTER% --testproject=. --timeout=1200
    artifacts:
        logs:
            paths:
              -  "**/test-results/**"
              -  "TestProjects/HDRP_Tests/Logs/*.log"
        players:
            paths:
              -  "players/**"
HDRP_Win_Vulkan_playmode_mono_Linear_CUSTOM-REVISION:
    name: HDRP on Win_Vulkan_playmode_mono_Linear on version CUSTOM-REVISION
    agent:
        type: Unity::VM::GPU
        image: graphics-foundation/win10-dxr:stable
        flavor: b1.xlarge
        model: rtx2080
    variables:
        UPM_REGISTRY: https://artifactory-slo.bf.unity3d.com/artifactory/api/npm/upm-candidates
        CUSTOM_REVISION: custom_revision_not_set
        TEST_FILTER: .*
    commands:
      -  curl -s https://artifactory.internal.unity3d.com/core-automation/tools/utr-standalone/utr.bat --output TestProjects/HDRP_Tests/utr.bat
      -  pip install unity-downloader-cli --index-url https://artifactory.prd.it.unity3d.com/artifactory/api/pypi/pypi/simple --upgrade
      -  cd TestProjects/HDRP_Tests && unity-downloader-cli --source-file ../../unity_revision.txt -c editor -c il2cpp  --wait --published-only
      -  |5-

                  git rev-parse HEAD | git show -s --format=%%cI > revdate.tmp
                  set /p GIT_REVISIONDATE=<revdate.tmp
                  echo %GIT_REVISIONDATE%
                  del revdate.tmp
                  cd TestProjects/HDRP_Tests && utr --artifacts_path=test-results --editor-location=.Editor --extra-editor-arg="-colorspace=Linear" --extra-editor-arg="-force-vulkan" --reruncount=2 --scripting-backend=Mono2x --suite=playmode --testfilter=%TEST_FILTER% --testproject=.
    artifacts:
        logs:
            paths:
              -  "**/test-results/**"
              -  "TestProjects/HDRP_Tests/Logs/*.log"
    dependencies:
      -  path: .yamato/_editor_priming.yml#editor:priming:CUSTOM-REVISION:windows
         rerun: always
HDRP_Win_Vulkan_playmode_XR_mono_Linear_CUSTOM-REVISION:
    name: HDRP on Win_Vulkan_playmode_XR_mono_Linear on version CUSTOM-REVISION
    agent:
        type: Unity::VM::GPU
        image: graphics-foundation/win10-dxr:stable
        flavor: b1.xlarge
        model: rtx2080
    variables:
        UPM_REGISTRY: https://artifactory-slo.bf.unity3d.com/artifactory/api/npm/upm-candidates
        CUSTOM_REVISION: custom_revision_not_set
        TEST_FILTER: .*
    commands:
      -  curl -s https://artifactory.internal.unity3d.com/core-automation/tools/utr-standalone/utr.bat --output TestProjects/HDRP_Tests/utr.bat
      -  pip install unity-downloader-cli --index-url https://artifactory.prd.it.unity3d.com/artifactory/api/pypi/pypi/simple --upgrade
      -  cd TestProjects/HDRP_Tests && unity-downloader-cli --source-file ../../unity_revision.txt -c editor -c il2cpp  --wait --published-only
      -  |5-

                  git rev-parse HEAD | git show -s --format=%%cI > revdate.tmp
                  set /p GIT_REVISIONDATE=<revdate.tmp
                  echo %GIT_REVISIONDATE%
                  del revdate.tmp
                  cd TestProjects/HDRP_Tests && utr --artifacts_path=test-results --editor-location=.Editor --extra-editor-arg="-colorspace=Linear" --extra-editor-arg="-force-vulkan" --extra-editor-arg="-xr-tests" --reruncount=2 --scripting-backend=Mono2x --suite=playmode --testfilter=%TEST_FILTER% --testproject=.
    artifacts:
        logs:
            paths:
              -  "**/test-results/**"
              -  "TestProjects/HDRP_Tests/Logs/*.log"
    dependencies:
      -  path: .yamato/_editor_priming.yml#editor:priming:CUSTOM-REVISION:windows
         rerun: always
<<<<<<< HEAD
=======
HDRP_Win_Vulkan_playmode_NonRenderGraph_mono_Linear_CUSTOM-REVISION:
    name: HDRP on Win_Vulkan_playmode_NonRenderGraph_mono_Linear on version CUSTOM-REVISION
    agent:
        type: Unity::VM::GPU
        image: graphics-foundation/win10-dxr:stable
        flavor: b1.xlarge
        model: rtx2080
    variables:
        UPM_REGISTRY: https://artifactory-slo.bf.unity3d.com/artifactory/api/npm/upm-candidates
        CUSTOM_REVISION: custom_revision_not_set
        TEST_FILTER: .*
    commands:
      -  curl -s https://artifactory.internal.unity3d.com/core-automation/tools/utr-standalone/utr.bat --output TestProjects/HDRP_Tests/utr.bat
      -  pip install unity-downloader-cli --index-url https://artifactory.prd.it.unity3d.com/artifactory/api/pypi/pypi/simple --upgrade
      -  cd TestProjects/HDRP_Tests && unity-downloader-cli --source-file ../../unity_revision.txt -c editor -c il2cpp  --wait --published-only
      -  |5-

                  git rev-parse HEAD | git show -s --format=%%cI > revdate.tmp
                  set /p GIT_REVISIONDATE=<revdate.tmp
                  echo %GIT_REVISIONDATE%
                  del revdate.tmp
                  cd TestProjects/HDRP_Tests && utr --artifacts_path=test-results --editor-location=.Editor --extra-editor-arg="-colorspace=Linear" --extra-editor-arg="-force-vulkan" --extra-editor-arg="-non-rendergraph-tests" --reruncount=2 --scripting-backend=Mono2x --suite=playmode --testfilter=%TEST_FILTER% --testproject=.
    artifacts:
        logs:
            paths:
              -  "**/test-results/**"
              -  "TestProjects/HDRP_Tests/Logs/*.log"
    dependencies:
      -  path: .yamato/_editor_priming.yml#editor:priming:CUSTOM-REVISION:windows
         rerun: always
>>>>>>> b1e82ebe
HDRP_Win_Vulkan_editmode_mono_Linear_CUSTOM-REVISION:
    name: HDRP on Win_Vulkan_editmode_mono_Linear on version CUSTOM-REVISION
    agent:
        type: Unity::VM
        image: graphics-foundation/win10-dxr:stable
        flavor: b1.xlarge
    variables:
        UPM_REGISTRY: https://artifactory-slo.bf.unity3d.com/artifactory/api/npm/upm-candidates
        CUSTOM_REVISION: custom_revision_not_set
        TEST_FILTER: .*
    commands:
      -  curl -s https://artifactory.internal.unity3d.com/core-automation/tools/utr-standalone/utr.bat --output TestProjects/HDRP_Tests/utr.bat
      -  pip install unity-downloader-cli --index-url https://artifactory.prd.it.unity3d.com/artifactory/api/pypi/pypi/simple --upgrade
      -  cd TestProjects/HDRP_Tests && unity-downloader-cli --source-file ../../unity_revision.txt -c editor -c il2cpp  --wait --published-only
      -  |5-

                  git rev-parse HEAD | git show -s --format=%%cI > revdate.tmp
                  set /p GIT_REVISIONDATE=<revdate.tmp
                  echo %GIT_REVISIONDATE%
                  del revdate.tmp
                  cd TestProjects/HDRP_Tests && utr --artifacts_path=test-results --editor-location=.Editor --extra-editor-arg="-colorspace=Linear" --extra-editor-arg="-force-vulkan" --extra-editor-arg="-playergraphicsapi=Vulkan" --platform=editmode --reruncount=2 --scripting-backend=Mono2x --suite=editor --testfilter=%TEST_FILTER% --testproject=.
    artifacts:
        logs:
            paths:
              -  "**/test-results/**"
              -  "TestProjects/HDRP_Tests/Logs/*.log"
    dependencies:
      -  path: .yamato/_editor_priming.yml#editor:priming:CUSTOM-REVISION:windows
         rerun: always
HDRP_Win_Vulkan_Standalone_mono_Linear_CUSTOM-REVISION:
    name: HDRP on Win_Vulkan_Standalone_mono_Linear on version CUSTOM-REVISION
    agent:
        type: Unity::VM::GPU
        image: graphics-foundation/win10-dxr:stable
        flavor: b1.xlarge
        model: rtx2080
    variables:
        UPM_REGISTRY: https://artifactory-slo.bf.unity3d.com/artifactory/api/npm/upm-candidates
        CUSTOM_REVISION: custom_revision_not_set
        TEST_FILTER: .*
    commands:
      -  curl -s https://artifactory.internal.unity3d.com/core-automation/tools/utr-standalone/utr.bat --output TestProjects/HDRP_RuntimeTests/utr.bat
      -  cd TestProjects/HDRP_RuntimeTests && utr --artifacts_path=test-results --platform=StandaloneWindows64 --player-connection-ip=auto --player-load-path=../../players --reruncount=2 --suite=playmode --timeout=1200
    artifacts:
        logs:
            paths:
              -  "**/test-results/**"
              -  "TestProjects/HDRP_RuntimeTests/Logs/*.log"
    dependencies:
      -  path: .yamato/_editor_priming.yml#editor:priming:CUSTOM-REVISION:windows
         rerun: always
      -  path: .yamato/hdrp-win-vulkan.yml#Build_HDRP_Win_Vulkan_Standalone_mono_Linear_CUSTOM-REVISION
         rerun: always
Build_HDRP_Win_Vulkan_Standalone_mono_Linear_CUSTOM-REVISION:
    name: Build HDRP on Win_Vulkan_mono_Linear_Standalone_build_Player on version CUSTOM-REVISION
    agent:
        type: Unity::VM
        image: graphics-foundation/win10-dxr:stable
        flavor: b1.xlarge
    variables:
        UPM_REGISTRY: https://artifactory-slo.bf.unity3d.com/artifactory/api/npm/upm-candidates
        CUSTOM_REVISION: custom_revision_not_set
        TEST_FILTER: .*
    commands:
      -  curl -s https://artifactory.internal.unity3d.com/core-automation/tools/utr-standalone/utr.bat --output TestProjects/HDRP_RuntimeTests/utr.bat
      -  pip install unity-downloader-cli --index-url https://artifactory.prd.it.unity3d.com/artifactory/api/pypi/pypi/simple --upgrade
      -  cd TestProjects/HDRP_RuntimeTests && unity-downloader-cli --source-file ../../unity_revision.txt -c editor -c il2cpp  --wait --published-only
      -  |5-

                  git rev-parse HEAD | git show -s --format=%%cI > revdate.tmp
                  set /p GIT_REVISIONDATE=<revdate.tmp
                  echo %GIT_REVISIONDATE%
                  del revdate.tmp
                  cd TestProjects/HDRP_RuntimeTests && utr --artifacts_path=test-results --build-only --editor-location=.Editor --extra-editor-arg="-colorspace=Linear" --extra-editor-arg="-executemethod" --extra-editor-arg="SetupProject.ApplySettings" --extra-editor-arg="vulkan" --extra-editor-arg="Linear" --extra-editor-arg="-playergraphicsapi=Vulkan" --platform=StandaloneWindows64 --player-save-path=../../players --scripting-backend=Mono2x --suite=playmode --testfilter=%TEST_FILTER% --testproject=. --timeout=1200
    artifacts:
        logs:
            paths:
              -  "**/test-results/**"
              -  "TestProjects/HDRP_Tests/Logs/*.log"
        players:
            paths:
              -  "players/**"
    dependencies:
      -  path: .yamato/_editor_priming.yml#editor:priming:CUSTOM-REVISION:windows
         rerun: always<|MERGE_RESOLUTION|>--- conflicted
+++ resolved
@@ -59,35 +59,6 @@
             paths:
               -  "**/test-results/**"
               -  "TestProjects/HDRP_Tests/Logs/*.log"
-<<<<<<< HEAD
-=======
-HDRP_Win_Vulkan_playmode_NonRenderGraph_mono_Linear_trunk:
-    name: HDRP on Win_Vulkan_playmode_NonRenderGraph_mono_Linear on version trunk
-    agent:
-        type: Unity::VM::GPU
-        image: graphics-foundation/win10-dxr:stable
-        flavor: b1.xlarge
-        model: rtx2080
-    variables:
-        UPM_REGISTRY: https://artifactory-slo.bf.unity3d.com/artifactory/api/npm/upm-candidates
-        TEST_FILTER: .*
-    commands:
-      -  curl -s https://artifactory.internal.unity3d.com/core-automation/tools/utr-standalone/utr.bat --output TestProjects/HDRP_Tests/utr.bat
-      -  pip install unity-downloader-cli --index-url https://artifactory.prd.it.unity3d.com/artifactory/api/pypi/pypi/simple --upgrade
-      -  cd TestProjects/HDRP_Tests && unity-downloader-cli -u {{editor_versions.trunk_latest_internal.windows.revision}} -c editor -c il2cpp  --wait --published-only
-      -  |5-
-
-                  git rev-parse HEAD | git show -s --format=%%cI > revdate.tmp
-                  set /p GIT_REVISIONDATE=<revdate.tmp
-                  echo %GIT_REVISIONDATE%
-                  del revdate.tmp
-                  cd TestProjects/HDRP_Tests && utr --artifacts_path=test-results --editor-location=.Editor --extra-editor-arg="-colorspace=Linear" --extra-editor-arg="-force-vulkan" --extra-editor-arg="-non-rendergraph-tests" --reruncount=2 --scripting-backend=Mono2x --suite=playmode --testfilter=%TEST_FILTER% --testproject=.
-    artifacts:
-        logs:
-            paths:
-              -  "**/test-results/**"
-              -  "TestProjects/HDRP_Tests/Logs/*.log"
->>>>>>> b1e82ebe
 HDRP_Win_Vulkan_editmode_mono_Linear_trunk:
     name: HDRP on Win_Vulkan_editmode_mono_Linear on version trunk
     agent:
@@ -222,39 +193,6 @@
     dependencies:
       -  path: .yamato/_editor_priming.yml#editor:priming:CUSTOM-REVISION:windows
          rerun: always
-<<<<<<< HEAD
-=======
-HDRP_Win_Vulkan_playmode_NonRenderGraph_mono_Linear_CUSTOM-REVISION:
-    name: HDRP on Win_Vulkan_playmode_NonRenderGraph_mono_Linear on version CUSTOM-REVISION
-    agent:
-        type: Unity::VM::GPU
-        image: graphics-foundation/win10-dxr:stable
-        flavor: b1.xlarge
-        model: rtx2080
-    variables:
-        UPM_REGISTRY: https://artifactory-slo.bf.unity3d.com/artifactory/api/npm/upm-candidates
-        CUSTOM_REVISION: custom_revision_not_set
-        TEST_FILTER: .*
-    commands:
-      -  curl -s https://artifactory.internal.unity3d.com/core-automation/tools/utr-standalone/utr.bat --output TestProjects/HDRP_Tests/utr.bat
-      -  pip install unity-downloader-cli --index-url https://artifactory.prd.it.unity3d.com/artifactory/api/pypi/pypi/simple --upgrade
-      -  cd TestProjects/HDRP_Tests && unity-downloader-cli --source-file ../../unity_revision.txt -c editor -c il2cpp  --wait --published-only
-      -  |5-
-
-                  git rev-parse HEAD | git show -s --format=%%cI > revdate.tmp
-                  set /p GIT_REVISIONDATE=<revdate.tmp
-                  echo %GIT_REVISIONDATE%
-                  del revdate.tmp
-                  cd TestProjects/HDRP_Tests && utr --artifacts_path=test-results --editor-location=.Editor --extra-editor-arg="-colorspace=Linear" --extra-editor-arg="-force-vulkan" --extra-editor-arg="-non-rendergraph-tests" --reruncount=2 --scripting-backend=Mono2x --suite=playmode --testfilter=%TEST_FILTER% --testproject=.
-    artifacts:
-        logs:
-            paths:
-              -  "**/test-results/**"
-              -  "TestProjects/HDRP_Tests/Logs/*.log"
-    dependencies:
-      -  path: .yamato/_editor_priming.yml#editor:priming:CUSTOM-REVISION:windows
-         rerun: always
->>>>>>> b1e82ebe
 HDRP_Win_Vulkan_editmode_mono_Linear_CUSTOM-REVISION:
     name: HDRP on Win_Vulkan_editmode_mono_Linear on version CUSTOM-REVISION
     agent:
