--- conflicted
+++ resolved
@@ -452,7 +452,8 @@
       paths:
         - "**/test-results/**"
 
-<<<<<<< HEAD
+{% endfor %} # endfor android_apis
+
 {% elseif platform.name == "iPhone" %}
 
 Build_{{ project.name }}_iPhone_Metal_{{ editor.version }}:
@@ -505,10 +506,6 @@
       paths:
         - "**/test-results/**"
 
-
-=======
-{% endfor %}
->>>>>>> b68a599c
 {% endif %}
 {% endfor %}
 
