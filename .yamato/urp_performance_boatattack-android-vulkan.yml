
# This file is generated by .yamato/ruamel/build.py. Don't edit this file manually.
# Introduce any changes under .yamato/config/*.metafile files (for most cases) or under .yamato/ruamel/* within Python (more elaborate cases), and rerun build.py to regenerate all .yml files.
# Read more under .yamato/docs/readme.md

{% metadata_file .yamato/_cache_config.metafile -%}
{% metadata_file .yamato/_latest_editor_versions_trunk.metafile -%}

---

URP_Performance_BoatAttack_Android_Vulkan_performance_playmode_runtime_il2cpp_Linear_trunk:
    name: URP_Performance_BoatAttack on Android_Vulkan_performance_playmode_runtime_il2cpp_Linear on version trunk
    agent:
        type: Unity::mobile::android
        image: mobile/android-execution-r19:stable
        flavor: b1.large
    variables:
        UPM_REGISTRY: https://artifactory-slo.bf.unity3d.com/artifactory/api/npm/upm-candidates
        CUSTOM_REVISION: '{{trunk.changeset.id}}'
        BOAT_ATTACK_BRANCH: master
        BOAT_ATTACK_REVISION: ca18e346b30b365e90d1a9a149d07abfb15ac2a2
        CACHE_ARGS: '{{cache.flags}}'
        UTR_VERSION: "current"
        TEST_FILTER: .*
    commands:
      -  command: '%ANDROID_SDK_ROOT%\platform-tools\adb.exe connect %BOKKEN_DEVICE_IP%'
         retries: 2
      -  command: powershell %ANDROID_SDK_ROOT%\platform-tools\adb.exe devices
         retries: 2
      -  command: NetSh Advfirewall set allprofiles state off
      -  command: curl -s https://artifactory.prd.it.unity3d.com/artifactory/unity-tools-local/utr-standalone/utr.bat --output utr.bat
         retries: 2
      -  command: |5-
                set ANDROID_DEVICE_CONNECTION=%BOKKEN_DEVICE_IP%
                git rev-parse HEAD | git show -s --format=%%cI > revdate.tmp
                set /p GIT_REVISIONDATE=<revdate.tmp
                echo %GIT_REVISIONDATE%
                del revdate.tmp
                utr --architecture=ARM64 --artifacts_path=TestProjects/BoatAttack/test-results --performance-project-id=BoatAttack --platform=Android --player-load-path=playersLow --report-performance-data --suite=playmode --timeout=1200
      -  command: |5-
                set ANDROID_DEVICE_CONNECTION=%BOKKEN_DEVICE_IP%
                git rev-parse HEAD | git show -s --format=%%cI > revdate.tmp
                set /p GIT_REVISIONDATE=<revdate.tmp
                echo %GIT_REVISIONDATE%
                del revdate.tmp
                utr --architecture=ARM64 --artifacts_path=TestProjects/BoatAttack/test-results --performance-project-id=BoatAttack --platform=Android --player-load-path=playersMedium --report-performance-data --suite=playmode --timeout=1200
      -  command: start %ANDROID_SDK_ROOT%\platform-tools\adb.exe kill-server
         retries: 2
    after:
      -  command: pip install requests --index-url https://artifactory.prd.it.unity3d.com/artifactory/api/pypi/pypi/simple --upgrade
      -  command: python .yamato/script/log_scripts/log_parser.py
    artifacts:
        logs:
            paths:
              -  "**/test-results/**"
              -  "TestProjects/BoatAttack/Logs/*.log"
    dependencies:
      -  path: .yamato/_editor_priming.yml#editor:priming:trunk:Android
         rerun: on_new_revision
      -  path: .yamato/urp_performance_boatattack-android-vulkan.yml#Build_URP_Performance_BoatAttack_Android_Vulkan_performance_playmode_runtime_il2cpp_Linear_trunk
         rerun: on_new_revision
Build_URP_Performance_BoatAttack_Android_Vulkan_performance_playmode_runtime_il2cpp_Linear_trunk:
    name: Build URP_Performance_BoatAttack on Android_Vulkan_il2cpp_Linear_performance_playmode_runtime_build_Player on version trunk
    agent:
        type: Unity::VM
        image: mobile/android-execution-r19:stable
        flavor: b1.large
    variables:
        UPM_REGISTRY: https://artifactory-slo.bf.unity3d.com/artifactory/api/npm/upm-candidates
        CUSTOM_REVISION: '{{trunk.changeset.id}}'
        BOAT_ATTACK_BRANCH: master
        BOAT_ATTACK_REVISION: ca18e346b30b365e90d1a9a149d07abfb15ac2a2
        CACHE_ARGS: '{{cache.flags}}'
        UTR_VERSION: "current"
        TEST_FILTER: .*
    commands:
      -  command: git clone https://github.com/Unity-Technologies/BoatAttack.git -b %BOAT_ATTACK_BRANCH% TestProjects/BoatAttack
         retries: 3
      -  cd TestProjects/BoatAttack && git checkout %BOAT_ATTACK_REVISION%
      -  choco source add -n Unity -s https://artifactory.prd.it.unity3d.com/artifactory/api/nuget/unity-choco-local
      -  choco install unity-config
      -  cd TestProjects/BoatAttack && unity-config project add dependency "com.unity.render-pipelines.core@file:../../../com.unity.render-pipelines.core" --project-path .
      -  cd TestProjects/BoatAttack && unity-config project add dependency "com.unity.render-pipelines.universal@file:../../../com.unity.render-pipelines.universal" --project-path .
      -  cd TestProjects/BoatAttack && unity-config project add dependency "com.unity.shadergraph@file:../../../com.unity.shadergraph" --project-path .
      -  cd TestProjects/BoatAttack && unity-config project add dependency com.unity.addressables@1.16.7 --project-path .
      -  cd TestProjects/BoatAttack && unity-config project add dependency com.unity.scriptablebuildpipeline@1.11.2 --project-path .
      -  cd TestProjects/BoatAttack && unity-config project add dependency com.unity.test-framework@1.1.18 --project-path .
      -  cd TestProjects/BoatAttack && unity-config project add dependency com.unity.test-framework.performance@2.4.0 --project-path .
      -  cd TestProjects/BoatAttack && unity-config project add dependency com.unity.test-framework.utp-reporter@1.0.2-preview --project-path .
      -  cd TestProjects/BoatAttack && unity-config project add dependency com.unity.test-framework.build@0.0.1-preview.12 --project-path .
      -  cd TestProjects/BoatAttack && unity-config project add dependency "com.unity.testing.graphics-performance@ssh://git@github.cds.internal.unity3d.com/unity/com.unity.testing.graphics-performance.git"  --project-path .
      -  cd TestProjects/BoatAttack && unity-config project add dependency "unity.graphictests.performance.universal@ssh://git@github.cds.internal.unity3d.com/unity/unity.graphictests.performance.universal.git" --project-path .
      -  cd TestProjects/BoatAttack && unity-config project add testable com.unity.cli-project-setup  --project-path .
      -  cd TestProjects/BoatAttack && unity-config project add testable com.unity.test.performance.runtimesettings  --project-path .
      -  cd TestProjects/BoatAttack && unity-config project add testable com.unity.test.metadata-manager  --project-path .
      -  cd TestProjects/BoatAttack && unity-config project add testable com.unity.testing.graphics-performance --project-path .
      -  cd TestProjects/BoatAttack && unity-config project add testable com.unity.render-pipelines.core  --project-path .
      -  cd TestProjects/BoatAttack && unity-config project add testable unity.graphictests.performance.universal  --project-path .
      -  cd TestProjects/BoatAttack && unity-config project set project-update false --project-path .
      -  command: NetSh Advfirewall set allprofiles state off
      -  command: curl -s https://artifactory.prd.it.unity3d.com/artifactory/unity-tools-local/utr-standalone/utr.bat --output utr.bat
         retries: 2
      -  command: choco install unity-downloader-cli -y -s https://artifactory.prd.it.unity3d.com/artifactory/api/nuget/unity-choco-local
         retries: 2
      -  command: unity-downloader-cli --source-file unity_revision.txt -p WindowsEditor -c editor -c il2cpp -c android  --wait --published-only
         retries: 2
      -  command: |5-
                set ANDROID_DEVICE_CONNECTION=%BOKKEN_DEVICE_IP%
                git rev-parse HEAD | git show -s --format=%%cI > revdate.tmp
                set /p GIT_REVISIONDATE=<revdate.tmp
                echo %GIT_REVISIONDATE%
                del revdate.tmp
                utr --architecture=ARM64 --artifacts_path=TestProjects/BoatAttack/test-results --build-only --category=URP --editor-location=./WindowsEditor --extra-editor-arg="-addscenetobuild=Assets/scenes/Testing/benchmark_island-static.unity" --extra-editor-arg="-buildtarget" --extra-editor-arg="Android" --extra-editor-arg="-colorspace=Linear" --extra-editor-arg="-executemethod" --extra-editor-arg="Editor.Setup" --extra-editor-arg="-packageundertestbranch=%GIT_BRANCH%" --extra-editor-arg="-packageundertestname=com.unity.render-pipelines.universal" --extra-editor-arg="-packageundertestrev=%GIT_REVISION%" --extra-editor-arg="-packageundertestrevdate=%GIT_REVISIONDATE%" --extra-editor-arg="-playergraphicsapi=Vulkan" --extra-editor-arg="-scriptingbackend=IL2CPP" --platform=Android --player-save-path=playersLow --scripting-backend=IL2CPP --suite=playmode --testfilter=Low --testproject=./TestProjects/BoatAttack --timeout=2700
      -  command: |5-
                set ANDROID_DEVICE_CONNECTION=%BOKKEN_DEVICE_IP%
                git rev-parse HEAD | git show -s --format=%%cI > revdate.tmp
                set /p GIT_REVISIONDATE=<revdate.tmp
                echo %GIT_REVISIONDATE%
                del revdate.tmp
                utr --architecture=ARM64 --artifacts_path=TestProjects/BoatAttack/test-results --build-only --category=URP --editor-location=./WindowsEditor --extra-editor-arg="-addscenetobuild=Assets/scenes/Testing/benchmark_island-static.unity" --extra-editor-arg="-buildtarget" --extra-editor-arg="Android" --extra-editor-arg="-colorspace=Linear" --extra-editor-arg="-executemethod" --extra-editor-arg="Editor.Setup" --extra-editor-arg="-packageundertestbranch=%GIT_BRANCH%" --extra-editor-arg="-packageundertestname=com.unity.render-pipelines.universal" --extra-editor-arg="-packageundertestrev=%GIT_REVISION%" --extra-editor-arg="-packageundertestrevdate=%GIT_REVISIONDATE%" --extra-editor-arg="-playergraphicsapi=Vulkan" --extra-editor-arg="-scriptingbackend=IL2CPP" --platform=Android --player-save-path=playersMedium --scripting-backend=IL2CPP --suite=playmode --testfilter=Medium --testproject=./TestProjects/BoatAttack --timeout=2700
    after:
      -  command: pip install requests --index-url https://artifactory.prd.it.unity3d.com/artifactory/api/pypi/pypi/simple --upgrade
      -  command: python .yamato/script/log_scripts/log_parser.py
    artifacts:
        logs:
            paths:
              -  "**/test-results/**"
              -  "TestProjects/BoatAttack/Logs/*.log"
        players:
            paths:
              -  "players*/**"
    dependencies:
      -  path: .yamato/_editor_priming.yml#editor:priming:trunk:Android
         rerun: on_new_revision
URP_Performance_BoatAttack_Android_Vulkan_performance_build_editmode_il2cpp_Linear_trunk:
    name: URP_Performance_BoatAttack on Android_Vulkan_performance_build_editmode_il2cpp_Linear on version trunk
    agent:
        type: Unity::VM
        image: mobile/android-execution-r19:stable
        flavor: b1.large
    variables:
        UPM_REGISTRY: https://artifactory-slo.bf.unity3d.com/artifactory/api/npm/upm-candidates
        CUSTOM_REVISION: '{{trunk.changeset.id}}'
        BOAT_ATTACK_BRANCH: master
        BOAT_ATTACK_REVISION: ca18e346b30b365e90d1a9a149d07abfb15ac2a2
        CACHE_ARGS: '{{cache.flags}}'
        UTR_VERSION: "current"
        TEST_FILTER: .*
    commands:
      -  command: git clone https://github.com/Unity-Technologies/BoatAttack.git -b %BOAT_ATTACK_BRANCH% TestProjects/BoatAttack
         retries: 3
      -  cd TestProjects/BoatAttack && git checkout %BOAT_ATTACK_REVISION%
      -  choco source add -n Unity -s https://artifactory.prd.it.unity3d.com/artifactory/api/nuget/unity-choco-local
      -  choco install unity-config
      -  cd TestProjects/BoatAttack && unity-config project add dependency "com.unity.render-pipelines.core@file:../../../com.unity.render-pipelines.core" --project-path .
      -  cd TestProjects/BoatAttack && unity-config project add dependency "com.unity.render-pipelines.universal@file:../../../com.unity.render-pipelines.universal" --project-path .
      -  cd TestProjects/BoatAttack && unity-config project add dependency "com.unity.shadergraph@file:../../../com.unity.shadergraph" --project-path .
      -  cd TestProjects/BoatAttack && unity-config project add dependency com.unity.addressables@1.16.7 --project-path .
      -  cd TestProjects/BoatAttack && unity-config project add dependency com.unity.scriptablebuildpipeline@1.11.2 --project-path .
      -  cd TestProjects/BoatAttack && unity-config project add dependency com.unity.test-framework@1.1.18 --project-path .
      -  cd TestProjects/BoatAttack && unity-config project add dependency com.unity.test-framework.performance@2.4.0 --project-path .
      -  cd TestProjects/BoatAttack && unity-config project add dependency com.unity.test-framework.utp-reporter@1.0.2-preview --project-path .
      -  cd TestProjects/BoatAttack && unity-config project add dependency com.unity.test-framework.build@0.0.1-preview.12 --project-path .
      -  cd TestProjects/BoatAttack && unity-config project add dependency "com.unity.testing.graphics-performance@ssh://git@github.cds.internal.unity3d.com/unity/com.unity.testing.graphics-performance.git"  --project-path .
      -  cd TestProjects/BoatAttack && unity-config project add dependency "unity.graphictests.performance.universal@ssh://git@github.cds.internal.unity3d.com/unity/unity.graphictests.performance.universal.git" --project-path .
      -  cd TestProjects/BoatAttack && unity-config project add testable com.unity.cli-project-setup  --project-path .
      -  cd TestProjects/BoatAttack && unity-config project add testable com.unity.test.performance.runtimesettings  --project-path .
      -  cd TestProjects/BoatAttack && unity-config project add testable com.unity.test.metadata-manager  --project-path .
      -  cd TestProjects/BoatAttack && unity-config project add testable com.unity.testing.graphics-performance --project-path .
      -  cd TestProjects/BoatAttack && unity-config project add testable com.unity.render-pipelines.core  --project-path .
      -  cd TestProjects/BoatAttack && unity-config project add testable unity.graphictests.performance.universal  --project-path .
      -  cd TestProjects/BoatAttack && unity-config project set project-update false --project-path .
      -  command: NetSh Advfirewall set allprofiles state off
      -  command: curl -s https://artifactory.prd.it.unity3d.com/artifactory/unity-tools-local/utr-standalone/utr.bat --output utr.bat
         retries: 2
      -  command: choco install unity-downloader-cli -y -s https://artifactory.prd.it.unity3d.com/artifactory/api/nuget/unity-choco-local
         retries: 2
      -  command: unity-downloader-cli --source-file unity_revision.txt -p WindowsEditor -c editor -c il2cpp -c android  --wait --published-only
         retries: 2
      -  command: |5-
                set ANDROID_DEVICE_CONNECTION=%BOKKEN_DEVICE_IP%
                git rev-parse HEAD | git show -s --format=%%cI > revdate.tmp
                set /p GIT_REVISIONDATE=<revdate.tmp
                echo %GIT_REVISIONDATE%
                del revdate.tmp
                utr --artifacts_path=TestProjects/BoatAttack/test-results --category=URP --editor-location=./WindowsEditor --extra-editor-arg="-addscenetobuild=Assets/scenes/Testing/benchmark_island-static.unity" --extra-editor-arg="-buildtarget" --extra-editor-arg="Android" --extra-editor-arg="-colorspace=Linear" --extra-editor-arg="-executemethod" --extra-editor-arg="Editor.Setup" --extra-editor-arg="-packageundertestbranch=%GIT_BRANCH%" --extra-editor-arg="-packageundertestname=com.unity.render-pipelines.universal" --extra-editor-arg="-packageundertestrev=%GIT_REVISION%" --extra-editor-arg="-packageundertestrevdate=%GIT_REVISIONDATE%" --extra-editor-arg="-playergraphicsapi=Vulkan" --extra-editor-arg="-scriptingbackend=IL2CPP" --performance-project-id=BoatAttack --platform=Android --report-performance-data --scripting-backend=IL2CPP --suite=editor --testfilter=Low --testproject=./TestProjects/BoatAttack
      -  command: |5-
                set ANDROID_DEVICE_CONNECTION=%BOKKEN_DEVICE_IP%
                git rev-parse HEAD | git show -s --format=%%cI > revdate.tmp
                set /p GIT_REVISIONDATE=<revdate.tmp
                echo %GIT_REVISIONDATE%
                del revdate.tmp
<<<<<<< HEAD
                utr --artifacts_path=TestProjects/BoatAttack/test-results --category=URP --editor-location=./WindowsEditor --extra-editor-arg="-addscenetobuild=Assets/scenes/Testing/benchmark_island-static.unity" --extra-editor-arg="-buildtarget" --extra-editor-arg="Android" --extra-editor-arg="-colorspace=Linear" --extra-editor-arg="-executemethod" --extra-editor-arg="Editor.Setup" --extra-editor-arg="-packageundertestbranch=%GIT_BRANCH%" --extra-editor-arg="-packageundertestname=com.unity.render-pipelines.universal" --extra-editor-arg="-packageundertestrev=%GIT_REVISION%" --extra-editor-arg="-packageundertestrevdate=%GIT_REVISIONDATE%" --extra-editor-arg="-playergraphicsapi=Vulkan" --extra-editor-arg="-scriptingbackend=IL2CPP" --performance-project-id=BoatAttack --platform=Android --report-performance-data --scripting-backend=IL2CPP --suite=editor --testfilter=Medium --testproject=./TestProjects/BoatAttack
=======
                utr --artifacts_path=TestProjects/BoatAttack/test-results --category=URP --editor-location=./WindowsEditor --extra-editor-arg="-addscenetobuild=Assets/scenes/Testing/benchmark_island-static.unity" --extra-editor-arg="-buildtarget" --extra-editor-arg="Android" --extra-editor-arg="-colorspace=Linear" --extra-editor-arg="-executemethod" --extra-editor-arg="Editor.Setup" --extra-editor-arg="-packageundertestbranch=%GIT_BRANCH%" --extra-editor-arg="-packageundertestname=com.unity.render-pipelines.universal" --extra-editor-arg="-packageundertestrev=%GIT_REVISION%" --extra-editor-arg="-packageundertestrevdate=%GIT_REVISIONDATE%" --extra-editor-arg="-playergraphicsapi=Vulkan" --extra-editor-arg="-scriptingbackend=IL2CPP" --performance-project-id=BoatAttack --platform=Android --report-performance-data --scripting-backend=IL2CPP --suite=editor --testfilter=Medium --testproject=./TestProjects/BoatAttack --zero-tests-are-ok=1
    after:
      -  command: pip install requests --index-url https://artifactory.prd.it.unity3d.com/artifactory/api/pypi/pypi/simple --upgrade
      -  command: python .yamato/script/log_scripts/log_parser.py
>>>>>>> 2a6f9af4
    artifacts:
        logs:
            paths:
              -  "**/test-results/**"
              -  "TestProjects/BoatAttack/Logs/*.log"
    dependencies:
      -  path: .yamato/_editor_priming.yml#editor:priming:trunk:Android
         rerun: on_new_revision
<<<<<<< HEAD
URP_Performance_BoatAttack_Android_Vulkan_performance_playmode_runtime_il2cpp_Linear_2021.2:
    name: URP_Performance_BoatAttack on Android_Vulkan_performance_playmode_runtime_il2cpp_Linear on version 2021.2
    agent:
        type: Unity::mobile::android
        image: mobile/android-execution-r19:stable
        flavor: b1.large
    variables:
        UPM_REGISTRY: https://artifactory-slo.bf.unity3d.com/artifactory/api/npm/upm-candidates
        CUSTOM_REVISION: '{{2021_2.changeset.id}}'
        BOAT_ATTACK_BRANCH: master
        BOAT_ATTACK_REVISION: ca18e346b30b365e90d1a9a149d07abfb15ac2a2
        CACHE_ARGS: '{{cache.flags}}'
        UTR_VERSION: "current"
        TEST_FILTER: .*
    commands:
      -  command: '%ANDROID_SDK_ROOT%\platform-tools\adb.exe connect %BOKKEN_DEVICE_IP%'
         retries: 2
      -  command: powershell %ANDROID_SDK_ROOT%\platform-tools\adb.exe devices
         retries: 2
      -  command: NetSh Advfirewall set allprofiles state off
      -  command: curl -s https://artifactory.prd.it.unity3d.com/artifactory/unity-tools-local/utr-standalone/utr.bat --output utr.bat
         retries: 2
      -  command: |5-
                set ANDROID_DEVICE_CONNECTION=%BOKKEN_DEVICE_IP%
                git rev-parse HEAD | git show -s --format=%%cI > revdate.tmp
                set /p GIT_REVISIONDATE=<revdate.tmp
                echo %GIT_REVISIONDATE%
                del revdate.tmp
                utr --architecture=ARM64 --artifacts_path=TestProjects/BoatAttack/test-results --performance-project-id=BoatAttack --platform=Android --player-load-path=playersLow --report-performance-data --suite=playmode --timeout=1200
      -  command: |5-
                set ANDROID_DEVICE_CONNECTION=%BOKKEN_DEVICE_IP%
                git rev-parse HEAD | git show -s --format=%%cI > revdate.tmp
                set /p GIT_REVISIONDATE=<revdate.tmp
                echo %GIT_REVISIONDATE%
                del revdate.tmp
                utr --architecture=ARM64 --artifacts_path=TestProjects/BoatAttack/test-results --performance-project-id=BoatAttack --platform=Android --player-load-path=playersMedium --report-performance-data --suite=playmode --timeout=1200
      -  command: start %ANDROID_SDK_ROOT%\platform-tools\adb.exe kill-server
         retries: 2
    artifacts:
        logs:
            paths:
              -  "**/test-results/**"
              -  "TestProjects/BoatAttack/Logs/*.log"
    dependencies:
      -  path: .yamato/_editor_priming.yml#editor:priming:2021.2:Android
         rerun: on_new_revision
      -  path: .yamato/urp_performance_boatattack-android-vulkan.yml#Build_URP_Performance_BoatAttack_Android_Vulkan_performance_playmode_runtime_il2cpp_Linear_2021.2
         rerun: on_new_revision
Build_URP_Performance_BoatAttack_Android_Vulkan_performance_playmode_runtime_il2cpp_Linear_2021.2:
    name: Build URP_Performance_BoatAttack on Android_Vulkan_il2cpp_Linear_performance_playmode_runtime_build_Player on version 2021.2
    agent:
        type: Unity::VM
        image: mobile/android-execution-r19:stable
        flavor: b1.large
    variables:
        UPM_REGISTRY: https://artifactory-slo.bf.unity3d.com/artifactory/api/npm/upm-candidates
        CUSTOM_REVISION: '{{2021_2.changeset.id}}'
        BOAT_ATTACK_BRANCH: master
        BOAT_ATTACK_REVISION: ca18e346b30b365e90d1a9a149d07abfb15ac2a2
        CACHE_ARGS: '{{cache.flags}}'
        UTR_VERSION: "current"
        TEST_FILTER: .*
    commands:
      -  command: git clone https://github.com/Unity-Technologies/BoatAttack.git -b %BOAT_ATTACK_BRANCH% TestProjects/BoatAttack
         retries: 3
      -  cd TestProjects/BoatAttack && git checkout %BOAT_ATTACK_REVISION%
      -  choco source add -n Unity -s https://artifactory.prd.it.unity3d.com/artifactory/api/nuget/unity-choco-local
      -  choco install unity-config
      -  cd TestProjects/BoatAttack && unity-config project add dependency "com.unity.render-pipelines.core@file:../../../com.unity.render-pipelines.core" --project-path .
      -  cd TestProjects/BoatAttack && unity-config project add dependency "com.unity.render-pipelines.universal@file:../../../com.unity.render-pipelines.universal" --project-path .
      -  cd TestProjects/BoatAttack && unity-config project add dependency "com.unity.shadergraph@file:../../../com.unity.shadergraph" --project-path .
      -  cd TestProjects/BoatAttack && unity-config project add dependency com.unity.addressables@1.16.7 --project-path .
      -  cd TestProjects/BoatAttack && unity-config project add dependency com.unity.scriptablebuildpipeline@1.11.2 --project-path .
      -  cd TestProjects/BoatAttack && unity-config project add dependency com.unity.test-framework@1.1.18 --project-path .
      -  cd TestProjects/BoatAttack && unity-config project add dependency com.unity.test-framework.performance@2.4.0 --project-path .
      -  cd TestProjects/BoatAttack && unity-config project add dependency com.unity.test-framework.utp-reporter@1.0.2-preview --project-path .
      -  cd TestProjects/BoatAttack && unity-config project add dependency com.unity.test-framework.build@0.0.1-preview.12 --project-path .
      -  cd TestProjects/BoatAttack && unity-config project add dependency "com.unity.testing.graphics-performance@ssh://git@github.cds.internal.unity3d.com/unity/com.unity.testing.graphics-performance.git"  --project-path .
      -  cd TestProjects/BoatAttack && unity-config project add dependency "unity.graphictests.performance.universal@ssh://git@github.cds.internal.unity3d.com/unity/unity.graphictests.performance.universal.git" --project-path .
      -  cd TestProjects/BoatAttack && unity-config project add testable com.unity.cli-project-setup  --project-path .
      -  cd TestProjects/BoatAttack && unity-config project add testable com.unity.test.performance.runtimesettings  --project-path .
      -  cd TestProjects/BoatAttack && unity-config project add testable com.unity.test.metadata-manager  --project-path .
      -  cd TestProjects/BoatAttack && unity-config project add testable com.unity.testing.graphics-performance --project-path .
      -  cd TestProjects/BoatAttack && unity-config project add testable com.unity.render-pipelines.core  --project-path .
      -  cd TestProjects/BoatAttack && unity-config project add testable unity.graphictests.performance.universal  --project-path .
      -  cd TestProjects/BoatAttack && unity-config project set project-update false --project-path .
      -  command: NetSh Advfirewall set allprofiles state off
      -  command: curl -s https://artifactory.prd.it.unity3d.com/artifactory/unity-tools-local/utr-standalone/utr.bat --output utr.bat
         retries: 2
      -  command: choco install unity-downloader-cli -y -s https://artifactory.prd.it.unity3d.com/artifactory/api/nuget/unity-choco-local
         retries: 2
      -  command: unity-downloader-cli --source-file unity_revision.txt -p WindowsEditor -c editor -c il2cpp -c android  --wait --published-only
         retries: 2
      -  command: |5-
                set ANDROID_DEVICE_CONNECTION=%BOKKEN_DEVICE_IP%
                git rev-parse HEAD | git show -s --format=%%cI > revdate.tmp
                set /p GIT_REVISIONDATE=<revdate.tmp
                echo %GIT_REVISIONDATE%
                del revdate.tmp
                utr --architecture=ARM64 --artifacts_path=TestProjects/BoatAttack/test-results --build-only --category=URP --editor-location=./WindowsEditor --extra-editor-arg="-addscenetobuild=Assets/scenes/Testing/benchmark_island-static.unity" --extra-editor-arg="-buildtarget" --extra-editor-arg="Android" --extra-editor-arg="-colorspace=Linear" --extra-editor-arg="-executemethod" --extra-editor-arg="Editor.Setup" --extra-editor-arg="-packageundertestbranch=%GIT_BRANCH%" --extra-editor-arg="-packageundertestname=com.unity.render-pipelines.universal" --extra-editor-arg="-packageundertestrev=%GIT_REVISION%" --extra-editor-arg="-packageundertestrevdate=%GIT_REVISIONDATE%" --extra-editor-arg="-playergraphicsapi=Vulkan" --extra-editor-arg="-scriptingbackend=IL2CPP" --platform=Android --player-save-path=playersLow --scripting-backend=IL2CPP --suite=playmode --testfilter=Low --testproject=./TestProjects/BoatAttack --timeout=2700
      -  command: |5-
                set ANDROID_DEVICE_CONNECTION=%BOKKEN_DEVICE_IP%
                git rev-parse HEAD | git show -s --format=%%cI > revdate.tmp
                set /p GIT_REVISIONDATE=<revdate.tmp
                echo %GIT_REVISIONDATE%
                del revdate.tmp
                utr --architecture=ARM64 --artifacts_path=TestProjects/BoatAttack/test-results --build-only --category=URP --editor-location=./WindowsEditor --extra-editor-arg="-addscenetobuild=Assets/scenes/Testing/benchmark_island-static.unity" --extra-editor-arg="-buildtarget" --extra-editor-arg="Android" --extra-editor-arg="-colorspace=Linear" --extra-editor-arg="-executemethod" --extra-editor-arg="Editor.Setup" --extra-editor-arg="-packageundertestbranch=%GIT_BRANCH%" --extra-editor-arg="-packageundertestname=com.unity.render-pipelines.universal" --extra-editor-arg="-packageundertestrev=%GIT_REVISION%" --extra-editor-arg="-packageundertestrevdate=%GIT_REVISIONDATE%" --extra-editor-arg="-playergraphicsapi=Vulkan" --extra-editor-arg="-scriptingbackend=IL2CPP" --platform=Android --player-save-path=playersMedium --scripting-backend=IL2CPP --suite=playmode --testfilter=Medium --testproject=./TestProjects/BoatAttack --timeout=2700
    artifacts:
        logs:
            paths:
              -  "**/test-results/**"
              -  "TestProjects/BoatAttack/Logs/*.log"
        players:
            paths:
              -  "players*/**"
    dependencies:
      -  path: .yamato/_editor_priming.yml#editor:priming:2021.2:Android
         rerun: on_new_revision
URP_Performance_BoatAttack_Android_Vulkan_performance_build_editmode_il2cpp_Linear_2021.2:
    name: URP_Performance_BoatAttack on Android_Vulkan_performance_build_editmode_il2cpp_Linear on version 2021.2
    agent:
        type: Unity::VM
        image: mobile/android-execution-r19:stable
        flavor: b1.large
    variables:
        UPM_REGISTRY: https://artifactory-slo.bf.unity3d.com/artifactory/api/npm/upm-candidates
        CUSTOM_REVISION: '{{2021_2.changeset.id}}'
        BOAT_ATTACK_BRANCH: master
        BOAT_ATTACK_REVISION: ca18e346b30b365e90d1a9a149d07abfb15ac2a2
        CACHE_ARGS: '{{cache.flags}}'
        UTR_VERSION: "current"
        TEST_FILTER: .*
    commands:
      -  command: git clone https://github.com/Unity-Technologies/BoatAttack.git -b %BOAT_ATTACK_BRANCH% TestProjects/BoatAttack
         retries: 3
      -  cd TestProjects/BoatAttack && git checkout %BOAT_ATTACK_REVISION%
      -  choco source add -n Unity -s https://artifactory.prd.it.unity3d.com/artifactory/api/nuget/unity-choco-local
      -  choco install unity-config
      -  cd TestProjects/BoatAttack && unity-config project add dependency "com.unity.render-pipelines.core@file:../../../com.unity.render-pipelines.core" --project-path .
      -  cd TestProjects/BoatAttack && unity-config project add dependency "com.unity.render-pipelines.universal@file:../../../com.unity.render-pipelines.universal" --project-path .
      -  cd TestProjects/BoatAttack && unity-config project add dependency "com.unity.shadergraph@file:../../../com.unity.shadergraph" --project-path .
      -  cd TestProjects/BoatAttack && unity-config project add dependency com.unity.addressables@1.16.7 --project-path .
      -  cd TestProjects/BoatAttack && unity-config project add dependency com.unity.scriptablebuildpipeline@1.11.2 --project-path .
      -  cd TestProjects/BoatAttack && unity-config project add dependency com.unity.test-framework@1.1.18 --project-path .
      -  cd TestProjects/BoatAttack && unity-config project add dependency com.unity.test-framework.performance@2.4.0 --project-path .
      -  cd TestProjects/BoatAttack && unity-config project add dependency com.unity.test-framework.utp-reporter@1.0.2-preview --project-path .
      -  cd TestProjects/BoatAttack && unity-config project add dependency com.unity.test-framework.build@0.0.1-preview.12 --project-path .
      -  cd TestProjects/BoatAttack && unity-config project add dependency "com.unity.testing.graphics-performance@ssh://git@github.cds.internal.unity3d.com/unity/com.unity.testing.graphics-performance.git"  --project-path .
      -  cd TestProjects/BoatAttack && unity-config project add dependency "unity.graphictests.performance.universal@ssh://git@github.cds.internal.unity3d.com/unity/unity.graphictests.performance.universal.git" --project-path .
      -  cd TestProjects/BoatAttack && unity-config project add testable com.unity.cli-project-setup  --project-path .
      -  cd TestProjects/BoatAttack && unity-config project add testable com.unity.test.performance.runtimesettings  --project-path .
      -  cd TestProjects/BoatAttack && unity-config project add testable com.unity.test.metadata-manager  --project-path .
      -  cd TestProjects/BoatAttack && unity-config project add testable com.unity.testing.graphics-performance --project-path .
      -  cd TestProjects/BoatAttack && unity-config project add testable com.unity.render-pipelines.core  --project-path .
      -  cd TestProjects/BoatAttack && unity-config project add testable unity.graphictests.performance.universal  --project-path .
      -  cd TestProjects/BoatAttack && unity-config project set project-update false --project-path .
      -  command: NetSh Advfirewall set allprofiles state off
      -  command: curl -s https://artifactory.prd.it.unity3d.com/artifactory/unity-tools-local/utr-standalone/utr.bat --output utr.bat
         retries: 2
      -  command: choco install unity-downloader-cli -y -s https://artifactory.prd.it.unity3d.com/artifactory/api/nuget/unity-choco-local
         retries: 2
      -  command: unity-downloader-cli --source-file unity_revision.txt -p WindowsEditor -c editor -c il2cpp -c android  --wait --published-only
         retries: 2
      -  command: |5-
                set ANDROID_DEVICE_CONNECTION=%BOKKEN_DEVICE_IP%
                git rev-parse HEAD | git show -s --format=%%cI > revdate.tmp
                set /p GIT_REVISIONDATE=<revdate.tmp
                echo %GIT_REVISIONDATE%
                del revdate.tmp
                utr --artifacts_path=TestProjects/BoatAttack/test-results --category=URP --editor-location=./WindowsEditor --extra-editor-arg="-addscenetobuild=Assets/scenes/Testing/benchmark_island-static.unity" --extra-editor-arg="-buildtarget" --extra-editor-arg="Android" --extra-editor-arg="-colorspace=Linear" --extra-editor-arg="-executemethod" --extra-editor-arg="Editor.Setup" --extra-editor-arg="-packageundertestbranch=%GIT_BRANCH%" --extra-editor-arg="-packageundertestname=com.unity.render-pipelines.universal" --extra-editor-arg="-packageundertestrev=%GIT_REVISION%" --extra-editor-arg="-packageundertestrevdate=%GIT_REVISIONDATE%" --extra-editor-arg="-playergraphicsapi=Vulkan" --extra-editor-arg="-scriptingbackend=IL2CPP" --performance-project-id=BoatAttack --platform=Android --report-performance-data --scripting-backend=IL2CPP --suite=editor --testfilter=Low --testproject=./TestProjects/BoatAttack
      -  command: |5-
                set ANDROID_DEVICE_CONNECTION=%BOKKEN_DEVICE_IP%
                git rev-parse HEAD | git show -s --format=%%cI > revdate.tmp
                set /p GIT_REVISIONDATE=<revdate.tmp
                echo %GIT_REVISIONDATE%
                del revdate.tmp
                utr --artifacts_path=TestProjects/BoatAttack/test-results --category=URP --editor-location=./WindowsEditor --extra-editor-arg="-addscenetobuild=Assets/scenes/Testing/benchmark_island-static.unity" --extra-editor-arg="-buildtarget" --extra-editor-arg="Android" --extra-editor-arg="-colorspace=Linear" --extra-editor-arg="-executemethod" --extra-editor-arg="Editor.Setup" --extra-editor-arg="-packageundertestbranch=%GIT_BRANCH%" --extra-editor-arg="-packageundertestname=com.unity.render-pipelines.universal" --extra-editor-arg="-packageundertestrev=%GIT_REVISION%" --extra-editor-arg="-packageundertestrevdate=%GIT_REVISIONDATE%" --extra-editor-arg="-playergraphicsapi=Vulkan" --extra-editor-arg="-scriptingbackend=IL2CPP" --performance-project-id=BoatAttack --platform=Android --report-performance-data --scripting-backend=IL2CPP --suite=editor --testfilter=Medium --testproject=./TestProjects/BoatAttack
    artifacts:
        logs:
            paths:
              -  "**/test-results/**"
              -  "TestProjects/BoatAttack/Logs/*.log"
    dependencies:
      -  path: .yamato/_editor_priming.yml#editor:priming:2021.2:Android
         rerun: on_new_revision
=======
>>>>>>> 2a6f9af4
URP_Performance_BoatAttack_Android_Vulkan_performance_playmode_runtime_il2cpp_Linear_CUSTOM-REVISION:
    name: URP_Performance_BoatAttack on Android_Vulkan_performance_playmode_runtime_il2cpp_Linear on version CUSTOM-REVISION
    agent:
        type: Unity::mobile::android
        image: mobile/android-execution-r19:stable
        flavor: b1.large
    variables:
        UPM_REGISTRY: https://artifactory-slo.bf.unity3d.com/artifactory/api/npm/upm-candidates
        CUSTOM_REVISION: custom_revision_not_set
        BOAT_ATTACK_BRANCH: master
        BOAT_ATTACK_REVISION: ca18e346b30b365e90d1a9a149d07abfb15ac2a2
        CACHE_ARGS: '{{cache.flags}}'
        UTR_VERSION: "current"
        TEST_FILTER: .*
    commands:
      -  command: '%ANDROID_SDK_ROOT%\platform-tools\adb.exe connect %BOKKEN_DEVICE_IP%'
         retries: 2
      -  command: powershell %ANDROID_SDK_ROOT%\platform-tools\adb.exe devices
         retries: 2
      -  command: NetSh Advfirewall set allprofiles state off
      -  command: curl -s https://artifactory.prd.it.unity3d.com/artifactory/unity-tools-local/utr-standalone/utr.bat --output utr.bat
         retries: 2
      -  command: |5-
                set ANDROID_DEVICE_CONNECTION=%BOKKEN_DEVICE_IP%
                git rev-parse HEAD | git show -s --format=%%cI > revdate.tmp
                set /p GIT_REVISIONDATE=<revdate.tmp
                echo %GIT_REVISIONDATE%
                del revdate.tmp
                utr --architecture=ARM64 --artifacts_path=TestProjects/BoatAttack/test-results --performance-project-id=BoatAttack --platform=Android --player-load-path=playersLow --report-performance-data --suite=playmode --timeout=1200
      -  command: |5-
                set ANDROID_DEVICE_CONNECTION=%BOKKEN_DEVICE_IP%
                git rev-parse HEAD | git show -s --format=%%cI > revdate.tmp
                set /p GIT_REVISIONDATE=<revdate.tmp
                echo %GIT_REVISIONDATE%
                del revdate.tmp
                utr --architecture=ARM64 --artifacts_path=TestProjects/BoatAttack/test-results --performance-project-id=BoatAttack --platform=Android --player-load-path=playersMedium --report-performance-data --suite=playmode --timeout=1200
      -  command: start %ANDROID_SDK_ROOT%\platform-tools\adb.exe kill-server
         retries: 2
    after:
      -  command: pip install requests --index-url https://artifactory.prd.it.unity3d.com/artifactory/api/pypi/pypi/simple --upgrade
      -  command: python .yamato/script/log_scripts/log_parser.py
    artifacts:
        logs:
            paths:
              -  "**/test-results/**"
              -  "TestProjects/BoatAttack/Logs/*.log"
    dependencies:
      -  path: .yamato/_editor_priming.yml#editor:priming:CUSTOM-REVISION:Android
         rerun: on_new_revision
      -  path: .yamato/urp_performance_boatattack-android-vulkan.yml#Build_URP_Performance_BoatAttack_Android_Vulkan_performance_playmode_runtime_il2cpp_Linear_CUSTOM-REVISION
         rerun: on_new_revision
Build_URP_Performance_BoatAttack_Android_Vulkan_performance_playmode_runtime_il2cpp_Linear_CUSTOM-REVISION:
    name: Build URP_Performance_BoatAttack on Android_Vulkan_il2cpp_Linear_performance_playmode_runtime_build_Player on version CUSTOM-REVISION
    agent:
        type: Unity::VM
        image: mobile/android-execution-r19:stable
        flavor: b1.large
    variables:
        UPM_REGISTRY: https://artifactory-slo.bf.unity3d.com/artifactory/api/npm/upm-candidates
        CUSTOM_REVISION: custom_revision_not_set
        BOAT_ATTACK_BRANCH: master
        BOAT_ATTACK_REVISION: ca18e346b30b365e90d1a9a149d07abfb15ac2a2
        CACHE_ARGS: '{{cache.flags}}'
        UTR_VERSION: "current"
        TEST_FILTER: .*
    commands:
      -  command: git clone https://github.com/Unity-Technologies/BoatAttack.git -b %BOAT_ATTACK_BRANCH% TestProjects/BoatAttack
         retries: 3
      -  cd TestProjects/BoatAttack && git checkout %BOAT_ATTACK_REVISION%
      -  choco source add -n Unity -s https://artifactory.prd.it.unity3d.com/artifactory/api/nuget/unity-choco-local
      -  choco install unity-config
      -  cd TestProjects/BoatAttack && unity-config project add dependency "com.unity.render-pipelines.core@file:../../../com.unity.render-pipelines.core" --project-path .
      -  cd TestProjects/BoatAttack && unity-config project add dependency "com.unity.render-pipelines.universal@file:../../../com.unity.render-pipelines.universal" --project-path .
      -  cd TestProjects/BoatAttack && unity-config project add dependency "com.unity.shadergraph@file:../../../com.unity.shadergraph" --project-path .
      -  cd TestProjects/BoatAttack && unity-config project add dependency com.unity.addressables@1.16.7 --project-path .
      -  cd TestProjects/BoatAttack && unity-config project add dependency com.unity.scriptablebuildpipeline@1.11.2 --project-path .
      -  cd TestProjects/BoatAttack && unity-config project add dependency com.unity.test-framework@1.1.18 --project-path .
      -  cd TestProjects/BoatAttack && unity-config project add dependency com.unity.test-framework.performance@2.4.0 --project-path .
      -  cd TestProjects/BoatAttack && unity-config project add dependency com.unity.test-framework.utp-reporter@1.0.2-preview --project-path .
      -  cd TestProjects/BoatAttack && unity-config project add dependency com.unity.test-framework.build@0.0.1-preview.12 --project-path .
      -  cd TestProjects/BoatAttack && unity-config project add dependency "com.unity.testing.graphics-performance@ssh://git@github.cds.internal.unity3d.com/unity/com.unity.testing.graphics-performance.git"  --project-path .
      -  cd TestProjects/BoatAttack && unity-config project add dependency "unity.graphictests.performance.universal@ssh://git@github.cds.internal.unity3d.com/unity/unity.graphictests.performance.universal.git" --project-path .
      -  cd TestProjects/BoatAttack && unity-config project add testable com.unity.cli-project-setup  --project-path .
      -  cd TestProjects/BoatAttack && unity-config project add testable com.unity.test.performance.runtimesettings  --project-path .
      -  cd TestProjects/BoatAttack && unity-config project add testable com.unity.test.metadata-manager  --project-path .
      -  cd TestProjects/BoatAttack && unity-config project add testable com.unity.testing.graphics-performance --project-path .
      -  cd TestProjects/BoatAttack && unity-config project add testable com.unity.render-pipelines.core  --project-path .
      -  cd TestProjects/BoatAttack && unity-config project add testable unity.graphictests.performance.universal  --project-path .
      -  cd TestProjects/BoatAttack && unity-config project set project-update false --project-path .
      -  command: NetSh Advfirewall set allprofiles state off
      -  command: curl -s https://artifactory.prd.it.unity3d.com/artifactory/unity-tools-local/utr-standalone/utr.bat --output utr.bat
         retries: 2
      -  command: choco install unity-downloader-cli -y -s https://artifactory.prd.it.unity3d.com/artifactory/api/nuget/unity-choco-local
         retries: 2
      -  command: unity-downloader-cli --source-file unity_revision.txt -p WindowsEditor -c editor -c il2cpp -c android  --wait --published-only
         retries: 2
      -  command: |5-
                set ANDROID_DEVICE_CONNECTION=%BOKKEN_DEVICE_IP%
                git rev-parse HEAD | git show -s --format=%%cI > revdate.tmp
                set /p GIT_REVISIONDATE=<revdate.tmp
                echo %GIT_REVISIONDATE%
                del revdate.tmp
                utr --architecture=ARM64 --artifacts_path=TestProjects/BoatAttack/test-results --build-only --category=URP --editor-location=./WindowsEditor --extra-editor-arg="-addscenetobuild=Assets/scenes/Testing/benchmark_island-static.unity" --extra-editor-arg="-buildtarget" --extra-editor-arg="Android" --extra-editor-arg="-colorspace=Linear" --extra-editor-arg="-executemethod" --extra-editor-arg="Editor.Setup" --extra-editor-arg="-packageundertestbranch=%GIT_BRANCH%" --extra-editor-arg="-packageundertestname=com.unity.render-pipelines.universal" --extra-editor-arg="-packageundertestrev=%GIT_REVISION%" --extra-editor-arg="-packageundertestrevdate=%GIT_REVISIONDATE%" --extra-editor-arg="-playergraphicsapi=Vulkan" --extra-editor-arg="-scriptingbackend=IL2CPP" --platform=Android --player-save-path=playersLow --scripting-backend=IL2CPP --suite=playmode --testfilter=Low --testproject=./TestProjects/BoatAttack --timeout=2700
      -  command: |5-
                set ANDROID_DEVICE_CONNECTION=%BOKKEN_DEVICE_IP%
                git rev-parse HEAD | git show -s --format=%%cI > revdate.tmp
                set /p GIT_REVISIONDATE=<revdate.tmp
                echo %GIT_REVISIONDATE%
                del revdate.tmp
                utr --architecture=ARM64 --artifacts_path=TestProjects/BoatAttack/test-results --build-only --category=URP --editor-location=./WindowsEditor --extra-editor-arg="-addscenetobuild=Assets/scenes/Testing/benchmark_island-static.unity" --extra-editor-arg="-buildtarget" --extra-editor-arg="Android" --extra-editor-arg="-colorspace=Linear" --extra-editor-arg="-executemethod" --extra-editor-arg="Editor.Setup" --extra-editor-arg="-packageundertestbranch=%GIT_BRANCH%" --extra-editor-arg="-packageundertestname=com.unity.render-pipelines.universal" --extra-editor-arg="-packageundertestrev=%GIT_REVISION%" --extra-editor-arg="-packageundertestrevdate=%GIT_REVISIONDATE%" --extra-editor-arg="-playergraphicsapi=Vulkan" --extra-editor-arg="-scriptingbackend=IL2CPP" --platform=Android --player-save-path=playersMedium --scripting-backend=IL2CPP --suite=playmode --testfilter=Medium --testproject=./TestProjects/BoatAttack --timeout=2700
    after:
      -  command: pip install requests --index-url https://artifactory.prd.it.unity3d.com/artifactory/api/pypi/pypi/simple --upgrade
      -  command: python .yamato/script/log_scripts/log_parser.py
    artifacts:
        logs:
            paths:
              -  "**/test-results/**"
              -  "TestProjects/BoatAttack/Logs/*.log"
        players:
            paths:
              -  "players*/**"
    dependencies:
      -  path: .yamato/_editor_priming.yml#editor:priming:CUSTOM-REVISION:Android
         rerun: on_new_revision
URP_Performance_BoatAttack_Android_Vulkan_performance_build_editmode_il2cpp_Linear_CUSTOM-REVISION:
    name: URP_Performance_BoatAttack on Android_Vulkan_performance_build_editmode_il2cpp_Linear on version CUSTOM-REVISION
    agent:
        type: Unity::VM
        image: mobile/android-execution-r19:stable
        flavor: b1.large
    variables:
        UPM_REGISTRY: https://artifactory-slo.bf.unity3d.com/artifactory/api/npm/upm-candidates
        CUSTOM_REVISION: custom_revision_not_set
        BOAT_ATTACK_BRANCH: master
        BOAT_ATTACK_REVISION: ca18e346b30b365e90d1a9a149d07abfb15ac2a2
        CACHE_ARGS: '{{cache.flags}}'
        UTR_VERSION: "current"
        TEST_FILTER: .*
    commands:
      -  command: git clone https://github.com/Unity-Technologies/BoatAttack.git -b %BOAT_ATTACK_BRANCH% TestProjects/BoatAttack
         retries: 3
      -  cd TestProjects/BoatAttack && git checkout %BOAT_ATTACK_REVISION%
      -  choco source add -n Unity -s https://artifactory.prd.it.unity3d.com/artifactory/api/nuget/unity-choco-local
      -  choco install unity-config
      -  cd TestProjects/BoatAttack && unity-config project add dependency "com.unity.render-pipelines.core@file:../../../com.unity.render-pipelines.core" --project-path .
      -  cd TestProjects/BoatAttack && unity-config project add dependency "com.unity.render-pipelines.universal@file:../../../com.unity.render-pipelines.universal" --project-path .
      -  cd TestProjects/BoatAttack && unity-config project add dependency "com.unity.shadergraph@file:../../../com.unity.shadergraph" --project-path .
      -  cd TestProjects/BoatAttack && unity-config project add dependency com.unity.addressables@1.16.7 --project-path .
      -  cd TestProjects/BoatAttack && unity-config project add dependency com.unity.scriptablebuildpipeline@1.11.2 --project-path .
      -  cd TestProjects/BoatAttack && unity-config project add dependency com.unity.test-framework@1.1.18 --project-path .
      -  cd TestProjects/BoatAttack && unity-config project add dependency com.unity.test-framework.performance@2.4.0 --project-path .
      -  cd TestProjects/BoatAttack && unity-config project add dependency com.unity.test-framework.utp-reporter@1.0.2-preview --project-path .
      -  cd TestProjects/BoatAttack && unity-config project add dependency com.unity.test-framework.build@0.0.1-preview.12 --project-path .
      -  cd TestProjects/BoatAttack && unity-config project add dependency "com.unity.testing.graphics-performance@ssh://git@github.cds.internal.unity3d.com/unity/com.unity.testing.graphics-performance.git"  --project-path .
      -  cd TestProjects/BoatAttack && unity-config project add dependency "unity.graphictests.performance.universal@ssh://git@github.cds.internal.unity3d.com/unity/unity.graphictests.performance.universal.git" --project-path .
      -  cd TestProjects/BoatAttack && unity-config project add testable com.unity.cli-project-setup  --project-path .
      -  cd TestProjects/BoatAttack && unity-config project add testable com.unity.test.performance.runtimesettings  --project-path .
      -  cd TestProjects/BoatAttack && unity-config project add testable com.unity.test.metadata-manager  --project-path .
      -  cd TestProjects/BoatAttack && unity-config project add testable com.unity.testing.graphics-performance --project-path .
      -  cd TestProjects/BoatAttack && unity-config project add testable com.unity.render-pipelines.core  --project-path .
      -  cd TestProjects/BoatAttack && unity-config project add testable unity.graphictests.performance.universal  --project-path .
      -  cd TestProjects/BoatAttack && unity-config project set project-update false --project-path .
      -  command: NetSh Advfirewall set allprofiles state off
      -  command: curl -s https://artifactory.prd.it.unity3d.com/artifactory/unity-tools-local/utr-standalone/utr.bat --output utr.bat
         retries: 2
      -  command: choco install unity-downloader-cli -y -s https://artifactory.prd.it.unity3d.com/artifactory/api/nuget/unity-choco-local
         retries: 2
      -  command: unity-downloader-cli --source-file unity_revision.txt -p WindowsEditor -c editor -c il2cpp -c android  --wait --published-only
         retries: 2
      -  command: |5-
                set ANDROID_DEVICE_CONNECTION=%BOKKEN_DEVICE_IP%
                git rev-parse HEAD | git show -s --format=%%cI > revdate.tmp
                set /p GIT_REVISIONDATE=<revdate.tmp
                echo %GIT_REVISIONDATE%
                del revdate.tmp
                utr --artifacts_path=TestProjects/BoatAttack/test-results --category=URP --editor-location=./WindowsEditor --extra-editor-arg="-addscenetobuild=Assets/scenes/Testing/benchmark_island-static.unity" --extra-editor-arg="-buildtarget" --extra-editor-arg="Android" --extra-editor-arg="-colorspace=Linear" --extra-editor-arg="-executemethod" --extra-editor-arg="Editor.Setup" --extra-editor-arg="-packageundertestbranch=%GIT_BRANCH%" --extra-editor-arg="-packageundertestname=com.unity.render-pipelines.universal" --extra-editor-arg="-packageundertestrev=%GIT_REVISION%" --extra-editor-arg="-packageundertestrevdate=%GIT_REVISIONDATE%" --extra-editor-arg="-playergraphicsapi=Vulkan" --extra-editor-arg="-scriptingbackend=IL2CPP" --performance-project-id=BoatAttack --platform=Android --report-performance-data --scripting-backend=IL2CPP --suite=editor --testfilter=Low --testproject=./TestProjects/BoatAttack
      -  command: |5-
                set ANDROID_DEVICE_CONNECTION=%BOKKEN_DEVICE_IP%
                git rev-parse HEAD | git show -s --format=%%cI > revdate.tmp
                set /p GIT_REVISIONDATE=<revdate.tmp
                echo %GIT_REVISIONDATE%
                del revdate.tmp
<<<<<<< HEAD
                utr --artifacts_path=TestProjects/BoatAttack/test-results --category=URP --editor-location=./WindowsEditor --extra-editor-arg="-addscenetobuild=Assets/scenes/Testing/benchmark_island-static.unity" --extra-editor-arg="-buildtarget" --extra-editor-arg="Android" --extra-editor-arg="-colorspace=Linear" --extra-editor-arg="-executemethod" --extra-editor-arg="Editor.Setup" --extra-editor-arg="-packageundertestbranch=%GIT_BRANCH%" --extra-editor-arg="-packageundertestname=com.unity.render-pipelines.universal" --extra-editor-arg="-packageundertestrev=%GIT_REVISION%" --extra-editor-arg="-packageundertestrevdate=%GIT_REVISIONDATE%" --extra-editor-arg="-playergraphicsapi=Vulkan" --extra-editor-arg="-scriptingbackend=IL2CPP" --performance-project-id=BoatAttack --platform=Android --report-performance-data --scripting-backend=IL2CPP --suite=editor --testfilter=Medium --testproject=./TestProjects/BoatAttack
=======
                utr --artifacts_path=TestProjects/BoatAttack/test-results --category=URP --editor-location=./WindowsEditor --extra-editor-arg="-addscenetobuild=Assets/scenes/Testing/benchmark_island-static.unity" --extra-editor-arg="-buildtarget" --extra-editor-arg="Android" --extra-editor-arg="-colorspace=Linear" --extra-editor-arg="-executemethod" --extra-editor-arg="Editor.Setup" --extra-editor-arg="-packageundertestbranch=%GIT_BRANCH%" --extra-editor-arg="-packageundertestname=com.unity.render-pipelines.universal" --extra-editor-arg="-packageundertestrev=%GIT_REVISION%" --extra-editor-arg="-packageundertestrevdate=%GIT_REVISIONDATE%" --extra-editor-arg="-playergraphicsapi=Vulkan" --extra-editor-arg="-scriptingbackend=IL2CPP" --performance-project-id=BoatAttack --platform=Android --report-performance-data --scripting-backend=IL2CPP --suite=editor --testfilter=Medium --testproject=./TestProjects/BoatAttack --zero-tests-are-ok=1
    after:
      -  command: pip install requests --index-url https://artifactory.prd.it.unity3d.com/artifactory/api/pypi/pypi/simple --upgrade
      -  command: python .yamato/script/log_scripts/log_parser.py
>>>>>>> 2a6f9af4
    artifacts:
        logs:
            paths:
              -  "**/test-results/**"
              -  "TestProjects/BoatAttack/Logs/*.log"
    dependencies:
      -  path: .yamato/_editor_priming.yml#editor:priming:CUSTOM-REVISION:Android
         rerun: on_new_revision<|MERGE_RESOLUTION|>--- conflicted
+++ resolved
@@ -190,14 +190,10 @@
                 set /p GIT_REVISIONDATE=<revdate.tmp
                 echo %GIT_REVISIONDATE%
                 del revdate.tmp
-<<<<<<< HEAD
                 utr --artifacts_path=TestProjects/BoatAttack/test-results --category=URP --editor-location=./WindowsEditor --extra-editor-arg="-addscenetobuild=Assets/scenes/Testing/benchmark_island-static.unity" --extra-editor-arg="-buildtarget" --extra-editor-arg="Android" --extra-editor-arg="-colorspace=Linear" --extra-editor-arg="-executemethod" --extra-editor-arg="Editor.Setup" --extra-editor-arg="-packageundertestbranch=%GIT_BRANCH%" --extra-editor-arg="-packageundertestname=com.unity.render-pipelines.universal" --extra-editor-arg="-packageundertestrev=%GIT_REVISION%" --extra-editor-arg="-packageundertestrevdate=%GIT_REVISIONDATE%" --extra-editor-arg="-playergraphicsapi=Vulkan" --extra-editor-arg="-scriptingbackend=IL2CPP" --performance-project-id=BoatAttack --platform=Android --report-performance-data --scripting-backend=IL2CPP --suite=editor --testfilter=Medium --testproject=./TestProjects/BoatAttack
-=======
-                utr --artifacts_path=TestProjects/BoatAttack/test-results --category=URP --editor-location=./WindowsEditor --extra-editor-arg="-addscenetobuild=Assets/scenes/Testing/benchmark_island-static.unity" --extra-editor-arg="-buildtarget" --extra-editor-arg="Android" --extra-editor-arg="-colorspace=Linear" --extra-editor-arg="-executemethod" --extra-editor-arg="Editor.Setup" --extra-editor-arg="-packageundertestbranch=%GIT_BRANCH%" --extra-editor-arg="-packageundertestname=com.unity.render-pipelines.universal" --extra-editor-arg="-packageundertestrev=%GIT_REVISION%" --extra-editor-arg="-packageundertestrevdate=%GIT_REVISIONDATE%" --extra-editor-arg="-playergraphicsapi=Vulkan" --extra-editor-arg="-scriptingbackend=IL2CPP" --performance-project-id=BoatAttack --platform=Android --report-performance-data --scripting-backend=IL2CPP --suite=editor --testfilter=Medium --testproject=./TestProjects/BoatAttack --zero-tests-are-ok=1
-    after:
-      -  command: pip install requests --index-url https://artifactory.prd.it.unity3d.com/artifactory/api/pypi/pypi/simple --upgrade
-      -  command: python .yamato/script/log_scripts/log_parser.py
->>>>>>> 2a6f9af4
+    after:
+      -  command: pip install requests --index-url https://artifactory.prd.it.unity3d.com/artifactory/api/pypi/pypi/simple --upgrade
+      -  command: python .yamato/script/log_scripts/log_parser.py
     artifacts:
         logs:
             paths:
@@ -206,16 +202,15 @@
     dependencies:
       -  path: .yamato/_editor_priming.yml#editor:priming:trunk:Android
          rerun: on_new_revision
-<<<<<<< HEAD
-URP_Performance_BoatAttack_Android_Vulkan_performance_playmode_runtime_il2cpp_Linear_2021.2:
-    name: URP_Performance_BoatAttack on Android_Vulkan_performance_playmode_runtime_il2cpp_Linear on version 2021.2
+URP_Performance_BoatAttack_Android_Vulkan_performance_playmode_runtime_il2cpp_Linear_CUSTOM-REVISION:
+    name: URP_Performance_BoatAttack on Android_Vulkan_performance_playmode_runtime_il2cpp_Linear on version CUSTOM-REVISION
     agent:
         type: Unity::mobile::android
         image: mobile/android-execution-r19:stable
         flavor: b1.large
     variables:
         UPM_REGISTRY: https://artifactory-slo.bf.unity3d.com/artifactory/api/npm/upm-candidates
-        CUSTOM_REVISION: '{{2021_2.changeset.id}}'
+        CUSTOM_REVISION: custom_revision_not_set
         BOAT_ATTACK_BRANCH: master
         BOAT_ATTACK_REVISION: ca18e346b30b365e90d1a9a149d07abfb15ac2a2
         CACHE_ARGS: '{{cache.flags}}'
@@ -245,25 +240,28 @@
                 utr --architecture=ARM64 --artifacts_path=TestProjects/BoatAttack/test-results --performance-project-id=BoatAttack --platform=Android --player-load-path=playersMedium --report-performance-data --suite=playmode --timeout=1200
       -  command: start %ANDROID_SDK_ROOT%\platform-tools\adb.exe kill-server
          retries: 2
-    artifacts:
-        logs:
-            paths:
-              -  "**/test-results/**"
-              -  "TestProjects/BoatAttack/Logs/*.log"
-    dependencies:
-      -  path: .yamato/_editor_priming.yml#editor:priming:2021.2:Android
-         rerun: on_new_revision
-      -  path: .yamato/urp_performance_boatattack-android-vulkan.yml#Build_URP_Performance_BoatAttack_Android_Vulkan_performance_playmode_runtime_il2cpp_Linear_2021.2
-         rerun: on_new_revision
-Build_URP_Performance_BoatAttack_Android_Vulkan_performance_playmode_runtime_il2cpp_Linear_2021.2:
-    name: Build URP_Performance_BoatAttack on Android_Vulkan_il2cpp_Linear_performance_playmode_runtime_build_Player on version 2021.2
+    after:
+      -  command: pip install requests --index-url https://artifactory.prd.it.unity3d.com/artifactory/api/pypi/pypi/simple --upgrade
+      -  command: python .yamato/script/log_scripts/log_parser.py
+    artifacts:
+        logs:
+            paths:
+              -  "**/test-results/**"
+              -  "TestProjects/BoatAttack/Logs/*.log"
+    dependencies:
+      -  path: .yamato/_editor_priming.yml#editor:priming:CUSTOM-REVISION:Android
+         rerun: on_new_revision
+      -  path: .yamato/urp_performance_boatattack-android-vulkan.yml#Build_URP_Performance_BoatAttack_Android_Vulkan_performance_playmode_runtime_il2cpp_Linear_CUSTOM-REVISION
+         rerun: on_new_revision
+Build_URP_Performance_BoatAttack_Android_Vulkan_performance_playmode_runtime_il2cpp_Linear_CUSTOM-REVISION:
+    name: Build URP_Performance_BoatAttack on Android_Vulkan_il2cpp_Linear_performance_playmode_runtime_build_Player on version CUSTOM-REVISION
     agent:
         type: Unity::VM
         image: mobile/android-execution-r19:stable
         flavor: b1.large
     variables:
         UPM_REGISTRY: https://artifactory-slo.bf.unity3d.com/artifactory/api/npm/upm-candidates
-        CUSTOM_REVISION: '{{2021_2.changeset.id}}'
+        CUSTOM_REVISION: custom_revision_not_set
         BOAT_ATTACK_BRANCH: master
         BOAT_ATTACK_REVISION: ca18e346b30b365e90d1a9a149d07abfb15ac2a2
         CACHE_ARGS: '{{cache.flags}}'
@@ -314,6 +312,9 @@
                 echo %GIT_REVISIONDATE%
                 del revdate.tmp
                 utr --architecture=ARM64 --artifacts_path=TestProjects/BoatAttack/test-results --build-only --category=URP --editor-location=./WindowsEditor --extra-editor-arg="-addscenetobuild=Assets/scenes/Testing/benchmark_island-static.unity" --extra-editor-arg="-buildtarget" --extra-editor-arg="Android" --extra-editor-arg="-colorspace=Linear" --extra-editor-arg="-executemethod" --extra-editor-arg="Editor.Setup" --extra-editor-arg="-packageundertestbranch=%GIT_BRANCH%" --extra-editor-arg="-packageundertestname=com.unity.render-pipelines.universal" --extra-editor-arg="-packageundertestrev=%GIT_REVISION%" --extra-editor-arg="-packageundertestrevdate=%GIT_REVISIONDATE%" --extra-editor-arg="-playergraphicsapi=Vulkan" --extra-editor-arg="-scriptingbackend=IL2CPP" --platform=Android --player-save-path=playersMedium --scripting-backend=IL2CPP --suite=playmode --testfilter=Medium --testproject=./TestProjects/BoatAttack --timeout=2700
+    after:
+      -  command: pip install requests --index-url https://artifactory.prd.it.unity3d.com/artifactory/api/pypi/pypi/simple --upgrade
+      -  command: python .yamato/script/log_scripts/log_parser.py
     artifacts:
         logs:
             paths:
@@ -323,17 +324,17 @@
             paths:
               -  "players*/**"
     dependencies:
-      -  path: .yamato/_editor_priming.yml#editor:priming:2021.2:Android
-         rerun: on_new_revision
-URP_Performance_BoatAttack_Android_Vulkan_performance_build_editmode_il2cpp_Linear_2021.2:
-    name: URP_Performance_BoatAttack on Android_Vulkan_performance_build_editmode_il2cpp_Linear on version 2021.2
+      -  path: .yamato/_editor_priming.yml#editor:priming:CUSTOM-REVISION:Android
+         rerun: on_new_revision
+URP_Performance_BoatAttack_Android_Vulkan_performance_build_editmode_il2cpp_Linear_CUSTOM-REVISION:
+    name: URP_Performance_BoatAttack on Android_Vulkan_performance_build_editmode_il2cpp_Linear on version CUSTOM-REVISION
     agent:
         type: Unity::VM
         image: mobile/android-execution-r19:stable
         flavor: b1.large
     variables:
         UPM_REGISTRY: https://artifactory-slo.bf.unity3d.com/artifactory/api/npm/upm-candidates
-        CUSTOM_REVISION: '{{2021_2.changeset.id}}'
+        CUSTOM_REVISION: custom_revision_not_set
         BOAT_ATTACK_BRANCH: master
         BOAT_ATTACK_REVISION: ca18e346b30b365e90d1a9a149d07abfb15ac2a2
         CACHE_ARGS: '{{cache.flags}}'
@@ -384,206 +385,9 @@
                 echo %GIT_REVISIONDATE%
                 del revdate.tmp
                 utr --artifacts_path=TestProjects/BoatAttack/test-results --category=URP --editor-location=./WindowsEditor --extra-editor-arg="-addscenetobuild=Assets/scenes/Testing/benchmark_island-static.unity" --extra-editor-arg="-buildtarget" --extra-editor-arg="Android" --extra-editor-arg="-colorspace=Linear" --extra-editor-arg="-executemethod" --extra-editor-arg="Editor.Setup" --extra-editor-arg="-packageundertestbranch=%GIT_BRANCH%" --extra-editor-arg="-packageundertestname=com.unity.render-pipelines.universal" --extra-editor-arg="-packageundertestrev=%GIT_REVISION%" --extra-editor-arg="-packageundertestrevdate=%GIT_REVISIONDATE%" --extra-editor-arg="-playergraphicsapi=Vulkan" --extra-editor-arg="-scriptingbackend=IL2CPP" --performance-project-id=BoatAttack --platform=Android --report-performance-data --scripting-backend=IL2CPP --suite=editor --testfilter=Medium --testproject=./TestProjects/BoatAttack
-    artifacts:
-        logs:
-            paths:
-              -  "**/test-results/**"
-              -  "TestProjects/BoatAttack/Logs/*.log"
-    dependencies:
-      -  path: .yamato/_editor_priming.yml#editor:priming:2021.2:Android
-         rerun: on_new_revision
-=======
->>>>>>> 2a6f9af4
-URP_Performance_BoatAttack_Android_Vulkan_performance_playmode_runtime_il2cpp_Linear_CUSTOM-REVISION:
-    name: URP_Performance_BoatAttack on Android_Vulkan_performance_playmode_runtime_il2cpp_Linear on version CUSTOM-REVISION
-    agent:
-        type: Unity::mobile::android
-        image: mobile/android-execution-r19:stable
-        flavor: b1.large
-    variables:
-        UPM_REGISTRY: https://artifactory-slo.bf.unity3d.com/artifactory/api/npm/upm-candidates
-        CUSTOM_REVISION: custom_revision_not_set
-        BOAT_ATTACK_BRANCH: master
-        BOAT_ATTACK_REVISION: ca18e346b30b365e90d1a9a149d07abfb15ac2a2
-        CACHE_ARGS: '{{cache.flags}}'
-        UTR_VERSION: "current"
-        TEST_FILTER: .*
-    commands:
-      -  command: '%ANDROID_SDK_ROOT%\platform-tools\adb.exe connect %BOKKEN_DEVICE_IP%'
-         retries: 2
-      -  command: powershell %ANDROID_SDK_ROOT%\platform-tools\adb.exe devices
-         retries: 2
-      -  command: NetSh Advfirewall set allprofiles state off
-      -  command: curl -s https://artifactory.prd.it.unity3d.com/artifactory/unity-tools-local/utr-standalone/utr.bat --output utr.bat
-         retries: 2
-      -  command: |5-
-                set ANDROID_DEVICE_CONNECTION=%BOKKEN_DEVICE_IP%
-                git rev-parse HEAD | git show -s --format=%%cI > revdate.tmp
-                set /p GIT_REVISIONDATE=<revdate.tmp
-                echo %GIT_REVISIONDATE%
-                del revdate.tmp
-                utr --architecture=ARM64 --artifacts_path=TestProjects/BoatAttack/test-results --performance-project-id=BoatAttack --platform=Android --player-load-path=playersLow --report-performance-data --suite=playmode --timeout=1200
-      -  command: |5-
-                set ANDROID_DEVICE_CONNECTION=%BOKKEN_DEVICE_IP%
-                git rev-parse HEAD | git show -s --format=%%cI > revdate.tmp
-                set /p GIT_REVISIONDATE=<revdate.tmp
-                echo %GIT_REVISIONDATE%
-                del revdate.tmp
-                utr --architecture=ARM64 --artifacts_path=TestProjects/BoatAttack/test-results --performance-project-id=BoatAttack --platform=Android --player-load-path=playersMedium --report-performance-data --suite=playmode --timeout=1200
-      -  command: start %ANDROID_SDK_ROOT%\platform-tools\adb.exe kill-server
-         retries: 2
-    after:
-      -  command: pip install requests --index-url https://artifactory.prd.it.unity3d.com/artifactory/api/pypi/pypi/simple --upgrade
-      -  command: python .yamato/script/log_scripts/log_parser.py
-    artifacts:
-        logs:
-            paths:
-              -  "**/test-results/**"
-              -  "TestProjects/BoatAttack/Logs/*.log"
-    dependencies:
-      -  path: .yamato/_editor_priming.yml#editor:priming:CUSTOM-REVISION:Android
-         rerun: on_new_revision
-      -  path: .yamato/urp_performance_boatattack-android-vulkan.yml#Build_URP_Performance_BoatAttack_Android_Vulkan_performance_playmode_runtime_il2cpp_Linear_CUSTOM-REVISION
-         rerun: on_new_revision
-Build_URP_Performance_BoatAttack_Android_Vulkan_performance_playmode_runtime_il2cpp_Linear_CUSTOM-REVISION:
-    name: Build URP_Performance_BoatAttack on Android_Vulkan_il2cpp_Linear_performance_playmode_runtime_build_Player on version CUSTOM-REVISION
-    agent:
-        type: Unity::VM
-        image: mobile/android-execution-r19:stable
-        flavor: b1.large
-    variables:
-        UPM_REGISTRY: https://artifactory-slo.bf.unity3d.com/artifactory/api/npm/upm-candidates
-        CUSTOM_REVISION: custom_revision_not_set
-        BOAT_ATTACK_BRANCH: master
-        BOAT_ATTACK_REVISION: ca18e346b30b365e90d1a9a149d07abfb15ac2a2
-        CACHE_ARGS: '{{cache.flags}}'
-        UTR_VERSION: "current"
-        TEST_FILTER: .*
-    commands:
-      -  command: git clone https://github.com/Unity-Technologies/BoatAttack.git -b %BOAT_ATTACK_BRANCH% TestProjects/BoatAttack
-         retries: 3
-      -  cd TestProjects/BoatAttack && git checkout %BOAT_ATTACK_REVISION%
-      -  choco source add -n Unity -s https://artifactory.prd.it.unity3d.com/artifactory/api/nuget/unity-choco-local
-      -  choco install unity-config
-      -  cd TestProjects/BoatAttack && unity-config project add dependency "com.unity.render-pipelines.core@file:../../../com.unity.render-pipelines.core" --project-path .
-      -  cd TestProjects/BoatAttack && unity-config project add dependency "com.unity.render-pipelines.universal@file:../../../com.unity.render-pipelines.universal" --project-path .
-      -  cd TestProjects/BoatAttack && unity-config project add dependency "com.unity.shadergraph@file:../../../com.unity.shadergraph" --project-path .
-      -  cd TestProjects/BoatAttack && unity-config project add dependency com.unity.addressables@1.16.7 --project-path .
-      -  cd TestProjects/BoatAttack && unity-config project add dependency com.unity.scriptablebuildpipeline@1.11.2 --project-path .
-      -  cd TestProjects/BoatAttack && unity-config project add dependency com.unity.test-framework@1.1.18 --project-path .
-      -  cd TestProjects/BoatAttack && unity-config project add dependency com.unity.test-framework.performance@2.4.0 --project-path .
-      -  cd TestProjects/BoatAttack && unity-config project add dependency com.unity.test-framework.utp-reporter@1.0.2-preview --project-path .
-      -  cd TestProjects/BoatAttack && unity-config project add dependency com.unity.test-framework.build@0.0.1-preview.12 --project-path .
-      -  cd TestProjects/BoatAttack && unity-config project add dependency "com.unity.testing.graphics-performance@ssh://git@github.cds.internal.unity3d.com/unity/com.unity.testing.graphics-performance.git"  --project-path .
-      -  cd TestProjects/BoatAttack && unity-config project add dependency "unity.graphictests.performance.universal@ssh://git@github.cds.internal.unity3d.com/unity/unity.graphictests.performance.universal.git" --project-path .
-      -  cd TestProjects/BoatAttack && unity-config project add testable com.unity.cli-project-setup  --project-path .
-      -  cd TestProjects/BoatAttack && unity-config project add testable com.unity.test.performance.runtimesettings  --project-path .
-      -  cd TestProjects/BoatAttack && unity-config project add testable com.unity.test.metadata-manager  --project-path .
-      -  cd TestProjects/BoatAttack && unity-config project add testable com.unity.testing.graphics-performance --project-path .
-      -  cd TestProjects/BoatAttack && unity-config project add testable com.unity.render-pipelines.core  --project-path .
-      -  cd TestProjects/BoatAttack && unity-config project add testable unity.graphictests.performance.universal  --project-path .
-      -  cd TestProjects/BoatAttack && unity-config project set project-update false --project-path .
-      -  command: NetSh Advfirewall set allprofiles state off
-      -  command: curl -s https://artifactory.prd.it.unity3d.com/artifactory/unity-tools-local/utr-standalone/utr.bat --output utr.bat
-         retries: 2
-      -  command: choco install unity-downloader-cli -y -s https://artifactory.prd.it.unity3d.com/artifactory/api/nuget/unity-choco-local
-         retries: 2
-      -  command: unity-downloader-cli --source-file unity_revision.txt -p WindowsEditor -c editor -c il2cpp -c android  --wait --published-only
-         retries: 2
-      -  command: |5-
-                set ANDROID_DEVICE_CONNECTION=%BOKKEN_DEVICE_IP%
-                git rev-parse HEAD | git show -s --format=%%cI > revdate.tmp
-                set /p GIT_REVISIONDATE=<revdate.tmp
-                echo %GIT_REVISIONDATE%
-                del revdate.tmp
-                utr --architecture=ARM64 --artifacts_path=TestProjects/BoatAttack/test-results --build-only --category=URP --editor-location=./WindowsEditor --extra-editor-arg="-addscenetobuild=Assets/scenes/Testing/benchmark_island-static.unity" --extra-editor-arg="-buildtarget" --extra-editor-arg="Android" --extra-editor-arg="-colorspace=Linear" --extra-editor-arg="-executemethod" --extra-editor-arg="Editor.Setup" --extra-editor-arg="-packageundertestbranch=%GIT_BRANCH%" --extra-editor-arg="-packageundertestname=com.unity.render-pipelines.universal" --extra-editor-arg="-packageundertestrev=%GIT_REVISION%" --extra-editor-arg="-packageundertestrevdate=%GIT_REVISIONDATE%" --extra-editor-arg="-playergraphicsapi=Vulkan" --extra-editor-arg="-scriptingbackend=IL2CPP" --platform=Android --player-save-path=playersLow --scripting-backend=IL2CPP --suite=playmode --testfilter=Low --testproject=./TestProjects/BoatAttack --timeout=2700
-      -  command: |5-
-                set ANDROID_DEVICE_CONNECTION=%BOKKEN_DEVICE_IP%
-                git rev-parse HEAD | git show -s --format=%%cI > revdate.tmp
-                set /p GIT_REVISIONDATE=<revdate.tmp
-                echo %GIT_REVISIONDATE%
-                del revdate.tmp
-                utr --architecture=ARM64 --artifacts_path=TestProjects/BoatAttack/test-results --build-only --category=URP --editor-location=./WindowsEditor --extra-editor-arg="-addscenetobuild=Assets/scenes/Testing/benchmark_island-static.unity" --extra-editor-arg="-buildtarget" --extra-editor-arg="Android" --extra-editor-arg="-colorspace=Linear" --extra-editor-arg="-executemethod" --extra-editor-arg="Editor.Setup" --extra-editor-arg="-packageundertestbranch=%GIT_BRANCH%" --extra-editor-arg="-packageundertestname=com.unity.render-pipelines.universal" --extra-editor-arg="-packageundertestrev=%GIT_REVISION%" --extra-editor-arg="-packageundertestrevdate=%GIT_REVISIONDATE%" --extra-editor-arg="-playergraphicsapi=Vulkan" --extra-editor-arg="-scriptingbackend=IL2CPP" --platform=Android --player-save-path=playersMedium --scripting-backend=IL2CPP --suite=playmode --testfilter=Medium --testproject=./TestProjects/BoatAttack --timeout=2700
-    after:
-      -  command: pip install requests --index-url https://artifactory.prd.it.unity3d.com/artifactory/api/pypi/pypi/simple --upgrade
-      -  command: python .yamato/script/log_scripts/log_parser.py
-    artifacts:
-        logs:
-            paths:
-              -  "**/test-results/**"
-              -  "TestProjects/BoatAttack/Logs/*.log"
-        players:
-            paths:
-              -  "players*/**"
-    dependencies:
-      -  path: .yamato/_editor_priming.yml#editor:priming:CUSTOM-REVISION:Android
-         rerun: on_new_revision
-URP_Performance_BoatAttack_Android_Vulkan_performance_build_editmode_il2cpp_Linear_CUSTOM-REVISION:
-    name: URP_Performance_BoatAttack on Android_Vulkan_performance_build_editmode_il2cpp_Linear on version CUSTOM-REVISION
-    agent:
-        type: Unity::VM
-        image: mobile/android-execution-r19:stable
-        flavor: b1.large
-    variables:
-        UPM_REGISTRY: https://artifactory-slo.bf.unity3d.com/artifactory/api/npm/upm-candidates
-        CUSTOM_REVISION: custom_revision_not_set
-        BOAT_ATTACK_BRANCH: master
-        BOAT_ATTACK_REVISION: ca18e346b30b365e90d1a9a149d07abfb15ac2a2
-        CACHE_ARGS: '{{cache.flags}}'
-        UTR_VERSION: "current"
-        TEST_FILTER: .*
-    commands:
-      -  command: git clone https://github.com/Unity-Technologies/BoatAttack.git -b %BOAT_ATTACK_BRANCH% TestProjects/BoatAttack
-         retries: 3
-      -  cd TestProjects/BoatAttack && git checkout %BOAT_ATTACK_REVISION%
-      -  choco source add -n Unity -s https://artifactory.prd.it.unity3d.com/artifactory/api/nuget/unity-choco-local
-      -  choco install unity-config
-      -  cd TestProjects/BoatAttack && unity-config project add dependency "com.unity.render-pipelines.core@file:../../../com.unity.render-pipelines.core" --project-path .
-      -  cd TestProjects/BoatAttack && unity-config project add dependency "com.unity.render-pipelines.universal@file:../../../com.unity.render-pipelines.universal" --project-path .
-      -  cd TestProjects/BoatAttack && unity-config project add dependency "com.unity.shadergraph@file:../../../com.unity.shadergraph" --project-path .
-      -  cd TestProjects/BoatAttack && unity-config project add dependency com.unity.addressables@1.16.7 --project-path .
-      -  cd TestProjects/BoatAttack && unity-config project add dependency com.unity.scriptablebuildpipeline@1.11.2 --project-path .
-      -  cd TestProjects/BoatAttack && unity-config project add dependency com.unity.test-framework@1.1.18 --project-path .
-      -  cd TestProjects/BoatAttack && unity-config project add dependency com.unity.test-framework.performance@2.4.0 --project-path .
-      -  cd TestProjects/BoatAttack && unity-config project add dependency com.unity.test-framework.utp-reporter@1.0.2-preview --project-path .
-      -  cd TestProjects/BoatAttack && unity-config project add dependency com.unity.test-framework.build@0.0.1-preview.12 --project-path .
-      -  cd TestProjects/BoatAttack && unity-config project add dependency "com.unity.testing.graphics-performance@ssh://git@github.cds.internal.unity3d.com/unity/com.unity.testing.graphics-performance.git"  --project-path .
-      -  cd TestProjects/BoatAttack && unity-config project add dependency "unity.graphictests.performance.universal@ssh://git@github.cds.internal.unity3d.com/unity/unity.graphictests.performance.universal.git" --project-path .
-      -  cd TestProjects/BoatAttack && unity-config project add testable com.unity.cli-project-setup  --project-path .
-      -  cd TestProjects/BoatAttack && unity-config project add testable com.unity.test.performance.runtimesettings  --project-path .
-      -  cd TestProjects/BoatAttack && unity-config project add testable com.unity.test.metadata-manager  --project-path .
-      -  cd TestProjects/BoatAttack && unity-config project add testable com.unity.testing.graphics-performance --project-path .
-      -  cd TestProjects/BoatAttack && unity-config project add testable com.unity.render-pipelines.core  --project-path .
-      -  cd TestProjects/BoatAttack && unity-config project add testable unity.graphictests.performance.universal  --project-path .
-      -  cd TestProjects/BoatAttack && unity-config project set project-update false --project-path .
-      -  command: NetSh Advfirewall set allprofiles state off
-      -  command: curl -s https://artifactory.prd.it.unity3d.com/artifactory/unity-tools-local/utr-standalone/utr.bat --output utr.bat
-         retries: 2
-      -  command: choco install unity-downloader-cli -y -s https://artifactory.prd.it.unity3d.com/artifactory/api/nuget/unity-choco-local
-         retries: 2
-      -  command: unity-downloader-cli --source-file unity_revision.txt -p WindowsEditor -c editor -c il2cpp -c android  --wait --published-only
-         retries: 2
-      -  command: |5-
-                set ANDROID_DEVICE_CONNECTION=%BOKKEN_DEVICE_IP%
-                git rev-parse HEAD | git show -s --format=%%cI > revdate.tmp
-                set /p GIT_REVISIONDATE=<revdate.tmp
-                echo %GIT_REVISIONDATE%
-                del revdate.tmp
-                utr --artifacts_path=TestProjects/BoatAttack/test-results --category=URP --editor-location=./WindowsEditor --extra-editor-arg="-addscenetobuild=Assets/scenes/Testing/benchmark_island-static.unity" --extra-editor-arg="-buildtarget" --extra-editor-arg="Android" --extra-editor-arg="-colorspace=Linear" --extra-editor-arg="-executemethod" --extra-editor-arg="Editor.Setup" --extra-editor-arg="-packageundertestbranch=%GIT_BRANCH%" --extra-editor-arg="-packageundertestname=com.unity.render-pipelines.universal" --extra-editor-arg="-packageundertestrev=%GIT_REVISION%" --extra-editor-arg="-packageundertestrevdate=%GIT_REVISIONDATE%" --extra-editor-arg="-playergraphicsapi=Vulkan" --extra-editor-arg="-scriptingbackend=IL2CPP" --performance-project-id=BoatAttack --platform=Android --report-performance-data --scripting-backend=IL2CPP --suite=editor --testfilter=Low --testproject=./TestProjects/BoatAttack
-      -  command: |5-
-                set ANDROID_DEVICE_CONNECTION=%BOKKEN_DEVICE_IP%
-                git rev-parse HEAD | git show -s --format=%%cI > revdate.tmp
-                set /p GIT_REVISIONDATE=<revdate.tmp
-                echo %GIT_REVISIONDATE%
-                del revdate.tmp
-<<<<<<< HEAD
-                utr --artifacts_path=TestProjects/BoatAttack/test-results --category=URP --editor-location=./WindowsEditor --extra-editor-arg="-addscenetobuild=Assets/scenes/Testing/benchmark_island-static.unity" --extra-editor-arg="-buildtarget" --extra-editor-arg="Android" --extra-editor-arg="-colorspace=Linear" --extra-editor-arg="-executemethod" --extra-editor-arg="Editor.Setup" --extra-editor-arg="-packageundertestbranch=%GIT_BRANCH%" --extra-editor-arg="-packageundertestname=com.unity.render-pipelines.universal" --extra-editor-arg="-packageundertestrev=%GIT_REVISION%" --extra-editor-arg="-packageundertestrevdate=%GIT_REVISIONDATE%" --extra-editor-arg="-playergraphicsapi=Vulkan" --extra-editor-arg="-scriptingbackend=IL2CPP" --performance-project-id=BoatAttack --platform=Android --report-performance-data --scripting-backend=IL2CPP --suite=editor --testfilter=Medium --testproject=./TestProjects/BoatAttack
-=======
-                utr --artifacts_path=TestProjects/BoatAttack/test-results --category=URP --editor-location=./WindowsEditor --extra-editor-arg="-addscenetobuild=Assets/scenes/Testing/benchmark_island-static.unity" --extra-editor-arg="-buildtarget" --extra-editor-arg="Android" --extra-editor-arg="-colorspace=Linear" --extra-editor-arg="-executemethod" --extra-editor-arg="Editor.Setup" --extra-editor-arg="-packageundertestbranch=%GIT_BRANCH%" --extra-editor-arg="-packageundertestname=com.unity.render-pipelines.universal" --extra-editor-arg="-packageundertestrev=%GIT_REVISION%" --extra-editor-arg="-packageundertestrevdate=%GIT_REVISIONDATE%" --extra-editor-arg="-playergraphicsapi=Vulkan" --extra-editor-arg="-scriptingbackend=IL2CPP" --performance-project-id=BoatAttack --platform=Android --report-performance-data --scripting-backend=IL2CPP --suite=editor --testfilter=Medium --testproject=./TestProjects/BoatAttack --zero-tests-are-ok=1
-    after:
-      -  command: pip install requests --index-url https://artifactory.prd.it.unity3d.com/artifactory/api/pypi/pypi/simple --upgrade
-      -  command: python .yamato/script/log_scripts/log_parser.py
->>>>>>> 2a6f9af4
+    after:
+      -  command: pip install requests --index-url https://artifactory.prd.it.unity3d.com/artifactory/api/pypi/pypi/simple --upgrade
+      -  command: python .yamato/script/log_scripts/log_parser.py
     artifacts:
         logs:
             paths:
