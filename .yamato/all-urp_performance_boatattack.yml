 
# This file is generated by .yamato/ruamel/build.py. Don't edit this file manually. 
# Introduce any changes under .yamato/config/*.metafile files (for most cases) or under .yamato/ruamel/* within Python (more elaborate cases), and rerun build.py to regenerate all .yml files. 
# Read more under .yamato/docs/readme.md 

{% metadata_file .yamato/_latest_editor_versions_trunk.metafile -%}

---

PR_URP_Performance_BoatAttack_trunk:
    name: URP_Performance_BoatAttack PR Job - trunk
    dependencies:
      -  path: .yamato/urp_performance_boatattack-win-dx11.yml#URP_Performance_BoatAttack_Win_DX11_performance_playmode_runtime_mono_Linear_trunk
         rerun: on_new_revision
      -  path: .yamato/urp_performance_boatattack-win-dx11.yml#URP_Performance_BoatAttack_Win_DX11_performance_playmode_editor_mono_Linear_trunk
         rerun: on_new_revision
      -  path: .yamato/urp_performance_boatattack-win-dx11.yml#URP_Performance_BoatAttack_Win_DX11_performance_build_editmode_mono_Linear_trunk
         rerun: on_new_revision
      -  path: .yamato/urp_performance_boatattack-win-vulkan.yml#URP_Performance_BoatAttack_Win_Vulkan_performance_playmode_runtime_mono_Linear_trunk
         rerun: on_new_revision
      -  path: .yamato/urp_performance_boatattack-win-vulkan.yml#URP_Performance_BoatAttack_Win_Vulkan_performance_build_editmode_mono_Linear_trunk
         rerun: on_new_revision
      -  path: .yamato/urp_performance_boatattack-win-dx12.yml#URP_Performance_BoatAttack_Win_DX12_performance_playmode_runtime_mono_Linear_trunk
         rerun: on_new_revision
      -  path: .yamato/urp_performance_boatattack-win-dx12.yml#URP_Performance_BoatAttack_Win_DX12_performance_playmode_editor_mono_Linear_trunk
         rerun: on_new_revision
      -  path: .yamato/urp_performance_boatattack-win-dx12.yml#URP_Performance_BoatAttack_Win_DX12_performance_build_editmode_mono_Linear_trunk
         rerun: on_new_revision
      -  path: .yamato/urp_performance_boatattack-android-opengles3.yml#URP_Performance_BoatAttack_Android_OpenGLES3_performance_playmode_runtime_il2cpp_Linear_trunk
         rerun: on_new_revision
      -  path: .yamato/urp_performance_boatattack-android-opengles3.yml#URP_Performance_BoatAttack_Android_OpenGLES3_performance_build_editmode_il2cpp_Linear_trunk
         rerun: on_new_revision
      -  path: .yamato/urp_performance_boatattack-android-vulkan.yml#URP_Performance_BoatAttack_Android_Vulkan_performance_playmode_runtime_il2cpp_Linear_trunk
         rerun: on_new_revision
      -  path: .yamato/urp_performance_boatattack-android-vulkan.yml#URP_Performance_BoatAttack_Android_Vulkan_performance_build_editmode_il2cpp_Linear_trunk
<<<<<<< HEAD
         rerun: on-new-revision
      -  path: .yamato/urp_performance_boatattack-xrquest-opengles3.yml#URP_Performance_BoatAttack_XRQuest_OpenGLES3_performance_playmode_runtime_il2cpp_Linear_trunk
         rerun: on-new-revision
      -  path: .yamato/urp_performance_boatattack-xrquest-vulkan.yml#URP_Performance_BoatAttack_XRQuest_Vulkan_performance_playmode_runtime_il2cpp_Linear_trunk
         rerun: on-new-revision
=======
         rerun: on_new_revision
>>>>>>> 2502991b
      -  path: .yamato/urp_performance_boatattack-iphone-metal.yml#URP_Performance_BoatAttack_iPhone_Metal_performance_playmode_runtime_il2cpp_Linear_trunk
         rerun: on_new_revision
      -  path: .yamato/urp_performance_boatattack-iphone-metal.yml#URP_Performance_BoatAttack_iPhone_Metal_performance_build_editmode_il2cpp_Linear_trunk
         rerun: on_new_revision
      -  path: .yamato/urp_performance_boatattack-linux-vulkan.yml#URP_Performance_BoatAttack_Linux_Vulkan_performance_playmode_runtime_mono_Linear_trunk
         rerun: on_new_revision
      -  path: .yamato/urp_performance_boatattack-linux-vulkan.yml#URP_Performance_BoatAttack_Linux_Vulkan_performance_playmode_editor_mono_Linear_trunk
         rerun: on_new_revision
      -  path: .yamato/urp_performance_boatattack-linux-vulkan.yml#URP_Performance_BoatAttack_Linux_Vulkan_performance_build_editmode_mono_Linear_trunk
         rerun: on_new_revision
    variables:
        UTR_VERSION: "current"
        TEST_FILTER: .*
        BOAT_ATTACK_BRANCH: master
        BOAT_ATTACK_REVISION: d07745c0d9bc97cde5fc4ae86186d6c2f0c2a16c
Nightly_URP_Performance_BoatAttack_trunk:
    name: Nightly URP_Performance_BoatAttack - trunk
    dependencies:
      -  path: .yamato/all-urp_performance_boatattack.yml#PR_URP_Performance_BoatAttack_trunk
         rerun: on_new_revision
    variables:
        UTR_VERSION: "current"
        TEST_FILTER: .*
        BOAT_ATTACK_BRANCH: master
        BOAT_ATTACK_REVISION: d07745c0d9bc97cde5fc4ae86186d6c2f0c2a16c
PR_URP_Performance_BoatAttack_CUSTOM-REVISION:
    name: URP_Performance_BoatAttack PR Job - CUSTOM-REVISION
    dependencies:
      -  path: .yamato/urp_performance_boatattack-win-dx11.yml#URP_Performance_BoatAttack_Win_DX11_performance_playmode_runtime_mono_Linear_CUSTOM-REVISION
         rerun: on_new_revision
      -  path: .yamato/urp_performance_boatattack-win-dx11.yml#URP_Performance_BoatAttack_Win_DX11_performance_playmode_editor_mono_Linear_CUSTOM-REVISION
         rerun: on_new_revision
      -  path: .yamato/urp_performance_boatattack-win-dx11.yml#URP_Performance_BoatAttack_Win_DX11_performance_build_editmode_mono_Linear_CUSTOM-REVISION
         rerun: on_new_revision
      -  path: .yamato/urp_performance_boatattack-win-vulkan.yml#URP_Performance_BoatAttack_Win_Vulkan_performance_playmode_runtime_mono_Linear_CUSTOM-REVISION
         rerun: on_new_revision
      -  path: .yamato/urp_performance_boatattack-win-vulkan.yml#URP_Performance_BoatAttack_Win_Vulkan_performance_build_editmode_mono_Linear_CUSTOM-REVISION
         rerun: on_new_revision
      -  path: .yamato/urp_performance_boatattack-win-dx12.yml#URP_Performance_BoatAttack_Win_DX12_performance_playmode_runtime_mono_Linear_CUSTOM-REVISION
         rerun: on_new_revision
      -  path: .yamato/urp_performance_boatattack-win-dx12.yml#URP_Performance_BoatAttack_Win_DX12_performance_playmode_editor_mono_Linear_CUSTOM-REVISION
         rerun: on_new_revision
      -  path: .yamato/urp_performance_boatattack-win-dx12.yml#URP_Performance_BoatAttack_Win_DX12_performance_build_editmode_mono_Linear_CUSTOM-REVISION
         rerun: on_new_revision
      -  path: .yamato/urp_performance_boatattack-android-opengles3.yml#URP_Performance_BoatAttack_Android_OpenGLES3_performance_playmode_runtime_il2cpp_Linear_CUSTOM-REVISION
         rerun: on_new_revision
      -  path: .yamato/urp_performance_boatattack-android-opengles3.yml#URP_Performance_BoatAttack_Android_OpenGLES3_performance_build_editmode_il2cpp_Linear_CUSTOM-REVISION
         rerun: on_new_revision
      -  path: .yamato/urp_performance_boatattack-android-vulkan.yml#URP_Performance_BoatAttack_Android_Vulkan_performance_playmode_runtime_il2cpp_Linear_CUSTOM-REVISION
         rerun: on_new_revision
      -  path: .yamato/urp_performance_boatattack-android-vulkan.yml#URP_Performance_BoatAttack_Android_Vulkan_performance_build_editmode_il2cpp_Linear_CUSTOM-REVISION
<<<<<<< HEAD
         rerun: always
      -  path: .yamato/urp_performance_boatattack-xrquest-opengles3.yml#URP_Performance_BoatAttack_XRQuest_OpenGLES3_performance_playmode_runtime_il2cpp_Linear_CUSTOM-REVISION
         rerun: always
      -  path: .yamato/urp_performance_boatattack-xrquest-vulkan.yml#URP_Performance_BoatAttack_XRQuest_Vulkan_performance_playmode_runtime_il2cpp_Linear_CUSTOM-REVISION
         rerun: always
=======
         rerun: on_new_revision
>>>>>>> 2502991b
      -  path: .yamato/urp_performance_boatattack-iphone-metal.yml#URP_Performance_BoatAttack_iPhone_Metal_performance_playmode_runtime_il2cpp_Linear_CUSTOM-REVISION
         rerun: on_new_revision
      -  path: .yamato/urp_performance_boatattack-iphone-metal.yml#URP_Performance_BoatAttack_iPhone_Metal_performance_build_editmode_il2cpp_Linear_CUSTOM-REVISION
         rerun: on_new_revision
      -  path: .yamato/urp_performance_boatattack-linux-vulkan.yml#URP_Performance_BoatAttack_Linux_Vulkan_performance_playmode_runtime_mono_Linear_CUSTOM-REVISION
         rerun: on_new_revision
      -  path: .yamato/urp_performance_boatattack-linux-vulkan.yml#URP_Performance_BoatAttack_Linux_Vulkan_performance_playmode_editor_mono_Linear_CUSTOM-REVISION
         rerun: on_new_revision
      -  path: .yamato/urp_performance_boatattack-linux-vulkan.yml#URP_Performance_BoatAttack_Linux_Vulkan_performance_build_editmode_mono_Linear_CUSTOM-REVISION
         rerun: on_new_revision
    variables:
        CUSTOM_REVISION: custom_revision_not_set
        UTR_VERSION: "current"
        TEST_FILTER: .*
        BOAT_ATTACK_BRANCH: master
        BOAT_ATTACK_REVISION: d07745c0d9bc97cde5fc4ae86186d6c2f0c2a16c
Nightly_URP_Performance_BoatAttack_CUSTOM-REVISION:
    name: Nightly URP_Performance_BoatAttack - CUSTOM-REVISION
    dependencies:
      -  path: .yamato/all-urp_performance_boatattack.yml#PR_URP_Performance_BoatAttack_CUSTOM-REVISION
         rerun: on_new_revision
    variables:
        CUSTOM_REVISION: custom_revision_not_set
        UTR_VERSION: "current"
        TEST_FILTER: .*
        BOAT_ATTACK_BRANCH: master
        BOAT_ATTACK_REVISION: d07745c0d9bc97cde5fc4ae86186d6c2f0c2a16c<|MERGE_RESOLUTION|>--- conflicted
+++ resolved
@@ -33,15 +33,11 @@
       -  path: .yamato/urp_performance_boatattack-android-vulkan.yml#URP_Performance_BoatAttack_Android_Vulkan_performance_playmode_runtime_il2cpp_Linear_trunk
          rerun: on_new_revision
       -  path: .yamato/urp_performance_boatattack-android-vulkan.yml#URP_Performance_BoatAttack_Android_Vulkan_performance_build_editmode_il2cpp_Linear_trunk
-<<<<<<< HEAD
          rerun: on-new-revision
       -  path: .yamato/urp_performance_boatattack-xrquest-opengles3.yml#URP_Performance_BoatAttack_XRQuest_OpenGLES3_performance_playmode_runtime_il2cpp_Linear_trunk
          rerun: on-new-revision
       -  path: .yamato/urp_performance_boatattack-xrquest-vulkan.yml#URP_Performance_BoatAttack_XRQuest_Vulkan_performance_playmode_runtime_il2cpp_Linear_trunk
          rerun: on-new-revision
-=======
-         rerun: on_new_revision
->>>>>>> 2502991b
       -  path: .yamato/urp_performance_boatattack-iphone-metal.yml#URP_Performance_BoatAttack_iPhone_Metal_performance_playmode_runtime_il2cpp_Linear_trunk
          rerun: on_new_revision
       -  path: .yamato/urp_performance_boatattack-iphone-metal.yml#URP_Performance_BoatAttack_iPhone_Metal_performance_build_editmode_il2cpp_Linear_trunk
@@ -93,15 +89,11 @@
       -  path: .yamato/urp_performance_boatattack-android-vulkan.yml#URP_Performance_BoatAttack_Android_Vulkan_performance_playmode_runtime_il2cpp_Linear_CUSTOM-REVISION
          rerun: on_new_revision
       -  path: .yamato/urp_performance_boatattack-android-vulkan.yml#URP_Performance_BoatAttack_Android_Vulkan_performance_build_editmode_il2cpp_Linear_CUSTOM-REVISION
-<<<<<<< HEAD
          rerun: always
       -  path: .yamato/urp_performance_boatattack-xrquest-opengles3.yml#URP_Performance_BoatAttack_XRQuest_OpenGLES3_performance_playmode_runtime_il2cpp_Linear_CUSTOM-REVISION
          rerun: always
       -  path: .yamato/urp_performance_boatattack-xrquest-vulkan.yml#URP_Performance_BoatAttack_XRQuest_Vulkan_performance_playmode_runtime_il2cpp_Linear_CUSTOM-REVISION
          rerun: always
-=======
-         rerun: on_new_revision
->>>>>>> 2502991b
       -  path: .yamato/urp_performance_boatattack-iphone-metal.yml#URP_Performance_BoatAttack_iPhone_Metal_performance_playmode_runtime_il2cpp_Linear_CUSTOM-REVISION
          rerun: on_new_revision
       -  path: .yamato/urp_performance_boatattack-iphone-metal.yml#URP_Performance_BoatAttack_iPhone_Metal_performance_build_editmode_il2cpp_Linear_CUSTOM-REVISION
