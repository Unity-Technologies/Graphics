--- conflicted
+++ resolved
@@ -3,13 +3,8 @@
 # Introduce any changes under .yamato/config/*.metafile files (for most cases) or under .yamato/ruamel/* within Python (more elaborate cases), and rerun build.py to regenerate all .yml files. 
 # Read more under .yamato/docs/readme.md 
 
-<<<<<<< HEAD
-HDRP_Hybrid_Win_Vulkan_playmode_mono_2_linear_trunk:
-    name: HDRP_Hybrid on Win_Vulkan_playmode_mono_2_linear on version trunk
-=======
 HDRP_Hybrid_Win_Vulkan_playmode_mono_apiNet2_Linear_trunk:
     name: HDRP_Hybrid on Win_Vulkan_playmode_mono_apiNet2_Linear on version trunk
->>>>>>> 2e401c61
     agent:
         type: Unity::VM::GPU
         image: sdet/gamecode_win10:stable
@@ -20,29 +15,20 @@
       -  curl -s https://artifactory.internal.unity3d.com/core-automation/tools/utr-standalone/utr.bat --output TestProjects/HDRP_HybridTests/utr.bat
       -  pip install unity-downloader-cli --index-url https://artifactory.prd.it.unity3d.com/artifactory/api/pypi/pypi/simple --upgrade
       -  cd TestProjects/HDRP_HybridTests && unity-downloader-cli -u 5181ec54d595526303eb2714f480cbc3ee1911bd -c editor -c il2cpp  --wait --published-only
-<<<<<<< HEAD
-      -  cd TestProjects/HDRP_HybridTests && utr --suite=playmode --testproject=. --editor-location=.Editor --artifacts_path=test-results --reruncount=2 --extra-editor-arg="-force-vulkan" --compilation-errors-as-warnings
-=======
-      -  |5-
-
-                  git rev-parse HEAD | git show -s --format=%%cI > revdate.tmp
-                  set /p GIT_REVISIONDATE=<revdate.tmp
-                  echo %GIT_REVISIONDATE%
-                  del revdate.tmp
-                  cd TestProjects/HDRP_HybridTests && utr --suite=playmode --testproject=. --editor-location=.Editor --artifacts_path=test-results --scripting-backend=Mono2x --extra-editor-arg="-colorspace=Linear" --reruncount=2 --compilation-errors-as-warnings --extra-editor-arg="-force-vulkan"
->>>>>>> 2e401c61
-    artifacts:
-        logs:
-            paths:
-              -  "**/test-results/**"
-              -  "TestProjects/HDRP_HybridTests/Logs/*.log"
-<<<<<<< HEAD
-HDRP_Hybrid_Win_Vulkan_playmode_XR_mono_2_linear_trunk:
-    name: HDRP_Hybrid on Win_Vulkan_playmode_XR_mono_2_linear on version trunk
-=======
+      -  |5-
+
+                  git rev-parse HEAD | git show -s --format=%%cI > revdate.tmp
+                  set /p GIT_REVISIONDATE=<revdate.tmp
+                  echo %GIT_REVISIONDATE%
+                  del revdate.tmp
+                  cd TestProjects/HDRP_HybridTests && utr --suite=playmode --testproject=. --editor-location=.Editor --artifacts_path=test-results --reruncount=2 --extra-editor-arg="-force-vulkan" --compilation-errors-as-warnings
+    artifacts:
+        logs:
+            paths:
+              -  "**/test-results/**"
+              -  "TestProjects/HDRP_HybridTests/Logs/*.log"
 HDRP_Hybrid_Win_Vulkan_playmode_XR_mono_apiNet2_Linear_trunk:
     name: HDRP_Hybrid on Win_Vulkan_playmode_XR_mono_apiNet2_Linear on version trunk
->>>>>>> 2e401c61
     agent:
         type: Unity::VM::GPU
         image: sdet/gamecode_win10:stable
@@ -53,59 +39,39 @@
       -  curl -s https://artifactory.internal.unity3d.com/core-automation/tools/utr-standalone/utr.bat --output TestProjects/HDRP_HybridTests/utr.bat
       -  pip install unity-downloader-cli --index-url https://artifactory.prd.it.unity3d.com/artifactory/api/pypi/pypi/simple --upgrade
       -  cd TestProjects/HDRP_HybridTests && unity-downloader-cli -u 5181ec54d595526303eb2714f480cbc3ee1911bd -c editor -c il2cpp  --wait --published-only
-<<<<<<< HEAD
-      -  cd TestProjects/HDRP_HybridTests && utr --suite=playmode --testproject=. --editor-location=.Editor --artifacts_path=test-results --reruncount=2 --extra-editor-arg="-force-vulkan" --extra-editor-arg="-xr-tests" --compilation-errors-as-warnings
-=======
-      -  |5-
-
-                  git rev-parse HEAD | git show -s --format=%%cI > revdate.tmp
-                  set /p GIT_REVISIONDATE=<revdate.tmp
-                  echo %GIT_REVISIONDATE%
-                  del revdate.tmp
-                  cd TestProjects/HDRP_HybridTests && utr --suite=playmode --testproject=. --editor-location=.Editor --artifacts_path=test-results --scripting-backend=Mono2x --extra-editor-arg="-colorspace=Linear" --reruncount=2 --extra-editor-arg="-xr-tests" --compilation-errors-as-warnings --extra-editor-arg="-force-vulkan"
->>>>>>> 2e401c61
-    artifacts:
-        logs:
-            paths:
-              -  "**/test-results/**"
-              -  "TestProjects/HDRP_HybridTests/Logs/*.log"
-<<<<<<< HEAD
-HDRP_Hybrid_Win_Vulkan_Standalone_mono_2_linear_trunk:
-    name: HDRP_Hybrid on Win_Vulkan_Standalone_mono_2_linear on version trunk
-=======
+      -  |5-
+
+                  git rev-parse HEAD | git show -s --format=%%cI > revdate.tmp
+                  set /p GIT_REVISIONDATE=<revdate.tmp
+                  echo %GIT_REVISIONDATE%
+                  del revdate.tmp
+                  cd TestProjects/HDRP_HybridTests && utr --suite=playmode --testproject=. --editor-location=.Editor --artifacts_path=test-results --reruncount=2 --extra-editor-arg="-force-vulkan" --extra-editor-arg="-xr-tests" --compilation-errors-as-warnings
+    artifacts:
+        logs:
+            paths:
+              -  "**/test-results/**"
+              -  "TestProjects/HDRP_HybridTests/Logs/*.log"
 HDRP_Hybrid_Win_Vulkan_Standalone_mono_apiNet2_Linear_trunk:
     name: HDRP_Hybrid on Win_Vulkan_Standalone_mono_apiNet2_Linear on version trunk
->>>>>>> 2e401c61
-    agent:
-        type: Unity::VM::GPU
-        image: sdet/gamecode_win10:stable
-        flavor: b1.large
-    variables:
-        UPM_REGISTRY: https://artifactory-slo.bf.unity3d.com/artifactory/api/npm/upm-candidates
-    commands:
-      -  curl -s https://artifactory.internal.unity3d.com/core-automation/tools/utr-standalone/utr.bat --output TestProjects/HDRP_HybridTests/utr.bat
-<<<<<<< HEAD
+    agent:
+        type: Unity::VM::GPU
+        image: sdet/gamecode_win10:stable
+        flavor: b1.large
+    variables:
+        UPM_REGISTRY: https://artifactory-slo.bf.unity3d.com/artifactory/api/npm/upm-candidates
+    commands:
+      -  curl -s https://artifactory.internal.unity3d.com/core-automation/tools/utr-standalone/utr.bat --output TestProjects/HDRP_HybridTests/utr.bat
       -  cd TestProjects/HDRP_HybridTests && utr --suite=playmode --platform=StandaloneWindows64 --player-load-path=../../players --reruncount=2 --player-connection-ip=auto --artifacts_path=test-results --timeout=1200 --extra-editor-arg="-force-vulkan" --compilation-errors-as-warnings
-=======
-      -  cd TestProjects/HDRP_HybridTests && utr --suite=playmode --platform=StandaloneWindows64 --artifacts_path=test-results --player-load-path=../../players --player-connection-ip=auto --scripting-backend=Mono2x --extra-editor-arg="-colorspace=Linear" --reruncount=2 --compilation-errors-as-warnings --timeout=1200
->>>>>>> 2e401c61
-    artifacts:
-        logs:
-            paths:
-              -  "**/test-results/**"
-              -  "TestProjects/HDRP_HybridTests/Logs/*.log"
-    dependencies:
-<<<<<<< HEAD
-      -  path: .yamato/hdrp_hybrid-win-vulkan.yml#Build_HDRP_Hybrid_Win_Vulkan_Player_mono_2_linear_trunk
-         rerun: on-new-revision
-Build_HDRP_Hybrid_Win_Vulkan_Player_mono_2_linear_trunk:
-    name: Build HDRP_Hybrid on Win_Vulkan_mono_2_linear_Player on version trunk
-=======
+    artifacts:
+        logs:
+            paths:
+              -  "**/test-results/**"
+              -  "TestProjects/HDRP_HybridTests/Logs/*.log"
+    dependencies:
       -  path: .yamato/hdrp_hybrid-win-vulkan.yml#Build_HDRP_Hybrid_Win_Vulkan_Player_mono_apiNet2_Linear_trunk
          rerun: on-new-revision
 Build_HDRP_Hybrid_Win_Vulkan_Player_mono_apiNet2_Linear_trunk:
     name: Build HDRP_Hybrid on Win_Vulkan_mono_apiNet2_Linear_Player on version trunk
->>>>>>> 2e401c61
     agent:
         type: Unity::VM
         image: sdet/gamecode_win10:stable
@@ -116,17 +82,13 @@
       -  curl -s https://artifactory.internal.unity3d.com/core-automation/tools/utr-standalone/utr.bat --output TestProjects/HDRP_HybridTests/utr.bat
       -  pip install unity-downloader-cli --index-url https://artifactory.prd.it.unity3d.com/artifactory/api/pypi/pypi/simple --upgrade
       -  cd TestProjects/HDRP_HybridTests && unity-downloader-cli -u 5181ec54d595526303eb2714f480cbc3ee1911bd -c editor -c il2cpp  --wait --published-only
-<<<<<<< HEAD
-      -  cd TestProjects/HDRP_HybridTests && utr --suite=playmode --platform=StandaloneWindows64 --testproject=. --editor-location=.Editor --player-save-path=../../players --build-only --timeout=1200 --extra-editor-arg="-executemethod CustomBuild.BuildWindowsVulkanLinear" --compilation-errors-as-warnings
-=======
-      -  |5-
-
-                  git rev-parse HEAD | git show -s --format=%%cI > revdate.tmp
-                  set /p GIT_REVISIONDATE=<revdate.tmp
-                  echo %GIT_REVISIONDATE%
-                  del revdate.tmp
-                  cd TestProjects/HDRP_HybridTests && utr --suite=playmode --platform=StandaloneWindows64 --testproject=. --extra-editor-arg="-playergraphicsapi=Vulkan" --editor-location=.Editor --artifacts_path=test-results --player-save-path=../../players --build-only --scripting-backend=Mono2x --extra-editor-arg="-colorspace=Linear" --compilation-errors-as-warnings --timeout=1200 --extra-editor-arg="-executemethod" --extra-editor-arg="CustomBuild.BuildWindowsVulkanLinear"
->>>>>>> 2e401c61
+      -  |5-
+
+                  git rev-parse HEAD | git show -s --format=%%cI > revdate.tmp
+                  set /p GIT_REVISIONDATE=<revdate.tmp
+                  echo %GIT_REVISIONDATE%
+                  del revdate.tmp
+                  cd TestProjects/HDRP_HybridTests && utr --suite=playmode --platform=StandaloneWindows64 --testproject=. --editor-location=.Editor --player-save-path=../../players --build-only --timeout=1200 --extra-editor-arg="-executemethod CustomBuild.BuildWindowsVulkanLinear" --compilation-errors-as-warnings
     artifacts:
         logs:
             paths:
@@ -135,26 +97,17 @@
         players:
             paths:
               -  "players/**"
-<<<<<<< HEAD
-HDRP_Hybrid_Win_Vulkan_playmode_mono_2_linear_2020.2:
-    name: HDRP_Hybrid on Win_Vulkan_playmode_mono_2_linear on version 2020.2
-=======
 HDRP_Hybrid_Win_Vulkan_playmode_mono_apiNet2_Linear_2020.2:
     name: HDRP_Hybrid on Win_Vulkan_playmode_mono_apiNet2_Linear on version 2020.2
->>>>>>> 2e401c61
-    agent:
-        type: Unity::VM::GPU
-        image: sdet/gamecode_win10:stable
-        flavor: b1.large
-    variables:
-        UPM_REGISTRY: https://artifactory-slo.bf.unity3d.com/artifactory/api/npm/upm-candidates
-    commands:
-      -  curl -s https://artifactory.internal.unity3d.com/core-automation/tools/utr-standalone/utr.bat --output TestProjects/HDRP_HybridTests/utr.bat
-      -  pip install unity-downloader-cli --index-url https://artifactory.prd.it.unity3d.com/artifactory/api/pypi/pypi/simple --upgrade
-<<<<<<< HEAD
-      -  cd TestProjects/HDRP_HybridTests && unity-downloader-cli -u 1b1252580c6429d4be5b5e88fafea90645240c65 -c editor -c il2cpp  --wait --published-only
-      -  cd TestProjects/HDRP_HybridTests && utr --suite=playmode --testproject=. --editor-location=.Editor --artifacts_path=test-results --reruncount=2 --extra-editor-arg="-force-vulkan" --compilation-errors-as-warnings
-=======
+    agent:
+        type: Unity::VM::GPU
+        image: sdet/gamecode_win10:stable
+        flavor: b1.large
+    variables:
+        UPM_REGISTRY: https://artifactory-slo.bf.unity3d.com/artifactory/api/npm/upm-candidates
+    commands:
+      -  curl -s https://artifactory.internal.unity3d.com/core-automation/tools/utr-standalone/utr.bat --output TestProjects/HDRP_HybridTests/utr.bat
+      -  pip install unity-downloader-cli --index-url https://artifactory.prd.it.unity3d.com/artifactory/api/pypi/pypi/simple --upgrade
       -  cd TestProjects/HDRP_HybridTests && unity-downloader-cli -u dff91d65251a9ab8c12af258ce88fee061d85a7d -c editor -c il2cpp  --wait --published-only
       -  |5-
 
@@ -162,33 +115,23 @@
                   set /p GIT_REVISIONDATE=<revdate.tmp
                   echo %GIT_REVISIONDATE%
                   del revdate.tmp
-                  cd TestProjects/HDRP_HybridTests && utr --suite=playmode --testproject=. --editor-location=.Editor --artifacts_path=test-results --scripting-backend=Mono2x --extra-editor-arg="-colorspace=Linear" --reruncount=2 --compilation-errors-as-warnings --extra-editor-arg="-force-vulkan"
->>>>>>> 2e401c61
-    artifacts:
-        logs:
-            paths:
-              -  "**/test-results/**"
-              -  "TestProjects/HDRP_HybridTests/Logs/*.log"
-<<<<<<< HEAD
-HDRP_Hybrid_Win_Vulkan_playmode_XR_mono_2_linear_2020.2:
-    name: HDRP_Hybrid on Win_Vulkan_playmode_XR_mono_2_linear on version 2020.2
-=======
+                  cd TestProjects/HDRP_HybridTests && utr --suite=playmode --testproject=. --editor-location=.Editor --artifacts_path=test-results --reruncount=2 --extra-editor-arg="-force-vulkan" --compilation-errors-as-warnings
+    artifacts:
+        logs:
+            paths:
+              -  "**/test-results/**"
+              -  "TestProjects/HDRP_HybridTests/Logs/*.log"
 HDRP_Hybrid_Win_Vulkan_playmode_XR_mono_apiNet2_Linear_2020.2:
     name: HDRP_Hybrid on Win_Vulkan_playmode_XR_mono_apiNet2_Linear on version 2020.2
->>>>>>> 2e401c61
-    agent:
-        type: Unity::VM::GPU
-        image: sdet/gamecode_win10:stable
-        flavor: b1.large
-    variables:
-        UPM_REGISTRY: https://artifactory-slo.bf.unity3d.com/artifactory/api/npm/upm-candidates
-    commands:
-      -  curl -s https://artifactory.internal.unity3d.com/core-automation/tools/utr-standalone/utr.bat --output TestProjects/HDRP_HybridTests/utr.bat
-      -  pip install unity-downloader-cli --index-url https://artifactory.prd.it.unity3d.com/artifactory/api/pypi/pypi/simple --upgrade
-<<<<<<< HEAD
-      -  cd TestProjects/HDRP_HybridTests && unity-downloader-cli -u 1b1252580c6429d4be5b5e88fafea90645240c65 -c editor -c il2cpp  --wait --published-only
-      -  cd TestProjects/HDRP_HybridTests && utr --suite=playmode --testproject=. --editor-location=.Editor --artifacts_path=test-results --reruncount=2 --extra-editor-arg="-force-vulkan" --extra-editor-arg="-xr-tests" --compilation-errors-as-warnings
-=======
+    agent:
+        type: Unity::VM::GPU
+        image: sdet/gamecode_win10:stable
+        flavor: b1.large
+    variables:
+        UPM_REGISTRY: https://artifactory-slo.bf.unity3d.com/artifactory/api/npm/upm-candidates
+    commands:
+      -  curl -s https://artifactory.internal.unity3d.com/core-automation/tools/utr-standalone/utr.bat --output TestProjects/HDRP_HybridTests/utr.bat
+      -  pip install unity-downloader-cli --index-url https://artifactory.prd.it.unity3d.com/artifactory/api/pypi/pypi/simple --upgrade
       -  cd TestProjects/HDRP_HybridTests && unity-downloader-cli -u dff91d65251a9ab8c12af258ce88fee061d85a7d -c editor -c il2cpp  --wait --published-only
       -  |5-
 
@@ -196,50 +139,33 @@
                   set /p GIT_REVISIONDATE=<revdate.tmp
                   echo %GIT_REVISIONDATE%
                   del revdate.tmp
-                  cd TestProjects/HDRP_HybridTests && utr --suite=playmode --testproject=. --editor-location=.Editor --artifacts_path=test-results --scripting-backend=Mono2x --extra-editor-arg="-colorspace=Linear" --reruncount=2 --extra-editor-arg="-xr-tests" --compilation-errors-as-warnings --extra-editor-arg="-force-vulkan"
->>>>>>> 2e401c61
-    artifacts:
-        logs:
-            paths:
-              -  "**/test-results/**"
-              -  "TestProjects/HDRP_HybridTests/Logs/*.log"
-<<<<<<< HEAD
-HDRP_Hybrid_Win_Vulkan_Standalone_mono_2_linear_2020.2:
-    name: HDRP_Hybrid on Win_Vulkan_Standalone_mono_2_linear on version 2020.2
-=======
+                  cd TestProjects/HDRP_HybridTests && utr --suite=playmode --testproject=. --editor-location=.Editor --artifacts_path=test-results --reruncount=2 --extra-editor-arg="-force-vulkan" --extra-editor-arg="-xr-tests" --compilation-errors-as-warnings
+    artifacts:
+        logs:
+            paths:
+              -  "**/test-results/**"
+              -  "TestProjects/HDRP_HybridTests/Logs/*.log"
 HDRP_Hybrid_Win_Vulkan_Standalone_mono_apiNet2_Linear_2020.2:
     name: HDRP_Hybrid on Win_Vulkan_Standalone_mono_apiNet2_Linear on version 2020.2
->>>>>>> 2e401c61
-    agent:
-        type: Unity::VM::GPU
-        image: sdet/gamecode_win10:stable
-        flavor: b1.large
-    variables:
-        UPM_REGISTRY: https://artifactory-slo.bf.unity3d.com/artifactory/api/npm/upm-candidates
-    commands:
-      -  curl -s https://artifactory.internal.unity3d.com/core-automation/tools/utr-standalone/utr.bat --output TestProjects/HDRP_HybridTests/utr.bat
-<<<<<<< HEAD
+    agent:
+        type: Unity::VM::GPU
+        image: sdet/gamecode_win10:stable
+        flavor: b1.large
+    variables:
+        UPM_REGISTRY: https://artifactory-slo.bf.unity3d.com/artifactory/api/npm/upm-candidates
+    commands:
+      -  curl -s https://artifactory.internal.unity3d.com/core-automation/tools/utr-standalone/utr.bat --output TestProjects/HDRP_HybridTests/utr.bat
       -  cd TestProjects/HDRP_HybridTests && utr --suite=playmode --platform=StandaloneWindows64 --player-load-path=../../players --reruncount=2 --player-connection-ip=auto --artifacts_path=test-results --timeout=1200 --extra-editor-arg="-force-vulkan" --compilation-errors-as-warnings
-=======
-      -  cd TestProjects/HDRP_HybridTests && utr --suite=playmode --platform=StandaloneWindows64 --artifacts_path=test-results --player-load-path=../../players --player-connection-ip=auto --scripting-backend=Mono2x --extra-editor-arg="-colorspace=Linear" --reruncount=2 --compilation-errors-as-warnings --timeout=1200
->>>>>>> 2e401c61
-    artifacts:
-        logs:
-            paths:
-              -  "**/test-results/**"
-              -  "TestProjects/HDRP_HybridTests/Logs/*.log"
-    dependencies:
-<<<<<<< HEAD
-      -  path: .yamato/hdrp_hybrid-win-vulkan.yml#Build_HDRP_Hybrid_Win_Vulkan_Player_mono_2_linear_2020.2
-         rerun: on-new-revision
-Build_HDRP_Hybrid_Win_Vulkan_Player_mono_2_linear_2020.2:
-    name: Build HDRP_Hybrid on Win_Vulkan_mono_2_linear_Player on version 2020.2
-=======
+    artifacts:
+        logs:
+            paths:
+              -  "**/test-results/**"
+              -  "TestProjects/HDRP_HybridTests/Logs/*.log"
+    dependencies:
       -  path: .yamato/hdrp_hybrid-win-vulkan.yml#Build_HDRP_Hybrid_Win_Vulkan_Player_mono_apiNet2_Linear_2020.2
          rerun: on-new-revision
 Build_HDRP_Hybrid_Win_Vulkan_Player_mono_apiNet2_Linear_2020.2:
     name: Build HDRP_Hybrid on Win_Vulkan_mono_apiNet2_Linear_Player on version 2020.2
->>>>>>> 2e401c61
     agent:
         type: Unity::VM
         image: sdet/gamecode_win10:stable
@@ -249,10 +175,6 @@
     commands:
       -  curl -s https://artifactory.internal.unity3d.com/core-automation/tools/utr-standalone/utr.bat --output TestProjects/HDRP_HybridTests/utr.bat
       -  pip install unity-downloader-cli --index-url https://artifactory.prd.it.unity3d.com/artifactory/api/pypi/pypi/simple --upgrade
-<<<<<<< HEAD
-      -  cd TestProjects/HDRP_HybridTests && unity-downloader-cli -u 1b1252580c6429d4be5b5e88fafea90645240c65 -c editor -c il2cpp  --wait --published-only
-      -  cd TestProjects/HDRP_HybridTests && utr --suite=playmode --platform=StandaloneWindows64 --testproject=. --editor-location=.Editor --player-save-path=../../players --build-only --timeout=1200 --extra-editor-arg="-executemethod CustomBuild.BuildWindowsVulkanLinear" --compilation-errors-as-warnings
-=======
       -  cd TestProjects/HDRP_HybridTests && unity-downloader-cli -u dff91d65251a9ab8c12af258ce88fee061d85a7d -c editor -c il2cpp  --wait --published-only
       -  |5-
 
@@ -260,8 +182,7 @@
                   set /p GIT_REVISIONDATE=<revdate.tmp
                   echo %GIT_REVISIONDATE%
                   del revdate.tmp
-                  cd TestProjects/HDRP_HybridTests && utr --suite=playmode --platform=StandaloneWindows64 --testproject=. --extra-editor-arg="-playergraphicsapi=Vulkan" --editor-location=.Editor --artifacts_path=test-results --player-save-path=../../players --build-only --scripting-backend=Mono2x --extra-editor-arg="-colorspace=Linear" --compilation-errors-as-warnings --timeout=1200 --extra-editor-arg="-executemethod" --extra-editor-arg="CustomBuild.BuildWindowsVulkanLinear"
->>>>>>> 2e401c61
+                  cd TestProjects/HDRP_HybridTests && utr --suite=playmode --platform=StandaloneWindows64 --testproject=. --editor-location=.Editor --player-save-path=../../players --build-only --timeout=1200 --extra-editor-arg="-executemethod CustomBuild.BuildWindowsVulkanLinear" --compilation-errors-as-warnings
     artifacts:
         logs:
             paths:
@@ -270,13 +191,8 @@
         players:
             paths:
               -  "players/**"
-<<<<<<< HEAD
-HDRP_Hybrid_Win_Vulkan_playmode_mono_2_linear_CUSTOM-REVISION:
-    name: HDRP_Hybrid on Win_Vulkan_playmode_mono_2_linear on version CUSTOM-REVISION
-=======
 HDRP_Hybrid_Win_Vulkan_playmode_mono_apiNet2_Linear_CUSTOM-REVISION:
     name: HDRP_Hybrid on Win_Vulkan_playmode_mono_apiNet2_Linear on version CUSTOM-REVISION
->>>>>>> 2e401c61
     agent:
         type: Unity::VM::GPU
         image: sdet/gamecode_win10:stable
@@ -288,17 +204,13 @@
       -  curl -s https://artifactory.internal.unity3d.com/core-automation/tools/utr-standalone/utr.bat --output TestProjects/HDRP_HybridTests/utr.bat
       -  pip install unity-downloader-cli --index-url https://artifactory.prd.it.unity3d.com/artifactory/api/pypi/pypi/simple --upgrade
       -  cd TestProjects/HDRP_HybridTests && unity-downloader-cli --source-file ../../unity_revision.txt -c editor -c il2cpp  --wait --published-only
-<<<<<<< HEAD
-      -  cd TestProjects/HDRP_HybridTests && utr --suite=playmode --testproject=. --editor-location=.Editor --artifacts_path=test-results --reruncount=2 --extra-editor-arg="-force-vulkan" --compilation-errors-as-warnings
-=======
-      -  |5-
-
-                  git rev-parse HEAD | git show -s --format=%%cI > revdate.tmp
-                  set /p GIT_REVISIONDATE=<revdate.tmp
-                  echo %GIT_REVISIONDATE%
-                  del revdate.tmp
-                  cd TestProjects/HDRP_HybridTests && utr --suite=playmode --testproject=. --editor-location=.Editor --artifacts_path=test-results --scripting-backend=Mono2x --extra-editor-arg="-colorspace=Linear" --reruncount=2 --compilation-errors-as-warnings --extra-editor-arg="-force-vulkan"
->>>>>>> 2e401c61
+      -  |5-
+
+                  git rev-parse HEAD | git show -s --format=%%cI > revdate.tmp
+                  set /p GIT_REVISIONDATE=<revdate.tmp
+                  echo %GIT_REVISIONDATE%
+                  del revdate.tmp
+                  cd TestProjects/HDRP_HybridTests && utr --suite=playmode --testproject=. --editor-location=.Editor --artifacts_path=test-results --reruncount=2 --extra-editor-arg="-force-vulkan" --compilation-errors-as-warnings
     artifacts:
         logs:
             paths:
@@ -307,13 +219,8 @@
     dependencies:
       -  path: .yamato/_editor_priming.yml#editor:priming:CUSTOM-REVISION:windows
          rerun: always
-<<<<<<< HEAD
-HDRP_Hybrid_Win_Vulkan_playmode_XR_mono_2_linear_CUSTOM-REVISION:
-    name: HDRP_Hybrid on Win_Vulkan_playmode_XR_mono_2_linear on version CUSTOM-REVISION
-=======
 HDRP_Hybrid_Win_Vulkan_playmode_XR_mono_apiNet2_Linear_CUSTOM-REVISION:
     name: HDRP_Hybrid on Win_Vulkan_playmode_XR_mono_apiNet2_Linear on version CUSTOM-REVISION
->>>>>>> 2e401c61
     agent:
         type: Unity::VM::GPU
         image: sdet/gamecode_win10:stable
@@ -325,17 +232,13 @@
       -  curl -s https://artifactory.internal.unity3d.com/core-automation/tools/utr-standalone/utr.bat --output TestProjects/HDRP_HybridTests/utr.bat
       -  pip install unity-downloader-cli --index-url https://artifactory.prd.it.unity3d.com/artifactory/api/pypi/pypi/simple --upgrade
       -  cd TestProjects/HDRP_HybridTests && unity-downloader-cli --source-file ../../unity_revision.txt -c editor -c il2cpp  --wait --published-only
-<<<<<<< HEAD
-      -  cd TestProjects/HDRP_HybridTests && utr --suite=playmode --testproject=. --editor-location=.Editor --artifacts_path=test-results --reruncount=2 --extra-editor-arg="-force-vulkan" --extra-editor-arg="-xr-tests" --compilation-errors-as-warnings
-=======
-      -  |5-
-
-                  git rev-parse HEAD | git show -s --format=%%cI > revdate.tmp
-                  set /p GIT_REVISIONDATE=<revdate.tmp
-                  echo %GIT_REVISIONDATE%
-                  del revdate.tmp
-                  cd TestProjects/HDRP_HybridTests && utr --suite=playmode --testproject=. --editor-location=.Editor --artifacts_path=test-results --scripting-backend=Mono2x --extra-editor-arg="-colorspace=Linear" --reruncount=2 --extra-editor-arg="-xr-tests" --compilation-errors-as-warnings --extra-editor-arg="-force-vulkan"
->>>>>>> 2e401c61
+      -  |5-
+
+                  git rev-parse HEAD | git show -s --format=%%cI > revdate.tmp
+                  set /p GIT_REVISIONDATE=<revdate.tmp
+                  echo %GIT_REVISIONDATE%
+                  del revdate.tmp
+                  cd TestProjects/HDRP_HybridTests && utr --suite=playmode --testproject=. --editor-location=.Editor --artifacts_path=test-results --reruncount=2 --extra-editor-arg="-force-vulkan" --extra-editor-arg="-xr-tests" --compilation-errors-as-warnings
     artifacts:
         logs:
             paths:
@@ -344,13 +247,8 @@
     dependencies:
       -  path: .yamato/_editor_priming.yml#editor:priming:CUSTOM-REVISION:windows
          rerun: always
-<<<<<<< HEAD
-HDRP_Hybrid_Win_Vulkan_Standalone_mono_2_linear_CUSTOM-REVISION:
-    name: HDRP_Hybrid on Win_Vulkan_Standalone_mono_2_linear on version CUSTOM-REVISION
-=======
 HDRP_Hybrid_Win_Vulkan_Standalone_mono_apiNet2_Linear_CUSTOM-REVISION:
     name: HDRP_Hybrid on Win_Vulkan_Standalone_mono_apiNet2_Linear on version CUSTOM-REVISION
->>>>>>> 2e401c61
     agent:
         type: Unity::VM::GPU
         image: sdet/gamecode_win10:stable
@@ -360,11 +258,7 @@
         CUSTOM_REVISION: custom_revision_not_set
     commands:
       -  curl -s https://artifactory.internal.unity3d.com/core-automation/tools/utr-standalone/utr.bat --output TestProjects/HDRP_HybridTests/utr.bat
-<<<<<<< HEAD
       -  cd TestProjects/HDRP_HybridTests && utr --suite=playmode --platform=StandaloneWindows64 --player-load-path=../../players --reruncount=2 --player-connection-ip=auto --artifacts_path=test-results --timeout=1200 --extra-editor-arg="-force-vulkan" --compilation-errors-as-warnings
-=======
-      -  cd TestProjects/HDRP_HybridTests && utr --suite=playmode --platform=StandaloneWindows64 --artifacts_path=test-results --player-load-path=../../players --player-connection-ip=auto --scripting-backend=Mono2x --extra-editor-arg="-colorspace=Linear" --reruncount=2 --compilation-errors-as-warnings --timeout=1200
->>>>>>> 2e401c61
     artifacts:
         logs:
             paths:
@@ -373,17 +267,10 @@
     dependencies:
       -  path: .yamato/_editor_priming.yml#editor:priming:CUSTOM-REVISION:windows
          rerun: always
-<<<<<<< HEAD
-      -  path: .yamato/hdrp_hybrid-win-vulkan.yml#Build_HDRP_Hybrid_Win_Vulkan_Player_mono_2_linear_CUSTOM-REVISION
-         rerun: always
-Build_HDRP_Hybrid_Win_Vulkan_Player_mono_2_linear_CUSTOM-REVISION:
-    name: Build HDRP_Hybrid on Win_Vulkan_mono_2_linear_Player on version CUSTOM-REVISION
-=======
       -  path: .yamato/hdrp_hybrid-win-vulkan.yml#Build_HDRP_Hybrid_Win_Vulkan_Player_mono_apiNet2_Linear_CUSTOM-REVISION
          rerun: always
 Build_HDRP_Hybrid_Win_Vulkan_Player_mono_apiNet2_Linear_CUSTOM-REVISION:
     name: Build HDRP_Hybrid on Win_Vulkan_mono_apiNet2_Linear_Player on version CUSTOM-REVISION
->>>>>>> 2e401c61
     agent:
         type: Unity::VM
         image: sdet/gamecode_win10:stable
@@ -395,17 +282,13 @@
       -  curl -s https://artifactory.internal.unity3d.com/core-automation/tools/utr-standalone/utr.bat --output TestProjects/HDRP_HybridTests/utr.bat
       -  pip install unity-downloader-cli --index-url https://artifactory.prd.it.unity3d.com/artifactory/api/pypi/pypi/simple --upgrade
       -  cd TestProjects/HDRP_HybridTests && unity-downloader-cli --source-file ../../unity_revision.txt -c editor -c il2cpp  --wait --published-only
-<<<<<<< HEAD
-      -  cd TestProjects/HDRP_HybridTests && utr --suite=playmode --platform=StandaloneWindows64 --testproject=. --editor-location=.Editor --player-save-path=../../players --build-only --timeout=1200 --extra-editor-arg="-executemethod CustomBuild.BuildWindowsVulkanLinear" --compilation-errors-as-warnings
-=======
-      -  |5-
-
-                  git rev-parse HEAD | git show -s --format=%%cI > revdate.tmp
-                  set /p GIT_REVISIONDATE=<revdate.tmp
-                  echo %GIT_REVISIONDATE%
-                  del revdate.tmp
-                  cd TestProjects/HDRP_HybridTests && utr --suite=playmode --platform=StandaloneWindows64 --testproject=. --extra-editor-arg="-playergraphicsapi=Vulkan" --editor-location=.Editor --artifacts_path=test-results --player-save-path=../../players --build-only --scripting-backend=Mono2x --extra-editor-arg="-colorspace=Linear" --compilation-errors-as-warnings --timeout=1200 --extra-editor-arg="-executemethod" --extra-editor-arg="CustomBuild.BuildWindowsVulkanLinear"
->>>>>>> 2e401c61
+      -  |5-
+
+                  git rev-parse HEAD | git show -s --format=%%cI > revdate.tmp
+                  set /p GIT_REVISIONDATE=<revdate.tmp
+                  echo %GIT_REVISIONDATE%
+                  del revdate.tmp
+                  cd TestProjects/HDRP_HybridTests && utr --suite=playmode --platform=StandaloneWindows64 --testproject=. --editor-location=.Editor --player-save-path=../../players --build-only --timeout=1200 --extra-editor-arg="-executemethod CustomBuild.BuildWindowsVulkanLinear" --compilation-errors-as-warnings
     artifacts:
         logs:
             paths:
