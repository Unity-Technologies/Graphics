from ..shared.namer import abv_filepath
from jobs.abv.abv_all_project_ci import ABV_AllProjectCiJob
from jobs.abv.abv_all_project_ci_nightly import ABV_AllProjectCiNightlyJob
from jobs.abv.abv_trunk_verification import ABV_TrunkVerificationJob

def create_abv_ymls(metafile):
    yml_files = {}
    yml = {}
    
    for editor in metafile["editors"]:
        job = ABV_AllProjectCiJob(editor, metafile["abv"]["projects"], metafile["abv"]["trigger_editors"], metafile["target_branch"])
        yml[job.job_id] = job.yml

<<<<<<< HEAD
        if editor["version"] in metafile["nightly"]["allowed_editors"]:
            job = ABV_AllProjectCiNightlyJob(editor, metafile["abv"]["projects"], metafile["nightly"], metafile["target_branch"])
=======
        if editor["track"] in metafile["nightly"]["allowed_editors"]:
            job = ABV_AllProjectCiNightlyJob(editor, metafile["abv"]["projects"], metafile["smoke_test"]["test_platforms"], metafile["nightly"], metafile["target_branch"])
>>>>>>> e5014709
            yml[job.job_id] = job.yml

        job = ABV_TrunkVerificationJob(editor, metafile["trunk_verification"]["dependencies"])
        yml[job.job_id] = job.yml

    yml_files[abv_filepath()] = yml
    return yml_files<|MERGE_RESOLUTION|>--- conflicted
+++ resolved
@@ -11,13 +11,8 @@
         job = ABV_AllProjectCiJob(editor, metafile["abv"]["projects"], metafile["abv"]["trigger_editors"], metafile["target_branch"])
         yml[job.job_id] = job.yml
 
-<<<<<<< HEAD
-        if editor["version"] in metafile["nightly"]["allowed_editors"]:
+        if editor["track"] in metafile["nightly"]["allowed_editors"]:
             job = ABV_AllProjectCiNightlyJob(editor, metafile["abv"]["projects"], metafile["nightly"], metafile["target_branch"])
-=======
-        if editor["track"] in metafile["nightly"]["allowed_editors"]:
-            job = ABV_AllProjectCiNightlyJob(editor, metafile["abv"]["projects"], metafile["smoke_test"]["test_platforms"], metafile["nightly"], metafile["target_branch"])
->>>>>>> e5014709
             yml[job.job_id] = job.yml
 
         job = ABV_TrunkVerificationJob(editor, metafile["trunk_verification"]["dependencies"])
