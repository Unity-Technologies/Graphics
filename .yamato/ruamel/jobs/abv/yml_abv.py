from ..shared.namer import abv_filepath
from jobs.abv.abv_all_project_ci import ABV_AllProjectCiJob
from jobs.abv.abv_all_project_ci_nightly import ABV_AllProjectCiNightlyJob
from jobs.abv.abv_trunk_verification import ABV_TrunkVerificationJob

def create_abv_ymls(metafile):
    yml_files = {}
    yml = {}
    
    for editor in metafile["editors"]:
<<<<<<< HEAD
        for test_platform in metafile["smoke_test"]["test_platforms"]:
            job = ABV_SmokeTestJob(editor, test_platform, metafile["smoke_test"])
            yml[job.job_id] = job.yml
        
        job = ABV_AllSmokeTestsJob(editor, metafile["smoke_test"]["test_platforms"])
        yml[job.job_id] = job.yml

        job = ABV_AllProjectCiJob(editor, metafile["abv"]["projects"], metafile["target_branch"])
        yml[job.job_id] = job.yml

        if editor.get("nightly"):
            job = ABV_AllProjectCiNightlyJob(editor, metafile["smoke_test"]["test_platforms"], metafile["nightly"], metafile["target_branch"])
=======
        job = ABV_AllProjectCiJob(editor, metafile["abv"]["projects"], metafile["abv"]["trigger_editors"], metafile["target_branch"])
        yml[job.job_id] = job.yml

        if editor["track"] in metafile["nightly"]["allowed_editors"]:
            job = ABV_AllProjectCiNightlyJob(editor, metafile["abv"]["projects"], metafile["nightly"], metafile["target_branch"])
>>>>>>> 7beabd13
            yml[job.job_id] = job.yml

        job = ABV_TrunkVerificationJob(editor, metafile["trunk_verification"]["dependencies"])
        yml[job.job_id] = job.yml

    yml_files[abv_filepath()] = yml
    return yml_files<|MERGE_RESOLUTION|>--- conflicted
+++ resolved
@@ -8,26 +8,11 @@
     yml = {}
     
     for editor in metafile["editors"]:
-<<<<<<< HEAD
-        for test_platform in metafile["smoke_test"]["test_platforms"]:
-            job = ABV_SmokeTestJob(editor, test_platform, metafile["smoke_test"])
-            yml[job.job_id] = job.yml
-        
-        job = ABV_AllSmokeTestsJob(editor, metafile["smoke_test"]["test_platforms"])
-        yml[job.job_id] = job.yml
-
-        job = ABV_AllProjectCiJob(editor, metafile["abv"]["projects"], metafile["target_branch"])
+        job = ABV_AllProjectCiJob(editor, metafile["abv"]["projects"],metafile["target_branch"])
         yml[job.job_id] = job.yml
 
         if editor.get("nightly"):
-            job = ABV_AllProjectCiNightlyJob(editor, metafile["smoke_test"]["test_platforms"], metafile["nightly"], metafile["target_branch"])
-=======
-        job = ABV_AllProjectCiJob(editor, metafile["abv"]["projects"], metafile["abv"]["trigger_editors"], metafile["target_branch"])
-        yml[job.job_id] = job.yml
-
-        if editor["track"] in metafile["nightly"]["allowed_editors"]:
             job = ABV_AllProjectCiNightlyJob(editor, metafile["abv"]["projects"], metafile["nightly"], metafile["target_branch"])
->>>>>>> 7beabd13
             yml[job.job_id] = job.yml
 
         job = ABV_TrunkVerificationJob(editor, metafile["trunk_verification"]["dependencies"])
