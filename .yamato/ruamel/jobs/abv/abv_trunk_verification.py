--- conflicted
+++ resolved
@@ -21,11 +21,7 @@
             else:
                 for tp in dep["test_platforms"]:
                     dependencies.append({
-<<<<<<< HEAD
-                        'path': f'{project_filepath_specific(dep["project"], dep["platform"], dep["api"])}#{project_job_id_test(dep["project"], dep["platform"], dep["api"], tp, editor["track"], dep["build_config"], dep["color_space"])}',
-=======
                         'path': f'{project_filepath_specific(dep["project"], dep["platform"], dep["api"])}#{project_job_id_test(dep["project"], dep["platform"], dep["api"], tp, editor["name"], dep["build_config"], dep["color_space"])}',
->>>>>>> 9cb3a4a1
                         'rerun': editor["rerun_strategy"]})
 
         # construct job
