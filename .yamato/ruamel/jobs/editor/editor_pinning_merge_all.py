from ruamel.yaml.scalarstring import DoubleQuotedScalarString as dss
from ruamel.yaml.scalarstring import PreservedScalarString as pss
from ..shared.namer import *
from ..shared.constants import VAR_UPM_REGISTRY, PATH_UNITY_REVISION
from ..shared.yml_job import YMLJob

class Editor_PinningMergeAllJob():
    
    def __init__(self, editors, agent, target_branch, target_branch_editor_ci, ci):
        self.job_id = editor_job_id_merge_all(ci)
        self.yml_job = self.get_job_definition(editors, agent, target_branch, target_branch_editor_ci, ci)
        self.yml = self.yml_job.get_yml()


    def get_job_definition(self, editors, agent, target_branch, target_branch_editor_ci, ci):
<<<<<<< HEAD
        
        # commands: uncomment and use it to store green revisions per jobs if needed
        commands = [
            f'sudo pip3 install pipenv --index-url https://artifactory.prd.it.unity3d.com/artifactory/api/pypi/pypi/simple',# Remove when the image has this preinstalled.
            f'python3 -m pipenv install --dev', 
            f'echo "Running on \'$GIT_BRANCH\', committing/pushing to \'{target_branch}\'',
            f'git config --global user.name "noreply@unity3d.com"',
            f'git config --global user.email "noreply@unity3d.com"', 
        ]
        for editor in editors:
            if not editor['editor_pinning']:
                continue
            commands.append(f'pipenv run python3 .yamato/ruamel/editor_pinning/store_green_revisions.py --target-branch { target_branch } --track {editor["track"]} --jobid $YAMATO_JOB_ID --apikey $YAMATO_KEY')


        # dependencies
=======
    
        
>>>>>>> 1bef43d8
        abv_markers = []
        dependencies = []
        for editor in editors:
            if not editor['editor_pinning']:
                continue
            
<<<<<<< HEAD
            if ci: # for ci workflows use the abv dependency (true/false) marked in metafile
                abv_markers.append(f'[{editor["track"]} ABV]' if editor['editor_pinning_use_abv'] else f'[{editor["track"]} no ABV]')
                dependencies.append(f'{editor_pinning_filepath()}#{editor_job_id_merge_revisions(editor["name"], editor["editor_pinning_use_abv"])}')
            else: # for manual workflow always disable ABV dependency, since the manual job is a 'force update' 
=======
            if ci:
                abv_markers.append(f'[{editor["track"]} ABV]' if editor['editor_pinning_use_abv'] else f'[{editor["track"]} no ABV]')
                dependencies.append(f'{editor_pinning_filepath()}#{editor_job_id_merge_revisions(editor["name"], editor["editor_pinning_use_abv"])}')
            else:
>>>>>>> 1bef43d8
                abv_markers.append(f'[{editor["track"]} no ABV]')
                dependencies.append(f'{editor_pinning_filepath()}#{editor_job_id_merge_revisions(editor["name"], False)}')

        job_name = 'Merge all'
        job_name += ' [CI]' if ci else ' [no CI]'
        job_name += ' '.join(abv_markers)

        # construct job
        job = YMLJob()
        job.set_name(job_name)
        if ci:
            job.set_trigger_on_expression(f'push.branch eq "{target_branch_editor_ci}" AND push.changes.any match "**/_latest_editor_versions*.metafile"')
<<<<<<< HEAD
=======
        
        
        #job.set_agent(agent)
>>>>>>> 1bef43d8
        job.add_var_custom('CI', True)
        job.add_dependencies(dependencies)
        job.set_agent(agent)
        job.add_commands(commands)
        return job<|MERGE_RESOLUTION|>--- conflicted
+++ resolved
@@ -13,44 +13,18 @@
 
 
     def get_job_definition(self, editors, agent, target_branch, target_branch_editor_ci, ci):
-<<<<<<< HEAD
-        
-        # commands: uncomment and use it to store green revisions per jobs if needed
-        commands = [
-            f'sudo pip3 install pipenv --index-url https://artifactory.prd.it.unity3d.com/artifactory/api/pypi/pypi/simple',# Remove when the image has this preinstalled.
-            f'python3 -m pipenv install --dev', 
-            f'echo "Running on \'$GIT_BRANCH\', committing/pushing to \'{target_branch}\'',
-            f'git config --global user.name "noreply@unity3d.com"',
-            f'git config --global user.email "noreply@unity3d.com"', 
-        ]
-        for editor in editors:
-            if not editor['editor_pinning']:
-                continue
-            commands.append(f'pipenv run python3 .yamato/ruamel/editor_pinning/store_green_revisions.py --target-branch { target_branch } --track {editor["track"]} --jobid $YAMATO_JOB_ID --apikey $YAMATO_KEY')
-
-
-        # dependencies
-=======
     
         
->>>>>>> 1bef43d8
         abv_markers = []
         dependencies = []
         for editor in editors:
             if not editor['editor_pinning']:
                 continue
             
-<<<<<<< HEAD
             if ci: # for ci workflows use the abv dependency (true/false) marked in metafile
                 abv_markers.append(f'[{editor["track"]} ABV]' if editor['editor_pinning_use_abv'] else f'[{editor["track"]} no ABV]')
                 dependencies.append(f'{editor_pinning_filepath()}#{editor_job_id_merge_revisions(editor["name"], editor["editor_pinning_use_abv"])}')
             else: # for manual workflow always disable ABV dependency, since the manual job is a 'force update' 
-=======
-            if ci:
-                abv_markers.append(f'[{editor["track"]} ABV]' if editor['editor_pinning_use_abv'] else f'[{editor["track"]} no ABV]')
-                dependencies.append(f'{editor_pinning_filepath()}#{editor_job_id_merge_revisions(editor["name"], editor["editor_pinning_use_abv"])}')
-            else:
->>>>>>> 1bef43d8
                 abv_markers.append(f'[{editor["track"]} no ABV]')
                 dependencies.append(f'{editor_pinning_filepath()}#{editor_job_id_merge_revisions(editor["name"], False)}')
 
@@ -63,14 +37,8 @@
         job.set_name(job_name)
         if ci:
             job.set_trigger_on_expression(f'push.branch eq "{target_branch_editor_ci}" AND push.changes.any match "**/_latest_editor_versions*.metafile"')
-<<<<<<< HEAD
-=======
         
         
-        #job.set_agent(agent)
->>>>>>> 1bef43d8
         job.add_var_custom('CI', True)
         job.add_dependencies(dependencies)
-        job.set_agent(agent)
-        job.add_commands(commands)
         return job