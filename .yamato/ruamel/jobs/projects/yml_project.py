--- conflicted
+++ resolved
@@ -18,32 +18,6 @@
     yml_file = project_filepath_all(metafile["project"]["name"])
     yml_files[yml_file] = yml
 
-<<<<<<< HEAD
-    # run project specific jobs only if platforms are specified
-    if metafile.get('platforms') != None: 
-
-        # project platform_api specific yml files
-        project = metafile["project"]
-
-        for platform in metafile['platforms']:
-            for api in platform['apis'] or [""]:
-                yml = {}
-                for editor in metafile['editors']:
-                    for test_platform in metafile['test_platforms']:
-
-                        if test_platform['name'].lower() not in map(str.lower, api.get('exclude_test_platforms', [])):
-
-                            if test_platform['type'].lower() == 'standalone':
-                                job = Project_StandaloneJob(project, editor, platform, api, test_platform)
-                                yml[job.job_id] = job.yml
-                                    
-                                if job.build_job is not None:
-                                    yml[job.build_job.job_id] = job.build_job.yml
-                            
-                            else: 
-                                job = Project_NotStandaloneJob(project, editor, platform, api, test_platform)
-                                yml[job.job_id] = job.yml
-=======
     # project platform_api specific yml files
     project = metafile["project"]
     for platform in metafile['platforms']:
@@ -62,7 +36,6 @@
                                 
                             if job.build_job is not None:
                                 yml[job.build_job.job_id] = job.build_job.yml
->>>>>>> 37cf971d
                         
                         else: 
                             job = Project_NotStandaloneJob(project, editor, platform, api, test_platform)
