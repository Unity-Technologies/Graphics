from ...shared.constants import TEST_PROJECTS_DIR, PATH_UNITY_REVISION, PATH_TEST_RESULTS, PATH_PLAYERS, GITHUB_CDS_URL, UNITY_DOWNLOADER_CLI_URL, UTR_INSTALL_URL,get_unity_downloader_cli_cmd
from ...shared.utr_utils import  get_repeated_utr_calls


def _cmd_base(project, platform, utr_calls, editor):
    base = [
        f'git clone {GITHUB_CDS_URL}/sophia/URP-Update-testing.git TestProjects/URP-Update-testing',
<<<<<<< HEAD
        f'curl -s {UTR_INSTALL_URL}.bat --output {TEST_PROJECTS_DIR}/URP-Update-testing/{project["folder"]}/utr.bat',
        f'pip install unity-downloader-cli --index-url {UNITY_DOWNLOADER_CLI_URL} --upgrade',
        f'Xcopy /E /I \"com.unity.render-pipelines.core\" \"{TEST_PROJECTS_DIR}/URP-Update-testing/{project["folder"]}/Packages/com.unity.render-pipelines.core\" /Y',
        f'Xcopy /E /I \"com.unity.render-pipelines.universal\" \"{TEST_PROJECTS_DIR}/URP-Update-testing/{project["folder"]}/Packages/com.unity.render-pipelines.universal\" /Y',
        f'Xcopy /E /I \"com.unity.shadergraph\" \"{TEST_PROJECTS_DIR}/URP-Update-testing/{project["folder"]}/Packages/com.unity.shadergraph\" /Y',
        f'cd {TEST_PROJECTS_DIR}/URP-Update-testing/{project["folder"]} && unity-downloader-cli { get_unity_downloader_cli_cmd(editor, platform["os"]) } {"".join([f"-c {c} " for c in platform["components"]])} --wait --published-only',
=======
        f'curl -s {UTR_INSTALL_URL}.bat --output {TEST_PROJECTS_DIR}/URP-Update-testing/{project_folder}/utr.bat',
        f'choco install unity-downloader-cli -y -s https://artifactory.prd.it.unity3d.com/artifactory/api/nuget/unity-choco-local',
        f'Xcopy /E /I \"com.unity.render-pipelines.core\" \"{TEST_PROJECTS_DIR}/URP-Update-testing/{project_folder}/Packages/com.unity.render-pipelines.core\" /Y',
        f'Xcopy /E /I \"com.unity.render-pipelines.universal\" \"{TEST_PROJECTS_DIR}/URP-Update-testing/{project_folder}/Packages/com.unity.render-pipelines.universal\" /Y',
        f'Xcopy /E /I \"com.unity.shadergraph\" \"{TEST_PROJECTS_DIR}/URP-Update-testing/{project_folder}/Packages/com.unity.shadergraph\" /Y',
        f'cd {TEST_PROJECTS_DIR}/URP-Update-testing/{project_folder} && unity-downloader-cli { get_unity_downloader_cli_cmd(editor, platform["os"]) } {"".join([f"-c {c} " for c in platform["components"]])} --wait --published-only',
>>>>>>> f5f48390
    ]

    for utr_args in utr_calls:
        base.append(f'cd {TEST_PROJECTS_DIR}/URP-Update-testing/{project["folder"]} && utr {" ".join(utr_args)}')
    return base

def cmd_editmode(project, platform, api, test_platform, editor, build_config, color_space):
    utr_calls = get_repeated_utr_calls(test_platform, platform, api, build_config, color_space, project["folder"])
    return _cmd_base(project, platform, utr_calls, editor)


def cmd_playmode(project, platform, api, test_platform, editor, build_config, color_space):
    utr_calls = get_repeated_utr_calls(test_platform, platform, api, build_config, color_space, project["folder"])
    return _cmd_base(project, platform, utr_calls, editor)

def cmd_standalone(project, platform, api, test_platform, editor, build_config, color_space):
    utr_calls = get_repeated_utr_calls(test_platform, platform, api, build_config, color_space, project["folder"])
    base = [f'curl -s {UTR_INSTALL_URL}.bat --output {TEST_PROJECTS_DIR}/{project["folder"]}/utr.bat']
    for utr_args in utr_calls:
        base.append(f'cd {TEST_PROJECTS_DIR}/{project["folder"]} && utr {" ".join(utr_args)}')
    
    return base


def cmd_standalone_build(project, platform, api, test_platform, editor, build_config, color_space):
    utr_calls = get_repeated_utr_calls(test_platform, platform, api, build_config, color_space, project["folder"], utr_flags_key="utr_flags_build")
    return _cmd_base(project, platform, utr_calls, editor)<|MERGE_RESOLUTION|>--- conflicted
+++ resolved
@@ -5,21 +5,12 @@
 def _cmd_base(project, platform, utr_calls, editor):
     base = [
         f'git clone {GITHUB_CDS_URL}/sophia/URP-Update-testing.git TestProjects/URP-Update-testing',
-<<<<<<< HEAD
         f'curl -s {UTR_INSTALL_URL}.bat --output {TEST_PROJECTS_DIR}/URP-Update-testing/{project["folder"]}/utr.bat',
-        f'pip install unity-downloader-cli --index-url {UNITY_DOWNLOADER_CLI_URL} --upgrade',
+        f'choco install unity-downloader-cli -y -s https://artifactory.prd.it.unity3d.com/artifactory/api/nuget/unity-choco-local',
         f'Xcopy /E /I \"com.unity.render-pipelines.core\" \"{TEST_PROJECTS_DIR}/URP-Update-testing/{project["folder"]}/Packages/com.unity.render-pipelines.core\" /Y',
         f'Xcopy /E /I \"com.unity.render-pipelines.universal\" \"{TEST_PROJECTS_DIR}/URP-Update-testing/{project["folder"]}/Packages/com.unity.render-pipelines.universal\" /Y',
         f'Xcopy /E /I \"com.unity.shadergraph\" \"{TEST_PROJECTS_DIR}/URP-Update-testing/{project["folder"]}/Packages/com.unity.shadergraph\" /Y',
         f'cd {TEST_PROJECTS_DIR}/URP-Update-testing/{project["folder"]} && unity-downloader-cli { get_unity_downloader_cli_cmd(editor, platform["os"]) } {"".join([f"-c {c} " for c in platform["components"]])} --wait --published-only',
-=======
-        f'curl -s {UTR_INSTALL_URL}.bat --output {TEST_PROJECTS_DIR}/URP-Update-testing/{project_folder}/utr.bat',
-        f'choco install unity-downloader-cli -y -s https://artifactory.prd.it.unity3d.com/artifactory/api/nuget/unity-choco-local',
-        f'Xcopy /E /I \"com.unity.render-pipelines.core\" \"{TEST_PROJECTS_DIR}/URP-Update-testing/{project_folder}/Packages/com.unity.render-pipelines.core\" /Y',
-        f'Xcopy /E /I \"com.unity.render-pipelines.universal\" \"{TEST_PROJECTS_DIR}/URP-Update-testing/{project_folder}/Packages/com.unity.render-pipelines.universal\" /Y',
-        f'Xcopy /E /I \"com.unity.shadergraph\" \"{TEST_PROJECTS_DIR}/URP-Update-testing/{project_folder}/Packages/com.unity.shadergraph\" /Y',
-        f'cd {TEST_PROJECTS_DIR}/URP-Update-testing/{project_folder} && unity-downloader-cli { get_unity_downloader_cli_cmd(editor, platform["os"]) } {"".join([f"-c {c} " for c in platform["components"]])} --wait --published-only',
->>>>>>> f5f48390
     ]
 
     for utr_args in utr_calls:
