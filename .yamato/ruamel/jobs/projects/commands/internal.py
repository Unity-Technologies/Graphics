<<<<<<< HEAD
from ...shared.constants import TEST_PROJECTS_DIR, PATH_UNITY_REVISION, PATH_TEST_RESULTS, PATH_PLAYERS, GITHUB_CDS_URL, UNITY_DOWNLOADER_CLI_URL, UTR_INSTALL_URL
from ...shared.utr_utils import utr_editmode_flags, utr_playmode_flags, utr_standalone_split_flags,utr_standalone_not_split_flags, utr_standalone_build_flags


def _cmd_base(project_folder, components, utr_flags):
=======
from ...shared.constants import TEST_PROJECTS_DIR, PATH_UNITY_REVISION, PATH_TEST_RESULTS, PATH_PLAYERS, GITHUB_CDS_URL, UNITY_DOWNLOADER_CLI_URL, UTR_INSTALL_URL, get_unity_downloader_cli_cmd

def _cmd_base(project_folder, platform, editor):
>>>>>>> 37cf971d
    return [
        f'git clone {GITHUB_CDS_URL}/sophia/URP-Update-testing.git TestProjects/URP-Update-testing',
        f'curl -s {UTR_INSTALL_URL}.bat --output {TEST_PROJECTS_DIR}/URP-Update-testing/{project_folder}/utr.bat',
        f'pip install unity-downloader-cli --index-url {UNITY_DOWNLOADER_CLI_URL} --upgrade',
        f'Xcopy /E /I \"com.unity.render-pipelines.core\" \"{TEST_PROJECTS_DIR}/URP-Update-testing/{project_folder}/Packages/com.unity.render-pipelines.core\" /Y',
        f'Xcopy /E /I \"com.unity.render-pipelines.universal\" \"{TEST_PROJECTS_DIR}/URP-Update-testing/{project_folder}/Packages/com.unity.render-pipelines.universal\" /Y',
        f'Xcopy /E /I \"com.unity.shadergraph\" \"{TEST_PROJECTS_DIR}/URP-Update-testing/{project_folder}/Packages/com.unity.shadergraph\" /Y',
<<<<<<< HEAD
        f'cd {TEST_PROJECTS_DIR}/URP-Update-testing/{project_folder} && unity-downloader-cli --source-file ../../../{PATH_UNITY_REVISION} {"".join([f"-c {c} " for c in components])} --wait --published-only',
        f'cd {TEST_PROJECTS_DIR}/URP-Update-testing/{project_folder} && utr {" ".join(utr_flags)}'
=======
        f'cd {TEST_PROJECTS_DIR}/URP-Update-testing/{project_folder} && unity-downloader-cli { get_unity_downloader_cli_cmd(editor,platform["os"], cd=True) } {"".join([f"-c {c} " for c in platform["components"]])} --wait --published-only'
>>>>>>> 37cf971d
    ]

def cmd_editmode(project_folder, platform, api, test_platform):
    utr_args = utr_editmode_flags()
    utr_args.extend(test_platform["extra_utr_flags"])
    if api["name"] != "":
        utr_args.append(f'--extra-editor-arg="{api["cmd"]}"')

<<<<<<< HEAD
    return  _cmd_base(project_folder, platform["components"], utr_args)


def cmd_playmode(project_folder, platform, api, test_platform):
    utr_args = utr_playmode_flags()
    utr_args.extend(test_platform["extra_utr_flags"])
    if api["name"] != "":
        utr_args.append(f'--extra-editor-arg="{api["cmd"]}"')

    return  _cmd_base(project_folder, platform["components"], utr_args)
=======
def cmd_not_standalone(project_folder, platform, api, test_platform_args, editor):
    base = _cmd_base(project_folder, platform, editor)
    base.extend([
        f'cd {TEST_PROJECTS_DIR}/URP-Update-testing/{project_folder} && utr {test_platform_args} --testproject=. --editor-location=.Editor --artifacts_path={PATH_TEST_RESULTS}'
    ])
    base[-1] += f' --extra-editor-arg="{api["cmd"]}"' if api["name"] != ""  else ''
    return base

def cmd_standalone(project_folder, platform, api, test_platform_args, editor):
    base = _cmd_base(project_folder, platform, editor)
>>>>>>> 37cf971d

def cmd_standalone(project_folder, platform, api, test_platform):
    utr_args = utr_standalone_split_flags("Windows64")
    utr_args.extend(test_platform["extra_utr_flags"])

    base = [f'curl -s {UTR_INSTALL_URL}.bat --output {TEST_PROJECTS_DIR}/{project_folder}/utr.bat']
    base.append(f'cd {TEST_PROJECTS_DIR}/{project_folder} && utr {" ".join(utr_args)}')
    
    return base


<<<<<<< HEAD
def cmd_standalone_build(project_folder, platform, api, test_platform):
    utr_args = utr_standalone_build_flags("Windows64")
    utr_args.extend(test_platform["extra_utr_flags_build"])
    utr_args.extend(['--extra-editor-arg="-executemethod"', f'--extra-editor-arg="CustomBuild.BuildWindows{api["name"]}Linear"'])
    
    return _cmd_base(project_folder, platform["components"], utr_args)
=======
def cmd_standalone_build(project_folder, platform, api, test_platform_args, editor):
    base = _cmd_base(project_folder, platform, editor)
    base.extend([
        f'cd {TEST_PROJECTS_DIR}/URP-Update-testing/{project_folder} && utr {test_platform_args}Windows64 --extra-editor-arg="-executemethod" --extra-editor-arg="CustomBuild.BuildWindows{api}Linear" --testproject=. --editor-location=.Editor --artifacts_path={PATH_TEST_RESULTS} --timeout=1200 --player-save-path=../../{PATH_PLAYERS} --build-only'
    ])
    return base
>>>>>>> 37cf971d
<|MERGE_RESOLUTION|>--- conflicted
+++ resolved
@@ -1,14 +1,8 @@
-<<<<<<< HEAD
 from ...shared.constants import TEST_PROJECTS_DIR, PATH_UNITY_REVISION, PATH_TEST_RESULTS, PATH_PLAYERS, GITHUB_CDS_URL, UNITY_DOWNLOADER_CLI_URL, UTR_INSTALL_URL
 from ...shared.utr_utils import utr_editmode_flags, utr_playmode_flags, utr_standalone_split_flags,utr_standalone_not_split_flags, utr_standalone_build_flags
 
 
-def _cmd_base(project_folder, components, utr_flags):
-=======
-from ...shared.constants import TEST_PROJECTS_DIR, PATH_UNITY_REVISION, PATH_TEST_RESULTS, PATH_PLAYERS, GITHUB_CDS_URL, UNITY_DOWNLOADER_CLI_URL, UTR_INSTALL_URL, get_unity_downloader_cli_cmd
-
-def _cmd_base(project_folder, platform, editor):
->>>>>>> 37cf971d
+def _cmd_base(project_folder, platform, utr_flags, editor):
     return [
         f'git clone {GITHUB_CDS_URL}/sophia/URP-Update-testing.git TestProjects/URP-Update-testing',
         f'curl -s {UTR_INSTALL_URL}.bat --output {TEST_PROJECTS_DIR}/URP-Update-testing/{project_folder}/utr.bat',
@@ -16,45 +10,28 @@
         f'Xcopy /E /I \"com.unity.render-pipelines.core\" \"{TEST_PROJECTS_DIR}/URP-Update-testing/{project_folder}/Packages/com.unity.render-pipelines.core\" /Y',
         f'Xcopy /E /I \"com.unity.render-pipelines.universal\" \"{TEST_PROJECTS_DIR}/URP-Update-testing/{project_folder}/Packages/com.unity.render-pipelines.universal\" /Y',
         f'Xcopy /E /I \"com.unity.shadergraph\" \"{TEST_PROJECTS_DIR}/URP-Update-testing/{project_folder}/Packages/com.unity.shadergraph\" /Y',
-<<<<<<< HEAD
-        f'cd {TEST_PROJECTS_DIR}/URP-Update-testing/{project_folder} && unity-downloader-cli --source-file ../../../{PATH_UNITY_REVISION} {"".join([f"-c {c} " for c in components])} --wait --published-only',
+        f'cd {TEST_PROJECTS_DIR}/URP-Update-testing/{project_folder} && unity-downloader-cli { get_unity_downloader_cli_cmd(editor, platform["os"]) } {"".join([f"-c {c} " for c in platform["components"]])} --wait --published-only',
         f'cd {TEST_PROJECTS_DIR}/URP-Update-testing/{project_folder} && utr {" ".join(utr_flags)}'
-=======
-        f'cd {TEST_PROJECTS_DIR}/URP-Update-testing/{project_folder} && unity-downloader-cli { get_unity_downloader_cli_cmd(editor,platform["os"], cd=True) } {"".join([f"-c {c} " for c in platform["components"]])} --wait --published-only'
->>>>>>> 37cf971d
     ]
 
-def cmd_editmode(project_folder, platform, api, test_platform):
+def cmd_editmode(project_folder, platform, api, test_platform, editor):
     utr_args = utr_editmode_flags()
     utr_args.extend(test_platform["extra_utr_flags"])
     if api["name"] != "":
         utr_args.append(f'--extra-editor-arg="{api["cmd"]}"')
 
-<<<<<<< HEAD
-    return  _cmd_base(project_folder, platform["components"], utr_args)
+    return  _cmd_base(project_folder, platform, utr_args, editor)
 
 
-def cmd_playmode(project_folder, platform, api, test_platform):
+def cmd_playmode(project_folder, platform, api, test_platform, editor):
     utr_args = utr_playmode_flags()
     utr_args.extend(test_platform["extra_utr_flags"])
     if api["name"] != "":
         utr_args.append(f'--extra-editor-arg="{api["cmd"]}"')
 
-    return  _cmd_base(project_folder, platform["components"], utr_args)
-=======
-def cmd_not_standalone(project_folder, platform, api, test_platform_args, editor):
-    base = _cmd_base(project_folder, platform, editor)
-    base.extend([
-        f'cd {TEST_PROJECTS_DIR}/URP-Update-testing/{project_folder} && utr {test_platform_args} --testproject=. --editor-location=.Editor --artifacts_path={PATH_TEST_RESULTS}'
-    ])
-    base[-1] += f' --extra-editor-arg="{api["cmd"]}"' if api["name"] != ""  else ''
-    return base
+    return  _cmd_base(project_folder, platform, utr_args, editor)
 
-def cmd_standalone(project_folder, platform, api, test_platform_args, editor):
-    base = _cmd_base(project_folder, platform, editor)
->>>>>>> 37cf971d
-
-def cmd_standalone(project_folder, platform, api, test_platform):
+def cmd_standalone(project_folder, platform, api, test_platform, editor):
     utr_args = utr_standalone_split_flags("Windows64")
     utr_args.extend(test_platform["extra_utr_flags"])
 
@@ -64,18 +41,9 @@
     return base
 
 
-<<<<<<< HEAD
-def cmd_standalone_build(project_folder, platform, api, test_platform):
+def cmd_standalone_build(project_folder, platform, api, test_platform, editor):
     utr_args = utr_standalone_build_flags("Windows64")
     utr_args.extend(test_platform["extra_utr_flags_build"])
     utr_args.extend(['--extra-editor-arg="-executemethod"', f'--extra-editor-arg="CustomBuild.BuildWindows{api["name"]}Linear"'])
     
-    return _cmd_base(project_folder, platform["components"], utr_args)
-=======
-def cmd_standalone_build(project_folder, platform, api, test_platform_args, editor):
-    base = _cmd_base(project_folder, platform, editor)
-    base.extend([
-        f'cd {TEST_PROJECTS_DIR}/URP-Update-testing/{project_folder} && utr {test_platform_args}Windows64 --extra-editor-arg="-executemethod" --extra-editor-arg="CustomBuild.BuildWindows{api}Linear" --testproject=. --editor-location=.Editor --artifacts_path={PATH_TEST_RESULTS} --timeout=1200 --player-save-path=../../{PATH_PLAYERS} --build-only'
-    ])
-    return base
->>>>>>> 37cf971d
+    return _cmd_base(project_folder, platform, utr_args, editor)