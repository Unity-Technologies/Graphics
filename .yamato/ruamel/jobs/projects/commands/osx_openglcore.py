--- conflicted
+++ resolved
@@ -3,18 +3,11 @@
 
 def _cmd_base(project, platform, utr_calls, editor):
     base = [
-<<<<<<< HEAD
         f'curl -s {UTR_INSTALL_URL} --output {TEST_PROJECTS_DIR}/{project["folder"]}/utr',
         f'chmod +x {TEST_PROJECTS_DIR}/{project["folder"]}/utr',
-        f'pip install unity-downloader-cli --index-url {UNITY_DOWNLOADER_CLI_URL} --upgrade',
-        f'cd {TEST_PROJECTS_DIR}/{project["folder"]} && unity-downloader-cli { get_unity_downloader_cli_cmd(editor, platform["os"],cd=True) } {"".join([f"-c {c} " for c in platform["components"]])} --wait --published-only',
-=======
-        f'curl -s {UTR_INSTALL_URL} --output {TEST_PROJECTS_DIR}/{project_folder}/utr',
-        f'chmod +x {TEST_PROJECTS_DIR}/{project_folder}/utr',
         f'brew tap --force-auto-update unity/unity git@github.cds.internal.unity3d.com:unity/homebrew-unity.git',
         f'brew install unity-downloader-cli',
-        f'cd {TEST_PROJECTS_DIR}/{project_folder} && unity-downloader-cli { get_unity_downloader_cli_cmd(editor, platform["os"],cd=True) } {"".join([f"-c {c} " for c in platform["components"]])} --wait --published-only',
->>>>>>> f5f48390
+        f'cd {TEST_PROJECTS_DIR}/{project["folder"]} && unity-downloader-cli { get_unity_downloader_cli_cmd(editor, platform["os"],cd=True) } {"".join([f"-c {c} " for c in platform["components"]])} --wait --published-only',
     ]
 
     for utr_args in utr_calls:
