<<<<<<< HEAD
from ...shared.constants import TEST_PROJECTS_DIR, PATH_UNITY_REVISION, PATH_TEST_RESULTS, PATH_PLAYERS, UNITY_DOWNLOADER_CLI_URL, UTR_INSTALL_URL
from ...shared.utr_utils import utr_editmode_flags, utr_playmode_flags, utr_standalone_split_flags, utr_standalone_build_flags

def _cmd_base(project_folder, components, utr_flags):
=======
from ...shared.constants import TEST_PROJECTS_DIR, PATH_UNITY_REVISION, PATH_TEST_RESULTS, PATH_PLAYERS, UNITY_DOWNLOADER_CLI_URL, UTR_INSTALL_URL, get_unity_downloader_cli_cmd

def _cmd_base(project_folder, platform, editor):
>>>>>>> 37cf971d
    return [
        f'curl -s {UTR_INSTALL_URL} --output {TEST_PROJECTS_DIR}/{project_folder}/utr',
        f'chmod +x {TEST_PROJECTS_DIR}/{project_folder}/utr',
        f'pip install unity-downloader-cli --index-url {UNITY_DOWNLOADER_CLI_URL} --upgrade',
<<<<<<< HEAD
        f'cd {TEST_PROJECTS_DIR}/{project_folder} && unity-downloader-cli --source-file ../../{PATH_UNITY_REVISION} {"".join([f"-c {c} " for c in components])} --wait --published-only',
        f'cd {TEST_PROJECTS_DIR}/{project_folder} && ./utr {" ".join(utr_flags)}'
    ]


def cmd_editmode(project_folder, platform, api, test_platform):
    utr_args = utr_editmode_flags()
    utr_args.extend(test_platform["extra_utr_flags"])
    return  _cmd_base(project_folder, platform["components"], utr_args)


def cmd_playmode(project_folder, platform, api, test_platform):
    utr_args = utr_playmode_flags()
    utr_args.extend(test_platform["extra_utr_flags"])
    return  _cmd_base(project_folder, platform["components"], utr_args)
=======
        f'cd {TEST_PROJECTS_DIR}/{project_folder} && unity-downloader-cli { get_unity_downloader_cli_cmd(editor, platform["os"], cd=True) } {"".join([f"-c {c} " for c in platform["components"]])} --wait --published-only'
    ]


def cmd_not_standalone(project_folder, platform, api, test_platform_args, editor):
    base = _cmd_base(project_folder, platform, editor)
    base.extend([ 
        f'cd {TEST_PROJECTS_DIR}/{project_folder} && ./utr {test_platform_args} --testproject=. --editor-location=.Editor --artifacts_path={PATH_TEST_RESULTS}{_get_extra_utr_arg(project_folder)}'
    ])
    return base

def cmd_standalone(project_folder, platform, api, test_platform_args, editor):
    # base = _cmd_base(project, platform)
    # base.extend([
    #     f'cd {TEST_PROJECTS_DIR}/{project_folder} && utr/utr {test_platform_args}OSX --testproject=. --editor-location=.Editor --artifacts_path={PATH_TEST_RESULTS} --timeout=1200 --player-load-path={PATH_PLAYERS} --player-connection-ip=auto'
    # ])
    # return base
    raise NotImplementedError("OSX_OpenGlCore standalone should not be called")

def cmd_standalone_build(project_folder, platform, api, test_platform_args, editor):
    # base = _cmd_base(project, platform)
    # base.extend([
    #     f'cd {TEST_PROJECTS_DIR}/{project_folder} && utr/utr {test_platform_args}OSX --testproject=. --editor-location=.Editor --artifacts_path={PATH_TEST_RESULTS} --timeout=1200 --player-save-path={PATH_PLAYERS} --build-only'
    # ])
    # return base
    raise NotImplementedError("OSX_OpenGlCore standalone should not be called")
>>>>>>> 37cf971d

def cmd_standalone(project_folder, platform, api, test_platform):
    return []

def cmd_standalone_build(project_folder, platform, api, test_platform):
    return []<|MERGE_RESOLUTION|>--- conflicted
+++ resolved
@@ -1,64 +1,29 @@
-<<<<<<< HEAD
 from ...shared.constants import TEST_PROJECTS_DIR, PATH_UNITY_REVISION, PATH_TEST_RESULTS, PATH_PLAYERS, UNITY_DOWNLOADER_CLI_URL, UTR_INSTALL_URL
 from ...shared.utr_utils import utr_editmode_flags, utr_playmode_flags, utr_standalone_split_flags, utr_standalone_build_flags
 
-def _cmd_base(project_folder, components, utr_flags):
-=======
-from ...shared.constants import TEST_PROJECTS_DIR, PATH_UNITY_REVISION, PATH_TEST_RESULTS, PATH_PLAYERS, UNITY_DOWNLOADER_CLI_URL, UTR_INSTALL_URL, get_unity_downloader_cli_cmd
-
-def _cmd_base(project_folder, platform, editor):
->>>>>>> 37cf971d
+def _cmd_base(project_folder, platform, utr_flags, editor):
     return [
         f'curl -s {UTR_INSTALL_URL} --output {TEST_PROJECTS_DIR}/{project_folder}/utr',
         f'chmod +x {TEST_PROJECTS_DIR}/{project_folder}/utr',
         f'pip install unity-downloader-cli --index-url {UNITY_DOWNLOADER_CLI_URL} --upgrade',
-<<<<<<< HEAD
-        f'cd {TEST_PROJECTS_DIR}/{project_folder} && unity-downloader-cli --source-file ../../{PATH_UNITY_REVISION} {"".join([f"-c {c} " for c in components])} --wait --published-only',
+        f'cd {TEST_PROJECTS_DIR}/{project_folder} && unity-downloader-cli { get_unity_downloader_cli_cmd(editor, platform["os"]) } {"".join([f"-c {c} " for c in platform["components"]])} --wait --published-only',
         f'cd {TEST_PROJECTS_DIR}/{project_folder} && ./utr {" ".join(utr_flags)}'
     ]
 
 
-def cmd_editmode(project_folder, platform, api, test_platform):
+def cmd_editmode(project_folder, platform, api, test_platform, editor):
     utr_args = utr_editmode_flags()
     utr_args.extend(test_platform["extra_utr_flags"])
-    return  _cmd_base(project_folder, platform["components"], utr_args)
+    return  _cmd_base(project_folder, platform, utr_args, editor)
 
 
-def cmd_playmode(project_folder, platform, api, test_platform):
+def cmd_playmode(project_folder, platform, api, test_platform, editor):
     utr_args = utr_playmode_flags()
     utr_args.extend(test_platform["extra_utr_flags"])
-    return  _cmd_base(project_folder, platform["components"], utr_args)
-=======
-        f'cd {TEST_PROJECTS_DIR}/{project_folder} && unity-downloader-cli { get_unity_downloader_cli_cmd(editor, platform["os"], cd=True) } {"".join([f"-c {c} " for c in platform["components"]])} --wait --published-only'
-    ]
+    return  _cmd_base(project_folder, platform, utr_args, editor)
 
-
-def cmd_not_standalone(project_folder, platform, api, test_platform_args, editor):
-    base = _cmd_base(project_folder, platform, editor)
-    base.extend([ 
-        f'cd {TEST_PROJECTS_DIR}/{project_folder} && ./utr {test_platform_args} --testproject=. --editor-location=.Editor --artifacts_path={PATH_TEST_RESULTS}{_get_extra_utr_arg(project_folder)}'
-    ])
-    return base
-
-def cmd_standalone(project_folder, platform, api, test_platform_args, editor):
-    # base = _cmd_base(project, platform)
-    # base.extend([
-    #     f'cd {TEST_PROJECTS_DIR}/{project_folder} && utr/utr {test_platform_args}OSX --testproject=. --editor-location=.Editor --artifacts_path={PATH_TEST_RESULTS} --timeout=1200 --player-load-path={PATH_PLAYERS} --player-connection-ip=auto'
-    # ])
-    # return base
-    raise NotImplementedError("OSX_OpenGlCore standalone should not be called")
-
-def cmd_standalone_build(project_folder, platform, api, test_platform_args, editor):
-    # base = _cmd_base(project, platform)
-    # base.extend([
-    #     f'cd {TEST_PROJECTS_DIR}/{project_folder} && utr/utr {test_platform_args}OSX --testproject=. --editor-location=.Editor --artifacts_path={PATH_TEST_RESULTS} --timeout=1200 --player-save-path={PATH_PLAYERS} --build-only'
-    # ])
-    # return base
-    raise NotImplementedError("OSX_OpenGlCore standalone should not be called")
->>>>>>> 37cf971d
-
-def cmd_standalone(project_folder, platform, api, test_platform):
+def cmd_standalone(project_folder, platform, api, test_platform, editor):
     return []
 
-def cmd_standalone_build(project_folder, platform, api, test_platform):
+def cmd_standalone_build(project_folder, platform, api, test_platform, editor):
     return []