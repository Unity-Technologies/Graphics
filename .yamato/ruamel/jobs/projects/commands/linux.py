--- conflicted
+++ resolved
@@ -4,21 +4,13 @@
 
 def _cmd_base(project, platform, utr_calls, editor):
     base = [ 
-<<<<<<< HEAD
-        f'sudo -H pip install --upgrade pip',
-        f'sudo -H pip install unity-downloader-cli --index-url {UNITY_DOWNLOADER_CLI_URL} --upgrade',
-        f'curl -s {UTR_INSTALL_URL} --output {TEST_PROJECTS_DIR}/{project["folder"]}/utr',
-        f'chmod +x {TEST_PROJECTS_DIR}/{project["folder"]}/utr',
-        f'cd {TEST_PROJECTS_DIR}/{project["folder"]} && sudo unity-downloader-cli { get_unity_downloader_cli_cmd(editor, platform["os"], cd=True) } {"".join([f"-c {c} " for c in platform["components"]])} --wait --published-only',
-=======
         f'curl -L https://artifactory.prd.it.unity3d.com/artifactory/api/gpg/key/public | sudo apt-key add -',
         f'sudo sh -c "echo \'deb https://artifactory.prd.it.unity3d.com/artifactory/unity-apt-local bionic main\' > /etc/apt/sources.list.d/unity.list"',
         f'sudo apt update',
         f'sudo apt install unity-downloader-cli',
-        f'curl -s {UTR_INSTALL_URL} --output {TEST_PROJECTS_DIR}/{project_folder}/utr',
-        f'chmod +x {TEST_PROJECTS_DIR}/{project_folder}/utr',
-        f'cd {TEST_PROJECTS_DIR}/{project_folder} && sudo unity-downloader-cli { get_unity_downloader_cli_cmd(editor, platform["os"], cd=True) } {"".join([f"-c {c} " for c in platform["components"]])} --wait --published-only',
->>>>>>> f5f48390
+        f'curl -s {UTR_INSTALL_URL} --output {TEST_PROJECTS_DIR}/{project["folder"]}/utr',
+        f'chmod +x {TEST_PROJECTS_DIR}/{project["folder"]}/utr',
+        f'cd {TEST_PROJECTS_DIR}/{project["folder"]} && sudo unity-downloader-cli { get_unity_downloader_cli_cmd(editor, platform["os"], cd=True) } {"".join([f"-c {c} " for c in platform["components"]])} --wait --published-only',
     ]
     for utr_args in utr_calls:
         base.append(f'cd {TEST_PROJECTS_DIR}/{project["folder"]} && DISPLAY=:0.0 ./utr {" ".join(utr_args)}')
