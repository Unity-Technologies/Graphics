--- conflicted
+++ resolved
@@ -1,57 +1,33 @@
-<<<<<<< HEAD
 from ...shared.constants import TEST_PROJECTS_DIR,PATH_UNITY_REVISION, PATH_TEST_RESULTS, UNITY_DOWNLOADER_CLI_URL, UTR_INSTALL_URL,get_unity_downloader_cli_cmd, get_timeout
 from ...shared.utr_utils import utr_editmode_flags, utr_playmode_flags, utr_standalone_split_flags,utr_standalone_not_split_flags, utr_standalone_build_flags
 
 
 def _cmd_base(project_folder, platform, utr_flags, editor):
-=======
-from ...shared.constants import TEST_PROJECTS_DIR,PATH_UNITY_REVISION, PATH_TEST_RESULTS, UNITY_DOWNLOADER_CLI_URL, UTR_INSTALL_URL
-from ...shared.utr_utils import utr_editmode_flags, utr_playmode_flags, utr_standalone_split_flags,utr_standalone_not_split_flags, utr_standalone_build_flags
-
-
-def _cmd_base(project_folder, components, utr_flags):
->>>>>>> 6b5487b9
     return [ 
         f'sudo -H pip install --upgrade pip',
         f'sudo -H pip install unity-downloader-cli --index-url {UNITY_DOWNLOADER_CLI_URL} --upgrade',
         f'curl -s {UTR_INSTALL_URL} --output {TEST_PROJECTS_DIR}/{project_folder}/utr',
         f'chmod +x {TEST_PROJECTS_DIR}/{project_folder}/utr',
-<<<<<<< HEAD
         f'cd {TEST_PROJECTS_DIR}/{project_folder} && sudo unity-downloader-cli { get_unity_downloader_cli_cmd(editor, platform["os"], cd=True) } {"".join([f"-c {c} " for c in platform["components"]])} --wait --published-only',
-=======
-        f'cd {TEST_PROJECTS_DIR}/{project_folder} && sudo unity-downloader-cli --source-file ../../{PATH_UNITY_REVISION} {"".join([f"-c {c} " for c in components])} --wait --published-only',
->>>>>>> 6b5487b9
         f'cd {TEST_PROJECTS_DIR}/{project_folder} && DISPLAY=:0.0 ./utr {" ".join(utr_flags)}'
     ]
 
 
-<<<<<<< HEAD
 def cmd_editmode(project_folder, platform, api, test_platform, editor):
-=======
-def cmd_editmode(project_folder, platform, api, test_platform):
->>>>>>> 6b5487b9
     
     utr_args = utr_editmode_flags()
     utr_args.extend(test_platform["extra_utr_flags"])
     if api["name"] != "":
         utr_args.append(f'--extra-editor-arg="{api["cmd"]}"')
 
-<<<<<<< HEAD
     return  _cmd_base(project_folder, platform, utr_args, editor)
 
 
 def cmd_playmode(project_folder, platform, api, test_platform, editor):
-=======
-    return  _cmd_base(project_folder, platform["components"], utr_args)
-
-
-def cmd_playmode(project_folder, platform, api, test_platform):
->>>>>>> 6b5487b9
     utr_args = utr_playmode_flags()
     utr_args.extend(test_platform["extra_utr_flags"])
     if api["name"] != "":
         utr_args.append(f'--extra-editor-arg="{api["cmd"]}"')
-<<<<<<< HEAD
 
     return  _cmd_base(project_folder, platform, utr_args, editor)
 
@@ -69,23 +45,4 @@
 
 
 def cmd_standalone_build(project_folder, platform, api, test_platform, editor):
-    raise NotImplementedError('linux: split build not specified')
-=======
-
-    return  _cmd_base(project_folder, platform["components"], utr_args)
-
-def cmd_standalone(project_folder, platform, api, test_platform):
-    try:
-        cmd_standalone_build(project_folder, platform, api, test_platform)
-        utr_args = utr_standalone_split_flags("Linux64")
-    except:
-        utr_args = utr_standalone_not_split_flags("Linux64", timeout=None)
-    utr_args.extend(test_platform["extra_utr_flags"])
-    utr_args.extend(['--extra-editor-arg="-executemethod"', f'--extra-editor-arg="CustomBuild.BuildLinux{api["name"]}Linear"'])
-
-    return  _cmd_base(project_folder, platform["components"], utr_args)
-
-
-def cmd_standalone_build(project_folder, platform, api, test_platform):
-    raise Exception('linux: split build not specified')
->>>>>>> 6b5487b9
+    raise NotImplementedError('linux: split build not specified')