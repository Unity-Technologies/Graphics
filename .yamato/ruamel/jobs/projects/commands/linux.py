from ...shared.constants import TEST_PROJECTS_DIR,PATH_UNITY_REVISION, PATH_TEST_RESULTS, UNITY_DOWNLOADER_CLI_URL, UTR_INSTALL_URL, PATH_PLAYERS, get_unity_downloader_cli_cmd, get_timeout
from ...shared.utr_utils import utr_editmode_flags, utr_playmode_flags, utr_standalone_split_flags,utr_standalone_not_split_flags, utr_standalone_build_flags


def _cmd_base(project_folder, platform, utr_flags, editor):
    return [ 
        f'sudo -H pip install --upgrade pip',
        f'sudo -H pip install unity-downloader-cli --index-url {UNITY_DOWNLOADER_CLI_URL} --upgrade',
        f'curl -s {UTR_INSTALL_URL} --output {TEST_PROJECTS_DIR}/{project_folder}/utr',
        f'chmod +x {TEST_PROJECTS_DIR}/{project_folder}/utr',
        f'cd {TEST_PROJECTS_DIR}/{project_folder} && sudo unity-downloader-cli { get_unity_downloader_cli_cmd(editor, platform["os"], cd=True) } {"".join([f"-c {c} " for c in platform["components"]])} --wait --published-only',
        f'cd {TEST_PROJECTS_DIR}/{project_folder} && DISPLAY=:0.0 ./utr {" ".join(utr_flags)}'
    ]


def cmd_editmode(project_folder, platform, api, test_platform, editor, build_config, color_space):
    scripting_backend = build_config["scripting_backend"]
    api_level = build_config["api_level"]
    if test_platform['is_performance']:
        utr_args = utr_editmode_flags(platform='StandaloneWindows64', scripting_backend=f'{scripting_backend}', api_level=f'{api_level}', color_space=f'{color_space}')
    else:
        utr_args = utr_editmode_flags()
        
    utr_args.extend(test_platform["extra_utr_flags"])
    utr_args.extend(platform["extra_utr_flags"])
    if api["name"] != "":
        utr_args.append(f'--extra-editor-arg="{api["cmd"]}"')

    return  _cmd_base(project_folder, platform, utr_args, editor)


def cmd_playmode(project_folder, platform, api, test_platform, editor, build_config, color_space):
    scripting_backend = build_config["scripting_backend"]
    api_level = build_config["api_level"]
    utr_args = utr_playmode_flags(scripting_backend=f'{scripting_backend}', api_level=f'{api_level}', color_space=f'{color_space}')

    utr_args.extend(test_platform["extra_utr_flags"])
    utr_args.extend(platform["extra_utr_flags"])
    if api["name"] != "":
        utr_args.append(f'--extra-editor-arg="{api["cmd"]}"')

    return  _cmd_base(project_folder, platform, utr_args, editor)

<<<<<<< HEAD
def cmd_standalone(project_folder, platform, api, test_platform, editor, build_config, color_space):
    try:
        scripting_backend = build_config["scripting_backend"]
        api_level = build_config["api_level"]
        utr_args = utr_standalone_split_flags("Linux64", scripting_backend=f'{scripting_backend}', api_level=f'{api_level}', color_space=f'{color_space}')
        cmd_standalone_build(project_folder, platform, api, test_platform, build_config, color_space)
    except:
        utr_args = utr_standalone_not_split_flags("Linux64")
    utr_args.extend(test_platform["extra_utr_flags"])
    utr_args.extend(platform["extra_utr_flags"])
    utr_args.extend(['--extra-editor-arg="-executemethod"', f'--extra-editor-arg="CustomBuild.BuildLinux{api["name"]}Linear"'])

=======

def cmd_standalone(project_folder, platform, api, test_platform, editor):
    utr_args = utr_standalone_split_flags("Linux64")
    utr_args.extend(test_platform["extra_utr_flags"])
    utr_args.append(f'--timeout={get_timeout(test_platform, "Linux")}')
>>>>>>> 5218dacd

    base = [f'curl -s {UTR_INSTALL_URL} --output {TEST_PROJECTS_DIR}/{project_folder}/utr']
    base.extend([
        f'chmod +x {TEST_PROJECTS_DIR}/{project_folder}/utr',
        f'cd {TEST_PROJECTS_DIR}/{project_folder} && ./utr {" ".join(utr_args)}'])
    
    return base


<<<<<<< HEAD
def cmd_standalone_build(project_folder, platform, api, test_platform, editor, build_config, color_space):
    raise NotImplementedError('linux: split build not specified')
=======
def cmd_standalone_build(project_folder, platform, api, test_platform, editor):
    utr_args = utr_standalone_build_flags("Linux64")
    utr_args.extend(test_platform["extra_utr_flags_build"])
    utr_args.extend(['--extra-editor-arg="-executemethod"'])
    utr_args.append(f'--timeout={get_timeout(test_platform, "Linux", build=True)}')

    if not test_platform['is_performance']:
        utr_args.extend([f'--extra-editor-arg="CustomBuild.BuildLinux{api["name"]}Linear"'])

    
    return _cmd_base(project_folder, platform, utr_args, editor)
>>>>>>> 5218dacd
<|MERGE_RESOLUTION|>--- conflicted
+++ resolved
@@ -41,26 +41,14 @@
 
     return  _cmd_base(project_folder, platform, utr_args, editor)
 
-<<<<<<< HEAD
+
 def cmd_standalone(project_folder, platform, api, test_platform, editor, build_config, color_space):
-    try:
-        scripting_backend = build_config["scripting_backend"]
-        api_level = build_config["api_level"]
-        utr_args = utr_standalone_split_flags("Linux64", scripting_backend=f'{scripting_backend}', api_level=f'{api_level}', color_space=f'{color_space}')
-        cmd_standalone_build(project_folder, platform, api, test_platform, build_config, color_space)
-    except:
-        utr_args = utr_standalone_not_split_flags("Linux64")
+    scripting_backend = build_config["scripting_backend"]
+    api_level = build_config["api_level"]
+    utr_args = utr_standalone_split_flags("Linux64", scripting_backend=f'{scripting_backend}', api_level=f'{api_level}', color_space=f'{color_space}')
     utr_args.extend(test_platform["extra_utr_flags"])
     utr_args.extend(platform["extra_utr_flags"])
-    utr_args.extend(['--extra-editor-arg="-executemethod"', f'--extra-editor-arg="CustomBuild.BuildLinux{api["name"]}Linear"'])
-
-=======
-
-def cmd_standalone(project_folder, platform, api, test_platform, editor):
-    utr_args = utr_standalone_split_flags("Linux64")
-    utr_args.extend(test_platform["extra_utr_flags"])
     utr_args.append(f'--timeout={get_timeout(test_platform, "Linux")}')
->>>>>>> 5218dacd
 
     base = [f'curl -s {UTR_INSTALL_URL} --output {TEST_PROJECTS_DIR}/{project_folder}/utr']
     base.extend([
@@ -70,11 +58,7 @@
     return base
 
 
-<<<<<<< HEAD
 def cmd_standalone_build(project_folder, platform, api, test_platform, editor, build_config, color_space):
-    raise NotImplementedError('linux: split build not specified')
-=======
-def cmd_standalone_build(project_folder, platform, api, test_platform, editor):
     utr_args = utr_standalone_build_flags("Linux64")
     utr_args.extend(test_platform["extra_utr_flags_build"])
     utr_args.extend(['--extra-editor-arg="-executemethod"'])
@@ -84,5 +68,4 @@
         utr_args.extend([f'--extra-editor-arg="CustomBuild.BuildLinux{api["name"]}Linear"'])
 
     
-    return _cmd_base(project_folder, platform, utr_args, editor)
->>>>>>> 5218dacd
+    return _cmd_base(project_folder, platform, utr_args, editor)