--- conflicted
+++ resolved
@@ -1,8 +1,4 @@
-<<<<<<< HEAD
-from ...shared.constants import TEST_PROJECTS_DIR,PATH_UNITY_REVISION, PATH_TEST_RESULTS, PATH_PLAYERS, UTR_INSTALL_URL, UNITY_DOWNLOADER_CLI_URL
-=======
-from ...shared.constants import TEST_PROJECTS_DIR,PATH_UNITY_REVISION, PATH_TEST_RESULTS, UNITY_DOWNLOADER_CLI_URL, UTR_INSTALL_URL, get_unity_downloader_cli_cmd
->>>>>>> e5014709
+from ...shared.constants import TEST_PROJECTS_DIR,PATH_UNITY_REVISION, PATH_TEST_RESULTS, UNITY_DOWNLOADER_CLI_URL, UTR_INSTALL_URL, PATH_PLAYERS, get_unity_downloader_cli_cmd
 
 def _cmd_base(project_folder, platform, editor):
     return [ 
@@ -22,30 +18,18 @@
     base[-1] += f' --extra-editor-arg="{api["cmd"]}"' if api["name"] != ""  else ''
     return base
 
-<<<<<<< HEAD
-
-def cmd_standalone(project_folder, platform, api, test_platform_args):
+def cmd_standalone(project_folder, platform, api, test_platform_args, editor):
     base = [
         f'curl -s {UTR_INSTALL_URL} --output {TEST_PROJECTS_DIR}/{project_folder}/utr',
         f'chmod +x {TEST_PROJECTS_DIR}/{project_folder}/utr',
     ]
-=======
-def cmd_standalone(project_folder, platform, api, test_platform_args, editor):
-    base = _cmd_base(project_folder, platform, editor)
->>>>>>> e5014709
     base.extend([
         f'cd {TEST_PROJECTS_DIR}/{project_folder} && DISPLAY=:0.0 ./utr {test_platform_args}Linux64 --artifacts_path={PATH_TEST_RESULTS} --timeout=1200 --player-load-path=../../{PATH_PLAYERS} --player-connection-ip=auto'
       ])
     return base
 
-<<<<<<< HEAD
-=======
 def cmd_standalone_build(project_folder, platform, api, test_platform_args, editor):
-    raise NotImplementedError('linux: standalone_split set to true but build commands not specified')
->>>>>>> e5014709
-
-def cmd_standalone_build(project_folder, platform, api, test_platform_args):
-    base = _cmd_base(project_folder, platform["components"])
+    base = _cmd_base(project_folder, platform, editor)
     base.extend([
         f'cd {TEST_PROJECTS_DIR}/{project_folder} && DISPLAY=:0.0 ./utr {test_platform_args}Linux64 --extra-editor-arg="-executemethod" --extra-editor-arg="CustomBuild.BuildLinux{api["name"]}Linear" --testproject=. --editor-location=.Editor --artifacts_path={PATH_TEST_RESULTS} --timeout=1200 --player-save-path=../../{PATH_PLAYERS} --build-only{_get_extra_utr_arg(project_folder)}'
       ])
