--- conflicted
+++ resolved
@@ -1,9 +1,5 @@
-<<<<<<< HEAD
-from ...shared.constants import TEST_PROJECTS_DIR,PATH_UNITY_REVISION, PATH_TEST_RESULTS, UNITY_DOWNLOADER_CLI_URL, UTR_INSTALL_URL, PATH_PLAYERS, get_unity_downloader_cli_cmd
-=======
-from ...shared.constants import TEST_PROJECTS_DIR,PATH_UNITY_REVISION, PATH_TEST_RESULTS, UNITY_DOWNLOADER_CLI_URL, UTR_INSTALL_URL,get_unity_downloader_cli_cmd, get_timeout
+from ...shared.constants import TEST_PROJECTS_DIR,PATH_UNITY_REVISION, PATH_TEST_RESULTS, UNITY_DOWNLOADER_CLI_URL, UTR_INSTALL_URL, PATH_PLAYERS, get_unity_downloader_cli_cmd, get_timeout
 from ...shared.utr_utils import utr_editmode_flags, utr_playmode_flags, utr_standalone_split_flags,utr_standalone_not_split_flags, utr_standalone_build_flags
->>>>>>> 95e603a7
 
 
 def _cmd_base(project_folder, platform, utr_flags, editor):
@@ -35,37 +31,26 @@
 
     return  _cmd_base(project_folder, platform, utr_args, editor)
 
-<<<<<<< HEAD
-def cmd_standalone(project_folder, platform, api, test_platform_args, editor):
-    base = [
-        f'curl -s {UTR_INSTALL_URL} --output {TEST_PROJECTS_DIR}/{project_folder}/utr',
-        f'chmod +x {TEST_PROJECTS_DIR}/{project_folder}/utr',
-    ]
-    base.extend([
-        f'cd {TEST_PROJECTS_DIR}/{project_folder} && DISPLAY=:0.0 ./utr {test_platform_args}Linux64 --artifacts_path={PATH_TEST_RESULTS} --timeout=1200 --player-load-path=../../{PATH_PLAYERS} --player-connection-ip=auto'
-      ])
+
+def cmd_standalone(project_folder, platform, api, test_platform, editor):
+    utr_args = utr_standalone_split_flags("Linux64")
+    utr_args.extend(test_platform["extra_utr_flags"])
+    utr_args.append(f'--timeout={get_timeout(test_platform, "Linux")}')
+
+    base = [f'curl -s {UTR_INSTALL_URL} --output {TEST_PROJECTS_DIR}/{project_folder}/utr']
+    base.append(f'cd {TEST_PROJECTS_DIR}/{project_folder} && utr {" ".join(utr_args)}')
+    
     return base
-
-def cmd_standalone_build(project_folder, platform, api, test_platform_args, editor):
-    base = _cmd_base(project_folder, platform, editor)
-    base.extend([
-        f'cd {TEST_PROJECTS_DIR}/{project_folder} && DISPLAY=:0.0 ./utr {test_platform_args}Linux64 --extra-editor-arg="-executemethod" --extra-editor-arg="CustomBuild.BuildLinux{api["name"]}Linear" --testproject=. --editor-location=.Editor --artifacts_path={PATH_TEST_RESULTS} --timeout=1200 --player-save-path=../../{PATH_PLAYERS} --build-only{_get_extra_utr_arg(project_folder)}'
-      ])
-    return base
-=======
-def cmd_standalone(project_folder, platform, api, test_platform, editor):
-    try:
-        cmd_standalone_build(project_folder, platform, api, test_platform)
-        utr_args = utr_standalone_split_flags("Linux64")
-    except:
-        utr_args = utr_standalone_not_split_flags("Linux64")
-    utr_args.extend(test_platform["extra_utr_flags"])
-    utr_args.extend(['--extra-editor-arg="-executemethod"', f'--extra-editor-arg="CustomBuild.BuildLinux{api["name"]}Linear"'])
-
-
-    return  _cmd_base(project_folder, platform, utr_args, editor)
->>>>>>> 95e603a7
 
 
 def cmd_standalone_build(project_folder, platform, api, test_platform, editor):
-    raise NotImplementedError('linux: split build not specified')+    utr_args = utr_standalone_build_flags("Linux64")
+    utr_args.extend(test_platform["extra_utr_flags_build"])
+    utr_args.extend(['--extra-editor-arg="-executemethod"'])
+    utr_args.append(f'--timeout={get_timeout(test_platform, "Linux", build=True)}')
+
+    if not test_platform['is_performance']:
+        utr_args.extend([f'--extra-editor-arg="CustomBuild.BuildLinux{api["name"]}Linear"'])
+
+    
+    return _cmd_base(project_folder, platform, utr_args, editor)