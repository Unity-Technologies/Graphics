--- conflicted
+++ resolved
@@ -11,14 +11,7 @@
     scripting_backend = build_config["scripting_backend"]
     api_level = build_config["api_level"]
     utr_args = utr_editmode_flags( testproject=f'{TEST_PROJECTS_DIR}\{project_folder}',editor_location='WindowsEditor', scripting_backend=f'{scripting_backend}', api_level=f'{api_level}', color_space=f'{color_space}')
-<<<<<<< HEAD
     utr_args.extend(extract_flags(test_platform["extra_utr_flags"], platform["name"], api["name"]))
-=======
-    utr_args.extend(test_platform["extra_utr_flags"])
-    utr_args.extend(platform["extra_utr_flags"])
-    if test_platform["name"].lower()=='playmode_perf_build':
-        utr_args.append('--platform=Android')
->>>>>>> 9cb3a4a1
 
     base = [ 
         f'curl -s {UTR_INSTALL_URL}.bat --output utr.bat',
@@ -48,14 +41,7 @@
     scripting_backend = build_config["scripting_backend"]
     api_level = build_config["api_level"]
     utr_args = utr_playmode_flags(testproject=f'{TEST_PROJECTS_DIR}\{project_folder}',editor_location='WindowsEditor', scripting_backend=f'{scripting_backend}', api_level=f'{api_level}', color_space=f'{color_space}')
-<<<<<<< HEAD
     utr_args.extend(extract_flags(test_platform["extra_utr_flags"], platform["name"], api["name"]))
-=======
-    utr_args.extend(test_platform["extra_utr_flags"])
-    utr_args.extend(platform["extra_utr_flags"])
-    if test_platform["name"].lower()=='playmode_perf_build':
-        utr_args.append('--platform=Android')
->>>>>>> 9cb3a4a1
 
     base = [ 
         f'curl -s {UTR_INSTALL_URL}.bat --output utr.bat',
@@ -84,14 +70,7 @@
     scripting_backend = build_config["scripting_backend"]
     api_level = build_config["api_level"]
     utr_args = utr_standalone_split_flags(platform_spec='', platform='Android', testproject=f'{TEST_PROJECTS_DIR}\{project_folder}', player_load_path=PATH_PLAYERS, player_conn_ip=None, scripting_backend=f'{scripting_backend}', api_level=f'{api_level}', color_space=f'{color_space}')
-<<<<<<< HEAD
     utr_args.extend(extract_flags(test_platform["extra_utr_flags"], platform["name"], api["name"]))
-=======
-    utr_args.extend(test_platform["extra_utr_flags"])
-    utr_args.extend(platform["extra_utr_flags"])
-    utr_args.extend(['--extra-editor-arg="-androidtargetarchitecture=ARM64"', f'--editor-location=WindowsEditor'])
-    utr_args.append(f'--timeout={get_timeout(test_platform, "Android")}')
->>>>>>> 9cb3a4a1
 
 
     base = [ 
@@ -111,20 +90,8 @@
 def cmd_standalone_build(project_folder, platform, api, test_platform, editor, build_config, color_space):
     scripting_backend = build_config["scripting_backend"]
     api_level = build_config["api_level"]
-<<<<<<< HEAD
     utr_args = utr_standalone_build_flags(platform_spec='', platform='Android', testproject=f'{TEST_PROJECTS_DIR}\\{project_folder}', player_save_path=PATH_PLAYERS, editor_location='WindowsEditor', scripting_backend=f'{scripting_backend}', api_level=f'{api_level}', color_space=f'{color_space}')
     utr_args.extend(extract_flags(test_platform["extra_utr_flags_build"], platform["name"], api["name"]))
-=======
-    utr_args = utr_standalone_build_flags(platform_spec='', platform='Android', testproject=f'./{TEST_PROJECTS_DIR}/{project_folder}', graphics_api=api["name"], player_save_path=PATH_PLAYERS, editor_location='./WindowsEditor', scripting_backend=f'{scripting_backend}', api_level=f'{api_level}', color_space=f'{color_space}')
-    utr_args.extend(test_platform["extra_utr_flags_build"])
-    utr_args.extend(platform["extra_utr_flags_build"])
-    utr_args.extend(['--extra-editor-arg="-androidtargetarchitecture=ARM64"'])
-    utr_args.append(f'--timeout={get_timeout(test_platform, "Android", build=True)}')
-
-
-    # if api["name"].lower() =='vulkan':
-    #     utr_args.extend(['--extra-editor-arg="-executemethod"', f'--extra-editor-arg="SetupProject.ApplySettings"','--extra-editor-arg="vulkan"'])
->>>>>>> 9cb3a4a1
 
     base = [  
         f'curl -s {UTR_INSTALL_URL}.bat --output utr.bat',
@@ -135,15 +102,6 @@
         f'mklink /d WindowsEditor\Data\PlaybackEngines\AndroidPlayer\\NDK %ANDROID_NDK_ROOT% || exit 0',
         f'utr {" ".join(utr_args)}'
         ]
-<<<<<<< HEAD
-
-def extra_perf_cmd(project_folder):   
-    perf_list = [
-        f'git clone https://github.com/Unity-Technologies/BoatAttack.git -b feature/benchmark TestProjects/{project_folder}',
-        f'Xcopy /E /I \"com.unity.render-pipelines.core\" \"{TEST_PROJECTS_DIR}/{project_folder}/Packages/com.unity.render-pipelines.core\" /Y',
-        f'Xcopy /E /I \"com.unity.render-pipelines.universal\" \"{TEST_PROJECTS_DIR}/{project_folder}/Packages/com.unity.render-pipelines.universal\" /Y',
-        f'Xcopy /E /I \"com.unity.shadergraph\" \"{TEST_PROJECTS_DIR}/{project_folder}/Packages/com.unity.shadergraph\" /Y'
-=======
     
     extra_cmds = extra_perf_cmd(project_folder)
     unity_config = install_unity_config(project_folder)
@@ -159,7 +117,6 @@
 def extra_perf_cmd(project_folder):   
     perf_list = [
         f'git clone https://github.com/Unity-Technologies/BoatAttack.git -b feature/benchmark TestProjects/{project_folder}'
->>>>>>> 9cb3a4a1
         ]
     return perf_list
 
@@ -167,26 +124,6 @@
     cmds = [
         f'choco source add -n Unity -s https://artifactory.prd.it.unity3d.com/artifactory/api/nuget/unity-choco-local',
         f'choco install unity-config',
-<<<<<<< HEAD
-		#f'cd {TEST_PROJECTS_DIR}/{project_folder} && unity-config project remove dependency com.unity.render-pipelines.universal',
-        f'cd {TEST_PROJECTS_DIR}/{project_folder} && unity-config project add dependency com.unity.addressables@1.15.2-preview.200901 --project-path .',
-        f'cd {TEST_PROJECTS_DIR}/{project_folder} && unity-config project add dependency com.unity.test-framework.performance@2.3.1-preview --project-path .',
-		f'cd {TEST_PROJECTS_DIR}/{project_folder} && unity-config project add dependency com.unity.test-framework.utp-reporter@1.0.2-preview --project-path .',
-		f'cd {TEST_PROJECTS_DIR}/{project_folder} && unity-config project add dependency com.unity.test-framework.build@0.0.1-preview.12 --project-path .',
-        f'cd {TEST_PROJECTS_DIR}/{project_folder} && unity-config project add dependency com.unity.test.performance.runtimesettings@0.2.0-preview --project-path .',
-        f'cd {TEST_PROJECTS_DIR}/{project_folder} && unity-config project add dependency com.unity.test.metadata-manager@0.1.1-preview --project-path .',
-        f'cd {TEST_PROJECTS_DIR}/{project_folder} && unity-config project add dependency com.unity.cli-project-setup@0.3.2-preview --project-path .',
-        f'cd {TEST_PROJECTS_DIR}/{project_folder} && unity-config project add dependency \"com.unity.testing.graphics-performance@ssh://git@github.cds.internal.unity3d.com/unity/com.unity.testing.graphics-performance.git\"  --project-path .',
-        f'cd {TEST_PROJECTS_DIR}/{project_folder} && unity-config project add dependency com.unity.shaderanalysis@0.1.0-preview --project-path .',
-        f'cd {TEST_PROJECTS_DIR}/{project_folder} && unity-config project add dependency \"unity.graphictests.performance.universal@ssh://git@github.cds.internal.unity3d.com/unity/unity.graphictests.performance.universal.git\" --project-path .',
-		f'cd {TEST_PROJECTS_DIR}/{project_folder} && unity-config project add dependency com.unity.test-framework@1.2.1-preview.1 --project-path .',
-        f'cd {TEST_PROJECTS_DIR}/{project_folder} && unity-config project add testable com.unity.testing.graphics-performance --project-path .',
-        f'cd {TEST_PROJECTS_DIR}/{project_folder} && unity-config project add testable com.unity.cli-project-setup  --project-path .',
-        f'cd {TEST_PROJECTS_DIR}/{project_folder} && unity-config project add testable com.unity.test.performance.runtimesettings  --project-path .',
-        f'cd {TEST_PROJECTS_DIR}/{project_folder} && unity-config project add testable test.metadata-manager  --project-path .',
-        f'cd {TEST_PROJECTS_DIR}/{project_folder} && unity-config project add testable unity.graphictests.performance.universal  --project-path .',
-        f'cd {TEST_PROJECTS_DIR}/{project_folder} && unity-config project set enable-lock-file true --project-path .'
-=======
 
 
         f'cd {TEST_PROJECTS_DIR}/{project_folder} && unity-config project add dependency "com.unity.render-pipelines.core@file:../../../com.unity.render-pipelines.core" --project-path .',
@@ -212,6 +149,5 @@
         f'cd {TEST_PROJECTS_DIR}/{project_folder} && unity-config project add testable com.unity.render-pipelines.core  --project-path .',
         f'cd {TEST_PROJECTS_DIR}/{project_folder} && unity-config project add testable unity.graphictests.performance.universal  --project-path .',
         f'cd {TEST_PROJECTS_DIR}/{project_folder} && unity-config project set project-update false --project-path .'
->>>>>>> 9cb3a4a1
     ]
     return cmds