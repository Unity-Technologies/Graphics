from ...shared.constants import TEST_PROJECTS_DIR, PATH_UNITY_REVISION, PATH_TEST_RESULTS, PATH_PLAYERS, UTR_INSTALL_URL, UNITY_DOWNLOADER_CLI_URL, get_unity_downloader_cli_cmd
from ruamel.yaml.scalarstring import PreservedScalarString as pss
from ...shared.utr_utils import utr_editmode_flags, utr_playmode_flags, utr_standalone_split_flags,utr_standalone_not_split_flags, utr_standalone_build_flags


<<<<<<< HEAD
def _cmd_base(project_folder, components):
    return [    ]


def cmd_editmode(project_folder, platform, api, test_platform):    
    utr_args = utr_editmode_flags( testproject=f'{TEST_PROJECTS_DIR}\{project_folder}',editor_location='WindowsEditor')
    utr_args.extend(test_platform["extra_utr_flags"])
    if test_platform["name"].lower()=='playmode_perf_build':
        utr_args.append('--platform=Android')

    base = [ 
        f'curl -s {UTR_INSTALL_URL}.bat --output utr.bat',
        f'pip install unity-downloader-cli --index-url {UNITY_DOWNLOADER_CLI_URL} --upgrade',
        f'unity-downloader-cli --source-file %YAMATO_SOURCE_DIR%/{PATH_UNITY_REVISION} -p WindowsEditor {"".join([f"-c {c} " for c in platform["components"]])} --wait --published-only',
        f'%ANDROID_SDK_ROOT%\platform-tools\\adb.exe connect %BOKKEN_DEVICE_IP%',
        f'powershell %ANDROID_SDK_ROOT%\platform-tools\\adb.exe devices',
        f'NetSh Advfirewall set allprofiles state off',
        pss(f'''
        set ANDROID_DEVICE_CONNECTION=%BOKKEN_DEVICE_IP%
        utr {" ".join(utr_args)}'''),
        f'start %ANDROID_SDK_ROOT%\platform-tools\\adb.exe kill-server'
        ]
    return base


def cmd_playmode(project_folder, platform, api, test_platform):
    utr_args = utr_playmode_flags(testproject=f'{TEST_PROJECTS_DIR}\{project_folder}',editor_location='WindowsEditor')
    utr_args.extend(test_platform["extra_utr_flags"])
    if test_platform["name"].lower()=='playmode_perf_build':
        utr_args.append('--platform=Android')

    base = [ 
        f'curl -s {UTR_INSTALL_URL}.bat --output utr.bat',
        f'pip install unity-downloader-cli --index-url {UNITY_DOWNLOADER_CLI_URL} --upgrade',
        f'unity-downloader-cli --source-file %YAMATO_SOURCE_DIR%/{PATH_UNITY_REVISION} -p WindowsEditor {"".join([f"-c {c} " for c in platform["components"]])} --wait --published-only',
=======
def _cmd_base(project_folder, platform,  editor):
    return [
        f'curl -s {UTR_INSTALL_URL}.bat --output utr.bat',
        f'pip install unity-downloader-cli --index-url {UNITY_DOWNLOADER_CLI_URL} --upgrade',
        f'unity-downloader-cli { get_unity_downloader_cli_cmd(editor, platform["os"]) } -p WindowsEditor {"".join([f"-c {c} " for c in platform["components"]])} --wait --published-only'
    ]


def cmd_not_standalone(project_folder, platform, api, test_platform_args, editor):
    raise NotImplementedError('android: only standalone available')

def cmd_standalone(project_folder, platform, api, test_platform_args, editor):
    base = [
        f'curl -s {UTR_INSTALL_URL}.bat --output utr.bat'
    ]
    base.extend([ 
>>>>>>> 37cf971d
        f'%ANDROID_SDK_ROOT%\platform-tools\\adb.exe connect %BOKKEN_DEVICE_IP%',
        f'powershell %ANDROID_SDK_ROOT%\platform-tools\\adb.exe devices',
        f'NetSh Advfirewall set allprofiles state off',
        pss(f'''
        set ANDROID_DEVICE_CONNECTION=%BOKKEN_DEVICE_IP%
        utr {" ".join(utr_args)}'''),
        f'start %ANDROID_SDK_ROOT%\platform-tools\\adb.exe kill-server'
        ]
    return base

<<<<<<< HEAD
def cmd_standalone(project_folder, platform, api, test_platform):
=======
        
def cmd_standalone_build(project_folder, platform, api, test_platform_args, editor):
    base = _cmd_base(project_folder, platform, editor)
    base.extend([  
        f'mklink /d WindowsEditor\Data\PlaybackEngines\AndroidPlayer\OpenJDK %JAVA_HOME% || exit 0',
        f'mklink /d WindowsEditor\Data\PlaybackEngines\AndroidPlayer\SDK %ANDROID_SDK_ROOT% || exit 0',
        f'mklink /d WindowsEditor\Data\PlaybackEngines\AndroidPlayer\\NDK %ANDROID_NDK_ROOT% || exit 0'
        ])
>>>>>>> 37cf971d
    
    utr_args = utr_standalone_split_flags(platform_spec='', platform='Android', testproject=f'{TEST_PROJECTS_DIR}\{project_folder}', player_load_path=PATH_PLAYERS, player_conn_ip=None)
    utr_args.extend(test_platform["extra_utr_flags"])
    utr_args.extend(['--scripting-backend=il2cpp', f'--editor-location=WindowsEditor'])


    return [ 
        f'curl -s {UTR_INSTALL_URL}.bat --output utr.bat',
        f'%ANDROID_SDK_ROOT%\platform-tools\\adb.exe connect %BOKKEN_DEVICE_IP%',
        f'powershell %ANDROID_SDK_ROOT%\platform-tools\\adb.exe devices',
        f'NetSh Advfirewall set allprofiles state off',
        pss(f'''
        set ANDROID_DEVICE_CONNECTION=%BOKKEN_DEVICE_IP%
        utr {" ".join(utr_args)}'''),
        f'start %ANDROID_SDK_ROOT%\platform-tools\\adb.exe kill-server'
        ]

        
def cmd_standalone_build(project_folder, platform, api, test_platform):

    utr_args = utr_standalone_build_flags(platform_spec='', platform='Android', testproject=f'{TEST_PROJECTS_DIR}\\{project_folder}', player_save_path=PATH_PLAYERS, editor_location='WindowsEditor', timeout=1200)
    utr_args.extend(test_platform["extra_utr_flags_build"])
    utr_args.extend(['--scripting-backend=il2cpp'])

    if api["name"].lower() =='vulkan':
        utr_args.extend(['--extra-editor-arg="-executemethod"', f'--extra-editor-arg="SetupProject.ApplySettings"','--extra-editor-arg="vulkan"'])

    return [  
        f'curl -s {UTR_INSTALL_URL}.bat --output utr.bat',
        f'pip install unity-downloader-cli --index-url {UNITY_DOWNLOADER_CLI_URL} --upgrade',
        f'unity-downloader-cli --source-file %YAMATO_SOURCE_DIR%/{PATH_UNITY_REVISION} -p WindowsEditor {"".join([f"-c {c} " for c in platform["components"]])} --wait --published-only',
        f'mklink /d WindowsEditor\Data\PlaybackEngines\AndroidPlayer\OpenJDK %JAVA_HOME% || exit 0',
        f'mklink /d WindowsEditor\Data\PlaybackEngines\AndroidPlayer\SDK %ANDROID_SDK_ROOT% || exit 0',
        f'mklink /d WindowsEditor\Data\PlaybackEngines\AndroidPlayer\\NDK %ANDROID_NDK_ROOT% || exit 0',
        f'utr {" ".join(utr_args)}'
        ]
<|MERGE_RESOLUTION|>--- conflicted
+++ resolved
@@ -3,12 +3,11 @@
 from ...shared.utr_utils import utr_editmode_flags, utr_playmode_flags, utr_standalone_split_flags,utr_standalone_not_split_flags, utr_standalone_build_flags
 
 
-<<<<<<< HEAD
 def _cmd_base(project_folder, components):
     return [    ]
 
 
-def cmd_editmode(project_folder, platform, api, test_platform):    
+def cmd_editmode(project_folder, platform, api, test_platform, editor):    
     utr_args = utr_editmode_flags( testproject=f'{TEST_PROJECTS_DIR}\{project_folder}',editor_location='WindowsEditor')
     utr_args.extend(test_platform["extra_utr_flags"])
     if test_platform["name"].lower()=='playmode_perf_build':
@@ -17,7 +16,7 @@
     base = [ 
         f'curl -s {UTR_INSTALL_URL}.bat --output utr.bat',
         f'pip install unity-downloader-cli --index-url {UNITY_DOWNLOADER_CLI_URL} --upgrade',
-        f'unity-downloader-cli --source-file %YAMATO_SOURCE_DIR%/{PATH_UNITY_REVISION} -p WindowsEditor {"".join([f"-c {c} " for c in platform["components"]])} --wait --published-only',
+        f'unity-downloader-cli { get_unity_downloader_cli_cmd(editor, platform["os"]) } -p WindowsEditor {"".join([f"-c {c} " for c in platform["components"]])} --wait --published-only',
         f'%ANDROID_SDK_ROOT%\platform-tools\\adb.exe connect %BOKKEN_DEVICE_IP%',
         f'powershell %ANDROID_SDK_ROOT%\platform-tools\\adb.exe devices',
         f'NetSh Advfirewall set allprofiles state off',
@@ -29,7 +28,7 @@
     return base
 
 
-def cmd_playmode(project_folder, platform, api, test_platform):
+def cmd_playmode(project_folder, platform, api, test_platform, editor):
     utr_args = utr_playmode_flags(testproject=f'{TEST_PROJECTS_DIR}\{project_folder}',editor_location='WindowsEditor')
     utr_args.extend(test_platform["extra_utr_flags"])
     if test_platform["name"].lower()=='playmode_perf_build':
@@ -38,25 +37,7 @@
     base = [ 
         f'curl -s {UTR_INSTALL_URL}.bat --output utr.bat',
         f'pip install unity-downloader-cli --index-url {UNITY_DOWNLOADER_CLI_URL} --upgrade',
-        f'unity-downloader-cli --source-file %YAMATO_SOURCE_DIR%/{PATH_UNITY_REVISION} -p WindowsEditor {"".join([f"-c {c} " for c in platform["components"]])} --wait --published-only',
-=======
-def _cmd_base(project_folder, platform,  editor):
-    return [
-        f'curl -s {UTR_INSTALL_URL}.bat --output utr.bat',
-        f'pip install unity-downloader-cli --index-url {UNITY_DOWNLOADER_CLI_URL} --upgrade',
-        f'unity-downloader-cli { get_unity_downloader_cli_cmd(editor, platform["os"]) } -p WindowsEditor {"".join([f"-c {c} " for c in platform["components"]])} --wait --published-only'
-    ]
-
-
-def cmd_not_standalone(project_folder, platform, api, test_platform_args, editor):
-    raise NotImplementedError('android: only standalone available')
-
-def cmd_standalone(project_folder, platform, api, test_platform_args, editor):
-    base = [
-        f'curl -s {UTR_INSTALL_URL}.bat --output utr.bat'
-    ]
-    base.extend([ 
->>>>>>> 37cf971d
+        f'unity-downloader-cli { get_unity_downloader_cli_cmd(editor, platform["os"]) } -p WindowsEditor {"".join([f"-c {c} " for c in platform["components"]])} --wait --published-only',
         f'%ANDROID_SDK_ROOT%\platform-tools\\adb.exe connect %BOKKEN_DEVICE_IP%',
         f'powershell %ANDROID_SDK_ROOT%\platform-tools\\adb.exe devices',
         f'NetSh Advfirewall set allprofiles state off',
@@ -67,18 +48,7 @@
         ]
     return base
 
-<<<<<<< HEAD
-def cmd_standalone(project_folder, platform, api, test_platform):
-=======
-        
-def cmd_standalone_build(project_folder, platform, api, test_platform_args, editor):
-    base = _cmd_base(project_folder, platform, editor)
-    base.extend([  
-        f'mklink /d WindowsEditor\Data\PlaybackEngines\AndroidPlayer\OpenJDK %JAVA_HOME% || exit 0',
-        f'mklink /d WindowsEditor\Data\PlaybackEngines\AndroidPlayer\SDK %ANDROID_SDK_ROOT% || exit 0',
-        f'mklink /d WindowsEditor\Data\PlaybackEngines\AndroidPlayer\\NDK %ANDROID_NDK_ROOT% || exit 0'
-        ])
->>>>>>> 37cf971d
+def cmd_standalone(project_folder, platform, api, test_platform, editor):
     
     utr_args = utr_standalone_split_flags(platform_spec='', platform='Android', testproject=f'{TEST_PROJECTS_DIR}\{project_folder}', player_load_path=PATH_PLAYERS, player_conn_ip=None)
     utr_args.extend(test_platform["extra_utr_flags"])
@@ -97,7 +67,7 @@
         ]
 
         
-def cmd_standalone_build(project_folder, platform, api, test_platform):
+def cmd_standalone_build(project_folder, platform, api, test_platform, editor):
 
     utr_args = utr_standalone_build_flags(platform_spec='', platform='Android', testproject=f'{TEST_PROJECTS_DIR}\\{project_folder}', player_save_path=PATH_PLAYERS, editor_location='WindowsEditor', timeout=1200)
     utr_args.extend(test_platform["extra_utr_flags_build"])
@@ -109,7 +79,7 @@
     return [  
         f'curl -s {UTR_INSTALL_URL}.bat --output utr.bat',
         f'pip install unity-downloader-cli --index-url {UNITY_DOWNLOADER_CLI_URL} --upgrade',
-        f'unity-downloader-cli --source-file %YAMATO_SOURCE_DIR%/{PATH_UNITY_REVISION} -p WindowsEditor {"".join([f"-c {c} " for c in platform["components"]])} --wait --published-only',
+        f'unity-downloader-cli { get_unity_downloader_cli_cmd(editor, platform["os"]) } -p WindowsEditor {"".join([f"-c {c} " for c in platform["components"]])} --wait --published-only',
         f'mklink /d WindowsEditor\Data\PlaybackEngines\AndroidPlayer\OpenJDK %JAVA_HOME% || exit 0',
         f'mklink /d WindowsEditor\Data\PlaybackEngines\AndroidPlayer\SDK %ANDROID_SDK_ROOT% || exit 0',
         f'mklink /d WindowsEditor\Data\PlaybackEngines\AndroidPlayer\\NDK %ANDROID_NDK_ROOT% || exit 0',
