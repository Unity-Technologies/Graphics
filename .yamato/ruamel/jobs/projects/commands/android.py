--- conflicted
+++ resolved
@@ -7,11 +7,7 @@
     return [    ]
 
 
-<<<<<<< HEAD
 def cmd_editmode(project_folder, platform, api, test_platform, editor):    
-=======
-def cmd_editmode(project_folder, platform, api, test_platform):    
->>>>>>> 6b5487b9
     utr_args = utr_editmode_flags( testproject=f'{TEST_PROJECTS_DIR}\{project_folder}',editor_location='WindowsEditor')
     utr_args.extend(test_platform["extra_utr_flags"])
     if test_platform["name"].lower()=='playmode_perf_build':
@@ -20,11 +16,7 @@
     base = [ 
         f'curl -s {UTR_INSTALL_URL}.bat --output utr.bat',
         f'pip install unity-downloader-cli --index-url {UNITY_DOWNLOADER_CLI_URL} --upgrade',
-<<<<<<< HEAD
         f'unity-downloader-cli { get_unity_downloader_cli_cmd(editor, platform["os"]) } -p WindowsEditor {"".join([f"-c {c} " for c in platform["components"]])} --wait --published-only',
-=======
-        f'unity-downloader-cli --source-file %YAMATO_SOURCE_DIR%/{PATH_UNITY_REVISION} -p WindowsEditor {"".join([f"-c {c} " for c in platform["components"]])} --wait --published-only',
->>>>>>> 6b5487b9
         f'%ANDROID_SDK_ROOT%\platform-tools\\adb.exe connect %BOKKEN_DEVICE_IP%',
         f'powershell %ANDROID_SDK_ROOT%\platform-tools\\adb.exe devices',
         f'NetSh Advfirewall set allprofiles state off',
@@ -36,11 +28,7 @@
     return base
 
 
-<<<<<<< HEAD
 def cmd_playmode(project_folder, platform, api, test_platform, editor):
-=======
-def cmd_playmode(project_folder, platform, api, test_platform):
->>>>>>> 6b5487b9
     utr_args = utr_playmode_flags(testproject=f'{TEST_PROJECTS_DIR}\{project_folder}',editor_location='WindowsEditor')
     utr_args.extend(test_platform["extra_utr_flags"])
     if test_platform["name"].lower()=='playmode_perf_build':
@@ -49,11 +37,7 @@
     base = [ 
         f'curl -s {UTR_INSTALL_URL}.bat --output utr.bat',
         f'pip install unity-downloader-cli --index-url {UNITY_DOWNLOADER_CLI_URL} --upgrade',
-<<<<<<< HEAD
         f'unity-downloader-cli { get_unity_downloader_cli_cmd(editor, platform["os"]) } -p WindowsEditor {"".join([f"-c {c} " for c in platform["components"]])} --wait --published-only',
-=======
-        f'unity-downloader-cli --source-file %YAMATO_SOURCE_DIR%/{PATH_UNITY_REVISION} -p WindowsEditor {"".join([f"-c {c} " for c in platform["components"]])} --wait --published-only',
->>>>>>> 6b5487b9
         f'%ANDROID_SDK_ROOT%\platform-tools\\adb.exe connect %BOKKEN_DEVICE_IP%',
         f'powershell %ANDROID_SDK_ROOT%\platform-tools\\adb.exe devices',
         f'NetSh Advfirewall set allprofiles state off',
@@ -64,19 +48,11 @@
         ]
     return base
 
-<<<<<<< HEAD
-def cmd_standalone(project_folder, platform, api, test_platform, editor):
-=======
-def cmd_standalone(project_folder, platform, api, test_platform):
->>>>>>> 6b5487b9
-    
+def cmd_standalone(project_folder, platform, api, test_platform, editor):   
     utr_args = utr_standalone_split_flags(platform_spec='', platform='Android', testproject=f'{TEST_PROJECTS_DIR}\{project_folder}', player_load_path=PATH_PLAYERS, player_conn_ip=None)
     utr_args.extend(test_platform["extra_utr_flags"])
     utr_args.extend(['--scripting-backend=il2cpp', f'--editor-location=WindowsEditor'])
-<<<<<<< HEAD
     utr_args.append(f'--timeout={get_timeout(test_platform, "Android")}')
-=======
->>>>>>> 6b5487b9
 
 
     return [ 
@@ -89,7 +65,6 @@
         utr {" ".join(utr_args)}'''),
         f'start %ANDROID_SDK_ROOT%\platform-tools\\adb.exe kill-server'
         ]
-<<<<<<< HEAD
 
         
 def cmd_standalone_build(project_folder, platform, api, test_platform, editor):
@@ -99,15 +74,6 @@
     utr_args.extend(['--scripting-backend=il2cpp'])
     utr_args.append(f'--timeout={get_timeout(test_platform, "Android", build=True)}')
 
-=======
-
-        
-def cmd_standalone_build(project_folder, platform, api, test_platform):
-
-    utr_args = utr_standalone_build_flags(platform_spec='', platform='Android', testproject=f'{TEST_PROJECTS_DIR}\\{project_folder}', player_save_path=PATH_PLAYERS, editor_location='WindowsEditor', timeout=1200)
-    utr_args.extend(test_platform["extra_utr_flags_build"])
-    utr_args.extend(['--scripting-backend=il2cpp'])
->>>>>>> 6b5487b9
 
     if api["name"].lower() =='vulkan':
         utr_args.extend(['--extra-editor-arg="-executemethod"', f'--extra-editor-arg="SetupProject.ApplySettings"','--extra-editor-arg="vulkan"'])
@@ -115,11 +81,7 @@
     return [  
         f'curl -s {UTR_INSTALL_URL}.bat --output utr.bat',
         f'pip install unity-downloader-cli --index-url {UNITY_DOWNLOADER_CLI_URL} --upgrade',
-<<<<<<< HEAD
         f'unity-downloader-cli { get_unity_downloader_cli_cmd(editor, platform["os"]) } -p WindowsEditor {"".join([f"-c {c} " for c in platform["components"]])} --wait --published-only',
-=======
-        f'unity-downloader-cli --source-file %YAMATO_SOURCE_DIR%/{PATH_UNITY_REVISION} -p WindowsEditor {"".join([f"-c {c} " for c in platform["components"]])} --wait --published-only',
->>>>>>> 6b5487b9
         f'mklink /d WindowsEditor\Data\PlaybackEngines\AndroidPlayer\OpenJDK %JAVA_HOME% || exit 0',
         f'mklink /d WindowsEditor\Data\PlaybackEngines\AndroidPlayer\SDK %ANDROID_SDK_ROOT% || exit 0',
         f'mklink /d WindowsEditor\Data\PlaybackEngines\AndroidPlayer\\NDK %ANDROID_NDK_ROOT% || exit 0',
