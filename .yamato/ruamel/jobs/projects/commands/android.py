from ...shared.constants import TEST_PROJECTS_DIR, PATH_UNITY_REVISION, PATH_TEST_RESULTS, PATH_PLAYERS, UTR_INSTALL_URL, UNITY_DOWNLOADER_CLI_URL, get_unity_downloader_cli_cmd, get_timeout
from ruamel.yaml.scalarstring import PreservedScalarString as pss
from ...shared.utr_utils import extract_flags, get_repeated_utr_calls


def _cmd_base(project_folder, components):
    return [    ]


def cmd_editmode(project_folder, platform, api, test_platform, editor, build_config, color_space):    
<<<<<<< HEAD
    utr_args = extract_flags(test_platform["utr_flags"], platform["name"], api["name"], build_config, color_space, project_folder)

    quality_levels = []

    for utr_arg in utr_args:
        if ';' in utr_arg:
            test_filters = utr_arg.split('=')
            quality_level = test_filters[1][1:-1]
            quality_levels = quality_level.split(';')
            utr_args.remove(utr_arg)

    utr_commands = []

    if len(quality_levels) > 0:
        for q in quality_levels:
            str_in_list = any('testfilter' in string for string in utr_args)
            if str_in_list == False:
                testfilter = f'--testfilter={q}'
                utr_args.append(testfilter)
                utr_args = [arg.replace('<TEST_FILTER>', q) for arg in utr_args] 
                utr_command = f'utr {" ".join(utr_args)}'
                utr_commands.append(utr_command)
            else:
                utr_args.pop()
                testfilter = f'--testfilter={q}'
                utr_args.append(testfilter)
                utr_command = f'utr {" ".join(utr_args)}'
                utr_commands.append(utr_command)
                

    utr_args = [arg.replace('<TEST_FILTER>', '') for arg in utr_args]

=======
>>>>>>> 69a69248
    base = [ 
        f'curl -s {UTR_INSTALL_URL}.bat --output utr.bat',
        f'pip install unity-downloader-cli --index-url {UNITY_DOWNLOADER_CLI_URL} --upgrade',
        f'unity-downloader-cli { get_unity_downloader_cli_cmd(editor, platform["os"]) } -p WindowsEditor {"".join([f"-c {c} " for c in platform["components"]])} --wait --published-only',
<<<<<<< HEAD
        f'NetSh Advfirewall set allprofiles state off'
        ]
    
    git_utr_string = ''
    utr_string = ''
    if len(utr_commands) > 0:
        for cmd in utr_commands:
            git_utr_string =         pss(f'''
=======
        f'NetSh Advfirewall set allprofiles state off']

    utr_calls = get_repeated_utr_calls(test_platform, platform, api, build_config, color_space, project_folder)
    for utr_args in utr_calls:
        base.append(
        pss(f'''
>>>>>>> 69a69248
         git rev-parse HEAD | git show -s --format=%%cI > revdate.tmp
         set /p GIT_REVISIONDATE=<revdate.tmp
         echo %GIT_REVISIONDATE%
         del revdate.tmp
<<<<<<< HEAD
         {cmd}''')
            base.append(git_utr_string)
    else:
        utr_string = utr_string + f'utr {" ".join(utr_args)}'
    
        git_utr_string =         pss(f'''
         git rev-parse HEAD | git show -s --format=%%cI > revdate.tmp
         set /p GIT_REVISIONDATE=<revdate.tmp
         echo %GIT_REVISIONDATE%
         del revdate.tmp
         {utr_string}''')
        base.append(git_utr_string)
=======
         utr {" ".join(utr_args)}'''))
>>>>>>> 69a69248
    
    if project_folder.lower() == "BoatAttack".lower():
        base = extra_perf_cmd(project_folder) + install_unity_config(project_folder) + base
    return base


def cmd_playmode(project_folder, platform, api, test_platform, editor, build_config, color_space):

    base = [ 
        f'curl -s {UTR_INSTALL_URL}.bat --output utr.bat',
        f'pip install unity-downloader-cli --index-url {UNITY_DOWNLOADER_CLI_URL} --upgrade',
        f'unity-downloader-cli { get_unity_downloader_cli_cmd(editor, platform["os"]) } -p WindowsEditor {"".join([f"-c {c} " for c in platform["components"]])} --wait --published-only',
        f'%ANDROID_SDK_ROOT%\platform-tools\\adb.exe connect %BOKKEN_DEVICE_IP%',
        f'powershell %ANDROID_SDK_ROOT%\platform-tools\\adb.exe devices',
        f'NetSh Advfirewall set allprofiles state off']
    
    utr_calls = get_repeated_utr_calls(test_platform, platform, api, build_config, color_space, project_folder)
    for utr_args in utr_calls:
        base.append(
        pss(f'''
         git rev-parse HEAD | git show -s --format=%%cI > revdate.tmp
         set /p GIT_REVISIONDATE=<revdate.tmp
         echo %GIT_REVISIONDATE%
         del revdate.tmp
         utr {" ".join(utr_args)}'''))
    base.append(f'start %ANDROID_SDK_ROOT%\platform-tools\\adb.exe kill-server')

    if project_folder.lower() == "BoatAttack".lower():
        base = extra_perf_cmd(project_folder) + install_unity_config(project_folder) + base
    return base

def cmd_standalone(project_folder, platform, api, test_platform, editor, build_config, color_space):   
    base = [ 
        f'curl -s {UTR_INSTALL_URL}.bat --output utr.bat',
        f'%ANDROID_SDK_ROOT%\platform-tools\\adb.exe connect %BOKKEN_DEVICE_IP%',
        f'powershell %ANDROID_SDK_ROOT%\platform-tools\\adb.exe devices',
        f'NetSh Advfirewall set allprofiles state off']
    
    utr_calls = get_repeated_utr_calls(test_platform, platform, api, build_config, color_space, project_folder)
    for utr_args in utr_calls:
        base.append(
        pss(f'''
        set ANDROID_DEVICE_CONNECTION=%BOKKEN_DEVICE_IP%
         git rev-parse HEAD | git show -s --format=%%cI > revdate.tmp
         set /p GIT_REVISIONDATE=<revdate.tmp
         echo %GIT_REVISIONDATE%
         del revdate.tmp
        utr {" ".join(utr_args)}'''))

    base.append(f'start %ANDROID_SDK_ROOT%\platform-tools\\adb.exe kill-server')
    return base

        
def cmd_standalone_build(project_folder, platform, api, test_platform, editor, build_config, color_space):

    base = [ 
        f'curl -s {UTR_INSTALL_URL}.bat --output utr.bat',
        f'pip install unity-downloader-cli --index-url {UNITY_DOWNLOADER_CLI_URL} --upgrade',
        f'unity-downloader-cli { get_unity_downloader_cli_cmd(editor, platform["os"]) } -p WindowsEditor {"".join([f"-c {c} " for c in platform["components"]])} --wait --published-only',
        f'NetSh Advfirewall set allprofiles state off' ]

    utr_calls = get_repeated_utr_calls(test_platform, platform, api, build_config, color_space, project_folder, utr_flags_key="utr_flags_build")
    for utr_args in utr_calls:
        base.append(
        pss(f'''
         git rev-parse HEAD | git show -s --format=%%cI > revdate.tmp
         set /p GIT_REVISIONDATE=<revdate.tmp
         echo %GIT_REVISIONDATE%
         del revdate.tmp
         utr {" ".join(utr_args)}'''))

    if project_folder.lower() == "BoatAttack".lower():
        base = extra_perf_cmd(project_folder) + install_unity_config(project_folder) + base
    return base
    


def extra_perf_cmd(project_folder):   
    perf_list = [
        f'git clone https://github.com/Unity-Technologies/BoatAttack.git -b %BOAT_ATTACK_BRANCH% TestProjects/{project_folder}',
        f'cd TestProjects/{project_folder} && git checkout %BOAT_ATTACK_REVISION%'
        ]
    return perf_list

def install_unity_config(project_folder):
    cmds = [
        f'choco source add -n Unity -s https://artifactory.prd.it.unity3d.com/artifactory/api/nuget/unity-choco-local',
        f'choco install unity-config',


        f'cd {TEST_PROJECTS_DIR}/{project_folder} && unity-config project add dependency "com.unity.render-pipelines.core@file:../../../com.unity.render-pipelines.core" --project-path .',
        f'cd {TEST_PROJECTS_DIR}/{project_folder} && unity-config project add dependency "com.unity.render-pipelines.universal@file:../../../com.unity.render-pipelines.universal" --project-path .',
        f'cd {TEST_PROJECTS_DIR}/{project_folder} && unity-config project add dependency "com.unity.shadergraph@file:../../../com.unity.shadergraph" --project-path .',


		#f'cd {TEST_PROJECTS_DIR}/{project_folder} && unity-config project remove dependency com.unity.render-pipelines.universal',
        f'cd {TEST_PROJECTS_DIR}/{project_folder} && unity-config project add dependency com.unity.addressables@1.16.7 --project-path .',
        f'cd {TEST_PROJECTS_DIR}/{project_folder} && unity-config project add dependency com.unity.scriptablebuildpipeline@1.11.2 --project-path .',
		f'cd {TEST_PROJECTS_DIR}/{project_folder} && unity-config project add dependency com.unity.test-framework@1.1.18 --project-path .',
        f'cd {TEST_PROJECTS_DIR}/{project_folder} && unity-config project add dependency com.unity.test-framework.performance@2.4.0 --project-path .',
		f'cd {TEST_PROJECTS_DIR}/{project_folder} && unity-config project add dependency com.unity.test-framework.utp-reporter@1.0.2-preview --project-path .',
		f'cd {TEST_PROJECTS_DIR}/{project_folder} && unity-config project add dependency com.unity.test-framework.build@0.0.1-preview.12 --project-path .',
             
		f'cd {TEST_PROJECTS_DIR}/{project_folder} && unity-config project add dependency \"com.unity.testing.graphics-performance@ssh://git@github.cds.internal.unity3d.com/unity/com.unity.testing.graphics-performance.git\"  --project-path .',        
		f'cd {TEST_PROJECTS_DIR}/{project_folder} && unity-config project add dependency \"unity.graphictests.performance.universal@ssh://git@github.cds.internal.unity3d.com/unity/unity.graphictests.performance.universal.git\" --project-path .',	
		
        f'cd {TEST_PROJECTS_DIR}/{project_folder} && unity-config project add testable com.unity.cli-project-setup  --project-path .',		
		f'cd {TEST_PROJECTS_DIR}/{project_folder} && unity-config project add testable com.unity.test.performance.runtimesettings  --project-path .',
		f'cd {TEST_PROJECTS_DIR}/{project_folder} && unity-config project add testable com.unity.test.metadata-manager  --project-path .',
        f'cd {TEST_PROJECTS_DIR}/{project_folder} && unity-config project add testable com.unity.testing.graphics-performance --project-path .',
        f'cd {TEST_PROJECTS_DIR}/{project_folder} && unity-config project add testable com.unity.render-pipelines.core  --project-path .',
        f'cd {TEST_PROJECTS_DIR}/{project_folder} && unity-config project add testable unity.graphictests.performance.universal  --project-path .',
        f'cd {TEST_PROJECTS_DIR}/{project_folder} && unity-config project set project-update false --project-path .'
    ]
    return cmds<|MERGE_RESOLUTION|>--- conflicted
+++ resolved
@@ -8,82 +8,21 @@
 
 
 def cmd_editmode(project_folder, platform, api, test_platform, editor, build_config, color_space):    
-<<<<<<< HEAD
-    utr_args = extract_flags(test_platform["utr_flags"], platform["name"], api["name"], build_config, color_space, project_folder)
-
-    quality_levels = []
-
-    for utr_arg in utr_args:
-        if ';' in utr_arg:
-            test_filters = utr_arg.split('=')
-            quality_level = test_filters[1][1:-1]
-            quality_levels = quality_level.split(';')
-            utr_args.remove(utr_arg)
-
-    utr_commands = []
-
-    if len(quality_levels) > 0:
-        for q in quality_levels:
-            str_in_list = any('testfilter' in string for string in utr_args)
-            if str_in_list == False:
-                testfilter = f'--testfilter={q}'
-                utr_args.append(testfilter)
-                utr_args = [arg.replace('<TEST_FILTER>', q) for arg in utr_args] 
-                utr_command = f'utr {" ".join(utr_args)}'
-                utr_commands.append(utr_command)
-            else:
-                utr_args.pop()
-                testfilter = f'--testfilter={q}'
-                utr_args.append(testfilter)
-                utr_command = f'utr {" ".join(utr_args)}'
-                utr_commands.append(utr_command)
-                
-
-    utr_args = [arg.replace('<TEST_FILTER>', '') for arg in utr_args]
-
-=======
->>>>>>> 69a69248
     base = [ 
         f'curl -s {UTR_INSTALL_URL}.bat --output utr.bat',
         f'pip install unity-downloader-cli --index-url {UNITY_DOWNLOADER_CLI_URL} --upgrade',
         f'unity-downloader-cli { get_unity_downloader_cli_cmd(editor, platform["os"]) } -p WindowsEditor {"".join([f"-c {c} " for c in platform["components"]])} --wait --published-only',
-<<<<<<< HEAD
-        f'NetSh Advfirewall set allprofiles state off'
-        ]
-    
-    git_utr_string = ''
-    utr_string = ''
-    if len(utr_commands) > 0:
-        for cmd in utr_commands:
-            git_utr_string =         pss(f'''
-=======
         f'NetSh Advfirewall set allprofiles state off']
 
     utr_calls = get_repeated_utr_calls(test_platform, platform, api, build_config, color_space, project_folder)
     for utr_args in utr_calls:
         base.append(
         pss(f'''
->>>>>>> 69a69248
          git rev-parse HEAD | git show -s --format=%%cI > revdate.tmp
          set /p GIT_REVISIONDATE=<revdate.tmp
          echo %GIT_REVISIONDATE%
          del revdate.tmp
-<<<<<<< HEAD
-         {cmd}''')
-            base.append(git_utr_string)
-    else:
-        utr_string = utr_string + f'utr {" ".join(utr_args)}'
-    
-        git_utr_string =         pss(f'''
-         git rev-parse HEAD | git show -s --format=%%cI > revdate.tmp
-         set /p GIT_REVISIONDATE=<revdate.tmp
-         echo %GIT_REVISIONDATE%
-         del revdate.tmp
-         {utr_string}''')
-        base.append(git_utr_string)
-=======
          utr {" ".join(utr_args)}'''))
->>>>>>> 69a69248
     
     if project_folder.lower() == "BoatAttack".lower():
         base = extra_perf_cmd(project_folder) + install_unity_config(project_folder) + base
