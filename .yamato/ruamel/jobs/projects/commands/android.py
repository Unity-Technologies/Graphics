from ...shared.constants import TEST_PROJECTS_DIR, PATH_UNITY_REVISION, PATH_TEST_RESULTS, PATH_PLAYERS, UTR_INSTALL_URL, UNITY_DOWNLOADER_CLI_URL, get_unity_downloader_cli_cmd, get_timeout
from ruamel.yaml.scalarstring import PreservedScalarString as pss
from ...shared.utr_utils import utr_editmode_flags, utr_playmode_flags, utr_standalone_split_flags,utr_standalone_not_split_flags, utr_standalone_build_flags


def _cmd_base(project_folder, components):
    return [    ]


def cmd_editmode(project_folder, platform, api, test_platform, editor, build_config, color_space):    
    scripting_backend = build_config["scripting_backend"]
    api_level = build_config["api_level"]
    utr_args = utr_editmode_flags( testproject=f'{TEST_PROJECTS_DIR}\{project_folder}',editor_location='WindowsEditor', scripting_backend=f'{scripting_backend}', api_level=f'{api_level}', color_space=f'{color_space}')
    utr_args.extend(test_platform["extra_utr_flags"])
    utr_args.extend(platform["extra_utr_flags"])
    if test_platform["name"].lower()=='playmode_perf_build':
        utr_args.append('--platform=Android')

    base = [ 
        f'curl -s {UTR_INSTALL_URL}.bat --output utr.bat',
        f'pip install unity-downloader-cli --index-url {UNITY_DOWNLOADER_CLI_URL} --upgrade',
        f'unity-downloader-cli { get_unity_downloader_cli_cmd(editor, platform["os"]) } -p WindowsEditor {"".join([f"-c {c} " for c in platform["components"]])} --wait --published-only',
        f'%ANDROID_SDK_ROOT%\platform-tools\\adb.exe connect %BOKKEN_DEVICE_IP%',
        f'powershell %ANDROID_SDK_ROOT%\platform-tools\\adb.exe devices',
        f'NetSh Advfirewall set allprofiles state off',
        pss(f'''
        set ANDROID_DEVICE_CONNECTION=%BOKKEN_DEVICE_IP%
        utr {" ".join(utr_args)}'''),
        f'start %ANDROID_SDK_ROOT%\platform-tools\\adb.exe kill-server'
        ]
    
    extra_cmds = extra_perf_cmd(project_folder)
    unity_config = install_unity_config(project_folder)
    extra_cmds = extra_cmds + unity_config
    if project_folder.lower() == "BoatAttack".lower():
        x=0
        for y in extra_cmds:
            base.insert(x, y)
            x += 1
    return base


def cmd_playmode(project_folder, platform, api, test_platform, editor, build_config, color_space):
    scripting_backend = build_config["scripting_backend"]
    api_level = build_config["api_level"]
    utr_args = utr_playmode_flags(testproject=f'{TEST_PROJECTS_DIR}\{project_folder}',editor_location='WindowsEditor', scripting_backend=f'{scripting_backend}', api_level=f'{api_level}', color_space=f'{color_space}')
    utr_args.extend(test_platform["extra_utr_flags"])
    utr_args.extend(platform["extra_utr_flags"])
    if test_platform["name"].lower()=='playmode_perf_build':
        utr_args.append('--platform=Android')

    base = [ 
        f'curl -s {UTR_INSTALL_URL}.bat --output utr.bat',
        f'pip install unity-downloader-cli --index-url {UNITY_DOWNLOADER_CLI_URL} --upgrade',
        f'unity-downloader-cli { get_unity_downloader_cli_cmd(editor, platform["os"]) } -p WindowsEditor {"".join([f"-c {c} " for c in platform["components"]])} --wait --published-only',
        f'%ANDROID_SDK_ROOT%\platform-tools\\adb.exe connect %BOKKEN_DEVICE_IP%',
        f'powershell %ANDROID_SDK_ROOT%\platform-tools\\adb.exe devices',
        f'NetSh Advfirewall set allprofiles state off',
        pss(f'''
        set ANDROID_DEVICE_CONNECTION=%BOKKEN_DEVICE_IP%
        utr {" ".join(utr_args)}'''),
        f'start %ANDROID_SDK_ROOT%\platform-tools\\adb.exe kill-server'
        ]
    
    extra_cmds = extra_perf_cmd(project_folder)
    unity_config = install_unity_config(project_folder)
    extra_cmds = extra_cmds + unity_config
    if project_folder.lower() == "BoatAttack".lower():
        x=0
        for y in extra_cmds:
            base.insert(x, y)
            x += 1
    return base

<<<<<<< HEAD
def cmd_standalone(project_folder, platform, api, test_platform, editor):   
    utr_args = utr_standalone_split_flags(platform_spec='', platform='Android', testproject=f'{TEST_PROJECTS_DIR}\{project_folder}', player_load_path=PATH_PLAYERS, player_conn_ip=None)
=======
def cmd_standalone(project_folder, platform, api, test_platform, editor, build_config, color_space):   
    scripting_backend = build_config["scripting_backend"]
    api_level = build_config["api_level"]
    utr_args = utr_standalone_split_flags(platform_spec='', platform='Android', testproject=f'{TEST_PROJECTS_DIR}\{project_folder}', player_load_path=PATH_PLAYERS, player_conn_ip=None, scripting_backend=f'{scripting_backend}', api_level=f'{api_level}', color_space=f'{color_space}')
>>>>>>> 90948d0e
    utr_args.extend(test_platform["extra_utr_flags"])
    utr_args.extend(platform["extra_utr_flags"])
    utr_args.extend(['--architecture=ARM64', f'--editor-location=WindowsEditor'])
    utr_args.append(f'--timeout={get_timeout(test_platform, "Android")}')


    base = [ 
        f'curl -s {UTR_INSTALL_URL}.bat --output utr.bat',
        f'%ANDROID_SDK_ROOT%\platform-tools\\adb.exe connect %BOKKEN_DEVICE_IP%',
        f'powershell %ANDROID_SDK_ROOT%\platform-tools\\adb.exe devices',
        f'NetSh Advfirewall set allprofiles state off',
        pss(f'''
        set ANDROID_DEVICE_CONNECTION=%BOKKEN_DEVICE_IP%
        utr {" ".join(utr_args)}'''),
        f'start %ANDROID_SDK_ROOT%\platform-tools\\adb.exe kill-server'
        ]
    
    return base

        
def cmd_standalone_build(project_folder, platform, api, test_platform, editor, build_config, color_space):
    scripting_backend = build_config["scripting_backend"]
    api_level = build_config["api_level"]
    utr_args = utr_standalone_build_flags(platform_spec='', platform='Android', testproject=f'./{TEST_PROJECTS_DIR}/{project_folder}', graphics_api=api["name"], player_save_path=PATH_PLAYERS, editor_location='./WindowsEditor', scripting_backend=f'{scripting_backend}', api_level=f'{api_level}', color_space=f'{color_space}')
    utr_args.extend(['--architecture=ARM64'])
    utr_args.extend(test_platform["extra_utr_flags_build"])
    utr_args.extend(platform["extra_utr_flags_build"])
    utr_args.append(f'--timeout={get_timeout(test_platform, "Android", build=True)}')


    # if api["name"].lower() =='vulkan':
    #     utr_args.extend(['--extra-editor-arg="-executemethod"', f'--extra-editor-arg="SetupProject.ApplySettings"','--extra-editor-arg="vulkan"'])

    base = [  
        f'curl -s {UTR_INSTALL_URL}.bat --output utr.bat',
        f'pip install unity-downloader-cli --index-url {UNITY_DOWNLOADER_CLI_URL} --upgrade',
        f'unity-downloader-cli { get_unity_downloader_cli_cmd(editor, platform["os"]) } -p WindowsEditor {"".join([f"-c {c} " for c in platform["components"]])} --wait --published-only',
        f'NetSh Advfirewall set allprofiles state off',
        pss(f'''
         git rev-parse HEAD | git show -s --format=%%cI > revdate.tmp
         set /p GIT_REVISIONDATE=<revdate.tmp
         echo %GIT_REVISIONDATE%
         del revdate.tmp
         utr {" ".join(utr_args)}''')
        ]
    
    extra_cmds = extra_perf_cmd(project_folder)
    unity_config = install_unity_config(project_folder)
    extra_cmds = extra_cmds + unity_config
    if project_folder.lower() == "BoatAttack".lower():
        x=0
        for y in extra_cmds:
            base.insert(x, y)
            x += 1
    return base


def extra_perf_cmd(project_folder):   
    perf_list = [
        f'git clone https://github.com/Unity-Technologies/BoatAttack.git -b feature/benchmark TestProjects/{project_folder}'
        ]
<<<<<<< HEAD

def extra_perf_cmd(project_folder):   
    perf_list = [
        f'git clone https://github.com/Unity-Technologies/BoatAttack.git -b feature/benchmark TestProjects/{project_folder}',
        f'Xcopy /E /I \"com.unity.render-pipelines.core\" \"{TEST_PROJECTS_DIR}/{project_folder}/Packages/com.unity.render-pipelines.core\" /Y',
        f'Xcopy /E /I \"com.unity.render-pipelines.universal\" \"{TEST_PROJECTS_DIR}/{project_folder}/Packages/com.unity.render-pipelines.universal\" /Y',
        f'Xcopy /E /I \"com.unity.shadergraph\" \"{TEST_PROJECTS_DIR}/{project_folder}/Packages/com.unity.shadergraph\" /Y'
        ]
=======
>>>>>>> 90948d0e
    return perf_list

def install_unity_config(project_folder):
    cmds = [
        f'choco source add -n Unity -s https://artifactory.prd.it.unity3d.com/artifactory/api/nuget/unity-choco-local',
        f'choco install unity-config',
<<<<<<< HEAD
		#f'cd {TEST_PROJECTS_DIR}/{project_folder} && unity-config project remove dependency com.unity.render-pipelines.universal',
        f'cd {TEST_PROJECTS_DIR}/{project_folder} && unity-config project add dependency com.unity.addressables@1.15.2-preview.200901 --project-path .',
        f'cd {TEST_PROJECTS_DIR}/{project_folder} && unity-config project add dependency com.unity.test-framework.performance@2.3.1-preview --project-path .',
		f'cd {TEST_PROJECTS_DIR}/{project_folder} && unity-config project add dependency com.unity.test-framework.utp-reporter@1.0.2-preview --project-path .',
		f'cd {TEST_PROJECTS_DIR}/{project_folder} && unity-config project add dependency com.unity.test-framework.build@0.0.1-preview.12 --project-path .',
        f'cd {TEST_PROJECTS_DIR}/{project_folder} && unity-config project add dependency com.unity.test.performance.runtimesettings@0.2.0-preview --project-path .',
        f'cd {TEST_PROJECTS_DIR}/{project_folder} && unity-config project add dependency com.unity.test.metadata-manager@0.1.1-preview --project-path .',
        f'cd {TEST_PROJECTS_DIR}/{project_folder} && unity-config project add dependency com.unity.cli-project-setup@0.3.2-preview --project-path .',
        f'cd {TEST_PROJECTS_DIR}/{project_folder} && unity-config project add dependency \"com.unity.testing.graphics-performance@ssh://git@github.cds.internal.unity3d.com/unity/com.unity.testing.graphics-performance.git\"  --project-path .',
        f'cd {TEST_PROJECTS_DIR}/{project_folder} && unity-config project add dependency com.unity.shaderanalysis@0.1.0-preview --project-path .',
        f'cd {TEST_PROJECTS_DIR}/{project_folder} && unity-config project add dependency \"unity.graphictests.performance.universal@ssh://git@github.cds.internal.unity3d.com/unity/unity.graphictests.performance.universal.git\" --project-path .',
		f'cd {TEST_PROJECTS_DIR}/{project_folder} && unity-config project add dependency com.unity.test-framework@1.2.1-preview.1 --project-path .',
        f'cd {TEST_PROJECTS_DIR}/{project_folder} && unity-config project add testable com.unity.testing.graphics-performance --project-path .',
        f'cd {TEST_PROJECTS_DIR}/{project_folder} && unity-config project add testable com.unity.cli-project-setup  --project-path .',
        f'cd {TEST_PROJECTS_DIR}/{project_folder} && unity-config project add testable com.unity.test.performance.runtimesettings  --project-path .',
        f'cd {TEST_PROJECTS_DIR}/{project_folder} && unity-config project add testable test.metadata-manager  --project-path .',
        f'cd {TEST_PROJECTS_DIR}/{project_folder} && unity-config project add testable unity.graphictests.performance.universal  --project-path .',
        f'cd {TEST_PROJECTS_DIR}/{project_folder} && unity-config project set enable-lock-file true --project-path .'
=======


        f'cd {TEST_PROJECTS_DIR}/{project_folder} && unity-config project add dependency "com.unity.render-pipelines.core@file:../../../com.unity.render-pipelines.core" --project-path .',
        f'cd {TEST_PROJECTS_DIR}/{project_folder} && unity-config project add dependency "com.unity.render-pipelines.universal@file:../../../com.unity.render-pipelines.universal" --project-path .',
        f'cd {TEST_PROJECTS_DIR}/{project_folder} && unity-config project add dependency "com.unity.shadergraph@file:../../../com.unity.shadergraph" --project-path .',


		#f'cd {TEST_PROJECTS_DIR}/{project_folder} && unity-config project remove dependency com.unity.render-pipelines.universal',
        f'cd {TEST_PROJECTS_DIR}/{project_folder} && unity-config project add dependency com.unity.addressables@1.14.2 --project-path .',
        f'cd {TEST_PROJECTS_DIR}/{project_folder} && unity-config project add dependency com.unity.scriptablebuildpipeline@1.11.2 --project-path .',
		f'cd {TEST_PROJECTS_DIR}/{project_folder} && unity-config project add dependency com.unity.test-framework@1.1.18 --project-path .',
        f'cd {TEST_PROJECTS_DIR}/{project_folder} && unity-config project add dependency com.unity.test-framework.performance@2.3.1-preview --project-path .',
		f'cd {TEST_PROJECTS_DIR}/{project_folder} && unity-config project add dependency com.unity.test-framework.utp-reporter@1.0.2-preview --project-path .',
		f'cd {TEST_PROJECTS_DIR}/{project_folder} && unity-config project add dependency com.unity.test-framework.build@0.0.1-preview.12 --project-path .',
        
		f'cd {TEST_PROJECTS_DIR}/{project_folder} && unity-config project add dependency \"com.unity.test.metadata-manager@ssh://git@github.cds.internal.unity3d.com/unity/com.unity.test.metadata-manager.git\" --project-path .',        
		f'cd {TEST_PROJECTS_DIR}/{project_folder} && unity-config project add dependency \"com.unity.testing.graphics-performance@ssh://git@github.cds.internal.unity3d.com/unity/com.unity.testing.graphics-performance.git\"  --project-path .',        
		f'cd {TEST_PROJECTS_DIR}/{project_folder} && unity-config project add dependency \"unity.graphictests.performance.universal@ssh://git@github.cds.internal.unity3d.com/unity/unity.graphictests.performance.universal.git\" --project-path .',	
		
        f'cd {TEST_PROJECTS_DIR}/{project_folder} && unity-config project add testable com.unity.cli-project-setup  --project-path .',		
		f'cd {TEST_PROJECTS_DIR}/{project_folder} && unity-config project add testable com.unity.test.performance.runtimesettings  --project-path .',
		f'cd {TEST_PROJECTS_DIR}/{project_folder} && unity-config project add testable test.metadata-manager  --project-path .',
        f'cd {TEST_PROJECTS_DIR}/{project_folder} && unity-config project add testable com.unity.testing.graphics-performance --project-path .',
        f'cd {TEST_PROJECTS_DIR}/{project_folder} && unity-config project add testable com.unity.render-pipelines.core  --project-path .',
        f'cd {TEST_PROJECTS_DIR}/{project_folder} && unity-config project add testable unity.graphictests.performance.universal  --project-path .',
        f'cd {TEST_PROJECTS_DIR}/{project_folder} && unity-config project set project-update false --project-path .'
>>>>>>> 90948d0e
    ]
    return cmds<|MERGE_RESOLUTION|>--- conflicted
+++ resolved
@@ -72,15 +72,10 @@
             x += 1
     return base
 
-<<<<<<< HEAD
-def cmd_standalone(project_folder, platform, api, test_platform, editor):   
-    utr_args = utr_standalone_split_flags(platform_spec='', platform='Android', testproject=f'{TEST_PROJECTS_DIR}\{project_folder}', player_load_path=PATH_PLAYERS, player_conn_ip=None)
-=======
 def cmd_standalone(project_folder, platform, api, test_platform, editor, build_config, color_space):   
     scripting_backend = build_config["scripting_backend"]
     api_level = build_config["api_level"]
     utr_args = utr_standalone_split_flags(platform_spec='', platform='Android', testproject=f'{TEST_PROJECTS_DIR}\{project_folder}', player_load_path=PATH_PLAYERS, player_conn_ip=None, scripting_backend=f'{scripting_backend}', api_level=f'{api_level}', color_space=f'{color_space}')
->>>>>>> 90948d0e
     utr_args.extend(test_platform["extra_utr_flags"])
     utr_args.extend(platform["extra_utr_flags"])
     utr_args.extend(['--architecture=ARM64', f'--editor-location=WindowsEditor'])
@@ -142,43 +137,12 @@
     perf_list = [
         f'git clone https://github.com/Unity-Technologies/BoatAttack.git -b feature/benchmark TestProjects/{project_folder}'
         ]
-<<<<<<< HEAD
-
-def extra_perf_cmd(project_folder):   
-    perf_list = [
-        f'git clone https://github.com/Unity-Technologies/BoatAttack.git -b feature/benchmark TestProjects/{project_folder}',
-        f'Xcopy /E /I \"com.unity.render-pipelines.core\" \"{TEST_PROJECTS_DIR}/{project_folder}/Packages/com.unity.render-pipelines.core\" /Y',
-        f'Xcopy /E /I \"com.unity.render-pipelines.universal\" \"{TEST_PROJECTS_DIR}/{project_folder}/Packages/com.unity.render-pipelines.universal\" /Y',
-        f'Xcopy /E /I \"com.unity.shadergraph\" \"{TEST_PROJECTS_DIR}/{project_folder}/Packages/com.unity.shadergraph\" /Y'
-        ]
-=======
->>>>>>> 90948d0e
     return perf_list
 
 def install_unity_config(project_folder):
     cmds = [
         f'choco source add -n Unity -s https://artifactory.prd.it.unity3d.com/artifactory/api/nuget/unity-choco-local',
         f'choco install unity-config',
-<<<<<<< HEAD
-		#f'cd {TEST_PROJECTS_DIR}/{project_folder} && unity-config project remove dependency com.unity.render-pipelines.universal',
-        f'cd {TEST_PROJECTS_DIR}/{project_folder} && unity-config project add dependency com.unity.addressables@1.15.2-preview.200901 --project-path .',
-        f'cd {TEST_PROJECTS_DIR}/{project_folder} && unity-config project add dependency com.unity.test-framework.performance@2.3.1-preview --project-path .',
-		f'cd {TEST_PROJECTS_DIR}/{project_folder} && unity-config project add dependency com.unity.test-framework.utp-reporter@1.0.2-preview --project-path .',
-		f'cd {TEST_PROJECTS_DIR}/{project_folder} && unity-config project add dependency com.unity.test-framework.build@0.0.1-preview.12 --project-path .',
-        f'cd {TEST_PROJECTS_DIR}/{project_folder} && unity-config project add dependency com.unity.test.performance.runtimesettings@0.2.0-preview --project-path .',
-        f'cd {TEST_PROJECTS_DIR}/{project_folder} && unity-config project add dependency com.unity.test.metadata-manager@0.1.1-preview --project-path .',
-        f'cd {TEST_PROJECTS_DIR}/{project_folder} && unity-config project add dependency com.unity.cli-project-setup@0.3.2-preview --project-path .',
-        f'cd {TEST_PROJECTS_DIR}/{project_folder} && unity-config project add dependency \"com.unity.testing.graphics-performance@ssh://git@github.cds.internal.unity3d.com/unity/com.unity.testing.graphics-performance.git\"  --project-path .',
-        f'cd {TEST_PROJECTS_DIR}/{project_folder} && unity-config project add dependency com.unity.shaderanalysis@0.1.0-preview --project-path .',
-        f'cd {TEST_PROJECTS_DIR}/{project_folder} && unity-config project add dependency \"unity.graphictests.performance.universal@ssh://git@github.cds.internal.unity3d.com/unity/unity.graphictests.performance.universal.git\" --project-path .',
-		f'cd {TEST_PROJECTS_DIR}/{project_folder} && unity-config project add dependency com.unity.test-framework@1.2.1-preview.1 --project-path .',
-        f'cd {TEST_PROJECTS_DIR}/{project_folder} && unity-config project add testable com.unity.testing.graphics-performance --project-path .',
-        f'cd {TEST_PROJECTS_DIR}/{project_folder} && unity-config project add testable com.unity.cli-project-setup  --project-path .',
-        f'cd {TEST_PROJECTS_DIR}/{project_folder} && unity-config project add testable com.unity.test.performance.runtimesettings  --project-path .',
-        f'cd {TEST_PROJECTS_DIR}/{project_folder} && unity-config project add testable test.metadata-manager  --project-path .',
-        f'cd {TEST_PROJECTS_DIR}/{project_folder} && unity-config project add testable unity.graphictests.performance.universal  --project-path .',
-        f'cd {TEST_PROJECTS_DIR}/{project_folder} && unity-config project set enable-lock-file true --project-path .'
-=======
 
 
         f'cd {TEST_PROJECTS_DIR}/{project_folder} && unity-config project add dependency "com.unity.render-pipelines.core@file:../../../com.unity.render-pipelines.core" --project-path .',
@@ -205,6 +169,5 @@
         f'cd {TEST_PROJECTS_DIR}/{project_folder} && unity-config project add testable com.unity.render-pipelines.core  --project-path .',
         f'cd {TEST_PROJECTS_DIR}/{project_folder} && unity-config project add testable unity.graphictests.performance.universal  --project-path .',
         f'cd {TEST_PROJECTS_DIR}/{project_folder} && unity-config project set project-update false --project-path .'
->>>>>>> 90948d0e
     ]
     return cmds