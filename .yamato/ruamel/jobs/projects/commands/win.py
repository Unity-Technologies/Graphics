<<<<<<< HEAD
from ...shared.constants import TEST_PROJECTS_DIR, PATH_UNITY_REVISION, PATH_TEST_RESULTS, PATH_PLAYERS, UNITY_DOWNLOADER_CLI_URL, UTR_INSTALL_URL
from ...shared.utr_utils import utr_editmode_flags, utr_playmode_flags, utr_standalone_split_flags, utr_standalone_build_flags

def _cmd_base(project_folder, components, utr_flags):
    return [
        f'curl -s {UTR_INSTALL_URL}.bat --output {TEST_PROJECTS_DIR}/{project_folder}/utr.bat',
        f'pip install unity-downloader-cli --index-url {UNITY_DOWNLOADER_CLI_URL} --upgrade',
        f'cd {TEST_PROJECTS_DIR}/{project_folder} && unity-downloader-cli --source-file ../../{PATH_UNITY_REVISION} {"".join([f"-c {c} " for c in components])} --wait --published-only',
        f'cd {TEST_PROJECTS_DIR}/{project_folder} && utr {" ".join(utr_flags)}'
    ]


def cmd_editmode(project_folder, platform, api, test_platform):
    if test_platform['is_performance']:
        utr_args = utr_editmode_flags(platform='StandaloneWindows64')
    else:
        utr_args = utr_editmode_flags()

    utr_args.extend(test_platform["extra_utr_flags"])
    if api["name"] != "":
        utr_args.append(f'--extra-editor-arg="{api["cmd"]}"')
=======
from ...shared.constants import TEST_PROJECTS_DIR, PATH_UNITY_REVISION, PATH_TEST_RESULTS, PATH_PLAYERS, UNITY_DOWNLOADER_CLI_URL, UTR_INSTALL_URL, get_unity_downloader_cli_cmd

def _cmd_base(project_folder, platform, editor):
    return [
        f'curl -s {UTR_INSTALL_URL}.bat --output {TEST_PROJECTS_DIR}/{project_folder}/utr.bat',
        f'pip install unity-downloader-cli --index-url {UNITY_DOWNLOADER_CLI_URL} --upgrade',
        f'cd {TEST_PROJECTS_DIR}/{project_folder} && unity-downloader-cli { get_unity_downloader_cli_cmd(editor, platform["os"], cd=True) } {"".join([f"-c {c} " for c in platform["components"]])} --wait --published-only'
    ]


def cmd_not_standalone(project_folder, platform, api, test_platform_args, editor):
    base = _cmd_base(project_folder, platform, editor)
    base.extend([
        f'cd {TEST_PROJECTS_DIR}/{project_folder} && utr {test_platform_args} --testproject=. --editor-location=.Editor --artifacts_path={PATH_TEST_RESULTS}{_get_extra_utr_arg(project_folder)}'
    ])
    base[-1] += f' --extra-editor-arg="{api["cmd"]}"' if api["name"] != ""  else ''
    return base

def cmd_standalone(project_folder, platform, api, test_platform_args, editor):
    base = [
        f'curl -s {UTR_INSTALL_URL}.bat --output {TEST_PROJECTS_DIR}/{project_folder}/utr.bat'
    ]
>>>>>>> 37cf971d

    return  _cmd_base(project_folder, platform["components"], utr_args)


def cmd_playmode(project_folder, platform, api, test_platform):
    utr_args = utr_playmode_flags()
    utr_args.extend(test_platform["extra_utr_flags"])
    if api["name"] != "":
        utr_args.append(f'--extra-editor-arg="{api["cmd"]}"')

<<<<<<< HEAD
    return  _cmd_base(project_folder, platform["components"], utr_args)

def cmd_standalone(project_folder, platform, api, test_platform):
    utr_args = utr_standalone_split_flags("Windows64")
    utr_args.extend(test_platform["extra_utr_flags"])

    base = [f'curl -s {UTR_INSTALL_URL}.bat --output {TEST_PROJECTS_DIR}/{project_folder}/utr.bat']
    if project_folder.lower() == 'UniversalGraphicsTest'.lower():
        base.append('cd Tools && powershell -command ". .\\Unity.ps1; Set-ScreenResolution -width 1920 -Height 1080"')
    base.append(f'cd {TEST_PROJECTS_DIR}/{project_folder} && utr {" ".join(utr_args)}')
    
=======
def cmd_standalone_build(project_folder, platform, api, test_platform_args, editor):
    base = _cmd_base(project_folder, platform, editor)
    base.extend([
        f'cd {TEST_PROJECTS_DIR}/{project_folder} && utr {test_platform_args}Windows64 --extra-editor-arg="-executemethod" --extra-editor-arg="CustomBuild.BuildWindows{api["name"]}Linear" --testproject=. --editor-location=.Editor --artifacts_path={PATH_TEST_RESULTS} --timeout=1200 --player-save-path=../../{PATH_PLAYERS} --build-only{_get_extra_utr_arg(project_folder)}'
    ])
>>>>>>> 37cf971d
    return base


def cmd_standalone_build(project_folder, platform, api, test_platform):
    utr_args = utr_standalone_build_flags("Windows64")
    utr_args.extend(test_platform["extra_utr_flags_build"])
    utr_args.extend(['--extra-editor-arg="-executemethod"'])
    if not test_platform['is_performance']:
        utr_args.extend([f'--extra-editor-arg="CustomBuild.BuildWindows{api["name"]}Linear"'])

    
    return _cmd_base(project_folder, platform["components"], utr_args)
<|MERGE_RESOLUTION|>--- conflicted
+++ resolved
@@ -1,17 +1,16 @@
-<<<<<<< HEAD
 from ...shared.constants import TEST_PROJECTS_DIR, PATH_UNITY_REVISION, PATH_TEST_RESULTS, PATH_PLAYERS, UNITY_DOWNLOADER_CLI_URL, UTR_INSTALL_URL
 from ...shared.utr_utils import utr_editmode_flags, utr_playmode_flags, utr_standalone_split_flags, utr_standalone_build_flags
 
-def _cmd_base(project_folder, components, utr_flags):
+def _cmd_base(project_folder, platform, utr_flags, editor):
     return [
         f'curl -s {UTR_INSTALL_URL}.bat --output {TEST_PROJECTS_DIR}/{project_folder}/utr.bat',
         f'pip install unity-downloader-cli --index-url {UNITY_DOWNLOADER_CLI_URL} --upgrade',
-        f'cd {TEST_PROJECTS_DIR}/{project_folder} && unity-downloader-cli --source-file ../../{PATH_UNITY_REVISION} {"".join([f"-c {c} " for c in components])} --wait --published-only',
+        f'cd {TEST_PROJECTS_DIR}/{project_folder} && unity-downloader-cli { get_unity_downloader_cli_cmd(editor, platform["os"]) } {"".join([f"-c {c} " for c in platform["components"]])} --wait --published-only',
         f'cd {TEST_PROJECTS_DIR}/{project_folder} && utr {" ".join(utr_flags)}'
     ]
 
 
-def cmd_editmode(project_folder, platform, api, test_platform):
+def cmd_editmode(project_folder, platform, api, test_platform, editor):
     if test_platform['is_performance']:
         utr_args = utr_editmode_flags(platform='StandaloneWindows64')
     else:
@@ -20,44 +19,19 @@
     utr_args.extend(test_platform["extra_utr_flags"])
     if api["name"] != "":
         utr_args.append(f'--extra-editor-arg="{api["cmd"]}"')
-=======
-from ...shared.constants import TEST_PROJECTS_DIR, PATH_UNITY_REVISION, PATH_TEST_RESULTS, PATH_PLAYERS, UNITY_DOWNLOADER_CLI_URL, UTR_INSTALL_URL, get_unity_downloader_cli_cmd
 
-def _cmd_base(project_folder, platform, editor):
-    return [
-        f'curl -s {UTR_INSTALL_URL}.bat --output {TEST_PROJECTS_DIR}/{project_folder}/utr.bat',
-        f'pip install unity-downloader-cli --index-url {UNITY_DOWNLOADER_CLI_URL} --upgrade',
-        f'cd {TEST_PROJECTS_DIR}/{project_folder} && unity-downloader-cli { get_unity_downloader_cli_cmd(editor, platform["os"], cd=True) } {"".join([f"-c {c} " for c in platform["components"]])} --wait --published-only'
-    ]
+    return  _cmd_base(project_folder, platform, utr_args, editor)
 
 
-def cmd_not_standalone(project_folder, platform, api, test_platform_args, editor):
-    base = _cmd_base(project_folder, platform, editor)
-    base.extend([
-        f'cd {TEST_PROJECTS_DIR}/{project_folder} && utr {test_platform_args} --testproject=. --editor-location=.Editor --artifacts_path={PATH_TEST_RESULTS}{_get_extra_utr_arg(project_folder)}'
-    ])
-    base[-1] += f' --extra-editor-arg="{api["cmd"]}"' if api["name"] != ""  else ''
-    return base
-
-def cmd_standalone(project_folder, platform, api, test_platform_args, editor):
-    base = [
-        f'curl -s {UTR_INSTALL_URL}.bat --output {TEST_PROJECTS_DIR}/{project_folder}/utr.bat'
-    ]
->>>>>>> 37cf971d
-
-    return  _cmd_base(project_folder, platform["components"], utr_args)
-
-
-def cmd_playmode(project_folder, platform, api, test_platform):
+def cmd_playmode(project_folder, platform, api, test_platform, editor):
     utr_args = utr_playmode_flags()
     utr_args.extend(test_platform["extra_utr_flags"])
     if api["name"] != "":
         utr_args.append(f'--extra-editor-arg="{api["cmd"]}"')
 
-<<<<<<< HEAD
-    return  _cmd_base(project_folder, platform["components"], utr_args)
+    return  _cmd_base(project_folder, platform, utr_args, editor)
 
-def cmd_standalone(project_folder, platform, api, test_platform):
+def cmd_standalone(project_folder, platform, api, test_platform, editor):
     utr_args = utr_standalone_split_flags("Windows64")
     utr_args.extend(test_platform["extra_utr_flags"])
 
@@ -66,17 +40,10 @@
         base.append('cd Tools && powershell -command ". .\\Unity.ps1; Set-ScreenResolution -width 1920 -Height 1080"')
     base.append(f'cd {TEST_PROJECTS_DIR}/{project_folder} && utr {" ".join(utr_args)}')
     
-=======
-def cmd_standalone_build(project_folder, platform, api, test_platform_args, editor):
-    base = _cmd_base(project_folder, platform, editor)
-    base.extend([
-        f'cd {TEST_PROJECTS_DIR}/{project_folder} && utr {test_platform_args}Windows64 --extra-editor-arg="-executemethod" --extra-editor-arg="CustomBuild.BuildWindows{api["name"]}Linear" --testproject=. --editor-location=.Editor --artifacts_path={PATH_TEST_RESULTS} --timeout=1200 --player-save-path=../../{PATH_PLAYERS} --build-only{_get_extra_utr_arg(project_folder)}'
-    ])
->>>>>>> 37cf971d
     return base
 
 
-def cmd_standalone_build(project_folder, platform, api, test_platform):
+def cmd_standalone_build(project_folder, platform, api, test_platform, editor):
     utr_args = utr_standalone_build_flags("Windows64")
     utr_args.extend(test_platform["extra_utr_flags_build"])
     utr_args.extend(['--extra-editor-arg="-executemethod"'])
@@ -84,4 +51,4 @@
         utr_args.extend([f'--extra-editor-arg="CustomBuild.BuildWindows{api["name"]}Linear"'])
 
     
-    return _cmd_base(project_folder, platform["components"], utr_args)
+    return _cmd_base(project_folder, platform, utr_args, editor)
