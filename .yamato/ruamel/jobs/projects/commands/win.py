--- conflicted
+++ resolved
@@ -93,10 +93,7 @@
     api_level = build_config["api_level"]
     utr_args = utr_standalone_build_flags("Windows64", graphics_api=api["name"], scripting_backend=f'{scripting_backend}', api_level=f'{api_level}', color_space=f'{color_space}')
     utr_args.extend(test_platform["extra_utr_flags_build"])
-<<<<<<< HEAD
-=======
     utr_args.extend(platform["extra_utr_flags_build"])
->>>>>>> 90948d0e
     utr_args.append(f'--timeout={get_timeout(test_platform, "Win", build=True)}')
 
     if not test_platform['is_performance']:
@@ -113,23 +110,13 @@
         for y in extra_cmds:
             base.insert(x, y)
             x += 1
-<<<<<<< HEAD
-        #base.extend(unity_config)
-=======
->>>>>>> 90948d0e
     
     return base
 
 def extra_perf_cmd(project_folder):   
     perf_list = [
         f'git clone https://github.com/Unity-Technologies/BoatAttack.git -b feature/benchmark TestProjects/{project_folder}',
-<<<<<<< HEAD
-        f'Xcopy /E /I \"com.unity.render-pipelines.core\" \"{TEST_PROJECTS_DIR}/{project_folder}/Packages/com.unity.render-pipelines.core\" /Y',
-        f'Xcopy /E /I \"com.unity.render-pipelines.universal\" \"{TEST_PROJECTS_DIR}/{project_folder}/Packages/com.unity.render-pipelines.universal\" /Y',
-        f'Xcopy /E /I \"com.unity.shadergraph\" \"{TEST_PROJECTS_DIR}/{project_folder}/Packages/com.unity.shadergraph\" /Y'
-=======
         f'NetSh Advfirewall set allprofiles state off'
->>>>>>> 90948d0e
         ]
     return perf_list
 
@@ -137,11 +124,6 @@
     cmds = [
         f'choco source add -n Unity -s https://artifactory.prd.it.unity3d.com/artifactory/api/nuget/unity-choco-local',
         f'choco install unity-config',
-<<<<<<< HEAD
-		#f'cd {TEST_PROJECTS_DIR}/{project_folder} && unity-config project remove dependency com.unity.render-pipelines.universal',
-        f'cd {TEST_PROJECTS_DIR}/{project_folder} && unity-config project add dependency com.unity.addressables@1.16.2-preview.200925 --project-path .',
-		f'cd {TEST_PROJECTS_DIR}/{project_folder} && unity-config project add dependency com.unity.test-framework@1.2.1-preview.1 --project-path .',
-=======
 
 
         f'cd {TEST_PROJECTS_DIR}/{project_folder} && unity-config project add dependency "com.unity.render-pipelines.core@file:../../../com.unity.render-pipelines.core" --project-path .',
@@ -153,7 +135,6 @@
         f'cd {TEST_PROJECTS_DIR}/{project_folder} && unity-config project add dependency com.unity.addressables@1.14.2 --project-path .',
         f'cd {TEST_PROJECTS_DIR}/{project_folder} && unity-config project add dependency com.unity.scriptablebuildpipeline@1.11.2 --project-path .',
 		f'cd {TEST_PROJECTS_DIR}/{project_folder} && unity-config project add dependency com.unity.test-framework@1.1.18 --project-path .',
->>>>>>> 90948d0e
         f'cd {TEST_PROJECTS_DIR}/{project_folder} && unity-config project add dependency com.unity.test-framework.performance@2.3.1-preview --project-path .',
 		f'cd {TEST_PROJECTS_DIR}/{project_folder} && unity-config project add dependency com.unity.test-framework.utp-reporter@1.0.2-preview --project-path .',
 		f'cd {TEST_PROJECTS_DIR}/{project_folder} && unity-config project add dependency com.unity.test-framework.build@0.0.1-preview.12 --project-path .',
