--- conflicted
+++ resolved
@@ -6,12 +6,8 @@
     base = [
         f'curl -s {UTR_INSTALL_URL}.bat --output {TEST_PROJECTS_DIR}/{project["folder"]}/utr.bat',
         f'choco install unity-downloader-cli -y -s https://artifactory.prd.it.unity3d.com/artifactory/api/nuget/unity-choco-local',
-<<<<<<< HEAD
+        f'NetSh Advfirewall set allprofiles state off',
         f'cd {TEST_PROJECTS_DIR}/{project["folder"]} && unity-downloader-cli { get_unity_downloader_cli_cmd(editor, platform["os"], cd=True) } {"".join([f"-c {c} " for c in platform["components"]])} --wait --published-only',
-=======
-        f'NetSh Advfirewall set allprofiles state off',
-        f'cd {TEST_PROJECTS_DIR}/{project_folder} && unity-downloader-cli { get_unity_downloader_cli_cmd(editor, platform["os"], cd=True) } {"".join([f"-c {c} " for c in platform["components"]])} --wait --published-only',
->>>>>>> 9e43c61e
     ]
     
     for utr_args in utr_calls:
