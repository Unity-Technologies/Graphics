from ...shared.constants import TEST_PROJECTS_DIR, PATH_UNITY_REVISION, PATH_TEST_RESULTS, PATH_PLAYERS, UTR_INSTALL_URL, UNITY_DOWNLOADER_CLI_URL, get_unity_downloader_cli_cmd, get_timeout
from ruamel.yaml.scalarstring import PreservedScalarString as pss
from ...shared.utr_utils import  extract_flags


def _cmd_base(project_folder, platform, editor):
    return []

def cmd_editmode(project_folder, platform, api, test_platform, editor, build_config, color_space):
    utr_args = extract_flags(test_platform["utr_flags"], platform["name"], api["name"], build_config, color_space, project_folder)


    for i in range(0,len(utr_args)):
        if '%' in utr_args[i]:
            utr_arg = utr_args[i]
            utr_arg = utr_args[i].replace('%', '$', 2)
            utr_arg = utr_arg[:-2]
            utr_args[i] = utr_arg + '"'

    base = [
        f'pip install unity-downloader-cli --index-url {UNITY_DOWNLOADER_CLI_URL} --upgrade',
        f'unity-downloader-cli { get_unity_downloader_cli_cmd(editor, platform["os"]) } {"".join([f"-c {c} " for c in platform["components"]])}  --wait --published-only',
        f'curl -s {UTR_INSTALL_URL} --output utr',
        f'chmod +x ./utr',
        f'./utr {" ".join(utr_args)}'
     ]

    extra_cmds = extra_perf_cmd(project_folder)
    unity_config = install_unity_config(project_folder)
    extra_cmds = extra_cmds + unity_config
    if project_folder.lower() == "BoatAttack".lower():
        base = extra_cmds + base
    return base

def cmd_playmode(project_folder, platform, api, test_platform, editor, build_config, color_space):
    utr_args = extract_flags(test_platform["utr_flags"], platform["name"], api["name"], build_config, color_space, project_folder)


    for i in range(0,len(utr_args)):
        if '%' in utr_args[i]:
            utr_arg = utr_args[i]
            utr_arg = utr_args[i].replace('%', '$', 2)
            utr_arg = utr_arg[:-2]
            utr_args[i] = utr_arg + '"'

    base = [
        f'pip install unity-downloader-cli --index-url {UNITY_DOWNLOADER_CLI_URL} --upgrade',
        f'unity-downloader-cli { get_unity_downloader_cli_cmd(editor, platform["os"]) } {"".join([f"-c {c} " for c in platform["components"]])}  --wait --published-only',
        f'curl -s {UTR_INSTALL_URL} --output utr',
        f'chmod +x ./utr',
        f'./utr {" ".join(utr_args)}'
     ]
    extra_cmds = extra_perf_cmd(project_folder)
    unity_config = install_unity_config(project_folder)
    extra_cmds = extra_cmds + unity_config
    if project_folder.lower() == "BoatAttack".lower():
        base = extra_cmds + base
    return base

def cmd_standalone(project_folder, platform, api, test_platform, editor, build_config, color_space):
<<<<<<< HEAD
    scripting_backend = build_config["scripting_backend"]
    api_level = build_config["api_level"]
    utr_args = utr_standalone_split_flags(platform_spec='', platform='iOS', player_load_path='players',player_conn_ip=None, scripting_backend=f'{scripting_backend}', api_level=f'{api_level}', color_space=f'{color_space}')
    utr_args.extend(test_platform["extra_utr_flags"])
    utr_args.extend(platform["extra_utr_flags"])

    for i in range(0,len(utr_args)):
        if '%' in utr_args[i]:
            utr_arg = utr_args[i]
            utr_arg = utr_args[i].replace('%', '$', 2)
            utr_arg = utr_arg[:-2]
            utr_args[i] = utr_arg + '"'

    return [
        f'curl -s {UTR_INSTALL_URL} --output utr',        
=======
    utr_args = extract_flags(test_platform["utr_flags"], platform["name"], api["name"], build_config, color_space, project_folder)


    base = [
        f'curl -s {UTR_INSTALL_URL} --output utr',
>>>>>>> 23b2ce88
        f'chmod +x ./utr',
        f'./utr {" ".join(utr_args)}'
     ]
    extra_cmds = extra_perf_cmd(project_folder)
    unity_config = install_unity_config(project_folder)
    extra_cmds = extra_cmds + unity_config
    if project_folder.lower() == "BoatAttack".lower():
        base = extra_cmds + base
    return base

        
def cmd_standalone_build(project_folder, platform, api, test_platform, editor, build_config, color_space):
    utr_args = extract_flags(test_platform["utr_flags_build"], platform["name"], api["name"], build_config, color_space, project_folder)


    for i in range(0,len(utr_args)):
        if '%' in utr_args[i]:
            utr_arg = utr_args[i]
            utr_arg = utr_args[i].replace('%', '$', 2)
            utr_arg = utr_arg[:-2]
            utr_args[i] = utr_arg + '"'

    base = [
        f'pip install unity-downloader-cli --index-url {UNITY_DOWNLOADER_CLI_URL} --upgrade',
        f'unity-downloader-cli { get_unity_downloader_cli_cmd(editor, platform["os"]) } {"".join([f"-c {c} " for c in platform["components"]])}  --wait --published-only',
        f'curl -s {UTR_INSTALL_URL} --output utr',
        f'chmod +x ./utr',
        f'./utr {" ".join(utr_args)}'
     ]
    extra_cmds = extra_perf_cmd(project_folder)
    unity_config = install_unity_config(project_folder)
    extra_cmds = extra_cmds + unity_config
    if project_folder.lower() == "BoatAttack".lower():
        base = extra_cmds + base
    return base

def extra_perf_cmd(project_folder):   
    perf_list = [
        f'git clone https://github.com/Unity-Technologies/BoatAttack.git -b feature/benchmark TestProjects/{project_folder}'
        ]
    return perf_list

def install_unity_config(project_folder):
    cmds = [
        f'brew tap --force-auto-update unity/unity git@github.cds.internal.unity3d.com:unity/homebrew-unity.git',
        f'brew install unity-config',

        f'cd {TEST_PROJECTS_DIR}/{project_folder} && unity-config project add dependency "com.unity.render-pipelines.core@file:../../../com.unity.render-pipelines.core" --project-path .',
        f'cd {TEST_PROJECTS_DIR}/{project_folder} && unity-config project add dependency "com.unity.render-pipelines.universal@file:../../../com.unity.render-pipelines.universal" --project-path .',
        f'cd {TEST_PROJECTS_DIR}/{project_folder} && unity-config project add dependency "com.unity.shadergraph@file:../../../com.unity.shadergraph" --project-path .',


		#f'cd {TEST_PROJECTS_DIR}/{project_folder} && unity-config project remove dependency com.unity.render-pipelines.universal',
        f'cd {TEST_PROJECTS_DIR}/{project_folder} && unity-config project add dependency com.unity.addressables@1.16.7 --project-path .',
        f'cd {TEST_PROJECTS_DIR}/{project_folder} && unity-config project add dependency com.unity.scriptablebuildpipeline@1.11.2 --project-path .',
		f'cd {TEST_PROJECTS_DIR}/{project_folder} && unity-config project add dependency com.unity.test-framework@1.1.18 --project-path .',
        f'cd {TEST_PROJECTS_DIR}/{project_folder} && unity-config project add dependency com.unity.test-framework.performance@2.4.0 --project-path .',
		f'cd {TEST_PROJECTS_DIR}/{project_folder} && unity-config project add dependency com.unity.test-framework.utp-reporter@1.0.2-preview --project-path .',
		f'cd {TEST_PROJECTS_DIR}/{project_folder} && unity-config project add dependency com.unity.test-framework.build@0.0.1-preview.12 --project-path .',
        
		f'cd {TEST_PROJECTS_DIR}/{project_folder} && unity-config project add dependency \"com.unity.test.metadata-manager@0.1.2-preview\" --project-path .',        
		f'cd {TEST_PROJECTS_DIR}/{project_folder} && unity-config project add dependency \"com.unity.testing.graphics-performance@ssh://git@github.cds.internal.unity3d.com/unity/com.unity.testing.graphics-performance.git\"  --project-path .',        
		f'cd {TEST_PROJECTS_DIR}/{project_folder} && unity-config project add dependency \"unity.graphictests.performance.universal@ssh://git@github.cds.internal.unity3d.com/unity/unity.graphictests.performance.universal.git\" --project-path .',	
		
        f'cd {TEST_PROJECTS_DIR}/{project_folder} && unity-config project add testable com.unity.cli-project-setup  --project-path .',		
		f'cd {TEST_PROJECTS_DIR}/{project_folder} && unity-config project add testable com.unity.test.performance.runtimesettings  --project-path .',
		f'cd {TEST_PROJECTS_DIR}/{project_folder} && unity-config project add testable com.unity.test.metadata-manager  --project-path .',
        f'cd {TEST_PROJECTS_DIR}/{project_folder} && unity-config project add testable com.unity.testing.graphics-performance --project-path .',
        f'cd {TEST_PROJECTS_DIR}/{project_folder} && unity-config project add testable com.unity.render-pipelines.core  --project-path .',
        f'cd {TEST_PROJECTS_DIR}/{project_folder} && unity-config project add testable unity.graphictests.performance.universal  --project-path .',
        f'cd {TEST_PROJECTS_DIR}/{project_folder} && unity-config project set project-update false --project-path .'
    ]
    return cmds<|MERGE_RESOLUTION|>--- conflicted
+++ resolved
@@ -58,12 +58,12 @@
     return base
 
 def cmd_standalone(project_folder, platform, api, test_platform, editor, build_config, color_space):
-<<<<<<< HEAD
+    utr_args = extract_flags(test_platform["utr_flags"], platform["name"], api["name"], build_config, color_space, project_folder)
     scripting_backend = build_config["scripting_backend"]
     api_level = build_config["api_level"]
-    utr_args = utr_standalone_split_flags(platform_spec='', platform='iOS', player_load_path='players',player_conn_ip=None, scripting_backend=f'{scripting_backend}', api_level=f'{api_level}', color_space=f'{color_space}')
-    utr_args.extend(test_platform["extra_utr_flags"])
-    utr_args.extend(platform["extra_utr_flags"])
+    #utr_args = utr_standalone_split_flags(platform_spec='', platform='iOS', player_load_path='players',player_conn_ip=None, scripting_backend=f'{scripting_backend}', api_level=f'{api_level}', color_space=f'{color_space}')
+    # utr_args.extend(test_platform["extra_utr_flags"])
+    # utr_args.extend(platform["extra_utr_flags"])
 
     for i in range(0,len(utr_args)):
         if '%' in utr_args[i]:
@@ -72,15 +72,9 @@
             utr_arg = utr_arg[:-2]
             utr_args[i] = utr_arg + '"'
 
-    return [
-        f'curl -s {UTR_INSTALL_URL} --output utr',        
-=======
-    utr_args = extract_flags(test_platform["utr_flags"], platform["name"], api["name"], build_config, color_space, project_folder)
-
 
     base = [
         f'curl -s {UTR_INSTALL_URL} --output utr',
->>>>>>> 23b2ce88
         f'chmod +x ./utr',
         f'./utr {" ".join(utr_args)}'
      ]
