from ...shared.constants import TEST_PROJECTS_DIR, PATH_UNITY_REVISION, PATH_TEST_RESULTS, PATH_PLAYERS, UTR_INSTALL_URL, UNITY_DOWNLOADER_CLI_URL, get_unity_downloader_cli_cmd
from ruamel.yaml.scalarstring import PreservedScalarString as pss
from ...shared.utr_utils import utr_editmode_flags, utr_playmode_flags, utr_standalone_split_flags,utr_standalone_not_split_flags, utr_standalone_build_flags


def _cmd_base(project_folder, platform, editor):
    return []

def cmd_editmode(project_folder, platform, api, test_platform):
    return []

def cmd_playmode(project_folder, platform, api, test_platform):
    return []

def cmd_standalone(project_folder, platform, api, test_platform):

<<<<<<< HEAD
    utr_args = utr_standalone_split_flags(platform_spec='', platform='iOS', player_load_path='players',player_conn_ip=None, timeout=None)
    utr_args.extend(test_platform["extra_utr_flags"])

=======
def cmd_not_standalone(project_folder, platform, api, test_platform_args, editor):
    raise NotImplementedError('iPhone: only standalone available')

def cmd_standalone(project_folder, platform, api, test_platform_args, editor):
>>>>>>> 37cf971d
    return [
        f'curl -s {UTR_INSTALL_URL} --output utr',        
        f'chmod +x ./utr',
        f'./utr {" ".join(utr_args)}'
    ]

        
<<<<<<< HEAD
def cmd_standalone_build(project_folder, platform, api, test_platform):

    utr_args = utr_standalone_build_flags(platform_spec='', platform='iOS', testproject=f'{TEST_PROJECTS_DIR}/{project_folder}', player_save_path=PATH_PLAYERS, timeout=None)
    utr_args.extend(test_platform["extra_utr_flags_build"])

=======
def cmd_standalone_build(project_folder, platform, api, test_platform_args, editor):
>>>>>>> 37cf971d
    components = platform["components"]
    return [
        f'pip install unity-downloader-cli --index-url {UNITY_DOWNLOADER_CLI_URL} --upgrade',
        f'unity-downloader-cli { get_unity_downloader_cli_cmd(editor, platform["os"]) } {"".join([f"-c {c} " for c in components])}  --wait --published-only',
        f'curl -s {UTR_INSTALL_URL} --output utr',
        f'chmod +x ./utr',
        f'./utr {" ".join(utr_args)}'
     ]<|MERGE_RESOLUTION|>--- conflicted
+++ resolved
@@ -6,24 +6,17 @@
 def _cmd_base(project_folder, platform, editor):
     return []
 
-def cmd_editmode(project_folder, platform, api, test_platform):
+def cmd_editmode(project_folder, platform, api, test_platform, editor):
     return []
 
-def cmd_playmode(project_folder, platform, api, test_platform):
+def cmd_playmode(project_folder, platform, api, test_platform, editor):
     return []
 
-def cmd_standalone(project_folder, platform, api, test_platform):
+def cmd_standalone(project_folder, platform, api, test_platform, editor):
 
-<<<<<<< HEAD
     utr_args = utr_standalone_split_flags(platform_spec='', platform='iOS', player_load_path='players',player_conn_ip=None, timeout=None)
     utr_args.extend(test_platform["extra_utr_flags"])
 
-=======
-def cmd_not_standalone(project_folder, platform, api, test_platform_args, editor):
-    raise NotImplementedError('iPhone: only standalone available')
-
-def cmd_standalone(project_folder, platform, api, test_platform_args, editor):
->>>>>>> 37cf971d
     return [
         f'curl -s {UTR_INSTALL_URL} --output utr',        
         f'chmod +x ./utr',
@@ -31,19 +24,14 @@
     ]
 
         
-<<<<<<< HEAD
-def cmd_standalone_build(project_folder, platform, api, test_platform):
+def cmd_standalone_build(project_folder, platform, api, test_platform, editor):
 
     utr_args = utr_standalone_build_flags(platform_spec='', platform='iOS', testproject=f'{TEST_PROJECTS_DIR}/{project_folder}', player_save_path=PATH_PLAYERS, timeout=None)
     utr_args.extend(test_platform["extra_utr_flags_build"])
 
-=======
-def cmd_standalone_build(project_folder, platform, api, test_platform_args, editor):
->>>>>>> 37cf971d
-    components = platform["components"]
     return [
         f'pip install unity-downloader-cli --index-url {UNITY_DOWNLOADER_CLI_URL} --upgrade',
-        f'unity-downloader-cli { get_unity_downloader_cli_cmd(editor, platform["os"]) } {"".join([f"-c {c} " for c in components])}  --wait --published-only',
+        f'unity-downloader-cli { get_unity_downloader_cli_cmd(editor, platform["os"]) } {"".join([f"-c {c} " for c in platform["components"]])}  --wait --published-only',
         f'curl -s {UTR_INSTALL_URL} --output utr',
         f'chmod +x ./utr',
         f'./utr {" ".join(utr_args)}'
