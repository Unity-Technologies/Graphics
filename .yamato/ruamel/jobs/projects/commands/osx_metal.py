--- conflicted
+++ resolved
@@ -1,32 +1,16 @@
 
 from ruamel.yaml.scalarstring import PreservedScalarString as pss
-<<<<<<< HEAD
 from ...shared.constants import REPOSITORY_NAME, TEST_PROJECTS_DIR, PATH_UNITY_REVISION, PATH_TEST_RESULTS, VAR_UPM_REGISTRY, UNITY_DOWNLOADER_CLI_URL, UTR_INSTALL_URL
 from ...shared.utr_utils import utr_editmode_flags, utr_playmode_flags, utr_standalone_not_split_flags
 
-def _cmd_base(project_folder, components, utr_flags):
-=======
-from ...shared.constants import REPOSITORY_NAME, TEST_PROJECTS_DIR, PATH_UNITY_REVISION, PATH_TEST_RESULTS, VAR_UPM_REGISTRY, UNITY_DOWNLOADER_CLI_URL, UTR_INSTALL_URL, get_unity_downloader_cli_cmd
-
-def _cmd_base(project_folder, platform, editor):
->>>>>>> 37cf971d
+def _cmd_base(project_folder, platform, utr_flags, editor):
     return [ 
         f'curl -s {UTR_INSTALL_URL} --output {TEST_PROJECTS_DIR}/{project_folder}/utr',
         f'chmod +x {TEST_PROJECTS_DIR}/{project_folder}/utr',
         f'ssh -i ~/.ssh/id_rsa_macmini -o "StrictHostKeyChecking=no" bokken@$BOKKEN_DEVICE_IP "bash -lc \'pip3 install --user unity-downloader-cli --index-url {UNITY_DOWNLOADER_CLI_URL} --upgrade\'"',
         f'scp -i ~/.ssh/id_rsa_macmini -o "StrictHostKeyChecking=no" -r $YAMATO_SOURCE_DIR bokken@$BOKKEN_DEVICE_IP:~/{REPOSITORY_NAME}',
         f'scp -i ~/.ssh/id_rsa_macmini -o "StrictHostKeyChecking=no" ~/.ssh/id_rsa_macmini bokken@$BOKKEN_DEVICE_IP:~/.ssh/id_rsa_macmini',
-<<<<<<< HEAD
-        f'ssh -i ~/.ssh/id_rsa_macmini -o "StrictHostKeyChecking=no" bokken@$BOKKEN_DEVICE_IP \'/Users/bokken/Library/Python/3.7/bin/unity-downloader-cli --source-file ~/{REPOSITORY_NAME}/{PATH_UNITY_REVISION} {"".join([f"-c {c} " for c in components])} --wait --published-only\'',
-=======
-        f'ssh -i ~/.ssh/id_rsa_macmini -o "StrictHostKeyChecking=no" bokken@$BOKKEN_DEVICE_IP \'/Users/bokken/Library/Python/3.7/bin/unity-downloader-cli { get_unity_downloader_cli_cmd(editor, platform["os"], git_root=True) } {"".join([f"-c {c} " for c in platform["components"]])} --wait --published-only\''
-    ]
-
-
-def cmd_not_standalone(project_folder, platform, api, test_platform_args, editor):
-    base = _cmd_base(project_folder, platform, editor)
-    base.extend([ 
->>>>>>> 37cf971d
+        f'ssh -i ~/.ssh/id_rsa_macmini -o "StrictHostKeyChecking=no" bokken@$BOKKEN_DEVICE_IP \'/Users/bokken/Library/Python/3.7/bin/unity-downloader-cli { get_unity_downloader_cli_cmd(editor, platform["os"]) } {"".join([f"-c {c} " for c in platform["components"]])} --wait --published-only\'',
         pss(f'''
         ssh -i ~/.ssh/id_rsa_macmini -o "StrictHostKeyChecking=no" bokken@$BOKKEN_DEVICE_IP "export UPM_REGISTRY={VAR_UPM_REGISTRY}; echo \$UPM_REGISTRY; cd ~/{REPOSITORY_NAME}/{TEST_PROJECTS_DIR}/{project_folder} && ~/{REPOSITORY_NAME}/{TEST_PROJECTS_DIR}/{project_folder}/utr {" ".join(utr_flags)}"
         UTR_RESULT=$? 
@@ -35,9 +19,8 @@
         exit $UTR_RESULT''')
     ]
 
-<<<<<<< HEAD
 
-def cmd_editmode(project_folder, platform, api, test_platform):
+def cmd_editmode(project_folder, platform, api, test_platform, editor):
 
     utr_args = utr_editmode_flags(
         testproject=f'/Users/bokken/{REPOSITORY_NAME}/{TEST_PROJECTS_DIR}/{project_folder}',
@@ -45,9 +28,9 @@
         artifacts_path=f'/Users/bokken/{REPOSITORY_NAME}/{TEST_PROJECTS_DIR}/{project_folder}/{PATH_TEST_RESULTS}'
     )
     utr_args.extend(test_platform["extra_utr_flags"])
-    return  _cmd_base(project_folder, platform["components"], utr_args)
+    return  _cmd_base(project_folder, platform, utr_args, editor)
 
-def cmd_playmode(project_folder, platform, api, test_platform):
+def cmd_playmode(project_folder, platform, api, test_platform, editor):
 
     utr_args = utr_playmode_flags(
         testproject=f'/Users/bokken/{REPOSITORY_NAME}/{TEST_PROJECTS_DIR}/{project_folder}',
@@ -55,10 +38,10 @@
         artifacts_path=f'/Users/bokken/{REPOSITORY_NAME}/{TEST_PROJECTS_DIR}/{project_folder}/{PATH_TEST_RESULTS}'
     )
     utr_args.extend(test_platform["extra_utr_flags"])
-    return  _cmd_base(project_folder, platform["components"], utr_args)
+    return  _cmd_base(project_folder, platform, utr_args, editor)
 
 
-def cmd_standalone(project_folder, platform, api, test_platform):
+def cmd_standalone(project_folder, platform, api, test_platform, editor):
 
     utr_args = utr_standalone_not_split_flags(
         platform='Standalone',
@@ -69,24 +52,8 @@
         timeout=2400
     )
     utr_args.extend(test_platform["extra_utr_flags"])
-    return  _cmd_base(project_folder, platform["components"], utr_args)
-=======
-def cmd_standalone(project_folder, platform, api, test_platform_args, editor):
-    base = _cmd_base(project_folder, platform, editor)
-    base.extend([ 
-        pss(f'''
-        ssh -i ~/.ssh/id_rsa_macmini -o "StrictHostKeyChecking=no" bokken@$BOKKEN_DEVICE_IP "export UPM_REGISTRY={VAR_UPM_REGISTRY}; echo \$UPM_REGISTRY; cd ~/{REPOSITORY_NAME}/{TEST_PROJECTS_DIR}/{project_folder} && ~/{REPOSITORY_NAME}/{TEST_PROJECTS_DIR}/{project_folder}/utr {test_platform_args}OSX  --testproject=/Users/bokken/{REPOSITORY_NAME}/{TEST_PROJECTS_DIR}/{project_folder} --editor-location=/Users/bokken/.Editor --artifacts_path=/Users/bokken/{REPOSITORY_NAME}/{TEST_PROJECTS_DIR}/{project_folder}/{PATH_TEST_RESULTS} --timeout=2400{_get_extra_utr_arg(project_folder)}"
-        UTR_RESULT=$? 
-        mkdir -p {TEST_PROJECTS_DIR}/{project_folder}/{PATH_TEST_RESULTS}/
-        scp -i ~/.ssh/id_rsa_macmini -o "StrictHostKeyChecking=no" -r bokken@$BOKKEN_DEVICE_IP:/Users/bokken/{REPOSITORY_NAME}/{TEST_PROJECTS_DIR}/{project_folder}/{PATH_TEST_RESULTS}/ {TEST_PROJECTS_DIR}/{project_folder}/{PATH_TEST_RESULTS}/
-        exit $UTR_RESULT''')
-     ])
-    return base
-
-def cmd_standalone_build(project_folder, platform, api, test_platform_args, editor):
-    raise NotImplementedError('osx_metal: standalone_split set to true but build commands not specified')
->>>>>>> 37cf971d
+    return  _cmd_base(project_folder, platform, utr_args, editor)
 
 
-def cmd_standalone_build(project_folder, platform, api, test_platform):
+def cmd_standalone_build(project_folder, platform, api, test_platform, editor):
     raise Exception('osx_metal: standalone_split set to true but build commands not specified')