--- conflicted
+++ resolved
@@ -7,23 +7,16 @@
     base = [ 
         f'curl -s {UTR_INSTALL_URL} --output {TEST_PROJECTS_DIR}/{project_folder}/utr',
         f'chmod +x {TEST_PROJECTS_DIR}/{project_folder}/utr',
-        f'ssh -i ~/.ssh/id_rsa_macmini -o "StrictHostKeyChecking=no" bokken@$BOKKEN_DEVICE_IP "bash -lc \'brew tap --force-auto-update unity/unity git@github.cds.internal.unity3d.com:unity/homebrew-unity.git\'"',
         f'scp -i ~/.ssh/id_rsa_macmini -o "StrictHostKeyChecking=no" -r $YAMATO_SOURCE_DIR bokken@$BOKKEN_DEVICE_IP:~/{REPOSITORY_NAME}',
         f'scp -i ~/.ssh/id_rsa_macmini -o "StrictHostKeyChecking=no" ~/.ssh/id_rsa_macmini bokken@$BOKKEN_DEVICE_IP:~/.ssh/id_rsa_macmini',
-<<<<<<< HEAD
         f'ssh -i ~/.ssh/id_rsa_macmini -o "StrictHostKeyChecking=no" bokken@$BOKKEN_DEVICE_IP "bash -lc \'brew tap --force-auto-update unity/unity git@github.cds.internal.unity3d.com:unity/homebrew-unity.git\'"',
         f'ssh -i ~/.ssh/id_rsa_macmini -o "StrictHostKeyChecking=no" bokken@$BOKKEN_DEVICE_IP "bash -lc \'brew install unity-downloader-cli\'"',
-        f'ssh -i ~/.ssh/id_rsa_macmini -o "StrictHostKeyChecking=no" bokken@$BOKKEN_DEVICE_IP \'$(/usr/local/bin/python3 -m site --user-base)/bin/unity-downloader-cli { get_unity_downloader_cli_cmd(editor, platform["os"], git_root=True) } {"".join([f"-c {c} " for c in platform["components"]])} --wait --published-only\'',
-        pss(f'''
-        ssh -i ~/.ssh/id_rsa_macmini -o "StrictHostKeyChecking=no" bokken@$BOKKEN_DEVICE_IP "export UPM_REGISTRY={VAR_UPM_REGISTRY}; echo \$UPM_REGISTRY; cd ~/{REPOSITORY_NAME}/{TEST_PROJECTS_DIR}/{project_folder} && ~/{REPOSITORY_NAME}/{TEST_PROJECTS_DIR}/{project_folder}/utr {" ".join(utr_flags)}"
-=======
         f'ssh -i ~/.ssh/id_rsa_macmini -o "StrictHostKeyChecking=no" bokken@$BOKKEN_DEVICE_IP \'$(python3 -m site --user-base)/bin/unity-downloader-cli { get_unity_downloader_cli_cmd(editor, platform["os"], git_root=True) } {"".join([f"-c {c} " for c in platform["components"]])} --wait --published-only\'',
     ]
 
     for utr_args in utr_calls:
         base.append(pss(f'''
         ssh -i ~/.ssh/id_rsa_macmini -o "StrictHostKeyChecking=no" bokken@$BOKKEN_DEVICE_IP "export UPM_REGISTRY={VAR_UPM_REGISTRY}; echo \$UPM_REGISTRY; cd ~/{REPOSITORY_NAME}/{TEST_PROJECTS_DIR}/{project_folder} && ~/{REPOSITORY_NAME}/{TEST_PROJECTS_DIR}/{project_folder}/utr {" ".join(utr_args)}"
->>>>>>> abd15544
         UTR_RESULT=$? 
         mkdir -p {TEST_PROJECTS_DIR}/{project_folder}/{PATH_TEST_RESULTS}/
         scp -i ~/.ssh/id_rsa_macmini -o "StrictHostKeyChecking=no" -r bokken@$BOKKEN_DEVICE_IP:/Users/bokken/{REPOSITORY_NAME}/{TEST_PROJECTS_DIR}/{project_folder}/{PATH_TEST_RESULTS}/ {TEST_PROJECTS_DIR}/{project_folder}/{PATH_TEST_RESULTS}/
