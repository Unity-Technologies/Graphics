
from ruamel.yaml.scalarstring import PreservedScalarString as pss
from ...shared.constants import REPOSITORY_NAME, TEST_PROJECTS_DIR, PATH_UNITY_REVISION, PATH_TEST_RESULTS, VAR_UPM_REGISTRY, UNITY_DOWNLOADER_CLI_URL, UTR_INSTALL_URL,get_unity_downloader_cli_cmd, get_timeout
from ...shared.utr_utils import utr_editmode_flags, utr_playmode_flags, utr_standalone_not_split_flags

def _cmd_base(project_folder, platform, utr_flags, editor):
    return [ 
        f'curl -s {UTR_INSTALL_URL} --output {TEST_PROJECTS_DIR}/{project_folder}/utr',
        f'chmod +x {TEST_PROJECTS_DIR}/{project_folder}/utr',
        f'ssh -i ~/.ssh/id_rsa_macmini -o "StrictHostKeyChecking=no" bokken@$BOKKEN_DEVICE_IP "bash -lc \'pip3 install unity-downloader-cli --user --index-url {UNITY_DOWNLOADER_CLI_URL} --upgrade\'"',
        f'scp -i ~/.ssh/id_rsa_macmini -o "StrictHostKeyChecking=no" -r $YAMATO_SOURCE_DIR bokken@$BOKKEN_DEVICE_IP:~/{REPOSITORY_NAME}',
        f'scp -i ~/.ssh/id_rsa_macmini -o "StrictHostKeyChecking=no" ~/.ssh/id_rsa_macmini bokken@$BOKKEN_DEVICE_IP:~/.ssh/id_rsa_macmini',
<<<<<<< HEAD
        f'ssh -i ~/.ssh/id_rsa_macmini -o "StrictHostKeyChecking=no" bokken@$BOKKEN_DEVICE_IP \'/Users/bokken/Library/Python/3.7/bin/unity-downloader-cli { get_unity_downloader_cli_cmd(editor, platform["os"]) } {"".join([f"-c {c} " for c in platform["components"]])} --wait --published-only\'',
=======
        f'ssh -i ~/.ssh/id_rsa_macmini -o "StrictHostKeyChecking=no" bokken@$BOKKEN_DEVICE_IP \'$(/usr/local/bin/python3 -m site --user-base)/bin/unity-downloader-cli { get_unity_downloader_cli_cmd(editor, platform["os"], git_root=True) } {"".join([f"-c {c} " for c in platform["components"]])} --wait --published-only\''
    ]


def cmd_not_standalone(project_folder, platform, api, test_platform_args, editor):
    base = _cmd_base(project_folder, platform, editor)
    base.extend([ 
>>>>>>> 87592700
        pss(f'''
        ssh -i ~/.ssh/id_rsa_macmini -o "StrictHostKeyChecking=no" bokken@$BOKKEN_DEVICE_IP "export UPM_REGISTRY={VAR_UPM_REGISTRY}; echo \$UPM_REGISTRY; cd ~/{REPOSITORY_NAME}/{TEST_PROJECTS_DIR}/{project_folder} && ~/{REPOSITORY_NAME}/{TEST_PROJECTS_DIR}/{project_folder}/utr {" ".join(utr_flags)}"
        UTR_RESULT=$? 
        mkdir -p {TEST_PROJECTS_DIR}/{project_folder}/{PATH_TEST_RESULTS}/
        scp -i ~/.ssh/id_rsa_macmini -o "StrictHostKeyChecking=no" -r bokken@$BOKKEN_DEVICE_IP:/Users/bokken/{REPOSITORY_NAME}/{TEST_PROJECTS_DIR}/{project_folder}/{PATH_TEST_RESULTS}/ {TEST_PROJECTS_DIR}/{project_folder}/{PATH_TEST_RESULTS}/
        exit $UTR_RESULT''')
    ]


def cmd_editmode(project_folder, platform, api, test_platform, editor):

    utr_args = utr_editmode_flags(
        testproject=f'/Users/bokken/{REPOSITORY_NAME}/{TEST_PROJECTS_DIR}/{project_folder}',
        editor_location=f'/Users/bokken/.Editor',
        artifacts_path=f'/Users/bokken/{REPOSITORY_NAME}/{TEST_PROJECTS_DIR}/{project_folder}/{PATH_TEST_RESULTS}'
    )
    utr_args.extend(test_platform["extra_utr_flags"])
    return  _cmd_base(project_folder, platform, utr_args, editor)

def cmd_playmode(project_folder, platform, api, test_platform, editor):

    utr_args = utr_playmode_flags(
        testproject=f'/Users/bokken/{REPOSITORY_NAME}/{TEST_PROJECTS_DIR}/{project_folder}',
        editor_location=f'/Users/bokken/.Editor',
        artifacts_path=f'/Users/bokken/{REPOSITORY_NAME}/{TEST_PROJECTS_DIR}/{project_folder}/{PATH_TEST_RESULTS}'
    )
    utr_args.extend(test_platform["extra_utr_flags"])
    return  _cmd_base(project_folder, platform, utr_args, editor)


def cmd_standalone(project_folder, platform, api, test_platform, editor):

    utr_args = utr_standalone_not_split_flags(
        platform='Standalone',
        platform_spec='OSX',
        testproject=f'/Users/bokken/{REPOSITORY_NAME}/{TEST_PROJECTS_DIR}/{project_folder}',
        editor_location=f'/Users/bokken/.Editor',
        artifacts_path=f'/Users/bokken/{REPOSITORY_NAME}/{TEST_PROJECTS_DIR}/{project_folder}/{PATH_TEST_RESULTS}'
    )
    utr_args.extend(test_platform["extra_utr_flags"])
    utr_args.append(f'--timeout {get_timeout(test_platform, "OSX_Metal")}')
    return  _cmd_base(project_folder, platform, utr_args, editor)


def cmd_standalone_build(project_folder, platform, api, test_platform, editor):
    raise NotImplementedError('osx_metal: standalone_split set to true but build commands not specified')<|MERGE_RESOLUTION|>--- conflicted
+++ resolved
@@ -10,17 +10,7 @@
         f'ssh -i ~/.ssh/id_rsa_macmini -o "StrictHostKeyChecking=no" bokken@$BOKKEN_DEVICE_IP "bash -lc \'pip3 install unity-downloader-cli --user --index-url {UNITY_DOWNLOADER_CLI_URL} --upgrade\'"',
         f'scp -i ~/.ssh/id_rsa_macmini -o "StrictHostKeyChecking=no" -r $YAMATO_SOURCE_DIR bokken@$BOKKEN_DEVICE_IP:~/{REPOSITORY_NAME}',
         f'scp -i ~/.ssh/id_rsa_macmini -o "StrictHostKeyChecking=no" ~/.ssh/id_rsa_macmini bokken@$BOKKEN_DEVICE_IP:~/.ssh/id_rsa_macmini',
-<<<<<<< HEAD
-        f'ssh -i ~/.ssh/id_rsa_macmini -o "StrictHostKeyChecking=no" bokken@$BOKKEN_DEVICE_IP \'/Users/bokken/Library/Python/3.7/bin/unity-downloader-cli { get_unity_downloader_cli_cmd(editor, platform["os"]) } {"".join([f"-c {c} " for c in platform["components"]])} --wait --published-only\'',
-=======
-        f'ssh -i ~/.ssh/id_rsa_macmini -o "StrictHostKeyChecking=no" bokken@$BOKKEN_DEVICE_IP \'$(/usr/local/bin/python3 -m site --user-base)/bin/unity-downloader-cli { get_unity_downloader_cli_cmd(editor, platform["os"], git_root=True) } {"".join([f"-c {c} " for c in platform["components"]])} --wait --published-only\''
-    ]
-
-
-def cmd_not_standalone(project_folder, platform, api, test_platform_args, editor):
-    base = _cmd_base(project_folder, platform, editor)
-    base.extend([ 
->>>>>>> 87592700
+        f'ssh -i ~/.ssh/id_rsa_macmini -o "StrictHostKeyChecking=no" bokken@$BOKKEN_DEVICE_IP \'$(/usr/local/bin/python3 -m site --user-base)/bin/unity-downloader-cli { get_unity_downloader_cli_cmd(editor, platform["os"]) } {"".join([f"-c {c} " for c in platform["components"]])} --wait --published-only\'',
         pss(f'''
         ssh -i ~/.ssh/id_rsa_macmini -o "StrictHostKeyChecking=no" bokken@$BOKKEN_DEVICE_IP "export UPM_REGISTRY={VAR_UPM_REGISTRY}; echo \$UPM_REGISTRY; cd ~/{REPOSITORY_NAME}/{TEST_PROJECTS_DIR}/{project_folder} && ~/{REPOSITORY_NAME}/{TEST_PROJECTS_DIR}/{project_folder}/utr {" ".join(utr_flags)}"
         UTR_RESULT=$? 
