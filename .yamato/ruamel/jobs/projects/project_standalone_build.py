--- conflicted
+++ resolved
@@ -16,11 +16,7 @@
 
         project_folder = project.get("folder_standalone", project["folder"])
         cmd = get_cmd(platform["name"], api, 'standalone_build', "")
-<<<<<<< HEAD
-        job = _job(project["name"], 'standalone_build', editor, platform, api, cmd(project_folder, platform, api, test_platform))
-=======
-        job = _job(project["name"], 'standalone_build', editor, platform, api, cmd(project_folder, platform, api, test_platform["args"], editor))
->>>>>>> 37cf971d
+        job = _job(project["name"], 'standalone_build', editor, platform, api, cmd(project_folder, platform, api, test_platform, editor))
         
         job.add_artifacts_players()
         return job