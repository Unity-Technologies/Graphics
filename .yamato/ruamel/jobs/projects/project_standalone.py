from ruamel.yaml.scalarstring import DoubleQuotedScalarString as dss
from ..shared.namer import project_filepath_specific, project_job_id_build, project_job_id_test
from ..shared.constants import get_editor_revision
from .commands._cmd_mapper import get_cmd
from ._project_base import _job
from .project_standalone_build import Project_StandaloneBuildJob

class Project_StandaloneJob():
    
    def __init__(self, project, editor, platform, api, test_platform):
        self.build_job = self.get_StandaloneBuildJob(project, editor, platform, api, test_platform)

        self.project_name = project["name"]
        self.job_id = project_job_id_test(project["name"],platform["name"],api["name"],test_platform["name"],editor["track"])
        self.yml = self.get_job_definition(project, editor, platform, api, test_platform, self.build_job).get_yml()

    
    def get_StandaloneBuildJob(self, project, editor, platform, api, test_platform):
        try:
            return Project_StandaloneBuildJob(project, editor, platform, api, test_platform)
<<<<<<< HEAD
        except Exception as e:
            #print(e)
=======
        except NotImplementedError:
>>>>>>> 37cf971d
            return None
    
    
    def get_job_definition(self, project, editor, platform, api, test_platform, build_job):

        project_folder = project.get("folder_standalone", project["folder"])
        cmd = get_cmd(platform["name"], api, 'standalone', "") 
<<<<<<< HEAD
        job = _job(project["name"], test_platform["name"], editor, platform, api, cmd(project_folder, platform, api, test_platform))
=======
        job = _job(project["name"], test_platform["name"], editor, platform, api, cmd(project_folder, platform, api, test_platform["args"], editor))
>>>>>>> 37cf971d

        if build_job is not None:

            job.add_dependencies([{
                    'path' : f'{project_filepath_specific(project["name"], platform["name"], api["name"])}#{build_job.job_id}',
                    'rerun' : f'{editor["rerun_strategy"]}'
                }])
            
            if not (project["name"].lower() == 'universal' and platform["name"].lower() == 'win' and test_platform["name"].lower() == 'standalone') :
                job.set_skip_checkout(True)
            
        return job<|MERGE_RESOLUTION|>--- conflicted
+++ resolved
@@ -18,12 +18,7 @@
     def get_StandaloneBuildJob(self, project, editor, platform, api, test_platform):
         try:
             return Project_StandaloneBuildJob(project, editor, platform, api, test_platform)
-<<<<<<< HEAD
-        except Exception as e:
-            #print(e)
-=======
         except NotImplementedError:
->>>>>>> 37cf971d
             return None
     
     
@@ -31,11 +26,7 @@
 
         project_folder = project.get("folder_standalone", project["folder"])
         cmd = get_cmd(platform["name"], api, 'standalone', "") 
-<<<<<<< HEAD
-        job = _job(project["name"], test_platform["name"], editor, platform, api, cmd(project_folder, platform, api, test_platform))
-=======
-        job = _job(project["name"], test_platform["name"], editor, platform, api, cmd(project_folder, platform, api, test_platform["args"], editor))
->>>>>>> 37cf971d
+        job = _job(project["name"], test_platform["name"], editor, platform, api, cmd(project_folder, platform, api, test_platform, editor))
 
         if build_job is not None:
 
