from ruamel.yaml.scalarstring import DoubleQuotedScalarString as dss
from ..shared.namer import project_filepath_specific, project_job_id_build, project_job_id_test
from ..shared.constants import get_editor_revision
from .commands._cmd_mapper import get_cmd
from ._project_base import _job
from .project_standalone_build import Project_StandaloneBuildJob

class Project_StandaloneJob():
    
    def __init__(self, project, editor, platform, api, test_platform, build_config, color_space):
        self.build_job = self.get_StandaloneBuildJob(project, editor, platform, api, test_platform, build_config, color_space)

        self.project_name = project["name"]
<<<<<<< HEAD
        self.job_id = project_job_id_test(project["name"],platform["name"],api["name"],test_platform["name"],editor["track"], build_config["name"], color_space)
=======
        self.job_id = project_job_id_test(project["name"],platform["name"],api["name"],test_platform["name"],editor["name"], build_config["name"], color_space)
>>>>>>> 9cb3a4a1
        self.yml = self.get_job_definition(project, editor, platform, api, test_platform, self.build_job, build_config, color_space).get_yml()

    
    def get_StandaloneBuildJob(self, project, editor, platform, api, test_platform, build_config, color_space):
        try:
            return Project_StandaloneBuildJob(project, editor, platform, api, test_platform, build_config, color_space)
        except NotImplementedError:
            return None
    
    
    def get_job_definition(self, project, editor, platform, api, test_platform, build_job, build_config, color_space):

        project_folder = project.get("folder_standalone", project["folder"])
        cmd = get_cmd(platform["name"], api, 'standalone', "") 
<<<<<<< HEAD
        job = _job(project["name"], test_platform["name"], editor, platform, api, cmd(project_folder, platform, api, test_platform, editor, build_config, color_space), build_config, color_space)
=======
        job = _job(project, test_platform["name"], editor, platform, api, cmd(project_folder, platform, api, test_platform, editor, build_config, color_space), build_config, color_space)
>>>>>>> 9cb3a4a1

        if build_job is not None:

            job.add_dependencies([{
                    'path' : f'{project_filepath_specific(project["name"], platform["name"], api["name"])}#{build_job.job_id}',
                    'rerun' : f'{editor["rerun_strategy"]}'
                }])
            
            # if not (project["name"].lower() == 'universal' and platform["name"].lower() == 'win' and test_platform["name"].lower() == 'standalone') :
            #     job.set_skip_checkout(True)
            
        return job<|MERGE_RESOLUTION|>--- conflicted
+++ resolved
@@ -11,11 +11,7 @@
         self.build_job = self.get_StandaloneBuildJob(project, editor, platform, api, test_platform, build_config, color_space)
 
         self.project_name = project["name"]
-<<<<<<< HEAD
-        self.job_id = project_job_id_test(project["name"],platform["name"],api["name"],test_platform["name"],editor["track"], build_config["name"], color_space)
-=======
         self.job_id = project_job_id_test(project["name"],platform["name"],api["name"],test_platform["name"],editor["name"], build_config["name"], color_space)
->>>>>>> 9cb3a4a1
         self.yml = self.get_job_definition(project, editor, platform, api, test_platform, self.build_job, build_config, color_space).get_yml()
 
     
@@ -30,11 +26,7 @@
 
         project_folder = project.get("folder_standalone", project["folder"])
         cmd = get_cmd(platform["name"], api, 'standalone', "") 
-<<<<<<< HEAD
-        job = _job(project["name"], test_platform["name"], editor, platform, api, cmd(project_folder, platform, api, test_platform, editor, build_config, color_space), build_config, color_space)
-=======
         job = _job(project, test_platform["name"], editor, platform, api, cmd(project_folder, platform, api, test_platform, editor, build_config, color_space), build_config, color_space)
->>>>>>> 9cb3a4a1
 
         if build_job is not None:
 
