--- conflicted
+++ resolved
@@ -32,11 +32,10 @@
             job = PreviewPublish_PromoteJob(metafile["agent_promote"], package,  metafile["platforms"], metafile["target_editor"])
             yml[job.job_id] = job.yml
 
-<<<<<<< HEAD
             job = PreviewPublish_ProjectContext_PromoteJob(metafile["agent_promote"], package,  metafile["platforms"], metafile["target_editor"])
-=======
+            yml[job.job_id] = job.yml
+
             job = PreviewPublish_PromoteDryJob(metafile["agent_promote"], package,  metafile["platforms"], metafile["target_editor"])
->>>>>>> d1061be9
             yml[job.job_id] = job.yml
 
     yml_files[pb_filepath()] = yml
