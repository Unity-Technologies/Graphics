 
# This file is generated by .yamato/ruamel/build.py. Don't edit this file manually. 
# Introduce any changes under .yamato/config/*.metafile files (for most cases) or under .yamato/ruamel/* within Python (more elaborate cases), and rerun build.py to regenerate all .yml files. 
# Read more under .yamato/docs/readme.md 

VFX_HDRP_Linux_Vulkan_Standalone_mono_2_Linear_trunk:
    name: VFX_HDRP on Linux_Vulkan_Standalone_mono_2_Linear on version trunk
    agent:
        type: Unity::VM::GPU
        image: cds-ops/ubuntu-18.04-base:stable
        flavor: b1.large
    variables:
        UPM_REGISTRY: https://artifactory-slo.bf.unity3d.com/artifactory/api/npm/upm-candidates
    commands:
      -  curl -s https://artifactory.internal.unity3d.com/core-automation/tools/utr-standalone/utr --output TestProjects/VisualEffectGraph_HDRP/utr
      -  chmod +x TestProjects/VisualEffectGraph_HDRP/utr
      -  cd TestProjects/VisualEffectGraph_HDRP && ./utr --suite=playmode --platform=StandaloneLinux64 --artifacts_path=test-results --player-load-path=../../players --player-connection-ip=auto --scripting-backend=mono --extra-editor-arg="-colorspace=Linear" --reruncount=2 --timeout=1200
    artifacts:
        logs:
            paths:
              -  "**/test-results/**"
              -  "TestProjects/VisualEffectGraph_HDRP/Logs/*.log"
    dependencies:
      -  path: .yamato/vfx_hdrp-linux-vulkan.yml#Build_VFX_HDRP_Linux_Vulkan_Player_mono_2_Linear_trunk
         rerun: on-new-revision
Build_VFX_HDRP_Linux_Vulkan_Player_mono_2_Linear_trunk:
    name: Build VFX_HDRP on Linux_Vulkan_mono_2_Linear_Player on version trunk
    agent:
        type: Unity::VM
        image: cds-ops/ubuntu-18.04-base:stable
        flavor: b1.xlarge
    variables:
        UPM_REGISTRY: https://artifactory-slo.bf.unity3d.com/artifactory/api/npm/upm-candidates
    commands:
      -  sudo -H pip install --upgrade pip
      -  sudo -H pip install unity-downloader-cli --index-url https://artifactory.prd.it.unity3d.com/artifactory/api/pypi/pypi/simple --upgrade
      -  curl -s https://artifactory.internal.unity3d.com/core-automation/tools/utr-standalone/utr --output TestProjects/VisualEffectGraph_HDRP/utr
      -  chmod +x TestProjects/VisualEffectGraph_HDRP/utr
      -  cd TestProjects/VisualEffectGraph_HDRP && sudo unity-downloader-cli -u 5181ec54d595526303eb2714f480cbc3ee1911bd -c editor -c il2cpp  --wait --published-only
      -  cd TestProjects/VisualEffectGraph_HDRP && DISPLAY=:0.0 ./utr --suite=playmode --platform=StandaloneLinux64 --testproject=. --extra-editor-arg="-playergraphicsapi=Vulkan" --editor-location=.Editor --artifacts_path=test-results --player-save-path=../../players --build-only --scripting-backend=mono" --extra-editor-arg="-colorspace=Linear" --extra-editor-arg="-executemethod" --timeout=1200 --extra-editor-arg="CustomBuild.BuildLinuxVulkanLinear"
    artifacts:
        logs:
            paths:
              -  "**/test-results/**"
              -  "TestProjects/VisualEffectGraph_HDRP/Logs/*.log"
        players:
            paths:
              -  "players/**"
VFX_HDRP_Linux_Vulkan_playmode_mono_2_Linear_trunk:
    name: VFX_HDRP on Linux_Vulkan_playmode_mono_2_Linear on version trunk
    agent:
        type: Unity::VM::GPU
        image: cds-ops/ubuntu-18.04-base:stable
        flavor: b1.large
    variables:
        UPM_REGISTRY: https://artifactory-slo.bf.unity3d.com/artifactory/api/npm/upm-candidates
    commands:
      -  sudo -H pip install --upgrade pip
      -  sudo -H pip install unity-downloader-cli --index-url https://artifactory.prd.it.unity3d.com/artifactory/api/pypi/pypi/simple --upgrade
      -  curl -s https://artifactory.internal.unity3d.com/core-automation/tools/utr-standalone/utr --output TestProjects/VisualEffectGraph_HDRP/utr
      -  chmod +x TestProjects/VisualEffectGraph_HDRP/utr
      -  cd TestProjects/VisualEffectGraph_HDRP && sudo unity-downloader-cli -u 5181ec54d595526303eb2714f480cbc3ee1911bd -c editor -c il2cpp  --wait --published-only
      -  cd TestProjects/VisualEffectGraph_HDRP && DISPLAY=:0.0 ./utr --suite=playmode --testproject=. --editor-location=.Editor --artifacts_path=test-results --scripting-backend=mono --extra-editor-arg="-colorspace=Linear" --reruncount=2 --extra-editor-arg="-force-vulkan"
    artifacts:
        logs:
            paths:
              -  "**/test-results/**"
              -  "TestProjects/VisualEffectGraph_HDRP/Logs/*.log"
VFX_HDRP_Linux_Vulkan_editmode_mono_2_Linear_trunk:
    name: VFX_HDRP on Linux_Vulkan_editmode_mono_2_Linear on version trunk
    agent:
        type: Unity::VM
        image: cds-ops/ubuntu-18.04-base:stable
        flavor: b1.large
    variables:
        UPM_REGISTRY: https://artifactory-slo.bf.unity3d.com/artifactory/api/npm/upm-candidates
    commands:
      -  sudo -H pip install --upgrade pip
      -  sudo -H pip install unity-downloader-cli --index-url https://artifactory.prd.it.unity3d.com/artifactory/api/pypi/pypi/simple --upgrade
      -  curl -s https://artifactory.internal.unity3d.com/core-automation/tools/utr-standalone/utr --output TestProjects/VisualEffectGraph_HDRP/utr
      -  chmod +x TestProjects/VisualEffectGraph_HDRP/utr
      -  cd TestProjects/VisualEffectGraph_HDRP && sudo unity-downloader-cli -u 5181ec54d595526303eb2714f480cbc3ee1911bd -c editor -c il2cpp  --wait --published-only
      -  cd TestProjects/VisualEffectGraph_HDRP && DISPLAY=:0.0 ./utr --suite=editor --platform=editmode --testproject=. --editor-location=.Editor --artifacts_path=test-results --scripting-backend=il2cpp --extra-editor-arg="-colorspace=Linear" --reruncount=2 --extra-editor-arg="-force-vulkan"
    artifacts:
        logs:
            paths:
              -  "**/test-results/**"
              -  "TestProjects/VisualEffectGraph_HDRP/Logs/*.log"
VFX_HDRP_Linux_Vulkan_Standalone_mono_2_Linear_2020.2:
    name: VFX_HDRP on Linux_Vulkan_Standalone_mono_2_Linear on version 2020.2
    agent:
        type: Unity::VM::GPU
        image: cds-ops/ubuntu-18.04-base:stable
        flavor: b1.large
    variables:
        UPM_REGISTRY: https://artifactory-slo.bf.unity3d.com/artifactory/api/npm/upm-candidates
    commands:
      -  curl -s https://artifactory.internal.unity3d.com/core-automation/tools/utr-standalone/utr --output TestProjects/VisualEffectGraph_HDRP/utr
      -  chmod +x TestProjects/VisualEffectGraph_HDRP/utr
      -  cd TestProjects/VisualEffectGraph_HDRP && ./utr --suite=playmode --platform=StandaloneLinux64 --artifacts_path=test-results --player-load-path=../../players --player-connection-ip=auto --scripting-backend=mono --extra-editor-arg="-colorspace=Linear" --reruncount=2 --timeout=1200
    artifacts:
        logs:
            paths:
              -  "**/test-results/**"
              -  "TestProjects/VisualEffectGraph_HDRP/Logs/*.log"
    dependencies:
      -  path: .yamato/vfx_hdrp-linux-vulkan.yml#Build_VFX_HDRP_Linux_Vulkan_Player_mono_2_Linear_2020.2
         rerun: on-new-revision
Build_VFX_HDRP_Linux_Vulkan_Player_mono_2_Linear_2020.2:
    name: Build VFX_HDRP on Linux_Vulkan_mono_2_Linear_Player on version 2020.2
    agent:
        type: Unity::VM
        image: cds-ops/ubuntu-18.04-base:stable
        flavor: b1.xlarge
    variables:
        UPM_REGISTRY: https://artifactory-slo.bf.unity3d.com/artifactory/api/npm/upm-candidates
    commands:
      -  sudo -H pip install --upgrade pip
      -  sudo -H pip install unity-downloader-cli --index-url https://artifactory.prd.it.unity3d.com/artifactory/api/pypi/pypi/simple --upgrade
      -  curl -s https://artifactory.internal.unity3d.com/core-automation/tools/utr-standalone/utr --output TestProjects/VisualEffectGraph_HDRP/utr
      -  chmod +x TestProjects/VisualEffectGraph_HDRP/utr
<<<<<<< HEAD
      -  cd TestProjects/VisualEffectGraph_HDRP && sudo unity-downloader-cli -u 24a0f8b56f72092c87d71cefbe3c26d3d6f4f6e9 -c editor -c il2cpp  --wait --published-only
      -  cd TestProjects/VisualEffectGraph_HDRP && DISPLAY=:0.0 ./utr --suite=playmode --platform=StandaloneLinux64 --testproject=. --extra-editor-arg="-playergraphicsapi=Vulkan" --editor-location=.Editor --artifacts_path=test-results --player-save-path=../../players --build-only --scripting-backend=mono" --extra-editor-arg="-colorspace=Linear" --extra-editor-arg="-executemethod" --timeout=1200 --extra-editor-arg="CustomBuild.BuildLinuxVulkanLinear"
=======
      -  cd TestProjects/VisualEffectGraph_HDRP && sudo unity-downloader-cli -u 2ea77e477b085e913ac2cdc798fcd655b010f1a2 -c editor -c il2cpp  --wait --published-only
      -  cd TestProjects/VisualEffectGraph_HDRP && DISPLAY=:0.0 ./utr --suite=playmode --platform=StandaloneLinux64 --testproject=. --editor-location=.Editor --artifacts_path=test-results --player-save-path=../../players --build-only --extra-editor-arg="-executemethod" --timeout=1200 --extra-editor-arg="CustomBuild.BuildLinuxVulkanLinear"
>>>>>>> 730b9ecb
    artifacts:
        logs:
            paths:
              -  "**/test-results/**"
              -  "TestProjects/VisualEffectGraph_HDRP/Logs/*.log"
        players:
            paths:
              -  "players/**"
VFX_HDRP_Linux_Vulkan_playmode_mono_2_Linear_2020.2:
    name: VFX_HDRP on Linux_Vulkan_playmode_mono_2_Linear on version 2020.2
    agent:
        type: Unity::VM::GPU
        image: cds-ops/ubuntu-18.04-base:stable
        flavor: b1.large
    variables:
        UPM_REGISTRY: https://artifactory-slo.bf.unity3d.com/artifactory/api/npm/upm-candidates
    commands:
      -  sudo -H pip install --upgrade pip
      -  sudo -H pip install unity-downloader-cli --index-url https://artifactory.prd.it.unity3d.com/artifactory/api/pypi/pypi/simple --upgrade
      -  curl -s https://artifactory.internal.unity3d.com/core-automation/tools/utr-standalone/utr --output TestProjects/VisualEffectGraph_HDRP/utr
      -  chmod +x TestProjects/VisualEffectGraph_HDRP/utr
<<<<<<< HEAD
      -  cd TestProjects/VisualEffectGraph_HDRP && sudo unity-downloader-cli -u 24a0f8b56f72092c87d71cefbe3c26d3d6f4f6e9 -c editor -c il2cpp  --wait --published-only
      -  cd TestProjects/VisualEffectGraph_HDRP && DISPLAY=:0.0 ./utr --suite=playmode --testproject=. --editor-location=.Editor --artifacts_path=test-results --scripting-backend=mono --extra-editor-arg="-colorspace=Linear" --reruncount=2 --extra-editor-arg="-force-vulkan"
=======
      -  cd TestProjects/VisualEffectGraph_HDRP && sudo unity-downloader-cli -u 2ea77e477b085e913ac2cdc798fcd655b010f1a2 -c editor -c il2cpp  --wait --published-only
      -  cd TestProjects/VisualEffectGraph_HDRP && DISPLAY=:0.0 ./utr --suite=playmode --testproject=. --editor-location=.Editor --artifacts_path=test-results --reruncount=2 --extra-editor-arg="-force-vulkan"
>>>>>>> 730b9ecb
    artifacts:
        logs:
            paths:
              -  "**/test-results/**"
              -  "TestProjects/VisualEffectGraph_HDRP/Logs/*.log"
VFX_HDRP_Linux_Vulkan_editmode_mono_2_Linear_2020.2:
    name: VFX_HDRP on Linux_Vulkan_editmode_mono_2_Linear on version 2020.2
    agent:
        type: Unity::VM
        image: cds-ops/ubuntu-18.04-base:stable
        flavor: b1.large
    variables:
        UPM_REGISTRY: https://artifactory-slo.bf.unity3d.com/artifactory/api/npm/upm-candidates
    commands:
      -  sudo -H pip install --upgrade pip
      -  sudo -H pip install unity-downloader-cli --index-url https://artifactory.prd.it.unity3d.com/artifactory/api/pypi/pypi/simple --upgrade
      -  curl -s https://artifactory.internal.unity3d.com/core-automation/tools/utr-standalone/utr --output TestProjects/VisualEffectGraph_HDRP/utr
      -  chmod +x TestProjects/VisualEffectGraph_HDRP/utr
<<<<<<< HEAD
      -  cd TestProjects/VisualEffectGraph_HDRP && sudo unity-downloader-cli -u 24a0f8b56f72092c87d71cefbe3c26d3d6f4f6e9 -c editor -c il2cpp  --wait --published-only
      -  cd TestProjects/VisualEffectGraph_HDRP && DISPLAY=:0.0 ./utr --suite=editor --platform=editmode --testproject=. --editor-location=.Editor --artifacts_path=test-results --scripting-backend=il2cpp --extra-editor-arg="-colorspace=Linear" --reruncount=2 --extra-editor-arg="-force-vulkan"
=======
      -  cd TestProjects/VisualEffectGraph_HDRP && sudo unity-downloader-cli -u 2ea77e477b085e913ac2cdc798fcd655b010f1a2 -c editor -c il2cpp  --wait --published-only
      -  cd TestProjects/VisualEffectGraph_HDRP && DISPLAY=:0.0 ./utr --suite=editor --platform=editmode --testproject=. --editor-location=.Editor --artifacts_path=test-results --reruncount=2 --extra-editor-arg="-force-vulkan"
>>>>>>> 730b9ecb
    artifacts:
        logs:
            paths:
              -  "**/test-results/**"
              -  "TestProjects/VisualEffectGraph_HDRP/Logs/*.log"
VFX_HDRP_Linux_Vulkan_Standalone_mono_2_Linear_CUSTOM-REVISION:
    name: VFX_HDRP on Linux_Vulkan_Standalone_mono_2_Linear on version CUSTOM-REVISION
    agent:
        type: Unity::VM::GPU
        image: cds-ops/ubuntu-18.04-base:stable
        flavor: b1.large
    variables:
        UPM_REGISTRY: https://artifactory-slo.bf.unity3d.com/artifactory/api/npm/upm-candidates
        CUSTOM_REVISION: custom_revision_not_set
    commands:
      -  curl -s https://artifactory.internal.unity3d.com/core-automation/tools/utr-standalone/utr --output TestProjects/VisualEffectGraph_HDRP/utr
      -  chmod +x TestProjects/VisualEffectGraph_HDRP/utr
      -  cd TestProjects/VisualEffectGraph_HDRP && ./utr --suite=playmode --platform=StandaloneLinux64 --artifacts_path=test-results --player-load-path=../../players --player-connection-ip=auto --scripting-backend=mono --extra-editor-arg="-colorspace=Linear" --reruncount=2 --timeout=1200
    artifacts:
        logs:
            paths:
              -  "**/test-results/**"
              -  "TestProjects/VisualEffectGraph_HDRP/Logs/*.log"
    dependencies:
      -  path: .yamato/_editor_priming.yml#editor:priming:CUSTOM-REVISION:linux
         rerun: always
      -  path: .yamato/vfx_hdrp-linux-vulkan.yml#Build_VFX_HDRP_Linux_Vulkan_Player_mono_2_Linear_CUSTOM-REVISION
         rerun: always
Build_VFX_HDRP_Linux_Vulkan_Player_mono_2_Linear_CUSTOM-REVISION:
    name: Build VFX_HDRP on Linux_Vulkan_mono_2_Linear_Player on version CUSTOM-REVISION
    agent:
        type: Unity::VM
        image: cds-ops/ubuntu-18.04-base:stable
        flavor: b1.xlarge
    variables:
        UPM_REGISTRY: https://artifactory-slo.bf.unity3d.com/artifactory/api/npm/upm-candidates
        CUSTOM_REVISION: custom_revision_not_set
    commands:
      -  sudo -H pip install --upgrade pip
      -  sudo -H pip install unity-downloader-cli --index-url https://artifactory.prd.it.unity3d.com/artifactory/api/pypi/pypi/simple --upgrade
      -  curl -s https://artifactory.internal.unity3d.com/core-automation/tools/utr-standalone/utr --output TestProjects/VisualEffectGraph_HDRP/utr
      -  chmod +x TestProjects/VisualEffectGraph_HDRP/utr
      -  cd TestProjects/VisualEffectGraph_HDRP && sudo unity-downloader-cli --source-file ../../unity_revision.txt -c editor -c il2cpp  --wait --published-only
      -  cd TestProjects/VisualEffectGraph_HDRP && DISPLAY=:0.0 ./utr --suite=playmode --platform=StandaloneLinux64 --testproject=. --extra-editor-arg="-playergraphicsapi=Vulkan" --editor-location=.Editor --artifacts_path=test-results --player-save-path=../../players --build-only --scripting-backend=mono" --extra-editor-arg="-colorspace=Linear" --extra-editor-arg="-executemethod" --timeout=1200 --extra-editor-arg="CustomBuild.BuildLinuxVulkanLinear"
    artifacts:
        logs:
            paths:
              -  "**/test-results/**"
              -  "TestProjects/VisualEffectGraph_HDRP/Logs/*.log"
        players:
            paths:
              -  "players/**"
    dependencies:
      -  path: .yamato/_editor_priming.yml#editor:priming:CUSTOM-REVISION:linux
         rerun: always
VFX_HDRP_Linux_Vulkan_playmode_mono_2_Linear_CUSTOM-REVISION:
    name: VFX_HDRP on Linux_Vulkan_playmode_mono_2_Linear on version CUSTOM-REVISION
    agent:
        type: Unity::VM::GPU
        image: cds-ops/ubuntu-18.04-base:stable
        flavor: b1.large
    variables:
        UPM_REGISTRY: https://artifactory-slo.bf.unity3d.com/artifactory/api/npm/upm-candidates
        CUSTOM_REVISION: custom_revision_not_set
    commands:
      -  sudo -H pip install --upgrade pip
      -  sudo -H pip install unity-downloader-cli --index-url https://artifactory.prd.it.unity3d.com/artifactory/api/pypi/pypi/simple --upgrade
      -  curl -s https://artifactory.internal.unity3d.com/core-automation/tools/utr-standalone/utr --output TestProjects/VisualEffectGraph_HDRP/utr
      -  chmod +x TestProjects/VisualEffectGraph_HDRP/utr
      -  cd TestProjects/VisualEffectGraph_HDRP && sudo unity-downloader-cli --source-file ../../unity_revision.txt -c editor -c il2cpp  --wait --published-only
      -  cd TestProjects/VisualEffectGraph_HDRP && DISPLAY=:0.0 ./utr --suite=playmode --testproject=. --editor-location=.Editor --artifacts_path=test-results --scripting-backend=mono --extra-editor-arg="-colorspace=Linear" --reruncount=2 --extra-editor-arg="-force-vulkan"
    artifacts:
        logs:
            paths:
              -  "**/test-results/**"
              -  "TestProjects/VisualEffectGraph_HDRP/Logs/*.log"
    dependencies:
      -  path: .yamato/_editor_priming.yml#editor:priming:CUSTOM-REVISION:linux
         rerun: always
VFX_HDRP_Linux_Vulkan_editmode_mono_2_Linear_CUSTOM-REVISION:
    name: VFX_HDRP on Linux_Vulkan_editmode_mono_2_Linear on version CUSTOM-REVISION
    agent:
        type: Unity::VM
        image: cds-ops/ubuntu-18.04-base:stable
        flavor: b1.large
    variables:
        UPM_REGISTRY: https://artifactory-slo.bf.unity3d.com/artifactory/api/npm/upm-candidates
        CUSTOM_REVISION: custom_revision_not_set
    commands:
      -  sudo -H pip install --upgrade pip
      -  sudo -H pip install unity-downloader-cli --index-url https://artifactory.prd.it.unity3d.com/artifactory/api/pypi/pypi/simple --upgrade
      -  curl -s https://artifactory.internal.unity3d.com/core-automation/tools/utr-standalone/utr --output TestProjects/VisualEffectGraph_HDRP/utr
      -  chmod +x TestProjects/VisualEffectGraph_HDRP/utr
      -  cd TestProjects/VisualEffectGraph_HDRP && sudo unity-downloader-cli --source-file ../../unity_revision.txt -c editor -c il2cpp  --wait --published-only
      -  cd TestProjects/VisualEffectGraph_HDRP && DISPLAY=:0.0 ./utr --suite=editor --platform=editmode --testproject=. --editor-location=.Editor --artifacts_path=test-results --scripting-backend=il2cpp --extra-editor-arg="-colorspace=Linear" --reruncount=2 --extra-editor-arg="-force-vulkan"
    artifacts:
        logs:
            paths:
              -  "**/test-results/**"
              -  "TestProjects/VisualEffectGraph_HDRP/Logs/*.log"
    dependencies:
      -  path: .yamato/_editor_priming.yml#editor:priming:CUSTOM-REVISION:linux
         rerun: always<|MERGE_RESOLUTION|>--- conflicted
+++ resolved
@@ -119,13 +119,8 @@
       -  sudo -H pip install unity-downloader-cli --index-url https://artifactory.prd.it.unity3d.com/artifactory/api/pypi/pypi/simple --upgrade
       -  curl -s https://artifactory.internal.unity3d.com/core-automation/tools/utr-standalone/utr --output TestProjects/VisualEffectGraph_HDRP/utr
       -  chmod +x TestProjects/VisualEffectGraph_HDRP/utr
-<<<<<<< HEAD
-      -  cd TestProjects/VisualEffectGraph_HDRP && sudo unity-downloader-cli -u 24a0f8b56f72092c87d71cefbe3c26d3d6f4f6e9 -c editor -c il2cpp  --wait --published-only
+      -  cd TestProjects/VisualEffectGraph_HDRP && sudo unity-downloader-cli -u 2ea77e477b085e913ac2cdc798fcd655b010f1a2 -c editor -c il2cpp  --wait --published-only
       -  cd TestProjects/VisualEffectGraph_HDRP && DISPLAY=:0.0 ./utr --suite=playmode --platform=StandaloneLinux64 --testproject=. --extra-editor-arg="-playergraphicsapi=Vulkan" --editor-location=.Editor --artifacts_path=test-results --player-save-path=../../players --build-only --scripting-backend=mono" --extra-editor-arg="-colorspace=Linear" --extra-editor-arg="-executemethod" --timeout=1200 --extra-editor-arg="CustomBuild.BuildLinuxVulkanLinear"
-=======
-      -  cd TestProjects/VisualEffectGraph_HDRP && sudo unity-downloader-cli -u 2ea77e477b085e913ac2cdc798fcd655b010f1a2 -c editor -c il2cpp  --wait --published-only
-      -  cd TestProjects/VisualEffectGraph_HDRP && DISPLAY=:0.0 ./utr --suite=playmode --platform=StandaloneLinux64 --testproject=. --editor-location=.Editor --artifacts_path=test-results --player-save-path=../../players --build-only --extra-editor-arg="-executemethod" --timeout=1200 --extra-editor-arg="CustomBuild.BuildLinuxVulkanLinear"
->>>>>>> 730b9ecb
     artifacts:
         logs:
             paths:
@@ -147,13 +142,8 @@
       -  sudo -H pip install unity-downloader-cli --index-url https://artifactory.prd.it.unity3d.com/artifactory/api/pypi/pypi/simple --upgrade
       -  curl -s https://artifactory.internal.unity3d.com/core-automation/tools/utr-standalone/utr --output TestProjects/VisualEffectGraph_HDRP/utr
       -  chmod +x TestProjects/VisualEffectGraph_HDRP/utr
-<<<<<<< HEAD
-      -  cd TestProjects/VisualEffectGraph_HDRP && sudo unity-downloader-cli -u 24a0f8b56f72092c87d71cefbe3c26d3d6f4f6e9 -c editor -c il2cpp  --wait --published-only
+      -  cd TestProjects/VisualEffectGraph_HDRP && sudo unity-downloader-cli -u 2ea77e477b085e913ac2cdc798fcd655b010f1a2 -c editor -c il2cpp  --wait --published-only
       -  cd TestProjects/VisualEffectGraph_HDRP && DISPLAY=:0.0 ./utr --suite=playmode --testproject=. --editor-location=.Editor --artifacts_path=test-results --scripting-backend=mono --extra-editor-arg="-colorspace=Linear" --reruncount=2 --extra-editor-arg="-force-vulkan"
-=======
-      -  cd TestProjects/VisualEffectGraph_HDRP && sudo unity-downloader-cli -u 2ea77e477b085e913ac2cdc798fcd655b010f1a2 -c editor -c il2cpp  --wait --published-only
-      -  cd TestProjects/VisualEffectGraph_HDRP && DISPLAY=:0.0 ./utr --suite=playmode --testproject=. --editor-location=.Editor --artifacts_path=test-results --reruncount=2 --extra-editor-arg="-force-vulkan"
->>>>>>> 730b9ecb
     artifacts:
         logs:
             paths:
@@ -172,13 +162,8 @@
       -  sudo -H pip install unity-downloader-cli --index-url https://artifactory.prd.it.unity3d.com/artifactory/api/pypi/pypi/simple --upgrade
       -  curl -s https://artifactory.internal.unity3d.com/core-automation/tools/utr-standalone/utr --output TestProjects/VisualEffectGraph_HDRP/utr
       -  chmod +x TestProjects/VisualEffectGraph_HDRP/utr
-<<<<<<< HEAD
-      -  cd TestProjects/VisualEffectGraph_HDRP && sudo unity-downloader-cli -u 24a0f8b56f72092c87d71cefbe3c26d3d6f4f6e9 -c editor -c il2cpp  --wait --published-only
+      -  cd TestProjects/VisualEffectGraph_HDRP && sudo unity-downloader-cli -u 2ea77e477b085e913ac2cdc798fcd655b010f1a2 -c editor -c il2cpp  --wait --published-only
       -  cd TestProjects/VisualEffectGraph_HDRP && DISPLAY=:0.0 ./utr --suite=editor --platform=editmode --testproject=. --editor-location=.Editor --artifacts_path=test-results --scripting-backend=il2cpp --extra-editor-arg="-colorspace=Linear" --reruncount=2 --extra-editor-arg="-force-vulkan"
-=======
-      -  cd TestProjects/VisualEffectGraph_HDRP && sudo unity-downloader-cli -u 2ea77e477b085e913ac2cdc798fcd655b010f1a2 -c editor -c il2cpp  --wait --published-only
-      -  cd TestProjects/VisualEffectGraph_HDRP && DISPLAY=:0.0 ./utr --suite=editor --platform=editmode --testproject=. --editor-location=.Editor --artifacts_path=test-results --reruncount=2 --extra-editor-arg="-force-vulkan"
->>>>>>> 730b9ecb
     artifacts:
         logs:
             paths:
