--- conflicted
+++ resolved
@@ -22,13 +22,8 @@
       -  Xcopy /E /I "com.unity.render-pipelines.core" "TestProjects/URP-Update-testing/Top-URP-Assets/Packages/com.unity.render-pipelines.core" /Y
       -  Xcopy /E /I "com.unity.render-pipelines.universal" "TestProjects/URP-Update-testing/Top-URP-Assets/Packages/com.unity.render-pipelines.universal" /Y
       -  Xcopy /E /I "com.unity.shadergraph" "TestProjects/URP-Update-testing/Top-URP-Assets/Packages/com.unity.shadergraph" /Y
-<<<<<<< HEAD
-      -  cd TestProjects/URP-Update-testing/Top-URP-Assets && unity-downloader-cli -u 37c5ec4c3cb13853f9074c74cbac49a232178bd8 -c editor -c il2cpp  --wait --published-only
+      -  cd TestProjects/URP-Update-testing/Top-URP-Assets && unity-downloader-cli -u {{editor_versions.trunk_latest_internal.windows.revision}} -c editor -c il2cpp  --wait --published-only
       -  cd TestProjects/URP-Update-testing/Top-URP-Assets && utr --artifacts_path=test-results --editor-location=.Editor --extra-editor-arg="-force-d3d11" --extra-editor-arg="SetColorSpaceLinear" --reruncount=2 --scripting-backend=Mono2x --suite=playmode --testproject=.
-=======
-      -  cd TestProjects/URP-Update-testing/Top-URP-Assets && unity-downloader-cli -u {{editor_versions.trunk_latest_internal.windows.revision}} -c editor -c il2cpp  --wait --published-only
-      -  cd TestProjects/URP-Update-testing/Top-URP-Assets && utr --artifacts_path=test-results --editor-location=.Editor --extra-editor-arg="-colorspace=Linear" --extra-editor-arg="-force-d3d11" --reruncount=2 --scripting-backend=Mono2x --suite=playmode --testproject=.
->>>>>>> f1bdb719
     artifacts:
         logs:
             paths:
@@ -49,13 +44,8 @@
       -  Xcopy /E /I "com.unity.render-pipelines.core" "TestProjects/URP-Update-testing/Top-URP-Assets/Packages/com.unity.render-pipelines.core" /Y
       -  Xcopy /E /I "com.unity.render-pipelines.universal" "TestProjects/URP-Update-testing/Top-URP-Assets/Packages/com.unity.render-pipelines.universal" /Y
       -  Xcopy /E /I "com.unity.shadergraph" "TestProjects/URP-Update-testing/Top-URP-Assets/Packages/com.unity.shadergraph" /Y
-<<<<<<< HEAD
-      -  cd TestProjects/URP-Update-testing/Top-URP-Assets && unity-downloader-cli -u 37c5ec4c3cb13853f9074c74cbac49a232178bd8 -c editor -c il2cpp  --wait --published-only
+      -  cd TestProjects/URP-Update-testing/Top-URP-Assets && unity-downloader-cli -u {{editor_versions.trunk_latest_internal.windows.revision}} -c editor -c il2cpp  --wait --published-only
       -  cd TestProjects/URP-Update-testing/Top-URP-Assets && utr --artifacts_path=test-results --editor-location=.Editor --extra-editor-arg="-force-d3d11" --extra-editor-arg="SetColorSpaceLinear" --platform=editmode --reruncount=2 --scripting-backend=Mono2x --suite=editor --testproject=.
-=======
-      -  cd TestProjects/URP-Update-testing/Top-URP-Assets && unity-downloader-cli -u {{editor_versions.trunk_latest_internal.windows.revision}} -c editor -c il2cpp  --wait --published-only
-      -  cd TestProjects/URP-Update-testing/Top-URP-Assets && utr --artifacts_path=test-results --editor-location=.Editor --extra-editor-arg="-colorspace=Linear" --extra-editor-arg="-force-d3d11" --platform=editmode --reruncount=2 --scripting-backend=Mono2x --suite=editor --testproject=.
->>>>>>> f1bdb719
     artifacts:
         logs:
             paths:
