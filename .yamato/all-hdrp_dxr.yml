--- conflicted
+++ resolved
@@ -6,15 +6,6 @@
 All_HDRP_DXR_trunk:
     name: All HDRP_DXR CI - trunk
     dependencies:
-<<<<<<< HEAD
-      -  path: .yamato/hdrp_dxr-win-dx12.yml#HDRP_DXR_Win_DX12_Standalone_il2cpp_4_Linear_trunk
-         rerun: on-new-revision
-      -  path: .yamato/hdrp_dxr-win-dx12.yml#HDRP_DXR_Win_DX12_playmode_il2cpp_4_Linear_trunk
-         rerun: on-new-revision
-      -  path: .yamato/hdrp_dxr-win-dx12.yml#HDRP_DXR_Win_DX12_playmode_XR_il2cpp_4_Linear_trunk
-         rerun: on-new-revision
-      -  path: .yamato/hdrp_dxr-win-dx12.yml#HDRP_DXR_Win_DX12_playmode_NonRenderGraph_il2cpp_4_Linear_trunk
-=======
       -  path: .yamato/hdrp_dxr-win-dx12.yml#HDRP_DXR_Win_DX12_Standalone_mono_2_Linear_trunk
          rerun: on-new-revision
       -  path: .yamato/hdrp_dxr-win-dx12.yml#HDRP_DXR_Win_DX12_playmode_mono_2_Linear_trunk
@@ -22,20 +13,10 @@
       -  path: .yamato/hdrp_dxr-win-dx12.yml#HDRP_DXR_Win_DX12_playmode_XR_mono_2_Linear_trunk
          rerun: on-new-revision
       -  path: .yamato/hdrp_dxr-win-dx12.yml#HDRP_DXR_Win_DX12_playmode_NonRenderGraph_mono_2_Linear_trunk
->>>>>>> 9cb3a4a1
          rerun: on-new-revision
 All_HDRP_DXR_2020.2:
     name: All HDRP_DXR CI - 2020.2
     dependencies:
-<<<<<<< HEAD
-      -  path: .yamato/hdrp_dxr-win-dx12.yml#HDRP_DXR_Win_DX12_Standalone_il2cpp_4_Linear_2020.2
-         rerun: on-new-revision
-      -  path: .yamato/hdrp_dxr-win-dx12.yml#HDRP_DXR_Win_DX12_playmode_il2cpp_4_Linear_2020.2
-         rerun: on-new-revision
-      -  path: .yamato/hdrp_dxr-win-dx12.yml#HDRP_DXR_Win_DX12_playmode_XR_il2cpp_4_Linear_2020.2
-         rerun: on-new-revision
-      -  path: .yamato/hdrp_dxr-win-dx12.yml#HDRP_DXR_Win_DX12_playmode_NonRenderGraph_il2cpp_4_Linear_2020.2
-=======
       -  path: .yamato/hdrp_dxr-win-dx12.yml#HDRP_DXR_Win_DX12_Standalone_mono_2_Linear_2020.2
          rerun: on-new-revision
       -  path: .yamato/hdrp_dxr-win-dx12.yml#HDRP_DXR_Win_DX12_playmode_mono_2_Linear_2020.2
@@ -43,20 +24,10 @@
       -  path: .yamato/hdrp_dxr-win-dx12.yml#HDRP_DXR_Win_DX12_playmode_XR_mono_2_Linear_2020.2
          rerun: on-new-revision
       -  path: .yamato/hdrp_dxr-win-dx12.yml#HDRP_DXR_Win_DX12_playmode_NonRenderGraph_mono_2_Linear_2020.2
->>>>>>> 9cb3a4a1
          rerun: on-new-revision
 All_HDRP_DXR_CUSTOM-REVISION:
     name: All HDRP_DXR CI - CUSTOM-REVISION
     dependencies:
-<<<<<<< HEAD
-      -  path: .yamato/hdrp_dxr-win-dx12.yml#HDRP_DXR_Win_DX12_Standalone_il2cpp_4_Linear_CUSTOM-REVISION
-         rerun: always
-      -  path: .yamato/hdrp_dxr-win-dx12.yml#HDRP_DXR_Win_DX12_playmode_il2cpp_4_Linear_CUSTOM-REVISION
-         rerun: always
-      -  path: .yamato/hdrp_dxr-win-dx12.yml#HDRP_DXR_Win_DX12_playmode_XR_il2cpp_4_Linear_CUSTOM-REVISION
-         rerun: always
-      -  path: .yamato/hdrp_dxr-win-dx12.yml#HDRP_DXR_Win_DX12_playmode_NonRenderGraph_il2cpp_4_Linear_CUSTOM-REVISION
-=======
       -  path: .yamato/hdrp_dxr-win-dx12.yml#HDRP_DXR_Win_DX12_Standalone_mono_2_Linear_CUSTOM-REVISION
          rerun: always
       -  path: .yamato/hdrp_dxr-win-dx12.yml#HDRP_DXR_Win_DX12_playmode_mono_2_Linear_CUSTOM-REVISION
@@ -64,7 +35,6 @@
       -  path: .yamato/hdrp_dxr-win-dx12.yml#HDRP_DXR_Win_DX12_playmode_XR_mono_2_Linear_CUSTOM-REVISION
          rerun: always
       -  path: .yamato/hdrp_dxr-win-dx12.yml#HDRP_DXR_Win_DX12_playmode_NonRenderGraph_mono_2_Linear_CUSTOM-REVISION
->>>>>>> 9cb3a4a1
          rerun: always
     variables:
         CUSTOM_REVISION: custom_revision_not_set