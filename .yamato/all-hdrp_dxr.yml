--- conflicted
+++ resolved
@@ -3,16 +3,6 @@
 # Introduce any changes under .yamato/config/*.metafile files and rerun yaml-generation (or check #devs-automation-tooling).
 
 {% metadata_file .yamato/_cache_config.metafile -%}
-<<<<<<< HEAD
-{% metadata_file .yamato/_latest_editor_versions_trunk.metafile -%}
-
----
-
-PR_HDRP_DXR_trunk:
-    name: PR HDRP_DXR on trunk
-    variables:
-        CUSTOM_REVISION: '{{trunk.changeset.id}}'
-=======
 {% metadata_file .yamato/_latest_editor_versions_2021.2.metafile -%}
 
 ---
@@ -21,58 +11,33 @@
     name: PR HDRP_DXR on 2021.2
     variables:
         CUSTOM_REVISION: '{{2021_2.changeset.id}}'
->>>>>>> 1ee5912c
         UTR_VERSION: "current"
         TEST_FILTER: .*
         CACHE_ARGS: '{{cache.flags}}'
     dependencies:
-<<<<<<< HEAD
-      -  path: .yamato/hdrp_dxr-win-dx12.yml#HDRP_DXR_Win_DX12_playmode_mono_Linear_trunk
-         rerun: on_new_revision
-Extra_HDRP_DXR_trunk:
-    name: Extra HDRP_DXR on trunk
-    variables:
-        CUSTOM_REVISION: '{{trunk.changeset.id}}'
-=======
       -  path: .yamato/hdrp_dxr-win-dx12.yml#HDRP_DXR_Win_DX12_playmode_mono_Linear_2021.2
          rerun: on_new_revision
 Extra_HDRP_DXR_2021.2:
     name: Extra HDRP_DXR on 2021.2
     variables:
         CUSTOM_REVISION: '{{2021_2.changeset.id}}'
->>>>>>> 1ee5912c
         UTR_VERSION: "current"
         TEST_FILTER: .*
         CACHE_ARGS: '{{cache.flags}}'
     dependencies:
-<<<<<<< HEAD
-      -  path: .yamato/hdrp_dxr-win-dx12.yml#HDRP_DXR_Win_DX12_playmode_XR_mono_Linear_trunk
-         rerun: on_new_revision
-HDRP_DXR_trunk:
-    name: HDRP_DXR on trunk
-    variables:
-        CUSTOM_REVISION: '{{trunk.changeset.id}}'
-=======
       -  path: .yamato/hdrp_dxr-win-dx12.yml#HDRP_DXR_Win_DX12_playmode_XR_mono_Linear_2021.2
          rerun: on_new_revision
 HDRP_DXR_2021.2:
     name: HDRP_DXR on 2021.2
     variables:
         CUSTOM_REVISION: '{{2021_2.changeset.id}}'
->>>>>>> 1ee5912c
         UTR_VERSION: "current"
         TEST_FILTER: .*
         CACHE_ARGS: '{{cache.flags}}'
     dependencies:
-<<<<<<< HEAD
-      -  path: .yamato/all-hdrp_dxr.yml#PR_HDRP_DXR_trunk
-         rerun: on_new_revision
-      -  path: .yamato/all-hdrp_dxr.yml#Extra_HDRP_DXR_trunk
-=======
       -  path: .yamato/all-hdrp_dxr.yml#PR_HDRP_DXR_2021.2
          rerun: on_new_revision
       -  path: .yamato/all-hdrp_dxr.yml#Extra_HDRP_DXR_2021.2
->>>>>>> 1ee5912c
          rerun: on_new_revision
 PR_HDRP_DXR_CUSTOM-REVISION:
     name: PR HDRP_DXR on CUSTOM-REVISION
