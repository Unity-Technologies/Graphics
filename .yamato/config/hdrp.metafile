project:
  name: HDRP
  folder: HDRP_Tests
  folder_standalone: HDRP_RuntimeTests
test_platforms:
  - type: playmode
  - type: playmode
    name: playmode_XR
    utr_flags:
      - [all]: --extra-editor-arg="-xr-reuse-tests"
  - type: editmode
  - type: editmode
    name: editmode_XR
    utr_flags:
      - [all]: --extra-editor-arg="-xr-reuse-tests"
  - type: Standalone
    utr_flags:
      - [OSX_Metal]: --timeout=2400
<<<<<<< HEAD
expression_trigger:
    expression: 'pull_request.target eq "<TARGET_BRANCH>" AND NOT pull_request.draft AND pull_request.changes.any match ["com.unity.render-pipelines.high-definition/**/*", "com.unity.render-pipelines.high-definition-config/**/*",  "TestProjects/HDRP_Tests/**/*"] AND NOT pull_request.changes.all match ["*.md", "**/*.md", "doc/**/*", "**/Documentation*/**/*"]'
=======
  - type: Standalone
    name: Standalone_cache
    utr_flags_build:
    - [all]: --timeout=3000
    - [all]: --extra-editor-arg="-adb2"
    - [all]: --extra-editor-arg="-enableCacheServer"
    - [all]: --extra-editor-arg="-cacheServerEndpoint" --extra-editor-arg="cacheserver-slo.hq.unity3d.com"
    - [all]: --extra-editor-arg="-cacheServerNamespacePrefix" --extra-editor-arg="{{cache.cacheServerNamespacePrefix}}"
    - [all]: --extra-editor-arg="-cacheServerEnableDownload" --extra-editor-arg="true"
    - [all]: --extra-editor-arg="-cacheServerEnableUpload" --extra-editor-arg="true"
>>>>>>> 012a6b3c

platforms:
  - name: Win
    apis:
      - name: DX11
      - name: DX12
      - name: Vulkan
    build_configs:
      - name: mono
    color_spaces:
      - Linear
    agents_project:
      default:
        type: Unity::VM::GPU
        image: graphics-foundation/win10-dxr:stable
        flavor: b1.xlarge
        model: rtx2080
      editmode:
        type: Unity::VM
        image: graphics-foundation/win10-dxr:stable
        flavor: b1.xlarge
      standalone:
        type: Unity::VM::GPU
        image: graphics-foundation/win10-dxr:stable
        flavor: b1.xlarge
        model: rtx2080
      standalone_build:
        type: Unity::VM
        image: graphics-foundation/win10-dxr:stable
        flavor: b1.xlarge
  - name: OSX
    apis:
      - name: Metal
        exclude_test_platforms:
          - name: editmode
    build_configs:
      - name: mono
    color_spaces:
      - Linear
  - name: Linux
    apis:
      - name: Vulkan
        exclude_test_platforms:
          - name: playmode_XR
    build_configs:
      - name: mono
    color_spaces:
      - Linear
<<<<<<< HEAD
pr:
  dependencies:
    - platform: Win
      api: DX11
      build_config: mono
      color_space: Linear
      test_platforms:
        - Standalone
        #- playmode
        #- playmode_XR
        #- editmode
    - project: VFX_HDRP
      pr: true
nightly:
  dependencies:
    - project: HDRP
      pr: true
    - project: HDRP_DXR
      nightly: true
    - project: VFX_HDRP
      nightly: true
    - project: Smoke_Test
      nightly: true
    - platform: Win
      api: DX12
      build_config: mono
      color_space: Linear
      test_platforms:
        - Standalone
        - playmode_XR
        - editmode_XR
    - platform: Win
      api: Vulkan
      build_config: mono
      color_space: Linear
      test_platforms:
        - Standalone
        - playmode_XR
    - platform: Linux
      api: Vulkan
      build_config: mono
      color_space: Linear
      test_platforms:
        - editmode
    - platform: OSX
      api: Metal
      build_config: mono
      color_space: Linear
      test_platforms:
        - Standalone
### TODO: MOVE THE FOLLOWING JOBS BACK TO PR JOBS
    - platform: Win
      api: DX11
      build_config: mono
      color_space: Linear
      test_platforms:
        - playmode
        - playmode_XR
        - editmode
    - platform: Win
      api: DX12
      build_config: mono
      color_space: Linear
      test_platforms:
        - playmode
    - platform: Win
      api: Vulkan
      build_config: mono
      color_space: Linear
      test_platforms:
        - playmode
    - platform: OSX
      api: Metal
      build_config: mono
      color_space: Linear
      test_platforms:
        # - Standalone
        - playmode
    - platform: Linux
      api: Vulkan
      build_config: mono
      color_space: Linear
      test_platforms:
        - Standalone
        - playmode
    - project: HDRP_DXR
      pr: true
=======

jobs:
  - name: PR <PROJECT_NAME>
    triggers:
      expression: 'pull_request.target eq "<TARGET_BRANCH>" AND NOT pull_request.draft AND pull_request.changes.any match ["com.unity.render-pipelines.high-definition/**/*", "com.unity.render-pipelines.high-definition-config/**/*",  "TestProjects/HDRP_Tests/**/*", "TestProjects/HDRP_RuntimeTests/**/*"] AND NOT pull_request.changes.all match ["*.md", "**/*.md", "doc/**/*", "**/Documentation*/**/*"]'
    dependencies:
      - platform: Win
        api: DX11
        build_config: mono
        color_space: Linear
        test_platforms:
          - Standalone_cache
          #- playmode_cache
          #- playmode_XR_cache
          #- editmode
      - .yamato/all-hdrp_dxr.yml#PR_HDRP_DXR_<TRACK>
      - .yamato/all-hdrp_hybrid.yml#PR_HDRP_Hybrid_<TRACK>
      - .yamato/all-vfx_hdrp.yml#PR_VFX_HDRP_<TRACK>
      - .yamato/_abv.yml#General_Checks_<TRACK>
  - name: Extra <PROJECT_NAME>
    dependencies:
      - platform: Win
        api: DX12
        build_config: mono
        color_space: Linear
        test_platforms:
          - Standalone_cache
          - playmode_XR_cache
          - editmode_XR
      - platform: Win
        api: Vulkan
        build_config: mono
        color_space: Linear
        test_platforms:
          - Standalone_cache
          - playmode_XR_cache
      - platform: Linux
        api: Vulkan
        build_config: mono
        color_space: Linear
        test_platforms:
          - editmode
      - platform: OSX
        api: Metal
        build_config: mono
        color_space: Linear
        test_platforms:
          - Standalone_cache
  ### TODO: MOVE THE FOLLOWING JOBS BACK TO PR JOBS
      - platform: Win
        api: DX11
        build_config: mono
        color_space: Linear
        test_platforms:
          - playmode_cache
          - playmode_XR_cache
          - editmode
      - platform: Win
        api: DX12
        build_config: mono
        color_space: Linear
        test_platforms:
          - playmode_cache
      - platform: Win
        api: Vulkan
        build_config: mono
        color_space: Linear
        test_platforms:
          - playmode_cache
      - platform: OSX
        api: Metal
        build_config: mono
        color_space: Linear
        test_platforms:
          # - Standalone
          - playmode_cache
      - platform: Linux
        api: Vulkan
        build_config: mono
        color_space: Linear
        test_platforms:
          - Standalone_cache
          - playmode_cache
  - name: <PROJECT_NAME>
    dependencies:
      - <PROJECT_ALL_YML_FILE>#PR_<PROJECT_NAME>_<TRACK>
      - <PROJECT_ALL_YML_FILE>#Extra_<PROJECT_NAME>_<TRACK>
  - name: Nightly <PROJECT_NAME>
    dependencies:
      - .yamato/all-hdrp_performancetests.yml#HDRP_PerformanceTests_<TRACK>
      - .yamato/all-hdrp_hybrid.yml#HDRP_Hybrid_<TRACK>
      - .yamato/all-hdrp_dxr.yml#HDRP_DXR_<TRACK>
      - .yamato/all-hdrp.yml#HDRP_<TRACK>
>>>>>>> 012a6b3c
<|MERGE_RESOLUTION|>--- conflicted
+++ resolved
@@ -16,21 +16,6 @@
   - type: Standalone
     utr_flags:
       - [OSX_Metal]: --timeout=2400
-<<<<<<< HEAD
-expression_trigger:
-    expression: 'pull_request.target eq "<TARGET_BRANCH>" AND NOT pull_request.draft AND pull_request.changes.any match ["com.unity.render-pipelines.high-definition/**/*", "com.unity.render-pipelines.high-definition-config/**/*",  "TestProjects/HDRP_Tests/**/*"] AND NOT pull_request.changes.all match ["*.md", "**/*.md", "doc/**/*", "**/Documentation*/**/*"]'
-=======
-  - type: Standalone
-    name: Standalone_cache
-    utr_flags_build:
-    - [all]: --timeout=3000
-    - [all]: --extra-editor-arg="-adb2"
-    - [all]: --extra-editor-arg="-enableCacheServer"
-    - [all]: --extra-editor-arg="-cacheServerEndpoint" --extra-editor-arg="cacheserver-slo.hq.unity3d.com"
-    - [all]: --extra-editor-arg="-cacheServerNamespacePrefix" --extra-editor-arg="{{cache.cacheServerNamespacePrefix}}"
-    - [all]: --extra-editor-arg="-cacheServerEnableDownload" --extra-editor-arg="true"
-    - [all]: --extra-editor-arg="-cacheServerEnableUpload" --extra-editor-arg="true"
->>>>>>> 012a6b3c
 
 platforms:
   - name: Win
@@ -79,95 +64,6 @@
       - name: mono
     color_spaces:
       - Linear
-<<<<<<< HEAD
-pr:
-  dependencies:
-    - platform: Win
-      api: DX11
-      build_config: mono
-      color_space: Linear
-      test_platforms:
-        - Standalone
-        #- playmode
-        #- playmode_XR
-        #- editmode
-    - project: VFX_HDRP
-      pr: true
-nightly:
-  dependencies:
-    - project: HDRP
-      pr: true
-    - project: HDRP_DXR
-      nightly: true
-    - project: VFX_HDRP
-      nightly: true
-    - project: Smoke_Test
-      nightly: true
-    - platform: Win
-      api: DX12
-      build_config: mono
-      color_space: Linear
-      test_platforms:
-        - Standalone
-        - playmode_XR
-        - editmode_XR
-    - platform: Win
-      api: Vulkan
-      build_config: mono
-      color_space: Linear
-      test_platforms:
-        - Standalone
-        - playmode_XR
-    - platform: Linux
-      api: Vulkan
-      build_config: mono
-      color_space: Linear
-      test_platforms:
-        - editmode
-    - platform: OSX
-      api: Metal
-      build_config: mono
-      color_space: Linear
-      test_platforms:
-        - Standalone
-### TODO: MOVE THE FOLLOWING JOBS BACK TO PR JOBS
-    - platform: Win
-      api: DX11
-      build_config: mono
-      color_space: Linear
-      test_platforms:
-        - playmode
-        - playmode_XR
-        - editmode
-    - platform: Win
-      api: DX12
-      build_config: mono
-      color_space: Linear
-      test_platforms:
-        - playmode
-    - platform: Win
-      api: Vulkan
-      build_config: mono
-      color_space: Linear
-      test_platforms:
-        - playmode
-    - platform: OSX
-      api: Metal
-      build_config: mono
-      color_space: Linear
-      test_platforms:
-        # - Standalone
-        - playmode
-    - platform: Linux
-      api: Vulkan
-      build_config: mono
-      color_space: Linear
-      test_platforms:
-        - Standalone
-        - playmode
-    - project: HDRP_DXR
-      pr: true
-=======
 
 jobs:
   - name: PR <PROJECT_NAME>
@@ -179,9 +75,9 @@
         build_config: mono
         color_space: Linear
         test_platforms:
-          - Standalone_cache
-          #- playmode_cache
-          #- playmode_XR_cache
+          - Standalone
+          #- playmode
+          #- playmode_XR
           #- editmode
       - .yamato/all-hdrp_dxr.yml#PR_HDRP_DXR_<TRACK>
       - .yamato/all-hdrp_hybrid.yml#PR_HDRP_Hybrid_<TRACK>
@@ -194,16 +90,16 @@
         build_config: mono
         color_space: Linear
         test_platforms:
-          - Standalone_cache
-          - playmode_XR_cache
+          - Standalone
+          - playmode_XR
           - editmode_XR
       - platform: Win
         api: Vulkan
         build_config: mono
         color_space: Linear
         test_platforms:
-          - Standalone_cache
-          - playmode_XR_cache
+          - Standalone
+          - playmode_XR
       - platform: Linux
         api: Vulkan
         build_config: mono
@@ -215,42 +111,42 @@
         build_config: mono
         color_space: Linear
         test_platforms:
-          - Standalone_cache
+          - Standalone
   ### TODO: MOVE THE FOLLOWING JOBS BACK TO PR JOBS
       - platform: Win
         api: DX11
         build_config: mono
         color_space: Linear
         test_platforms:
-          - playmode_cache
-          - playmode_XR_cache
+          - playmode
+          - playmode_XR
           - editmode
       - platform: Win
         api: DX12
         build_config: mono
         color_space: Linear
         test_platforms:
-          - playmode_cache
+          - playmode
       - platform: Win
         api: Vulkan
         build_config: mono
         color_space: Linear
         test_platforms:
-          - playmode_cache
+          - playmode
       - platform: OSX
         api: Metal
         build_config: mono
         color_space: Linear
         test_platforms:
           # - Standalone
-          - playmode_cache
+          - playmode
       - platform: Linux
         api: Vulkan
         build_config: mono
         color_space: Linear
         test_platforms:
-          - Standalone_cache
-          - playmode_cache
+          - Standalone
+          - playmode
   - name: <PROJECT_NAME>
     dependencies:
       - <PROJECT_ALL_YML_FILE>#PR_<PROJECT_NAME>_<TRACK>
@@ -260,5 +156,4 @@
       - .yamato/all-hdrp_performancetests.yml#HDRP_PerformanceTests_<TRACK>
       - .yamato/all-hdrp_hybrid.yml#HDRP_Hybrid_<TRACK>
       - .yamato/all-hdrp_dxr.yml#HDRP_DXR_<TRACK>
-      - .yamato/all-hdrp.yml#HDRP_<TRACK>
->>>>>>> 012a6b3c
+      - .yamato/all-hdrp.yml#HDRP_<TRACK>