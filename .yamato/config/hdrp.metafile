--- conflicted
+++ resolved
@@ -81,11 +81,6 @@
       test_platforms:
         - playmode
         - playmode_XR
-<<<<<<< HEAD
+        - playmode_RenderGraph
     - project: HDRP_Hybrid
-      all: true
-=======
-        - playmode_RenderGraph
-    #- project: HDRP_Hybrid
-    #  all: true
->>>>>>> 74dac411
+      all: true