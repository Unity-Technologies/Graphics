project:
  name: VFX_URP
  folder: VisualEffectGraph_URP
test_platforms:
  - type: Standalone
    utr_flags:
      - [OSX_Metal]: --timeout=2400
  - type: playmode
#  - type: editmode
platforms:
  - name: Win
    apis:
      - name: DX11
      # - name: DX12
      - name: Vulkan
    build_configs:
      - name: mono_apiNet2
    color_spaces:
      - Linear
  - name: OSX 
    apis:
      - name: Metal
        exclude_test_platforms:
          - name: playmode_XR
      - name: OpenGLCore
        exclude_test_platforms:
          - name: playmode_XR
          - name: Standalone
    build_configs:
      - name: mono_apiNet2
    color_spaces:
      - Linear
  - name: Linux
    apis: 
      - name: OpenGLCore
        exclude_test_platforms:
          - name: Standalone
          - name: playmode_XR
      - name: Vulkan
        exclude_test_platforms:
          - name: playmode_XR
    build_configs:
      - name: mono_apiNet2
    color_spaces:
      - Linear
#  - name: Android
#    apis: 
#      - name: Vulkan
#      - name: OpenGLES3
#    build_configs:
#      - name: mono_apiNet2
#    color_spaces:
#      - Linear
#  - name: iPhone
#    apis: 
<<<<<<< HEAD
#      - Metal
build_configs:
  - name: mono
    scripting_backend: Mono2x
    api_level: ''
color_spaces:
  - Linear
#  - gamma
=======
#      - name: Metal
#    build_configs:
#      - name: mono_apiNet2
#    color_spaces:
#      - Linear
>>>>>>> 23b2ce88
all:
  dependencies:
    - platform: Win
      api: DX11
      build_config: mono
      color_space: Linear
      test_platforms:
        - Standalone
        - playmode<|MERGE_RESOLUTION|>--- conflicted
+++ resolved
@@ -14,7 +14,7 @@
       # - name: DX12
       - name: Vulkan
     build_configs:
-      - name: mono_apiNet2
+      - name: mono
     color_spaces:
       - Linear
   - name: OSX 
@@ -27,7 +27,7 @@
           - name: playmode_XR
           - name: Standalone
     build_configs:
-      - name: mono_apiNet2
+      - name: mono
     color_spaces:
       - Linear
   - name: Linux
@@ -40,7 +40,7 @@
         exclude_test_platforms:
           - name: playmode_XR
     build_configs:
-      - name: mono_apiNet2
+      - name: mono
     color_spaces:
       - Linear
 #  - name: Android
@@ -48,27 +48,16 @@
 #      - name: Vulkan
 #      - name: OpenGLES3
 #    build_configs:
-#      - name: mono_apiNet2
+#      - name: mono
 #    color_spaces:
 #      - Linear
 #  - name: iPhone
 #    apis: 
-<<<<<<< HEAD
-#      - Metal
-build_configs:
-  - name: mono
-    scripting_backend: Mono2x
-    api_level: ''
-color_spaces:
-  - Linear
-#  - gamma
-=======
 #      - name: Metal
 #    build_configs:
-#      - name: mono_apiNet2
+#      - name: mono
 #    color_spaces:
 #      - Linear
->>>>>>> 23b2ce88
 all:
   dependencies:
     - platform: Win
