project:
  name: Smoke_Test
  folder: SRP_SmokeTest
test_platforms:
  - type: playmode
  - type: editmode
  - type: Standalone
platforms:
  - name: Win
    apis:
<<<<<<< HEAD
      - DX11
build_configs:
  - name: mono
    scripting_backend: Mono2x
    api_level: ''
color_spaces:
  - Linear
#  - gamma
=======
      - name: DX11
    build_configs:
      - name: mono_apiNet2
    color_spaces:
      - Linear
>>>>>>> 23b2ce88
all:
  dependencies:
    - platform: Win
      api: DX11
      build_config: mono
      color_space: Linear
      test_platforms:
        - playmode
        - editmode
        - Standalone
        <|MERGE_RESOLUTION|>--- conflicted
+++ resolved
@@ -8,22 +8,11 @@
 platforms:
   - name: Win
     apis:
-<<<<<<< HEAD
-      - DX11
-build_configs:
-  - name: mono
-    scripting_backend: Mono2x
-    api_level: ''
-color_spaces:
-  - Linear
-#  - gamma
-=======
       - name: DX11
     build_configs:
-      - name: mono_apiNet2
+      - name: mono
     color_spaces:
       - Linear
->>>>>>> 23b2ce88
 all:
   dependencies:
     - platform: Win
