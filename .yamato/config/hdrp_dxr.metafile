--- conflicted
+++ resolved
@@ -2,12 +2,6 @@
   name: HDRP_DXR
   folder: HDRP_DXR_Tests
 test_platforms:
-<<<<<<< HEAD
-  - Standalone
-  - playmode
-  - playmode_XR
-  - playmode_NonRenderGraph
-=======
   - type: Standalone
   - type: playmode
   - type: playmode
@@ -18,7 +12,6 @@
     name: playmode_RenderGraph
     extra_utr_flags:
       - --extra-editor-arg="-rendergraph-tests"
->>>>>>> 1a08ecf1
 platforms:
   - name: Win
     apis:
@@ -38,4 +31,4 @@
         - Standalone
         - playmode
         - playmode_XR
-        - playmode_NonRenderGraph
+        - playmode_RenderGraph
