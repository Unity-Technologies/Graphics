project:
  name: HDRP_DXR
  folder: HDRP_DXR_Tests
test_platforms:
  - type: Standalone
  - type: playmode
  - type: playmode
    name: playmode_XR
    utr_flags:
      - [all]: --extra-editor-arg="-xr-tests" 
  - type: playmode
    name: playmode_NonRenderGraph
    utr_flags:
      - [all]: --extra-editor-arg="-non-rendergraph-tests"
platforms:
  - name: Win
    apis:
<<<<<<< HEAD
      - DX12
    overrides:
      agents_project:
        default:
          type: Unity::VM::GPU
          image: graphics-foundation/win10-dxr:stable
          flavor: b1.large
          model: rtx2080
build_configs:
  - name: mono
    scripting_backend: Mono2x
    api_level: ''
color_spaces:
  - Linear
#  - gamma
=======
      - name: DX12
    build_configs:
      - name: mono_apiNet2
    color_spaces:
      - Linear
    agents_project:
      default:
        type: Unity::VM::GPU
        image: graphics-foundation/win10-dxr:stable
        flavor: b1.large
        model: rtx2080
>>>>>>> 23b2ce88
all:
  dependencies:
    - platform: Win
      api: DX12
      build_config: mono
      color_space: Linear
      test_platforms:
        - Standalone
        - playmode
        - playmode_XR
        - playmode_NonRenderGraph
<|MERGE_RESOLUTION|>--- conflicted
+++ resolved
@@ -15,26 +15,9 @@
 platforms:
   - name: Win
     apis:
-<<<<<<< HEAD
-      - DX12
-    overrides:
-      agents_project:
-        default:
-          type: Unity::VM::GPU
-          image: graphics-foundation/win10-dxr:stable
-          flavor: b1.large
-          model: rtx2080
-build_configs:
-  - name: mono
-    scripting_backend: Mono2x
-    api_level: ''
-color_spaces:
-  - Linear
-#  - gamma
-=======
       - name: DX12
     build_configs:
-      - name: mono_apiNet2
+      - name: mono
     color_spaces:
       - Linear
     agents_project:
@@ -43,7 +26,6 @@
         image: graphics-foundation/win10-dxr:stable
         flavor: b1.large
         model: rtx2080
->>>>>>> 23b2ce88
 all:
   dependencies:
     - platform: Win
