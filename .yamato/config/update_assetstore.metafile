project:
  name: URPUpdate_Top_Asset_Store
<<<<<<< HEAD
  repo: URP-Update-testing
  folder: Top-URP-Assets
  url: https://github.cds.internal.unity3d.com/sophia/URP-Update-testing.git
  branch: '%ASSET_STORE_BRANCH%'
  revision: '%ASSET_STORE_REVISION%'
  unity_config_commands:
    - 'unity-config project add dependency "com.unity.render-pipelines.core@file:../../../com.unity.render-pipelines.core" --project-path .'
    - 'unity-config project add dependency "com.unity.render-pipelines.universal@file:../../../com.unity.render-pipelines.universal" --project-path .'
    - 'unity-config project add dependency "com.unity.shadergraph@file:../../../com.unity.shadergraph" --project-path .'
  variables:
    ASSET_STORE_BRANCH: master
    ASSET_STORE_REVISION: a69ec8d913e4953d91fd47763f35703d0ceb67ce
=======
  folder: URP-Update-Testing/Top-URP-Assets

reuse_blocks:
  setup_with_utr:
    - [all]: git clone https://github.cds.internal.unity3d.com/sophia/URP-Update-testing.git TestProjects/URP-Update-Testing
    - [Win_DX11, Win_DX12, Win_Vulkan]: Xcopy /E /I "com.unity.render-pipelines.core" "TestProjects/<PROJECT_FOLDER>/Packages/com.unity.render-pipelines.core" /Y
    - [Win_DX11, Win_DX12, Win_Vulkan]: Xcopy /E /I "com.unity.render-pipelines.universal" "TestProjects/<PROJECT_FOLDER>/Packages/com.unity.render-pipelines.universal" /Y
    - [Win_DX11, Win_DX12, Win_Vulkan]: Xcopy /E /I "com.unity.shadergraph" "TestProjects/<PROJECT_FOLDER>/Packages/com.unity.shadergraph" /Y
    - [Win_DX11, Win_DX12, Win_Vulkan, Android_OpenGLES3, Android_Vulkan]: <shared.platform.commands.turn_off_firewall>
    - [all]: <shared.platform.commands.setup_utr>
    - [all]: <shared.platform.commands.unity_downloader_cli>
    - [all]: <shared.platform.commands.call_utr>

>>>>>>> aaa69798
test_platforms:
  - type: playmode
    commands:
      - <reuse_blocks.setup_with_utr>
  - type: editmode
    commands:
      - <reuse_blocks.setup_with_utr>
expression_trigger: 
  expression: ""
platforms:
  - name: Win
    apis:
      - name: DX11
      - name: Vulkan
    build_configs:
      - name: mono
    color_spaces:
      - Linear
#  - name: OSX
#    apis:
#      - name: OpenGLCore
#      - name: Metal
#    build_configs:
#      - name: mono
#    color_spaces:
#      - Linear
pr:
  dependencies:
    - platform: Win
      api: DX11
      build_config: mono
      color_space: Linear
      test_platforms:
        - editmode
nightly:
  dependencies:
    - project: URPUpdate_Top_Asset_Store
      pr: true<|MERGE_RESOLUTION|>--- conflicted
+++ resolved
@@ -1,19 +1,5 @@
 project:
   name: URPUpdate_Top_Asset_Store
-<<<<<<< HEAD
-  repo: URP-Update-testing
-  folder: Top-URP-Assets
-  url: https://github.cds.internal.unity3d.com/sophia/URP-Update-testing.git
-  branch: '%ASSET_STORE_BRANCH%'
-  revision: '%ASSET_STORE_REVISION%'
-  unity_config_commands:
-    - 'unity-config project add dependency "com.unity.render-pipelines.core@file:../../../com.unity.render-pipelines.core" --project-path .'
-    - 'unity-config project add dependency "com.unity.render-pipelines.universal@file:../../../com.unity.render-pipelines.universal" --project-path .'
-    - 'unity-config project add dependency "com.unity.shadergraph@file:../../../com.unity.shadergraph" --project-path .'
-  variables:
-    ASSET_STORE_BRANCH: master
-    ASSET_STORE_REVISION: a69ec8d913e4953d91fd47763f35703d0ceb67ce
-=======
   folder: URP-Update-Testing/Top-URP-Assets
 
 reuse_blocks:
@@ -27,7 +13,6 @@
     - [all]: <shared.platform.commands.unity_downloader_cli>
     - [all]: <shared.platform.commands.call_utr>
 
->>>>>>> aaa69798
 test_platforms:
   - type: playmode
     commands:
