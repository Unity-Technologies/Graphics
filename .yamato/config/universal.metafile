project:
  name: Universal
  folder: UniversalGraphicsTest
test_platforms:
  - type: Standalone
<<<<<<< HEAD
    extra_utr_flags:
      - [OSX_Metal]: --timeout=2400
    extra_utr_flags_build:
      - [Android_OpenGles3, Android_Vulkan]: --timeout=1800
      - [Win_DX11, Win_DX12, Win_Vulkan]: --timeout=2000
  - type: playmode
  - type: editmode
  - type: playmode
    name: playmode_perf_build
    extra_utr_flags:
      - [all]: --scripting-backend=il2cpp
      - [all]: --timeout=1200
      - [all]: --performance-project-id=URP_Performance
      - [all]: --testfilter=Build
      - [all]: --suite=Editor
  - type: playmode
    name: playmode_XR
    extra_utr_flags:
      - [all]: --extra-editor-arg="-xr-tests" 
=======
    timeout:
      OSX_Metal: 2400
    timeout_build:
      Android: 1800
      iOS: 1800
      Win: 2000
  - type: playmode
  - type: editmode
>>>>>>> 9cb3a4a1
platforms:
  - name: Win
    apis:
      - name: DX11
      - name: DX12
      - name: Vulkan
  - name: OSX
    apis:
      - name: Metal
        exclude_test_platforms:
          - name: playmode_XR
      - name: OpenGLCore
        exclude_test_platforms:
          - name: playmode_XR
          - name: Standalone
  - name: Linux
    apis: 
      - name: OpenGLCore
        exclude_test_platforms:
          - name: Standalone
          - name: playmode_XR
      - name: Vulkan
        exclude_test_platforms:
          - name: playmode_XR
  - name: Android
    apis:
      - name: OpenGLES3
      - name: Vulkan
  - name: iPhone
    apis:
<<<<<<< HEAD
      - name: Metal
        exclude_test_platforms:
          - name: playmode_XR
build_configs:
- name: il2cpp_2
  scripting_backend: il2cpp
  api_level: NET_2_0
- name: il2cpp_4
  scripting_backend: il2cpp
  api_level: NET_4_6
- name: mono
  scripting_backend: mono
  api_level: NET_2_0
color_spaces:
  - Linear
  - gamma
=======
      - Metal
build_configs:
#- name: il2cpp_2
#  scripting_backend: il2cpp
#  api_level: NET_2_0
#- name: il2cpp_4
#  scripting_backend: il2cpp
#  api_level: NET_4_6
- name: mono_2
  scripting_backend: mono
  api_level: NET_2_0
#- name: mono_4
#  scripting_backend: mono
#  api_level: NET_4_6
color_spaces:
  - Linear
#  - gamma
>>>>>>> 9cb3a4a1
all:
  dependencies:
    - platform: Win
      api: DX11
<<<<<<< HEAD
      build_config: il2cpp_4
=======
      build_config: mono_2
>>>>>>> 9cb3a4a1
      color_space: Linear
      test_platforms:
        - Standalone
        - editmode
        - playmode
    - platform: OSX
      api: Metal
<<<<<<< HEAD
      build_config: il2cpp_4
=======
      build_config: mono_2
>>>>>>> 9cb3a4a1
      color_space: Linear
      test_platforms:
        # - Standalone
        - playmode
    - platform: OSX
      api: OpenGLCore
<<<<<<< HEAD
      build_config: il2cpp_4
=======
      build_config: mono_2
>>>>>>> 9cb3a4a1
      color_space: Linear
      test_platforms:
        - editmode
    - project: Universal_Stereo
      all: true
    - project: Universal_Hybrid
      all: true<|MERGE_RESOLUTION|>--- conflicted
+++ resolved
@@ -3,7 +3,6 @@
   folder: UniversalGraphicsTest
 test_platforms:
   - type: Standalone
-<<<<<<< HEAD
     extra_utr_flags:
       - [OSX_Metal]: --timeout=2400
     extra_utr_flags_build:
@@ -23,16 +22,6 @@
     name: playmode_XR
     extra_utr_flags:
       - [all]: --extra-editor-arg="-xr-tests" 
-=======
-    timeout:
-      OSX_Metal: 2400
-    timeout_build:
-      Android: 1800
-      iOS: 1800
-      Win: 2000
-  - type: playmode
-  - type: editmode
->>>>>>> 9cb3a4a1
 platforms:
   - name: Win
     apis:
@@ -63,25 +52,9 @@
       - name: Vulkan
   - name: iPhone
     apis:
-<<<<<<< HEAD
       - name: Metal
         exclude_test_platforms:
           - name: playmode_XR
-build_configs:
-- name: il2cpp_2
-  scripting_backend: il2cpp
-  api_level: NET_2_0
-- name: il2cpp_4
-  scripting_backend: il2cpp
-  api_level: NET_4_6
-- name: mono
-  scripting_backend: mono
-  api_level: NET_2_0
-color_spaces:
-  - Linear
-  - gamma
-=======
-      - Metal
 build_configs:
 #- name: il2cpp_2
 #  scripting_backend: il2cpp
@@ -98,16 +71,11 @@
 color_spaces:
   - Linear
 #  - gamma
->>>>>>> 9cb3a4a1
 all:
   dependencies:
     - platform: Win
       api: DX11
-<<<<<<< HEAD
-      build_config: il2cpp_4
-=======
       build_config: mono_2
->>>>>>> 9cb3a4a1
       color_space: Linear
       test_platforms:
         - Standalone
@@ -115,22 +83,14 @@
         - playmode
     - platform: OSX
       api: Metal
-<<<<<<< HEAD
-      build_config: il2cpp_4
-=======
       build_config: mono_2
->>>>>>> 9cb3a4a1
       color_space: Linear
       test_platforms:
         # - Standalone
         - playmode
     - platform: OSX
       api: OpenGLCore
-<<<<<<< HEAD
-      build_config: il2cpp_4
-=======
       build_config: mono_2
->>>>>>> 9cb3a4a1
       color_space: Linear
       test_platforms:
         - editmode
