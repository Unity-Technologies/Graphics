project:
  name: Universal
  folder: UniversalGraphicsTest
test_platforms:
  - Standalone
  - playmode
  - editmode
  - playmode_XR
platforms:
  - name: Win
    apis:
      - DX11
      - DX12
      - Vulkan
  - name: OSX 
    apis:
      - Metal
      - OpenGLCore
  - name: Linux
    apis: 
      - Vulkan
      - OpenGLCore
  - name: Android
    apis: 
      - Vulkan
      - OpenGLES3
  - name: iPhone
    apis: 
      - Metal
all:
  dependencies:
    - platform: Win
      api: DX11
      test_platforms:
        - Standalone
        - editmode
        - playmode
        - playmode_XR
    - platform: OSX
      api: Metal
      test_platforms:
        - Standalone
        - playmode 
        - playmode_XR
    - platform: OSX
      api: OpenGLCore
      test_platforms:
        - editmode  
    - project: Universal_Stereo
      all: true
<<<<<<< HEAD
#    - project: Universal_Hybrid
#      all: true  
=======
    - project: Universal_Hybrid
      all: true  
>>>>>>> 9f263622
<|MERGE_RESOLUTION|>--- conflicted
+++ resolved
@@ -48,10 +48,5 @@
         - editmode  
     - project: Universal_Stereo
       all: true
-<<<<<<< HEAD
-#    - project: Universal_Hybrid
-#      all: true  
-=======
     - project: Universal_Hybrid
-      all: true  
->>>>>>> 9f263622
+      all: true  