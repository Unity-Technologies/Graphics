project:
  name: Universal
  folder: UniversalGraphicsTest
test_platforms:
  - type: Standalone
    utr_flags:
      - [OSX_Metal]: --timeout=2400
    utr_flags_build:
      - [Android_OpenGles3, Android_Vulkan]: --timeout=2700
      - [Win_DX11, Win_DX12, Win_Vulkan]: --timeout=2000
      - [iPhone_Metal]: --timeout=1800
  - type: playmode
  - type: editmode
  - type: playmode
    name: playmode_XR
    utr_flags:
<<<<<<< HEAD
      - [all]: --extra-editor-arg="-xr-reuse-tests" 
  - type: Standalone
    name: Standalone_XR
    utr_flags:
      - [all]: --extra-editor-arg="-xr-reuse-tests" 
=======
      - [all]: --extra-editor-arg="-xr-tests"
>>>>>>> 035e8fc1
platforms:
  - name: Win
    apis:
      - name: DX11
      - name: DX12
      - name: Vulkan
    build_configs:
      - name: mono
    color_spaces:
      - Linear
  - name: OSX
    apis:
      - name: Metal
        exclude_test_platforms:
          - name: editmode
          - name: playmode_XR
          - name: Standalone_XR
      - name: OpenGLCore
        exclude_test_platforms:
          - name: playmode_XR
          - name: Standalone
          - name: Standalone_XR
    build_configs:
      - name: mono
    color_spaces:
      - Linear
  - name: Linux
    apis:
      - name: OpenGLCore
        exclude_test_platforms:
          - name: Standalone
          - name: playmode_XR
          - name: Standalone_XR
      - name: Vulkan
        exclude_test_platforms:
          - name: playmode_XR
          - name: Standalone_XR
    build_configs:
      - name: mono
    color_spaces:
      - Linear
  - name: Android
    apis:
      - name: OpenGLES3
        exclude_test_platforms:
          - name: playmode
          - name: editmode
          - name: playmode_XR
      - name: Vulkan
        exclude_test_platforms:
          - name: playmode
          - name: editmode
          - name: playmode_XR
    build_configs:
      - name: il2cpp
    color_spaces:
      - Linear
  - name: iPhone
    apis:
      - name: Metal
        exclude_test_platforms:
          - name: playmode
          - name: editmode
          - name: playmode_XR
          - name: Standalone_XR
    build_configs:
      - name: il2cpp
    color_spaces:
      - Linear
all:
  dependencies:
    - platform: Win
      api: DX11
      build_config: mono
      color_space: Linear
      test_platforms:
        - Standalone
        - Standalone_XR
        - editmode
        - playmode
        - playmode_XR
    - platform: OSX
      api: Metal
      build_config: mono
      color_space: Linear
      test_platforms:
        # - Standalone
        - playmode
    - platform: OSX
      api: OpenGLCore
      build_config: mono
      color_space: Linear
      test_platforms:
        - editmode
    - project: Universal_Stereo
      all: true
    - project: Universal_Hybrid
      all: true<|MERGE_RESOLUTION|>--- conflicted
+++ resolved
@@ -14,15 +14,13 @@
   - type: playmode
     name: playmode_XR
     utr_flags:
-<<<<<<< HEAD
       - [all]: --extra-editor-arg="-xr-reuse-tests" 
   - type: Standalone
     name: Standalone_XR
     utr_flags:
-      - [all]: --extra-editor-arg="-xr-reuse-tests" 
-=======
-      - [all]: --extra-editor-arg="-xr-tests"
->>>>>>> 035e8fc1
+      - [all]: --extra-editor-arg="-xr-reuse-tests"
+    utr_flags_build:
+      - [all]: --timeout=18000 
 platforms:
   - name: Win
     apis:
