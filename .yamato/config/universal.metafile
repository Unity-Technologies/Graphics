--- conflicted
+++ resolved
@@ -15,23 +15,9 @@
   - type: playmode
     name: playmode_XR
     utr_flags:
-<<<<<<< HEAD
-      - [all]: --extra-editor-arg="-xr-reuse-tests"
-  - type: Standalone
-    name: Standalone_XR
-    utr_flags:
-      - [all]: --extra-editor-arg="-xr-reuse-tests"
-    utr_flags_build:
-      - [all]: --extra-editor-arg="-xr-reuse-tests"
-      - [Android_OpenGles3, Android_Vulkan]: --timeout=5400
-      - [Win_DX11, Win_DX12, Win_Vulkan]: --timeout=4000
-expression_trigger: 
-  expression: 'pull_request.target eq "master" AND NOT pull_request.draft AND pull_request.push.changes.all match ["com.unity.render-pipelines.universal/**/*", "TestProjects/UniversalGraphicsTest/**/*"]'
-=======
       - [all]: --extra-editor-arg="-xr-tests"
 expression_trigger:
   expression: 'pull_request.target eq "master" AND NOT pull_request.draft AND pull_request.changes.any match ["com.unity.render-pipelines.universal/**/*", "TestProjects/UniversalGraphicsTest/**/*"]'
->>>>>>> 4e66d85b
 platforms:
   - name: Win
     apis:
@@ -47,13 +33,10 @@
       - name: Metal
         exclude_test_platforms:
           - name: editmode
-          - name: playmode_XR
-          - name: Standalone_XR
       - name: OpenGLCore
         exclude_test_platforms:
           - name: playmode_XR
           - name: Standalone
-          - name: Standalone_XR
     build_configs:
       - name: mono
     color_spaces:
@@ -64,11 +47,9 @@
         exclude_test_platforms:
           - name: Standalone
           - name: playmode_XR
-          - name: Standalone_XR
       - name: Vulkan
         exclude_test_platforms:
           - name: playmode_XR
-          - name: Standalone_XR
     build_configs:
       - name: mono
     color_spaces:
@@ -96,7 +77,6 @@
           - name: playmode
           - name: editmode
           - name: playmode_XR
-          - name: Standalone_XR
     build_configs:
       - name: il2cpp
     color_spaces:
@@ -219,6 +199,7 @@
       color_space: Linear
       test_platforms:
         - playmode
+        - playmode_XR
     - platform: Linux
       api: Vulkan
       build_config: mono
