project:
  name: Universal
  folder: UniversalGraphicsTest
test_platforms:
  - type: Standalone
<<<<<<< HEAD
    timeout:
      OSX_Metal: 2400
    timeout_build:
      Android: 1800
  - type: playmode
  - type: editmode
  - type: playmode
=======
  - type: playmode
  - type: editmode
  - type: playmode
    name: playmode_perf_build
    extra_utr_flags:
      - --scripting-backend=il2cpp
      - --timeout=1200
      - --performance-project-id=URP_Performance
      - --testfilter=Build
      - --suite=Editor
  - type: playmode
>>>>>>> 6b5487b9
    name: playmode_XR
    extra_utr_flags:
      - --extra-editor-arg="-xr-tests" 
platforms:
  - name: Win
    apis:
      - DX11
      - DX12
      - Vulkan
  - name: OSX
    apis:
      - Metal
      - OpenGLCore
  - name: Linux
    apis:
      - Vulkan
      - OpenGLCore
  - name: Android
    apis:
      - Vulkan
      - OpenGLES3
  - name: iPhone
    apis:
      - Metal
all:
  dependencies:
    - platform: Win
      api: DX11
      test_platforms:
        - Standalone
        - editmode
        - playmode
        - playmode_XR
    - platform: OSX
      api: Metal
      test_platforms:
        # - Standalone
        - playmode
    - platform: OSX
      api: OpenGLCore
      test_platforms:
        - editmode
    - project: Universal_Stereo
      all: true
    - project: Universal_Hybrid
      all: true<|MERGE_RESOLUTION|>--- conflicted
+++ resolved
@@ -3,15 +3,10 @@
   folder: UniversalGraphicsTest
 test_platforms:
   - type: Standalone
-<<<<<<< HEAD
     timeout:
       OSX_Metal: 2400
     timeout_build:
       Android: 1800
-  - type: playmode
-  - type: editmode
-  - type: playmode
-=======
   - type: playmode
   - type: editmode
   - type: playmode
@@ -23,7 +18,6 @@
       - --testfilter=Build
       - --suite=Editor
   - type: playmode
->>>>>>> 6b5487b9
     name: playmode_XR
     extra_utr_flags:
       - --extra-editor-arg="-xr-tests" 
