project:
  name: Universal
  folder: UniversalGraphicsTest
test_platforms:
  - type: Standalone
    utr_flags:
      - [OSX_Metal]: --timeout=2400
    utr_flags_build:
      - [Android_OpenGles3, Android_Vulkan]: --timeout=2700
      - [Win_DX11, Win_DX12, Win_Vulkan]: --timeout=2000
      - [iPhone_Metal]: --timeout=1800
  - type: playmode
  - type: editmode
  - type: playmode
    name: playmode_XR
    utr_flags:
      - [all]: --extra-editor-arg="-xr-tests"
platforms:
  - name: Win
    apis:
      - name: DX11
      - name: DX12
      - name: Vulkan
    build_configs:
      - name: mono
    color_spaces:
      - Linear
  - name: OSX
    apis:
      - name: Metal
        exclude_test_platforms:
          - name: editmode
      - name: OpenGLCore
        exclude_test_platforms:
          - name: playmode_XR
          - name: Standalone
    build_configs:
      - name: mono
    color_spaces:
      - Linear
  - name: Linux
    apis:
      - name: OpenGLCore
        exclude_test_platforms:
          - name: Standalone
          - name: playmode_XR
      - name: Vulkan
        exclude_test_platforms:
          - name: playmode_XR
    build_configs:
      - name: mono
    color_spaces:
      - Linear
  - name: Android
    apis:
      - name: OpenGLES3
        exclude_test_platforms:
          - name: playmode
          - name: editmode
          - name: playmode_XR
      - name: Vulkan
        exclude_test_platforms:
          - name: playmode
          - name: editmode
          - name: playmode_XR
    build_configs:
      - name: il2cpp
    color_spaces:
      - Linear
  - name: iPhone
    apis:
      - name: Metal
        exclude_test_platforms:
          - name: playmode
          - name: editmode
          - name: playmode_XR
    build_configs:
      - name: il2cpp
    color_spaces:
      - Linear
all:
  dependencies:
    - platform: Win
      api: DX11
      build_config: mono
      color_space: Linear
      test_platforms:
        - Standalone
        - editmode
        - playmode
        - playmode_XR
<<<<<<< HEAD
#    - platform: OSX
#      api: Metal
#      build_config: mono
#      color_space: Linear
#      test_platforms:
#        # - Standalone
#        - playmode
#    - platform: OSX
#      api: OpenGLCore
#      build_config: mono
#      color_space: Linear
#      test_platforms:
#        - editmode
    - platform: Android
      api: OpenGLES3
      build_config: il2cpp
      color_space: Linear
      test_platforms:
        - Standalone
    - platform: Android
      api: Vulkan
      build_config: il2cpp
      color_space: Linear
      test_platforms:
        - Standalone
    - platform: iPhone
      api: Metal
      build_config: il2cpp
      color_space: Linear
      test_platforms:
        - Standalone
=======
    - platform: OSX
      api: Metal
      build_config: mono
      color_space: Linear
      test_platforms:
        # - Standalone
        - playmode
    - platform: OSX
      api: OpenGLCore
      build_config: mono
      color_space: Linear
      test_platforms:
        - editmode
>>>>>>> 634d34a4
    - project: Universal_Stereo
      all: true
    - project: Universal_Hybrid
      all: true<|MERGE_RESOLUTION|>--- conflicted
+++ resolved
@@ -89,20 +89,19 @@
         - editmode
         - playmode
         - playmode_XR
-<<<<<<< HEAD
-#    - platform: OSX
-#      api: Metal
-#      build_config: mono
-#      color_space: Linear
-#      test_platforms:
-#        # - Standalone
-#        - playmode
-#    - platform: OSX
-#      api: OpenGLCore
-#      build_config: mono
-#      color_space: Linear
-#      test_platforms:
-#        - editmode
+    - platform: OSX
+      api: Metal
+      build_config: mono
+      color_space: Linear
+      test_platforms:
+        # - Standalone
+        - playmode
+    - platform: OSX
+      api: OpenGLCore
+      build_config: mono
+      color_space: Linear
+      test_platforms:
+        - editmode
     - platform: Android
       api: OpenGLES3
       build_config: il2cpp
@@ -121,21 +120,6 @@
       color_space: Linear
       test_platforms:
         - Standalone
-=======
-    - platform: OSX
-      api: Metal
-      build_config: mono
-      color_space: Linear
-      test_platforms:
-        # - Standalone
-        - playmode
-    - platform: OSX
-      api: OpenGLCore
-      build_config: mono
-      color_space: Linear
-      test_platforms:
-        - editmode
->>>>>>> 634d34a4
     - project: Universal_Stereo
       all: true
     - project: Universal_Hybrid
