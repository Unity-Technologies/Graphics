project:
  name: ShaderGraph
  folder: ShaderGraph
test_platforms:
  - type: Standalone
    utr_flags:
      - [OSX_Metal]: --timeout=2400
    commands:
      - [Android_OpenGLES3, Android_Vulkan]: <shared.platform.commands.connect_bokken>
      - [Win_DX11, Win_DX12, Win_Vulkan, Android_OpenGLES3, Android_Vulkan]: <shared.platform.commands.turn_off_firewall>
      - [all]: <shared.platform.commands.setup_utr>
      - [OSX_Metal]: <shared.platform.commands.unity_downloader_cli>
      - [OSX_Metal]: ssh -i ~/.ssh/id_rsa_macmini bokken@$BOKKEN_DEVICE_IP mv .Editor ~/Graphics/
      - [Win_DX11, Win_DX12, Win_Vulkan, Android_OpenGLES3, Android_Vulkan, Android_OpenGLES3, Android_Vulkan]: |5-
                    git rev-parse HEAD | git show -s --format=%%cI > revdate.tmp
                    set /p GIT_REVISIONDATE=<revdate.tmp
                    echo %GIT_REVISIONDATE%
                    del revdate.tmp
                    python .yamato/tooling/wrap_utr_check_update_file.py TestProjects/ShaderGraph <UTR_FLAGS>
      - [OSX_Metal]: |5-
                    ssh -i ~/.ssh/id_rsa_macmini bokken@$BOKKEN_DEVICE_IP "export UPM_REGISTRY=https://artifactory-slo.bf.unity3d.com/artifactory/api/npm/upm-candidates; cd ~/Graphics/; python .yamato/tooling/wrap_utr_check_update_file.py TestProjects/ShaderGraph <UTR_FLAGS>"
                    UTR_RESULT=$?
                    mkdir -p TestProjects/<PROJECT_FOLDER>/test-results/
                    scp -i ~/.ssh/id_rsa_macmini -r bokken@$BOKKEN_DEVICE_IP:/Users/bokken/Graphics/TestProjects/<PROJECT_FOLDER>/test-results/ TestProjects/<PROJECT_FOLDER>/test-results/
                    exit $UTR_RESULT
      - [Android_OpenGLES3, Android_Vulkan]: <shared.platform.commands.kill_server>

  - type: playmode
<<<<<<< HEAD
    commands:
      - [Win_DX11, Win_DX12, Win_Vulkan]: <shared.platform.commands.turn_off_firewall>
      - [all]: <shared.platform.commands.setup_utr>
      - [all]: <shared.platform.commands.unity_downloader_cli>
      - [OSX_Metal]: ssh -i ~/.ssh/id_rsa_macmini bokken@$BOKKEN_DEVICE_IP mv .Editor ~/Graphics/
      - [Win_DX11, Win_DX12, Win_Vulkan, Android_OpenGLES3, Android_Vulkan, Android_OpenGLES3, Android_Vulkan]: |5-
                    git rev-parse HEAD | git show -s --format=%%cI > revdate.tmp
                    set /p GIT_REVISIONDATE=<revdate.tmp
                    echo %GIT_REVISIONDATE%
                    del revdate.tmp
                    python .yamato/tooling/wrap_utr_check_update_file.py TestProjects/ShaderGraph <UTR_FLAGS>
      - [OSX_Metal]: |5-
                    ssh -i ~/.ssh/id_rsa_macmini bokken@$BOKKEN_DEVICE_IP "export UPM_REGISTRY=https://artifactory-slo.bf.unity3d.com/artifactory/api/npm/upm-candidates; cd ~/Graphics/; python .yamato/tooling/wrap_utr_check_update_file.py TestProjects/ShaderGraph <UTR_FLAGS>"
                    UTR_RESULT=$?
                    mkdir -p TestProjects/<PROJECT_FOLDER>/test-results/
                    scp -i ~/.ssh/id_rsa_macmini -r bokken@$BOKKEN_DEVICE_IP:/Users/bokken/Graphics/TestProjects/<PROJECT_FOLDER>/test-results/ TestProjects/<PROJECT_FOLDER>/test-results/
                    exit $UTR_RESULT
  - type: playmode
    name: playmode_cache
    utr_flags:
    - [all]: --extra-editor-arg="-adb2"
    - [all]: --extra-editor-arg="-enableCacheServer"
    - [all]: --extra-editor-arg="-cacheServerEndpoint" --extra-editor-arg="cacheserver-slo.hq.unity3d.com"
    - [all]: --extra-editor-arg="-cacheServerNamespacePrefix" --extra-editor-arg="{{cache.cacheServerNamespacePrefix}}"
    - [all]: --extra-editor-arg="-cacheServerEnableDownload" --extra-editor-arg="true"
    - [all]: --extra-editor-arg="-cacheServerEnableUpload" --extra-editor-arg="true"
    commands:
      - [Win_DX11, Win_DX12, Win_Vulkan]: <shared.platform.commands.turn_off_firewall>
      - [all]: <shared.platform.commands.setup_utr>
      - [all]: <shared.platform.commands.unity_downloader_cli>
      - [OSX_Metal]: ssh -i ~/.ssh/id_rsa_macmini bokken@$BOKKEN_DEVICE_IP mv .Editor ~/Graphics/
      - [Win_DX11, Win_DX12, Win_Vulkan, Android_OpenGLES3, Android_Vulkan, Android_OpenGLES3, Android_Vulkan]: |5-
                    git rev-parse HEAD | git show -s --format=%%cI > revdate.tmp
                    set /p GIT_REVISIONDATE=<revdate.tmp
                    echo %GIT_REVISIONDATE%
                    del revdate.tmp
                    python .yamato/tooling/wrap_utr_check_update_file.py TestProjects/ShaderGraph <UTR_FLAGS>
      - [OSX_Metal]: |5-
                    ssh -i ~/.ssh/id_rsa_macmini bokken@$BOKKEN_DEVICE_IP "export UPM_REGISTRY=https://artifactory-slo.bf.unity3d.com/artifactory/api/npm/upm-candidates; cd ~/Graphics/; python .yamato/tooling/wrap_utr_check_update_file.py TestProjects/ShaderGraph <UTR_FLAGS>"
                    UTR_RESULT=$?
                    mkdir -p TestProjects/<PROJECT_FOLDER>/test-results/
                    scp -i ~/.ssh/id_rsa_macmini -r bokken@$BOKKEN_DEVICE_IP:/Users/bokken/Graphics/TestProjects/<PROJECT_FOLDER>/test-results/ TestProjects/<PROJECT_FOLDER>/test-results/
                    exit $UTR_RESULT
  - type: editmode
    commands:
      - [Win_DX11, Win_DX12, Win_Vulkan]: <shared.platform.commands.turn_off_firewall>
      - [all]: <shared.platform.commands.setup_utr>
      - [all]: <shared.platform.commands.unity_downloader_cli>
      - [OSX_Metal]: ssh -i ~/.ssh/id_rsa_macmini bokken@$BOKKEN_DEVICE_IP mv .Editor ~/Graphics/
      - [Win_DX11, Win_DX12, Win_Vulkan, Android_OpenGLES3, Android_Vulkan, Android_OpenGLES3, Android_Vulkan]: |5-
                    git rev-parse HEAD | git show -s --format=%%cI > revdate.tmp
                    set /p GIT_REVISIONDATE=<revdate.tmp
                    echo %GIT_REVISIONDATE%
                    del revdate.tmp
                    python .yamato/tooling/wrap_utr_check_update_file.py TestProjects/ShaderGraph <UTR_FLAGS>
      - [OSX_Metal]: |5-
                    ssh -i ~/.ssh/id_rsa_macmini bokken@$BOKKEN_DEVICE_IP "export UPM_REGISTRY=https://artifactory-slo.bf.unity3d.com/artifactory/api/npm/upm-candidates; cd ~/Graphics/; python .yamato/tooling/wrap_utr_check_update_file.py TestProjects/ShaderGraph <UTR_FLAGS>"
                    UTR_RESULT=$?
                    mkdir -p TestProjects/<PROJECT_FOLDER>/test-results/
                    scp -i ~/.ssh/id_rsa_macmini -r bokken@$BOKKEN_DEVICE_IP:/Users/bokken/Graphics/TestProjects/<PROJECT_FOLDER>/test-results/ TestProjects/<PROJECT_FOLDER>/test-results/
                    exit $UTR_RESULT
  - type: Standalone
    name: Standalone_cache
    utr_flags_build:
    - [all]: --timeout=3000
    - [all]: --extra-editor-arg="-adb2"
    - [all]: --extra-editor-arg="-enableCacheServer"
    - [all]: --extra-editor-arg="-cacheServerEndpoint" --extra-editor-arg="cacheserver-slo.hq.unity3d.com"
    - [all]: --extra-editor-arg="-cacheServerNamespacePrefix" --extra-editor-arg="{{cache.cacheServerNamespacePrefix}}"
    - [all]: --extra-editor-arg="-cacheServerEnableDownload" --extra-editor-arg="true"
    - [all]: --extra-editor-arg="-cacheServerEnableUpload" --extra-editor-arg="true"

expression_trigger:
  expression: 'pull_request.target eq "<TARGET_BRANCH>" AND NOT pull_request.draft AND pull_request.changes.any match ["com.unity.shadergraph/**/*", "TestProjects/ShaderGraph/**/*"] AND NOT pull_request.push.changes.all match ["*.md", "**/*.md", "doc/**/*", "**/Documentation*/**/*"]'
=======
  - type: editmode

>>>>>>> d86d7a54
platforms:
  - name: Win
    apis:
      - name: DX11
      - name: Vulkan
    build_configs:
      - name: mono
    color_spaces:
      - Linear
    agents_project:
      default:
        type: Unity::VM::GPU
        image: sdet/gamecode_win10:stable
        flavor: b1.xlarge
        model: rtx2080
      editmode:
        type: Unity::VM
        image: sdet/gamecode_win10:stable
        flavor: b1.large
      standalone:
        type: Unity::VM::GPU
        image: sdet/gamecode_win10:stable
        flavor: b1.large
      standalone_build:
        type: Unity::VM
        image: sdet/gamecode_win10:stable
        flavor: b1.xlarge
  - name: OSX
    apis:
      - name: Metal
        exclude_test_platforms:
          - name: editmode
      - name: OpenGLCore
        exclude_test_platforms:
          - name: Standalone
    build_configs:
      - name: mono
    color_spaces:
      - Linear
  - name: Linux
    apis:
      - name: OpenGLCore
        exclude_test_platforms:
          - name: Standalone
      - name: Vulkan
    build_configs:
      - name: mono
    color_spaces:
      - Linear
  - name: iPhone
    apis:
      - name: Metal
        exclude_test_platforms:
          - name: playmode
          - name: editmode
          - name: playmode_XR
    build_configs:
      - name: il2cpp
    color_spaces:
      - Linear
  - name: Android
    apis:
      - name: OpenGLES3
        exclude_test_platforms:
          - name: playmode
          - name: editmode
          - name: playmode_XR
      - name: Vulkan
        exclude_test_platforms:
          - name: playmode
          - name: editmode
          - name: playmode_XR
    build_configs:
      - name: il2cpp
    color_spaces:
      - Linear

jobs:
  - name: PR <PROJECT_NAME>
    # triggers:
    #   expression: 'pull_request.target eq "<TARGET_BRANCH>" AND NOT pull_request.draft AND pull_request.changes.any match ["com.unity.shadergraph/**/*", "TestProjects/ShaderGraph/**/*"] AND NOT pull_request.changes.all match ["*.md", "**/*.md", "doc/**/*", "**/Documentation*/**/*"]'
    dependencies:
      - platform: Win
        api: DX11
        build_config: mono
        color_space: Linear
        test_platforms:
          - Standalone
      - platform: OSX
        api: OpenGLCore
        build_config: mono
        color_space: Linear
        test_platforms:
          - editmode
      - platform: Linux
        api: Vulkan
        build_config: mono
        color_space: Linear
        test_platforms:
          - Standalone
      - platform: OSX
        api: Metal
        build_config: mono
        color_space: Linear
        test_platforms:
          # - Standalone
          - playmode
      - platform: iPhone
        api: Metal
        build_config: il2cpp
        color_space: Linear
        test_platforms:
          - Standalone
      - .yamato/all-shadergraph_stereo.yml#PR_ShaderGraph_Stereo_<TRACK>
      - .yamato/_abv.yml#General_Checks_<TRACK>
  - name: Extra <PROJECT_NAME>
    dependencies:
      - platform: Win
        api: DX11
        build_config: mono
        color_space: Linear
        test_platforms:
          - editmode
          - playmode
      - platform: Linux
        api: Vulkan
        build_config: mono
        color_space: Linear
        test_platforms:
          - editmode
          - playmode
      - platform: Android
        api: Vulkan
        build_config: il2cpp
        color_space: Linear
        test_platforms:
          - Standalone
  - name: <PROJECT_NAME>
    dependencies:
      - <PROJECT_ALL_YML_FILE>#PR_<PROJECT_NAME>_<TRACK>
      - <PROJECT_ALL_YML_FILE>#Extra_<PROJECT_NAME>_<TRACK>
  - name: Nightly <PROJECT_NAME>
    dependencies:
      - <PROJECT_ALL_YML_FILE>#<PROJECT_NAME>_<TRACK>
      - .yamato/all-shadergraph_stereo.yml#ShaderGraph_Stereo_<TRACK>
      - .yamato/all-shadergraph_builtin_foundation.yml#ShaderGraph_BuiltIn_Foundation_<TRACK>
      - .yamato/all-shadergraph_builtin_lighting.yml#ShaderGraph_BuiltIn_Lighting_<TRACK><|MERGE_RESOLUTION|>--- conflicted
+++ resolved
@@ -26,7 +26,6 @@
       - [Android_OpenGLES3, Android_Vulkan]: <shared.platform.commands.kill_server>
 
   - type: playmode
-<<<<<<< HEAD
     commands:
       - [Win_DX11, Win_DX12, Win_Vulkan]: <shared.platform.commands.turn_off_firewall>
       - [all]: <shared.platform.commands.setup_utr>
@@ -44,15 +43,6 @@
                     mkdir -p TestProjects/<PROJECT_FOLDER>/test-results/
                     scp -i ~/.ssh/id_rsa_macmini -r bokken@$BOKKEN_DEVICE_IP:/Users/bokken/Graphics/TestProjects/<PROJECT_FOLDER>/test-results/ TestProjects/<PROJECT_FOLDER>/test-results/
                     exit $UTR_RESULT
-  - type: playmode
-    name: playmode_cache
-    utr_flags:
-    - [all]: --extra-editor-arg="-adb2"
-    - [all]: --extra-editor-arg="-enableCacheServer"
-    - [all]: --extra-editor-arg="-cacheServerEndpoint" --extra-editor-arg="cacheserver-slo.hq.unity3d.com"
-    - [all]: --extra-editor-arg="-cacheServerNamespacePrefix" --extra-editor-arg="{{cache.cacheServerNamespacePrefix}}"
-    - [all]: --extra-editor-arg="-cacheServerEnableDownload" --extra-editor-arg="true"
-    - [all]: --extra-editor-arg="-cacheServerEnableUpload" --extra-editor-arg="true"
     commands:
       - [Win_DX11, Win_DX12, Win_Vulkan]: <shared.platform.commands.turn_off_firewall>
       - [all]: <shared.platform.commands.setup_utr>
@@ -88,23 +78,7 @@
                     mkdir -p TestProjects/<PROJECT_FOLDER>/test-results/
                     scp -i ~/.ssh/id_rsa_macmini -r bokken@$BOKKEN_DEVICE_IP:/Users/bokken/Graphics/TestProjects/<PROJECT_FOLDER>/test-results/ TestProjects/<PROJECT_FOLDER>/test-results/
                     exit $UTR_RESULT
-  - type: Standalone
-    name: Standalone_cache
-    utr_flags_build:
-    - [all]: --timeout=3000
-    - [all]: --extra-editor-arg="-adb2"
-    - [all]: --extra-editor-arg="-enableCacheServer"
-    - [all]: --extra-editor-arg="-cacheServerEndpoint" --extra-editor-arg="cacheserver-slo.hq.unity3d.com"
-    - [all]: --extra-editor-arg="-cacheServerNamespacePrefix" --extra-editor-arg="{{cache.cacheServerNamespacePrefix}}"
-    - [all]: --extra-editor-arg="-cacheServerEnableDownload" --extra-editor-arg="true"
-    - [all]: --extra-editor-arg="-cacheServerEnableUpload" --extra-editor-arg="true"
 
-expression_trigger:
-  expression: 'pull_request.target eq "<TARGET_BRANCH>" AND NOT pull_request.draft AND pull_request.changes.any match ["com.unity.shadergraph/**/*", "TestProjects/ShaderGraph/**/*"] AND NOT pull_request.push.changes.all match ["*.md", "**/*.md", "doc/**/*", "**/Documentation*/**/*"]'
-=======
-  - type: editmode
-
->>>>>>> d86d7a54
 platforms:
   - name: Win
     apis:
