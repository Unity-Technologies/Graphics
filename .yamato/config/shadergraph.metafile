project:
  name: ShaderGraph
  folder: ShaderGraph
test_platforms:
  - type: Standalone
    utr_flags:
      - [OSX_Metal]: --timeout=2400
  - type: playmode
  - type: editmode
platforms:
  - name: Win
    apis:
      - name: DX11
      - name: Vulkan
    build_configs:
      - name: mono_apiNet2
    color_spaces:
      - Linear
  - name: OSX
    apis:
      - name: Metal
        exclude_test_platforms:
          - name: editmode
      - name: OpenGLCore
        exclude_test_platforms:
          - name: Standalone
    build_configs:
      - name: mono_apiNet2
    color_spaces:
      - Linear
  - name: Linux
    apis: 
<<<<<<< HEAD
      - OpenGLCore
      - Vulkan
build_configs:
  - name: mono
    scripting_backend: Mono2x
    api_level: ''
color_spaces:
  - Linear
#  - gamma
=======
      - name: OpenGLCore
        exclude_test_platforms:
          - name: Standalone
      - name: Vulkan
    build_configs:
      - name: mono_apiNet2
    color_spaces:
      - Linear
>>>>>>> 23b2ce88
all:
  dependencies:
    - platform: Win
      api: DX11
      build_config: mono
      color_space: Linear
      test_platforms:
        - Standalone
        - editmode
        - playmode
    - platform: OSX
      api: OpenGLCore
      build_config: mono
      color_space: Linear
      test_platforms:
        - editmode 
    - project: ShaderGraph_Stereo
      all: true  
<|MERGE_RESOLUTION|>--- conflicted
+++ resolved
@@ -13,7 +13,7 @@
       - name: DX11
       - name: Vulkan
     build_configs:
-      - name: mono_apiNet2
+      - name: mono
     color_spaces:
       - Linear
   - name: OSX
@@ -25,31 +25,19 @@
         exclude_test_platforms:
           - name: Standalone
     build_configs:
-      - name: mono_apiNet2
+      - name: mono
     color_spaces:
       - Linear
   - name: Linux
     apis: 
-<<<<<<< HEAD
-      - OpenGLCore
-      - Vulkan
-build_configs:
-  - name: mono
-    scripting_backend: Mono2x
-    api_level: ''
-color_spaces:
-  - Linear
-#  - gamma
-=======
       - name: OpenGLCore
         exclude_test_platforms:
           - name: Standalone
       - name: Vulkan
     build_configs:
-      - name: mono_apiNet2
+      - name: mono
     color_spaces:
       - Linear
->>>>>>> 23b2ce88
 all:
   dependencies:
     - platform: Win
