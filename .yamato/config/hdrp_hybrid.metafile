--- conflicted
+++ resolved
@@ -19,20 +19,7 @@
       - [OSX_Metal]: --timeout=2400
     utr_flags_build:
       - [all]: --compilation-errors-as-warnings
-<<<<<<< HEAD
-=======
-  - type: Standalone
-    name: Standalone_cache
-    utr_flags_build:
-    - [all]: --compilation-errors-as-warnings
-    - [all]: --timeout=3000
-    - [all]: --extra-editor-arg="-adb2"
-    - [all]: --extra-editor-arg="-enableCacheServer"
-    - [all]: --extra-editor-arg="-cacheServerEndpoint" --extra-editor-arg="cacheserver-slo.hq.unity3d.com"
-    - [all]: --extra-editor-arg="-cacheServerNamespacePrefix" --extra-editor-arg="{{cache.cacheServerNamespacePrefix}}"
-    - [all]: --extra-editor-arg="-cacheServerEnableDownload" --extra-editor-arg="true"
-    - [all]: --extra-editor-arg="-cacheServerEnableUpload" --extra-editor-arg="true"
->>>>>>> 8b289b56
+
 platforms:
   - name: Win
     apis:
@@ -94,10 +81,6 @@
         color_space: Linear
         test_platforms:
           - playmode
-<<<<<<< HEAD
-=======
-          #- playmode_cache
->>>>>>> 8b289b56
   - name: Extra <PROJECT_NAME>
     dependencies: # add any dependencies
       - platform: Win
@@ -106,10 +89,6 @@
         color_space: Linear
         test_platforms:
           - playmode_XR
-<<<<<<< HEAD
-=======
-          #- playmode_XR_cache
->>>>>>> 8b289b56
   - name: <PROJECT_NAME>
     dependencies:
       - <PROJECT_ALL_YML_FILE>#PR_<PROJECT_NAME>_<TRACK>
