--- conflicted
+++ resolved
@@ -27,7 +27,7 @@
       - name: DX12
       - name: Vulkan
     build_configs:
-      - name: mono_apiNet2
+      - name: mono
     color_spaces:
       - Linear
   - name: OSX 
@@ -36,22 +36,11 @@
         exclude_test_platforms:
           - name: editmode
     build_configs:
-      - name: mono_apiNet2
+      - name: mono
     color_spaces:
       - Linear
   - name: Linux
     apis: 
-<<<<<<< HEAD
-      - OpenGLCore
-      - Vulkan
-build_configs:
-  - name: mono
-    scripting_backend: Mono2x
-    api_level: ''
-color_spaces:
-  - Linear
-#  - gamma
-=======
       - name: OpenGLCore
         exclude_test_platforms:
           - name: Standalone
@@ -60,10 +49,9 @@
         exclude_test_platforms:
           - name: playmode_XR
     build_configs:
-      - name: mono_apiNet2
+      - name: mono
     color_spaces:
       - Linear
->>>>>>> 23b2ce88
 all:
   dependencies:
     - platform: Win
