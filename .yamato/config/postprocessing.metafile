--- conflicted
+++ resolved
@@ -7,28 +7,6 @@
   - type: Standalone
     utr_flags:
       - [OSX_Metal]: --timeout=2400
-<<<<<<< HEAD
-expression_trigger:
-   expression: 'pull_request.target eq "<TARGET_BRANCH>" AND NOT pull_request.draft AND pull_request.changes.any match ["com.unity.postprocessing/**/*",  "TestProjects/PostProcessing_Tests/**/*"] AND NOT pull_request.changes.all match ["*.md", "**/*.md", "doc/**/*", "**/Documentation*/**/*"]'
-=======
-  - type: Standalone
-    name: Standalone_cache
-    utr_flags:
-    - [all]: --extra-editor-arg="-adb2"
-    - [all]: --extra-editor-arg="-enableCacheServer"
-    - [all]: --extra-editor-arg="-cacheServerEndpoint" --extra-editor-arg="cacheserver-slo.hq.unity3d.com"
-    - [all]: --extra-editor-arg="-cacheServerNamespacePrefix" --extra-editor-arg="{{cache.cacheServerNamespacePrefix}}"
-    - [all]: --extra-editor-arg="-cacheServerEnableDownload" --extra-editor-arg="true"
-    - [all]: --extra-editor-arg="-cacheServerEnableUpload" --extra-editor-arg="true"
-    utr_flags_build:
-    - [all]: --timeout=3000
-    - [all]: --extra-editor-arg="-adb2"
-    - [all]: --extra-editor-arg="-enableCacheServer"
-    - [all]: --extra-editor-arg="-cacheServerEndpoint" --extra-editor-arg="cacheserver-slo.hq.unity3d.com"
-    - [all]: --extra-editor-arg="-cacheServerNamespacePrefix" --extra-editor-arg="{{cache.cacheServerNamespacePrefix}}"
-    - [all]: --extra-editor-arg="-cacheServerEnableDownload" --extra-editor-arg="true"
-    - [all]: --extra-editor-arg="-cacheServerEnableUpload" --extra-editor-arg="true"
->>>>>>> 012a6b3c
 platforms:
   - name: Win
     apis:
@@ -75,64 +53,6 @@
     color_spaces:
       - Linear
 
-<<<<<<< HEAD
-nightly:
-  dependencies:
-    - project: PostProcessing
-      pr: true
-    - platform: Win
-      api: DX12
-      build_config: mono
-      color_space: Linear
-      test_platforms:
-        - Standalone
-    - platform: Win
-      api: Vulkan
-      build_config: mono
-      color_space: Linear
-      test_platforms:
-        - Standalone
-    - platform: Linux
-      api: Vulkan
-      build_config: mono
-      color_space: Linear
-      test_platforms:
-        - editmode
-### TODO: MOVE THE FOLLOWING JOBS BACK TO PR JOBS
-    - platform: Win
-      api: DX11
-      build_config: mono
-      color_space: Linear
-      test_platforms:
-        - playmode
-        - editmode
-    - platform: Win
-      api: DX12
-      build_config: mono
-      color_space: Linear
-      test_platforms:
-        - playmode
-    - platform: Win
-      api: Vulkan
-      build_config: mono
-      color_space: Linear
-      test_platforms:
-        - playmode
-    - platform: OSX
-      api: Metal
-      build_config: mono
-      color_space: Linear
-      test_platforms:
-        # - Standalone
-        - playmode
-    - platform: Linux
-      api: Vulkan
-      build_config: mono
-      color_space: Linear
-      test_platforms:
-        - Standalone
-        - playmode
-=======
 jobs:
   - name: PR <PROJECT_NAME>
     dependencies:
@@ -153,13 +73,13 @@
         build_config: mono
         color_space: Linear
         test_platforms:
-          - Standalone_cache
+          - Standalone
       - platform: Win
         api: Vulkan
         build_config: mono
         color_space: Linear
         test_platforms:
-          - Standalone_cache
+          - Standalone
       - platform: Linux
         api: Vulkan
         build_config: mono
@@ -185,23 +105,22 @@
         build_config: mono
         color_space: Linear
         test_platforms:
-          - playmode_cache
+          - playmode
       - platform: OSX
         api: Metal
         build_config: mono
         color_space: Linear
         test_platforms:
           # - Standalone
-          - playmode_cache
+          - playmode
       - platform: Linux
         api: Vulkan
         build_config: mono
         color_space: Linear
         test_platforms:
           - Standalone
-          - playmode_cache
+          - playmode
   - name: <PROJECT_NAME>
     dependencies:
       - <PROJECT_ALL_YML_FILE>#PR_<PROJECT_NAME>_<TRACK>
-      - <PROJECT_ALL_YML_FILE>#Extra_<PROJECT_NAME>_<TRACK>
->>>>>>> 012a6b3c
+      - <PROJECT_ALL_YML_FILE>#Extra_<PROJECT_NAME>_<TRACK>