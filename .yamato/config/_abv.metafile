--- conflicted
+++ resolved
@@ -6,19 +6,9 @@
     - name: VFX_HDRP
     - name: VFX_URP
   build_configs:
-<<<<<<< HEAD
-  - name: il2cpp
-    scripting_backend: IL2CPP
-    api_level: ''
-  - name: mono
-    scripting_backend: Mono2x
-    api_level: ''
-  color_spaces:
-=======
-    - mono_apiNet2
-    - il2cpp_apiNet4
+    - mono
+    - il2cpp
   color_spaces: 
->>>>>>> 23b2ce88
     - Linear
 weekly:
   extra_dependencies: # additional project jobs to run weekly
