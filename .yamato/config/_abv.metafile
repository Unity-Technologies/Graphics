--- conflicted
+++ resolved
@@ -51,15 +51,9 @@
   agent: sdet_win_large # used for editmode
   agent_gpu: sdet_win_large_gpu  # used for non-editmode
   test_platforms:
-<<<<<<< HEAD
-    - type: Standalone
+    # - type: Standalone
     - type: playmode
     - type: editmode
-=======
-    #- Standalone
-    - playmode
-    - editmode
->>>>>>> 37cf971d
 trunk_verification: # jobs to include in trunk verification job
   dependencies:          
     - project: Universal
