--- conflicted
+++ resolved
@@ -6,34 +6,16 @@
     - name: VFX_HDRP
     - name: VFX_URP
   build_configs:
-<<<<<<< HEAD
-    - name: mono_2
-      scripting_backend: mono
-      api_level: NET_2_0
-  color_spaces:
-    - linear
-=======
-    - name: mono_apiNet2
-      scripting_backend: Mono2x
-      api_level: NET_2_0
-    - name: il2cpp_apiNet4
-      scripting_backend: IL2CPP
-      api_level: NET_4_6
-  color_spaces:
+    - mono_apiNet2
+  color_spaces: 
     - Linear
->>>>>>> 2e401c61
 nightly:
   extra_dependencies: # additional project jobs to run nightly (in addition to ABV)
     - project: Smoke_Test
       platform: Win
       api: DX11
-<<<<<<< HEAD
-      build_config: mono_2
-      color_space: linear
-=======
       build_config: mono_apiNet2
       color_space: Linear
->>>>>>> 2e401c61
       test_platforms:
         - playmode
         - editmode
@@ -41,61 +23,36 @@
     - project: Universal
       platform: Android
       api: OpenGLES3
-<<<<<<< HEAD
-      build_config: mono_2
-      color_space: linear
-=======
-      build_config: il2cpp_apiNet4
+      build_config: mono_apiNet2
       color_space: Linear
->>>>>>> 2e401c61
       test_platforms:
         - Standalone
     - project: Universal
       platform: Android
       api: Vulkan
-<<<<<<< HEAD
-      build_config: mono_2
-      color_space: linear
-=======
-      build_config: il2cpp_apiNet4
+      build_config: mono_apiNet2
       color_space: Linear
->>>>>>> 2e401c61
       test_platforms:
         - Standalone
     - project: Universal
       platform: iPhone
       api: Metal
-<<<<<<< HEAD
-      build_config: mono_2
-      color_space: linear
-=======
       build_config: mono_apiNet2
       color_space: Linear
->>>>>>> 2e401c61
       test_platforms:
         - Standalone
     - project: Universal
       platform: Win
       api: Vulkan
-<<<<<<< HEAD
-      build_config: mono_2
-      color_space: linear
-=======
       build_config: mono_apiNet2
       color_space: Linear
->>>>>>> 2e401c61
       test_platforms:
         - playmode
     - project: Universal
       platform: Win
       api: DX12
-<<<<<<< HEAD
-      build_config: mono_2
-      color_space: linear
-=======
       build_config: mono_apiNet2
       color_space: Linear
->>>>>>> 2e401c61
       test_platforms:
         - Standalone
         - editmode
@@ -103,26 +60,16 @@
     - project: URPUpdate
       platform: Win
       api: DX11
-<<<<<<< HEAD
-      build_config: mono_2
-      color_space: linear
-=======
       build_config: mono_apiNet2
       color_space: Linear
->>>>>>> 2e401c61
       test_platforms:
         - editmode
         - playmode
     - project: URPUpdate_Top_Asset_Store
       platform: Win
       api: DX11
-<<<<<<< HEAD
-      build_config: mono_2
-      color_space: linear
-=======
       build_config: mono_apiNet2
       color_space: Linear
->>>>>>> 2e401c61
       test_platforms:
         - editmode
         - playmode
@@ -133,64 +80,39 @@
     - project: Universal
       platform: Win
       api: DX11
-<<<<<<< HEAD
-      build_config: mono_2
-      color_space: linear
-=======
       build_config: mono_apiNet2
       color_space: Linear
->>>>>>> 2e401c61
       test_platforms:
         - playmode
         - editmode
     - project: ShaderGraph
       platform: Win
       api: DX11
-<<<<<<< HEAD
-      build_config: mono_2
-      color_space: linear
-=======
       build_config: mono_apiNet2
       color_space: Linear
->>>>>>> 2e401c61
       test_platforms:
         - playmode
         - editmode
     - project: HDRP
       platform: Win
       api: DX11
-<<<<<<< HEAD
-      build_config: mono_2
-      color_space: linear
-=======
       build_config: mono_apiNet2
       color_space: Linear
->>>>>>> 2e401c61
       test_platforms:
         - playmode
         - editmode
     - project: VFX_HDRP
       platform: Win
       api: DX11
-<<<<<<< HEAD
-      build_config: mono_2
-      color_space: linear
-=======
       build_config: mono_apiNet2
       color_space: Linear
->>>>>>> 2e401c61
       test_platforms:
         - playmode
         - editmode
     - project: VFX_URP
       platform: Win
       api: DX11
-<<<<<<< HEAD
-      build_config: mono_2
-      color_space: linear
-=======
       build_config: mono_apiNet2
       color_space: Linear
->>>>>>> 2e401c61
       test_platforms:
         - playmode