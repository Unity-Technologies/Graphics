abv: # specify the editor versions for which to create the expression trigger for all_project_ci job
  projects:
    - name: Universal
    - name: ShaderGraph
    - name: HDRP
    - name: VFX_HDRP
    - name: VFX_URP
nightly:
<<<<<<< HEAD
  extra_dependencies: # additional project jobs to run nightly (in addition to ABV and smoke tests)
=======
  allowed_editors: # specify the editor versions for which to create nightly jobs
    - trunk
    - 2020.2
  extra_dependencies: # additional project jobs to run nightly (in addition to ABV)
    - project: Smoke_Test
      platform: Win
      api: DX11
      test_platforms:
        - playmode
        - editmode
        - Standalone
>>>>>>> 7beabd13
    - project: Universal
      platform: Android
      api: OpenGLES3
      test_platforms:
        - Standalone
    - project: Universal
      platform: Android
      api: Vulkan
      test_platforms:
        - Standalone
    - project: Universal
      platform: iPhone
      api: Metal
      test_platforms:
        - Standalone
    - project: Universal
      platform: Win
      api: Vulkan
      test_platforms:
        - playmode
        - playmode_XR
    - project: Universal
      platform: Win
      api: DX12
      test_platforms:
        - Standalone
        - editmode
        - playmode
        # - playmode_XR # uncomment once bug fixed on XR side
    - project: URPUpdate
      platform: Win
      api: DX11
      test_platforms:
        - editmode
        - playmode
    - project: URPUpdate_Top_Asset_Store
      platform: Win
      api: DX11
      test_platforms:
        - editmode
        - playmode
trunk_verification: # jobs to include in trunk verification job
  dependencies:
    - project: Universal
      platform: Win
      api: DX11
      test_platforms:
        - playmode
        - editmode
    - project: ShaderGraph
      platform: Win
      api: DX11
      test_platforms:
        - playmode
        - editmode
    - project: HDRP
      platform: Win
      api: DX11
      test_platforms:
        - playmode
        - editmode
    - project: VFX_HDRP
      platform: Win
      api: DX11
      test_platforms:
        - playmode
        - editmode
    - project: VFX_URP
      platform: Win
      api: DX11
      test_platforms:
        - playmode<|MERGE_RESOLUTION|>--- conflicted
+++ resolved
@@ -6,12 +6,6 @@
     - name: VFX_HDRP
     - name: VFX_URP
 nightly:
-<<<<<<< HEAD
-  extra_dependencies: # additional project jobs to run nightly (in addition to ABV and smoke tests)
-=======
-  allowed_editors: # specify the editor versions for which to create nightly jobs
-    - trunk
-    - 2020.2
   extra_dependencies: # additional project jobs to run nightly (in addition to ABV)
     - project: Smoke_Test
       platform: Win
@@ -20,7 +14,6 @@
         - playmode
         - editmode
         - Standalone
->>>>>>> 7beabd13
     - project: Universal
       platform: Android
       api: OpenGLES3
