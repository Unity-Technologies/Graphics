--- conflicted
+++ resolved
@@ -26,10 +26,6 @@
       api: Metal
       test_platforms:
         - Standalone
-<<<<<<< HEAD
-    - project: Universal_Split
-      all: true
-=======
     - project: Universal
       platform: Win
       api: DX12
@@ -50,7 +46,6 @@
       test_platforms:
         - editmode
         - playmode
->>>>>>> 9f263622
 smoke_test: # specifications for smoke tests
   folder: SRP_SmokeTest
   agent: sdet_win_large # used for editmode
