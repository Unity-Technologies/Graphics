project:
  name: URP_Performance_BoatAttack
  folder: BoatAttack
test_platforms:
  - type: Standalone
    name: performance_playmode_runtime
<<<<<<< HEAD
    is_performance: True
    extra_utr_flags:
      - --report-performance-data
      - --performance-project-id=BoatAttack
    extra_utr_flags_build:
      - --extra-editor-arg="-executemethod" --extra-editor-arg="Editor.Setup"
      - --category=URP
      - --extra-editor-arg="-addscenetobuild=Assets/scenes/Testing/benchmark_island-static.unity"
      - --extra-editor-arg="-packageundertestname=com.unity.render-pipelines.universal"
      - --extra-editor-arg="-packageundertestrev=%GIT_REVISION%"
      - --extra-editor-arg="-packageundertestrevdate=%GIT_REVISIONDATE%"
      - --extra-editor-arg="-packageundertestbranch=%GIT_BRANCH%"
  - type: playmode
    name: performance_playmode_editor
    is_performance: True
    extra_utr_flags:
      - --report-performance-data
      - --performance-project-id=BoatAttack
      - --extra-editor-arg="-executemethod" --extra-editor-arg="Editor.Setup"
      - --category=URP
      - --extra-editor-arg="-addscenetobuild=Assets/scenes/Testing/benchmark_island-static.unity"
      - --extra-editor-arg="-packageundertestname=com.unity.render-pipelines.universal"
      - --extra-editor-arg="-packageundertestrev=%GIT_REVISION%"
      - --extra-editor-arg="-packageundertestrevdate=%GIT_REVISIONDATE%"
      - --extra-editor-arg="-packageundertestbranch=%GIT_BRANCH%"
  - type: editmode
    name: performance_editmode_build
    is_performance: True
    extra_utr_flags:
      - --testfilter=Build
      - --report-performance-data
      - --performance-project-id=BoatAttack
      - --extra-editor-arg="-executemethod" --extra-editor-arg="Editor.Setup"
      - --category=URP
      - --extra-editor-arg="-addscenetobuild=Assets/scenes/Testing/benchmark_island-static.unity"
      - --extra-editor-arg="-packageundertestname=com.unity.render-pipelines.universal"
      - --extra-editor-arg="-packageundertestrev=%GIT_REVISION%"
      - --extra-editor-arg="-packageundertestrevdate=%GIT_REVISIONDATE%"
      - --extra-editor-arg="-packageundertestbranch=%GIT_BRANCH%"
=======
    utr_flags:
      - [all]: --report-performance-data
      - [all]: --performance-project-id=BoatAttack
    utr_flags_build:
      - [all]: --extra-editor-arg="-executemethod" --extra-editor-arg="Editor.Setup"
      - [all]: --extra-editor-arg="-addscenetobuild=Assets/scenes/Testing/benchmark_island-static.unity"
      - [all]: --extra-editor-arg="-packageundertestname=com.unity.render-pipelines.universal"
      - [all]: --extra-editor-arg="-packageundertestrev=%GIT_REVISION%"
      - [all]: --extra-editor-arg="-packageundertestrevdate=%GIT_REVISIONDATE%"
      - [all]: --extra-editor-arg="-packageundertestbranch=%GIT_BRANCH%"
      - [Win_DX11, Win_DX12, Win_Vulkan]: --extra-editor-arg="-stripenginecode-" 
      - [Win_DX11, Win_DX12, Win_Vulkan]: --extra-editor-arg="-managedstrippinglevel=Low"
      - [Win_DX11, Win_DX12, Win_Vulkan]: --extra-editor-arg="-allowdebugging-" 
      - [all]: --category=URP
#  - type: editmode
#    name: performance_editmode_build
#    is_performance: True
#    utr_flags:
#      - [all]: --report-performance-data
#      - [all]: --performance-project-id=BoatAttack
#      - [all]: --testfilter=Build
#      - [iPhone_Metal]: --platform=iOS
>>>>>>> 23b2ce88
platforms:
  - name: Win
    apis:
      - name: DX11
    build_configs:
      - name: il2cpp_apiNet4
      - name: mono_apiNet2
    color_spaces:
      - Linear
  - name: Android
    apis: 
<<<<<<< HEAD
      - Vulkan
      - OpenGLES3
  - name: iPhone
    apis: 
      - Metal
build_configs:
  - name: il2cpp
    scripting_backend: IL2CPP
    api_level: ''
  - name: mono
    scripting_backend: Mono2x
    api_level: ''
color_spaces:
  - Linear
#  - gamma
=======
      - name: Vulkan
      - name: OpenGLES3
    build_configs:
      - name: il2cpp_apiNet4
      - name: mono_apiNet2
    color_spaces:
      - Linear
>>>>>>> 23b2ce88
all:
  dependencies:
    - platform: Win
      api: DX11
      build_config: mono
      color_space: Linear
      test_platforms:
        - performance_playmode_runtime
        - performance_playmode_editor
        - performance_editmode_build
#    - platform: OSX
#      api: Metal
#      build_config: il2cpp
#      color_space: Linear
#      test_platforms:
#        #- performance_playmode_runtime
#        - performance_editmode_build
    - platform: Android
      api: OpenGLES3
      build_config: il2cpp
      color_space: Linear
      test_platforms:
        - performance_playmode_runtime
        - performance_editmode_build
    - platform: Android
      api: Vulkan
      build_config: il2cpp
      color_space: Linear
      test_platforms:
        - performance_playmode_runtime
        - performance_editmode_build
#    - platform: iPhone
#      api: Metal
#      build_config: il2cpp
#      color_space: Linear
#      test_platforms:
#        - performance_playmode_runtime
#        - performance_editmode_build<|MERGE_RESOLUTION|>--- conflicted
+++ resolved
@@ -4,47 +4,7 @@
 test_platforms:
   - type: Standalone
     name: performance_playmode_runtime
-<<<<<<< HEAD
     is_performance: True
-    extra_utr_flags:
-      - --report-performance-data
-      - --performance-project-id=BoatAttack
-    extra_utr_flags_build:
-      - --extra-editor-arg="-executemethod" --extra-editor-arg="Editor.Setup"
-      - --category=URP
-      - --extra-editor-arg="-addscenetobuild=Assets/scenes/Testing/benchmark_island-static.unity"
-      - --extra-editor-arg="-packageundertestname=com.unity.render-pipelines.universal"
-      - --extra-editor-arg="-packageundertestrev=%GIT_REVISION%"
-      - --extra-editor-arg="-packageundertestrevdate=%GIT_REVISIONDATE%"
-      - --extra-editor-arg="-packageundertestbranch=%GIT_BRANCH%"
-  - type: playmode
-    name: performance_playmode_editor
-    is_performance: True
-    extra_utr_flags:
-      - --report-performance-data
-      - --performance-project-id=BoatAttack
-      - --extra-editor-arg="-executemethod" --extra-editor-arg="Editor.Setup"
-      - --category=URP
-      - --extra-editor-arg="-addscenetobuild=Assets/scenes/Testing/benchmark_island-static.unity"
-      - --extra-editor-arg="-packageundertestname=com.unity.render-pipelines.universal"
-      - --extra-editor-arg="-packageundertestrev=%GIT_REVISION%"
-      - --extra-editor-arg="-packageundertestrevdate=%GIT_REVISIONDATE%"
-      - --extra-editor-arg="-packageundertestbranch=%GIT_BRANCH%"
-  - type: editmode
-    name: performance_editmode_build
-    is_performance: True
-    extra_utr_flags:
-      - --testfilter=Build
-      - --report-performance-data
-      - --performance-project-id=BoatAttack
-      - --extra-editor-arg="-executemethod" --extra-editor-arg="Editor.Setup"
-      - --category=URP
-      - --extra-editor-arg="-addscenetobuild=Assets/scenes/Testing/benchmark_island-static.unity"
-      - --extra-editor-arg="-packageundertestname=com.unity.render-pipelines.universal"
-      - --extra-editor-arg="-packageundertestrev=%GIT_REVISION%"
-      - --extra-editor-arg="-packageundertestrevdate=%GIT_REVISIONDATE%"
-      - --extra-editor-arg="-packageundertestbranch=%GIT_BRANCH%"
-=======
     utr_flags:
       - [all]: --report-performance-data
       - [all]: --performance-project-id=BoatAttack
@@ -59,51 +19,61 @@
       - [Win_DX11, Win_DX12, Win_Vulkan]: --extra-editor-arg="-managedstrippinglevel=Low"
       - [Win_DX11, Win_DX12, Win_Vulkan]: --extra-editor-arg="-allowdebugging-" 
       - [all]: --category=URP
-#  - type: editmode
-#    name: performance_editmode_build
-#    is_performance: True
-#    utr_flags:
-#      - [all]: --report-performance-data
-#      - [all]: --performance-project-id=BoatAttack
-#      - [all]: --testfilter=Build
-#      - [iPhone_Metal]: --platform=iOS
->>>>>>> 23b2ce88
+  - type: playmode
+    name: performance_playmode_editor
+    is_performance: True
+    extra_utr_flags:
+      - [all]: --report-performance-data
+      - [all]: --performance-project-id=BoatAttack
+      - [all]: --extra-editor-arg="-executemethod" --extra-editor-arg="Editor.Setup"
+      - [all]: --category=URP
+      - [all]: --extra-editor-arg="-addscenetobuild=Assets/scenes/Testing/benchmark_island-static.unity"
+      - [all]: --extra-editor-arg="-packageundertestname=com.unity.render-pipelines.universal"
+      - [all]: --extra-editor-arg="-packageundertestrev=%GIT_REVISION%"
+      - [all]: --extra-editor-arg="-packageundertestrevdate=%GIT_REVISIONDATE%"
+      - [all]: --extra-editor-arg="-packageundertestbranch=%GIT_BRANCH%"
+  - type: editmode
+    name: performance_editmode_build
+    is_performance: True
+    extra_utr_flags:
+      - [all]: --testfilter=Build
+      - [all]: --report-performance-data
+      - [all]: --performance-project-id=BoatAttack
+      - [all]: --extra-editor-arg="-executemethod" --extra-editor-arg="Editor.Setup"
+      - [all]: --category=URP
+      - [all]: --extra-editor-arg="-addscenetobuild=Assets/scenes/Testing/benchmark_island-static.unity"
+      - [all]: --extra-editor-arg="-packageundertestname=com.unity.render-pipelines.universal"
+      - [all]: --extra-editor-arg="-packageundertestrev=%GIT_REVISION%"
+      - [all]: --extra-editor-arg="-packageundertestrevdate=%GIT_REVISIONDATE%"
+      - [all]: --extra-editor-arg="-packageundertestbranch=%GIT_BRANCH%"
+      - [iPhone_Metal]: --platform=iOS
 platforms:
   - name: Win
     apis:
       - name: DX11
     build_configs:
-      - name: il2cpp_apiNet4
-      - name: mono_apiNet2
+      - name: mono
     color_spaces:
       - Linear
   - name: Android
     apis: 
-<<<<<<< HEAD
-      - Vulkan
-      - OpenGLES3
+      - name: Vulkan
+        exclude_test_platforms:
+          - name: performance_playmode_editor
+      - name: OpenGLES3
+        exclude_test_platforms:
+          - name: performance_playmode_editor
+    build_configs:
+      - name: il2cpp
+    color_spaces:
+      - Linear
   - name: iPhone
     apis: 
-      - Metal
-build_configs:
-  - name: il2cpp
-    scripting_backend: IL2CPP
-    api_level: ''
-  - name: mono
-    scripting_backend: Mono2x
-    api_level: ''
-color_spaces:
-  - Linear
-#  - gamma
-=======
-      - name: Vulkan
-      - name: OpenGLES3
+      - name: Metal
     build_configs:
-      - name: il2cpp_apiNet4
-      - name: mono_apiNet2
+      - name: il2cpp
     color_spaces:
       - Linear
->>>>>>> 23b2ce88
 all:
   dependencies:
     - platform: Win
@@ -114,13 +84,6 @@
         - performance_playmode_runtime
         - performance_playmode_editor
         - performance_editmode_build
-#    - platform: OSX
-#      api: Metal
-#      build_config: il2cpp
-#      color_space: Linear
-#      test_platforms:
-#        #- performance_playmode_runtime
-#        - performance_editmode_build
     - platform: Android
       api: OpenGLES3
       build_config: il2cpp
@@ -134,11 +97,4 @@
       color_space: Linear
       test_platforms:
         - performance_playmode_runtime
-        - performance_editmode_build
-#    - platform: iPhone
-#      api: Metal
-#      build_config: il2cpp
-#      color_space: Linear
-#      test_platforms:
-#        - performance_playmode_runtime
-#        - performance_editmode_build+        - performance_editmode_build