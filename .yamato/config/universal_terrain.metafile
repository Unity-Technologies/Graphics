project:
  name: URP_Terrain
  folder: UniversalGraphicsTest_Terrain
reuse_blocks:
  setup_with_utr:
    - [Win_DX11, Win_DX12, Win_Vulkan, Android_OpenGLES3, Android_Vulkan]: <shared.platform.commands.turn_off_firewall>
    - [Win_DX11, Win_DX12, Win_Vulkan]: cd Tools && powershell -command ". .\Unity.ps1; Set-ScreenResolution -width 1920 -Height 1080"
    - [all]: <shared.platform.commands.setup_utr>
    - [all]: <shared.platform.commands.unity_downloader_cli>
    - [all]: <shared.platform.commands.call_utr>
  setup_without_utr:
    - [Win_DX11, Win_DX12, Win_Vulkan, Android_OpenGLES3, Android_Vulkan]: <shared.platform.commands.turn_off_firewall>
    - [Win_DX11, Win_DX12, Win_Vulkan]: cd Tools && powershell -command ". .\Unity.ps1; Set-ScreenResolution -width 1920 -Height 1080"
    - [all]: <shared.platform.commands.setup_utr>
    - [all]: <shared.platform.commands.unity_downloader_cli>

test_platforms:
  - type: Standalone
    commands:
      - [Android_OpenGLES3, Android_Vulkan]: <shared.platform.commands.connect_bokken>
      - [Win_DX11, Win_DX12, Win_Vulkan, Android_OpenGLES3, Android_Vulkan]: <shared.platform.commands.turn_off_firewall>
      - [Win_DX11, Win_DX12, Win_Vulkan]: cd Tools && powershell -command ". .\Unity.ps1; Set-ScreenResolution -width 1920 -Height 1080"
      - [all]: <shared.platform.commands.setup_utr>
      - [OSX_Metal]: <shared.platform.commands.unity_downloader_cli>
      - [all]: <shared.platform.commands.call_utr>
        flags:
          - [OSX_Metal]: --timeout=2400
      - [Android_OpenGLES3, Android_Vulkan]: <shared.platform.commands.kill_server>
    commands_build:
      - <reuse_blocks.setup_without_utr>
      - [all]: <shared.platform.commands.call_utr>
        flags:
          - [all]: --timeout=3000

  - type: playmode
    commands:
      - <reuse_blocks.setup_with_utr>

  - type: editmode
    commands:
      - <reuse_blocks.setup_with_utr>

  - type: playmode
    name: playmode_XR
    commands:
      - <reuse_blocks.setup_without_utr>
      - [all]: <shared.platform.commands.call_utr>
        flags:
          - [all]: --extra-editor-arg="-xr-reuse-tests"


  - type: Standalone
    name: Standalone_XR
    commands:
      - [Android_OpenGLES3, Android_Vulkan]: <shared.platform.commands.connect_bokken>
      - [Win_DX11, Win_DX12, Win_Vulkan, Android_OpenGLES3, Android_Vulkan]: <shared.platform.commands.turn_off_firewall>
      - [Win_DX11, Win_DX12, Win_Vulkan]: cd Tools && powershell -command ". .\Unity.ps1; Set-ScreenResolution -width 1920 -Height 1080"
      - [all]: <shared.platform.commands.setup_utr>
      - [OSX_Metal]: <shared.platform.commands.unity_downloader_cli>
      - [all]: <shared.platform.commands.call_utr>
        flags:
          - [all]: --extra-editor-arg="-xr-reuse-tests"
      - [Android_OpenGLES3, Android_Vulkan]: <shared.platform.commands.kill_server>
    commands_build:
      - <reuse_blocks.setup_without_utr>
      - [all]: <shared.platform.commands.call_utr>
        flags:
          - [all]: --extra-editor-arg="-xr-reuse-tests"
          - [all]: --timeout=3000

platforms:
  - name: Win
    apis:
      - name: DX11
      - name: DX12
      - name: Vulkan
    build_configs:
      - name: mono
    color_spaces:
      - Linear
    agents_project:
      default:
        type: Unity::VM::GPU
        image: sdet/gamecode_win10:stable
        flavor: b1.xlarge
        model: rtx2080
      editmode:
        type: Unity::VM
        image: sdet/gamecode_win10:stable
        flavor: b1.large
      standalone_build:
        type: Unity::VM
        image: sdet/gamecode_win10:stable
        flavor: b1.xlarge
  - name: OSX
    apis:
      - name: Metal
        exclude_test_platforms:
          - name: editmode
          - name: playmode_XR
          - name: Standalone_XR
      - name: OpenGLCore
        exclude_test_platforms:
          - name: playmode_XR
          - name: Standalone
          - name: Standalone_XR
    build_configs:
      - name: mono
    color_spaces:
      - Linear
  - name: Linux
    apis:
      - name: OpenGLCore
        exclude_test_platforms:
          - name: Standalone
          - name: playmode_XR
          - name: Standalone_XR
      - name: Vulkan
        exclude_test_platforms:
          - name: playmode_XR
          - name: Standalone_XR
    build_configs:
      - name: mono
    color_spaces:
      - Linear
  - name: Android
    apis:
      - name: OpenGLES3
        exclude_test_platforms:
          - name: playmode
          - name: editmode
          - name: playmode_XR
      - name: Vulkan
        exclude_test_platforms:
          - name: playmode
          - name: editmode
          - name: playmode_XR
    build_configs:
      - name: il2cpp
    color_spaces:
      - Linear
  - name: iPhone
    apis:
      - name: Metal
        exclude_test_platforms:
          - name: playmode
          - name: editmode
          - name: playmode_XR
          - name: Standalone_XR
    build_configs:
      - name: il2cpp
    color_spaces:
      - Linear

jobs:
  - name: PR <PROJECT_NAME>
    dependencies:
      - platform: Win
        api: DX11
        build_config: mono
        color_space: Linear
        test_platforms:
          - Standalone
<<<<<<< HEAD
          #- playmode_XR
          #- editmode

  - name: Extra <PROJECT_NAME>
    dependencies:
      - platform: Win
        api: DX11
        build_config: mono
        color_space: Linear
        test_platforms:
          - playmode
      - platform: Win
        api: DX12
        build_config: mono
        color_space: Linear
        test_platforms:
          - playmode
          # - playmode_XR
      - platform: Win
        api: Vulkan
        build_config: mono
        color_space: Linear
        test_platforms:
          - playmode
          # - playmode_XR
      - platform: Linux
        api: Vulkan
        build_config: mono
        color_space: Linear
        test_platforms:
          - playmode
  ### TODO: MOVE THE FOLLOWING JOBS BACK TO PR JOBS
      - platform: Win
        api: DX11
        build_config: mono
        color_space: Linear
        test_platforms:
=======
          - Standalone_XR
>>>>>>> bed47b9e
          - playmode_XR
          - editmode
      - platform: Win
        api: DX12
        build_config: mono
        color_space: Linear
        test_platforms:
          - Standalone
          - Standalone_XR
      - platform: Win
        api: Vulkan
        build_config: mono
        color_space: Linear
        test_platforms:
          - Standalone
      - platform: Linux
        api: Vulkan
        build_config: mono
        color_space: Linear
        test_platforms:
          - Standalone
      - platform: Android
        api: OpenGLES3
        build_config: il2cpp
        color_space: Linear
        test_platforms:
          - Standalone
      - platform: Android
        api: Vulkan
        build_config: il2cpp
        color_space: Linear
        test_platforms:
          - Standalone
      - platform: iPhone
        api: Metal
        build_config: il2cpp
        color_space: Linear
        test_platforms:
          - Standalone
      - platform: OSX
        api: Metal
        build_config: mono
        color_space: Linear
        test_platforms:
          # - Standalone
          - playmode
      - platform: OSX
        api: OpenGLCore
        build_config: mono
        color_space: Linear
        test_platforms:
          - editmode
      - platform: Android
        api: OpenGLES3
        build_config: il2cpp
        color_space: Linear
        test_platforms:
          - Standalone
      - platform: Android
        api: Vulkan
        build_config: il2cpp
        color_space: Linear
        test_platforms:
          - Standalone
      - platform: iPhone
        api: Metal
        build_config: il2cpp
        color_space: Linear
        test_platforms:
          - Standalone
  - name: <PROJECT_NAME>
    dependencies:
      - <PROJECT_ALL_YML_FILE>#PR_<PROJECT_NAME>_<TRACK>
      - <PROJECT_ALL_YML_FILE>#Extra_<PROJECT_NAME>_<TRACK><|MERGE_RESOLUTION|>--- conflicted
+++ resolved
@@ -161,9 +161,77 @@
         color_space: Linear
         test_platforms:
           - Standalone
-<<<<<<< HEAD
-          #- playmode_XR
-          #- editmode
+          - Standalone_XR
+          - playmode_XR
+          - editmode
+      - platform: Win
+        api: DX12
+        build_config: mono
+        color_space: Linear
+        test_platforms:
+          - Standalone
+          - Standalone_XR
+      - platform: Win
+        api: Vulkan
+        build_config: mono
+        color_space: Linear
+        test_platforms:
+          - Standalone
+      - platform: Linux
+        api: Vulkan
+        build_config: mono
+        color_space: Linear
+        test_platforms:
+          - Standalone
+      - platform: Android
+        api: OpenGLES3
+        build_config: il2cpp
+        color_space: Linear
+        test_platforms:
+          - Standalone
+      - platform: Android
+        api: Vulkan
+        build_config: il2cpp
+        color_space: Linear
+        test_platforms:
+          - Standalone
+      - platform: iPhone
+        api: Metal
+        build_config: il2cpp
+        color_space: Linear
+        test_platforms:
+          - Standalone
+      - platform: OSX
+        api: Metal
+        build_config: mono
+        color_space: Linear
+        test_platforms:
+          # - Standalone
+          - playmode
+      - platform: OSX
+        api: OpenGLCore
+        build_config: mono
+        color_space: Linear
+        test_platforms:
+          - editmode
+      - platform: Android
+        api: OpenGLES3
+        build_config: il2cpp
+        color_space: Linear
+        test_platforms:
+          - Standalone
+      - platform: Android
+        api: Vulkan
+        build_config: il2cpp
+        color_space: Linear
+        test_platforms:
+          - Standalone
+      - platform: iPhone
+        api: Metal
+        build_config: il2cpp
+        color_space: Linear
+        test_platforms:
+          - Standalone
 
   - name: Extra <PROJECT_NAME>
     dependencies:
@@ -193,85 +261,6 @@
         color_space: Linear
         test_platforms:
           - playmode
-  ### TODO: MOVE THE FOLLOWING JOBS BACK TO PR JOBS
-      - platform: Win
-        api: DX11
-        build_config: mono
-        color_space: Linear
-        test_platforms:
-=======
-          - Standalone_XR
->>>>>>> bed47b9e
-          - playmode_XR
-          - editmode
-      - platform: Win
-        api: DX12
-        build_config: mono
-        color_space: Linear
-        test_platforms:
-          - Standalone
-          - Standalone_XR
-      - platform: Win
-        api: Vulkan
-        build_config: mono
-        color_space: Linear
-        test_platforms:
-          - Standalone
-      - platform: Linux
-        api: Vulkan
-        build_config: mono
-        color_space: Linear
-        test_platforms:
-          - Standalone
-      - platform: Android
-        api: OpenGLES3
-        build_config: il2cpp
-        color_space: Linear
-        test_platforms:
-          - Standalone
-      - platform: Android
-        api: Vulkan
-        build_config: il2cpp
-        color_space: Linear
-        test_platforms:
-          - Standalone
-      - platform: iPhone
-        api: Metal
-        build_config: il2cpp
-        color_space: Linear
-        test_platforms:
-          - Standalone
-      - platform: OSX
-        api: Metal
-        build_config: mono
-        color_space: Linear
-        test_platforms:
-          # - Standalone
-          - playmode
-      - platform: OSX
-        api: OpenGLCore
-        build_config: mono
-        color_space: Linear
-        test_platforms:
-          - editmode
-      - platform: Android
-        api: OpenGLES3
-        build_config: il2cpp
-        color_space: Linear
-        test_platforms:
-          - Standalone
-      - platform: Android
-        api: Vulkan
-        build_config: il2cpp
-        color_space: Linear
-        test_platforms:
-          - Standalone
-      - platform: iPhone
-        api: Metal
-        build_config: il2cpp
-        color_space: Linear
-        test_platforms:
-          - Standalone
   - name: <PROJECT_NAME>
     dependencies:
       - <PROJECT_ALL_YML_FILE>#PR_<PROJECT_NAME>_<TRACK>
