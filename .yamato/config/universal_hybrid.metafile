--- conflicted
+++ resolved
@@ -12,31 +12,7 @@
   - type: playmode
     utr_flags:
       - [all]: --compilation-errors-as-warnings
-<<<<<<< HEAD
-expression_trigger:
-  expression: ""
-=======
-  - type: playmode
-    name: playmode_cache
-    utr_flags:
-    - [all]: --compilation-errors-as-warnings
-    - [all]: --extra-editor-arg="-adb2"
-    - [all]: --extra-editor-arg="-enableCacheServer"
-    - [all]: --extra-editor-arg="-cacheServerEndpoint" --extra-editor-arg="cacheserver-slo.hq.unity3d.com"
-    - [all]: --extra-editor-arg="-cacheServerNamespacePrefix" --extra-editor-arg="{{cache.cacheServerNamespacePrefix}}"
-    - [all]: --extra-editor-arg="-cacheServerEnableDownload" --extra-editor-arg="true"
-    - [all]: --extra-editor-arg="-cacheServerEnableUpload" --extra-editor-arg="true"
-  - type: Standalone
-    name: Standalone_cache
-    utr_flags_build:
-    - [all]: --timeout=3000
-    - [all]: --extra-editor-arg="-adb2"
-    - [all]: --extra-editor-arg="-enableCacheServer"
-    - [all]: --extra-editor-arg="-cacheServerEndpoint" --extra-editor-arg="cacheserver-slo.hq.unity3d.com"
-    - [all]: --extra-editor-arg="-cacheServerNamespacePrefix" --extra-editor-arg="{{cache.cacheServerNamespacePrefix}}"
-    - [all]: --extra-editor-arg="-cacheServerEnableDownload" --extra-editor-arg="true"
-    - [all]: --extra-editor-arg="-cacheServerEnableUpload" --extra-editor-arg="true"
->>>>>>> 012a6b3c
+
 platforms:
   - name: Win
     apis:
@@ -82,28 +58,6 @@
       - name: mono
     color_spaces:
       - Linear
-<<<<<<< HEAD
-pr:
-  dependencies:
-    - platform: Win
-      api: DX11
-      build_config: mono
-      color_space: Linear
-      test_platforms:
-        - playmode
-        #- playmode
-    - platform: OSX
-      api: Metal
-      build_config: mono
-      color_space: Linear
-      test_platforms:
-        #- playmode
-        - playmode
-nightly:
-  dependencies:
-    - project: Universal_Hybrid
-      pr: true
-=======
 
 jobs:
   - name: PR <PROJECT_NAME>
@@ -114,13 +68,13 @@
         color_space: Linear
         test_platforms:
           - playmode
-          #- playmode_cache
+          #- playmode
       - platform: OSX
         api: Metal
         build_config: mono
         color_space: Linear
         test_platforms:
-          #- playmode_cache
+          #- playmode
           - playmode
   - name: Extra <PROJECT_NAME>
     dependencies:
@@ -128,5 +82,4 @@
   - name: <PROJECT_NAME>
     dependencies:
       - <PROJECT_ALL_YML_FILE>#PR_<PROJECT_NAME>_<TRACK>
-      - <PROJECT_ALL_YML_FILE>#Extra_<PROJECT_NAME>_<TRACK>
->>>>>>> 012a6b3c
+      - <PROJECT_ALL_YML_FILE>#Extra_<PROJECT_NAME>_<TRACK>