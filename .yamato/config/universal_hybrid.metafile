project:
  name: Universal_Hybrid
  folder: UniversalHybridTest
test_platforms:
  - type: Standalone
    extra_utr_flags:
      - [all]: --compilation-errors-as-warnings
      - [OSX_Metal]: --timeout=2400
    extra_utr_flags_build:
      - [Android_OpenGles3, Android_Vulkan]: --timeout=1800
      - [all]: --compilation-errors-as-warnings
  - type: playmode
    extra_utr_flags:
<<<<<<< HEAD
      - [all]: --compilation-errors-as-warnings
  - type: editmode
    extra_utr_flags:
      - [all]: --compilation-errors-as-warnings
build_configs:
- name: il2cpp_2
  scripting_backend: il2cpp
  api_level: NET_2_0
- name: il2cpp_4
  scripting_backend: il2cpp
  api_level: NET_4_6
- name: mono
  scripting_backend: mono
  api_level: NET_2_0
color_spaces:
  - Linear
  - gamma
=======
      - --compilation-errors-as-warnings
#  - type: editmode
#    extra_utr_flags:
#      - --compilation-errors-as-warnings
build_configs:
#- name: il2cpp_2
#  scripting_backend: il2cpp
#  api_level: NET_2_0
#- name: il2cpp_4
#  scripting_backend: il2cpp
#  api_level: NET_4_6
- name: mono_2
  scripting_backend: mono
  api_level: NET_2_0
#- name: mono_4
#  scripting_backend: mono
#  api_level: NET_4_6
color_spaces:
  - Linear
#  - gamma
>>>>>>> 9cb3a4a1
platforms:
  - name: Win
    apis:
      - name: DX11
      - name: DX12
      - name: Vulkan
  - name: OSX 
    apis:
      - name: Metal
        exclude_test_platforms:
          - name: playmode_XR
      - name: OpenGLCore
        exclude_test_platforms:
          - name: playmode_XR
          - name: Standalone
  - name: Linux
    apis: 
      - name: OpenGLCore
        exclude_test_platforms:
          - name: Standalone
          - name: playmode_XR
      - name: Vulkan
        exclude_test_platforms:
          - name: playmode_XR
  - name: Android
    apis:
      - name: OpenGLES3
      - name: Vulkan
all:
  dependencies:
    - platform: Win
      api: DX11
<<<<<<< HEAD
      build_config: il2cpp_4
=======
      build_config: mono_2
>>>>>>> 9cb3a4a1
      color_space: Linear
      test_platforms:
        - playmode
    - platform: OSX
      api: Metal
<<<<<<< HEAD
      build_config: il2cpp_4
=======
      build_config: mono_2
>>>>>>> 9cb3a4a1
      color_space: Linear
      test_platforms:
        - Standalone
        - playmode <|MERGE_RESOLUTION|>--- conflicted
+++ resolved
@@ -11,29 +11,10 @@
       - [all]: --compilation-errors-as-warnings
   - type: playmode
     extra_utr_flags:
-<<<<<<< HEAD
       - [all]: --compilation-errors-as-warnings
   - type: editmode
     extra_utr_flags:
       - [all]: --compilation-errors-as-warnings
-build_configs:
-- name: il2cpp_2
-  scripting_backend: il2cpp
-  api_level: NET_2_0
-- name: il2cpp_4
-  scripting_backend: il2cpp
-  api_level: NET_4_6
-- name: mono
-  scripting_backend: mono
-  api_level: NET_2_0
-color_spaces:
-  - Linear
-  - gamma
-=======
-      - --compilation-errors-as-warnings
-#  - type: editmode
-#    extra_utr_flags:
-#      - --compilation-errors-as-warnings
 build_configs:
 #- name: il2cpp_2
 #  scripting_backend: il2cpp
@@ -50,7 +31,6 @@
 color_spaces:
   - Linear
 #  - gamma
->>>>>>> 9cb3a4a1
 platforms:
   - name: Win
     apis:
@@ -83,21 +63,13 @@
   dependencies:
     - platform: Win
       api: DX11
-<<<<<<< HEAD
-      build_config: il2cpp_4
-=======
       build_config: mono_2
->>>>>>> 9cb3a4a1
       color_space: Linear
       test_platforms:
         - playmode
     - platform: OSX
       api: Metal
-<<<<<<< HEAD
-      build_config: il2cpp_4
-=======
       build_config: mono_2
->>>>>>> 9cb3a4a1
       color_space: Linear
       test_platforms:
         - Standalone
