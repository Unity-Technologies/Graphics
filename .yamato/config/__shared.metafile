target_branch: master # specifies the branch on which recurrent or pr triggers are created, etc
target_branch_editor_ci: ci/editor-pinning # specifies the branch on which editor pinning is done
target_editor: trunk # specifies the target editor used for some package/preview publish jobs
editors: # applied for all yml files
  - track: trunk
    rerun_strategy: on-new-revision
  - track: CUSTOM-REVISION
    rerun_strategy: always
<<<<<<< HEAD
    cmd: -u $CUSTOM_REVISION
=======

test_platforms:
  Standalone: --suite=playmode --platform=Standalone
  playmode: --suite=playmode
  playmode_XR: --suite=playmode --extra-editor-arg="-xr-tests"
  playmode_RenderGraph: --suite=playmode --extra-editor-arg="-rendergraph-tests"
  editmode: --suite=editor --platform=editmode
>>>>>>> 37cf971d
platforms:
  Win:
    name: Win
    os: windows
    apis:
      - name: DX11
        cmd: -force-d3d11
      - name: DX12
        cmd: -force-d3d12
      - name: Vulkan
        cmd: -force-vulkan
    components:
      - editor
      - il2cpp
    agents_project:
      default:
        type: Unity::VM::GPU
        image: sdet/gamecode_win10:stable
        flavor: b1.large
      standalone_build:
        type: Unity::VM
        image: sdet/gamecode_win10:stable
        flavor: b1.xlarge
      editmode:
        type: Unity::VM
        image: sdet/gamecode_win10:stable
        flavor: b1.large
    agent_package: 
      type: Unity::VM
      image: package-ci/win10:stable
      flavor: b1.large
    copycmd: copy upm-ci~\packages\*.tgz .Editor\Data\Resources\PackageManager\Editor
    editorpath: .\.Editor
  OSX:
    name: OSX
    os: macos
    apis:
      - name: Metal
        exclude_test_platforms:
          - editmode
      - name: OpenGLCore
        exclude_test_platforms:
          - Standalone
    components:
      - editor
      - il2cpp
    agents_project_Metal:
      default:
        type: Unity::metal::macmini
        image: slough-ops/macos-10.14-xcode:stable
        flavor: m1.mac
    agents_project_OpenGLCore:
      default:
        type: Unity::VM::osx
        image: package-ci/mac:stable
        flavor: m1.mac
    agent_package: 
      type: Unity::VM::osx
      image: package-ci/mac:stable
      flavor: m1.mac
    copycmd: cp ./upm-ci~/packages/*.tgz ./.Editor/Unity.app/Contents/Resources/PackageManager/Editor
    editorpath: "$(pwd)/.Editor/Unity.app/Contents/MacOS/Unity"
  Linux:
    name: Linux
    os: linux
    apis: 
      - name: OpenGLCore
        cmd: -force-glcore
        exclude_test_platforms:
          - Standalone
          - playmode_XR
      - name: Vulkan
        cmd: -force-vulkan
        exclude_test_platforms:
          - playmode_XR
    components:
      - editor
      - il2cpp
    agents_project:
      default:
        type: Unity::VM::GPU
        image: cds-ops/ubuntu-18.04-base:stable
        flavor: b1.large
      editmode:
        type: Unity::VM
        image: cds-ops/ubuntu-18.04-base:stable
        flavor: b1.large
  Android:
    name: Android
    os: android
    apis:
      - name: OpenGLES3
        exclude_test_platforms:
          - editmode
          - playmode
          - playmode_XR
      - name: Vulkan
        exclude_test_platforms:
          - editmode
          - playmode
          - playmode_XR
    components:
      - editor
      - il2cpp
      - android
    agents_project:
      default:
        type: Unity::mobile::android
        image: mobile/android-execution-r19:stable
        flavor: b1.large
      standalone_build:
        type: Unity::VM
        image: mobile/android-execution-r19:stable
        flavor: b1.large
  iPhone:
    name: iPhone
    os: ios
    apis:
      - name: Metal
        exclude_test_platforms:
        - editmode
        - playmode
        - playmode_XR
    components:
      - editor
      - iOS
    agents_project:
      default:
        type: Unity::mobile::iPhone
        image: mobile/macos-10.13-testing:stable
        flavor: b1.medium
      standalone_build:
        type: Unity::VM::osx
        image: mobile/macos-10.13-testing:stable
        flavor: b1.large
non_project_agents:
  cds_ops_ubuntu_small:
    type: Unity::VM
    image: cds-ops/ubuntu-16.04-base:stable
    flavor: b1.small
  package_ci_ubuntu_large:
    type: Unity::VM
    image: package-ci/ubuntu:stable
    flavor: b1.large
  package_ci_ubuntu_small:
    type: Unity::VM
    image: package-ci/ubuntu:stable
    flavor: b1.small
  package_ci_win_large:
    type: Unity::VM
    image: package-ci/win10:stable
    flavor: b1.large
  package_ci_mac:
    type: Unity::VM::osx
    image: package-ci/mac:stable
    flavor: m1.mac
  sdet_win_large:
    type: Unity::VM
    image: sdet/gamecode_win10:stable
    flavor: b1.large
  sdet_win_large_gpu:
    type: Unity::VM::GPU
    image: sdet/gamecode_win10:stable
    flavor: b1.large<|MERGE_RESOLUTION|>--- conflicted
+++ resolved
@@ -6,17 +6,7 @@
     rerun_strategy: on-new-revision
   - track: CUSTOM-REVISION
     rerun_strategy: always
-<<<<<<< HEAD
     cmd: -u $CUSTOM_REVISION
-=======
-
-test_platforms:
-  Standalone: --suite=playmode --platform=Standalone
-  playmode: --suite=playmode
-  playmode_XR: --suite=playmode --extra-editor-arg="-xr-tests"
-  playmode_RenderGraph: --suite=playmode --extra-editor-arg="-rendergraph-tests"
-  editmode: --suite=editor --platform=editmode
->>>>>>> 37cf971d
 platforms:
   Win:
     name: Win
