target_branch: master # specifies the branch on which recurrent or pr triggers are created, etc
target_branch_editor_ci: ci/editor-pinning # specifies the branch on which editor pinning is done
target_editor: trunk # specifies the target editor used for some package/preview publish jobs
editors: # applied for all yml files
  - track: trunk
    name: trunk
    rerun_strategy: on-new-revision
    editor_pinning: True
    abv_pr: False
    nightly: True
    weekly: True
  - track: CUSTOM-REVISION
    name: CUSTOM-REVISION
    rerun_strategy: always
    editor_pinning: False
    fast: False
build_configs:
  - name: il2cpp_apiNet2
    scripting_backend: IL2CPP
    api_level: NET_2_0
  - name: il2cpp_apiNet4
    scripting_backend: IL2CPP
    api_level: NET_4_6
  - name: mono_apiNet2
    scripting_backend: Mono2x
    api_level: NET_2_0
  - name: mono_apiNet4
    scripting_backend: Mono2x
    api_level: NET_4_6
<<<<<<< HEAD
  - name: il2cpp
    scripting_backend: IL2CPP
    api_level: '' # uses the project default
  - name: mono
    scripting_backend: Mono2x
    api_level: '' # uses the project default
color_spaces:
  - Linear
  - gamma
=======
test_platforms:
  - type: Standalone
    utr_flags:
      - [all]: --suite=playmode
      - [all]: --timeout=1200
      - [all]: --reruncount=2
      - [all]: --scripting-backend=<SCRIPTING_BACKEND> 
      - [all]: --extra-editor-arg="-colorspace=<COLORSPACE>"

      - [Win_DX11, Win_DX12, Win_Vulkan, Win_]: --platform=StandaloneWindows64
      - [Linux_OpenGlCore, Linux_Vulkan]: --platform=StandaloneLinux64
      - [OSX_OpenGlCore, OSX_Metal]: --platform=StandaloneOSX
      - [iPhone_Metal]: --platform=iOS
      - [Android_OpenGLES3, Android_Vulkan]: --platform=Android
      
      - [Win_DX11, Win_DX12, Win_Vulkan, Win_, Linux_OpenGlCore, Linux_Vulkan]: --player-load-path=../../players 
      - [Android_OpenGLES3, Android_Vulkan, iPhone_Metal]: --player-load-path=players 
      
      - [all]: --artifacts_path=test-results
      - [OSX_Metal]: --artifacts_path=/Users/bokken/Graphics/TestProjects/<PROJECT_FOLDER>/test-results
        
      - [OSX_Metal]: --editor-location=/Users/bokken/.Editor
     
      - [Android_OpenGLES3, Android_Vulkan]: --architecture=ARM64
      - [OSX_Metal]: --testproject=/Users/bokken/Graphics/TestProjects/<PROJECT_FOLDER>
      - [Win_DX11, Win_DX12, Win_Vulkan, Win_, Linux_OpenGlCore, Linux_Vulkan]: --player-connection-ip=auto  

    utr_flags_build:
      - [all]: --suite=playmode
      - [all]: --build-only
      - [all]: --scripting-backend=<SCRIPTING_BACKEND> 
      - [all]: --extra-editor-arg="-colorspace=<COLORSPACE>"
      
      - [Win_DX11, Win_DX12, Win_Vulkan, Win_]: --platform=StandaloneWindows64
      - [Linux_OpenGlCore, Linux_Vulkan]: --platform=StandaloneLinux64
      - [OSX_OpenGlCore, OSX_Metal]: --platform=StandaloneOSX
      - [iPhone_Metal]: --platform=iOS
      - [Android_OpenGLES3, Android_Vulkan]: --platform=Android
      
      - [all]: --testproject=.
      - [Android_OpenGLES3, Android_Vulkan]: --testproject=./TestProjects/<PROJECT_FOLDER>
      - [iPhone_Metal]: --testproject=TestProjects/<PROJECT_FOLDER>
      
      - [all]: --editor-location=.Editor
      - [Android_OpenGLES3, Android_Vulkan]: --editor-location=./WindowsEditor
      
      - [all]: --artifacts_path=test-results
      - [OSX_Metal]: --artifacts_path=/Users/bokken/Graphics/TestProjects/<PROJECT_FOLDER>/test-results
      
      - [Win_DX11, Win_DX12, Win_Vulkan, Win_, Linux_OpenGlCore, Linux_Vulkan]: --player-save-path=../../players 
      - [Android_OpenGLES3, Android_Vulkan, iPhone_Metal]: --player-save-path=players  
      
      - [all]: --timeout=1200
      - [Android_OpenGLES3, Android_Vulkan]: --timeout=2700
      - [iPhone]: --timeout=1800
      
      - [Linux_OpenGlCore]: --extra-editor-arg="-executemethod" --extra-editor-arg="CustomBuild.BuildLinuxOpenGlCoreLinear"
      - [Linux_Vulkan]: --extra-editor-arg="-executemethod" --extra-editor-arg="CustomBuild.BuildLinuxVulkanLinear"
      - [Win_DX11]: --extra-editor-arg="-executemethod" --extra-editor-arg="CustomBuild.BuildWindowsDX11Linear"
      - [Win_DX12]: --extra-editor-arg="-executemethod" --extra-editor-arg="CustomBuild.BuildWindowsDX12Linear"
      - [Win_Vulkan]: --extra-editor-arg="-executemethod" --extra-editor-arg="CustomBuild.BuildWindowsVulkanLinear"
      
      - [Win_DX11]: --extra-editor-arg="-playergraphicsapi=Direct3D11"
      - [Win_DX12]: --extra-editor-arg="-playergraphicsapi=Direct3D12"
      - [Win_Vulkan, Linux_Vulkan, Android_Vulkan]: --extra-editor-arg="-playergraphicsapi=Vulkan"
      - [Android_OpenGLES3]: --extra-editor-arg="-playergraphicsapi=OpenGLES3"
      - [iPhone_Metal]: --extra-editor-arg="-playergraphicsapi=Metal"
      
      - [Android_OpenGLES3, Android_Vulkan]: --architecture=ARM64
  
  - type: playmode
    utr_flags:
      - [all]: --suite=playmode
      - [all]: --scripting-backend=<SCRIPTING_BACKEND> 
      - [all]: --extra-editor-arg="-colorspace=<COLORSPACE>"
      - [all]: --reruncount=2
      
      - [all]: --testproject=.
      - [OSX_Metal]: --testproject=/Users/bokken/Graphics/TestProjects/<PROJECT_FOLDER>
      
      - [all]: --editor-location=.Editor
      - [OSX_Metal]: --editor-location=/Users/bokken/.Editor
      
      - [all]: --artifacts_path=test-results
      - [OSX_Metal]: --artifacts_path=/Users/bokken/Graphics/TestProjects/<PROJECT_FOLDER>/test-results
      
      - [Win_DX11]: --extra-editor-arg="-force-d3d11"
      - [Win_DX12]: --extra-editor-arg="-force-d3d12"
      - [Win_Vulkan, Linux_Vulkan]: --extra-editor-arg="-force-vulkan"
      - [Linux_OpenGlCore]: --extra-editor-arg="-force-glcore"
      
  - type: editmode
    utr_flags:
      - [all]: --suite=editor
      - [all]: --reruncount=2
      - [all]: --scripting-backend=<SCRIPTING_BACKEND> 
      - [all]: --extra-editor-arg="-colorspace=<COLORSPACE>"
      - [all]: --platform=editmode
      
      - [all]: --testproject=.
      - [OSX_Metal]: --testproject=/Users/bokken/Graphics/TestProjects/<PROJECT_FOLDER>
      
      - [all]: --editor-location=.Editor
      - [OSX_Metal]: --editor-location=/Users/bokken/.Editor
      
      - [all]: --artifacts_path=test-results
      - [OSX_Metal]: --artifacts_path=/Users/bokken/Graphics/TestProjects/<PROJECT_FOLDER>/test-results
      
      - [Win_DX11]: --extra-editor-arg="-force-d3d11"
      - [Win_DX12]: --extra-editor-arg="-force-d3d12"
      - [Win_Vulkan, Linux_Vulkan]: --extra-editor-arg="-force-vulkan"
      - [Linux_OpenGlCore]: --extra-editor-arg="-force-glcore"
      
>>>>>>> 23b2ce88
platforms:
  Win:
    name: Win
    os: windows
    components:
      - editor
      - il2cpp
    agents_project:
      default:
        type: Unity::VM::GPU
        image: sdet/gamecode_win10:stable
        flavor: b1.large
      standalone_build:
        type: Unity::VM
        image: sdet/gamecode_win10:stable
        flavor: b1.xlarge
      editmode:
        type: Unity::VM
        image: sdet/gamecode_win10:stable
        flavor: b1.large
    agent_package:
      type: Unity::VM
      image: package-ci/win10:stable
      flavor: b1.large
    copycmd: copy upm-ci~\packages\*.tgz .Editor\Data\Resources\PackageManager\Editor
    editorpath: .\.Editor
  OSX:
    name: OSX
    os: macos
    components:
      - editor
      - il2cpp
    agents_project_Metal:
      default:
        type: Unity::metal::macmini
        image: slough-ops/macos-10.14-xcode:stable
        flavor: m1.mac
    agents_project_OpenGLCore:
      default:
        type: Unity::VM::osx
        image: package-ci/mac:stable
        flavor: m1.mac
    agent_package:
      type: Unity::VM::osx
      image: package-ci/mac:stable
      flavor: m1.mac
    copycmd: cp ./upm-ci~/packages/*.tgz ./.Editor/Unity.app/Contents/Resources/PackageManager/Editor
    editorpath: "$(pwd)/.Editor/Unity.app/Contents/MacOS/Unity"
  Linux:
    name: Linux
    os: linux
    components:
      - editor
      - il2cpp
    agents_project:
      default:
        type: Unity::VM::GPU
        image: cds-ops/ubuntu-18.04-base:stable
        flavor: b1.large
      editmode:
        type: Unity::VM
        image: cds-ops/ubuntu-18.04-base:stable
        flavor: b1.large
      standalone_build:
        type: Unity::VM
        image: cds-ops/ubuntu-18.04-base:stable
        flavor: b1.xlarge
  Android:
    name: Android
    os: android
    components:
      - editor
      - il2cpp
      - android
    agents_project:
      default:
        type: Unity::mobile::android
        image: mobile/android-execution-r19:stable
        flavor: b1.large
      standalone_build:
        type: Unity::VM
        image: mobile/android-execution-r19:stable
        flavor: b1.large
  iPhone:
    name: iPhone
    os: ios
    components:
      - editor
      - iOS
    agents_project:
      default:
        type: Unity::mobile::iPhone
        image: mobile/macos-10.13-testing:stable
        flavor: b1.medium
      standalone_build:
        type: Unity::VM::osx
        image: mobile/macos-10.13-testing:stable
        flavor: b1.large
non_project_agents:
  cds_ops_ubuntu_small:
    type: Unity::VM
    image: cds-ops/ubuntu-16.04-base:stable
    flavor: b1.small
  package_ci_ubuntu_large:
    type: Unity::VM
    image: package-ci/ubuntu:stable
    flavor: b1.large
  package_ci_ubuntu_small:
    type: Unity::VM
    image: package-ci/ubuntu:stable
    flavor: b1.small
  package_ci_win_large:
    type: Unity::VM
    image: package-ci/win10:stable
    flavor: b1.large
  package_ci_mac:
    type: Unity::VM::osx
    image: package-ci/mac:stable
    flavor: m1.mac
  sdet_win_large:
    type: Unity::VM
    image: sdet/gamecode_win10:stable
    flavor: b1.large
  sdet_win_large_gpu:
    type: Unity::VM::GPU
    image: sdet/gamecode_win10:stable
    flavor: b1.large<|MERGE_RESOLUTION|>--- conflicted
+++ resolved
@@ -27,7 +27,6 @@
   - name: mono_apiNet4
     scripting_backend: Mono2x
     api_level: NET_4_6
-<<<<<<< HEAD
   - name: il2cpp
     scripting_backend: IL2CPP
     api_level: '' # uses the project default
@@ -37,7 +36,6 @@
 color_spaces:
   - Linear
   - gamma
-=======
 test_platforms:
   - type: Standalone
     utr_flags:
@@ -151,7 +149,6 @@
       - [Win_Vulkan, Linux_Vulkan]: --extra-editor-arg="-force-vulkan"
       - [Linux_OpenGlCore]: --extra-editor-arg="-force-glcore"
       
->>>>>>> 23b2ce88
 platforms:
   Win:
     name: Win
