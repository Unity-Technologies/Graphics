target_branch: master # specifies the branch on which recurrent or pr triggers are created, etc
target_branch_editor_ci: ci/editor-pinning # specifies the branch on which editor pinning is done
target_editor: trunk # specifies the target editor used for some package/preview publish jobs
editors: # applied for all yml files
  - track: trunk
    name: trunk
    rerun_strategy: on-new-revision
    editor_pinning: True
    nightly: True
  - track: 2020.2
    name: 2020.2
    rerun_strategy: on-new-revision
    editor_pinning: True
    # fast: True
    abv_pr: True
    nightly: True
  - track: CUSTOM-REVISION
    name: CUSTOM-REVISION
    rerun_strategy: always
    editor_pinning: False
    fast: False
build_configs:
<<<<<<< HEAD
  - name: il2cpp_2
    scripting_backend: il2cpp
    api_level: NET_2_0
  - name: il2cpp_4
    scripting_backend: il2cpp
    api_level: NET_4_6
  - name: mono_2
    scripting_backend: mono
    api_level: NET_2_0
  - name: mono_4
    scripting_backend: mono
    api_level: NET_4_6
test_platforms:
  - type: Standalone
    utr_flags:
      - [all]: --suite=playmode
      - [Win_DX11, Win_DX12, Win_Vulkan]: --platform=StandaloneWindows64
      - [Linux_OpenGlCore, Linux_Vulkan]: --platform=StandaloneLinux64
      - [OSX_OpenGlCore, OSX_Metal]: --platform=StandaloneOSX
      - [iPhone_Metal]: --platform=iOS
      - [Android_OpenGLES3, Android_Vulkan]: --platform=Android
      - [Win_DX11, Win_DX12, Win_Vulkan, Linux_OpenGlCore, Linux_Vulkan]: --player-load-path=../../players 
      - [Android_OpenGLES3, Android_Vulkan, iPhone_Metal]: --player-load-path=players 
      - [all]: --reruncount=2
      - [all]: --player-connection-ip=auto
      - [all]: --artifacts_path=test-results
      - [all]: --timeout=1200
      - [Android_OpenGLES3, Android_Vulkan]: --editor-location=WindowsEditor
      - [Win_DX11]: --extra-editor-arg="-force-d3d11"
      - [Win_DX12]: --extra-editor-arg="-force-d3d12"
      - [Win_Vulkan]: --extra-editor-arg="-force-vulkan"
    utr_flags_build:
      - [all]: --suite=playmode
      - [Win_DX11, Win_DX12, Win_Vulkan]: --platform=StandaloneWindows64
      - [Linux_OpenGlCore, Linux_Vulkan]: --platform=StandaloneLinux64
      - [OSX_OpenGlCore, OSX_Metal]: --platform=StandaloneOSX
      - [iPhone_Metal]: --platform=iOS
      - [Android_OpenGLES3, Android_Vulkan]: --platform=Android
      - [all]: --testproject=.
      - [Android_OpenGLES3, Android_Vulkan, iPhone_Metal]: --testproject=TestProjects\[PROJECT_FOLDER]
      - [all]: --editor-location=.Editor
      - [Android_OpenGLES3, Android_Vulkan]: --editor-location=WindowsEditor
      - [Win_DX11, Win_DX12, Win_Vulkan, Linux_OpenGlCore, Linux_Vulkan]: --player-save-path=../../players 
      - [Android_OpenGLES3, Android_Vulkan, iPhone_Metal]: --player-save-path=players  
      - [all]: --build-only
      - [all]: --timeout=1200
      - [Android_OpenGLES3, Android_Vulkan]: --timeout=2700
      - [iPhone]: --timeout=1800
      - [Linux_OpenGlCore]: --extra-editor-arg="-executemethod CustomBuild.BuildLinuxOpenGlCoreLinear"
      - [Linux_Vulkan]: --extra-editor-arg="-executemethod CustomBuild.BuildLinuxVulkanLinear"
      - [Win_DX11]: --extra-editor-arg="-executemethod CustomBuild.BuildWindowsDX11Linear"
      - [Win_DX12]: --extra-editor-arg="-executemethod CustomBuild.BuildWindowsDX12Linear"
      - [Win_Vulkan]: --extra-editor-arg="-executemethod CustomBuild.BuildWindowsVulkanLinear"
  - type: playmode
    utr_flags:
      - [all]: --suite=playmode
      - [all]: --testproject=.
      - [all]: --editor-location=.Editor
      - [all]: --artifacts_path=test-results
      - [all]: --reruncount=2
      - [Win_DX11]: --extra-editor-arg="-force-d3d11"
      - [Win_DX12]: --extra-editor-arg="-force-d3d12"
      - [Win_Vulkan, Linux_Vulkan]: --extra-editor-arg="-force-vulkan"
      - [Linux_OpenGlCore]: --extra-editor-arg="-force-glcore"
  - type: editmode
    utr_flags:
      - [all]: --suite=editor
      - [all]: --platform=editmode
      - [iPhone_Metal]: --platform=iOS
      - [all]: --testproject=.
      - [all]: --editor-location=.Editor
      - [all]: --artifacts_path=test-results
      - [all]: --reruncount=2
      - [Win_DX11]: --extra-editor-arg="-force-d3d11"
      - [Win_DX12]: --extra-editor-arg="-force-d3d12"
      - [Win_Vulkan, Linux_Vulkan]: --extra-editor-arg="-force-vulkan"
      - [Linux_OpenGlCore]: --extra-editor-arg="-force-glcore"
=======
  - name: il2cpp_apiNet2
    scripting_backend: IL2CPP
    api_level: NET_2_0
  - name: il2cpp_apiNet4
    scripting_backend: IL2CPP
    api_level: NET_4_6
  - name: mono_apiNet2
    scripting_backend: Mono2x
    api_level: NET_2_0
  - name: mono_apiNet4
    scripting_backend: Mono2x
    api_level: NET_4_6
color_spaces:
  - Linear
  - gamma
>>>>>>> 2e401c61
platforms:
  Win:
    name: Win
    os: windows
    components:
      - editor
      - il2cpp
    agents_project:
      default:
        type: Unity::VM::GPU
        image: sdet/gamecode_win10:stable
        flavor: b1.large
      standalone_build:
        type: Unity::VM
        image: sdet/gamecode_win10:stable
        flavor: b1.xlarge
      editmode:
        type: Unity::VM
        image: sdet/gamecode_win10:stable
        flavor: b1.large
    agent_package: 
      type: Unity::VM
      image: package-ci/win10:stable
      flavor: b1.large
    copycmd: copy upm-ci~\packages\*.tgz .Editor\Data\Resources\PackageManager\Editor
    editorpath: .\.Editor
  OSX:
    name: OSX
    os: macos
<<<<<<< HEAD
=======
    apis:
      - name: Metal
        exclude_test_platforms:
          - editmode
      - name: OpenGLCore
        exclude_test_platforms:
          - playmode_XR
          - Standalone
>>>>>>> 2e401c61
    components:
      - editor
      - il2cpp
    agents_project_Metal:
      default:
        type: Unity::metal::macmini
        image: slough-ops/macos-10.14-xcode:stable
        flavor: m1.mac
    agents_project_OpenGLCore:
      default:
        type: Unity::VM::osx
        image: package-ci/mac:stable
        flavor: m1.mac
    agent_package: 
      type: Unity::VM::osx
      image: package-ci/mac:stable
      flavor: m1.mac
    copycmd: cp ./upm-ci~/packages/*.tgz ./.Editor/Unity.app/Contents/Resources/PackageManager/Editor
    editorpath: "$(pwd)/.Editor/Unity.app/Contents/MacOS/Unity"
  Linux:
    name: Linux
    os: linux
    components:
      - editor
      - il2cpp
    agents_project:
      default:
        type: Unity::VM::GPU
        image: cds-ops/ubuntu-18.04-base:stable
        flavor: b1.large
      editmode:
        type: Unity::VM
        image: cds-ops/ubuntu-18.04-base:stable
        flavor: b1.large
      standalone_build:
        type: Unity::VM
        image: cds-ops/ubuntu-18.04-base:stable
        flavor: b1.xlarge
  Android:
    name: Android
    os: android
<<<<<<< HEAD
=======
    apis:
      - name: OpenGLES3
        exclude_test_platforms:
          - editmode
          - playmode
          - playmode_XR
      - name: Vulkan
      - name: Vulkan
        exclude_test_platforms:
          - editmode
          - playmode
          - playmode_XR
>>>>>>> 2e401c61
    components:
      - editor
      - il2cpp
      - android
    agents_project:
      default:
        type: Unity::mobile::android
        image: mobile/android-execution-r19:stable
        flavor: b1.large
      standalone_build:
        type: Unity::VM
        image: mobile/android-execution-r19:stable
        flavor: b1.large
  iPhone:
    name: iPhone
    os: ios
<<<<<<< HEAD
=======
    apis:
      - name: Metal
        exclude_test_platforms:
          - editmode
          - playmode
          - playmode_XR
>>>>>>> 2e401c61
    components:
      - editor
      - iOS
    agents_project:
      default:
        type: Unity::mobile::iPhone
        image: mobile/macos-10.13-testing:stable
        flavor: b1.medium
      standalone_build:
        type: Unity::VM::osx
        image: mobile/macos-10.13-testing:stable
        flavor: b1.large
non_project_agents:
  cds_ops_ubuntu_small:
    type: Unity::VM
    image: cds-ops/ubuntu-16.04-base:stable
    flavor: b1.small
  package_ci_ubuntu_large:
    type: Unity::VM
    image: package-ci/ubuntu:stable
    flavor: b1.large
  package_ci_ubuntu_small:
    type: Unity::VM
    image: package-ci/ubuntu:stable
    flavor: b1.small
  package_ci_win_large:
    type: Unity::VM
    image: package-ci/win10:stable
    flavor: b1.large
  package_ci_mac:
    type: Unity::VM::osx
    image: package-ci/mac:stable
    flavor: m1.mac
  sdet_win_large:
    type: Unity::VM
    image: sdet/gamecode_win10:stable
    flavor: b1.large
  sdet_win_large_gpu:
    type: Unity::VM::GPU
    image: sdet/gamecode_win10:stable
    flavor: b1.large<|MERGE_RESOLUTION|>--- conflicted
+++ resolved
@@ -20,18 +20,17 @@
     editor_pinning: False
     fast: False
 build_configs:
-<<<<<<< HEAD
-  - name: il2cpp_2
-    scripting_backend: il2cpp
+  - name: il2cpp_apiNet2
+    scripting_backend: IL2CPP
     api_level: NET_2_0
-  - name: il2cpp_4
-    scripting_backend: il2cpp
+  - name: il2cpp_apiNet4
+    scripting_backend: IL2CPP
     api_level: NET_4_6
-  - name: mono_2
-    scripting_backend: mono
+  - name: mono_apiNet2
+    scripting_backend: Mono2x
     api_level: NET_2_0
-  - name: mono_4
-    scripting_backend: mono
+  - name: mono_apiNet4
+    scripting_backend: Mono2x
     api_level: NET_4_6
 test_platforms:
   - type: Standalone
@@ -98,23 +97,6 @@
       - [Win_DX12]: --extra-editor-arg="-force-d3d12"
       - [Win_Vulkan, Linux_Vulkan]: --extra-editor-arg="-force-vulkan"
       - [Linux_OpenGlCore]: --extra-editor-arg="-force-glcore"
-=======
-  - name: il2cpp_apiNet2
-    scripting_backend: IL2CPP
-    api_level: NET_2_0
-  - name: il2cpp_apiNet4
-    scripting_backend: IL2CPP
-    api_level: NET_4_6
-  - name: mono_apiNet2
-    scripting_backend: Mono2x
-    api_level: NET_2_0
-  - name: mono_apiNet4
-    scripting_backend: Mono2x
-    api_level: NET_4_6
-color_spaces:
-  - Linear
-  - gamma
->>>>>>> 2e401c61
 platforms:
   Win:
     name: Win
@@ -144,17 +126,6 @@
   OSX:
     name: OSX
     os: macos
-<<<<<<< HEAD
-=======
-    apis:
-      - name: Metal
-        exclude_test_platforms:
-          - editmode
-      - name: OpenGLCore
-        exclude_test_platforms:
-          - playmode_XR
-          - Standalone
->>>>>>> 2e401c61
     components:
       - editor
       - il2cpp
@@ -196,21 +167,6 @@
   Android:
     name: Android
     os: android
-<<<<<<< HEAD
-=======
-    apis:
-      - name: OpenGLES3
-        exclude_test_platforms:
-          - editmode
-          - playmode
-          - playmode_XR
-      - name: Vulkan
-      - name: Vulkan
-        exclude_test_platforms:
-          - editmode
-          - playmode
-          - playmode_XR
->>>>>>> 2e401c61
     components:
       - editor
       - il2cpp
@@ -227,15 +183,6 @@
   iPhone:
     name: iPhone
     os: ios
-<<<<<<< HEAD
-=======
-    apis:
-      - name: Metal
-        exclude_test_platforms:
-          - editmode
-          - playmode
-          - playmode_XR
->>>>>>> 2e401c61
     components:
       - editor
       - iOS
