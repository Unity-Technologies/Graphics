--- conflicted
+++ resolved
@@ -49,14 +49,8 @@
       - [iPhone_Metal]: --platform=iOS
       - [Android_OpenGLES3, Android_Vulkan]: --platform=Android
       
-<<<<<<< HEAD
-      - [Linux_OpenGlCore, Linux_Vulkan]: --player-load-path=../../players
-      - [Win_DX11, Win_DX12, Win_Vulkan, Win_]: --player-load-path=../../players<TEST_FILTER>
-      - [Android_OpenGLES3, Android_Vulkan, iPhone_Metal]: --player-load-path=players<TEST_FILTER> 
-=======
       - [Win_DX11, Win_DX12, Win_Vulkan, Win_, Linux_OpenGlCore, Linux_Vulkan]: --player-load-path=../../players 
       - [Android_OpenGLES3, Android_Vulkan, iPhone_Metal]: --player-load-path=players
->>>>>>> 69a69248
       
       - [all]: --artifacts_path=test-results
       - [OSX_Metal]: --artifacts_path=/Users/bokken/Graphics/TestProjects/<PROJECT_FOLDER>/test-results
@@ -92,14 +86,8 @@
       - [all]: --artifacts_path=test-results
       - [OSX_Metal]: --artifacts_path=/Users/bokken/Graphics/TestProjects/<PROJECT_FOLDER>/test-results
       
-<<<<<<< HEAD
-      - [Linux_OpenGlCore, Linux_Vulkan]: --player-save-path=../../players
-      - [Win_DX11, Win_DX12, Win_Vulkan, Win_]: --player-save-path=../../players<TEST_FILTER> 
-      - [Android_OpenGLES3, Android_Vulkan, iPhone_Metal]: --player-save-path=players<TEST_FILTER>
-=======
       - [Win_DX11, Win_DX12, Win_Vulkan, Win_, Linux_OpenGlCore, Linux_Vulkan]: --player-save-path=../../players 
       - [Android_OpenGLES3, Android_Vulkan, iPhone_Metal]: --player-save-path=players
->>>>>>> 69a69248
       
       - [all]: --timeout=1200
       - [Android_OpenGLES3, Android_Vulkan]: --timeout=2700
