--- conflicted
+++ resolved
@@ -6,18 +6,7 @@
     name: trunk
     rerun_strategy: on-new-revision
     editor_pinning: True
-<<<<<<< HEAD
-    nightly: True
-    weekly: True
-  - track: 2020.2
-    name: 2020.2
-    rerun_strategy: on-new-revision
-    editor_pinning: True
-    # fast: True
-    abv_pr: True
-=======
     abv_pr: False
->>>>>>> 8120e7f7
     nightly: True
     weekly: True
   - track: CUSTOM-REVISION
@@ -68,7 +57,7 @@
         type: Unity::VM
         image: sdet/gamecode_win10:stable
         flavor: b1.large
-    agent_package: 
+    agent_package:
       type: Unity::VM
       image: package-ci/win10:stable
       flavor: b1.large
@@ -98,7 +87,7 @@
         type: Unity::VM::osx
         image: package-ci/mac:stable
         flavor: m1.mac
-    agent_package: 
+    agent_package:
       type: Unity::VM::osx
       image: package-ci/mac:stable
       flavor: m1.mac
@@ -107,7 +96,7 @@
   Linux:
     name: Linux
     os: linux
-    apis: 
+    apis:
       - name: OpenGLCore
         cmd: -force-glcore
         exclude_test_platforms:
