project:
  name: HDRP_PerformanceTests
  folder: HDRP_PerformanceTests
  variables:
    GIT_BRANCH: master

reuse_blocks:
  cache_server:
    - [all]: --extra-editor-arg="-adb2"
    - [all]: --extra-editor-arg="-enableCacheServer"
    - [all]: --extra-editor-arg="-cacheServerEndpoint" --extra-editor-arg="cacheserver-slo.hq.unity3d.com"
    - [all]: --extra-editor-arg="-cacheServerNamespacePrefix" --extra-editor-arg="{{cache.cacheServerNamespacePrefix}}"
    - [all]: --extra-editor-arg="-cacheServerEnableDownload" --extra-editor-arg="true"
    - [all]: --extra-editor-arg="-cacheServerEnableUpload" --extra-editor-arg="true"

test_platforms:
  - type: playmode
    name: performance_memory
    add_artifacts:
      - artifacts.logs.paths: "PrebuildLog/**"
    commands:
      - [Win_DX11, Win_DX12, Win_Vulkan]: <shared.platform.commands.turn_off_firewall>
      - [all]: <shared.platform.commands.setup_utr>
      - [all]: <shared.platform.commands.unity_downloader_cli>
      - [all]:
        - command: git checkout %GIT_BRANCH%
      - [all]: <shared.platform.commands.call_utr_without_git>
        flags:
          - [all]: --testfilter=Memory
          - [all]: --performance-project-version=. --report-performance-data --performance-project-id=HDRP
          - [all]: --timeout=7200
          - [all]: --platform=StandaloneWindows64
          - [all]: --loglevel=verbose
  - type: editmode
    name: performance_run_build
    add_artifacts:
      - artifacts.logs.paths: "PrebuildLog/**"
    commands:
      - [Win_DX11, Win_DX12, Win_Vulkan]: <shared.platform.commands.turn_off_firewall>
      - [all]: <shared.platform.commands.setup_utr>
      - [all]: <shared.platform.commands.unity_downloader_cli>
      - [all]:
        - command: git checkout %GIT_BRANCH%
      - [all]: <shared.platform.commands.call_utr_without_git>
        flags:
          - [all]: --testfilter=Build
          - [all]: --performance-project-version=. --report-performance-data --performance-project-id=HDRP
          - [all]: --timeout=14400
          - [all]: --platform=editmode
          - [all]: --loglevel=verbose
<<<<<<< HEAD
expression_trigger:
  expression: ""
=======
  - type: editmode
    name: performance_run_build_cache
    add_artifacts:
      - artifacts.logs.paths: "PrebuildLog/**"
    commands:
      - [Win_DX11, Win_DX12, Win_Vulkan]: <shared.platform.commands.turn_off_firewall>
      - [all]: <shared.platform.commands.setup_utr>
      - [all]: <shared.platform.commands.unity_downloader_cli>
      - [all]:
        - command: git checkout %GIT_BRANCH%
      - [all]: <shared.platform.commands.call_utr_without_git>
        flags:
          - [all]: --testfilter=Build
          - [all]: --performance-project-version=. --report-performance-data --performance-project-id=HDRP
          - [all]: --timeout=14400
          - [all]: --platform=editmode
          - [all]: --loglevel=verbose
          - [all]: <reuse_blocks.cache_server>
>>>>>>> 012a6b3c
platforms:
  - name: Win
    apis:
      - name: DX11
    build_configs:
      - name: il2cpp
    color_spaces:
      - Linear
    agents_project:
      default:
        type: Unity::VM::GPU
        image: sdet/gamecode_win10:stable
        flavor: b1.large
      standalone_build:
        type: Unity::VM
        image: sdet/gamecode_win10:stable
        flavor: b1.xlarge
      editmode:
        type: Unity::VM
        image: sdet/gamecode_win10:stable
        flavor: b1.large
<<<<<<< HEAD
pr:
  dependencies:
    - platform: Win
      api: DX11
      build_config: il2cpp
      color_space: Linear
      test_platforms:
        - performance_memory
        - performance_run_build
nightly:
  dependencies:
    - project: HDRP_PerformanceTests
      pr: true
=======

jobs:
  - name: <PROJECT_NAME>
    dependencies:
      - platform: Win
        api: DX11
        build_config: il2cpp
        color_space: Linear
        test_platforms:
          - performance_memory_cache
          - performance_run_build_cache
>>>>>>> 012a6b3c
<|MERGE_RESOLUTION|>--- conflicted
+++ resolved
@@ -48,29 +48,7 @@
           - [all]: --timeout=14400
           - [all]: --platform=editmode
           - [all]: --loglevel=verbose
-<<<<<<< HEAD
-expression_trigger:
-  expression: ""
-=======
-  - type: editmode
-    name: performance_run_build_cache
-    add_artifacts:
-      - artifacts.logs.paths: "PrebuildLog/**"
-    commands:
-      - [Win_DX11, Win_DX12, Win_Vulkan]: <shared.platform.commands.turn_off_firewall>
-      - [all]: <shared.platform.commands.setup_utr>
-      - [all]: <shared.platform.commands.unity_downloader_cli>
-      - [all]:
-        - command: git checkout %GIT_BRANCH%
-      - [all]: <shared.platform.commands.call_utr_without_git>
-        flags:
-          - [all]: --testfilter=Build
-          - [all]: --performance-project-version=. --report-performance-data --performance-project-id=HDRP
-          - [all]: --timeout=14400
-          - [all]: --platform=editmode
-          - [all]: --loglevel=verbose
-          - [all]: <reuse_blocks.cache_server>
->>>>>>> 012a6b3c
+
 platforms:
   - name: Win
     apis:
@@ -92,21 +70,6 @@
         type: Unity::VM
         image: sdet/gamecode_win10:stable
         flavor: b1.large
-<<<<<<< HEAD
-pr:
-  dependencies:
-    - platform: Win
-      api: DX11
-      build_config: il2cpp
-      color_space: Linear
-      test_platforms:
-        - performance_memory
-        - performance_run_build
-nightly:
-  dependencies:
-    - project: HDRP_PerformanceTests
-      pr: true
-=======
 
 jobs:
   - name: <PROJECT_NAME>
@@ -116,6 +79,5 @@
         build_config: il2cpp
         color_space: Linear
         test_platforms:
-          - performance_memory_cache
-          - performance_run_build_cache
->>>>>>> 012a6b3c
+          - performance_memory
+          - performance_run_build