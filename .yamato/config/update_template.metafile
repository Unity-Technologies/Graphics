--- conflicted
+++ resolved
@@ -1,19 +1,5 @@
 project:
   name: URPUpdate
-<<<<<<< HEAD
-  repo: URP-Update-testing
-  folder: URP-Update-Testing
-  url: https://github.cds.internal.unity3d.com/sophia/URP-Update-testing.git
-  branch: '%TEMPLATE_BRANCH%'
-  revision: '%TEMPLATE_REVISION%'
-  unity_config_commands:
-    - 'unity-config project add dependency "com.unity.render-pipelines.core@file:../../../com.unity.render-pipelines.core" --project-path .'
-    - 'unity-config project add dependency "com.unity.render-pipelines.universal@file:../../../com.unity.render-pipelines.universal" --project-path .'
-    - 'unity-config project add dependency "com.unity.shadergraph@file:../../../com.unity.shadergraph" --project-path .'
-  variables:
-    TEMPLATE_BRANCH: master
-    TEMPLATE_REVISION: 61a06c2185bfd01c8c260a6210715edc53f23a54
-=======
   folder: URP-Update-Testing/URP-Update-Testing
 
 reuse_blocks:
@@ -26,7 +12,6 @@
     - [all]: <shared.platform.commands.setup_utr>
     - [all]: <shared.platform.commands.unity_downloader_cli>
     - [all]: <shared.platform.commands.call_utr>
->>>>>>> aaa69798
 
 test_platforms:
   - type: playmode
