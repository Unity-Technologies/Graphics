--- conflicted
+++ resolved
@@ -157,127 +157,6 @@
       - name: il2cpp
     color_spaces:
       - Linear
-<<<<<<< HEAD
-pr:
-  dependencies:
-    - platform: Win
-      api: DX11
-      build_config: mono
-      color_space: Linear
-      test_platforms:
-        - Standalone
-        #- Standalone_XR
-        #- playmode_XR
-        #- editmode
-
-nightly:
-  dependencies:
-    - project: URP_Foundation
-      pr: true
-    - platform: Win
-      api: DX11
-      build_config: mono
-      color_space: Linear
-      test_platforms:
-        - playmode
-    - platform: Win
-      api: DX12
-      build_config: mono
-      color_space: Linear
-      test_platforms:
-        - playmode
-        # - playmode_XR
-    - platform: Win
-      api: Vulkan
-      build_config: mono
-      color_space: Linear
-      test_platforms:
-        - playmode
-        # - playmode_XR
-    - platform: Linux
-      api: Vulkan
-      build_config: mono
-      color_space: Linear
-      test_platforms:
-        - playmode
-### TODO: MOVE THE FOLLOWING JOBS BACK TO PR JOBS
-    - platform: Win
-      api: DX11
-      build_config: mono
-      color_space: Linear
-      test_platforms:
-        - Standalone_XR
-        - playmode_XR
-        - editmode
-    - platform: Win
-      api: DX12
-      build_config: mono
-      color_space: Linear
-      test_platforms:
-        - Standalone
-        - Standalone_XR
-    - platform: Win
-      api: Vulkan
-      build_config: mono
-      color_space: Linear
-      test_platforms:
-        - Standalone
-    - platform: Linux
-      api: Vulkan
-      build_config: mono
-      color_space: Linear
-      test_platforms:
-        - Standalone
-    - platform: Android
-      api: OpenGLES3
-      build_config: il2cpp
-      color_space: Linear
-      test_platforms:
-        - Standalone
-    - platform: Android
-      api: Vulkan
-      build_config: il2cpp
-      color_space: Linear
-      test_platforms:
-        - Standalone
-    - platform: iPhone
-      api: Metal
-      build_config: il2cpp
-      color_space: Linear
-      test_platforms:
-        - Standalone
-    - platform: OSX
-      api: Metal
-      build_config: mono
-      color_space: Linear
-      test_platforms:
-        # - Standalone
-        - playmode
-    - platform: OSX
-      api: OpenGLCore
-      build_config: mono
-      color_space: Linear
-      test_platforms:
-        - editmode
-    - platform: Android
-      api: OpenGLES3
-      build_config: il2cpp
-      color_space: Linear
-      test_platforms:
-        - Standalone
-    - platform: Android
-      api: Vulkan
-      build_config: il2cpp
-      color_space: Linear
-      test_platforms:
-        - Standalone
-    - platform: iPhone
-      api: Metal
-      build_config: il2cpp
-      color_space: Linear
-      test_platforms:
-        - Standalone
-=======
 
 jobs:
   - name: PR <PROJECT_NAME>
@@ -287,8 +166,8 @@
         build_config: mono
         color_space: Linear
         test_platforms:
-          - Standalone_cache
-          #- playmode_XR_cache
+          - Standalone
+          #- playmode_XR
           #- editmode
 
   - name: Extra <PROJECT_NAME>
@@ -298,80 +177,80 @@
         build_config: mono
         color_space: Linear
         test_platforms:
-          - playmode_cache
+          - playmode
       - platform: Win
         api: DX12
         build_config: mono
         color_space: Linear
         test_platforms:
-          - playmode_cache
-          # - playmode_XR_cache
-      - platform: Win
-        api: Vulkan
-        build_config: mono
-        color_space: Linear
-        test_platforms:
-          - playmode_cache
-          # - playmode_XR_cache
+          - playmode
+          # - playmode_XR
+      - platform: Win
+        api: Vulkan
+        build_config: mono
+        color_space: Linear
+        test_platforms:
+          - playmode
+          # - playmode_XR
       - platform: Linux
         api: Vulkan
         build_config: mono
         color_space: Linear
         test_platforms:
-          - playmode_cache
+          - playmode
   ### TODO: MOVE THE FOLLOWING JOBS BACK TO PR JOBS
       - platform: Win
         api: DX11
         build_config: mono
         color_space: Linear
         test_platforms:
-          - Standalone_XR_cache
-          - playmode_XR_cache
+          - Standalone_XR
+          - playmode_XR
           - editmode
       - platform: Win
         api: DX12
         build_config: mono
         color_space: Linear
         test_platforms:
-          - Standalone_cache
-          - Standalone_XR_cache
-      - platform: Win
-        api: Vulkan
-        build_config: mono
-        color_space: Linear
-        test_platforms:
-          - Standalone_cache
+          - Standalone
+          - Standalone_XR
+      - platform: Win
+        api: Vulkan
+        build_config: mono
+        color_space: Linear
+        test_platforms:
+          - Standalone
       - platform: Linux
         api: Vulkan
         build_config: mono
         color_space: Linear
         test_platforms:
-          - Standalone_cache
+          - Standalone
       - platform: Android
         api: OpenGLES3
         build_config: il2cpp
         color_space: Linear
         test_platforms:
-          - Standalone_cache
-      - platform: Android
-        api: Vulkan
-        build_config: il2cpp
-        color_space: Linear
-        test_platforms:
-          - Standalone_cache
+          - Standalone
+      - platform: Android
+        api: Vulkan
+        build_config: il2cpp
+        color_space: Linear
+        test_platforms:
+          - Standalone
       - platform: iPhone
         api: Metal
         build_config: il2cpp
         color_space: Linear
         test_platforms:
-          - Standalone_cache
+          - Standalone
       - platform: OSX
         api: Metal
         build_config: mono
         color_space: Linear
         test_platforms:
-          # - Standalone_cache
-          - playmode_cache
+          # - Standalone
+          - playmode
       - platform: OSX
         api: OpenGLCore
         build_config: mono
@@ -383,21 +262,20 @@
         build_config: il2cpp
         color_space: Linear
         test_platforms:
-          - Standalone_cache
-      - platform: Android
-        api: Vulkan
-        build_config: il2cpp
-        color_space: Linear
-        test_platforms:
-          - Standalone_cache
+          - Standalone
+      - platform: Android
+        api: Vulkan
+        build_config: il2cpp
+        color_space: Linear
+        test_platforms:
+          - Standalone
       - platform: iPhone
         api: Metal
         build_config: il2cpp
         color_space: Linear
         test_platforms:
-          - Standalone_cache
+          - Standalone
   - name: <PROJECT_NAME>
     dependencies:
       - <PROJECT_ALL_YML_FILE>#PR_<PROJECT_NAME>_<TRACK>
-      - <PROJECT_ALL_YML_FILE>#Extra_<PROJECT_NAME>_<TRACK>
->>>>>>> 012a6b3c
+      - <PROJECT_ALL_YML_FILE>#Extra_<PROJECT_NAME>_<TRACK>