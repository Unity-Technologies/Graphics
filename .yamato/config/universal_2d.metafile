--- conflicted
+++ resolved
@@ -48,27 +48,6 @@
         flags:
           - [all]: --extra-editor-arg="-xr-reuse-tests"
 
-<<<<<<< HEAD
-expression_trigger:
-  expression: ''
-=======
-  - type: Standalone
-    name: Standalone_cache
-    commands:
-      - [Android_OpenGLES3, Android_Vulkan]: <shared.platform.commands.connect_bokken>
-      - [Win_DX11, Win_DX12, Win_Vulkan, Android_OpenGLES3, Android_Vulkan]: <shared.platform.commands.turn_off_firewall>
-      - [Win_DX11, Win_DX12, Win_Vulkan]: cd Tools && powershell -command ". .\Unity.ps1; Set-ScreenResolution -width 1920 -Height 1080"
-      - [all]: <shared.platform.commands.setup_utr>
-      - [OSX_Metal]: <shared.platform.commands.unity_downloader_cli>
-      - [all]: <shared.platform.commands.call_utr>
-      - [Android_OpenGLES3, Android_Vulkan]: <shared.platform.commands.kill_server>
-    commands_build:
-      - <reuse_blocks.setup_without_utr>
-      - [all]: <shared.platform.commands.call_utr>
-        flags:
-          - [all]: --timeout=3000
-          - <reuse_blocks.cache_server>
->>>>>>> 012a6b3c
 platforms:
   - name: Win
     apis:
@@ -150,124 +129,6 @@
       - name: il2cpp
     color_spaces:
       - Linear
-<<<<<<< HEAD
-pr:
-  dependencies:
-    - platform: Win
-      api: DX11
-      build_config: mono
-      color_space: Linear
-      test_platforms:
-        - Standalone
-        #- playmode_XR
-        #- editmode
-
-nightly:
-  dependencies:
-    - project: URP_2D
-      pr: true
-    - platform: Win
-      api: DX11
-      build_config: mono
-      color_space: Linear
-      test_platforms:
-        - playmode
-    - platform: Win
-      api: DX12
-      build_config: mono
-      color_space: Linear
-      test_platforms:
-        - playmode
-        # - playmode_XR
-    - platform: Win
-      api: Vulkan
-      build_config: mono
-      color_space: Linear
-      test_platforms:
-        - playmode
-        # - playmode_XR
-    - platform: Linux
-      api: Vulkan
-      build_config: mono
-      color_space: Linear
-      test_platforms:
-        - playmode
-### TODO: MOVE THE FOLLOWING JOBS BACK TO PR JOBS
-    - platform: Win
-      api: DX11
-      build_config: mono
-      color_space: Linear
-      test_platforms:
-        - playmode_XR
-        - editmode
-    - platform: Win
-      api: DX12
-      build_config: mono
-      color_space: Linear
-      test_platforms:
-        - Standalone
-    - platform: Win
-      api: Vulkan
-      build_config: mono
-      color_space: Linear
-      test_platforms:
-        - Standalone
-    - platform: Linux
-      api: Vulkan
-      build_config: mono
-      color_space: Linear
-      test_platforms:
-        - Standalone
-    - platform: Android
-      api: OpenGLES3
-      build_config: il2cpp
-      color_space: Linear
-      test_platforms:
-        - Standalone
-    - platform: Android
-      api: Vulkan
-      build_config: il2cpp
-      color_space: Linear
-      test_platforms:
-        - Standalone
-    - platform: iPhone
-      api: Metal
-      build_config: il2cpp
-      color_space: Linear
-      test_platforms:
-        - Standalone
-    - platform: OSX
-      api: Metal
-      build_config: mono
-      color_space: Linear
-      test_platforms:
-        # - Standalone
-        - playmode
-    - platform: OSX
-      api: OpenGLCore
-      build_config: mono
-      color_space: Linear
-      test_platforms:
-        - editmode
-    - platform: Android
-      api: OpenGLES3
-      build_config: il2cpp
-      color_space: Linear
-      test_platforms:
-        - Standalone
-    - platform: Android
-      api: Vulkan
-      build_config: il2cpp
-      color_space: Linear
-      test_platforms:
-        - Standalone
-    - platform: iPhone
-      api: Metal
-      build_config: il2cpp
-      color_space: Linear
-      test_platforms:
-        - Standalone
-=======
 
 jobs:
   - name: PR <PROJECT_NAME>
@@ -277,8 +138,8 @@
         build_config: mono
         color_space: Linear
         test_platforms:
-          - Standalone_cache
-          #- playmode_XR_cache
+          - Standalone
+          #- playmode_XR
           #- editmode
 
   - name: Extra <PROJECT_NAME>
@@ -288,78 +149,78 @@
         build_config: mono
         color_space: Linear
         test_platforms:
-          - playmode_cache
+          - playmode
       - platform: Win
         api: DX12
         build_config: mono
         color_space: Linear
         test_platforms:
-          - playmode_cache
-          # - playmode_XR_cache
-      - platform: Win
-        api: Vulkan
-        build_config: mono
-        color_space: Linear
-        test_platforms:
-          - playmode_cache
-          # - playmode_XR_cache
+          - playmode
+          # - playmode_XR
+      - platform: Win
+        api: Vulkan
+        build_config: mono
+        color_space: Linear
+        test_platforms:
+          - playmode
+          # - playmode_XR
       - platform: Linux
         api: Vulkan
         build_config: mono
         color_space: Linear
         test_platforms:
-          - playmode_cache
+          - playmode
   ### TODO: MOVE THE FOLLOWING JOBS BACK TO PR JOBS
       - platform: Win
         api: DX11
         build_config: mono
         color_space: Linear
         test_platforms:
-          - playmode_XR_cache
+          - playmode_XR
           - editmode
       - platform: Win
         api: DX12
         build_config: mono
         color_space: Linear
         test_platforms:
-          - Standalone_cache
-      - platform: Win
-        api: Vulkan
-        build_config: mono
-        color_space: Linear
-        test_platforms:
-          - Standalone_cache
+          - Standalone
+      - platform: Win
+        api: Vulkan
+        build_config: mono
+        color_space: Linear
+        test_platforms:
+          - Standalone
       - platform: Linux
         api: Vulkan
         build_config: mono
         color_space: Linear
         test_platforms:
-          - Standalone_cache
+          - Standalone
       - platform: Android
         api: OpenGLES3
         build_config: il2cpp
         color_space: Linear
         test_platforms:
-          - Standalone_cache
-      - platform: Android
-        api: Vulkan
-        build_config: il2cpp
-        color_space: Linear
-        test_platforms:
-          - Standalone_cache
+          - Standalone
+      - platform: Android
+        api: Vulkan
+        build_config: il2cpp
+        color_space: Linear
+        test_platforms:
+          - Standalone
       - platform: iPhone
         api: Metal
         build_config: il2cpp
         color_space: Linear
         test_platforms:
-          - Standalone_cache
+          - Standalone
       - platform: OSX
         api: Metal
         build_config: mono
         color_space: Linear
         test_platforms:
-          # - Standalone_cache
-          - playmode_cache
+          # - Standalone
+          - playmode
       - platform: OSX
         api: OpenGLCore
         build_config: mono
@@ -371,21 +232,20 @@
         build_config: il2cpp
         color_space: Linear
         test_platforms:
-          - Standalone_cache
-      - platform: Android
-        api: Vulkan
-        build_config: il2cpp
-        color_space: Linear
-        test_platforms:
-          - Standalone_cache
+          - Standalone
+      - platform: Android
+        api: Vulkan
+        build_config: il2cpp
+        color_space: Linear
+        test_platforms:
+          - Standalone
       - platform: iPhone
         api: Metal
         build_config: il2cpp
         color_space: Linear
         test_platforms:
-          - Standalone_cache
+          - Standalone
   - name: <PROJECT_NAME>
     dependencies:
       - <PROJECT_ALL_YML_FILE>#PR_<PROJECT_NAME>_<TRACK>
-      - <PROJECT_ALL_YML_FILE>#Extra_<PROJECT_NAME>_<TRACK>
->>>>>>> 012a6b3c
+      - <PROJECT_ALL_YML_FILE>#Extra_<PROJECT_NAME>_<TRACK>