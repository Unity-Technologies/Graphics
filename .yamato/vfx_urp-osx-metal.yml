 
# This file is generated by .yamato/ruamel/build.py. Don't edit this file manually. 
# Introduce any changes under .yamato/config/*.metafile files (for most cases) or under .yamato/ruamel/* within Python (more elaborate cases), and rerun build.py to regenerate all .yml files. 
# Read more under .yamato/docs/readme.md 

VFX_URP_OSX_Metal_Standalone_trunk:
    name: VFX_URP on OSX_Metal_Standalone on version trunk
    agent:
        type: Unity::metal::macmini
        image: slough-ops/macos-10.14-xcode:stable
        flavor: m1.mac
    variables:
        UPM_REGISTRY: https://artifactory-slo.bf.unity3d.com/artifactory/api/npm/upm-candidates
    dependencies:
      -  path: .yamato/_editor.yml#editor:priming:trunk:macos
         rerun: on-new-revision
    commands:
      -  curl -s https://artifactory.internal.unity3d.com/core-automation/tools/utr-standalone/utr --output TestProjects/VisualEffectGraph_URP/utr
      -  chmod +x TestProjects/VisualEffectGraph_URP/utr
      -  ssh -i ~/.ssh/id_rsa_macmini -o "StrictHostKeyChecking=no" bokken@$BOKKEN_DEVICE_IP "bash -lc 'pip3 install --user unity-downloader-cli --extra-index-url https://artifactory.internal.unity3d.com/api/pypi/common-python/simple --upgrade'"
      -  scp -i ~/.ssh/id_rsa_macmini -o "StrictHostKeyChecking=no" -r $YAMATO_SOURCE_DIR bokken@$BOKKEN_DEVICE_IP:~/Graphics
      -  scp -i ~/.ssh/id_rsa_macmini -o "StrictHostKeyChecking=no" ~/.ssh/id_rsa_macmini bokken@$BOKKEN_DEVICE_IP:~/.ssh/id_rsa_macmini
      -  ssh -i ~/.ssh/id_rsa_macmini -o "StrictHostKeyChecking=no" bokken@$BOKKEN_DEVICE_IP '/Users/bokken/Library/Python/3.7/bin/unity-downloader-cli --source-file ~/Graphics/unity_revision.txt -c editor -c il2cpp  --wait --published-only'
      -  |5-

<<<<<<< HEAD
                 ssh -i ~/.ssh/id_rsa_macmini -o "StrictHostKeyChecking=no" bokken@$BOKKEN_DEVICE_IP 'cd ~/Graphics/TestProjects/VisualEffectGraph_URP && ~/Graphics/TestProjects/VisualEffectGraph_URP/utr/utr --suite=playmode --platform=StandaloneOSX  --testproject=/Users/bokken/Graphics/TestProjects/VisualEffectGraph_URP --editor-location=/Users/bokken/.Editor --artifacts_path=/Users/bokken/Graphics/TestProjects/VisualEffectGraph_URP/test-results --timeout=2400'
=======
                 ssh -i ~/.ssh/id_rsa_macmini -o "StrictHostKeyChecking=no" bokken@$BOKKEN_DEVICE_IP 'cd ~/Graphics/TestProjects/VisualEffectGraph_URP && ~/Graphics/TestProjects/VisualEffectGraph_URP/utr --suite=playmode --platform=StandaloneOSX  --testproject=/Users/bokken/Graphics/TestProjects/VisualEffectGraph_URP --editor-location=/Users/bokken/.Editor --artifacts_path=/Users/bokken/Graphics/TestProjects/VisualEffectGraph_URP/test-results --timeout=1400'
>>>>>>> 875e0218
                 UTR_RESULT=$? 
                 mkdir -p TestProjects/VisualEffectGraph_URP/test-results/
                 scp -i ~/.ssh/id_rsa_macmini -o "StrictHostKeyChecking=no" -r bokken@$BOKKEN_DEVICE_IP:/Users/bokken/Graphics/TestProjects/VisualEffectGraph_URP/test-results/ TestProjects/VisualEffectGraph_URP/test-results/
                 exit $UTR_RESULT
    artifacts:
        logs:
            paths:
              -  "**/test-results/**"
VFX_URP_OSX_Metal_playmode_trunk:
    name: VFX_URP on OSX_Metal_playmode on version trunk
    agent:
        type: Unity::metal::macmini
        image: slough-ops/macos-10.14-xcode:stable
        flavor: m1.mac
    variables:
        UPM_REGISTRY: https://artifactory-slo.bf.unity3d.com/artifactory/api/npm/upm-candidates
    dependencies:
      -  path: .yamato/_editor.yml#editor:priming:trunk:macos
         rerun: on-new-revision
    commands:
      -  curl -s https://artifactory.internal.unity3d.com/core-automation/tools/utr-standalone/utr --output TestProjects/VisualEffectGraph_URP/utr
      -  chmod +x TestProjects/VisualEffectGraph_URP/utr
      -  ssh -i ~/.ssh/id_rsa_macmini -o "StrictHostKeyChecking=no" bokken@$BOKKEN_DEVICE_IP "bash -lc 'pip3 install --user unity-downloader-cli --extra-index-url https://artifactory.internal.unity3d.com/api/pypi/common-python/simple --upgrade'"
      -  scp -i ~/.ssh/id_rsa_macmini -o "StrictHostKeyChecking=no" -r $YAMATO_SOURCE_DIR bokken@$BOKKEN_DEVICE_IP:~/Graphics
      -  scp -i ~/.ssh/id_rsa_macmini -o "StrictHostKeyChecking=no" ~/.ssh/id_rsa_macmini bokken@$BOKKEN_DEVICE_IP:~/.ssh/id_rsa_macmini
      -  ssh -i ~/.ssh/id_rsa_macmini -o "StrictHostKeyChecking=no" bokken@$BOKKEN_DEVICE_IP '/Users/bokken/Library/Python/3.7/bin/unity-downloader-cli --source-file ~/Graphics/unity_revision.txt -c editor -c il2cpp  --wait --published-only'
      -  |5-

                 ssh -i ~/.ssh/id_rsa_macmini -o "StrictHostKeyChecking=no" bokken@$BOKKEN_DEVICE_IP 'cd ~/Graphics/TestProjects/VisualEffectGraph_URP && ~/Graphics/TestProjects/VisualEffectGraph_URP/utr --suite=playmode --testproject=/Users/bokken/Graphics/TestProjects/VisualEffectGraph_URP --editor-location=/Users/bokken/.Editor --artifacts_path=/Users/bokken/Graphics/TestProjects/VisualEffectGraph_URP/test-results'
                 UTR_RESULT=$? 
                 mkdir -p TestProjects/VisualEffectGraph_URP/test-results/
                 scp -i ~/.ssh/id_rsa_macmini -o "StrictHostKeyChecking=no" -r bokken@$BOKKEN_DEVICE_IP:/Users/bokken/Graphics/TestProjects/VisualEffectGraph_URP/test-results/ TestProjects/VisualEffectGraph_URP/test-results/
                 exit $UTR_RESULT
    artifacts:
        logs:
            paths:
              -  "**/test-results/**"
VFX_URP_OSX_Metal_Standalone_fast-trunk:
    name: VFX_URP on OSX_Metal_Standalone on version fast-trunk
    agent:
        type: Unity::metal::macmini
        image: slough-ops/macos-10.14-xcode:stable
        flavor: m1.mac
    variables:
        UPM_REGISTRY: https://artifactory-slo.bf.unity3d.com/artifactory/api/npm/upm-candidates
    dependencies:
      -  path: .yamato/_editor.yml#editor:priming:fast-trunk:macos
         rerun: on-new-revision
    commands:
      -  curl -s https://artifactory.internal.unity3d.com/core-automation/tools/utr-standalone/utr --output TestProjects/VisualEffectGraph_URP/utr
      -  chmod +x TestProjects/VisualEffectGraph_URP/utr
      -  ssh -i ~/.ssh/id_rsa_macmini -o "StrictHostKeyChecking=no" bokken@$BOKKEN_DEVICE_IP "bash -lc 'pip3 install --user unity-downloader-cli --extra-index-url https://artifactory.internal.unity3d.com/api/pypi/common-python/simple --upgrade'"
      -  scp -i ~/.ssh/id_rsa_macmini -o "StrictHostKeyChecking=no" -r $YAMATO_SOURCE_DIR bokken@$BOKKEN_DEVICE_IP:~/Graphics
      -  scp -i ~/.ssh/id_rsa_macmini -o "StrictHostKeyChecking=no" ~/.ssh/id_rsa_macmini bokken@$BOKKEN_DEVICE_IP:~/.ssh/id_rsa_macmini
      -  ssh -i ~/.ssh/id_rsa_macmini -o "StrictHostKeyChecking=no" bokken@$BOKKEN_DEVICE_IP '/Users/bokken/Library/Python/3.7/bin/unity-downloader-cli --source-file ~/Graphics/unity_revision.txt -c editor -c il2cpp  --wait --published-only'
      -  |5-

<<<<<<< HEAD
                 ssh -i ~/.ssh/id_rsa_macmini -o "StrictHostKeyChecking=no" bokken@$BOKKEN_DEVICE_IP 'cd ~/Graphics/TestProjects/VisualEffectGraph_URP && ~/Graphics/TestProjects/VisualEffectGraph_URP/utr/utr --suite=playmode --platform=StandaloneOSX  --testproject=/Users/bokken/Graphics/TestProjects/VisualEffectGraph_URP --editor-location=/Users/bokken/.Editor --artifacts_path=/Users/bokken/Graphics/TestProjects/VisualEffectGraph_URP/test-results --timeout=2400'
=======
                 ssh -i ~/.ssh/id_rsa_macmini -o "StrictHostKeyChecking=no" bokken@$BOKKEN_DEVICE_IP 'cd ~/Graphics/TestProjects/VisualEffectGraph_URP && ~/Graphics/TestProjects/VisualEffectGraph_URP/utr --suite=playmode --platform=StandaloneOSX  --testproject=/Users/bokken/Graphics/TestProjects/VisualEffectGraph_URP --editor-location=/Users/bokken/.Editor --artifacts_path=/Users/bokken/Graphics/TestProjects/VisualEffectGraph_URP/test-results --timeout=1400'
>>>>>>> 875e0218
                 UTR_RESULT=$? 
                 mkdir -p TestProjects/VisualEffectGraph_URP/test-results/
                 scp -i ~/.ssh/id_rsa_macmini -o "StrictHostKeyChecking=no" -r bokken@$BOKKEN_DEVICE_IP:/Users/bokken/Graphics/TestProjects/VisualEffectGraph_URP/test-results/ TestProjects/VisualEffectGraph_URP/test-results/
                 exit $UTR_RESULT
    artifacts:
        logs:
            paths:
              -  "**/test-results/**"
VFX_URP_OSX_Metal_playmode_fast-trunk:
    name: VFX_URP on OSX_Metal_playmode on version fast-trunk
    agent:
        type: Unity::metal::macmini
        image: slough-ops/macos-10.14-xcode:stable
        flavor: m1.mac
    variables:
        UPM_REGISTRY: https://artifactory-slo.bf.unity3d.com/artifactory/api/npm/upm-candidates
    dependencies:
      -  path: .yamato/_editor.yml#editor:priming:fast-trunk:macos
         rerun: on-new-revision
    commands:
      -  curl -s https://artifactory.internal.unity3d.com/core-automation/tools/utr-standalone/utr --output TestProjects/VisualEffectGraph_URP/utr
      -  chmod +x TestProjects/VisualEffectGraph_URP/utr
      -  ssh -i ~/.ssh/id_rsa_macmini -o "StrictHostKeyChecking=no" bokken@$BOKKEN_DEVICE_IP "bash -lc 'pip3 install --user unity-downloader-cli --extra-index-url https://artifactory.internal.unity3d.com/api/pypi/common-python/simple --upgrade'"
      -  scp -i ~/.ssh/id_rsa_macmini -o "StrictHostKeyChecking=no" -r $YAMATO_SOURCE_DIR bokken@$BOKKEN_DEVICE_IP:~/Graphics
      -  scp -i ~/.ssh/id_rsa_macmini -o "StrictHostKeyChecking=no" ~/.ssh/id_rsa_macmini bokken@$BOKKEN_DEVICE_IP:~/.ssh/id_rsa_macmini
      -  ssh -i ~/.ssh/id_rsa_macmini -o "StrictHostKeyChecking=no" bokken@$BOKKEN_DEVICE_IP '/Users/bokken/Library/Python/3.7/bin/unity-downloader-cli --source-file ~/Graphics/unity_revision.txt -c editor -c il2cpp  --wait --published-only'
      -  |5-

                 ssh -i ~/.ssh/id_rsa_macmini -o "StrictHostKeyChecking=no" bokken@$BOKKEN_DEVICE_IP 'cd ~/Graphics/TestProjects/VisualEffectGraph_URP && ~/Graphics/TestProjects/VisualEffectGraph_URP/utr --suite=playmode --testproject=/Users/bokken/Graphics/TestProjects/VisualEffectGraph_URP --editor-location=/Users/bokken/.Editor --artifacts_path=/Users/bokken/Graphics/TestProjects/VisualEffectGraph_URP/test-results'
                 UTR_RESULT=$? 
                 mkdir -p TestProjects/VisualEffectGraph_URP/test-results/
                 scp -i ~/.ssh/id_rsa_macmini -o "StrictHostKeyChecking=no" -r bokken@$BOKKEN_DEVICE_IP:/Users/bokken/Graphics/TestProjects/VisualEffectGraph_URP/test-results/ TestProjects/VisualEffectGraph_URP/test-results/
                 exit $UTR_RESULT
    artifacts:
        logs:
            paths:
              -  "**/test-results/**"
VFX_URP_OSX_Metal_Standalone_CUSTOM-REVISION:
    name: VFX_URP on OSX_Metal_Standalone on version CUSTOM-REVISION
    agent:
        type: Unity::metal::macmini
        image: slough-ops/macos-10.14-xcode:stable
        flavor: m1.mac
    variables:
        UPM_REGISTRY: https://artifactory-slo.bf.unity3d.com/artifactory/api/npm/upm-candidates
        CUSTOM_REVISION: custom_revision_not_set
    dependencies:
      -  path: .yamato/_editor.yml#editor:priming:CUSTOM-REVISION:macos
         rerun: always
    commands:
      -  curl -s https://artifactory.internal.unity3d.com/core-automation/tools/utr-standalone/utr --output TestProjects/VisualEffectGraph_URP/utr
      -  chmod +x TestProjects/VisualEffectGraph_URP/utr
      -  ssh -i ~/.ssh/id_rsa_macmini -o "StrictHostKeyChecking=no" bokken@$BOKKEN_DEVICE_IP "bash -lc 'pip3 install --user unity-downloader-cli --extra-index-url https://artifactory.internal.unity3d.com/api/pypi/common-python/simple --upgrade'"
      -  scp -i ~/.ssh/id_rsa_macmini -o "StrictHostKeyChecking=no" -r $YAMATO_SOURCE_DIR bokken@$BOKKEN_DEVICE_IP:~/Graphics
      -  scp -i ~/.ssh/id_rsa_macmini -o "StrictHostKeyChecking=no" ~/.ssh/id_rsa_macmini bokken@$BOKKEN_DEVICE_IP:~/.ssh/id_rsa_macmini
      -  ssh -i ~/.ssh/id_rsa_macmini -o "StrictHostKeyChecking=no" bokken@$BOKKEN_DEVICE_IP '/Users/bokken/Library/Python/3.7/bin/unity-downloader-cli --source-file ~/Graphics/unity_revision.txt -c editor -c il2cpp  --wait --published-only'
      -  |5-

<<<<<<< HEAD
                 ssh -i ~/.ssh/id_rsa_macmini -o "StrictHostKeyChecking=no" bokken@$BOKKEN_DEVICE_IP 'cd ~/Graphics/TestProjects/VisualEffectGraph_URP && ~/Graphics/TestProjects/VisualEffectGraph_URP/utr/utr --suite=playmode --platform=StandaloneOSX  --testproject=/Users/bokken/Graphics/TestProjects/VisualEffectGraph_URP --editor-location=/Users/bokken/.Editor --artifacts_path=/Users/bokken/Graphics/TestProjects/VisualEffectGraph_URP/test-results --timeout=2400'
=======
                 ssh -i ~/.ssh/id_rsa_macmini -o "StrictHostKeyChecking=no" bokken@$BOKKEN_DEVICE_IP 'cd ~/Graphics/TestProjects/VisualEffectGraph_URP && ~/Graphics/TestProjects/VisualEffectGraph_URP/utr --suite=playmode --platform=StandaloneOSX  --testproject=/Users/bokken/Graphics/TestProjects/VisualEffectGraph_URP --editor-location=/Users/bokken/.Editor --artifacts_path=/Users/bokken/Graphics/TestProjects/VisualEffectGraph_URP/test-results --timeout=1400'
>>>>>>> 875e0218
                 UTR_RESULT=$? 
                 mkdir -p TestProjects/VisualEffectGraph_URP/test-results/
                 scp -i ~/.ssh/id_rsa_macmini -o "StrictHostKeyChecking=no" -r bokken@$BOKKEN_DEVICE_IP:/Users/bokken/Graphics/TestProjects/VisualEffectGraph_URP/test-results/ TestProjects/VisualEffectGraph_URP/test-results/
                 exit $UTR_RESULT
    artifacts:
        logs:
            paths:
              -  "**/test-results/**"
VFX_URP_OSX_Metal_playmode_CUSTOM-REVISION:
    name: VFX_URP on OSX_Metal_playmode on version CUSTOM-REVISION
    agent:
        type: Unity::metal::macmini
        image: slough-ops/macos-10.14-xcode:stable
        flavor: m1.mac
    variables:
        UPM_REGISTRY: https://artifactory-slo.bf.unity3d.com/artifactory/api/npm/upm-candidates
        CUSTOM_REVISION: custom_revision_not_set
    dependencies:
      -  path: .yamato/_editor.yml#editor:priming:CUSTOM-REVISION:macos
         rerun: always
    commands:
      -  curl -s https://artifactory.internal.unity3d.com/core-automation/tools/utr-standalone/utr --output TestProjects/VisualEffectGraph_URP/utr
      -  chmod +x TestProjects/VisualEffectGraph_URP/utr
      -  ssh -i ~/.ssh/id_rsa_macmini -o "StrictHostKeyChecking=no" bokken@$BOKKEN_DEVICE_IP "bash -lc 'pip3 install --user unity-downloader-cli --extra-index-url https://artifactory.internal.unity3d.com/api/pypi/common-python/simple --upgrade'"
      -  scp -i ~/.ssh/id_rsa_macmini -o "StrictHostKeyChecking=no" -r $YAMATO_SOURCE_DIR bokken@$BOKKEN_DEVICE_IP:~/Graphics
      -  scp -i ~/.ssh/id_rsa_macmini -o "StrictHostKeyChecking=no" ~/.ssh/id_rsa_macmini bokken@$BOKKEN_DEVICE_IP:~/.ssh/id_rsa_macmini
      -  ssh -i ~/.ssh/id_rsa_macmini -o "StrictHostKeyChecking=no" bokken@$BOKKEN_DEVICE_IP '/Users/bokken/Library/Python/3.7/bin/unity-downloader-cli --source-file ~/Graphics/unity_revision.txt -c editor -c il2cpp  --wait --published-only'
      -  |5-

                 ssh -i ~/.ssh/id_rsa_macmini -o "StrictHostKeyChecking=no" bokken@$BOKKEN_DEVICE_IP 'cd ~/Graphics/TestProjects/VisualEffectGraph_URP && ~/Graphics/TestProjects/VisualEffectGraph_URP/utr --suite=playmode --testproject=/Users/bokken/Graphics/TestProjects/VisualEffectGraph_URP --editor-location=/Users/bokken/.Editor --artifacts_path=/Users/bokken/Graphics/TestProjects/VisualEffectGraph_URP/test-results'
                 UTR_RESULT=$? 
                 mkdir -p TestProjects/VisualEffectGraph_URP/test-results/
                 scp -i ~/.ssh/id_rsa_macmini -o "StrictHostKeyChecking=no" -r bokken@$BOKKEN_DEVICE_IP:/Users/bokken/Graphics/TestProjects/VisualEffectGraph_URP/test-results/ TestProjects/VisualEffectGraph_URP/test-results/
                 exit $UTR_RESULT
    artifacts:
        logs:
            paths:
              -  "**/test-results/**"<|MERGE_RESOLUTION|>--- conflicted
+++ resolved
@@ -23,11 +23,7 @@
       -  ssh -i ~/.ssh/id_rsa_macmini -o "StrictHostKeyChecking=no" bokken@$BOKKEN_DEVICE_IP '/Users/bokken/Library/Python/3.7/bin/unity-downloader-cli --source-file ~/Graphics/unity_revision.txt -c editor -c il2cpp  --wait --published-only'
       -  |5-
 
-<<<<<<< HEAD
-                 ssh -i ~/.ssh/id_rsa_macmini -o "StrictHostKeyChecking=no" bokken@$BOKKEN_DEVICE_IP 'cd ~/Graphics/TestProjects/VisualEffectGraph_URP && ~/Graphics/TestProjects/VisualEffectGraph_URP/utr/utr --suite=playmode --platform=StandaloneOSX  --testproject=/Users/bokken/Graphics/TestProjects/VisualEffectGraph_URP --editor-location=/Users/bokken/.Editor --artifacts_path=/Users/bokken/Graphics/TestProjects/VisualEffectGraph_URP/test-results --timeout=2400'
-=======
                  ssh -i ~/.ssh/id_rsa_macmini -o "StrictHostKeyChecking=no" bokken@$BOKKEN_DEVICE_IP 'cd ~/Graphics/TestProjects/VisualEffectGraph_URP && ~/Graphics/TestProjects/VisualEffectGraph_URP/utr --suite=playmode --platform=StandaloneOSX  --testproject=/Users/bokken/Graphics/TestProjects/VisualEffectGraph_URP --editor-location=/Users/bokken/.Editor --artifacts_path=/Users/bokken/Graphics/TestProjects/VisualEffectGraph_URP/test-results --timeout=1400'
->>>>>>> 875e0218
                  UTR_RESULT=$? 
                  mkdir -p TestProjects/VisualEffectGraph_URP/test-results/
                  scp -i ~/.ssh/id_rsa_macmini -o "StrictHostKeyChecking=no" -r bokken@$BOKKEN_DEVICE_IP:/Users/bokken/Graphics/TestProjects/VisualEffectGraph_URP/test-results/ TestProjects/VisualEffectGraph_URP/test-results/
@@ -85,11 +81,7 @@
       -  ssh -i ~/.ssh/id_rsa_macmini -o "StrictHostKeyChecking=no" bokken@$BOKKEN_DEVICE_IP '/Users/bokken/Library/Python/3.7/bin/unity-downloader-cli --source-file ~/Graphics/unity_revision.txt -c editor -c il2cpp  --wait --published-only'
       -  |5-
 
-<<<<<<< HEAD
-                 ssh -i ~/.ssh/id_rsa_macmini -o "StrictHostKeyChecking=no" bokken@$BOKKEN_DEVICE_IP 'cd ~/Graphics/TestProjects/VisualEffectGraph_URP && ~/Graphics/TestProjects/VisualEffectGraph_URP/utr/utr --suite=playmode --platform=StandaloneOSX  --testproject=/Users/bokken/Graphics/TestProjects/VisualEffectGraph_URP --editor-location=/Users/bokken/.Editor --artifacts_path=/Users/bokken/Graphics/TestProjects/VisualEffectGraph_URP/test-results --timeout=2400'
-=======
                  ssh -i ~/.ssh/id_rsa_macmini -o "StrictHostKeyChecking=no" bokken@$BOKKEN_DEVICE_IP 'cd ~/Graphics/TestProjects/VisualEffectGraph_URP && ~/Graphics/TestProjects/VisualEffectGraph_URP/utr --suite=playmode --platform=StandaloneOSX  --testproject=/Users/bokken/Graphics/TestProjects/VisualEffectGraph_URP --editor-location=/Users/bokken/.Editor --artifacts_path=/Users/bokken/Graphics/TestProjects/VisualEffectGraph_URP/test-results --timeout=1400'
->>>>>>> 875e0218
                  UTR_RESULT=$? 
                  mkdir -p TestProjects/VisualEffectGraph_URP/test-results/
                  scp -i ~/.ssh/id_rsa_macmini -o "StrictHostKeyChecking=no" -r bokken@$BOKKEN_DEVICE_IP:/Users/bokken/Graphics/TestProjects/VisualEffectGraph_URP/test-results/ TestProjects/VisualEffectGraph_URP/test-results/
@@ -148,11 +140,7 @@
       -  ssh -i ~/.ssh/id_rsa_macmini -o "StrictHostKeyChecking=no" bokken@$BOKKEN_DEVICE_IP '/Users/bokken/Library/Python/3.7/bin/unity-downloader-cli --source-file ~/Graphics/unity_revision.txt -c editor -c il2cpp  --wait --published-only'
       -  |5-
 
-<<<<<<< HEAD
-                 ssh -i ~/.ssh/id_rsa_macmini -o "StrictHostKeyChecking=no" bokken@$BOKKEN_DEVICE_IP 'cd ~/Graphics/TestProjects/VisualEffectGraph_URP && ~/Graphics/TestProjects/VisualEffectGraph_URP/utr/utr --suite=playmode --platform=StandaloneOSX  --testproject=/Users/bokken/Graphics/TestProjects/VisualEffectGraph_URP --editor-location=/Users/bokken/.Editor --artifacts_path=/Users/bokken/Graphics/TestProjects/VisualEffectGraph_URP/test-results --timeout=2400'
-=======
                  ssh -i ~/.ssh/id_rsa_macmini -o "StrictHostKeyChecking=no" bokken@$BOKKEN_DEVICE_IP 'cd ~/Graphics/TestProjects/VisualEffectGraph_URP && ~/Graphics/TestProjects/VisualEffectGraph_URP/utr --suite=playmode --platform=StandaloneOSX  --testproject=/Users/bokken/Graphics/TestProjects/VisualEffectGraph_URP --editor-location=/Users/bokken/.Editor --artifacts_path=/Users/bokken/Graphics/TestProjects/VisualEffectGraph_URP/test-results --timeout=1400'
->>>>>>> 875e0218
                  UTR_RESULT=$? 
                  mkdir -p TestProjects/VisualEffectGraph_URP/test-results/
                  scp -i ~/.ssh/id_rsa_macmini -o "StrictHostKeyChecking=no" -r bokken@$BOKKEN_DEVICE_IP:/Users/bokken/Graphics/TestProjects/VisualEffectGraph_URP/test-results/ TestProjects/VisualEffectGraph_URP/test-results/
