--- conflicted
+++ resolved
@@ -15,7 +15,7 @@
       -  curl -s https://artifactory.internal.unity3d.com/core-automation/tools/utr-standalone/utr --output TestProjects/VisualEffectGraph_URP/utr
       -  chmod +x TestProjects/VisualEffectGraph_URP/utr
       -  ssh -i ~/.ssh/id_rsa_macmini -o "StrictHostKeyChecking=no" bokken@$BOKKEN_DEVICE_IP "bash -lc 'pip3 install --user unity-downloader-cli --index-url https://artifactory.prd.it.unity3d.com/artifactory/api/pypi/pypi/simple --upgrade'"
-      -  rsync -avr -e "ssh -i ~/.ssh/id_rsa_macmini" --exclude=".git/" . bokken@$BOKKEN_DEVICE_IP:~/Graphics
+      -  scp -i ~/.ssh/id_rsa_macmini -o "StrictHostKeyChecking=no" -r $YAMATO_SOURCE_DIR bokken@$BOKKEN_DEVICE_IP:~/Graphics
       -  scp -i ~/.ssh/id_rsa_macmini -o "StrictHostKeyChecking=no" ~/.ssh/id_rsa_macmini bokken@$BOKKEN_DEVICE_IP:~/.ssh/id_rsa_macmini
       -  ssh -i ~/.ssh/id_rsa_macmini -o "StrictHostKeyChecking=no" bokken@$BOKKEN_DEVICE_IP '/Users/bokken/Library/Python/3.7/bin/unity-downloader-cli -u 90b2443a8df13ecc935d91f85d723464f8a42028 -c editor -c il2cpp  --wait --published-only'
       -  |5-
@@ -37,75 +37,11 @@
         flavor: m1.mac
     variables:
         UPM_REGISTRY: https://artifactory-slo.bf.unity3d.com/artifactory/api/npm/upm-candidates
-<<<<<<< HEAD
-    dependencies:
-      -  path: .yamato/_editor.yml#editor:priming:trunk:macos
-         rerun: on-new-revision
     commands:
       -  curl -s https://artifactory.internal.unity3d.com/core-automation/tools/utr-standalone/utr --output TestProjects/VisualEffectGraph_URP/utr
       -  chmod +x TestProjects/VisualEffectGraph_URP/utr
       -  ssh -i ~/.ssh/id_rsa_macmini -o "StrictHostKeyChecking=no" bokken@$BOKKEN_DEVICE_IP "bash -lc 'pip3 install --user unity-downloader-cli --index-url https://artifactory.prd.it.unity3d.com/artifactory/api/pypi/pypi/simple --upgrade'"
-      -  rsync -avr -e "ssh -i ~/.ssh/id_rsa_macmini" --exclude=".git/" . bokken@$BOKKEN_DEVICE_IP:~/Graphics
-      -  scp -i ~/.ssh/id_rsa_macmini -o "StrictHostKeyChecking=no" ~/.ssh/id_rsa_macmini bokken@$BOKKEN_DEVICE_IP:~/.ssh/id_rsa_macmini
-      -  ssh -i ~/.ssh/id_rsa_macmini -o "StrictHostKeyChecking=no" bokken@$BOKKEN_DEVICE_IP '/Users/bokken/Library/Python/3.7/bin/unity-downloader-cli --source-file ~/Graphics/unity_revision.txt -c editor -c il2cpp  --wait --published-only'
-      -  |5-
-
-                 ssh -i ~/.ssh/id_rsa_macmini -o "StrictHostKeyChecking=no" bokken@$BOKKEN_DEVICE_IP "export UPM_REGISTRY=https://artifactory-slo.bf.unity3d.com/artifactory/api/npm/upm-candidates; echo \$UPM_REGISTRY; cd ~/Graphics/TestProjects/VisualEffectGraph_URP && ~/Graphics/TestProjects/VisualEffectGraph_URP/utr --suite=playmode --testproject=/Users/bokken/Graphics/TestProjects/VisualEffectGraph_URP --editor-location=/Users/bokken/.Editor --artifacts_path=/Users/bokken/Graphics/TestProjects/VisualEffectGraph_URP/test-results"
-                 UTR_RESULT=$? 
-                 mkdir -p TestProjects/VisualEffectGraph_URP/test-results/
-                 scp -i ~/.ssh/id_rsa_macmini -o "StrictHostKeyChecking=no" -r bokken@$BOKKEN_DEVICE_IP:/Users/bokken/Graphics/TestProjects/VisualEffectGraph_URP/test-results/ TestProjects/VisualEffectGraph_URP/test-results/
-                 exit $UTR_RESULT
-    artifacts:
-        logs:
-            paths:
-              -  "**/test-results/**"
-VFX_URP_OSX_Metal_Standalone_fast-trunk:
-    name: VFX_URP on OSX_Metal_Standalone on version fast-trunk
-    agent:
-        type: Unity::metal::macmini
-        image: slough-ops/macos-10.14-xcode:stable
-        flavor: m1.mac
-    variables:
-        UPM_REGISTRY: https://artifactory-slo.bf.unity3d.com/artifactory/api/npm/upm-candidates
-    dependencies:
-      -  path: .yamato/_editor.yml#editor:priming:fast-trunk:macos
-         rerun: on-new-revision
-    commands:
-      -  curl -s https://artifactory.internal.unity3d.com/core-automation/tools/utr-standalone/utr --output TestProjects/VisualEffectGraph_URP/utr
-      -  chmod +x TestProjects/VisualEffectGraph_URP/utr
-      -  ssh -i ~/.ssh/id_rsa_macmini -o "StrictHostKeyChecking=no" bokken@$BOKKEN_DEVICE_IP "bash -lc 'pip3 install --user unity-downloader-cli --index-url https://artifactory.prd.it.unity3d.com/artifactory/api/pypi/pypi/simple --upgrade'"
-      -  rsync -avr -e "ssh -i ~/.ssh/id_rsa_macmini" --exclude=".git/" . bokken@$BOKKEN_DEVICE_IP:~/Graphics
-      -  scp -i ~/.ssh/id_rsa_macmini -o "StrictHostKeyChecking=no" ~/.ssh/id_rsa_macmini bokken@$BOKKEN_DEVICE_IP:~/.ssh/id_rsa_macmini
-      -  ssh -i ~/.ssh/id_rsa_macmini -o "StrictHostKeyChecking=no" bokken@$BOKKEN_DEVICE_IP '/Users/bokken/Library/Python/3.7/bin/unity-downloader-cli --source-file ~/Graphics/unity_revision.txt -c editor -c il2cpp  --wait --published-only'
-      -  |5-
-
-                 ssh -i ~/.ssh/id_rsa_macmini -o "StrictHostKeyChecking=no" bokken@$BOKKEN_DEVICE_IP "export UPM_REGISTRY=https://artifactory-slo.bf.unity3d.com/artifactory/api/npm/upm-candidates; echo \$UPM_REGISTRY; cd ~/Graphics/TestProjects/VisualEffectGraph_URP && ~/Graphics/TestProjects/VisualEffectGraph_URP/utr --suite=playmode --platform=StandaloneOSX  --testproject=/Users/bokken/Graphics/TestProjects/VisualEffectGraph_URP --editor-location=/Users/bokken/.Editor --artifacts_path=/Users/bokken/Graphics/TestProjects/VisualEffectGraph_URP/test-results --timeout=2400"
-                 UTR_RESULT=$? 
-                 mkdir -p TestProjects/VisualEffectGraph_URP/test-results/
-                 scp -i ~/.ssh/id_rsa_macmini -o "StrictHostKeyChecking=no" -r bokken@$BOKKEN_DEVICE_IP:/Users/bokken/Graphics/TestProjects/VisualEffectGraph_URP/test-results/ TestProjects/VisualEffectGraph_URP/test-results/
-                 exit $UTR_RESULT
-    artifacts:
-        logs:
-            paths:
-              -  "**/test-results/**"
-VFX_URP_OSX_Metal_playmode_fast-trunk:
-    name: VFX_URP on OSX_Metal_playmode on version fast-trunk
-    agent:
-        type: Unity::metal::macmini
-        image: slough-ops/macos-10.14-xcode:stable
-        flavor: m1.mac
-    variables:
-        UPM_REGISTRY: https://artifactory-slo.bf.unity3d.com/artifactory/api/npm/upm-candidates
-    dependencies:
-      -  path: .yamato/_editor.yml#editor:priming:fast-trunk:macos
-         rerun: on-new-revision
-=======
->>>>>>> 84b6f8b0
-    commands:
-      -  curl -s https://artifactory.internal.unity3d.com/core-automation/tools/utr-standalone/utr --output TestProjects/VisualEffectGraph_URP/utr
-      -  chmod +x TestProjects/VisualEffectGraph_URP/utr
-      -  ssh -i ~/.ssh/id_rsa_macmini -o "StrictHostKeyChecking=no" bokken@$BOKKEN_DEVICE_IP "bash -lc 'pip3 install --user unity-downloader-cli --index-url https://artifactory.prd.it.unity3d.com/artifactory/api/pypi/pypi/simple --upgrade'"
-      -  rsync -avr -e "ssh -i ~/.ssh/id_rsa_macmini" --exclude=".git/" . bokken@$BOKKEN_DEVICE_IP:~/Graphics
+      -  scp -i ~/.ssh/id_rsa_macmini -o "StrictHostKeyChecking=no" -r $YAMATO_SOURCE_DIR bokken@$BOKKEN_DEVICE_IP:~/Graphics
       -  scp -i ~/.ssh/id_rsa_macmini -o "StrictHostKeyChecking=no" ~/.ssh/id_rsa_macmini bokken@$BOKKEN_DEVICE_IP:~/.ssh/id_rsa_macmini
       -  ssh -i ~/.ssh/id_rsa_macmini -o "StrictHostKeyChecking=no" bokken@$BOKKEN_DEVICE_IP '/Users/bokken/Library/Python/3.7/bin/unity-downloader-cli -u 90b2443a8df13ecc935d91f85d723464f8a42028 -c editor -c il2cpp  --wait --published-only'
       -  |5-
@@ -132,7 +68,7 @@
       -  curl -s https://artifactory.internal.unity3d.com/core-automation/tools/utr-standalone/utr --output TestProjects/VisualEffectGraph_URP/utr
       -  chmod +x TestProjects/VisualEffectGraph_URP/utr
       -  ssh -i ~/.ssh/id_rsa_macmini -o "StrictHostKeyChecking=no" bokken@$BOKKEN_DEVICE_IP "bash -lc 'pip3 install --user unity-downloader-cli --index-url https://artifactory.prd.it.unity3d.com/artifactory/api/pypi/pypi/simple --upgrade'"
-      -  rsync -avr -e "ssh -i ~/.ssh/id_rsa_macmini" --exclude=".git/" . bokken@$BOKKEN_DEVICE_IP:~/Graphics
+      -  scp -i ~/.ssh/id_rsa_macmini -o "StrictHostKeyChecking=no" -r $YAMATO_SOURCE_DIR bokken@$BOKKEN_DEVICE_IP:~/Graphics
       -  scp -i ~/.ssh/id_rsa_macmini -o "StrictHostKeyChecking=no" ~/.ssh/id_rsa_macmini bokken@$BOKKEN_DEVICE_IP:~/.ssh/id_rsa_macmini
       -  ssh -i ~/.ssh/id_rsa_macmini -o "StrictHostKeyChecking=no" bokken@$BOKKEN_DEVICE_IP '/Users/bokken/Library/Python/3.7/bin/unity-downloader-cli --source-file ~/Graphics/unity_revision.txt -c editor -c il2cpp  --wait --published-only'
       -  |5-
@@ -162,7 +98,7 @@
       -  curl -s https://artifactory.internal.unity3d.com/core-automation/tools/utr-standalone/utr --output TestProjects/VisualEffectGraph_URP/utr
       -  chmod +x TestProjects/VisualEffectGraph_URP/utr
       -  ssh -i ~/.ssh/id_rsa_macmini -o "StrictHostKeyChecking=no" bokken@$BOKKEN_DEVICE_IP "bash -lc 'pip3 install --user unity-downloader-cli --index-url https://artifactory.prd.it.unity3d.com/artifactory/api/pypi/pypi/simple --upgrade'"
-      -  rsync -avr -e "ssh -i ~/.ssh/id_rsa_macmini" --exclude=".git/" . bokken@$BOKKEN_DEVICE_IP:~/Graphics
+      -  scp -i ~/.ssh/id_rsa_macmini -o "StrictHostKeyChecking=no" -r $YAMATO_SOURCE_DIR bokken@$BOKKEN_DEVICE_IP:~/Graphics
       -  scp -i ~/.ssh/id_rsa_macmini -o "StrictHostKeyChecking=no" ~/.ssh/id_rsa_macmini bokken@$BOKKEN_DEVICE_IP:~/.ssh/id_rsa_macmini
       -  ssh -i ~/.ssh/id_rsa_macmini -o "StrictHostKeyChecking=no" bokken@$BOKKEN_DEVICE_IP '/Users/bokken/Library/Python/3.7/bin/unity-downloader-cli --source-file ~/Graphics/unity_revision.txt -c editor -c il2cpp  --wait --published-only'
       -  |5-
