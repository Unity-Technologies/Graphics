--- conflicted
+++ resolved
@@ -28,14 +28,10 @@
       -  command: chmod +x ./utr
       -  command: |5-
                 export GIT_REVISIONDATE=`git rev-parse HEAD | git show -s --format=%cI`
-<<<<<<< HEAD
                 ./utr --artifacts_path=TestProjects/Viking-Village-Perf/test-results --performance-project-id=VikingVillage_BuiltIn --platform=iOS --player-load-path=players --report-performance-data --suite=playmode --timeout=2400
-=======
-                ./utr --artifacts_path=TestProjects/Viking-Village-Perf/test-results --performance-project-id=VikingVillage_BuiltIn --platform=iOS --player-load-path=players --report-performance-data --suite=playmode --timeout=2400 --zero-tests-are-ok=1
-    after:
-      -  command: pip3 install requests --index-url https://artifactory.prd.it.unity3d.com/artifactory/api/pypi/pypi/simple --upgrade
-      -  command: python3 .yamato/script/log_scripts/log_parser.py
->>>>>>> 2a6f9af4
+    after:
+      -  command: pip3 install requests --index-url https://artifactory.prd.it.unity3d.com/artifactory/api/pypi/pypi/simple --upgrade
+      -  command: python3 .yamato/script/log_scripts/log_parser.py
     artifacts:
         logs:
             paths:
@@ -91,14 +87,10 @@
       -  command: chmod +x ./utr
       -  command: |5-
                 export GIT_REVISIONDATE=`git rev-parse HEAD | git show -s --format=%cI`
-<<<<<<< HEAD
                 ./utr --artifacts_path=TestProjects/Viking-Village-Perf/test-results --build-only --category=URP --editor-location=.Editor --extra-editor-arg="-addscenetobuild=Assets/VikingVillage_BiRP/Scenes/The_Viking_Village.unity" --extra-editor-arg="-buildtarget" --extra-editor-arg="iOS" --extra-editor-arg="-colorspace=Linear" --extra-editor-arg="-executemethod" --extra-editor-arg="Editor.Setup" --extra-editor-arg="-packageundertestbranch=$GIT_BRANCH" --extra-editor-arg="-packageundertestname=com.unity.render-pipelines.universal" --extra-editor-arg="-packageundertestrev=$GIT_REVISION" --extra-editor-arg="-packageundertestrevdate=$GIT_REVISIONDATE" --extra-editor-arg="-playergraphicsapi=Metal" --extra-editor-arg="-scriptingbackend=IL2CPP" --platform=iOS --player-save-path=players --scripting-backend=IL2CPP --suite=playmode --testfilter=$TEST_FILTER --testproject=./TestProjects/Viking-Village-Perf --timeout=1200
-=======
-                ./utr --artifacts_path=TestProjects/Viking-Village-Perf/test-results --build-only --category=URP --editor-location=.Editor --extra-editor-arg="-addscenetobuild=Assets/Scenes/The_Viking_Village.unity" --extra-editor-arg="-buildtarget" --extra-editor-arg="iOS" --extra-editor-arg="-colorspace=Linear" --extra-editor-arg="-executemethod" --extra-editor-arg="Editor.Setup" --extra-editor-arg="-packageundertestbranch=$GIT_BRANCH" --extra-editor-arg="-packageundertestname=com.unity.render-pipelines.universal" --extra-editor-arg="-packageundertestrev=$GIT_REVISION" --extra-editor-arg="-packageundertestrevdate=$GIT_REVISIONDATE" --extra-editor-arg="-playergraphicsapi=Metal" --extra-editor-arg="-scriptingbackend=IL2CPP" --platform=iOS --player-save-path=players --scripting-backend=IL2CPP --suite=playmode --testfilter=$TEST_FILTER --testproject=./TestProjects/Viking-Village-Perf --timeout=1200
-    after:
-      -  command: pip3 install requests --index-url https://artifactory.prd.it.unity3d.com/artifactory/api/pypi/pypi/simple --upgrade
-      -  command: python3 .yamato/script/log_scripts/log_parser.py
->>>>>>> 2a6f9af4
+    after:
+      -  command: pip3 install requests --index-url https://artifactory.prd.it.unity3d.com/artifactory/api/pypi/pypi/simple --upgrade
+      -  command: python3 .yamato/script/log_scripts/log_parser.py
     artifacts:
         logs:
             paths:
@@ -157,14 +149,10 @@
          retries: 2
       -  command: |5-
                 export GIT_REVISIONDATE=`git rev-parse HEAD | git show -s --format=%cI`
-<<<<<<< HEAD
                 ./utr --artifacts_path=TestProjects/Viking-Village-Perf/test-results --category=URP --editor-location=.Editor --extra-editor-arg="-addscenetobuild=Assets/VikingVillage_BiRP/Scenes/The_Viking_Village.unity" --extra-editor-arg="-buildtarget" --extra-editor-arg="iOS" --extra-editor-arg="-colorspace=Linear" --extra-editor-arg="-executemethod" --extra-editor-arg="Editor.Setup" --extra-editor-arg="-packageundertestbranch=$GIT_BRANCH" --extra-editor-arg="-packageundertestname=com.unity.render-pipelines.universal" --extra-editor-arg="-packageundertestrev=$GIT_REVISION" --extra-editor-arg="-packageundertestrevdate=$GIT_REVISIONDATE" --extra-editor-arg="-playergraphicsapi=Metal" --extra-editor-arg="-scriptingbackend=IL2CPP" --performance-project-id=VikingVillage_BuiltIn --platform=iOS --report-performance-data --scripting-backend=IL2CPP --suite=editor --testfilter=Build --testproject=./TestProjects/Viking-Village-Perf
-=======
-                ./utr --artifacts_path=TestProjects/Viking-Village-Perf/test-results --category=URP --editor-location=.Editor --extra-editor-arg="-addscenetobuild=Assets/Scenes/The_Viking_Village.unity" --extra-editor-arg="-buildtarget" --extra-editor-arg="iOS" --extra-editor-arg="-colorspace=Linear" --extra-editor-arg="-executemethod" --extra-editor-arg="Editor.Setup" --extra-editor-arg="-packageundertestbranch=$GIT_BRANCH" --extra-editor-arg="-packageundertestname=com.unity.render-pipelines.universal" --extra-editor-arg="-packageundertestrev=$GIT_REVISION" --extra-editor-arg="-packageundertestrevdate=$GIT_REVISIONDATE" --extra-editor-arg="-playergraphicsapi=Metal" --extra-editor-arg="-scriptingbackend=IL2CPP" --performance-project-id=VikingVillage_BuiltIn --platform=iOS --report-performance-data --scripting-backend=IL2CPP --suite=editor --testfilter=Build --testproject=./TestProjects/Viking-Village-Perf --zero-tests-are-ok=1
-    after:
-      -  command: pip3 install requests --index-url https://artifactory.prd.it.unity3d.com/artifactory/api/pypi/pypi/simple --upgrade
-      -  command: python3 .yamato/script/log_scripts/log_parser.py
->>>>>>> 2a6f9af4
+    after:
+      -  command: pip3 install requests --index-url https://artifactory.prd.it.unity3d.com/artifactory/api/pypi/pypi/simple --upgrade
+      -  command: python3 .yamato/script/log_scripts/log_parser.py
     artifacts:
         logs:
             paths:
@@ -173,16 +161,15 @@
     dependencies:
       -  path: .yamato/_editor_priming.yml#editor:priming:trunk:iPhone
          rerun: on_new_revision
-<<<<<<< HEAD
-VikingVillage_BuiltIn_iPhone_Metal_performance_playmode_runtime_il2cpp_Linear_2021.2:
-    name: VikingVillage_BuiltIn on iPhone_Metal_performance_playmode_runtime_il2cpp_Linear on version 2021.2
+VikingVillage_BuiltIn_iPhone_Metal_performance_playmode_runtime_il2cpp_Linear_CUSTOM-REVISION:
+    name: VikingVillage_BuiltIn on iPhone_Metal_performance_playmode_runtime_il2cpp_Linear on version CUSTOM-REVISION
     agent:
         type: Unity::mobile::iPhone
         image: mobile/macos-10.15-testing:stable
         flavor: b1.medium
     variables:
         UPM_REGISTRY: https://artifactory-slo.bf.unity3d.com/artifactory/api/npm/upm-candidates
-        CUSTOM_REVISION: '{{2021_2.changeset.id}}'
+        CUSTOM_REVISION: custom_revision_not_set
         VV_BUILTIN_BRANCH: testing/built-in-performance
         VV_BUILTIN_REVISION: 45df1b7643b3ccf366e908bbbf9641f558080fed
         CACHE_ARGS: '{{cache.flags}}'
@@ -195,25 +182,28 @@
       -  command: |5-
                 export GIT_REVISIONDATE=`git rev-parse HEAD | git show -s --format=%cI`
                 ./utr --artifacts_path=TestProjects/Viking-Village-Perf/test-results --performance-project-id=VikingVillage_BuiltIn --platform=iOS --player-load-path=players --report-performance-data --suite=playmode --timeout=2400
-    artifacts:
-        logs:
-            paths:
-              -  "**/test-results/**"
-              -  "TestProjects/Viking-Village-Perf/Logs/*.log"
-    dependencies:
-      -  path: .yamato/_editor_priming.yml#editor:priming:2021.2:iPhone
-         rerun: on_new_revision
-      -  path: .yamato/vikingvillage_builtin-iphone-metal.yml#Build_VikingVillage_BuiltIn_iPhone_Metal_performance_playmode_runtime_il2cpp_Linear_2021.2
-         rerun: on_new_revision
-Build_VikingVillage_BuiltIn_iPhone_Metal_performance_playmode_runtime_il2cpp_Linear_2021.2:
-    name: Build VikingVillage_BuiltIn on iPhone_Metal_il2cpp_Linear_performance_playmode_runtime_build_Player on version 2021.2
+    after:
+      -  command: pip3 install requests --index-url https://artifactory.prd.it.unity3d.com/artifactory/api/pypi/pypi/simple --upgrade
+      -  command: python3 .yamato/script/log_scripts/log_parser.py
+    artifacts:
+        logs:
+            paths:
+              -  "**/test-results/**"
+              -  "TestProjects/Viking-Village-Perf/Logs/*.log"
+    dependencies:
+      -  path: .yamato/_editor_priming.yml#editor:priming:CUSTOM-REVISION:iPhone
+         rerun: on_new_revision
+      -  path: .yamato/vikingvillage_builtin-iphone-metal.yml#Build_VikingVillage_BuiltIn_iPhone_Metal_performance_playmode_runtime_il2cpp_Linear_CUSTOM-REVISION
+         rerun: on_new_revision
+Build_VikingVillage_BuiltIn_iPhone_Metal_performance_playmode_runtime_il2cpp_Linear_CUSTOM-REVISION:
+    name: Build VikingVillage_BuiltIn on iPhone_Metal_il2cpp_Linear_performance_playmode_runtime_build_Player on version CUSTOM-REVISION
     agent:
         type: Unity::VM::osx
         image: mobile/macos-10.15-testing:stable
         flavor: b1.large
     variables:
         UPM_REGISTRY: https://artifactory-slo.bf.unity3d.com/artifactory/api/npm/upm-candidates
-        CUSTOM_REVISION: '{{2021_2.changeset.id}}'
+        CUSTOM_REVISION: custom_revision_not_set
         VV_BUILTIN_BRANCH: testing/built-in-performance
         VV_BUILTIN_REVISION: 45df1b7643b3ccf366e908bbbf9641f558080fed
         CACHE_ARGS: '{{cache.flags}}'
@@ -251,6 +241,9 @@
       -  command: |5-
                 export GIT_REVISIONDATE=`git rev-parse HEAD | git show -s --format=%cI`
                 ./utr --artifacts_path=TestProjects/Viking-Village-Perf/test-results --build-only --category=URP --editor-location=.Editor --extra-editor-arg="-addscenetobuild=Assets/VikingVillage_BiRP/Scenes/The_Viking_Village.unity" --extra-editor-arg="-buildtarget" --extra-editor-arg="iOS" --extra-editor-arg="-colorspace=Linear" --extra-editor-arg="-executemethod" --extra-editor-arg="Editor.Setup" --extra-editor-arg="-packageundertestbranch=$GIT_BRANCH" --extra-editor-arg="-packageundertestname=com.unity.render-pipelines.universal" --extra-editor-arg="-packageundertestrev=$GIT_REVISION" --extra-editor-arg="-packageundertestrevdate=$GIT_REVISIONDATE" --extra-editor-arg="-playergraphicsapi=Metal" --extra-editor-arg="-scriptingbackend=IL2CPP" --platform=iOS --player-save-path=players --scripting-backend=IL2CPP --suite=playmode --testfilter=$TEST_FILTER --testproject=./TestProjects/Viking-Village-Perf --timeout=1200
+    after:
+      -  command: pip3 install requests --index-url https://artifactory.prd.it.unity3d.com/artifactory/api/pypi/pypi/simple --upgrade
+      -  command: python3 .yamato/script/log_scripts/log_parser.py
     artifacts:
         logs:
             paths:
@@ -260,17 +253,17 @@
             paths:
               -  "players*/**"
     dependencies:
-      -  path: .yamato/_editor_priming.yml#editor:priming:2021.2:iPhone
-         rerun: on_new_revision
-VikingVillage_BuiltIn_iPhone_Metal_performance_build_editmode_il2cpp_Linear_2021.2:
-    name: VikingVillage_BuiltIn on iPhone_Metal_performance_build_editmode_il2cpp_Linear on version 2021.2
+      -  path: .yamato/_editor_priming.yml#editor:priming:CUSTOM-REVISION:iPhone
+         rerun: on_new_revision
+VikingVillage_BuiltIn_iPhone_Metal_performance_build_editmode_il2cpp_Linear_CUSTOM-REVISION:
+    name: VikingVillage_BuiltIn on iPhone_Metal_performance_build_editmode_il2cpp_Linear on version CUSTOM-REVISION
     agent:
         type: Unity::VM::osx
         image: mobile/macos-10.15-testing:stable
         flavor: b1.large
     variables:
         UPM_REGISTRY: https://artifactory-slo.bf.unity3d.com/artifactory/api/npm/upm-candidates
-        CUSTOM_REVISION: '{{2021_2.changeset.id}}'
+        CUSTOM_REVISION: custom_revision_not_set
         VV_BUILTIN_BRANCH: testing/built-in-performance
         VV_BUILTIN_REVISION: 45df1b7643b3ccf366e908bbbf9641f558080fed
         CACHE_ARGS: '{{cache.flags}}'
@@ -310,173 +303,9 @@
       -  command: |5-
                 export GIT_REVISIONDATE=`git rev-parse HEAD | git show -s --format=%cI`
                 ./utr --artifacts_path=TestProjects/Viking-Village-Perf/test-results --category=URP --editor-location=.Editor --extra-editor-arg="-addscenetobuild=Assets/VikingVillage_BiRP/Scenes/The_Viking_Village.unity" --extra-editor-arg="-buildtarget" --extra-editor-arg="iOS" --extra-editor-arg="-colorspace=Linear" --extra-editor-arg="-executemethod" --extra-editor-arg="Editor.Setup" --extra-editor-arg="-packageundertestbranch=$GIT_BRANCH" --extra-editor-arg="-packageundertestname=com.unity.render-pipelines.universal" --extra-editor-arg="-packageundertestrev=$GIT_REVISION" --extra-editor-arg="-packageundertestrevdate=$GIT_REVISIONDATE" --extra-editor-arg="-playergraphicsapi=Metal" --extra-editor-arg="-scriptingbackend=IL2CPP" --performance-project-id=VikingVillage_BuiltIn --platform=iOS --report-performance-data --scripting-backend=IL2CPP --suite=editor --testfilter=Build --testproject=./TestProjects/Viking-Village-Perf
-    artifacts:
-        logs:
-            paths:
-              -  "**/test-results/**"
-              -  "TestProjects/Viking-Village-Perf/Logs/*.log"
-    dependencies:
-      -  path: .yamato/_editor_priming.yml#editor:priming:2021.2:iPhone
-         rerun: on_new_revision
-=======
->>>>>>> 2a6f9af4
-VikingVillage_BuiltIn_iPhone_Metal_performance_playmode_runtime_il2cpp_Linear_CUSTOM-REVISION:
-    name: VikingVillage_BuiltIn on iPhone_Metal_performance_playmode_runtime_il2cpp_Linear on version CUSTOM-REVISION
-    agent:
-        type: Unity::mobile::iPhone
-        image: mobile/macos-10.15-testing:stable
-        flavor: b1.medium
-    variables:
-        UPM_REGISTRY: https://artifactory-slo.bf.unity3d.com/artifactory/api/npm/upm-candidates
-        CUSTOM_REVISION: custom_revision_not_set
-        VV_BUILTIN_BRANCH: testing/built-in-performance
-        VV_BUILTIN_REVISION: 45df1b7643b3ccf366e908bbbf9641f558080fed
-        CACHE_ARGS: '{{cache.flags}}'
-        UTR_VERSION: "current"
-        TEST_FILTER: .*
-    commands:
-      -  command: curl -s https://artifactory.prd.it.unity3d.com/artifactory/unity-tools-local/utr-standalone/utr --output utr
-         retries: 2
-      -  command: chmod +x ./utr
-      -  command: |5-
-                export GIT_REVISIONDATE=`git rev-parse HEAD | git show -s --format=%cI`
-<<<<<<< HEAD
-                ./utr --artifacts_path=TestProjects/Viking-Village-Perf/test-results --performance-project-id=VikingVillage_BuiltIn --platform=iOS --player-load-path=players --report-performance-data --suite=playmode --timeout=2400
-=======
-                ./utr --artifacts_path=TestProjects/Viking-Village-Perf/test-results --performance-project-id=VikingVillage_BuiltIn --platform=iOS --player-load-path=players --report-performance-data --suite=playmode --timeout=2400 --zero-tests-are-ok=1
-    after:
-      -  command: pip3 install requests --index-url https://artifactory.prd.it.unity3d.com/artifactory/api/pypi/pypi/simple --upgrade
-      -  command: python3 .yamato/script/log_scripts/log_parser.py
->>>>>>> 2a6f9af4
-    artifacts:
-        logs:
-            paths:
-              -  "**/test-results/**"
-              -  "TestProjects/Viking-Village-Perf/Logs/*.log"
-    dependencies:
-      -  path: .yamato/_editor_priming.yml#editor:priming:CUSTOM-REVISION:iPhone
-         rerun: on_new_revision
-      -  path: .yamato/vikingvillage_builtin-iphone-metal.yml#Build_VikingVillage_BuiltIn_iPhone_Metal_performance_playmode_runtime_il2cpp_Linear_CUSTOM-REVISION
-         rerun: on_new_revision
-Build_VikingVillage_BuiltIn_iPhone_Metal_performance_playmode_runtime_il2cpp_Linear_CUSTOM-REVISION:
-    name: Build VikingVillage_BuiltIn on iPhone_Metal_il2cpp_Linear_performance_playmode_runtime_build_Player on version CUSTOM-REVISION
-    agent:
-        type: Unity::VM::osx
-        image: mobile/macos-10.15-testing:stable
-        flavor: b1.large
-    variables:
-        UPM_REGISTRY: https://artifactory-slo.bf.unity3d.com/artifactory/api/npm/upm-candidates
-        CUSTOM_REVISION: custom_revision_not_set
-        VV_BUILTIN_BRANCH: testing/built-in-performance
-        VV_BUILTIN_REVISION: 45df1b7643b3ccf366e908bbbf9641f558080fed
-        CACHE_ARGS: '{{cache.flags}}'
-        UTR_VERSION: "current"
-        TEST_FILTER: .*
-    commands:
-      -  command: git clone https://github.com/Unity-Technologies/VikingVillage.git -b $VV_BUILTIN_BRANCH TestProjects/Viking-Village-Perf
-         retries: 3
-      -  cd TestProjects/Viking-Village-Perf && git checkout $VV_BUILTIN_REVISION
-      -  brew tap --force-auto-update unity/unity git@github.cds.internal.unity3d.com:unity/homebrew-unity.git
-      -  brew install unity-config
-      -  cd TestProjects/Viking-Village-Perf && unity-config project add dependency "com.unity.render-pipelines.core@file:../../../com.unity.render-pipelines.core" --project-path .
-      -  cd TestProjects/Viking-Village-Perf && unity-config project add dependency "com.unity.render-pipelines.universal@file:../../../com.unity.render-pipelines.universal" --project-path .
-      -  cd TestProjects/Viking-Village-Perf && unity-config project add dependency "com.unity.shadergraph@file:../../../com.unity.shadergraph" --project-path .
-      -  cd TestProjects/Viking-Village-Perf && unity-config project add dependency com.unity.test-framework@1.1.23 --project-path .
-      -  cd TestProjects/Viking-Village-Perf && unity-config project add dependency com.unity.test-framework.performance@2.4.0 --project-path .
-      -  cd TestProjects/Viking-Village-Perf && unity-config project add dependency com.unity.test-framework.utp-reporter@1.0.2-preview --project-path .
-      -  cd TestProjects/Viking-Village-Perf && unity-config project add dependency com.unity.test-framework.build@0.0.1-preview.12 --project-path .
-      -  cd TestProjects/Viking-Village-Perf && unity-config project add dependency "com.unity.testing.graphics-performance@ssh://git@github.cds.internal.unity3d.com/unity/com.unity.testing.graphics-performance.git"  --project-path .
-      -  cd TestProjects/Viking-Village-Perf && unity-config project add dependency "unity.graphictests.performance.universal@ssh://git@github.cds.internal.unity3d.com/unity/unity.graphictests.performance.universal.git" --project-path .
-      -  cd TestProjects/Viking-Village-Perf && unity-config project add testable com.unity.cli-project-setup  --project-path .
-      -  cd TestProjects/Viking-Village-Perf && unity-config project add testable com.unity.test.performance.runtimesettings  --project-path .
-      -  cd TestProjects/Viking-Village-Perf && unity-config project add testable com.unity.test.metadata-manager  --project-path .
-      -  cd TestProjects/Viking-Village-Perf && unity-config project add testable com.unity.testing.graphics-performance --project-path .
-      -  cd TestProjects/Viking-Village-Perf && unity-config project add testable com.unity.render-pipelines.core  --project-path .
-      -  cd TestProjects/Viking-Village-Perf && unity-config project add testable unity.graphictests.performance.universal  --project-path .
-      -  cd TestProjects/Viking-Village-Perf && unity-config project set project-update false --project-path .
-      -  command: pip install unity-downloader-cli --index-url https://artifactory.prd.it.unity3d.com/artifactory/api/pypi/pypi/simple --upgrade
-         retries: 2
-      -  command: unity-downloader-cli --source-file unity_revision.txt -c editor -c iOS -c il2cpp   --wait --published-only
-         retries: 2
-      -  command: curl -s https://artifactory.prd.it.unity3d.com/artifactory/unity-tools-local/utr-standalone/utr --output utr
-         retries: 2
-      -  command: chmod +x ./utr
-      -  command: |5-
-                export GIT_REVISIONDATE=`git rev-parse HEAD | git show -s --format=%cI`
-<<<<<<< HEAD
-                ./utr --artifacts_path=TestProjects/Viking-Village-Perf/test-results --build-only --category=URP --editor-location=.Editor --extra-editor-arg="-addscenetobuild=Assets/VikingVillage_BiRP/Scenes/The_Viking_Village.unity" --extra-editor-arg="-buildtarget" --extra-editor-arg="iOS" --extra-editor-arg="-colorspace=Linear" --extra-editor-arg="-executemethod" --extra-editor-arg="Editor.Setup" --extra-editor-arg="-packageundertestbranch=$GIT_BRANCH" --extra-editor-arg="-packageundertestname=com.unity.render-pipelines.universal" --extra-editor-arg="-packageundertestrev=$GIT_REVISION" --extra-editor-arg="-packageundertestrevdate=$GIT_REVISIONDATE" --extra-editor-arg="-playergraphicsapi=Metal" --extra-editor-arg="-scriptingbackend=IL2CPP" --platform=iOS --player-save-path=players --scripting-backend=IL2CPP --suite=playmode --testfilter=$TEST_FILTER --testproject=./TestProjects/Viking-Village-Perf --timeout=1200
-=======
-                ./utr --artifacts_path=TestProjects/Viking-Village-Perf/test-results --build-only --category=URP --editor-location=.Editor --extra-editor-arg="-addscenetobuild=Assets/Scenes/The_Viking_Village.unity" --extra-editor-arg="-buildtarget" --extra-editor-arg="iOS" --extra-editor-arg="-colorspace=Linear" --extra-editor-arg="-executemethod" --extra-editor-arg="Editor.Setup" --extra-editor-arg="-packageundertestbranch=$GIT_BRANCH" --extra-editor-arg="-packageundertestname=com.unity.render-pipelines.universal" --extra-editor-arg="-packageundertestrev=$GIT_REVISION" --extra-editor-arg="-packageundertestrevdate=$GIT_REVISIONDATE" --extra-editor-arg="-playergraphicsapi=Metal" --extra-editor-arg="-scriptingbackend=IL2CPP" --platform=iOS --player-save-path=players --scripting-backend=IL2CPP --suite=playmode --testfilter=$TEST_FILTER --testproject=./TestProjects/Viking-Village-Perf --timeout=1200
-    after:
-      -  command: pip3 install requests --index-url https://artifactory.prd.it.unity3d.com/artifactory/api/pypi/pypi/simple --upgrade
-      -  command: python3 .yamato/script/log_scripts/log_parser.py
->>>>>>> 2a6f9af4
-    artifacts:
-        logs:
-            paths:
-              -  "**/test-results/**"
-              -  "TestProjects/Viking-Village-Perf/Logs/*.log"
-        players:
-            paths:
-              -  "players*/**"
-    dependencies:
-      -  path: .yamato/_editor_priming.yml#editor:priming:CUSTOM-REVISION:iPhone
-         rerun: on_new_revision
-VikingVillage_BuiltIn_iPhone_Metal_performance_build_editmode_il2cpp_Linear_CUSTOM-REVISION:
-    name: VikingVillage_BuiltIn on iPhone_Metal_performance_build_editmode_il2cpp_Linear on version CUSTOM-REVISION
-    agent:
-        type: Unity::VM::osx
-        image: mobile/macos-10.15-testing:stable
-        flavor: b1.large
-    variables:
-        UPM_REGISTRY: https://artifactory-slo.bf.unity3d.com/artifactory/api/npm/upm-candidates
-        CUSTOM_REVISION: custom_revision_not_set
-        VV_BUILTIN_BRANCH: testing/built-in-performance
-        VV_BUILTIN_REVISION: 45df1b7643b3ccf366e908bbbf9641f558080fed
-        CACHE_ARGS: '{{cache.flags}}'
-        UTR_VERSION: "current"
-        TEST_FILTER: .*
-    commands:
-      -  command: git clone https://github.com/Unity-Technologies/VikingVillage.git -b $VV_BUILTIN_BRANCH TestProjects/Viking-Village-Perf
-         retries: 3
-      -  cd TestProjects/Viking-Village-Perf && git checkout $VV_BUILTIN_REVISION
-      -  brew tap --force-auto-update unity/unity git@github.cds.internal.unity3d.com:unity/homebrew-unity.git
-      -  brew install unity-config
-      -  cd TestProjects/Viking-Village-Perf && unity-config project add dependency "com.unity.render-pipelines.core@file:../../../com.unity.render-pipelines.core" --project-path .
-      -  cd TestProjects/Viking-Village-Perf && unity-config project add dependency "com.unity.render-pipelines.universal@file:../../../com.unity.render-pipelines.universal" --project-path .
-      -  cd TestProjects/Viking-Village-Perf && unity-config project add dependency "com.unity.shadergraph@file:../../../com.unity.shadergraph" --project-path .
-      -  cd TestProjects/Viking-Village-Perf && unity-config project add dependency com.unity.test-framework@1.1.23 --project-path .
-      -  cd TestProjects/Viking-Village-Perf && unity-config project add dependency com.unity.test-framework.performance@2.4.0 --project-path .
-      -  cd TestProjects/Viking-Village-Perf && unity-config project add dependency com.unity.test-framework.utp-reporter@1.0.2-preview --project-path .
-      -  cd TestProjects/Viking-Village-Perf && unity-config project add dependency com.unity.test-framework.build@0.0.1-preview.12 --project-path .
-      -  cd TestProjects/Viking-Village-Perf && unity-config project add dependency "com.unity.testing.graphics-performance@ssh://git@github.cds.internal.unity3d.com/unity/com.unity.testing.graphics-performance.git"  --project-path .
-      -  cd TestProjects/Viking-Village-Perf && unity-config project add dependency "unity.graphictests.performance.universal@ssh://git@github.cds.internal.unity3d.com/unity/unity.graphictests.performance.universal.git" --project-path .
-      -  cd TestProjects/Viking-Village-Perf && unity-config project add testable com.unity.cli-project-setup  --project-path .
-      -  cd TestProjects/Viking-Village-Perf && unity-config project add testable com.unity.test.performance.runtimesettings  --project-path .
-      -  cd TestProjects/Viking-Village-Perf && unity-config project add testable com.unity.test.metadata-manager  --project-path .
-      -  cd TestProjects/Viking-Village-Perf && unity-config project add testable com.unity.testing.graphics-performance --project-path .
-      -  cd TestProjects/Viking-Village-Perf && unity-config project add testable com.unity.render-pipelines.core  --project-path .
-      -  cd TestProjects/Viking-Village-Perf && unity-config project add testable unity.graphictests.performance.universal  --project-path .
-      -  cd TestProjects/Viking-Village-Perf && unity-config project set project-update false --project-path .
-      -  command: curl -s https://artifactory.prd.it.unity3d.com/artifactory/unity-tools-local/utr-standalone/utr --output utr
-         retries: 2
-      -  command: chmod +x ./utr
-      -  command: brew tap --force-auto-update unity/unity git@github.cds.internal.unity3d.com:unity/homebrew-unity.git
-         retries: 2
-      -  command: brew install unity/unity/unity-downloader-cli
-         retries: 2
-      -  command: unity-downloader-cli --source-file unity_revision.txt -c editor -c iOS -c il2cpp  --wait --published-only
-         retries: 2
-      -  command: |5-
-                export GIT_REVISIONDATE=`git rev-parse HEAD | git show -s --format=%cI`
-<<<<<<< HEAD
-                ./utr --artifacts_path=TestProjects/Viking-Village-Perf/test-results --category=URP --editor-location=.Editor --extra-editor-arg="-addscenetobuild=Assets/VikingVillage_BiRP/Scenes/The_Viking_Village.unity" --extra-editor-arg="-buildtarget" --extra-editor-arg="iOS" --extra-editor-arg="-colorspace=Linear" --extra-editor-arg="-executemethod" --extra-editor-arg="Editor.Setup" --extra-editor-arg="-packageundertestbranch=$GIT_BRANCH" --extra-editor-arg="-packageundertestname=com.unity.render-pipelines.universal" --extra-editor-arg="-packageundertestrev=$GIT_REVISION" --extra-editor-arg="-packageundertestrevdate=$GIT_REVISIONDATE" --extra-editor-arg="-playergraphicsapi=Metal" --extra-editor-arg="-scriptingbackend=IL2CPP" --performance-project-id=VikingVillage_BuiltIn --platform=iOS --report-performance-data --scripting-backend=IL2CPP --suite=editor --testfilter=Build --testproject=./TestProjects/Viking-Village-Perf
-=======
-                ./utr --artifacts_path=TestProjects/Viking-Village-Perf/test-results --category=URP --editor-location=.Editor --extra-editor-arg="-addscenetobuild=Assets/Scenes/The_Viking_Village.unity" --extra-editor-arg="-buildtarget" --extra-editor-arg="iOS" --extra-editor-arg="-colorspace=Linear" --extra-editor-arg="-executemethod" --extra-editor-arg="Editor.Setup" --extra-editor-arg="-packageundertestbranch=$GIT_BRANCH" --extra-editor-arg="-packageundertestname=com.unity.render-pipelines.universal" --extra-editor-arg="-packageundertestrev=$GIT_REVISION" --extra-editor-arg="-packageundertestrevdate=$GIT_REVISIONDATE" --extra-editor-arg="-playergraphicsapi=Metal" --extra-editor-arg="-scriptingbackend=IL2CPP" --performance-project-id=VikingVillage_BuiltIn --platform=iOS --report-performance-data --scripting-backend=IL2CPP --suite=editor --testfilter=Build --testproject=./TestProjects/Viking-Village-Perf --zero-tests-are-ok=1
-    after:
-      -  command: pip3 install requests --index-url https://artifactory.prd.it.unity3d.com/artifactory/api/pypi/pypi/simple --upgrade
-      -  command: python3 .yamato/script/log_scripts/log_parser.py
->>>>>>> 2a6f9af4
+    after:
+      -  command: pip3 install requests --index-url https://artifactory.prd.it.unity3d.com/artifactory/api/pypi/pypi/simple --upgrade
+      -  command: python3 .yamato/script/log_scripts/log_parser.py
     artifacts:
         logs:
             paths:
