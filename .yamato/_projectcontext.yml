 
# This file is generated by .yamato/ruamel/build.py. Don't edit this file manually. 
# Introduce any changes under .yamato/config/*.metafile files (for most cases) or under .yamato/ruamel/* within Python (more elaborate cases), and rerun build.py to regenerate all .yml files. 
# Read more under .yamato/docs/readme.md 

{% metadata_file .yamato/_cache_config.metafile -%}
{% metadata_file .yamato/_latest_editor_versions_trunk.metafile -%}

---

pack_all_project:
    name: Pack all [project context]
    agent:
        type: Unity::VM
        image: package-ci/win10:stable
        flavor: b1.large
    commands:
      -  npm install upm-ci-utils@stable -g --registry https://artifactory.prd.cds.internal.unity3d.com/artifactory/api/npm/upm-npm
      -  upm-ci project pack --project-path TestProjects/SRP_SmokeTest
    artifacts:
        packages:
            paths:
              -  "upm-ci~/packages/**/*"
publish_core_project:
    name: Publish Core [project context]
    agent:
        type: Unity::VM
        image: package-ci/win10:stable
        flavor: b1.large
    dependencies:
      -  .yamato/_projectcontext.yml#pack_all_project
      -  .yamato/_projectcontext.yml#test_all_project_Win_trunk
      -  .yamato/_projectcontext.yml#test_all_project_OSX_trunk
    commands:
      -  npm install upm-ci-utils@stable -g --registry https://artifactory.prd.cds.internal.unity3d.com/artifactory/api/npm/upm-npm
      -  upm-ci package publish --package-path com.unity.render-pipelines.core
    artifacts:
        packages:
            paths:
              -  "upm-ci~/packages/**/*"
publish_core_project_dry:
    name: Publish Core [project context] [dry run]
    agent:
        type: Unity::VM
        image: package-ci/win10:stable
        flavor: b1.large
    dependencies:
      -  .yamato/_projectcontext.yml#pack_all_project
      -  .yamato/_projectcontext.yml#test_all_project_Win_trunk
      -  .yamato/_projectcontext.yml#test_all_project_OSX_trunk
    commands:
      -  npm install upm-ci-utils@stable -g --registry https://artifactory.prd.cds.internal.unity3d.com/artifactory/api/npm/upm-npm
      -  upm-ci package publish --package-path com.unity.render-pipelines.core --dry-run
    artifacts:
        packages:
            paths:
              -  "upm-ci~/packages/**/*"
publish_shadergraph_project:
    name: Publish ShaderGraph [project context]
    agent:
        type: Unity::VM
        image: package-ci/win10:stable
        flavor: b1.large
    dependencies:
      -  .yamato/_projectcontext.yml#pack_all_project
      -  .yamato/_projectcontext.yml#test_all_project_Win_trunk
      -  .yamato/_projectcontext.yml#test_all_project_OSX_trunk
    commands:
      -  npm install upm-ci-utils@stable -g --registry https://artifactory.prd.cds.internal.unity3d.com/artifactory/api/npm/upm-npm
      -  upm-ci package publish --package-path com.unity.shadergraph
    artifacts:
        packages:
            paths:
              -  "upm-ci~/packages/**/*"
publish_shadergraph_project_dry:
    name: Publish ShaderGraph [project context] [dry run]
    agent:
        type: Unity::VM
        image: package-ci/win10:stable
        flavor: b1.large
    dependencies:
      -  .yamato/_projectcontext.yml#pack_all_project
      -  .yamato/_projectcontext.yml#test_all_project_Win_trunk
      -  .yamato/_projectcontext.yml#test_all_project_OSX_trunk
    commands:
      -  npm install upm-ci-utils@stable -g --registry https://artifactory.prd.cds.internal.unity3d.com/artifactory/api/npm/upm-npm
      -  upm-ci package publish --package-path com.unity.shadergraph --dry-run
    artifacts:
        packages:
            paths:
              -  "upm-ci~/packages/**/*"
publish_hdrp_project:
    name: Publish HDRP [project context]
    agent:
        type: Unity::VM
        image: package-ci/win10:stable
        flavor: b1.large
    dependencies:
      -  .yamato/_projectcontext.yml#pack_all_project
      -  .yamato/_projectcontext.yml#test_all_project_Win_trunk
      -  .yamato/_projectcontext.yml#test_all_project_OSX_trunk
    commands:
      -  npm install upm-ci-utils@stable -g --registry https://artifactory.prd.cds.internal.unity3d.com/artifactory/api/npm/upm-npm
      -  upm-ci package publish --package-path com.unity.render-pipelines.high-definition
    artifacts:
        packages:
            paths:
              -  "upm-ci~/packages/**/*"
publish_hdrp_project_dry:
    name: Publish HDRP [project context] [dry run]
    agent:
        type: Unity::VM
        image: package-ci/win10:stable
        flavor: b1.large
    dependencies:
      -  .yamato/_projectcontext.yml#pack_all_project
      -  .yamato/_projectcontext.yml#test_all_project_Win_trunk
      -  .yamato/_projectcontext.yml#test_all_project_OSX_trunk
    commands:
      -  npm install upm-ci-utils@stable -g --registry https://artifactory.prd.cds.internal.unity3d.com/artifactory/api/npm/upm-npm
      -  upm-ci package publish --package-path com.unity.render-pipelines.high-definition --dry-run
    artifacts:
        packages:
            paths:
              -  "upm-ci~/packages/**/*"
publish_universal_project:
    name: Publish Universal [project context]
    agent:
        type: Unity::VM
        image: package-ci/win10:stable
        flavor: b1.large
    dependencies:
      -  .yamato/_projectcontext.yml#pack_all_project
      -  .yamato/_projectcontext.yml#test_all_project_Win_trunk
      -  .yamato/_projectcontext.yml#test_all_project_OSX_trunk
    commands:
      -  npm install upm-ci-utils@stable -g --registry https://artifactory.prd.cds.internal.unity3d.com/artifactory/api/npm/upm-npm
      -  upm-ci package publish --package-path com.unity.render-pipelines.universal
    artifacts:
        packages:
            paths:
              -  "upm-ci~/packages/**/*"
publish_universal_project_dry:
    name: Publish Universal [project context] [dry run]
    agent:
        type: Unity::VM
        image: package-ci/win10:stable
        flavor: b1.large
    dependencies:
      -  .yamato/_projectcontext.yml#pack_all_project
      -  .yamato/_projectcontext.yml#test_all_project_Win_trunk
      -  .yamato/_projectcontext.yml#test_all_project_OSX_trunk
    commands:
      -  npm install upm-ci-utils@stable -g --registry https://artifactory.prd.cds.internal.unity3d.com/artifactory/api/npm/upm-npm
      -  upm-ci package publish --package-path com.unity.render-pipelines.universal --dry-run
    artifacts:
        packages:
            paths:
              -  "upm-ci~/packages/**/*"
publish_vfx_project:
    name: Publish VFX [project context]
    agent:
        type: Unity::VM
        image: package-ci/win10:stable
        flavor: b1.large
    dependencies:
      -  .yamato/_projectcontext.yml#pack_all_project
      -  .yamato/_projectcontext.yml#test_all_project_Win_trunk
      -  .yamato/_projectcontext.yml#test_all_project_OSX_trunk
    commands:
      -  npm install upm-ci-utils@stable -g --registry https://artifactory.prd.cds.internal.unity3d.com/artifactory/api/npm/upm-npm
      -  upm-ci package publish --package-path com.unity.visualeffectgraph
    artifacts:
        packages:
            paths:
              -  "upm-ci~/packages/**/*"
publish_vfx_project_dry:
    name: Publish VFX [project context] [dry run]
    agent:
        type: Unity::VM
        image: package-ci/win10:stable
        flavor: b1.large
    dependencies:
      -  .yamato/_projectcontext.yml#pack_all_project
      -  .yamato/_projectcontext.yml#test_all_project_Win_trunk
      -  .yamato/_projectcontext.yml#test_all_project_OSX_trunk
    commands:
      -  npm install upm-ci-utils@stable -g --registry https://artifactory.prd.cds.internal.unity3d.com/artifactory/api/npm/upm-npm
      -  upm-ci package publish --package-path com.unity.visualeffectgraph --dry-run
    artifacts:
        packages:
            paths:
              -  "upm-ci~/packages/**/*"
publish_config_project:
    name: Publish Config [project context]
    agent:
        type: Unity::VM
        image: package-ci/win10:stable
        flavor: b1.large
    dependencies:
      -  .yamato/_projectcontext.yml#pack_all_project
      -  .yamato/_projectcontext.yml#test_all_project_Win_trunk
      -  .yamato/_projectcontext.yml#test_all_project_OSX_trunk
    commands:
      -  npm install upm-ci-utils@stable -g --registry https://artifactory.prd.cds.internal.unity3d.com/artifactory/api/npm/upm-npm
      -  upm-ci package publish --package-path com.unity.render-pipelines.high-definition-config
    artifacts:
        packages:
            paths:
              -  "upm-ci~/packages/**/*"
publish_config_project_dry:
    name: Publish Config [project context] [dry run]
    agent:
        type: Unity::VM
        image: package-ci/win10:stable
        flavor: b1.large
    dependencies:
      -  .yamato/_projectcontext.yml#pack_all_project
      -  .yamato/_projectcontext.yml#test_all_project_Win_trunk
      -  .yamato/_projectcontext.yml#test_all_project_OSX_trunk
    commands:
      -  npm install upm-ci-utils@stable -g --registry https://artifactory.prd.cds.internal.unity3d.com/artifactory/api/npm/upm-npm
      -  upm-ci package publish --package-path com.unity.render-pipelines.high-definition-config --dry-run
    artifacts:
        packages:
            paths:
              -  "upm-ci~/packages/**/*"
test_all_project_Win_trunk:
    name: Test all packages [project context] Win trunk
    agent:
        type: Unity::VM
        image: package-ci/win10:stable
        flavor: b1.large
    dependencies:
      -  .yamato/_projectcontext.yml#pack_all_project
      -  .yamato/_editor_priming.yml#editor:priming:trunk:Win
    commands:
      -  npm install upm-ci-utils@stable -g --registry https://artifactory.prd.cds.internal.unity3d.com/artifactory/api/npm/upm-npm
      -  pip install unity-downloader-cli --index-url https://artifactory.prd.it.unity3d.com/artifactory/api/pypi/pypi/simple --upgrade
      -  unity-downloader-cli --source-file unity_revision.txt -c editor --wait --published-only
      -  upm-ci project test -u .\.Editor --project-path TestProjects/SRP_SmokeTest --type vetting-tests --extra-create-project-arg="-upmNoDefaultPackages"
    artifacts:
        logs:
            paths:
              -  "**/test-results/**"
    variables:
        CUSTOM_REVISION: '{{trunk.changeset.id}}'
test_all_project_OSX_trunk:
    name: Test all packages [project context] OSX trunk
    agent:
        type: Unity::VM::osx
        image: package-ci/mac:stable
        flavor: m1.mac
    dependencies:
      -  .yamato/_projectcontext.yml#pack_all_project
      -  .yamato/_editor_priming.yml#editor:priming:trunk:OSX
    commands:
      -  npm install upm-ci-utils@stable -g --registry https://artifactory.prd.cds.internal.unity3d.com/artifactory/api/npm/upm-npm
      -  pip install unity-downloader-cli --index-url https://artifactory.prd.it.unity3d.com/artifactory/api/pypi/pypi/simple --upgrade
      -  unity-downloader-cli --source-file unity_revision.txt -c editor --wait --published-only
      -  upm-ci project test -u $(pwd)/.Editor/Unity.app/Contents/MacOS/Unity --project-path TestProjects/SRP_SmokeTest --type vetting-tests --extra-create-project-arg="-upmNoDefaultPackages"
    artifacts:
        logs:
            paths:
              -  "**/test-results/**"
    variables:
        CUSTOM_REVISION: '{{trunk.changeset.id}}'
test_all_project_Win_CUSTOM-REVISION:
    name: Test all packages [project context] Win CUSTOM-REVISION
    agent:
        type: Unity::VM
        image: package-ci/win10:stable
        flavor: b1.large
    dependencies:
      -  .yamato/_projectcontext.yml#pack_all_project
      -  .yamato/_editor_priming.yml#editor:priming:CUSTOM-REVISION:Win
    commands:
      -  npm install upm-ci-utils@stable -g --registry https://artifactory.prd.cds.internal.unity3d.com/artifactory/api/npm/upm-npm
      -  pip install unity-downloader-cli --index-url https://artifactory.prd.it.unity3d.com/artifactory/api/pypi/pypi/simple --upgrade
      -  unity-downloader-cli --source-file unity_revision.txt -c editor --wait --published-only
      -  upm-ci project test -u .\.Editor --project-path TestProjects/SRP_SmokeTest --type vetting-tests --extra-create-project-arg="-upmNoDefaultPackages"
    artifacts:
        logs:
            paths:
              -  "**/test-results/**"
    variables:
        CUSTOM_REVISION: custom_revision_not_set
test_all_project_OSX_CUSTOM-REVISION:
    name: Test all packages [project context] OSX CUSTOM-REVISION
    agent:
        type: Unity::VM::osx
        image: package-ci/mac:stable
        flavor: m1.mac
    dependencies:
      -  .yamato/_projectcontext.yml#pack_all_project
      -  .yamato/_editor_priming.yml#editor:priming:CUSTOM-REVISION:OSX
    commands:
      -  npm install upm-ci-utils@stable -g --registry https://artifactory.prd.cds.internal.unity3d.com/artifactory/api/npm/upm-npm
      -  pip install unity-downloader-cli --index-url https://artifactory.prd.it.unity3d.com/artifactory/api/pypi/pypi/simple --upgrade
      -  unity-downloader-cli --source-file unity_revision.txt -c editor --wait --published-only
      -  upm-ci project test -u $(pwd)/.Editor/Unity.app/Contents/MacOS/Unity --project-path TestProjects/SRP_SmokeTest --type vetting-tests --extra-create-project-arg="-upmNoDefaultPackages"
    artifacts:
        logs:
            paths:
              -  "**/test-results/**"
    variables:
        CUSTOM_REVISION: custom_revision_not_set
test_all_project_Win_min_editor:
    name: Test minimum editor version - all packages [project context] Win
    agent:
        type: Unity::VM
        image: package-ci/win10:stable
        flavor: b1.large
    dependencies:
      -  .yamato/_projectcontext.yml#pack_all_project
      -  .yamato/_editor_priming.yml#editor:priming:test_min_editor:Win
    commands:
      -  npm install upm-ci-utils@stable -g --registry https://artifactory.prd.cds.internal.unity3d.com/artifactory/api/npm/upm-npm
      -  pip install unity-downloader-cli --index-url https://artifactory.prd.it.unity3d.com/artifactory/api/pypi/pypi/simple --upgrade
      -  unity-downloader-cli --source-file unity_revision.txt -c editor --wait --published-only
      -  upm-ci project test -u .\.Editor --project-path TestProjects/SRP_SmokeTest --type vetting-tests --extra-create-project-arg="-upmNoDefaultPackages"
    artifacts:
        logs:
            paths:
              -  "**/test-results/**"
test_all_project_OSX_min_editor:
    name: Test minimum editor version - all packages [project context] OSX
    agent:
        type: Unity::VM::osx
        image: package-ci/mac:stable
        flavor: m1.mac
    dependencies:
      -  .yamato/_projectcontext.yml#pack_all_project
      -  .yamato/_editor_priming.yml#editor:priming:test_min_editor:OSX
    commands:
      -  npm install upm-ci-utils@stable -g --registry https://artifactory.prd.cds.internal.unity3d.com/artifactory/api/npm/upm-npm
      -  pip install unity-downloader-cli --index-url https://artifactory.prd.it.unity3d.com/artifactory/api/pypi/pypi/simple --upgrade
      -  unity-downloader-cli --source-file unity_revision.txt -c editor --wait --published-only
      -  upm-ci project test -u $(pwd)/.Editor/Unity.app/Contents/MacOS/Unity --project-path TestProjects/SRP_SmokeTest --type vetting-tests --extra-create-project-arg="-upmNoDefaultPackages"
    artifacts:
        logs:
            paths:
              -  "**/test-results/**"
all_package_ci_project_trunk:
    name: Pack and test all packages - trunk [project context]
    agent:
        type: Unity::VM
        image: package-ci/win10:stable
        flavor: b1.large
    dependencies:
      -  .yamato/_projectcontext.yml#test_all_project_Win_trunk
      -  .yamato/_projectcontext.yml#test_all_project_Win_min_editor
      -  .yamato/_projectcontext.yml#test_all_project_OSX_trunk
      -  .yamato/_projectcontext.yml#test_all_project_OSX_min_editor
<<<<<<< HEAD
=======
    variables:
        CUSTOM_REVISION: '{{trunk.changeset.id}}'
>>>>>>> 973e3ef5
    commands:
      -  npm install upm-ci-utils@stable -g --registry https://artifactory.prd.cds.internal.unity3d.com/artifactory/api/npm/upm-npm
      -  upm-ci package izon -t
      -  upm-ci package izon -d
all_package_ci_project_CUSTOM-REVISION:
    name: Pack and test all packages - CUSTOM-REVISION [project context]
    agent:
        type: Unity::VM
        image: package-ci/win10:stable
        flavor: b1.large
    dependencies:
      -  .yamato/_projectcontext.yml#test_all_project_Win_CUSTOM-REVISION
      -  .yamato/_projectcontext.yml#test_all_project_OSX_CUSTOM-REVISION
    variables:
        CUSTOM_REVISION: custom_revision_not_set
    commands:
      -  npm install upm-ci-utils@stable -g --registry https://artifactory.prd.cds.internal.unity3d.com/artifactory/api/npm/upm-npm
      -  upm-ci package izon -t
      -  upm-ci package izon -d
publish_all_project:
    name: Publish all packages [project context][recurrent]
    dependencies:
      -  .yamato/_projectcontext.yml#publish_core_project
      -  .yamato/_projectcontext.yml#publish_shadergraph_project
      -  .yamato/_projectcontext.yml#publish_hdrp_project
      -  .yamato/_projectcontext.yml#publish_universal_project
      -  .yamato/_projectcontext.yml#publish_vfx_project
      -  .yamato/_projectcontext.yml#publish_config_project
publish_all_project_tag:
    name: Publish all packages [project context][manual][tag]
    agent:
        type: Unity::VM
        image: package-ci/ubuntu:stable
        flavor: b1.large
    dependencies:
      -  .yamato/_projectcontext.yml#publish_core_project
      -  .yamato/_projectcontext.yml#publish_shadergraph_project
      -  .yamato/_projectcontext.yml#publish_hdrp_project
      -  .yamato/_projectcontext.yml#publish_universal_project
      -  .yamato/_projectcontext.yml#publish_vfx_project
      -  .yamato/_projectcontext.yml#publish_config_project
    commands:
      -  git tag v$(cd com.unity.render-pipelines.core && node -e "console.log(require('./package.json').version)")
      -  git push origin --tags<|MERGE_RESOLUTION|>--- conflicted
+++ resolved
@@ -352,11 +352,8 @@
       -  .yamato/_projectcontext.yml#test_all_project_Win_min_editor
       -  .yamato/_projectcontext.yml#test_all_project_OSX_trunk
       -  .yamato/_projectcontext.yml#test_all_project_OSX_min_editor
-<<<<<<< HEAD
-=======
     variables:
         CUSTOM_REVISION: '{{trunk.changeset.id}}'
->>>>>>> 973e3ef5
     commands:
       -  npm install upm-ci-utils@stable -g --registry https://artifactory.prd.cds.internal.unity3d.com/artifactory/api/npm/upm-npm
       -  upm-ci package izon -t
