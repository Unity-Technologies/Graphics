 
# This file is generated by .yamato/ruamel/build.py. Don't edit this file manually. 
# Introduce any changes under .yamato/config/*.metafile files (for most cases) or under .yamato/ruamel/* within Python (more elaborate cases), and rerun build.py to regenerate all .yml files. 
# Read more under .yamato/docs/readme.md 

pack_all_project:
    name: Pack all [project context]
    agent:
        type: Unity::VM
        image: package-ci/win10:stable
        flavor: b1.large
    commands:
      -  npm install upm-ci-utils@stable -g --registry https://artifactory.prd.cds.internal.unity3d.com/artifactory/api/npm/upm-npm
      -  upm-ci project pack --project-path TestProjects/SRP_SmokeTest
    artifacts:
        packages:
            paths:
              -  "upm-ci~/packages/**/*"
publish_core_project:
    name: Publish Core [project context]
    agent:
        type: Unity::VM
        image: package-ci/win10:stable
        flavor: b1.large
    dependencies:
      -  .yamato/_projectcontext.yml#pack_all_project
      -  .yamato/_projectcontext.yml#test_all_project_windows_trunk
      -  .yamato/_projectcontext.yml#test_all_project_macos_trunk
    commands:
      -  npm install upm-ci-utils@stable -g --registry https://artifactory.prd.cds.internal.unity3d.com/artifactory/api/npm/upm-npm
      -  upm-ci package publish --package-path com.unity.render-pipelines.core
    artifacts:
        packages:
            paths:
              -  "upm-ci~/packages/**/*"
publish_core_project_dry:
    name: Publish Core [project context] [dry run]
    agent:
        type: Unity::VM
        image: package-ci/win10:stable
        flavor: b1.large
    dependencies:
      -  .yamato/_projectcontext.yml#pack_all_project
      -  .yamato/_projectcontext.yml#test_all_project_windows_trunk
      -  .yamato/_projectcontext.yml#test_all_project_macos_trunk
    commands:
      -  npm install upm-ci-utils@stable -g --registry https://artifactory.prd.cds.internal.unity3d.com/artifactory/api/npm/upm-npm
      -  upm-ci package publish --package-path com.unity.render-pipelines.core --dry-run
    artifacts:
        packages:
            paths:
              -  "upm-ci~/packages/**/*"
publish_lwrp_project:
    name: Publish Lightweight [project context]
    agent:
        type: Unity::VM
        image: package-ci/win10:stable
        flavor: b1.large
    dependencies:
      -  .yamato/_projectcontext.yml#pack_all_project
      -  .yamato/_projectcontext.yml#test_all_project_windows_trunk
      -  .yamato/_projectcontext.yml#test_all_project_macos_trunk
    commands:
      -  npm install upm-ci-utils@stable -g --registry https://artifactory.prd.cds.internal.unity3d.com/artifactory/api/npm/upm-npm
      -  upm-ci package publish --package-path com.unity.render-pipelines.lightweight
    artifacts:
        packages:
            paths:
              -  "upm-ci~/packages/**/*"
publish_lwrp_project_dry:
    name: Publish Lightweight [project context] [dry run]
    agent:
        type: Unity::VM
        image: package-ci/win10:stable
        flavor: b1.large
    dependencies:
      -  .yamato/_projectcontext.yml#pack_all_project
      -  .yamato/_projectcontext.yml#test_all_project_windows_trunk
      -  .yamato/_projectcontext.yml#test_all_project_macos_trunk
    commands:
      -  npm install upm-ci-utils@stable -g --registry https://artifactory.prd.cds.internal.unity3d.com/artifactory/api/npm/upm-npm
      -  upm-ci package publish --package-path com.unity.render-pipelines.lightweight --dry-run
    artifacts:
        packages:
            paths:
              -  "upm-ci~/packages/**/*"
publish_shadergraph_project:
    name: Publish ShaderGraph [project context]
    agent:
        type: Unity::VM
        image: package-ci/win10:stable
        flavor: b1.large
    dependencies:
      -  .yamato/_projectcontext.yml#pack_all_project
      -  .yamato/_projectcontext.yml#test_all_project_windows_trunk
      -  .yamato/_projectcontext.yml#test_all_project_macos_trunk
    commands:
      -  npm install upm-ci-utils@stable -g --registry https://artifactory.prd.cds.internal.unity3d.com/artifactory/api/npm/upm-npm
      -  upm-ci package publish --package-path com.unity.shadergraph
    artifacts:
        packages:
            paths:
              -  "upm-ci~/packages/**/*"
publish_shadergraph_project_dry:
    name: Publish ShaderGraph [project context] [dry run]
    agent:
        type: Unity::VM
        image: package-ci/win10:stable
        flavor: b1.large
    dependencies:
      -  .yamato/_projectcontext.yml#pack_all_project
      -  .yamato/_projectcontext.yml#test_all_project_windows_trunk
      -  .yamato/_projectcontext.yml#test_all_project_macos_trunk
    commands:
      -  npm install upm-ci-utils@stable -g --registry https://artifactory.prd.cds.internal.unity3d.com/artifactory/api/npm/upm-npm
      -  upm-ci package publish --package-path com.unity.shadergraph --dry-run
    artifacts:
        packages:
            paths:
              -  "upm-ci~/packages/**/*"
publish_hdrp_project:
    name: Publish HDRP [project context]
    agent:
        type: Unity::VM
        image: package-ci/win10:stable
        flavor: b1.large
    dependencies:
      -  .yamato/_projectcontext.yml#pack_all_project
      -  .yamato/_projectcontext.yml#test_all_project_windows_trunk
      -  .yamato/_projectcontext.yml#test_all_project_macos_trunk
    commands:
      -  npm install upm-ci-utils@stable -g --registry https://artifactory.prd.cds.internal.unity3d.com/artifactory/api/npm/upm-npm
      -  upm-ci package publish --package-path com.unity.render-pipelines.high-definition
    artifacts:
        packages:
            paths:
              -  "upm-ci~/packages/**/*"
publish_hdrp_project_dry:
    name: Publish HDRP [project context] [dry run]
    agent:
        type: Unity::VM
        image: package-ci/win10:stable
        flavor: b1.large
    dependencies:
      -  .yamato/_projectcontext.yml#pack_all_project
      -  .yamato/_projectcontext.yml#test_all_project_windows_trunk
      -  .yamato/_projectcontext.yml#test_all_project_macos_trunk
    commands:
      -  npm install upm-ci-utils@stable -g --registry https://artifactory.prd.cds.internal.unity3d.com/artifactory/api/npm/upm-npm
      -  upm-ci package publish --package-path com.unity.render-pipelines.high-definition --dry-run
    artifacts:
        packages:
            paths:
              -  "upm-ci~/packages/**/*"
publish_universal_project:
    name: Publish Universal [project context]
    agent:
        type: Unity::VM
        image: package-ci/win10:stable
        flavor: b1.large
    dependencies:
      -  .yamato/_projectcontext.yml#pack_all_project
      -  .yamato/_projectcontext.yml#test_all_project_windows_trunk
      -  .yamato/_projectcontext.yml#test_all_project_macos_trunk
    commands:
      -  npm install upm-ci-utils@stable -g --registry https://artifactory.prd.cds.internal.unity3d.com/artifactory/api/npm/upm-npm
      -  upm-ci package publish --package-path com.unity.render-pipelines.universal
    artifacts:
        packages:
            paths:
              -  "upm-ci~/packages/**/*"
publish_universal_project_dry:
    name: Publish Universal [project context] [dry run]
    agent:
        type: Unity::VM
        image: package-ci/win10:stable
        flavor: b1.large
    dependencies:
      -  .yamato/_projectcontext.yml#pack_all_project
      -  .yamato/_projectcontext.yml#test_all_project_windows_trunk
      -  .yamato/_projectcontext.yml#test_all_project_macos_trunk
    commands:
      -  npm install upm-ci-utils@stable -g --registry https://artifactory.prd.cds.internal.unity3d.com/artifactory/api/npm/upm-npm
      -  upm-ci package publish --package-path com.unity.render-pipelines.universal --dry-run
    artifacts:
        packages:
            paths:
              -  "upm-ci~/packages/**/*"
publish_vfx_project:
    name: Publish VFX [project context]
    agent:
        type: Unity::VM
        image: package-ci/win10:stable
        flavor: b1.large
    dependencies:
      -  .yamato/_projectcontext.yml#pack_all_project
      -  .yamato/_projectcontext.yml#test_all_project_windows_trunk
      -  .yamato/_projectcontext.yml#test_all_project_macos_trunk
    commands:
      -  npm install upm-ci-utils@stable -g --registry https://artifactory.prd.cds.internal.unity3d.com/artifactory/api/npm/upm-npm
      -  upm-ci package publish --package-path com.unity.visualeffectgraph
    artifacts:
        packages:
            paths:
              -  "upm-ci~/packages/**/*"
publish_vfx_project_dry:
    name: Publish VFX [project context] [dry run]
    agent:
        type: Unity::VM
        image: package-ci/win10:stable
        flavor: b1.large
    dependencies:
      -  .yamato/_projectcontext.yml#pack_all_project
      -  .yamato/_projectcontext.yml#test_all_project_windows_trunk
      -  .yamato/_projectcontext.yml#test_all_project_macos_trunk
    commands:
      -  npm install upm-ci-utils@stable -g --registry https://artifactory.prd.cds.internal.unity3d.com/artifactory/api/npm/upm-npm
      -  upm-ci package publish --package-path com.unity.visualeffectgraph --dry-run
    artifacts:
        packages:
            paths:
              -  "upm-ci~/packages/**/*"
publish_config_project:
    name: Publish Config [project context]
    agent:
        type: Unity::VM
        image: package-ci/win10:stable
        flavor: b1.large
    dependencies:
      -  .yamato/_projectcontext.yml#pack_all_project
      -  .yamato/_projectcontext.yml#test_all_project_windows_trunk
      -  .yamato/_projectcontext.yml#test_all_project_macos_trunk
    commands:
      -  npm install upm-ci-utils@stable -g --registry https://artifactory.prd.cds.internal.unity3d.com/artifactory/api/npm/upm-npm
      -  upm-ci package publish --package-path com.unity.render-pipelines.high-definition-config
    artifacts:
        packages:
            paths:
              -  "upm-ci~/packages/**/*"
publish_config_project_dry:
    name: Publish Config [project context] [dry run]
    agent:
        type: Unity::VM
        image: package-ci/win10:stable
        flavor: b1.large
    dependencies:
      -  .yamato/_projectcontext.yml#pack_all_project
      -  .yamato/_projectcontext.yml#test_all_project_windows_trunk
      -  .yamato/_projectcontext.yml#test_all_project_macos_trunk
    commands:
      -  npm install upm-ci-utils@stable -g --registry https://artifactory.prd.cds.internal.unity3d.com/artifactory/api/npm/upm-npm
      -  upm-ci package publish --package-path com.unity.render-pipelines.high-definition-config --dry-run
    artifacts:
        packages:
            paths:
              -  "upm-ci~/packages/**/*"
test_all_project_windows_trunk:
    name: Test all packages [project context] Win trunk
    agent:
        type: Unity::VM
        image: package-ci/win10:stable
        flavor: b1.large
    dependencies:
      -  .yamato/_editor.yml#editor:priming:trunk:windows
      -  .yamato/_projectcontext.yml#pack_all_project
    commands:
      -  npm install upm-ci-utils@stable -g --registry https://artifactory.prd.cds.internal.unity3d.com/artifactory/api/npm/upm-npm
      -  pip install unity-downloader-cli --index-url https://artifactory.prd.it.unity3d.com/artifactory/api/pypi/pypi/simple --upgrade
      -  unity-downloader-cli --source-file unity_revision.txt -c editor --wait --published-only
      -  upm-ci project test -u .\.Editor --project-path TestProjects/SRP_SmokeTest --type vetting-tests
    artifacts:
        logs:
            paths:
              -  "**/test-results/**"
test_all_project_macos_trunk:
    name: Test all packages [project context] OSX trunk
    agent:
        type: Unity::VM::osx
        image: package-ci/mac:stable
        flavor: m1.mac
    dependencies:
      -  .yamato/_editor.yml#editor:priming:trunk:macos
      -  .yamato/_projectcontext.yml#pack_all_project
    commands:
      -  npm install upm-ci-utils@stable -g --registry https://artifactory.prd.cds.internal.unity3d.com/artifactory/api/npm/upm-npm
      -  pip install unity-downloader-cli --index-url https://artifactory.prd.it.unity3d.com/artifactory/api/pypi/pypi/simple --upgrade
      -  unity-downloader-cli --source-file unity_revision.txt -c editor --wait --published-only
      -  upm-ci project test -u $(pwd)/.Editor/Unity.app/Contents/MacOS/Unity --project-path TestProjects/SRP_SmokeTest --type vetting-tests
    artifacts:
        logs:
            paths:
              -  "**/test-results/**"
test_all_project_windows_fast-trunk:
    name: Test all packages [project context] Win fast-trunk
    agent:
        type: Unity::VM
        image: package-ci/win10:stable
        flavor: b1.large
    dependencies:
      -  .yamato/_editor.yml#editor:priming:fast-trunk:windows
      -  .yamato/_projectcontext.yml#pack_all_project
    commands:
      -  npm install upm-ci-utils@stable -g --registry https://artifactory.prd.cds.internal.unity3d.com/artifactory/api/npm/upm-npm
      -  pip install unity-downloader-cli --index-url https://artifactory.prd.it.unity3d.com/artifactory/api/pypi/pypi/simple --upgrade
      -  unity-downloader-cli --source-file unity_revision.txt -c editor --wait --published-only
      -  upm-ci project test -u .\.Editor --project-path TestProjects/SRP_SmokeTest --type vetting-tests
    artifacts:
        logs:
            paths:
              -  "**/test-results/**"
test_all_project_macos_fast-trunk:
    name: Test all packages [project context] OSX fast-trunk
    agent:
        type: Unity::VM::osx
        image: package-ci/mac:stable
        flavor: m1.mac
    dependencies:
      -  .yamato/_editor.yml#editor:priming:fast-trunk:macos
      -  .yamato/_projectcontext.yml#pack_all_project
    commands:
      -  npm install upm-ci-utils@stable -g --registry https://artifactory.prd.cds.internal.unity3d.com/artifactory/api/npm/upm-npm
      -  pip install unity-downloader-cli --index-url https://artifactory.prd.it.unity3d.com/artifactory/api/pypi/pypi/simple --upgrade
      -  unity-downloader-cli --source-file unity_revision.txt -c editor --wait --published-only
      -  upm-ci project test -u $(pwd)/.Editor/Unity.app/Contents/MacOS/Unity --project-path TestProjects/SRP_SmokeTest --type vetting-tests
    artifacts:
        logs:
            paths:
              -  "**/test-results/**"
test_all_project_windows_CUSTOM-REVISION:
    name: Test all packages [project context] Win CUSTOM-REVISION
    agent:
        type: Unity::VM
        image: package-ci/win10:stable
        flavor: b1.large
    dependencies:
      -  .yamato/_editor.yml#editor:priming:CUSTOM-REVISION:windows
      -  .yamato/_projectcontext.yml#pack_all_project
    commands:
      -  npm install upm-ci-utils@stable -g --registry https://artifactory.prd.cds.internal.unity3d.com/artifactory/api/npm/upm-npm
      -  pip install unity-downloader-cli --index-url https://artifactory.prd.it.unity3d.com/artifactory/api/pypi/pypi/simple --upgrade
      -  unity-downloader-cli --source-file unity_revision.txt -c editor --wait --published-only
      -  upm-ci project test -u .\.Editor --project-path TestProjects/SRP_SmokeTest --type vetting-tests
    artifacts:
        logs:
            paths:
              -  "**/test-results/**"
test_all_project_macos_CUSTOM-REVISION:
    name: Test all packages [project context] OSX CUSTOM-REVISION
    agent:
        type: Unity::VM::osx
        image: package-ci/mac:stable
        flavor: m1.mac
    dependencies:
      -  .yamato/_editor.yml#editor:priming:CUSTOM-REVISION:macos
      -  .yamato/_projectcontext.yml#pack_all_project
    commands:
      -  npm install upm-ci-utils@stable -g --registry https://artifactory.prd.cds.internal.unity3d.com/artifactory/api/npm/upm-npm
      -  pip install unity-downloader-cli --index-url https://artifactory.prd.it.unity3d.com/artifactory/api/pypi/pypi/simple --upgrade
      -  unity-downloader-cli --source-file unity_revision.txt -c editor --wait --published-only
      -  upm-ci project test -u $(pwd)/.Editor/Unity.app/Contents/MacOS/Unity --project-path TestProjects/SRP_SmokeTest --type vetting-tests
    artifacts:
        logs:
            paths:
              -  "**/test-results/**"
<<<<<<< HEAD
=======
    variables:
        CUSTOM_REVISION: custom_revision_not_set
test_all_project_windows_min_editor:
    name: Test minimum editor version - all packages [project context] Win
    agent:
        type: Unity::VM
        image: package-ci/win10:stable
        flavor: b1.large
    dependencies:
      -  .yamato/_projectcontext.yml#pack_all_project
      -  .yamato/_editor_priming.yml#editor:priming:test_min_editor:windows
    commands:
      -  npm install upm-ci-utils@stable -g --registry https://artifactory.prd.cds.internal.unity3d.com/artifactory/api/npm/upm-npm
      -  pip install unity-downloader-cli --index-url https://artifactory.prd.it.unity3d.com/artifactory/api/pypi/pypi/simple --upgrade
      -  unity-downloader-cli --source-file unity_revision.txt -c editor --wait --published-only
      -  upm-ci project test -u .\.Editor --project-path TestProjects/SRP_SmokeTest --type vetting-tests
    artifacts:
        logs:
            paths:
              -  "**/test-results/**"
test_all_project_macos_min_editor:
    name: Test minimum editor version - all packages [project context] OSX
    agent:
        type: Unity::VM::osx
        image: package-ci/mac:stable
        flavor: m1.mac
    dependencies:
      -  .yamato/_projectcontext.yml#pack_all_project
      -  .yamato/_editor_priming.yml#editor:priming:test_min_editor:macos
    commands:
      -  npm install upm-ci-utils@stable -g --registry https://artifactory.prd.cds.internal.unity3d.com/artifactory/api/npm/upm-npm
      -  pip install unity-downloader-cli --index-url https://artifactory.prd.it.unity3d.com/artifactory/api/pypi/pypi/simple --upgrade
      -  unity-downloader-cli --source-file unity_revision.txt -c editor --wait --published-only
      -  upm-ci project test -u $(pwd)/.Editor/Unity.app/Contents/MacOS/Unity --project-path TestProjects/SRP_SmokeTest --type vetting-tests
    artifacts:
        logs:
            paths:
              -  "**/test-results/**"
>>>>>>> 1cbbc6df
all_package_ci_project_trunk:
    name: Pack and test all packages - trunk [project context]
    agent:
        type: Unity::VM
        image: package-ci/win10:stable
        flavor: b1.large
    dependencies:
      -  .yamato/_projectcontext.yml#test_all_project_windows_trunk
      -  .yamato/_projectcontext.yml#test_all_project_windows_min_editor
      -  .yamato/_projectcontext.yml#test_all_project_macos_trunk
      -  .yamato/_projectcontext.yml#test_all_project_macos_min_editor
    commands:
      -  npm install upm-ci-utils@stable -g --registry https://artifactory.prd.cds.internal.unity3d.com/artifactory/api/npm/upm-npm
      -  upm-ci package izon -t
      -  upm-ci package izon -d
all_package_ci_project_fast-trunk:
    name: Pack and test all packages - fast-trunk [project context]
    agent:
        type: Unity::VM
        image: package-ci/win10:stable
        flavor: b1.large
    dependencies:
      -  .yamato/_projectcontext.yml#test_all_project_windows_fast-trunk
      -  .yamato/_projectcontext.yml#test_all_project_macos_fast-trunk
    commands:
      -  npm install upm-ci-utils@stable -g --registry https://artifactory.prd.cds.internal.unity3d.com/artifactory/api/npm/upm-npm
      -  upm-ci package izon -t
      -  upm-ci package izon -d
    triggers:
        expression: pull_request.target eq "master" AND NOT pull_request.draft AND pull_request.push.changes.any match ["**/Documentation*/**/*"]
all_package_ci_project_CUSTOM-REVISION:
    name: Pack and test all packages - CUSTOM-REVISION [project context]
    agent:
        type: Unity::VM
        image: package-ci/win10:stable
        flavor: b1.large
    dependencies:
      -  .yamato/_projectcontext.yml#test_all_project_windows_CUSTOM-REVISION
      -  .yamato/_projectcontext.yml#test_all_project_macos_CUSTOM-REVISION
    commands:
      -  npm install upm-ci-utils@stable -g --registry https://artifactory.prd.cds.internal.unity3d.com/artifactory/api/npm/upm-npm
      -  upm-ci package izon -t
      -  upm-ci package izon -d
publish_all_project:
    name: Publish all packages [project context][recurrent]
    dependencies:
      -  .yamato/_projectcontext.yml#publish_core_project
      -  .yamato/_projectcontext.yml#publish_lwrp_project
      -  .yamato/_projectcontext.yml#publish_shadergraph_project
      -  .yamato/_projectcontext.yml#publish_hdrp_project
      -  .yamato/_projectcontext.yml#publish_universal_project
      -  .yamato/_projectcontext.yml#publish_vfx_project
      -  .yamato/_projectcontext.yml#publish_config_project
    triggers:
        recurring:
          -  branch: master
             frequency: daily
publish_all_project_tag:
    name: Publish all packages [project context][manual][tag]
    agent:
        type: Unity::VM
        image: package-ci/ubuntu:stable
        flavor: b1.large
    dependencies:
      -  .yamato/_projectcontext.yml#publish_core_project
      -  .yamato/_projectcontext.yml#publish_lwrp_project
      -  .yamato/_projectcontext.yml#publish_shadergraph_project
      -  .yamato/_projectcontext.yml#publish_hdrp_project
      -  .yamato/_projectcontext.yml#publish_universal_project
      -  .yamato/_projectcontext.yml#publish_vfx_project
      -  .yamato/_projectcontext.yml#publish_config_project
    commands:
      -  git tag v$(cd com.unity.render-pipelines.core && node -e "console.log(require('./package.json').version)")
      -  git push origin --tags<|MERGE_RESOLUTION|>--- conflicted
+++ resolved
@@ -362,8 +362,6 @@
         logs:
             paths:
               -  "**/test-results/**"
-<<<<<<< HEAD
-=======
     variables:
         CUSTOM_REVISION: custom_revision_not_set
 test_all_project_windows_min_editor:
@@ -402,7 +400,6 @@
         logs:
             paths:
               -  "**/test-results/**"
->>>>>>> 1cbbc6df
 all_package_ci_project_trunk:
     name: Pack and test all packages - trunk [project context]
     agent:
