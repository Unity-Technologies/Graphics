--- conflicted
+++ resolved
@@ -14,6 +14,7 @@
         CUSTOM_REVISION: '{{trunk.changeset.id}}'
         UTR_VERSION: "current"
         TEST_FILTER: .*
+        CACHE_ARGS: '{{cache.flags}}'
     dependencies:
       -  path: .yamato/urp_lighting-win-dx11.yml#URP_Lighting_Win_DX11_Standalone_mono_Linear_trunk
          rerun: on_new_revision
@@ -23,18 +24,9 @@
         CUSTOM_REVISION: '{{trunk.changeset.id}}'
         UTR_VERSION: "current"
         TEST_FILTER: .*
-<<<<<<< HEAD
         CACHE_ARGS: '{{cache.flags}}'
-Nightly_URP_Lighting_trunk:
-    name: Nightly URP_Lighting - trunk
     dependencies:
-      -  path: .yamato/all-urp_lighting.yml#PR_URP_Lighting_trunk
-         rerun: on_new_revision
       -  path: .yamato/urp_lighting-win-dx11.yml#URP_Lighting_Win_DX11_playmode_mono_Linear_trunk
-=======
-    dependencies:
-      -  path: .yamato/urp_lighting-win-dx11.yml#URP_Lighting_Win_DX11_playmode_cache_mono_Linear_trunk
->>>>>>> 012a6b3c
          rerun: on_new_revision
       -  path: .yamato/urp_lighting-win-dx12.yml#URP_Lighting_Win_DX12_playmode_mono_Linear_trunk
          rerun: on_new_revision
@@ -78,21 +70,19 @@
         CUSTOM_REVISION: '{{trunk.changeset.id}}'
         UTR_VERSION: "current"
         TEST_FILTER: .*
-<<<<<<< HEAD
         CACHE_ARGS: '{{cache.flags}}'
-=======
     dependencies:
       -  path: .yamato/all-urp_lighting.yml#PR_URP_Lighting_trunk
          rerun: on_new_revision
       -  path: .yamato/all-urp_lighting.yml#Extra_URP_Lighting_trunk
          rerun: on_new_revision
->>>>>>> 012a6b3c
 PR_URP_Lighting_CUSTOM-REVISION:
     name: PR URP_Lighting on CUSTOM-REVISION
     variables:
         CUSTOM_REVISION: custom_revision_not_set
         UTR_VERSION: "current"
         TEST_FILTER: .*
+        CACHE_ARGS: '{{cache.flags}}'
     dependencies:
       -  path: .yamato/urp_lighting-win-dx11.yml#URP_Lighting_Win_DX11_Standalone_mono_Linear_CUSTOM-REVISION
          rerun: on_new_revision
@@ -102,18 +92,9 @@
         CUSTOM_REVISION: custom_revision_not_set
         UTR_VERSION: "current"
         TEST_FILTER: .*
-<<<<<<< HEAD
         CACHE_ARGS: '{{cache.flags}}'
-Nightly_URP_Lighting_CUSTOM-REVISION:
-    name: Nightly URP_Lighting - CUSTOM-REVISION
     dependencies:
-      -  path: .yamato/all-urp_lighting.yml#PR_URP_Lighting_CUSTOM-REVISION
-         rerun: on_new_revision
       -  path: .yamato/urp_lighting-win-dx11.yml#URP_Lighting_Win_DX11_playmode_mono_Linear_CUSTOM-REVISION
-=======
-    dependencies:
-      -  path: .yamato/urp_lighting-win-dx11.yml#URP_Lighting_Win_DX11_playmode_cache_mono_Linear_CUSTOM-REVISION
->>>>>>> 012a6b3c
          rerun: on_new_revision
       -  path: .yamato/urp_lighting-win-dx12.yml#URP_Lighting_Win_DX12_playmode_mono_Linear_CUSTOM-REVISION
          rerun: on_new_revision
@@ -157,12 +138,9 @@
         CUSTOM_REVISION: custom_revision_not_set
         UTR_VERSION: "current"
         TEST_FILTER: .*
-<<<<<<< HEAD
         CACHE_ARGS: '{{cache.flags}}'
-=======
     dependencies:
       -  path: .yamato/all-urp_lighting.yml#PR_URP_Lighting_CUSTOM-REVISION
          rerun: on_new_revision
       -  path: .yamato/all-urp_lighting.yml#Extra_URP_Lighting_CUSTOM-REVISION
-         rerun: on_new_revision
->>>>>>> 012a6b3c
+         rerun: on_new_revision