--- conflicted
+++ resolved
@@ -32,44 +32,7 @@
          retries: 2
       -  command: sudo unity-downloader-cli --source-file unity_revision.txt -c editor -c il2cpp  --wait --published-only
          retries: 2
-<<<<<<< HEAD
       -  command: DISPLAY=:0.0 ./utr $CACHE_ARGS --artifacts_path=TestProjects/BuiltInGraphicsTest_Foundation/test-results --editor-location=.Editor --extra-editor-arg="-colorspace=Linear" --extra-editor-arg="-force-vulkan" --scripting-backend=Mono2x --suite=playmode --testfilter=$TEST_FILTER --testproject=./TestProjects/BuiltInGraphicsTest_Foundation --zero-tests-are-ok=1
-         retries: 2
-=======
-      -  command: DISPLAY=:0.0 ./utr --artifacts_path=TestProjects/BuiltInGraphicsTest_Foundation/test-results --editor-location=.Editor --extra-editor-arg="-colorspace=Linear" --extra-editor-arg="-force-vulkan" --scripting-backend=Mono2x --suite=playmode --testfilter=$TEST_FILTER --testproject=./TestProjects/BuiltInGraphicsTest_Foundation --zero-tests-are-ok=1
-    artifacts:
-        logs:
-            paths:
-              -  "**/test-results/**"
-              -  "TestProjects/BuiltInGraphicsTest_Foundation/Logs/*.log"
-    dependencies:
-      -  path: .yamato/_editor_priming.yml#editor:priming:trunk:Linux
-         rerun: on_new_revision
-ShaderGraph_BuiltIn_Foundation_Linux_Vulkan_playmode_cache_mono_Linear_trunk:
-    name: ShaderGraph_BuiltIn_Foundation on Linux_Vulkan_playmode_cache_mono_Linear on version trunk
-    agent:
-        type: Unity::VM::GPU
-        image: package-ci/ubuntu:stable
-        flavor: b1.large
-    variables:
-        UPM_REGISTRY: https://artifactory-slo.bf.unity3d.com/artifactory/api/npm/upm-candidates
-        CUSTOM_REVISION: '{{trunk.changeset.id}}'
-        UTR_VERSION: "current"
-        TEST_FILTER: .*
-    commands:
-      -  command: curl -s https://artifactory.prd.it.unity3d.com/artifactory/unity-tools-local/utr-standalone/utr --output utr
-         retries: 2
-      -  command: chmod +x utr
-      -  command: sudo rm -f /etc/apt/sources.list /etc/apt/sources.list.d/{nodesource,teamviewer,deadsnakes-ubuntu-ppa-}*
-      -  command: curl -L https://artifactory.prd.it.unity3d.com/artifactory/api/gpg/key/public | sudo apt-key add -
-      -  command: sudo sh -c "echo 'deb https://artifactory.prd.it.unity3d.com/artifactory/unity-apt-local bionic main' > /etc/apt/sources.list.d/unity.list"
-      -  command: sudo apt update
-      -  command: sudo apt install unity-downloader-cli
-         retries: 2
-      -  command: sudo unity-downloader-cli --source-file unity_revision.txt -c editor -c il2cpp  --wait --published-only
-         retries: 2
-      -  command: DISPLAY=:0.0 ./utr --artifacts_path=TestProjects/BuiltInGraphicsTest_Foundation/test-results --editor-location=.Editor --extra-editor-arg="-adb2" --extra-editor-arg="-cacheServerEnableDownload" --extra-editor-arg="true" --extra-editor-arg="-cacheServerEnableUpload" --extra-editor-arg="true" --extra-editor-arg="-cacheServerEndpoint" --extra-editor-arg="cacheserver-slo.hq.unity3d.com" --extra-editor-arg="-cacheServerNamespacePrefix" --extra-editor-arg="SRP" --extra-editor-arg="-colorspace=Linear" --extra-editor-arg="-enableCacheServer" --extra-editor-arg="-force-vulkan" --scripting-backend=Mono2x --suite=playmode --testfilter=$TEST_FILTER --testproject=./TestProjects/BuiltInGraphicsTest_Foundation --zero-tests-are-ok=1
->>>>>>> 012a6b3c
     artifacts:
         logs:
             paths:
@@ -102,44 +65,7 @@
          retries: 2
       -  command: sudo unity-downloader-cli --source-file unity_revision.txt -c editor -c il2cpp  --wait --published-only
          retries: 2
-<<<<<<< HEAD
       -  command: DISPLAY=:0.0 ./utr $CACHE_ARGS --artifacts_path=TestProjects/BuiltInGraphicsTest_Foundation/test-results --editor-location=.Editor --extra-editor-arg="-colorspace=Linear" --extra-editor-arg="-force-vulkan" --scripting-backend=Mono2x --suite=playmode --testfilter=$TEST_FILTER --testproject=./TestProjects/BuiltInGraphicsTest_Foundation --zero-tests-are-ok=1
-         retries: 2
-=======
-      -  command: DISPLAY=:0.0 ./utr --artifacts_path=TestProjects/BuiltInGraphicsTest_Foundation/test-results --editor-location=.Editor --extra-editor-arg="-colorspace=Linear" --extra-editor-arg="-force-vulkan" --scripting-backend=Mono2x --suite=playmode --testfilter=$TEST_FILTER --testproject=./TestProjects/BuiltInGraphicsTest_Foundation --zero-tests-are-ok=1
-    artifacts:
-        logs:
-            paths:
-              -  "**/test-results/**"
-              -  "TestProjects/BuiltInGraphicsTest_Foundation/Logs/*.log"
-    dependencies:
-      -  path: .yamato/_editor_priming.yml#editor:priming:CUSTOM-REVISION:Linux
-         rerun: on_new_revision
-ShaderGraph_BuiltIn_Foundation_Linux_Vulkan_playmode_cache_mono_Linear_CUSTOM-REVISION:
-    name: ShaderGraph_BuiltIn_Foundation on Linux_Vulkan_playmode_cache_mono_Linear on version CUSTOM-REVISION
-    agent:
-        type: Unity::VM::GPU
-        image: package-ci/ubuntu:stable
-        flavor: b1.large
-    variables:
-        UPM_REGISTRY: https://artifactory-slo.bf.unity3d.com/artifactory/api/npm/upm-candidates
-        CUSTOM_REVISION: custom_revision_not_set
-        UTR_VERSION: "current"
-        TEST_FILTER: .*
-    commands:
-      -  command: curl -s https://artifactory.prd.it.unity3d.com/artifactory/unity-tools-local/utr-standalone/utr --output utr
-         retries: 2
-      -  command: chmod +x utr
-      -  command: sudo rm -f /etc/apt/sources.list /etc/apt/sources.list.d/{nodesource,teamviewer,deadsnakes-ubuntu-ppa-}*
-      -  command: curl -L https://artifactory.prd.it.unity3d.com/artifactory/api/gpg/key/public | sudo apt-key add -
-      -  command: sudo sh -c "echo 'deb https://artifactory.prd.it.unity3d.com/artifactory/unity-apt-local bionic main' > /etc/apt/sources.list.d/unity.list"
-      -  command: sudo apt update
-      -  command: sudo apt install unity-downloader-cli
-         retries: 2
-      -  command: sudo unity-downloader-cli --source-file unity_revision.txt -c editor -c il2cpp  --wait --published-only
-         retries: 2
-      -  command: DISPLAY=:0.0 ./utr --artifacts_path=TestProjects/BuiltInGraphicsTest_Foundation/test-results --editor-location=.Editor --extra-editor-arg="-adb2" --extra-editor-arg="-cacheServerEnableDownload" --extra-editor-arg="true" --extra-editor-arg="-cacheServerEnableUpload" --extra-editor-arg="true" --extra-editor-arg="-cacheServerEndpoint" --extra-editor-arg="cacheserver-slo.hq.unity3d.com" --extra-editor-arg="-cacheServerNamespacePrefix" --extra-editor-arg="SRP" --extra-editor-arg="-colorspace=Linear" --extra-editor-arg="-enableCacheServer" --extra-editor-arg="-force-vulkan" --scripting-backend=Mono2x --suite=playmode --testfilter=$TEST_FILTER --testproject=./TestProjects/BuiltInGraphicsTest_Foundation --zero-tests-are-ok=1
->>>>>>> 012a6b3c
     artifacts:
         logs:
             paths:
