
# This file is generated by .yamato/ruamel/build.py. Don't edit this file manually.
# Introduce any changes under .yamato/config/*.metafile files (for most cases) or under .yamato/ruamel/* within Python (more elaborate cases), and rerun build.py to regenerate all .yml files.
# Read more under .yamato/docs/readme.md

{% metadata_file .yamato/_cache_config.metafile -%}
{% metadata_file .yamato/_latest_editor_versions_trunk.metafile -%}

---

VFX_URP_Linux_Vulkan_Standalone_mono_Linear_trunk:
    name: VFX_URP on Linux_Vulkan_Standalone_mono_Linear on version trunk
    agent:
        type: Unity::VM::GPU
        image: package-ci/ubuntu:stable
        flavor: b1.large
    variables:
        UPM_REGISTRY: https://artifactory-slo.bf.unity3d.com/artifactory/api/npm/upm-candidates
        CUSTOM_REVISION: '{{trunk.changeset.id}}'
        CACHE_ARGS: '{{cache.flags}}'
        UTR_VERSION: "current"
        TEST_FILTER: .*
    commands:
      -  command: curl -s https://artifactory.prd.it.unity3d.com/artifactory/unity-tools-local/utr-standalone/utr --output utr
         retries: 2
      -  command: chmod +x utr
      -  command: DISPLAY=:0.0 ./utr --artifacts_path=TestProjects/VisualEffectGraph_URP/test-results --platform=StandaloneLinux64 --player-connection-ip=auto --player-load-path=players --suite=playmode --timeout=1200 --zero-tests-are-ok=1
    artifacts:
        logs:
            paths:
              -  "**/test-results/**"
              -  "TestProjects/VisualEffectGraph_URP/Logs/*.log"
    dependencies:
      -  path: .yamato/_editor_priming.yml#editor:priming:trunk:Linux
         rerun: on_new_revision
      -  path: .yamato/vfx_urp-linux-vulkan.yml#Build_VFX_URP_Linux_Vulkan_Standalone_mono_Linear_trunk
         rerun: on_new_revision
Build_VFX_URP_Linux_Vulkan_Standalone_mono_Linear_trunk:
    name: Build VFX_URP on Linux_Vulkan_mono_Linear_Standalone_build_Player on version trunk
    agent:
        type: Unity::VM
        image: package-ci/ubuntu:stable
        flavor: b1.xlarge
    variables:
        UPM_REGISTRY: https://artifactory-slo.bf.unity3d.com/artifactory/api/npm/upm-candidates
        CUSTOM_REVISION: '{{trunk.changeset.id}}'
        CACHE_ARGS: '{{cache.flags}}'
        UTR_VERSION: "current"
        TEST_FILTER: .*
    commands:
      -  command: curl -s https://artifactory.prd.it.unity3d.com/artifactory/unity-tools-local/utr-standalone/utr --output utr
         retries: 2
      -  command: chmod +x utr
      -  command: sudo rm -f /etc/apt/sources.list /etc/apt/sources.list.d/{nodesource,teamviewer,deadsnakes-ubuntu-ppa-}*
      -  command: curl -L https://artifactory.prd.it.unity3d.com/artifactory/api/gpg/key/public | sudo apt-key add -
      -  command: sudo sh -c "echo 'deb https://artifactory.prd.it.unity3d.com/artifactory/unity-apt-local bionic main' > /etc/apt/sources.list.d/unity.list"
      -  command: sudo apt update
      -  command: sudo apt install unity-downloader-cli
         retries: 2
      -  command: sudo unity-downloader-cli --source-file unity_revision.txt -c editor -c il2cpp  --wait --published-only
         retries: 2
<<<<<<< HEAD
      -  command: DISPLAY=:0.0 ./utr $CACHE_ARGS --artifacts_path=TestProjects/VisualEffectGraph_URP/test-results --build-only --editor-location=.Editor --extra-editor-arg="-colorspace=Linear" --extra-editor-arg="-executemethod" --extra-editor-arg="SetupProject.ApplySettings" --extra-editor-arg="vulkan" --extra-editor-arg="Linear" --extra-editor-arg="-playergraphicsapi=Vulkan" --platform=StandaloneLinux64 --player-save-path=players --scripting-backend=Mono2x --suite=playmode --testfilter="VFX.Test" --testproject=./TestProjects/VisualEffectGraph_URP --timeout=1200
         retries: 2
=======
      -  command: DISPLAY=:0.0 ./utr --artifacts_path=TestProjects/VisualEffectGraph_URP/test-results --build-only --editor-location=.Editor --extra-editor-arg="-colorspace=Linear" --extra-editor-arg="-executemethod" --extra-editor-arg="SetupProject.ApplySettings" --extra-editor-arg="vulkan" --extra-editor-arg="Linear" --extra-editor-arg="-playergraphicsapi=Vulkan" --platform=StandaloneLinux64 --player-save-path=players --scripting-backend=Mono2x --suite=playmode --testfilter="VFX.Test" --testproject=./TestProjects/VisualEffectGraph_URP --timeout=1200
>>>>>>> 012a6b3c
    artifacts:
        logs:
            paths:
              -  "**/test-results/**"
              -  "TestProjects/VisualEffectGraph_URP/Logs/*.log"
        players:
            paths:
              -  "players*/**"
    dependencies:
      -  path: .yamato/_editor_priming.yml#editor:priming:trunk:Linux
         rerun: on_new_revision
VFX_URP_Linux_Vulkan_Standalone_PerformanceTests_mono_Linear_trunk:
    name: VFX_URP on Linux_Vulkan_Standalone_PerformanceTests_mono_Linear on version trunk
    agent:
        type: Unity::VM::GPU
        image: package-ci/ubuntu:stable
        flavor: b1.large
    variables:
        UPM_REGISTRY: https://artifactory-slo.bf.unity3d.com/artifactory/api/npm/upm-candidates
        CUSTOM_REVISION: '{{trunk.changeset.id}}'
        CACHE_ARGS: '{{cache.flags}}'
        UTR_VERSION: "current"
        TEST_FILTER: .*
    commands:
      -  command: curl -s https://artifactory.prd.it.unity3d.com/artifactory/unity-tools-local/utr-standalone/utr --output utr
         retries: 2
      -  command: chmod +x utr
      -  command: DISPLAY=:0.0 ./utr --artifacts_path=TestProjects/VisualEffectGraph_URP/test-results --performance-project-version=. --report-performance-data --performance-project-id=VFX --platform=StandaloneLinux64 --player-connection-ip=auto --player-load-path=players --suite=playmode --timeout=1200 --zero-tests-are-ok=1
    artifacts:
        logs:
            paths:
              -  "**/test-results/**"
              -  "TestProjects/VisualEffectGraph_URP/Logs/*.log"
    dependencies:
      -  path: .yamato/_editor_priming.yml#editor:priming:trunk:Linux
         rerun: on_new_revision
      -  path: .yamato/vfx_urp-linux-vulkan.yml#Build_VFX_URP_Linux_Vulkan_Standalone_PerformanceTests_mono_Linear_trunk
         rerun: on_new_revision
Build_VFX_URP_Linux_Vulkan_Standalone_PerformanceTests_mono_Linear_trunk:
    name: Build VFX_URP on Linux_Vulkan_mono_Linear_Standalone_PerformanceTests_build_Player on version trunk
    agent:
        type: Unity::VM
        image: package-ci/ubuntu:stable
        flavor: b1.xlarge
    variables:
        UPM_REGISTRY: https://artifactory-slo.bf.unity3d.com/artifactory/api/npm/upm-candidates
        CUSTOM_REVISION: '{{trunk.changeset.id}}'
        CACHE_ARGS: '{{cache.flags}}'
        UTR_VERSION: "current"
        TEST_FILTER: .*
    commands:
      -  command: curl -s https://artifactory.prd.it.unity3d.com/artifactory/unity-tools-local/utr-standalone/utr --output utr
         retries: 2
      -  command: chmod +x utr
      -  command: sudo rm -f /etc/apt/sources.list /etc/apt/sources.list.d/{nodesource,teamviewer,deadsnakes-ubuntu-ppa-}*
      -  command: curl -L https://artifactory.prd.it.unity3d.com/artifactory/api/gpg/key/public | sudo apt-key add -
      -  command: sudo sh -c "echo 'deb https://artifactory.prd.it.unity3d.com/artifactory/unity-apt-local bionic main' > /etc/apt/sources.list.d/unity.list"
      -  command: sudo apt update
      -  command: sudo apt install unity-downloader-cli
         retries: 2
      -  command: sudo unity-downloader-cli --source-file unity_revision.txt -c editor -c il2cpp  --wait --published-only
         retries: 2
<<<<<<< HEAD
      -  command: DISPLAY=:0.0 ./utr $CACHE_ARGS --artifacts_path=TestProjects/VisualEffectGraph_URP/test-results --build-only --editor-location=.Editor --extra-editor-arg="-colorspace=Linear" --extra-editor-arg="-executemethod" --extra-editor-arg="SetupProject.ApplySettings" --extra-editor-arg="vulkan" --extra-editor-arg="Linear" --extra-editor-arg="-playergraphicsapi=Vulkan" --platform=StandaloneLinux64 --player-save-path=players --scripting-backend=Mono2x --suite=playmode --testfilter="VFX.PerformanceTest" --testproject=./TestProjects/VisualEffectGraph_URP --timeout=1200
         retries: 2
=======
      -  command: DISPLAY=:0.0 ./utr --artifacts_path=TestProjects/VisualEffectGraph_URP/test-results --build-only --editor-location=.Editor --extra-editor-arg="-colorspace=Linear" --extra-editor-arg="-executemethod" --extra-editor-arg="SetupProject.ApplySettings" --extra-editor-arg="vulkan" --extra-editor-arg="Linear" --extra-editor-arg="-playergraphicsapi=Vulkan" --platform=StandaloneLinux64 --player-save-path=players --scripting-backend=Mono2x --suite=playmode --testfilter="VFX.PerformanceTest" --testproject=./TestProjects/VisualEffectGraph_URP --timeout=1200
>>>>>>> 012a6b3c
    artifacts:
        logs:
            paths:
              -  "**/test-results/**"
              -  "TestProjects/VisualEffectGraph_URP/Logs/*.log"
        players:
            paths:
              -  "players*/**"
    dependencies:
      -  path: .yamato/_editor_priming.yml#editor:priming:trunk:Linux
         rerun: on_new_revision
VFX_URP_Linux_Vulkan_playmode_mono_Linear_trunk:
    name: VFX_URP on Linux_Vulkan_playmode_mono_Linear on version trunk
    agent:
        type: Unity::VM::GPU
        image: package-ci/ubuntu:stable
        flavor: b1.large
    variables:
        UPM_REGISTRY: https://artifactory-slo.bf.unity3d.com/artifactory/api/npm/upm-candidates
        CUSTOM_REVISION: '{{trunk.changeset.id}}'
        CACHE_ARGS: '{{cache.flags}}'
        UTR_VERSION: "current"
        TEST_FILTER: .*
    commands:
      -  command: curl -s https://artifactory.prd.it.unity3d.com/artifactory/unity-tools-local/utr-standalone/utr --output utr
         retries: 2
      -  command: chmod +x utr
      -  command: sudo rm -f /etc/apt/sources.list /etc/apt/sources.list.d/{nodesource,teamviewer,deadsnakes-ubuntu-ppa-}*
      -  command: curl -L https://artifactory.prd.it.unity3d.com/artifactory/api/gpg/key/public | sudo apt-key add -
      -  command: sudo sh -c "echo 'deb https://artifactory.prd.it.unity3d.com/artifactory/unity-apt-local bionic main' > /etc/apt/sources.list.d/unity.list"
      -  command: sudo apt update
      -  command: sudo apt install unity-downloader-cli
         retries: 2
      -  command: sudo unity-downloader-cli --source-file unity_revision.txt -c editor -c il2cpp  --wait --published-only
         retries: 2
<<<<<<< HEAD
      -  command: DISPLAY=:0.0 ./utr $CACHE_ARGS --artifacts_path=TestProjects/VisualEffectGraph_URP/test-results --editor-location=.Editor --extra-editor-arg="-colorspace=Linear" --extra-editor-arg="-force-vulkan" --scripting-backend=Mono2x --suite=playmode --testfilter="VFX.Test" --testproject=./TestProjects/VisualEffectGraph_URP --zero-tests-are-ok=1
         retries: 2
=======
      -  command: DISPLAY=:0.0 ./utr --artifacts_path=TestProjects/VisualEffectGraph_URP/test-results --editor-location=.Editor --extra-editor-arg="-colorspace=Linear" --extra-editor-arg="-force-vulkan" --scripting-backend=Mono2x --suite=playmode --testfilter="VFX.Test" --testproject=./TestProjects/VisualEffectGraph_URP --zero-tests-are-ok=1
    artifacts:
        logs:
            paths:
              -  "**/test-results/**"
              -  "TestProjects/VisualEffectGraph_URP/Logs/*.log"
    dependencies:
      -  path: .yamato/_editor_priming.yml#editor:priming:trunk:Linux
         rerun: on_new_revision
VFX_URP_Linux_Vulkan_playmode_cache_mono_Linear_trunk:
    name: VFX_URP on Linux_Vulkan_playmode_cache_mono_Linear on version trunk
    agent:
        type: Unity::VM::GPU
        image: package-ci/ubuntu:stable
        flavor: b1.large
    variables:
        UPM_REGISTRY: https://artifactory-slo.bf.unity3d.com/artifactory/api/npm/upm-candidates
        CUSTOM_REVISION: '{{trunk.changeset.id}}'
        UTR_VERSION: "current"
        TEST_FILTER: .*
    commands:
      -  command: curl -s https://artifactory.prd.it.unity3d.com/artifactory/unity-tools-local/utr-standalone/utr --output utr
         retries: 2
      -  command: chmod +x utr
      -  command: sudo rm -f /etc/apt/sources.list /etc/apt/sources.list.d/{nodesource,teamviewer,deadsnakes-ubuntu-ppa-}*
      -  command: curl -L https://artifactory.prd.it.unity3d.com/artifactory/api/gpg/key/public | sudo apt-key add -
      -  command: sudo sh -c "echo 'deb https://artifactory.prd.it.unity3d.com/artifactory/unity-apt-local bionic main' > /etc/apt/sources.list.d/unity.list"
      -  command: sudo apt update
      -  command: sudo apt install unity-downloader-cli
         retries: 2
      -  command: sudo unity-downloader-cli --source-file unity_revision.txt -c editor -c il2cpp  --wait --published-only
         retries: 2
      -  command: DISPLAY=:0.0 ./utr --artifacts_path=TestProjects/VisualEffectGraph_URP/test-results --editor-location=.Editor --extra-editor-arg="-adb2" --extra-editor-arg="-cacheServerEnableDownload" --extra-editor-arg="true" --extra-editor-arg="-cacheServerEnableUpload" --extra-editor-arg="true" --extra-editor-arg="-cacheServerEndpoint" --extra-editor-arg="cacheserver-slo.hq.unity3d.com" --extra-editor-arg="-cacheServerNamespacePrefix" --extra-editor-arg="{{cache.cacheServerNamespacePrefix}}" --extra-editor-arg="-colorspace=Linear" --extra-editor-arg="-enableCacheServer" --extra-editor-arg="-force-vulkan" --scripting-backend=Mono2x --suite=playmode --testfilter="VFX.Test" --testproject=./TestProjects/VisualEffectGraph_URP --zero-tests-are-ok=1
>>>>>>> 012a6b3c
    artifacts:
        logs:
            paths:
              -  "**/test-results/**"
              -  "TestProjects/VisualEffectGraph_URP/Logs/*.log"
    dependencies:
      -  path: .yamato/_editor_priming.yml#editor:priming:trunk:Linux
         rerun: on_new_revision
VFX_URP_Linux_Vulkan_playmode_PerformanceTests_mono_Linear_trunk:
    name: VFX_URP on Linux_Vulkan_playmode_PerformanceTests_mono_Linear on version trunk
    agent:
        type: Unity::VM::GPU
        image: package-ci/ubuntu:stable
        flavor: b1.large
    variables:
        UPM_REGISTRY: https://artifactory-slo.bf.unity3d.com/artifactory/api/npm/upm-candidates
        CUSTOM_REVISION: '{{trunk.changeset.id}}'
        CACHE_ARGS: '{{cache.flags}}'
        UTR_VERSION: "current"
        TEST_FILTER: .*
    commands:
      -  command: curl -s https://artifactory.prd.it.unity3d.com/artifactory/unity-tools-local/utr-standalone/utr --output utr
         retries: 2
      -  command: chmod +x utr
      -  command: sudo rm -f /etc/apt/sources.list /etc/apt/sources.list.d/{nodesource,teamviewer,deadsnakes-ubuntu-ppa-}*
      -  command: curl -L https://artifactory.prd.it.unity3d.com/artifactory/api/gpg/key/public | sudo apt-key add -
      -  command: sudo sh -c "echo 'deb https://artifactory.prd.it.unity3d.com/artifactory/unity-apt-local bionic main' > /etc/apt/sources.list.d/unity.list"
      -  command: sudo apt update
      -  command: sudo apt install unity-downloader-cli
         retries: 2
      -  command: sudo unity-downloader-cli --source-file unity_revision.txt -c editor -c il2cpp  --wait --published-only
         retries: 2
<<<<<<< HEAD
      -  command: DISPLAY=:0.0 ./utr $CACHE_ARGS --artifacts_path=TestProjects/VisualEffectGraph_URP/test-results --editor-location=.Editor --extra-editor-arg="-colorspace=Linear" --extra-editor-arg="-force-vulkan" --performance-project-version=. --report-performance-data --performance-project-id=VFX --scripting-backend=Mono2x --suite=playmode --testfilter="VFX.PerformanceTest" --testproject=./TestProjects/VisualEffectGraph_URP --zero-tests-are-ok=1
         retries: 2
=======
      -  command: DISPLAY=:0.0 ./utr --artifacts_path=TestProjects/VisualEffectGraph_URP/test-results --editor-location=.Editor --extra-editor-arg="-colorspace=Linear" --extra-editor-arg="-force-vulkan" --performance-project-version=. --report-performance-data --performance-project-id=VFX --scripting-backend=Mono2x --suite=playmode --testfilter="VFX.PerformanceTest" --testproject=./TestProjects/VisualEffectGraph_URP --zero-tests-are-ok=1
>>>>>>> 012a6b3c
    artifacts:
        logs:
            paths:
              -  "**/test-results/**"
              -  "TestProjects/VisualEffectGraph_URP/Logs/*.log"
    dependencies:
      -  path: .yamato/_editor_priming.yml#editor:priming:trunk:Linux
         rerun: on_new_revision
VFX_URP_Linux_Vulkan_editmode_mono_Linear_trunk:
    name: VFX_URP on Linux_Vulkan_editmode_mono_Linear on version trunk
    agent:
        type: Unity::VM
        image: package-ci/ubuntu:stable
        flavor: b1.large
    variables:
        UPM_REGISTRY: https://artifactory-slo.bf.unity3d.com/artifactory/api/npm/upm-candidates
        CUSTOM_REVISION: '{{trunk.changeset.id}}'
        CACHE_ARGS: '{{cache.flags}}'
        UTR_VERSION: "current"
        TEST_FILTER: .*
    commands:
      -  command: curl -s https://artifactory.prd.it.unity3d.com/artifactory/unity-tools-local/utr-standalone/utr --output utr
         retries: 2
      -  command: chmod +x utr
      -  command: sudo rm -f /etc/apt/sources.list /etc/apt/sources.list.d/{nodesource,teamviewer,deadsnakes-ubuntu-ppa-}*
      -  command: curl -L https://artifactory.prd.it.unity3d.com/artifactory/api/gpg/key/public | sudo apt-key add -
      -  command: sudo sh -c "echo 'deb https://artifactory.prd.it.unity3d.com/artifactory/unity-apt-local bionic main' > /etc/apt/sources.list.d/unity.list"
      -  command: sudo apt update
      -  command: sudo apt install unity-downloader-cli
         retries: 2
      -  command: sudo unity-downloader-cli --source-file unity_revision.txt -c editor -c il2cpp  --wait --published-only
         retries: 2
<<<<<<< HEAD
      -  command: DISPLAY=:0.0 ./utr $CACHE_ARGS --artifacts_path=TestProjects/VisualEffectGraph_URP/test-results --editor-location=.Editor --extra-editor-arg="-colorspace=Linear" --extra-editor-arg="-force-vulkan" --extra-editor-arg="-playergraphicsapi=Vulkan" --platform=editmode --scripting-backend=Mono2x --suite=editor --testfilter="VFX.Test" --testproject=./TestProjects/VisualEffectGraph_URP --zero-tests-are-ok=1
         retries: 2
=======
      -  command: DISPLAY=:0.0 ./utr --artifacts_path=TestProjects/VisualEffectGraph_URP/test-results --editor-location=.Editor --extra-editor-arg="-colorspace=Linear" --extra-editor-arg="-force-vulkan" --extra-editor-arg="-playergraphicsapi=Vulkan" --platform=editmode --scripting-backend=Mono2x --suite=editor --testfilter="VFX.Test" --testproject=./TestProjects/VisualEffectGraph_URP --zero-tests-are-ok=1
>>>>>>> 012a6b3c
    artifacts:
        logs:
            paths:
              -  "**/test-results/**"
              -  "TestProjects/VisualEffectGraph_URP/Logs/*.log"
    dependencies:
      -  path: .yamato/_editor_priming.yml#editor:priming:trunk:Linux
         rerun: on_new_revision
VFX_URP_Linux_Vulkan_editmode_PerformanceTests_mono_Linear_trunk:
    name: VFX_URP on Linux_Vulkan_editmode_PerformanceTests_mono_Linear on version trunk
    agent:
        type: Unity::VM::GPU
        image: package-ci/ubuntu:stable
        flavor: b1.large
    variables:
        UPM_REGISTRY: https://artifactory-slo.bf.unity3d.com/artifactory/api/npm/upm-candidates
        CUSTOM_REVISION: '{{trunk.changeset.id}}'
        CACHE_ARGS: '{{cache.flags}}'
        UTR_VERSION: "current"
        TEST_FILTER: .*
    commands:
      -  command: curl -s https://artifactory.prd.it.unity3d.com/artifactory/unity-tools-local/utr-standalone/utr --output utr
         retries: 2
      -  command: chmod +x utr
      -  command: sudo rm -f /etc/apt/sources.list /etc/apt/sources.list.d/{nodesource,teamviewer,deadsnakes-ubuntu-ppa-}*
      -  command: curl -L https://artifactory.prd.it.unity3d.com/artifactory/api/gpg/key/public | sudo apt-key add -
      -  command: sudo sh -c "echo 'deb https://artifactory.prd.it.unity3d.com/artifactory/unity-apt-local bionic main' > /etc/apt/sources.list.d/unity.list"
      -  command: sudo apt update
      -  command: sudo apt install unity-downloader-cli
         retries: 2
      -  command: sudo unity-downloader-cli --source-file unity_revision.txt -c editor -c il2cpp  --wait --published-only
         retries: 2
<<<<<<< HEAD
      -  command: DISPLAY=:0.0 ./utr $CACHE_ARGS --artifacts_path=TestProjects/VisualEffectGraph_URP/test-results --editor-location=.Editor --extra-editor-arg="-colorspace=Linear" --extra-editor-arg="-force-vulkan" --extra-editor-arg="-playergraphicsapi=Vulkan" --performance-project-version=. --report-performance-data --performance-project-id=VFX --platform=editmode --scripting-backend=Mono2x --suite=editor --testfilter="VFX.PerformanceTest" --testproject=./TestProjects/VisualEffectGraph_URP --zero-tests-are-ok=1
         retries: 2
=======
      -  command: DISPLAY=:0.0 ./utr --artifacts_path=TestProjects/VisualEffectGraph_URP/test-results --editor-location=.Editor --extra-editor-arg="-colorspace=Linear" --extra-editor-arg="-force-vulkan" --extra-editor-arg="-playergraphicsapi=Vulkan" --performance-project-version=. --report-performance-data --performance-project-id=VFX --platform=editmode --scripting-backend=Mono2x --suite=editor --testfilter="VFX.PerformanceTest" --testproject=./TestProjects/VisualEffectGraph_URP --zero-tests-are-ok=1
>>>>>>> 012a6b3c
    artifacts:
        logs:
            paths:
              -  "**/test-results/**"
              -  "TestProjects/VisualEffectGraph_URP/Logs/*.log"
    dependencies:
      -  path: .yamato/_editor_priming.yml#editor:priming:trunk:Linux
         rerun: on_new_revision
<<<<<<< HEAD
=======
VFX_URP_Linux_Vulkan_Standalone_cache_mono_Linear_trunk:
    name: VFX_URP on Linux_Vulkan_Standalone_cache_mono_Linear on version trunk
    agent:
        type: Unity::VM::GPU
        image: package-ci/ubuntu:stable
        flavor: b1.large
    variables:
        UPM_REGISTRY: https://artifactory-slo.bf.unity3d.com/artifactory/api/npm/upm-candidates
        CUSTOM_REVISION: '{{trunk.changeset.id}}'
        UTR_VERSION: "current"
        TEST_FILTER: .*
    commands:
      -  command: curl -s https://artifactory.prd.it.unity3d.com/artifactory/unity-tools-local/utr-standalone/utr --output utr
         retries: 2
      -  command: chmod +x utr
      -  command: DISPLAY=:0.0 ./utr --artifacts_path=TestProjects/VisualEffectGraph_URP/test-results --platform=StandaloneLinux64 --player-connection-ip=auto --player-load-path=players --suite=playmode --timeout=1200 --zero-tests-are-ok=1
    artifacts:
        logs:
            paths:
              -  "**/test-results/**"
              -  "TestProjects/VisualEffectGraph_URP/Logs/*.log"
    dependencies:
      -  path: .yamato/_editor_priming.yml#editor:priming:trunk:Linux
         rerun: on_new_revision
      -  path: .yamato/vfx_urp-linux-vulkan.yml#Build_VFX_URP_Linux_Vulkan_Standalone_cache_mono_Linear_trunk
         rerun: on_new_revision
Build_VFX_URP_Linux_Vulkan_Standalone_cache_mono_Linear_trunk:
    name: Build VFX_URP on Linux_Vulkan_mono_Linear_Standalone_cache_build_Player on version trunk
    agent:
        type: Unity::VM
        image: package-ci/ubuntu:stable
        flavor: b1.xlarge
    variables:
        UPM_REGISTRY: https://artifactory-slo.bf.unity3d.com/artifactory/api/npm/upm-candidates
        CUSTOM_REVISION: '{{trunk.changeset.id}}'
        UTR_VERSION: "current"
        TEST_FILTER: .*
    commands:
      -  command: curl -s https://artifactory.prd.it.unity3d.com/artifactory/unity-tools-local/utr-standalone/utr --output utr
         retries: 2
      -  command: chmod +x utr
      -  command: sudo rm -f /etc/apt/sources.list /etc/apt/sources.list.d/{nodesource,teamviewer,deadsnakes-ubuntu-ppa-}*
      -  command: curl -L https://artifactory.prd.it.unity3d.com/artifactory/api/gpg/key/public | sudo apt-key add -
      -  command: sudo sh -c "echo 'deb https://artifactory.prd.it.unity3d.com/artifactory/unity-apt-local bionic main' > /etc/apt/sources.list.d/unity.list"
      -  command: sudo apt update
      -  command: sudo apt install unity-downloader-cli
         retries: 2
      -  command: sudo unity-downloader-cli --source-file unity_revision.txt -c editor -c il2cpp  --wait --published-only
         retries: 2
      -  command: DISPLAY=:0.0 ./utr --artifacts_path=TestProjects/VisualEffectGraph_URP/test-results --build-only --editor-location=.Editor --extra-editor-arg="-adb2" --extra-editor-arg="-cacheServerEnableDownload" --extra-editor-arg="true" --extra-editor-arg="-cacheServerEnableUpload" --extra-editor-arg="true" --extra-editor-arg="-cacheServerEndpoint" --extra-editor-arg="cacheserver-slo.hq.unity3d.com" --extra-editor-arg="-cacheServerNamespacePrefix" --extra-editor-arg="{{cache.cacheServerNamespacePrefix}}" --extra-editor-arg="-colorspace=Linear" --extra-editor-arg="-enableCacheServer" --extra-editor-arg="-executemethod" --extra-editor-arg="SetupProject.ApplySettings" --extra-editor-arg="vulkan" --extra-editor-arg="Linear" --extra-editor-arg="-playergraphicsapi=Vulkan" --platform=StandaloneLinux64 --player-save-path=players --scripting-backend=Mono2x --suite=playmode --testfilter="VFX.Test" --testproject=./TestProjects/VisualEffectGraph_URP --timeout=3000
    artifacts:
        logs:
            paths:
              -  "**/test-results/**"
              -  "TestProjects/VisualEffectGraph_URP/Logs/*.log"
        players:
            paths:
              -  "players*/**"
    dependencies:
      -  path: .yamato/_editor_priming.yml#editor:priming:trunk:Linux
         rerun: on_new_revision
>>>>>>> 012a6b3c
VFX_URP_Linux_Vulkan_Standalone_mono_Linear_CUSTOM-REVISION:
    name: VFX_URP on Linux_Vulkan_Standalone_mono_Linear on version CUSTOM-REVISION
    agent:
        type: Unity::VM::GPU
        image: package-ci/ubuntu:stable
        flavor: b1.large
    variables:
        UPM_REGISTRY: https://artifactory-slo.bf.unity3d.com/artifactory/api/npm/upm-candidates
        CUSTOM_REVISION: custom_revision_not_set
        CACHE_ARGS: '{{cache.flags}}'
        UTR_VERSION: "current"
        TEST_FILTER: .*
    commands:
      -  command: curl -s https://artifactory.prd.it.unity3d.com/artifactory/unity-tools-local/utr-standalone/utr --output utr
         retries: 2
      -  command: chmod +x utr
      -  command: DISPLAY=:0.0 ./utr --artifacts_path=TestProjects/VisualEffectGraph_URP/test-results --platform=StandaloneLinux64 --player-connection-ip=auto --player-load-path=players --suite=playmode --timeout=1200 --zero-tests-are-ok=1
    artifacts:
        logs:
            paths:
              -  "**/test-results/**"
              -  "TestProjects/VisualEffectGraph_URP/Logs/*.log"
    dependencies:
      -  path: .yamato/_editor_priming.yml#editor:priming:CUSTOM-REVISION:Linux
         rerun: on_new_revision
      -  path: .yamato/vfx_urp-linux-vulkan.yml#Build_VFX_URP_Linux_Vulkan_Standalone_mono_Linear_CUSTOM-REVISION
         rerun: on_new_revision
Build_VFX_URP_Linux_Vulkan_Standalone_mono_Linear_CUSTOM-REVISION:
    name: Build VFX_URP on Linux_Vulkan_mono_Linear_Standalone_build_Player on version CUSTOM-REVISION
    agent:
        type: Unity::VM
        image: package-ci/ubuntu:stable
        flavor: b1.xlarge
    variables:
        UPM_REGISTRY: https://artifactory-slo.bf.unity3d.com/artifactory/api/npm/upm-candidates
        CUSTOM_REVISION: custom_revision_not_set
        CACHE_ARGS: '{{cache.flags}}'
        UTR_VERSION: "current"
        TEST_FILTER: .*
    commands:
      -  command: curl -s https://artifactory.prd.it.unity3d.com/artifactory/unity-tools-local/utr-standalone/utr --output utr
         retries: 2
      -  command: chmod +x utr
      -  command: sudo rm -f /etc/apt/sources.list /etc/apt/sources.list.d/{nodesource,teamviewer,deadsnakes-ubuntu-ppa-}*
      -  command: curl -L https://artifactory.prd.it.unity3d.com/artifactory/api/gpg/key/public | sudo apt-key add -
      -  command: sudo sh -c "echo 'deb https://artifactory.prd.it.unity3d.com/artifactory/unity-apt-local bionic main' > /etc/apt/sources.list.d/unity.list"
      -  command: sudo apt update
      -  command: sudo apt install unity-downloader-cli
         retries: 2
      -  command: sudo unity-downloader-cli --source-file unity_revision.txt -c editor -c il2cpp  --wait --published-only
         retries: 2
<<<<<<< HEAD
      -  command: DISPLAY=:0.0 ./utr $CACHE_ARGS --artifacts_path=TestProjects/VisualEffectGraph_URP/test-results --build-only --editor-location=.Editor --extra-editor-arg="-colorspace=Linear" --extra-editor-arg="-executemethod" --extra-editor-arg="SetupProject.ApplySettings" --extra-editor-arg="vulkan" --extra-editor-arg="Linear" --extra-editor-arg="-playergraphicsapi=Vulkan" --platform=StandaloneLinux64 --player-save-path=players --scripting-backend=Mono2x --suite=playmode --testfilter="VFX.Test" --testproject=./TestProjects/VisualEffectGraph_URP --timeout=1200
         retries: 2
=======
      -  command: DISPLAY=:0.0 ./utr --artifacts_path=TestProjects/VisualEffectGraph_URP/test-results --build-only --editor-location=.Editor --extra-editor-arg="-colorspace=Linear" --extra-editor-arg="-executemethod" --extra-editor-arg="SetupProject.ApplySettings" --extra-editor-arg="vulkan" --extra-editor-arg="Linear" --extra-editor-arg="-playergraphicsapi=Vulkan" --platform=StandaloneLinux64 --player-save-path=players --scripting-backend=Mono2x --suite=playmode --testfilter="VFX.Test" --testproject=./TestProjects/VisualEffectGraph_URP --timeout=1200
>>>>>>> 012a6b3c
    artifacts:
        logs:
            paths:
              -  "**/test-results/**"
              -  "TestProjects/VisualEffectGraph_URP/Logs/*.log"
        players:
            paths:
              -  "players*/**"
    dependencies:
      -  path: .yamato/_editor_priming.yml#editor:priming:CUSTOM-REVISION:Linux
         rerun: on_new_revision
VFX_URP_Linux_Vulkan_Standalone_PerformanceTests_mono_Linear_CUSTOM-REVISION:
    name: VFX_URP on Linux_Vulkan_Standalone_PerformanceTests_mono_Linear on version CUSTOM-REVISION
    agent:
        type: Unity::VM::GPU
        image: package-ci/ubuntu:stable
        flavor: b1.large
    variables:
        UPM_REGISTRY: https://artifactory-slo.bf.unity3d.com/artifactory/api/npm/upm-candidates
        CUSTOM_REVISION: custom_revision_not_set
        CACHE_ARGS: '{{cache.flags}}'
        UTR_VERSION: "current"
        TEST_FILTER: .*
    commands:
      -  command: curl -s https://artifactory.prd.it.unity3d.com/artifactory/unity-tools-local/utr-standalone/utr --output utr
         retries: 2
      -  command: chmod +x utr
      -  command: DISPLAY=:0.0 ./utr --artifacts_path=TestProjects/VisualEffectGraph_URP/test-results --performance-project-version=. --report-performance-data --performance-project-id=VFX --platform=StandaloneLinux64 --player-connection-ip=auto --player-load-path=players --suite=playmode --timeout=1200 --zero-tests-are-ok=1
    artifacts:
        logs:
            paths:
              -  "**/test-results/**"
              -  "TestProjects/VisualEffectGraph_URP/Logs/*.log"
    dependencies:
      -  path: .yamato/_editor_priming.yml#editor:priming:CUSTOM-REVISION:Linux
         rerun: on_new_revision
      -  path: .yamato/vfx_urp-linux-vulkan.yml#Build_VFX_URP_Linux_Vulkan_Standalone_PerformanceTests_mono_Linear_CUSTOM-REVISION
         rerun: on_new_revision
Build_VFX_URP_Linux_Vulkan_Standalone_PerformanceTests_mono_Linear_CUSTOM-REVISION:
    name: Build VFX_URP on Linux_Vulkan_mono_Linear_Standalone_PerformanceTests_build_Player on version CUSTOM-REVISION
    agent:
        type: Unity::VM
        image: package-ci/ubuntu:stable
        flavor: b1.xlarge
    variables:
        UPM_REGISTRY: https://artifactory-slo.bf.unity3d.com/artifactory/api/npm/upm-candidates
        CUSTOM_REVISION: custom_revision_not_set
        CACHE_ARGS: '{{cache.flags}}'
        UTR_VERSION: "current"
        TEST_FILTER: .*
    commands:
      -  command: curl -s https://artifactory.prd.it.unity3d.com/artifactory/unity-tools-local/utr-standalone/utr --output utr
         retries: 2
      -  command: chmod +x utr
      -  command: sudo rm -f /etc/apt/sources.list /etc/apt/sources.list.d/{nodesource,teamviewer,deadsnakes-ubuntu-ppa-}*
      -  command: curl -L https://artifactory.prd.it.unity3d.com/artifactory/api/gpg/key/public | sudo apt-key add -
      -  command: sudo sh -c "echo 'deb https://artifactory.prd.it.unity3d.com/artifactory/unity-apt-local bionic main' > /etc/apt/sources.list.d/unity.list"
      -  command: sudo apt update
      -  command: sudo apt install unity-downloader-cli
         retries: 2
      -  command: sudo unity-downloader-cli --source-file unity_revision.txt -c editor -c il2cpp  --wait --published-only
         retries: 2
<<<<<<< HEAD
      -  command: DISPLAY=:0.0 ./utr $CACHE_ARGS --artifacts_path=TestProjects/VisualEffectGraph_URP/test-results --build-only --editor-location=.Editor --extra-editor-arg="-colorspace=Linear" --extra-editor-arg="-executemethod" --extra-editor-arg="SetupProject.ApplySettings" --extra-editor-arg="vulkan" --extra-editor-arg="Linear" --extra-editor-arg="-playergraphicsapi=Vulkan" --platform=StandaloneLinux64 --player-save-path=players --scripting-backend=Mono2x --suite=playmode --testfilter="VFX.PerformanceTest" --testproject=./TestProjects/VisualEffectGraph_URP --timeout=1200
         retries: 2
=======
      -  command: DISPLAY=:0.0 ./utr --artifacts_path=TestProjects/VisualEffectGraph_URP/test-results --build-only --editor-location=.Editor --extra-editor-arg="-colorspace=Linear" --extra-editor-arg="-executemethod" --extra-editor-arg="SetupProject.ApplySettings" --extra-editor-arg="vulkan" --extra-editor-arg="Linear" --extra-editor-arg="-playergraphicsapi=Vulkan" --platform=StandaloneLinux64 --player-save-path=players --scripting-backend=Mono2x --suite=playmode --testfilter="VFX.PerformanceTest" --testproject=./TestProjects/VisualEffectGraph_URP --timeout=1200
>>>>>>> 012a6b3c
    artifacts:
        logs:
            paths:
              -  "**/test-results/**"
              -  "TestProjects/VisualEffectGraph_URP/Logs/*.log"
        players:
            paths:
              -  "players*/**"
    dependencies:
      -  path: .yamato/_editor_priming.yml#editor:priming:CUSTOM-REVISION:Linux
         rerun: on_new_revision
VFX_URP_Linux_Vulkan_playmode_mono_Linear_CUSTOM-REVISION:
    name: VFX_URP on Linux_Vulkan_playmode_mono_Linear on version CUSTOM-REVISION
    agent:
        type: Unity::VM::GPU
        image: package-ci/ubuntu:stable
        flavor: b1.large
    variables:
        UPM_REGISTRY: https://artifactory-slo.bf.unity3d.com/artifactory/api/npm/upm-candidates
        CUSTOM_REVISION: custom_revision_not_set
        CACHE_ARGS: '{{cache.flags}}'
        UTR_VERSION: "current"
        TEST_FILTER: .*
    commands:
      -  command: curl -s https://artifactory.prd.it.unity3d.com/artifactory/unity-tools-local/utr-standalone/utr --output utr
         retries: 2
      -  command: chmod +x utr
      -  command: sudo rm -f /etc/apt/sources.list /etc/apt/sources.list.d/{nodesource,teamviewer,deadsnakes-ubuntu-ppa-}*
      -  command: curl -L https://artifactory.prd.it.unity3d.com/artifactory/api/gpg/key/public | sudo apt-key add -
      -  command: sudo sh -c "echo 'deb https://artifactory.prd.it.unity3d.com/artifactory/unity-apt-local bionic main' > /etc/apt/sources.list.d/unity.list"
      -  command: sudo apt update
      -  command: sudo apt install unity-downloader-cli
         retries: 2
      -  command: sudo unity-downloader-cli --source-file unity_revision.txt -c editor -c il2cpp  --wait --published-only
         retries: 2
<<<<<<< HEAD
      -  command: DISPLAY=:0.0 ./utr $CACHE_ARGS --artifacts_path=TestProjects/VisualEffectGraph_URP/test-results --editor-location=.Editor --extra-editor-arg="-colorspace=Linear" --extra-editor-arg="-force-vulkan" --scripting-backend=Mono2x --suite=playmode --testfilter="VFX.Test" --testproject=./TestProjects/VisualEffectGraph_URP --zero-tests-are-ok=1
         retries: 2
=======
      -  command: DISPLAY=:0.0 ./utr --artifacts_path=TestProjects/VisualEffectGraph_URP/test-results --editor-location=.Editor --extra-editor-arg="-colorspace=Linear" --extra-editor-arg="-force-vulkan" --scripting-backend=Mono2x --suite=playmode --testfilter="VFX.Test" --testproject=./TestProjects/VisualEffectGraph_URP --zero-tests-are-ok=1
    artifacts:
        logs:
            paths:
              -  "**/test-results/**"
              -  "TestProjects/VisualEffectGraph_URP/Logs/*.log"
    dependencies:
      -  path: .yamato/_editor_priming.yml#editor:priming:CUSTOM-REVISION:Linux
         rerun: on_new_revision
VFX_URP_Linux_Vulkan_playmode_cache_mono_Linear_CUSTOM-REVISION:
    name: VFX_URP on Linux_Vulkan_playmode_cache_mono_Linear on version CUSTOM-REVISION
    agent:
        type: Unity::VM::GPU
        image: package-ci/ubuntu:stable
        flavor: b1.large
    variables:
        UPM_REGISTRY: https://artifactory-slo.bf.unity3d.com/artifactory/api/npm/upm-candidates
        CUSTOM_REVISION: custom_revision_not_set
        UTR_VERSION: "current"
        TEST_FILTER: .*
    commands:
      -  command: curl -s https://artifactory.prd.it.unity3d.com/artifactory/unity-tools-local/utr-standalone/utr --output utr
         retries: 2
      -  command: chmod +x utr
      -  command: sudo rm -f /etc/apt/sources.list /etc/apt/sources.list.d/{nodesource,teamviewer,deadsnakes-ubuntu-ppa-}*
      -  command: curl -L https://artifactory.prd.it.unity3d.com/artifactory/api/gpg/key/public | sudo apt-key add -
      -  command: sudo sh -c "echo 'deb https://artifactory.prd.it.unity3d.com/artifactory/unity-apt-local bionic main' > /etc/apt/sources.list.d/unity.list"
      -  command: sudo apt update
      -  command: sudo apt install unity-downloader-cli
         retries: 2
      -  command: sudo unity-downloader-cli --source-file unity_revision.txt -c editor -c il2cpp  --wait --published-only
         retries: 2
      -  command: DISPLAY=:0.0 ./utr --artifacts_path=TestProjects/VisualEffectGraph_URP/test-results --editor-location=.Editor --extra-editor-arg="-adb2" --extra-editor-arg="-cacheServerEnableDownload" --extra-editor-arg="true" --extra-editor-arg="-cacheServerEnableUpload" --extra-editor-arg="true" --extra-editor-arg="-cacheServerEndpoint" --extra-editor-arg="cacheserver-slo.hq.unity3d.com" --extra-editor-arg="-cacheServerNamespacePrefix" --extra-editor-arg="{{cache.cacheServerNamespacePrefix}}" --extra-editor-arg="-colorspace=Linear" --extra-editor-arg="-enableCacheServer" --extra-editor-arg="-force-vulkan" --scripting-backend=Mono2x --suite=playmode --testfilter="VFX.Test" --testproject=./TestProjects/VisualEffectGraph_URP --zero-tests-are-ok=1
>>>>>>> 012a6b3c
    artifacts:
        logs:
            paths:
              -  "**/test-results/**"
              -  "TestProjects/VisualEffectGraph_URP/Logs/*.log"
    dependencies:
      -  path: .yamato/_editor_priming.yml#editor:priming:CUSTOM-REVISION:Linux
         rerun: on_new_revision
VFX_URP_Linux_Vulkan_playmode_PerformanceTests_mono_Linear_CUSTOM-REVISION:
    name: VFX_URP on Linux_Vulkan_playmode_PerformanceTests_mono_Linear on version CUSTOM-REVISION
    agent:
        type: Unity::VM::GPU
        image: package-ci/ubuntu:stable
        flavor: b1.large
    variables:
        UPM_REGISTRY: https://artifactory-slo.bf.unity3d.com/artifactory/api/npm/upm-candidates
        CUSTOM_REVISION: custom_revision_not_set
        CACHE_ARGS: '{{cache.flags}}'
        UTR_VERSION: "current"
        TEST_FILTER: .*
    commands:
      -  command: curl -s https://artifactory.prd.it.unity3d.com/artifactory/unity-tools-local/utr-standalone/utr --output utr
         retries: 2
      -  command: chmod +x utr
      -  command: sudo rm -f /etc/apt/sources.list /etc/apt/sources.list.d/{nodesource,teamviewer,deadsnakes-ubuntu-ppa-}*
      -  command: curl -L https://artifactory.prd.it.unity3d.com/artifactory/api/gpg/key/public | sudo apt-key add -
      -  command: sudo sh -c "echo 'deb https://artifactory.prd.it.unity3d.com/artifactory/unity-apt-local bionic main' > /etc/apt/sources.list.d/unity.list"
      -  command: sudo apt update
      -  command: sudo apt install unity-downloader-cli
         retries: 2
      -  command: sudo unity-downloader-cli --source-file unity_revision.txt -c editor -c il2cpp  --wait --published-only
         retries: 2
<<<<<<< HEAD
      -  command: DISPLAY=:0.0 ./utr $CACHE_ARGS --artifacts_path=TestProjects/VisualEffectGraph_URP/test-results --editor-location=.Editor --extra-editor-arg="-colorspace=Linear" --extra-editor-arg="-force-vulkan" --performance-project-version=. --report-performance-data --performance-project-id=VFX --scripting-backend=Mono2x --suite=playmode --testfilter="VFX.PerformanceTest" --testproject=./TestProjects/VisualEffectGraph_URP --zero-tests-are-ok=1
         retries: 2
=======
      -  command: DISPLAY=:0.0 ./utr --artifacts_path=TestProjects/VisualEffectGraph_URP/test-results --editor-location=.Editor --extra-editor-arg="-colorspace=Linear" --extra-editor-arg="-force-vulkan" --performance-project-version=. --report-performance-data --performance-project-id=VFX --scripting-backend=Mono2x --suite=playmode --testfilter="VFX.PerformanceTest" --testproject=./TestProjects/VisualEffectGraph_URP --zero-tests-are-ok=1
>>>>>>> 012a6b3c
    artifacts:
        logs:
            paths:
              -  "**/test-results/**"
              -  "TestProjects/VisualEffectGraph_URP/Logs/*.log"
    dependencies:
      -  path: .yamato/_editor_priming.yml#editor:priming:CUSTOM-REVISION:Linux
         rerun: on_new_revision
VFX_URP_Linux_Vulkan_editmode_mono_Linear_CUSTOM-REVISION:
    name: VFX_URP on Linux_Vulkan_editmode_mono_Linear on version CUSTOM-REVISION
    agent:
        type: Unity::VM
        image: package-ci/ubuntu:stable
        flavor: b1.large
    variables:
        UPM_REGISTRY: https://artifactory-slo.bf.unity3d.com/artifactory/api/npm/upm-candidates
        CUSTOM_REVISION: custom_revision_not_set
        CACHE_ARGS: '{{cache.flags}}'
        UTR_VERSION: "current"
        TEST_FILTER: .*
    commands:
      -  command: curl -s https://artifactory.prd.it.unity3d.com/artifactory/unity-tools-local/utr-standalone/utr --output utr
         retries: 2
      -  command: chmod +x utr
      -  command: sudo rm -f /etc/apt/sources.list /etc/apt/sources.list.d/{nodesource,teamviewer,deadsnakes-ubuntu-ppa-}*
      -  command: curl -L https://artifactory.prd.it.unity3d.com/artifactory/api/gpg/key/public | sudo apt-key add -
      -  command: sudo sh -c "echo 'deb https://artifactory.prd.it.unity3d.com/artifactory/unity-apt-local bionic main' > /etc/apt/sources.list.d/unity.list"
      -  command: sudo apt update
      -  command: sudo apt install unity-downloader-cli
         retries: 2
      -  command: sudo unity-downloader-cli --source-file unity_revision.txt -c editor -c il2cpp  --wait --published-only
         retries: 2
<<<<<<< HEAD
      -  command: DISPLAY=:0.0 ./utr $CACHE_ARGS --artifacts_path=TestProjects/VisualEffectGraph_URP/test-results --editor-location=.Editor --extra-editor-arg="-colorspace=Linear" --extra-editor-arg="-force-vulkan" --extra-editor-arg="-playergraphicsapi=Vulkan" --platform=editmode --scripting-backend=Mono2x --suite=editor --testfilter="VFX.Test" --testproject=./TestProjects/VisualEffectGraph_URP --zero-tests-are-ok=1
         retries: 2
=======
      -  command: DISPLAY=:0.0 ./utr --artifacts_path=TestProjects/VisualEffectGraph_URP/test-results --editor-location=.Editor --extra-editor-arg="-colorspace=Linear" --extra-editor-arg="-force-vulkan" --extra-editor-arg="-playergraphicsapi=Vulkan" --platform=editmode --scripting-backend=Mono2x --suite=editor --testfilter="VFX.Test" --testproject=./TestProjects/VisualEffectGraph_URP --zero-tests-are-ok=1
>>>>>>> 012a6b3c
    artifacts:
        logs:
            paths:
              -  "**/test-results/**"
              -  "TestProjects/VisualEffectGraph_URP/Logs/*.log"
    dependencies:
      -  path: .yamato/_editor_priming.yml#editor:priming:CUSTOM-REVISION:Linux
         rerun: on_new_revision
VFX_URP_Linux_Vulkan_editmode_PerformanceTests_mono_Linear_CUSTOM-REVISION:
    name: VFX_URP on Linux_Vulkan_editmode_PerformanceTests_mono_Linear on version CUSTOM-REVISION
    agent:
        type: Unity::VM::GPU
        image: package-ci/ubuntu:stable
        flavor: b1.large
    variables:
        UPM_REGISTRY: https://artifactory-slo.bf.unity3d.com/artifactory/api/npm/upm-candidates
        CUSTOM_REVISION: custom_revision_not_set
        CACHE_ARGS: '{{cache.flags}}'
        UTR_VERSION: "current"
        TEST_FILTER: .*
    commands:
      -  command: curl -s https://artifactory.prd.it.unity3d.com/artifactory/unity-tools-local/utr-standalone/utr --output utr
         retries: 2
      -  command: chmod +x utr
      -  command: sudo rm -f /etc/apt/sources.list /etc/apt/sources.list.d/{nodesource,teamviewer,deadsnakes-ubuntu-ppa-}*
      -  command: curl -L https://artifactory.prd.it.unity3d.com/artifactory/api/gpg/key/public | sudo apt-key add -
      -  command: sudo sh -c "echo 'deb https://artifactory.prd.it.unity3d.com/artifactory/unity-apt-local bionic main' > /etc/apt/sources.list.d/unity.list"
      -  command: sudo apt update
      -  command: sudo apt install unity-downloader-cli
         retries: 2
      -  command: sudo unity-downloader-cli --source-file unity_revision.txt -c editor -c il2cpp  --wait --published-only
         retries: 2
<<<<<<< HEAD
      -  command: DISPLAY=:0.0 ./utr $CACHE_ARGS --artifacts_path=TestProjects/VisualEffectGraph_URP/test-results --editor-location=.Editor --extra-editor-arg="-colorspace=Linear" --extra-editor-arg="-force-vulkan" --extra-editor-arg="-playergraphicsapi=Vulkan" --performance-project-version=. --report-performance-data --performance-project-id=VFX --platform=editmode --scripting-backend=Mono2x --suite=editor --testfilter="VFX.PerformanceTest" --testproject=./TestProjects/VisualEffectGraph_URP --zero-tests-are-ok=1
         retries: 2
=======
      -  command: DISPLAY=:0.0 ./utr --artifacts_path=TestProjects/VisualEffectGraph_URP/test-results --editor-location=.Editor --extra-editor-arg="-colorspace=Linear" --extra-editor-arg="-force-vulkan" --extra-editor-arg="-playergraphicsapi=Vulkan" --performance-project-version=. --report-performance-data --performance-project-id=VFX --platform=editmode --scripting-backend=Mono2x --suite=editor --testfilter="VFX.PerformanceTest" --testproject=./TestProjects/VisualEffectGraph_URP --zero-tests-are-ok=1
>>>>>>> 012a6b3c
    artifacts:
        logs:
            paths:
              -  "**/test-results/**"
              -  "TestProjects/VisualEffectGraph_URP/Logs/*.log"
    dependencies:
      -  path: .yamato/_editor_priming.yml#editor:priming:CUSTOM-REVISION:Linux
<<<<<<< HEAD
=======
         rerun: on_new_revision
VFX_URP_Linux_Vulkan_Standalone_cache_mono_Linear_CUSTOM-REVISION:
    name: VFX_URP on Linux_Vulkan_Standalone_cache_mono_Linear on version CUSTOM-REVISION
    agent:
        type: Unity::VM::GPU
        image: package-ci/ubuntu:stable
        flavor: b1.large
    variables:
        UPM_REGISTRY: https://artifactory-slo.bf.unity3d.com/artifactory/api/npm/upm-candidates
        CUSTOM_REVISION: custom_revision_not_set
        UTR_VERSION: "current"
        TEST_FILTER: .*
    commands:
      -  command: curl -s https://artifactory.prd.it.unity3d.com/artifactory/unity-tools-local/utr-standalone/utr --output utr
         retries: 2
      -  command: chmod +x utr
      -  command: DISPLAY=:0.0 ./utr --artifacts_path=TestProjects/VisualEffectGraph_URP/test-results --platform=StandaloneLinux64 --player-connection-ip=auto --player-load-path=players --suite=playmode --timeout=1200 --zero-tests-are-ok=1
    artifacts:
        logs:
            paths:
              -  "**/test-results/**"
              -  "TestProjects/VisualEffectGraph_URP/Logs/*.log"
    dependencies:
      -  path: .yamato/_editor_priming.yml#editor:priming:CUSTOM-REVISION:Linux
         rerun: on_new_revision
      -  path: .yamato/vfx_urp-linux-vulkan.yml#Build_VFX_URP_Linux_Vulkan_Standalone_cache_mono_Linear_CUSTOM-REVISION
         rerun: on_new_revision
Build_VFX_URP_Linux_Vulkan_Standalone_cache_mono_Linear_CUSTOM-REVISION:
    name: Build VFX_URP on Linux_Vulkan_mono_Linear_Standalone_cache_build_Player on version CUSTOM-REVISION
    agent:
        type: Unity::VM
        image: package-ci/ubuntu:stable
        flavor: b1.xlarge
    variables:
        UPM_REGISTRY: https://artifactory-slo.bf.unity3d.com/artifactory/api/npm/upm-candidates
        CUSTOM_REVISION: custom_revision_not_set
        UTR_VERSION: "current"
        TEST_FILTER: .*
    commands:
      -  command: curl -s https://artifactory.prd.it.unity3d.com/artifactory/unity-tools-local/utr-standalone/utr --output utr
         retries: 2
      -  command: chmod +x utr
      -  command: sudo rm -f /etc/apt/sources.list /etc/apt/sources.list.d/{nodesource,teamviewer,deadsnakes-ubuntu-ppa-}*
      -  command: curl -L https://artifactory.prd.it.unity3d.com/artifactory/api/gpg/key/public | sudo apt-key add -
      -  command: sudo sh -c "echo 'deb https://artifactory.prd.it.unity3d.com/artifactory/unity-apt-local bionic main' > /etc/apt/sources.list.d/unity.list"
      -  command: sudo apt update
      -  command: sudo apt install unity-downloader-cli
         retries: 2
      -  command: sudo unity-downloader-cli --source-file unity_revision.txt -c editor -c il2cpp  --wait --published-only
         retries: 2
      -  command: DISPLAY=:0.0 ./utr --artifacts_path=TestProjects/VisualEffectGraph_URP/test-results --build-only --editor-location=.Editor --extra-editor-arg="-adb2" --extra-editor-arg="-cacheServerEnableDownload" --extra-editor-arg="true" --extra-editor-arg="-cacheServerEnableUpload" --extra-editor-arg="true" --extra-editor-arg="-cacheServerEndpoint" --extra-editor-arg="cacheserver-slo.hq.unity3d.com" --extra-editor-arg="-cacheServerNamespacePrefix" --extra-editor-arg="{{cache.cacheServerNamespacePrefix}}" --extra-editor-arg="-colorspace=Linear" --extra-editor-arg="-enableCacheServer" --extra-editor-arg="-executemethod" --extra-editor-arg="SetupProject.ApplySettings" --extra-editor-arg="vulkan" --extra-editor-arg="Linear" --extra-editor-arg="-playergraphicsapi=Vulkan" --platform=StandaloneLinux64 --player-save-path=players --scripting-backend=Mono2x --suite=playmode --testfilter="VFX.Test" --testproject=./TestProjects/VisualEffectGraph_URP --timeout=3000
    artifacts:
        logs:
            paths:
              -  "**/test-results/**"
              -  "TestProjects/VisualEffectGraph_URP/Logs/*.log"
        players:
            paths:
              -  "players*/**"
    dependencies:
      -  path: .yamato/_editor_priming.yml#editor:priming:CUSTOM-REVISION:Linux
>>>>>>> 012a6b3c
         rerun: on_new_revision<|MERGE_RESOLUTION|>--- conflicted
+++ resolved
@@ -59,12 +59,7 @@
          retries: 2
       -  command: sudo unity-downloader-cli --source-file unity_revision.txt -c editor -c il2cpp  --wait --published-only
          retries: 2
-<<<<<<< HEAD
       -  command: DISPLAY=:0.0 ./utr $CACHE_ARGS --artifacts_path=TestProjects/VisualEffectGraph_URP/test-results --build-only --editor-location=.Editor --extra-editor-arg="-colorspace=Linear" --extra-editor-arg="-executemethod" --extra-editor-arg="SetupProject.ApplySettings" --extra-editor-arg="vulkan" --extra-editor-arg="Linear" --extra-editor-arg="-playergraphicsapi=Vulkan" --platform=StandaloneLinux64 --player-save-path=players --scripting-backend=Mono2x --suite=playmode --testfilter="VFX.Test" --testproject=./TestProjects/VisualEffectGraph_URP --timeout=1200
-         retries: 2
-=======
-      -  command: DISPLAY=:0.0 ./utr --artifacts_path=TestProjects/VisualEffectGraph_URP/test-results --build-only --editor-location=.Editor --extra-editor-arg="-colorspace=Linear" --extra-editor-arg="-executemethod" --extra-editor-arg="SetupProject.ApplySettings" --extra-editor-arg="vulkan" --extra-editor-arg="Linear" --extra-editor-arg="-playergraphicsapi=Vulkan" --platform=StandaloneLinux64 --player-save-path=players --scripting-backend=Mono2x --suite=playmode --testfilter="VFX.Test" --testproject=./TestProjects/VisualEffectGraph_URP --timeout=1200
->>>>>>> 012a6b3c
     artifacts:
         logs:
             paths:
@@ -127,12 +122,7 @@
          retries: 2
       -  command: sudo unity-downloader-cli --source-file unity_revision.txt -c editor -c il2cpp  --wait --published-only
          retries: 2
-<<<<<<< HEAD
       -  command: DISPLAY=:0.0 ./utr $CACHE_ARGS --artifacts_path=TestProjects/VisualEffectGraph_URP/test-results --build-only --editor-location=.Editor --extra-editor-arg="-colorspace=Linear" --extra-editor-arg="-executemethod" --extra-editor-arg="SetupProject.ApplySettings" --extra-editor-arg="vulkan" --extra-editor-arg="Linear" --extra-editor-arg="-playergraphicsapi=Vulkan" --platform=StandaloneLinux64 --player-save-path=players --scripting-backend=Mono2x --suite=playmode --testfilter="VFX.PerformanceTest" --testproject=./TestProjects/VisualEffectGraph_URP --timeout=1200
-         retries: 2
-=======
-      -  command: DISPLAY=:0.0 ./utr --artifacts_path=TestProjects/VisualEffectGraph_URP/test-results --build-only --editor-location=.Editor --extra-editor-arg="-colorspace=Linear" --extra-editor-arg="-executemethod" --extra-editor-arg="SetupProject.ApplySettings" --extra-editor-arg="vulkan" --extra-editor-arg="Linear" --extra-editor-arg="-playergraphicsapi=Vulkan" --platform=StandaloneLinux64 --player-save-path=players --scripting-backend=Mono2x --suite=playmode --testfilter="VFX.PerformanceTest" --testproject=./TestProjects/VisualEffectGraph_URP --timeout=1200
->>>>>>> 012a6b3c
     artifacts:
         logs:
             paths:
@@ -168,44 +158,7 @@
          retries: 2
       -  command: sudo unity-downloader-cli --source-file unity_revision.txt -c editor -c il2cpp  --wait --published-only
          retries: 2
-<<<<<<< HEAD
       -  command: DISPLAY=:0.0 ./utr $CACHE_ARGS --artifacts_path=TestProjects/VisualEffectGraph_URP/test-results --editor-location=.Editor --extra-editor-arg="-colorspace=Linear" --extra-editor-arg="-force-vulkan" --scripting-backend=Mono2x --suite=playmode --testfilter="VFX.Test" --testproject=./TestProjects/VisualEffectGraph_URP --zero-tests-are-ok=1
-         retries: 2
-=======
-      -  command: DISPLAY=:0.0 ./utr --artifacts_path=TestProjects/VisualEffectGraph_URP/test-results --editor-location=.Editor --extra-editor-arg="-colorspace=Linear" --extra-editor-arg="-force-vulkan" --scripting-backend=Mono2x --suite=playmode --testfilter="VFX.Test" --testproject=./TestProjects/VisualEffectGraph_URP --zero-tests-are-ok=1
-    artifacts:
-        logs:
-            paths:
-              -  "**/test-results/**"
-              -  "TestProjects/VisualEffectGraph_URP/Logs/*.log"
-    dependencies:
-      -  path: .yamato/_editor_priming.yml#editor:priming:trunk:Linux
-         rerun: on_new_revision
-VFX_URP_Linux_Vulkan_playmode_cache_mono_Linear_trunk:
-    name: VFX_URP on Linux_Vulkan_playmode_cache_mono_Linear on version trunk
-    agent:
-        type: Unity::VM::GPU
-        image: package-ci/ubuntu:stable
-        flavor: b1.large
-    variables:
-        UPM_REGISTRY: https://artifactory-slo.bf.unity3d.com/artifactory/api/npm/upm-candidates
-        CUSTOM_REVISION: '{{trunk.changeset.id}}'
-        UTR_VERSION: "current"
-        TEST_FILTER: .*
-    commands:
-      -  command: curl -s https://artifactory.prd.it.unity3d.com/artifactory/unity-tools-local/utr-standalone/utr --output utr
-         retries: 2
-      -  command: chmod +x utr
-      -  command: sudo rm -f /etc/apt/sources.list /etc/apt/sources.list.d/{nodesource,teamviewer,deadsnakes-ubuntu-ppa-}*
-      -  command: curl -L https://artifactory.prd.it.unity3d.com/artifactory/api/gpg/key/public | sudo apt-key add -
-      -  command: sudo sh -c "echo 'deb https://artifactory.prd.it.unity3d.com/artifactory/unity-apt-local bionic main' > /etc/apt/sources.list.d/unity.list"
-      -  command: sudo apt update
-      -  command: sudo apt install unity-downloader-cli
-         retries: 2
-      -  command: sudo unity-downloader-cli --source-file unity_revision.txt -c editor -c il2cpp  --wait --published-only
-         retries: 2
-      -  command: DISPLAY=:0.0 ./utr --artifacts_path=TestProjects/VisualEffectGraph_URP/test-results --editor-location=.Editor --extra-editor-arg="-adb2" --extra-editor-arg="-cacheServerEnableDownload" --extra-editor-arg="true" --extra-editor-arg="-cacheServerEnableUpload" --extra-editor-arg="true" --extra-editor-arg="-cacheServerEndpoint" --extra-editor-arg="cacheserver-slo.hq.unity3d.com" --extra-editor-arg="-cacheServerNamespacePrefix" --extra-editor-arg="{{cache.cacheServerNamespacePrefix}}" --extra-editor-arg="-colorspace=Linear" --extra-editor-arg="-enableCacheServer" --extra-editor-arg="-force-vulkan" --scripting-backend=Mono2x --suite=playmode --testfilter="VFX.Test" --testproject=./TestProjects/VisualEffectGraph_URP --zero-tests-are-ok=1
->>>>>>> 012a6b3c
     artifacts:
         logs:
             paths:
@@ -238,12 +191,7 @@
          retries: 2
       -  command: sudo unity-downloader-cli --source-file unity_revision.txt -c editor -c il2cpp  --wait --published-only
          retries: 2
-<<<<<<< HEAD
       -  command: DISPLAY=:0.0 ./utr $CACHE_ARGS --artifacts_path=TestProjects/VisualEffectGraph_URP/test-results --editor-location=.Editor --extra-editor-arg="-colorspace=Linear" --extra-editor-arg="-force-vulkan" --performance-project-version=. --report-performance-data --performance-project-id=VFX --scripting-backend=Mono2x --suite=playmode --testfilter="VFX.PerformanceTest" --testproject=./TestProjects/VisualEffectGraph_URP --zero-tests-are-ok=1
-         retries: 2
-=======
-      -  command: DISPLAY=:0.0 ./utr --artifacts_path=TestProjects/VisualEffectGraph_URP/test-results --editor-location=.Editor --extra-editor-arg="-colorspace=Linear" --extra-editor-arg="-force-vulkan" --performance-project-version=. --report-performance-data --performance-project-id=VFX --scripting-backend=Mono2x --suite=playmode --testfilter="VFX.PerformanceTest" --testproject=./TestProjects/VisualEffectGraph_URP --zero-tests-are-ok=1
->>>>>>> 012a6b3c
     artifacts:
         logs:
             paths:
@@ -276,12 +224,7 @@
          retries: 2
       -  command: sudo unity-downloader-cli --source-file unity_revision.txt -c editor -c il2cpp  --wait --published-only
          retries: 2
-<<<<<<< HEAD
       -  command: DISPLAY=:0.0 ./utr $CACHE_ARGS --artifacts_path=TestProjects/VisualEffectGraph_URP/test-results --editor-location=.Editor --extra-editor-arg="-colorspace=Linear" --extra-editor-arg="-force-vulkan" --extra-editor-arg="-playergraphicsapi=Vulkan" --platform=editmode --scripting-backend=Mono2x --suite=editor --testfilter="VFX.Test" --testproject=./TestProjects/VisualEffectGraph_URP --zero-tests-are-ok=1
-         retries: 2
-=======
-      -  command: DISPLAY=:0.0 ./utr --artifacts_path=TestProjects/VisualEffectGraph_URP/test-results --editor-location=.Editor --extra-editor-arg="-colorspace=Linear" --extra-editor-arg="-force-vulkan" --extra-editor-arg="-playergraphicsapi=Vulkan" --platform=editmode --scripting-backend=Mono2x --suite=editor --testfilter="VFX.Test" --testproject=./TestProjects/VisualEffectGraph_URP --zero-tests-are-ok=1
->>>>>>> 012a6b3c
     artifacts:
         logs:
             paths:
@@ -314,84 +257,15 @@
          retries: 2
       -  command: sudo unity-downloader-cli --source-file unity_revision.txt -c editor -c il2cpp  --wait --published-only
          retries: 2
-<<<<<<< HEAD
       -  command: DISPLAY=:0.0 ./utr $CACHE_ARGS --artifacts_path=TestProjects/VisualEffectGraph_URP/test-results --editor-location=.Editor --extra-editor-arg="-colorspace=Linear" --extra-editor-arg="-force-vulkan" --extra-editor-arg="-playergraphicsapi=Vulkan" --performance-project-version=. --report-performance-data --performance-project-id=VFX --platform=editmode --scripting-backend=Mono2x --suite=editor --testfilter="VFX.PerformanceTest" --testproject=./TestProjects/VisualEffectGraph_URP --zero-tests-are-ok=1
-         retries: 2
-=======
-      -  command: DISPLAY=:0.0 ./utr --artifacts_path=TestProjects/VisualEffectGraph_URP/test-results --editor-location=.Editor --extra-editor-arg="-colorspace=Linear" --extra-editor-arg="-force-vulkan" --extra-editor-arg="-playergraphicsapi=Vulkan" --performance-project-version=. --report-performance-data --performance-project-id=VFX --platform=editmode --scripting-backend=Mono2x --suite=editor --testfilter="VFX.PerformanceTest" --testproject=./TestProjects/VisualEffectGraph_URP --zero-tests-are-ok=1
->>>>>>> 012a6b3c
-    artifacts:
-        logs:
-            paths:
-              -  "**/test-results/**"
-              -  "TestProjects/VisualEffectGraph_URP/Logs/*.log"
-    dependencies:
-      -  path: .yamato/_editor_priming.yml#editor:priming:trunk:Linux
-         rerun: on_new_revision
-<<<<<<< HEAD
-=======
-VFX_URP_Linux_Vulkan_Standalone_cache_mono_Linear_trunk:
-    name: VFX_URP on Linux_Vulkan_Standalone_cache_mono_Linear on version trunk
-    agent:
-        type: Unity::VM::GPU
-        image: package-ci/ubuntu:stable
-        flavor: b1.large
-    variables:
-        UPM_REGISTRY: https://artifactory-slo.bf.unity3d.com/artifactory/api/npm/upm-candidates
-        CUSTOM_REVISION: '{{trunk.changeset.id}}'
-        UTR_VERSION: "current"
-        TEST_FILTER: .*
-    commands:
-      -  command: curl -s https://artifactory.prd.it.unity3d.com/artifactory/unity-tools-local/utr-standalone/utr --output utr
-         retries: 2
-      -  command: chmod +x utr
-      -  command: DISPLAY=:0.0 ./utr --artifacts_path=TestProjects/VisualEffectGraph_URP/test-results --platform=StandaloneLinux64 --player-connection-ip=auto --player-load-path=players --suite=playmode --timeout=1200 --zero-tests-are-ok=1
-    artifacts:
-        logs:
-            paths:
-              -  "**/test-results/**"
-              -  "TestProjects/VisualEffectGraph_URP/Logs/*.log"
-    dependencies:
-      -  path: .yamato/_editor_priming.yml#editor:priming:trunk:Linux
-         rerun: on_new_revision
-      -  path: .yamato/vfx_urp-linux-vulkan.yml#Build_VFX_URP_Linux_Vulkan_Standalone_cache_mono_Linear_trunk
-         rerun: on_new_revision
-Build_VFX_URP_Linux_Vulkan_Standalone_cache_mono_Linear_trunk:
-    name: Build VFX_URP on Linux_Vulkan_mono_Linear_Standalone_cache_build_Player on version trunk
-    agent:
-        type: Unity::VM
-        image: package-ci/ubuntu:stable
-        flavor: b1.xlarge
-    variables:
-        UPM_REGISTRY: https://artifactory-slo.bf.unity3d.com/artifactory/api/npm/upm-candidates
-        CUSTOM_REVISION: '{{trunk.changeset.id}}'
-        UTR_VERSION: "current"
-        TEST_FILTER: .*
-    commands:
-      -  command: curl -s https://artifactory.prd.it.unity3d.com/artifactory/unity-tools-local/utr-standalone/utr --output utr
-         retries: 2
-      -  command: chmod +x utr
-      -  command: sudo rm -f /etc/apt/sources.list /etc/apt/sources.list.d/{nodesource,teamviewer,deadsnakes-ubuntu-ppa-}*
-      -  command: curl -L https://artifactory.prd.it.unity3d.com/artifactory/api/gpg/key/public | sudo apt-key add -
-      -  command: sudo sh -c "echo 'deb https://artifactory.prd.it.unity3d.com/artifactory/unity-apt-local bionic main' > /etc/apt/sources.list.d/unity.list"
-      -  command: sudo apt update
-      -  command: sudo apt install unity-downloader-cli
-         retries: 2
-      -  command: sudo unity-downloader-cli --source-file unity_revision.txt -c editor -c il2cpp  --wait --published-only
-         retries: 2
-      -  command: DISPLAY=:0.0 ./utr --artifacts_path=TestProjects/VisualEffectGraph_URP/test-results --build-only --editor-location=.Editor --extra-editor-arg="-adb2" --extra-editor-arg="-cacheServerEnableDownload" --extra-editor-arg="true" --extra-editor-arg="-cacheServerEnableUpload" --extra-editor-arg="true" --extra-editor-arg="-cacheServerEndpoint" --extra-editor-arg="cacheserver-slo.hq.unity3d.com" --extra-editor-arg="-cacheServerNamespacePrefix" --extra-editor-arg="{{cache.cacheServerNamespacePrefix}}" --extra-editor-arg="-colorspace=Linear" --extra-editor-arg="-enableCacheServer" --extra-editor-arg="-executemethod" --extra-editor-arg="SetupProject.ApplySettings" --extra-editor-arg="vulkan" --extra-editor-arg="Linear" --extra-editor-arg="-playergraphicsapi=Vulkan" --platform=StandaloneLinux64 --player-save-path=players --scripting-backend=Mono2x --suite=playmode --testfilter="VFX.Test" --testproject=./TestProjects/VisualEffectGraph_URP --timeout=3000
-    artifacts:
-        logs:
-            paths:
-              -  "**/test-results/**"
-              -  "TestProjects/VisualEffectGraph_URP/Logs/*.log"
-        players:
-            paths:
-              -  "players*/**"
-    dependencies:
-      -  path: .yamato/_editor_priming.yml#editor:priming:trunk:Linux
-         rerun: on_new_revision
->>>>>>> 012a6b3c
+    artifacts:
+        logs:
+            paths:
+              -  "**/test-results/**"
+              -  "TestProjects/VisualEffectGraph_URP/Logs/*.log"
+    dependencies:
+      -  path: .yamato/_editor_priming.yml#editor:priming:trunk:Linux
+         rerun: on_new_revision
 VFX_URP_Linux_Vulkan_Standalone_mono_Linear_CUSTOM-REVISION:
     name: VFX_URP on Linux_Vulkan_Standalone_mono_Linear on version CUSTOM-REVISION
     agent:
@@ -443,12 +317,7 @@
          retries: 2
       -  command: sudo unity-downloader-cli --source-file unity_revision.txt -c editor -c il2cpp  --wait --published-only
          retries: 2
-<<<<<<< HEAD
       -  command: DISPLAY=:0.0 ./utr $CACHE_ARGS --artifacts_path=TestProjects/VisualEffectGraph_URP/test-results --build-only --editor-location=.Editor --extra-editor-arg="-colorspace=Linear" --extra-editor-arg="-executemethod" --extra-editor-arg="SetupProject.ApplySettings" --extra-editor-arg="vulkan" --extra-editor-arg="Linear" --extra-editor-arg="-playergraphicsapi=Vulkan" --platform=StandaloneLinux64 --player-save-path=players --scripting-backend=Mono2x --suite=playmode --testfilter="VFX.Test" --testproject=./TestProjects/VisualEffectGraph_URP --timeout=1200
-         retries: 2
-=======
-      -  command: DISPLAY=:0.0 ./utr --artifacts_path=TestProjects/VisualEffectGraph_URP/test-results --build-only --editor-location=.Editor --extra-editor-arg="-colorspace=Linear" --extra-editor-arg="-executemethod" --extra-editor-arg="SetupProject.ApplySettings" --extra-editor-arg="vulkan" --extra-editor-arg="Linear" --extra-editor-arg="-playergraphicsapi=Vulkan" --platform=StandaloneLinux64 --player-save-path=players --scripting-backend=Mono2x --suite=playmode --testfilter="VFX.Test" --testproject=./TestProjects/VisualEffectGraph_URP --timeout=1200
->>>>>>> 012a6b3c
     artifacts:
         logs:
             paths:
@@ -511,12 +380,7 @@
          retries: 2
       -  command: sudo unity-downloader-cli --source-file unity_revision.txt -c editor -c il2cpp  --wait --published-only
          retries: 2
-<<<<<<< HEAD
       -  command: DISPLAY=:0.0 ./utr $CACHE_ARGS --artifacts_path=TestProjects/VisualEffectGraph_URP/test-results --build-only --editor-location=.Editor --extra-editor-arg="-colorspace=Linear" --extra-editor-arg="-executemethod" --extra-editor-arg="SetupProject.ApplySettings" --extra-editor-arg="vulkan" --extra-editor-arg="Linear" --extra-editor-arg="-playergraphicsapi=Vulkan" --platform=StandaloneLinux64 --player-save-path=players --scripting-backend=Mono2x --suite=playmode --testfilter="VFX.PerformanceTest" --testproject=./TestProjects/VisualEffectGraph_URP --timeout=1200
-         retries: 2
-=======
-      -  command: DISPLAY=:0.0 ./utr --artifacts_path=TestProjects/VisualEffectGraph_URP/test-results --build-only --editor-location=.Editor --extra-editor-arg="-colorspace=Linear" --extra-editor-arg="-executemethod" --extra-editor-arg="SetupProject.ApplySettings" --extra-editor-arg="vulkan" --extra-editor-arg="Linear" --extra-editor-arg="-playergraphicsapi=Vulkan" --platform=StandaloneLinux64 --player-save-path=players --scripting-backend=Mono2x --suite=playmode --testfilter="VFX.PerformanceTest" --testproject=./TestProjects/VisualEffectGraph_URP --timeout=1200
->>>>>>> 012a6b3c
     artifacts:
         logs:
             paths:
@@ -552,44 +416,7 @@
          retries: 2
       -  command: sudo unity-downloader-cli --source-file unity_revision.txt -c editor -c il2cpp  --wait --published-only
          retries: 2
-<<<<<<< HEAD
       -  command: DISPLAY=:0.0 ./utr $CACHE_ARGS --artifacts_path=TestProjects/VisualEffectGraph_URP/test-results --editor-location=.Editor --extra-editor-arg="-colorspace=Linear" --extra-editor-arg="-force-vulkan" --scripting-backend=Mono2x --suite=playmode --testfilter="VFX.Test" --testproject=./TestProjects/VisualEffectGraph_URP --zero-tests-are-ok=1
-         retries: 2
-=======
-      -  command: DISPLAY=:0.0 ./utr --artifacts_path=TestProjects/VisualEffectGraph_URP/test-results --editor-location=.Editor --extra-editor-arg="-colorspace=Linear" --extra-editor-arg="-force-vulkan" --scripting-backend=Mono2x --suite=playmode --testfilter="VFX.Test" --testproject=./TestProjects/VisualEffectGraph_URP --zero-tests-are-ok=1
-    artifacts:
-        logs:
-            paths:
-              -  "**/test-results/**"
-              -  "TestProjects/VisualEffectGraph_URP/Logs/*.log"
-    dependencies:
-      -  path: .yamato/_editor_priming.yml#editor:priming:CUSTOM-REVISION:Linux
-         rerun: on_new_revision
-VFX_URP_Linux_Vulkan_playmode_cache_mono_Linear_CUSTOM-REVISION:
-    name: VFX_URP on Linux_Vulkan_playmode_cache_mono_Linear on version CUSTOM-REVISION
-    agent:
-        type: Unity::VM::GPU
-        image: package-ci/ubuntu:stable
-        flavor: b1.large
-    variables:
-        UPM_REGISTRY: https://artifactory-slo.bf.unity3d.com/artifactory/api/npm/upm-candidates
-        CUSTOM_REVISION: custom_revision_not_set
-        UTR_VERSION: "current"
-        TEST_FILTER: .*
-    commands:
-      -  command: curl -s https://artifactory.prd.it.unity3d.com/artifactory/unity-tools-local/utr-standalone/utr --output utr
-         retries: 2
-      -  command: chmod +x utr
-      -  command: sudo rm -f /etc/apt/sources.list /etc/apt/sources.list.d/{nodesource,teamviewer,deadsnakes-ubuntu-ppa-}*
-      -  command: curl -L https://artifactory.prd.it.unity3d.com/artifactory/api/gpg/key/public | sudo apt-key add -
-      -  command: sudo sh -c "echo 'deb https://artifactory.prd.it.unity3d.com/artifactory/unity-apt-local bionic main' > /etc/apt/sources.list.d/unity.list"
-      -  command: sudo apt update
-      -  command: sudo apt install unity-downloader-cli
-         retries: 2
-      -  command: sudo unity-downloader-cli --source-file unity_revision.txt -c editor -c il2cpp  --wait --published-only
-         retries: 2
-      -  command: DISPLAY=:0.0 ./utr --artifacts_path=TestProjects/VisualEffectGraph_URP/test-results --editor-location=.Editor --extra-editor-arg="-adb2" --extra-editor-arg="-cacheServerEnableDownload" --extra-editor-arg="true" --extra-editor-arg="-cacheServerEnableUpload" --extra-editor-arg="true" --extra-editor-arg="-cacheServerEndpoint" --extra-editor-arg="cacheserver-slo.hq.unity3d.com" --extra-editor-arg="-cacheServerNamespacePrefix" --extra-editor-arg="{{cache.cacheServerNamespacePrefix}}" --extra-editor-arg="-colorspace=Linear" --extra-editor-arg="-enableCacheServer" --extra-editor-arg="-force-vulkan" --scripting-backend=Mono2x --suite=playmode --testfilter="VFX.Test" --testproject=./TestProjects/VisualEffectGraph_URP --zero-tests-are-ok=1
->>>>>>> 012a6b3c
     artifacts:
         logs:
             paths:
@@ -622,12 +449,7 @@
          retries: 2
       -  command: sudo unity-downloader-cli --source-file unity_revision.txt -c editor -c il2cpp  --wait --published-only
          retries: 2
-<<<<<<< HEAD
       -  command: DISPLAY=:0.0 ./utr $CACHE_ARGS --artifacts_path=TestProjects/VisualEffectGraph_URP/test-results --editor-location=.Editor --extra-editor-arg="-colorspace=Linear" --extra-editor-arg="-force-vulkan" --performance-project-version=. --report-performance-data --performance-project-id=VFX --scripting-backend=Mono2x --suite=playmode --testfilter="VFX.PerformanceTest" --testproject=./TestProjects/VisualEffectGraph_URP --zero-tests-are-ok=1
-         retries: 2
-=======
-      -  command: DISPLAY=:0.0 ./utr --artifacts_path=TestProjects/VisualEffectGraph_URP/test-results --editor-location=.Editor --extra-editor-arg="-colorspace=Linear" --extra-editor-arg="-force-vulkan" --performance-project-version=. --report-performance-data --performance-project-id=VFX --scripting-backend=Mono2x --suite=playmode --testfilter="VFX.PerformanceTest" --testproject=./TestProjects/VisualEffectGraph_URP --zero-tests-are-ok=1
->>>>>>> 012a6b3c
     artifacts:
         logs:
             paths:
@@ -660,12 +482,7 @@
          retries: 2
       -  command: sudo unity-downloader-cli --source-file unity_revision.txt -c editor -c il2cpp  --wait --published-only
          retries: 2
-<<<<<<< HEAD
       -  command: DISPLAY=:0.0 ./utr $CACHE_ARGS --artifacts_path=TestProjects/VisualEffectGraph_URP/test-results --editor-location=.Editor --extra-editor-arg="-colorspace=Linear" --extra-editor-arg="-force-vulkan" --extra-editor-arg="-playergraphicsapi=Vulkan" --platform=editmode --scripting-backend=Mono2x --suite=editor --testfilter="VFX.Test" --testproject=./TestProjects/VisualEffectGraph_URP --zero-tests-are-ok=1
-         retries: 2
-=======
-      -  command: DISPLAY=:0.0 ./utr --artifacts_path=TestProjects/VisualEffectGraph_URP/test-results --editor-location=.Editor --extra-editor-arg="-colorspace=Linear" --extra-editor-arg="-force-vulkan" --extra-editor-arg="-playergraphicsapi=Vulkan" --platform=editmode --scripting-backend=Mono2x --suite=editor --testfilter="VFX.Test" --testproject=./TestProjects/VisualEffectGraph_URP --zero-tests-are-ok=1
->>>>>>> 012a6b3c
     artifacts:
         logs:
             paths:
@@ -698,81 +515,12 @@
          retries: 2
       -  command: sudo unity-downloader-cli --source-file unity_revision.txt -c editor -c il2cpp  --wait --published-only
          retries: 2
-<<<<<<< HEAD
       -  command: DISPLAY=:0.0 ./utr $CACHE_ARGS --artifacts_path=TestProjects/VisualEffectGraph_URP/test-results --editor-location=.Editor --extra-editor-arg="-colorspace=Linear" --extra-editor-arg="-force-vulkan" --extra-editor-arg="-playergraphicsapi=Vulkan" --performance-project-version=. --report-performance-data --performance-project-id=VFX --platform=editmode --scripting-backend=Mono2x --suite=editor --testfilter="VFX.PerformanceTest" --testproject=./TestProjects/VisualEffectGraph_URP --zero-tests-are-ok=1
-         retries: 2
-=======
-      -  command: DISPLAY=:0.0 ./utr --artifacts_path=TestProjects/VisualEffectGraph_URP/test-results --editor-location=.Editor --extra-editor-arg="-colorspace=Linear" --extra-editor-arg="-force-vulkan" --extra-editor-arg="-playergraphicsapi=Vulkan" --performance-project-version=. --report-performance-data --performance-project-id=VFX --platform=editmode --scripting-backend=Mono2x --suite=editor --testfilter="VFX.PerformanceTest" --testproject=./TestProjects/VisualEffectGraph_URP --zero-tests-are-ok=1
->>>>>>> 012a6b3c
-    artifacts:
-        logs:
-            paths:
-              -  "**/test-results/**"
-              -  "TestProjects/VisualEffectGraph_URP/Logs/*.log"
-    dependencies:
-      -  path: .yamato/_editor_priming.yml#editor:priming:CUSTOM-REVISION:Linux
-<<<<<<< HEAD
-=======
-         rerun: on_new_revision
-VFX_URP_Linux_Vulkan_Standalone_cache_mono_Linear_CUSTOM-REVISION:
-    name: VFX_URP on Linux_Vulkan_Standalone_cache_mono_Linear on version CUSTOM-REVISION
-    agent:
-        type: Unity::VM::GPU
-        image: package-ci/ubuntu:stable
-        flavor: b1.large
-    variables:
-        UPM_REGISTRY: https://artifactory-slo.bf.unity3d.com/artifactory/api/npm/upm-candidates
-        CUSTOM_REVISION: custom_revision_not_set
-        UTR_VERSION: "current"
-        TEST_FILTER: .*
-    commands:
-      -  command: curl -s https://artifactory.prd.it.unity3d.com/artifactory/unity-tools-local/utr-standalone/utr --output utr
-         retries: 2
-      -  command: chmod +x utr
-      -  command: DISPLAY=:0.0 ./utr --artifacts_path=TestProjects/VisualEffectGraph_URP/test-results --platform=StandaloneLinux64 --player-connection-ip=auto --player-load-path=players --suite=playmode --timeout=1200 --zero-tests-are-ok=1
-    artifacts:
-        logs:
-            paths:
-              -  "**/test-results/**"
-              -  "TestProjects/VisualEffectGraph_URP/Logs/*.log"
-    dependencies:
-      -  path: .yamato/_editor_priming.yml#editor:priming:CUSTOM-REVISION:Linux
-         rerun: on_new_revision
-      -  path: .yamato/vfx_urp-linux-vulkan.yml#Build_VFX_URP_Linux_Vulkan_Standalone_cache_mono_Linear_CUSTOM-REVISION
-         rerun: on_new_revision
-Build_VFX_URP_Linux_Vulkan_Standalone_cache_mono_Linear_CUSTOM-REVISION:
-    name: Build VFX_URP on Linux_Vulkan_mono_Linear_Standalone_cache_build_Player on version CUSTOM-REVISION
-    agent:
-        type: Unity::VM
-        image: package-ci/ubuntu:stable
-        flavor: b1.xlarge
-    variables:
-        UPM_REGISTRY: https://artifactory-slo.bf.unity3d.com/artifactory/api/npm/upm-candidates
-        CUSTOM_REVISION: custom_revision_not_set
-        UTR_VERSION: "current"
-        TEST_FILTER: .*
-    commands:
-      -  command: curl -s https://artifactory.prd.it.unity3d.com/artifactory/unity-tools-local/utr-standalone/utr --output utr
-         retries: 2
-      -  command: chmod +x utr
-      -  command: sudo rm -f /etc/apt/sources.list /etc/apt/sources.list.d/{nodesource,teamviewer,deadsnakes-ubuntu-ppa-}*
-      -  command: curl -L https://artifactory.prd.it.unity3d.com/artifactory/api/gpg/key/public | sudo apt-key add -
-      -  command: sudo sh -c "echo 'deb https://artifactory.prd.it.unity3d.com/artifactory/unity-apt-local bionic main' > /etc/apt/sources.list.d/unity.list"
-      -  command: sudo apt update
-      -  command: sudo apt install unity-downloader-cli
-         retries: 2
-      -  command: sudo unity-downloader-cli --source-file unity_revision.txt -c editor -c il2cpp  --wait --published-only
-         retries: 2
-      -  command: DISPLAY=:0.0 ./utr --artifacts_path=TestProjects/VisualEffectGraph_URP/test-results --build-only --editor-location=.Editor --extra-editor-arg="-adb2" --extra-editor-arg="-cacheServerEnableDownload" --extra-editor-arg="true" --extra-editor-arg="-cacheServerEnableUpload" --extra-editor-arg="true" --extra-editor-arg="-cacheServerEndpoint" --extra-editor-arg="cacheserver-slo.hq.unity3d.com" --extra-editor-arg="-cacheServerNamespacePrefix" --extra-editor-arg="{{cache.cacheServerNamespacePrefix}}" --extra-editor-arg="-colorspace=Linear" --extra-editor-arg="-enableCacheServer" --extra-editor-arg="-executemethod" --extra-editor-arg="SetupProject.ApplySettings" --extra-editor-arg="vulkan" --extra-editor-arg="Linear" --extra-editor-arg="-playergraphicsapi=Vulkan" --platform=StandaloneLinux64 --player-save-path=players --scripting-backend=Mono2x --suite=playmode --testfilter="VFX.Test" --testproject=./TestProjects/VisualEffectGraph_URP --timeout=3000
-    artifacts:
-        logs:
-            paths:
-              -  "**/test-results/**"
-              -  "TestProjects/VisualEffectGraph_URP/Logs/*.log"
-        players:
-            paths:
-              -  "players*/**"
-    dependencies:
-      -  path: .yamato/_editor_priming.yml#editor:priming:CUSTOM-REVISION:Linux
->>>>>>> 012a6b3c
+    artifacts:
+        logs:
+            paths:
+              -  "**/test-results/**"
+              -  "TestProjects/VisualEffectGraph_URP/Logs/*.log"
+    dependencies:
+      -  path: .yamato/_editor_priming.yml#editor:priming:CUSTOM-REVISION:Linux
          rerun: on_new_revision