
# This file is generated by .yamato/ruamel/build.py. Don't edit this file manually.
# Introduce any changes under .yamato/config/*.metafile files (for most cases) or under .yamato/ruamel/* within Python (more elaborate cases), and rerun build.py to regenerate all .yml files.
# Read more under .yamato/docs/readme.md

{% metadata_file .yamato/_cache_config.metafile -%}
{% metadata_file .yamato/_latest_editor_versions_trunk.metafile -%}

---

URP_PostPro_OSX_Metal_Standalone_mono_Linear_trunk:
    name: URP_PostPro on OSX_Metal_Standalone_mono_Linear on version trunk
    agent:
        type: Unity::metal::macmini
        image: slough-ops/macos-10.14-xcode:stable
        flavor: m1.mac
    variables:
        UPM_REGISTRY: https://artifactory-slo.bf.unity3d.com/artifactory/api/npm/upm-candidates
        CUSTOM_REVISION: '{{trunk.changeset.id}}'
        UTR_VERSION: "current"
        TEST_FILTER: .*
    commands:
      -  command: curl -s https://artifactory.prd.it.unity3d.com/artifactory/unity-tools-local/utr-standalone/utr --output utr
         retries: 3
      -  chmod +x utr
      -  command: scp -i ~/.ssh/id_rsa_macmini -r $YAMATO_SOURCE_DIR bokken@$BOKKEN_DEVICE_IP:~/Graphics
         retries: 3
      -  command: scp -i ~/.ssh/id_rsa_macmini ~/.ssh/id_rsa_macmini bokken@$BOKKEN_DEVICE_IP:~/.ssh/id_rsa_macmini
         retries: 3
      -  command: ssh -i ~/.ssh/id_rsa_macmini bokken@$BOKKEN_DEVICE_IP "bash -lc 'pip3 install unity-downloader-cli --user --index-url https://artifactory.prd.it.unity3d.com/artifactory/api/pypi/pypi/simple --upgrade'"
         retries: 3
      -  command: ssh -i ~/.ssh/id_rsa_macmini bokken@$BOKKEN_DEVICE_IP '$(python3 -m site --user-base)/bin/unity-downloader-cli --source-file ~/Graphics/unity_revision.txt -c editor -c il2cpp  --wait --published-only'
         retries: 3
      -  command: |5-
                ssh -i ~/.ssh/id_rsa_macmini bokken@$BOKKEN_DEVICE_IP "export UPM_REGISTRY=https://artifactory-slo.bf.unity3d.com/artifactory/api/npm/upm-candidates; ~/Graphics/utr  --artifacts_path=/Users/bokken/Graphics/TestProjects/UniversalGraphicsTest_PostPro/test-results --editor-location=/Users/bokken/.Editor --extra-editor-arg="-colorspace=Linear" --scripting-backend=Mono2x --suite=playmode --testfilter=$TEST_FILTER --testproject=/Users/bokken/Graphics/TestProjects/UniversalGraphicsTest_PostPro --zero-tests-are-ok=1 "
                UTR_RESULT=$?
                mkdir -p TestProjects/UniversalGraphicsTest_PostPro/test-results/
                scp -i ~/.ssh/id_rsa_macmini -r bokken@$BOKKEN_DEVICE_IP:/Users/bokken/Graphics/TestProjects/UniversalGraphicsTest_PostPro/test-results/ TestProjects/UniversalGraphicsTest_PostPro/test-results/
                exit $UTR_RESULT
         retries: 3
    artifacts:
        logs:
            paths:
              -  "**/test-results/**"
              -  "TestProjects/UniversalGraphicsTest_PostPro/Logs/*.log"
    dependencies:
      -  path: .yamato/_editor_priming.yml#editor:priming:trunk:OSX
         rerun: on_new_revision
URP_PostPro_OSX_Metal_playmode_mono_Linear_trunk:
    name: URP_PostPro on OSX_Metal_playmode_mono_Linear on version trunk
    agent:
        type: Unity::metal::macmini
        image: slough-ops/macos-10.14-xcode:stable
        flavor: m1.mac
    variables:
        UPM_REGISTRY: https://artifactory-slo.bf.unity3d.com/artifactory/api/npm/upm-candidates
        CUSTOM_REVISION: '{{trunk.changeset.id}}'
        UTR_VERSION: "current"
        TEST_FILTER: .*
    commands:
      -  command: curl -s https://artifactory.prd.it.unity3d.com/artifactory/unity-tools-local/utr-standalone/utr --output utr
         retries: 3
      -  chmod +x utr
      -  command: scp -i ~/.ssh/id_rsa_macmini -r $YAMATO_SOURCE_DIR bokken@$BOKKEN_DEVICE_IP:~/Graphics
         retries: 3
      -  command: scp -i ~/.ssh/id_rsa_macmini ~/.ssh/id_rsa_macmini bokken@$BOKKEN_DEVICE_IP:~/.ssh/id_rsa_macmini
         retries: 3
      -  command: ssh -i ~/.ssh/id_rsa_macmini bokken@$BOKKEN_DEVICE_IP "bash -lc 'pip3 install unity-downloader-cli --user --index-url https://artifactory.prd.it.unity3d.com/artifactory/api/pypi/pypi/simple --upgrade'"
         retries: 3
      -  command: ssh -i ~/.ssh/id_rsa_macmini bokken@$BOKKEN_DEVICE_IP '$(python3 -m site --user-base)/bin/unity-downloader-cli --source-file ~/Graphics/unity_revision.txt -c editor -c il2cpp  --wait --published-only'
         retries: 3
      -  command: |5-
                ssh -i ~/.ssh/id_rsa_macmini bokken@$BOKKEN_DEVICE_IP "export UPM_REGISTRY=https://artifactory-slo.bf.unity3d.com/artifactory/api/npm/upm-candidates; ~/Graphics/utr  --artifacts_path=/Users/bokken/Graphics/TestProjects/UniversalGraphicsTest_PostPro/test-results --editor-location=/Users/bokken/.Editor --extra-editor-arg="-colorspace=Linear" --scripting-backend=Mono2x --suite=playmode --testfilter=$TEST_FILTER --testproject=/Users/bokken/Graphics/TestProjects/UniversalGraphicsTest_PostPro --zero-tests-are-ok=1 "
                UTR_RESULT=$?
                mkdir -p TestProjects/UniversalGraphicsTest_PostPro/test-results/
                scp -i ~/.ssh/id_rsa_macmini -r bokken@$BOKKEN_DEVICE_IP:/Users/bokken/Graphics/TestProjects/UniversalGraphicsTest_PostPro/test-results/ TestProjects/UniversalGraphicsTest_PostPro/test-results/
                exit $UTR_RESULT
         retries: 3
    artifacts:
        logs:
            paths:
              -  "**/test-results/**"
              -  "TestProjects/UniversalGraphicsTest_PostPro/Logs/*.log"
    dependencies:
      -  path: .yamato/_editor_priming.yml#editor:priming:trunk:OSX
         rerun: on_new_revision
URP_PostPro_OSX_Metal_playmode_cache_mono_Linear_trunk:
    name: URP_PostPro on OSX_Metal_playmode_cache_mono_Linear on version trunk
    agent:
        type: Unity::metal::macmini
        image: slough-ops/macos-10.14-xcode:stable
        flavor: m1.mac
    variables:
        UPM_REGISTRY: https://artifactory-slo.bf.unity3d.com/artifactory/api/npm/upm-candidates
        CUSTOM_REVISION: '{{trunk.changeset.id}}'
        UTR_VERSION: "current"
        TEST_FILTER: .*
    commands:
      -  command: curl -s https://artifactory.prd.it.unity3d.com/artifactory/unity-tools-local/utr-standalone/utr --output utr
         retries: 3
      -  chmod +x utr
      -  command: scp -i ~/.ssh/id_rsa_macmini -r $YAMATO_SOURCE_DIR bokken@$BOKKEN_DEVICE_IP:~/Graphics
         retries: 3
      -  command: scp -i ~/.ssh/id_rsa_macmini ~/.ssh/id_rsa_macmini bokken@$BOKKEN_DEVICE_IP:~/.ssh/id_rsa_macmini
         retries: 3
      -  command: ssh -i ~/.ssh/id_rsa_macmini bokken@$BOKKEN_DEVICE_IP "bash -lc 'pip3 install unity-downloader-cli --user --index-url https://artifactory.prd.it.unity3d.com/artifactory/api/pypi/pypi/simple --upgrade'"
         retries: 3
      -  command: ssh -i ~/.ssh/id_rsa_macmini bokken@$BOKKEN_DEVICE_IP '$(python3 -m site --user-base)/bin/unity-downloader-cli --source-file ~/Graphics/unity_revision.txt -c editor -c il2cpp  --wait --published-only'
         retries: 3
      -  command: |5-
                ssh -i ~/.ssh/id_rsa_macmini bokken@$BOKKEN_DEVICE_IP "export UPM_REGISTRY=https://artifactory-slo.bf.unity3d.com/artifactory/api/npm/upm-candidates; ~/Graphics/utr  --artifacts_path=/Users/bokken/Graphics/TestProjects/UniversalGraphicsTest_PostPro/test-results --editor-location=/Users/bokken/.Editor --extra-editor-arg="-colorspace=Linear" --scripting-backend=Mono2x --suite=playmode --testfilter=$TEST_FILTER --testproject=/Users/bokken/Graphics/TestProjects/UniversalGraphicsTest_PostPro --zero-tests-are-ok=1 "
                UTR_RESULT=$?
                mkdir -p TestProjects/UniversalGraphicsTest_PostPro/test-results/
                scp -i ~/.ssh/id_rsa_macmini -r bokken@$BOKKEN_DEVICE_IP:/Users/bokken/Graphics/TestProjects/UniversalGraphicsTest_PostPro/test-results/ TestProjects/UniversalGraphicsTest_PostPro/test-results/
                exit $UTR_RESULT
         retries: 3
    artifacts:
        logs:
            paths:
              -  "**/test-results/**"
              -  "TestProjects/UniversalGraphicsTest_PostPro/Logs/*.log"
    dependencies:
      -  path: .yamato/_editor_priming.yml#editor:priming:trunk:OSX
         rerun: on_new_revision
<<<<<<< HEAD
URP_PostPro_OSX_Metal_playmode_XR_mono_Linear_trunk:
    name: URP_PostPro on OSX_Metal_playmode_XR_mono_Linear on version trunk
    agent:
        type: Unity::metal::macmini
        image: slough-ops/macos-10.14-xcode:stable
        flavor: m1.mac
    variables:
        UPM_REGISTRY: https://artifactory-slo.bf.unity3d.com/artifactory/api/npm/upm-candidates
        CUSTOM_REVISION: '{{trunk.changeset.id}}'
        UTR_VERSION: "current"
        TEST_FILTER: .*
    commands:
      -  command: curl -s https://artifactory.prd.it.unity3d.com/artifactory/unity-tools-local/utr-standalone/utr --output utr
         retries: 3
      -  chmod +x utr
      -  command: scp -i ~/.ssh/id_rsa_macmini -r $YAMATO_SOURCE_DIR bokken@$BOKKEN_DEVICE_IP:~/Graphics
         retries: 3
      -  command: scp -i ~/.ssh/id_rsa_macmini ~/.ssh/id_rsa_macmini bokken@$BOKKEN_DEVICE_IP:~/.ssh/id_rsa_macmini
         retries: 3
      -  command: ssh -i ~/.ssh/id_rsa_macmini bokken@$BOKKEN_DEVICE_IP "bash -lc 'pip3 install unity-downloader-cli --user --index-url https://artifactory.prd.it.unity3d.com/artifactory/api/pypi/pypi/simple --upgrade'"
         retries: 3
      -  command: ssh -i ~/.ssh/id_rsa_macmini bokken@$BOKKEN_DEVICE_IP '$(python3 -m site --user-base)/bin/unity-downloader-cli --source-file ~/Graphics/unity_revision.txt -c editor -c il2cpp  --wait --published-only'
         retries: 3
      -  command: |5-
                ssh -i ~/.ssh/id_rsa_macmini bokken@$BOKKEN_DEVICE_IP "export UPM_REGISTRY=https://artifactory-slo.bf.unity3d.com/artifactory/api/npm/upm-candidates; ~/Graphics/utr  --artifacts_path=/Users/bokken/Graphics/TestProjects/UniversalGraphicsTest_PostPro/test-results --editor-location=/Users/bokken/.Editor --extra-editor-arg="-colorspace=Linear" --scripting-backend=Mono2x --suite=playmode --testfilter=$TEST_FILTER --testproject=/Users/bokken/Graphics/TestProjects/UniversalGraphicsTest_PostPro --zero-tests-are-ok=1 "
                UTR_RESULT=$?
                mkdir -p TestProjects/UniversalGraphicsTest_PostPro/test-results/
                scp -i ~/.ssh/id_rsa_macmini -r bokken@$BOKKEN_DEVICE_IP:/Users/bokken/Graphics/TestProjects/UniversalGraphicsTest_PostPro/test-results/ TestProjects/UniversalGraphicsTest_PostPro/test-results/
                exit $UTR_RESULT
         retries: 3
    artifacts:
        logs:
            paths:
              -  "**/test-results/**"
              -  "TestProjects/UniversalGraphicsTest_PostPro/Logs/*.log"
    dependencies:
      -  path: .yamato/_editor_priming.yml#editor:priming:trunk:OSX
         rerun: on_new_revision
URP_PostPro_OSX_Metal_playmode_XR_cache_mono_Linear_trunk:
    name: URP_PostPro on OSX_Metal_playmode_XR_cache_mono_Linear on version trunk
    agent:
        type: Unity::metal::macmini
        image: slough-ops/macos-10.14-xcode:stable
        flavor: m1.mac
    variables:
        UPM_REGISTRY: https://artifactory-slo.bf.unity3d.com/artifactory/api/npm/upm-candidates
        CUSTOM_REVISION: '{{trunk.changeset.id}}'
        UTR_VERSION: "current"
        TEST_FILTER: .*
    commands:
      -  command: curl -s https://artifactory.prd.it.unity3d.com/artifactory/unity-tools-local/utr-standalone/utr --output utr
         retries: 3
      -  chmod +x utr
      -  command: scp -i ~/.ssh/id_rsa_macmini -r $YAMATO_SOURCE_DIR bokken@$BOKKEN_DEVICE_IP:~/Graphics
         retries: 3
      -  command: scp -i ~/.ssh/id_rsa_macmini ~/.ssh/id_rsa_macmini bokken@$BOKKEN_DEVICE_IP:~/.ssh/id_rsa_macmini
         retries: 3
      -  command: ssh -i ~/.ssh/id_rsa_macmini bokken@$BOKKEN_DEVICE_IP "bash -lc 'pip3 install unity-downloader-cli --user --index-url https://artifactory.prd.it.unity3d.com/artifactory/api/pypi/pypi/simple --upgrade'"
         retries: 3
      -  command: ssh -i ~/.ssh/id_rsa_macmini bokken@$BOKKEN_DEVICE_IP '$(python3 -m site --user-base)/bin/unity-downloader-cli --source-file ~/Graphics/unity_revision.txt -c editor -c il2cpp  --wait --published-only'
         retries: 3
      -  command: |5-
                ssh -i ~/.ssh/id_rsa_macmini bokken@$BOKKEN_DEVICE_IP "export UPM_REGISTRY=https://artifactory-slo.bf.unity3d.com/artifactory/api/npm/upm-candidates; ~/Graphics/utr  --artifacts_path=/Users/bokken/Graphics/TestProjects/UniversalGraphicsTest_PostPro/test-results --editor-location=/Users/bokken/.Editor --extra-editor-arg="-colorspace=Linear" --scripting-backend=Mono2x --suite=playmode --testfilter=$TEST_FILTER --testproject=/Users/bokken/Graphics/TestProjects/UniversalGraphicsTest_PostPro --zero-tests-are-ok=1 "
                UTR_RESULT=$?
                mkdir -p TestProjects/UniversalGraphicsTest_PostPro/test-results/
                scp -i ~/.ssh/id_rsa_macmini -r bokken@$BOKKEN_DEVICE_IP:/Users/bokken/Graphics/TestProjects/UniversalGraphicsTest_PostPro/test-results/ TestProjects/UniversalGraphicsTest_PostPro/test-results/
                exit $UTR_RESULT
         retries: 3
    artifacts:
        logs:
            paths:
              -  "**/test-results/**"
              -  "TestProjects/UniversalGraphicsTest_PostPro/Logs/*.log"
    dependencies:
      -  path: .yamato/_editor_priming.yml#editor:priming:trunk:OSX
         rerun: on_new_revision
=======
>>>>>>> 4eca1ace
URP_PostPro_OSX_Metal_Standalone_cache_mono_Linear_trunk:
    name: URP_PostPro on OSX_Metal_Standalone_cache_mono_Linear on version trunk
    agent:
        type: Unity::metal::macmini
        image: slough-ops/macos-10.14-xcode:stable
        flavor: m1.mac
    variables:
        UPM_REGISTRY: https://artifactory-slo.bf.unity3d.com/artifactory/api/npm/upm-candidates
        CUSTOM_REVISION: '{{trunk.changeset.id}}'
        UTR_VERSION: "current"
        TEST_FILTER: .*
    commands:
      -  command: curl -s https://artifactory.prd.it.unity3d.com/artifactory/unity-tools-local/utr-standalone/utr --output utr
         retries: 3
      -  chmod +x utr
      -  command: scp -i ~/.ssh/id_rsa_macmini -r $YAMATO_SOURCE_DIR bokken@$BOKKEN_DEVICE_IP:~/Graphics
         retries: 3
      -  command: scp -i ~/.ssh/id_rsa_macmini ~/.ssh/id_rsa_macmini bokken@$BOKKEN_DEVICE_IP:~/.ssh/id_rsa_macmini
         retries: 3
      -  command: ssh -i ~/.ssh/id_rsa_macmini bokken@$BOKKEN_DEVICE_IP "bash -lc 'pip3 install unity-downloader-cli --user --index-url https://artifactory.prd.it.unity3d.com/artifactory/api/pypi/pypi/simple --upgrade'"
         retries: 3
      -  command: ssh -i ~/.ssh/id_rsa_macmini bokken@$BOKKEN_DEVICE_IP '$(python3 -m site --user-base)/bin/unity-downloader-cli --source-file ~/Graphics/unity_revision.txt -c editor -c il2cpp  --wait --published-only'
         retries: 3
      -  command: |5-
                ssh -i ~/.ssh/id_rsa_macmini bokken@$BOKKEN_DEVICE_IP "export UPM_REGISTRY=https://artifactory-slo.bf.unity3d.com/artifactory/api/npm/upm-candidates; ~/Graphics/utr  --artifacts_path=/Users/bokken/Graphics/TestProjects/UniversalGraphicsTest_PostPro/test-results --editor-location=/Users/bokken/.Editor --extra-editor-arg="-colorspace=Linear" --scripting-backend=Mono2x --suite=playmode --testfilter=$TEST_FILTER --testproject=/Users/bokken/Graphics/TestProjects/UniversalGraphicsTest_PostPro --zero-tests-are-ok=1 "
                UTR_RESULT=$?
                mkdir -p TestProjects/UniversalGraphicsTest_PostPro/test-results/
                scp -i ~/.ssh/id_rsa_macmini -r bokken@$BOKKEN_DEVICE_IP:/Users/bokken/Graphics/TestProjects/UniversalGraphicsTest_PostPro/test-results/ TestProjects/UniversalGraphicsTest_PostPro/test-results/
                exit $UTR_RESULT
         retries: 3
    artifacts:
        logs:
            paths:
              -  "**/test-results/**"
              -  "TestProjects/UniversalGraphicsTest_PostPro/Logs/*.log"
    dependencies:
      -  path: .yamato/_editor_priming.yml#editor:priming:trunk:OSX
         rerun: on_new_revision
<<<<<<< HEAD
URP_PostPro_OSX_Metal_Standalone_XR_cache_mono_Linear_trunk:
    name: URP_PostPro on OSX_Metal_Standalone_XR_cache_mono_Linear on version trunk
    agent:
        type: Unity::metal::macmini
        image: slough-ops/macos-10.14-xcode:stable
        flavor: m1.mac
    variables:
        UPM_REGISTRY: https://artifactory-slo.bf.unity3d.com/artifactory/api/npm/upm-candidates
        CUSTOM_REVISION: '{{trunk.changeset.id}}'
        UTR_VERSION: "current"
        TEST_FILTER: .*
    commands:
      -  command: curl -s https://artifactory.prd.it.unity3d.com/artifactory/unity-tools-local/utr-standalone/utr --output utr
         retries: 3
      -  chmod +x utr
      -  command: scp -i ~/.ssh/id_rsa_macmini -r $YAMATO_SOURCE_DIR bokken@$BOKKEN_DEVICE_IP:~/Graphics
         retries: 3
      -  command: scp -i ~/.ssh/id_rsa_macmini ~/.ssh/id_rsa_macmini bokken@$BOKKEN_DEVICE_IP:~/.ssh/id_rsa_macmini
         retries: 3
      -  command: ssh -i ~/.ssh/id_rsa_macmini bokken@$BOKKEN_DEVICE_IP "bash -lc 'pip3 install unity-downloader-cli --user --index-url https://artifactory.prd.it.unity3d.com/artifactory/api/pypi/pypi/simple --upgrade'"
         retries: 3
      -  command: ssh -i ~/.ssh/id_rsa_macmini bokken@$BOKKEN_DEVICE_IP '$(python3 -m site --user-base)/bin/unity-downloader-cli --source-file ~/Graphics/unity_revision.txt -c editor -c il2cpp  --wait --published-only'
         retries: 3
      -  command: |5-
                ssh -i ~/.ssh/id_rsa_macmini bokken@$BOKKEN_DEVICE_IP "export UPM_REGISTRY=https://artifactory-slo.bf.unity3d.com/artifactory/api/npm/upm-candidates; ~/Graphics/utr  --artifacts_path=/Users/bokken/Graphics/TestProjects/UniversalGraphicsTest_PostPro/test-results --editor-location=/Users/bokken/.Editor --extra-editor-arg="-colorspace=Linear" --scripting-backend=Mono2x --suite=playmode --testfilter=$TEST_FILTER --testproject=/Users/bokken/Graphics/TestProjects/UniversalGraphicsTest_PostPro --zero-tests-are-ok=1 "
                UTR_RESULT=$?
                mkdir -p TestProjects/UniversalGraphicsTest_PostPro/test-results/
                scp -i ~/.ssh/id_rsa_macmini -r bokken@$BOKKEN_DEVICE_IP:/Users/bokken/Graphics/TestProjects/UniversalGraphicsTest_PostPro/test-results/ TestProjects/UniversalGraphicsTest_PostPro/test-results/
                exit $UTR_RESULT
         retries: 3
    artifacts:
        logs:
            paths:
              -  "**/test-results/**"
              -  "TestProjects/UniversalGraphicsTest_PostPro/Logs/*.log"
    dependencies:
      -  path: .yamato/_editor_priming.yml#editor:priming:trunk:OSX
         rerun: on_new_revision
=======
>>>>>>> 4eca1ace
URP_PostPro_OSX_Metal_Standalone_mono_Linear_CUSTOM-REVISION:
    name: URP_PostPro on OSX_Metal_Standalone_mono_Linear on version CUSTOM-REVISION
    agent:
        type: Unity::metal::macmini
        image: slough-ops/macos-10.14-xcode:stable
        flavor: m1.mac
    variables:
        UPM_REGISTRY: https://artifactory-slo.bf.unity3d.com/artifactory/api/npm/upm-candidates
        CUSTOM_REVISION: custom_revision_not_set
        UTR_VERSION: "current"
        TEST_FILTER: .*
    commands:
      -  command: curl -s https://artifactory.prd.it.unity3d.com/artifactory/unity-tools-local/utr-standalone/utr --output utr
         retries: 3
      -  chmod +x utr
      -  command: scp -i ~/.ssh/id_rsa_macmini -r $YAMATO_SOURCE_DIR bokken@$BOKKEN_DEVICE_IP:~/Graphics
         retries: 3
      -  command: scp -i ~/.ssh/id_rsa_macmini ~/.ssh/id_rsa_macmini bokken@$BOKKEN_DEVICE_IP:~/.ssh/id_rsa_macmini
         retries: 3
      -  command: ssh -i ~/.ssh/id_rsa_macmini bokken@$BOKKEN_DEVICE_IP "bash -lc 'pip3 install unity-downloader-cli --user --index-url https://artifactory.prd.it.unity3d.com/artifactory/api/pypi/pypi/simple --upgrade'"
         retries: 3
      -  command: ssh -i ~/.ssh/id_rsa_macmini bokken@$BOKKEN_DEVICE_IP '$(python3 -m site --user-base)/bin/unity-downloader-cli --source-file ~/Graphics/unity_revision.txt -c editor -c il2cpp  --wait --published-only'
         retries: 3
      -  command: |5-
                ssh -i ~/.ssh/id_rsa_macmini bokken@$BOKKEN_DEVICE_IP "export UPM_REGISTRY=https://artifactory-slo.bf.unity3d.com/artifactory/api/npm/upm-candidates; ~/Graphics/utr  --artifacts_path=/Users/bokken/Graphics/TestProjects/UniversalGraphicsTest_PostPro/test-results --editor-location=/Users/bokken/.Editor --extra-editor-arg="-colorspace=Linear" --scripting-backend=Mono2x --suite=playmode --testfilter=$TEST_FILTER --testproject=/Users/bokken/Graphics/TestProjects/UniversalGraphicsTest_PostPro --zero-tests-are-ok=1 "
                UTR_RESULT=$?
                mkdir -p TestProjects/UniversalGraphicsTest_PostPro/test-results/
                scp -i ~/.ssh/id_rsa_macmini -r bokken@$BOKKEN_DEVICE_IP:/Users/bokken/Graphics/TestProjects/UniversalGraphicsTest_PostPro/test-results/ TestProjects/UniversalGraphicsTest_PostPro/test-results/
                exit $UTR_RESULT
         retries: 3
    artifacts:
        logs:
            paths:
              -  "**/test-results/**"
              -  "TestProjects/UniversalGraphicsTest_PostPro/Logs/*.log"
    dependencies:
      -  path: .yamato/_editor_priming.yml#editor:priming:CUSTOM-REVISION:OSX
         rerun: on_new_revision
URP_PostPro_OSX_Metal_playmode_mono_Linear_CUSTOM-REVISION:
    name: URP_PostPro on OSX_Metal_playmode_mono_Linear on version CUSTOM-REVISION
    agent:
        type: Unity::metal::macmini
        image: slough-ops/macos-10.14-xcode:stable
        flavor: m1.mac
    variables:
        UPM_REGISTRY: https://artifactory-slo.bf.unity3d.com/artifactory/api/npm/upm-candidates
        CUSTOM_REVISION: custom_revision_not_set
        UTR_VERSION: "current"
        TEST_FILTER: .*
    commands:
      -  command: curl -s https://artifactory.prd.it.unity3d.com/artifactory/unity-tools-local/utr-standalone/utr --output utr
         retries: 3
      -  chmod +x utr
      -  command: scp -i ~/.ssh/id_rsa_macmini -r $YAMATO_SOURCE_DIR bokken@$BOKKEN_DEVICE_IP:~/Graphics
         retries: 3
      -  command: scp -i ~/.ssh/id_rsa_macmini ~/.ssh/id_rsa_macmini bokken@$BOKKEN_DEVICE_IP:~/.ssh/id_rsa_macmini
         retries: 3
      -  command: ssh -i ~/.ssh/id_rsa_macmini bokken@$BOKKEN_DEVICE_IP "bash -lc 'pip3 install unity-downloader-cli --user --index-url https://artifactory.prd.it.unity3d.com/artifactory/api/pypi/pypi/simple --upgrade'"
         retries: 3
      -  command: ssh -i ~/.ssh/id_rsa_macmini bokken@$BOKKEN_DEVICE_IP '$(python3 -m site --user-base)/bin/unity-downloader-cli --source-file ~/Graphics/unity_revision.txt -c editor -c il2cpp  --wait --published-only'
         retries: 3
      -  command: |5-
                ssh -i ~/.ssh/id_rsa_macmini bokken@$BOKKEN_DEVICE_IP "export UPM_REGISTRY=https://artifactory-slo.bf.unity3d.com/artifactory/api/npm/upm-candidates; ~/Graphics/utr  --artifacts_path=/Users/bokken/Graphics/TestProjects/UniversalGraphicsTest_PostPro/test-results --editor-location=/Users/bokken/.Editor --extra-editor-arg="-colorspace=Linear" --scripting-backend=Mono2x --suite=playmode --testfilter=$TEST_FILTER --testproject=/Users/bokken/Graphics/TestProjects/UniversalGraphicsTest_PostPro --zero-tests-are-ok=1 "
                UTR_RESULT=$?
                mkdir -p TestProjects/UniversalGraphicsTest_PostPro/test-results/
                scp -i ~/.ssh/id_rsa_macmini -r bokken@$BOKKEN_DEVICE_IP:/Users/bokken/Graphics/TestProjects/UniversalGraphicsTest_PostPro/test-results/ TestProjects/UniversalGraphicsTest_PostPro/test-results/
                exit $UTR_RESULT
         retries: 3
    artifacts:
        logs:
            paths:
              -  "**/test-results/**"
              -  "TestProjects/UniversalGraphicsTest_PostPro/Logs/*.log"
    dependencies:
      -  path: .yamato/_editor_priming.yml#editor:priming:CUSTOM-REVISION:OSX
         rerun: on_new_revision
URP_PostPro_OSX_Metal_playmode_cache_mono_Linear_CUSTOM-REVISION:
    name: URP_PostPro on OSX_Metal_playmode_cache_mono_Linear on version CUSTOM-REVISION
    agent:
        type: Unity::metal::macmini
        image: slough-ops/macos-10.14-xcode:stable
        flavor: m1.mac
    variables:
        UPM_REGISTRY: https://artifactory-slo.bf.unity3d.com/artifactory/api/npm/upm-candidates
        CUSTOM_REVISION: custom_revision_not_set
        UTR_VERSION: "current"
        TEST_FILTER: .*
    commands:
      -  command: curl -s https://artifactory.prd.it.unity3d.com/artifactory/unity-tools-local/utr-standalone/utr --output utr
         retries: 3
      -  chmod +x utr
      -  command: scp -i ~/.ssh/id_rsa_macmini -r $YAMATO_SOURCE_DIR bokken@$BOKKEN_DEVICE_IP:~/Graphics
         retries: 3
      -  command: scp -i ~/.ssh/id_rsa_macmini ~/.ssh/id_rsa_macmini bokken@$BOKKEN_DEVICE_IP:~/.ssh/id_rsa_macmini
         retries: 3
      -  command: ssh -i ~/.ssh/id_rsa_macmini bokken@$BOKKEN_DEVICE_IP "bash -lc 'pip3 install unity-downloader-cli --user --index-url https://artifactory.prd.it.unity3d.com/artifactory/api/pypi/pypi/simple --upgrade'"
         retries: 3
      -  command: ssh -i ~/.ssh/id_rsa_macmini bokken@$BOKKEN_DEVICE_IP '$(python3 -m site --user-base)/bin/unity-downloader-cli --source-file ~/Graphics/unity_revision.txt -c editor -c il2cpp  --wait --published-only'
         retries: 3
      -  command: |5-
                ssh -i ~/.ssh/id_rsa_macmini bokken@$BOKKEN_DEVICE_IP "export UPM_REGISTRY=https://artifactory-slo.bf.unity3d.com/artifactory/api/npm/upm-candidates; ~/Graphics/utr  --artifacts_path=/Users/bokken/Graphics/TestProjects/UniversalGraphicsTest_PostPro/test-results --editor-location=/Users/bokken/.Editor --extra-editor-arg="-colorspace=Linear" --scripting-backend=Mono2x --suite=playmode --testfilter=$TEST_FILTER --testproject=/Users/bokken/Graphics/TestProjects/UniversalGraphicsTest_PostPro --zero-tests-are-ok=1 "
                UTR_RESULT=$?
                mkdir -p TestProjects/UniversalGraphicsTest_PostPro/test-results/
                scp -i ~/.ssh/id_rsa_macmini -r bokken@$BOKKEN_DEVICE_IP:/Users/bokken/Graphics/TestProjects/UniversalGraphicsTest_PostPro/test-results/ TestProjects/UniversalGraphicsTest_PostPro/test-results/
                exit $UTR_RESULT
         retries: 3
    artifacts:
        logs:
            paths:
              -  "**/test-results/**"
              -  "TestProjects/UniversalGraphicsTest_PostPro/Logs/*.log"
    dependencies:
      -  path: .yamato/_editor_priming.yml#editor:priming:CUSTOM-REVISION:OSX
         rerun: on_new_revision
<<<<<<< HEAD
URP_PostPro_OSX_Metal_playmode_XR_mono_Linear_CUSTOM-REVISION:
    name: URP_PostPro on OSX_Metal_playmode_XR_mono_Linear on version CUSTOM-REVISION
    agent:
        type: Unity::metal::macmini
        image: slough-ops/macos-10.14-xcode:stable
        flavor: m1.mac
    variables:
        UPM_REGISTRY: https://artifactory-slo.bf.unity3d.com/artifactory/api/npm/upm-candidates
        CUSTOM_REVISION: custom_revision_not_set
        UTR_VERSION: "current"
        TEST_FILTER: .*
    commands:
      -  command: curl -s https://artifactory.prd.it.unity3d.com/artifactory/unity-tools-local/utr-standalone/utr --output utr
         retries: 3
      -  chmod +x utr
      -  command: scp -i ~/.ssh/id_rsa_macmini -r $YAMATO_SOURCE_DIR bokken@$BOKKEN_DEVICE_IP:~/Graphics
         retries: 3
      -  command: scp -i ~/.ssh/id_rsa_macmini ~/.ssh/id_rsa_macmini bokken@$BOKKEN_DEVICE_IP:~/.ssh/id_rsa_macmini
         retries: 3
      -  command: ssh -i ~/.ssh/id_rsa_macmini bokken@$BOKKEN_DEVICE_IP "bash -lc 'pip3 install unity-downloader-cli --user --index-url https://artifactory.prd.it.unity3d.com/artifactory/api/pypi/pypi/simple --upgrade'"
         retries: 3
      -  command: ssh -i ~/.ssh/id_rsa_macmini bokken@$BOKKEN_DEVICE_IP '$(python3 -m site --user-base)/bin/unity-downloader-cli --source-file ~/Graphics/unity_revision.txt -c editor -c il2cpp  --wait --published-only'
         retries: 3
      -  command: |5-
                ssh -i ~/.ssh/id_rsa_macmini bokken@$BOKKEN_DEVICE_IP "export UPM_REGISTRY=https://artifactory-slo.bf.unity3d.com/artifactory/api/npm/upm-candidates; ~/Graphics/utr  --artifacts_path=/Users/bokken/Graphics/TestProjects/UniversalGraphicsTest_PostPro/test-results --editor-location=/Users/bokken/.Editor --extra-editor-arg="-colorspace=Linear" --scripting-backend=Mono2x --suite=playmode --testfilter=$TEST_FILTER --testproject=/Users/bokken/Graphics/TestProjects/UniversalGraphicsTest_PostPro --zero-tests-are-ok=1 "
                UTR_RESULT=$?
                mkdir -p TestProjects/UniversalGraphicsTest_PostPro/test-results/
                scp -i ~/.ssh/id_rsa_macmini -r bokken@$BOKKEN_DEVICE_IP:/Users/bokken/Graphics/TestProjects/UniversalGraphicsTest_PostPro/test-results/ TestProjects/UniversalGraphicsTest_PostPro/test-results/
                exit $UTR_RESULT
         retries: 3
    artifacts:
        logs:
            paths:
              -  "**/test-results/**"
              -  "TestProjects/UniversalGraphicsTest_PostPro/Logs/*.log"
    dependencies:
      -  path: .yamato/_editor_priming.yml#editor:priming:CUSTOM-REVISION:OSX
         rerun: on_new_revision
URP_PostPro_OSX_Metal_playmode_XR_cache_mono_Linear_CUSTOM-REVISION:
    name: URP_PostPro on OSX_Metal_playmode_XR_cache_mono_Linear on version CUSTOM-REVISION
    agent:
        type: Unity::metal::macmini
        image: slough-ops/macos-10.14-xcode:stable
        flavor: m1.mac
    variables:
        UPM_REGISTRY: https://artifactory-slo.bf.unity3d.com/artifactory/api/npm/upm-candidates
        CUSTOM_REVISION: custom_revision_not_set
        UTR_VERSION: "current"
        TEST_FILTER: .*
    commands:
      -  command: curl -s https://artifactory.prd.it.unity3d.com/artifactory/unity-tools-local/utr-standalone/utr --output utr
         retries: 3
      -  chmod +x utr
      -  command: scp -i ~/.ssh/id_rsa_macmini -r $YAMATO_SOURCE_DIR bokken@$BOKKEN_DEVICE_IP:~/Graphics
         retries: 3
      -  command: scp -i ~/.ssh/id_rsa_macmini ~/.ssh/id_rsa_macmini bokken@$BOKKEN_DEVICE_IP:~/.ssh/id_rsa_macmini
         retries: 3
      -  command: ssh -i ~/.ssh/id_rsa_macmini bokken@$BOKKEN_DEVICE_IP "bash -lc 'pip3 install unity-downloader-cli --user --index-url https://artifactory.prd.it.unity3d.com/artifactory/api/pypi/pypi/simple --upgrade'"
         retries: 3
      -  command: ssh -i ~/.ssh/id_rsa_macmini bokken@$BOKKEN_DEVICE_IP '$(python3 -m site --user-base)/bin/unity-downloader-cli --source-file ~/Graphics/unity_revision.txt -c editor -c il2cpp  --wait --published-only'
         retries: 3
      -  command: |5-
                ssh -i ~/.ssh/id_rsa_macmini bokken@$BOKKEN_DEVICE_IP "export UPM_REGISTRY=https://artifactory-slo.bf.unity3d.com/artifactory/api/npm/upm-candidates; ~/Graphics/utr  --artifacts_path=/Users/bokken/Graphics/TestProjects/UniversalGraphicsTest_PostPro/test-results --editor-location=/Users/bokken/.Editor --extra-editor-arg="-colorspace=Linear" --scripting-backend=Mono2x --suite=playmode --testfilter=$TEST_FILTER --testproject=/Users/bokken/Graphics/TestProjects/UniversalGraphicsTest_PostPro --zero-tests-are-ok=1 "
                UTR_RESULT=$?
                mkdir -p TestProjects/UniversalGraphicsTest_PostPro/test-results/
                scp -i ~/.ssh/id_rsa_macmini -r bokken@$BOKKEN_DEVICE_IP:/Users/bokken/Graphics/TestProjects/UniversalGraphicsTest_PostPro/test-results/ TestProjects/UniversalGraphicsTest_PostPro/test-results/
                exit $UTR_RESULT
         retries: 3
    artifacts:
        logs:
            paths:
              -  "**/test-results/**"
              -  "TestProjects/UniversalGraphicsTest_PostPro/Logs/*.log"
    dependencies:
      -  path: .yamato/_editor_priming.yml#editor:priming:CUSTOM-REVISION:OSX
         rerun: on_new_revision
=======
>>>>>>> 4eca1ace
URP_PostPro_OSX_Metal_Standalone_cache_mono_Linear_CUSTOM-REVISION:
    name: URP_PostPro on OSX_Metal_Standalone_cache_mono_Linear on version CUSTOM-REVISION
    agent:
        type: Unity::metal::macmini
        image: slough-ops/macos-10.14-xcode:stable
        flavor: m1.mac
    variables:
        UPM_REGISTRY: https://artifactory-slo.bf.unity3d.com/artifactory/api/npm/upm-candidates
        CUSTOM_REVISION: custom_revision_not_set
        UTR_VERSION: "current"
        TEST_FILTER: .*
    commands:
      -  command: curl -s https://artifactory.prd.it.unity3d.com/artifactory/unity-tools-local/utr-standalone/utr --output utr
         retries: 3
      -  chmod +x utr
      -  command: scp -i ~/.ssh/id_rsa_macmini -r $YAMATO_SOURCE_DIR bokken@$BOKKEN_DEVICE_IP:~/Graphics
         retries: 3
      -  command: scp -i ~/.ssh/id_rsa_macmini ~/.ssh/id_rsa_macmini bokken@$BOKKEN_DEVICE_IP:~/.ssh/id_rsa_macmini
         retries: 3
      -  command: ssh -i ~/.ssh/id_rsa_macmini bokken@$BOKKEN_DEVICE_IP "bash -lc 'pip3 install unity-downloader-cli --user --index-url https://artifactory.prd.it.unity3d.com/artifactory/api/pypi/pypi/simple --upgrade'"
         retries: 3
      -  command: ssh -i ~/.ssh/id_rsa_macmini bokken@$BOKKEN_DEVICE_IP '$(python3 -m site --user-base)/bin/unity-downloader-cli --source-file ~/Graphics/unity_revision.txt -c editor -c il2cpp  --wait --published-only'
         retries: 3
      -  command: |5-
                ssh -i ~/.ssh/id_rsa_macmini bokken@$BOKKEN_DEVICE_IP "export UPM_REGISTRY=https://artifactory-slo.bf.unity3d.com/artifactory/api/npm/upm-candidates; ~/Graphics/utr  --artifacts_path=/Users/bokken/Graphics/TestProjects/UniversalGraphicsTest_PostPro/test-results --editor-location=/Users/bokken/.Editor --extra-editor-arg="-colorspace=Linear" --scripting-backend=Mono2x --suite=playmode --testfilter=$TEST_FILTER --testproject=/Users/bokken/Graphics/TestProjects/UniversalGraphicsTest_PostPro --zero-tests-are-ok=1 "
                UTR_RESULT=$?
                mkdir -p TestProjects/UniversalGraphicsTest_PostPro/test-results/
                scp -i ~/.ssh/id_rsa_macmini -r bokken@$BOKKEN_DEVICE_IP:/Users/bokken/Graphics/TestProjects/UniversalGraphicsTest_PostPro/test-results/ TestProjects/UniversalGraphicsTest_PostPro/test-results/
                exit $UTR_RESULT
         retries: 3
    artifacts:
        logs:
            paths:
              -  "**/test-results/**"
              -  "TestProjects/UniversalGraphicsTest_PostPro/Logs/*.log"
    dependencies:
      -  path: .yamato/_editor_priming.yml#editor:priming:CUSTOM-REVISION:OSX
<<<<<<< HEAD
         rerun: on_new_revision
URP_PostPro_OSX_Metal_Standalone_XR_cache_mono_Linear_CUSTOM-REVISION:
    name: URP_PostPro on OSX_Metal_Standalone_XR_cache_mono_Linear on version CUSTOM-REVISION
    agent:
        type: Unity::metal::macmini
        image: slough-ops/macos-10.14-xcode:stable
        flavor: m1.mac
    variables:
        UPM_REGISTRY: https://artifactory-slo.bf.unity3d.com/artifactory/api/npm/upm-candidates
        CUSTOM_REVISION: custom_revision_not_set
        UTR_VERSION: "current"
        TEST_FILTER: .*
    commands:
      -  command: curl -s https://artifactory.prd.it.unity3d.com/artifactory/unity-tools-local/utr-standalone/utr --output utr
         retries: 3
      -  chmod +x utr
      -  command: scp -i ~/.ssh/id_rsa_macmini -r $YAMATO_SOURCE_DIR bokken@$BOKKEN_DEVICE_IP:~/Graphics
         retries: 3
      -  command: scp -i ~/.ssh/id_rsa_macmini ~/.ssh/id_rsa_macmini bokken@$BOKKEN_DEVICE_IP:~/.ssh/id_rsa_macmini
         retries: 3
      -  command: ssh -i ~/.ssh/id_rsa_macmini bokken@$BOKKEN_DEVICE_IP "bash -lc 'pip3 install unity-downloader-cli --user --index-url https://artifactory.prd.it.unity3d.com/artifactory/api/pypi/pypi/simple --upgrade'"
         retries: 3
      -  command: ssh -i ~/.ssh/id_rsa_macmini bokken@$BOKKEN_DEVICE_IP '$(python3 -m site --user-base)/bin/unity-downloader-cli --source-file ~/Graphics/unity_revision.txt -c editor -c il2cpp  --wait --published-only'
         retries: 3
      -  command: |5-
                ssh -i ~/.ssh/id_rsa_macmini bokken@$BOKKEN_DEVICE_IP "export UPM_REGISTRY=https://artifactory-slo.bf.unity3d.com/artifactory/api/npm/upm-candidates; ~/Graphics/utr  --artifacts_path=/Users/bokken/Graphics/TestProjects/UniversalGraphicsTest_PostPro/test-results --editor-location=/Users/bokken/.Editor --extra-editor-arg="-colorspace=Linear" --scripting-backend=Mono2x --suite=playmode --testfilter=$TEST_FILTER --testproject=/Users/bokken/Graphics/TestProjects/UniversalGraphicsTest_PostPro --zero-tests-are-ok=1 "
                UTR_RESULT=$?
                mkdir -p TestProjects/UniversalGraphicsTest_PostPro/test-results/
                scp -i ~/.ssh/id_rsa_macmini -r bokken@$BOKKEN_DEVICE_IP:/Users/bokken/Graphics/TestProjects/UniversalGraphicsTest_PostPro/test-results/ TestProjects/UniversalGraphicsTest_PostPro/test-results/
                exit $UTR_RESULT
         retries: 3
    artifacts:
        logs:
            paths:
              -  "**/test-results/**"
              -  "TestProjects/UniversalGraphicsTest_PostPro/Logs/*.log"
    dependencies:
      -  path: .yamato/_editor_priming.yml#editor:priming:CUSTOM-REVISION:OSX
=======
>>>>>>> 4eca1ace
         rerun: on_new_revision<|MERGE_RESOLUTION|>--- conflicted
+++ resolved
@@ -122,85 +122,6 @@
     dependencies:
       -  path: .yamato/_editor_priming.yml#editor:priming:trunk:OSX
          rerun: on_new_revision
-<<<<<<< HEAD
-URP_PostPro_OSX_Metal_playmode_XR_mono_Linear_trunk:
-    name: URP_PostPro on OSX_Metal_playmode_XR_mono_Linear on version trunk
-    agent:
-        type: Unity::metal::macmini
-        image: slough-ops/macos-10.14-xcode:stable
-        flavor: m1.mac
-    variables:
-        UPM_REGISTRY: https://artifactory-slo.bf.unity3d.com/artifactory/api/npm/upm-candidates
-        CUSTOM_REVISION: '{{trunk.changeset.id}}'
-        UTR_VERSION: "current"
-        TEST_FILTER: .*
-    commands:
-      -  command: curl -s https://artifactory.prd.it.unity3d.com/artifactory/unity-tools-local/utr-standalone/utr --output utr
-         retries: 3
-      -  chmod +x utr
-      -  command: scp -i ~/.ssh/id_rsa_macmini -r $YAMATO_SOURCE_DIR bokken@$BOKKEN_DEVICE_IP:~/Graphics
-         retries: 3
-      -  command: scp -i ~/.ssh/id_rsa_macmini ~/.ssh/id_rsa_macmini bokken@$BOKKEN_DEVICE_IP:~/.ssh/id_rsa_macmini
-         retries: 3
-      -  command: ssh -i ~/.ssh/id_rsa_macmini bokken@$BOKKEN_DEVICE_IP "bash -lc 'pip3 install unity-downloader-cli --user --index-url https://artifactory.prd.it.unity3d.com/artifactory/api/pypi/pypi/simple --upgrade'"
-         retries: 3
-      -  command: ssh -i ~/.ssh/id_rsa_macmini bokken@$BOKKEN_DEVICE_IP '$(python3 -m site --user-base)/bin/unity-downloader-cli --source-file ~/Graphics/unity_revision.txt -c editor -c il2cpp  --wait --published-only'
-         retries: 3
-      -  command: |5-
-                ssh -i ~/.ssh/id_rsa_macmini bokken@$BOKKEN_DEVICE_IP "export UPM_REGISTRY=https://artifactory-slo.bf.unity3d.com/artifactory/api/npm/upm-candidates; ~/Graphics/utr  --artifacts_path=/Users/bokken/Graphics/TestProjects/UniversalGraphicsTest_PostPro/test-results --editor-location=/Users/bokken/.Editor --extra-editor-arg="-colorspace=Linear" --scripting-backend=Mono2x --suite=playmode --testfilter=$TEST_FILTER --testproject=/Users/bokken/Graphics/TestProjects/UniversalGraphicsTest_PostPro --zero-tests-are-ok=1 "
-                UTR_RESULT=$?
-                mkdir -p TestProjects/UniversalGraphicsTest_PostPro/test-results/
-                scp -i ~/.ssh/id_rsa_macmini -r bokken@$BOKKEN_DEVICE_IP:/Users/bokken/Graphics/TestProjects/UniversalGraphicsTest_PostPro/test-results/ TestProjects/UniversalGraphicsTest_PostPro/test-results/
-                exit $UTR_RESULT
-         retries: 3
-    artifacts:
-        logs:
-            paths:
-              -  "**/test-results/**"
-              -  "TestProjects/UniversalGraphicsTest_PostPro/Logs/*.log"
-    dependencies:
-      -  path: .yamato/_editor_priming.yml#editor:priming:trunk:OSX
-         rerun: on_new_revision
-URP_PostPro_OSX_Metal_playmode_XR_cache_mono_Linear_trunk:
-    name: URP_PostPro on OSX_Metal_playmode_XR_cache_mono_Linear on version trunk
-    agent:
-        type: Unity::metal::macmini
-        image: slough-ops/macos-10.14-xcode:stable
-        flavor: m1.mac
-    variables:
-        UPM_REGISTRY: https://artifactory-slo.bf.unity3d.com/artifactory/api/npm/upm-candidates
-        CUSTOM_REVISION: '{{trunk.changeset.id}}'
-        UTR_VERSION: "current"
-        TEST_FILTER: .*
-    commands:
-      -  command: curl -s https://artifactory.prd.it.unity3d.com/artifactory/unity-tools-local/utr-standalone/utr --output utr
-         retries: 3
-      -  chmod +x utr
-      -  command: scp -i ~/.ssh/id_rsa_macmini -r $YAMATO_SOURCE_DIR bokken@$BOKKEN_DEVICE_IP:~/Graphics
-         retries: 3
-      -  command: scp -i ~/.ssh/id_rsa_macmini ~/.ssh/id_rsa_macmini bokken@$BOKKEN_DEVICE_IP:~/.ssh/id_rsa_macmini
-         retries: 3
-      -  command: ssh -i ~/.ssh/id_rsa_macmini bokken@$BOKKEN_DEVICE_IP "bash -lc 'pip3 install unity-downloader-cli --user --index-url https://artifactory.prd.it.unity3d.com/artifactory/api/pypi/pypi/simple --upgrade'"
-         retries: 3
-      -  command: ssh -i ~/.ssh/id_rsa_macmini bokken@$BOKKEN_DEVICE_IP '$(python3 -m site --user-base)/bin/unity-downloader-cli --source-file ~/Graphics/unity_revision.txt -c editor -c il2cpp  --wait --published-only'
-         retries: 3
-      -  command: |5-
-                ssh -i ~/.ssh/id_rsa_macmini bokken@$BOKKEN_DEVICE_IP "export UPM_REGISTRY=https://artifactory-slo.bf.unity3d.com/artifactory/api/npm/upm-candidates; ~/Graphics/utr  --artifacts_path=/Users/bokken/Graphics/TestProjects/UniversalGraphicsTest_PostPro/test-results --editor-location=/Users/bokken/.Editor --extra-editor-arg="-colorspace=Linear" --scripting-backend=Mono2x --suite=playmode --testfilter=$TEST_FILTER --testproject=/Users/bokken/Graphics/TestProjects/UniversalGraphicsTest_PostPro --zero-tests-are-ok=1 "
-                UTR_RESULT=$?
-                mkdir -p TestProjects/UniversalGraphicsTest_PostPro/test-results/
-                scp -i ~/.ssh/id_rsa_macmini -r bokken@$BOKKEN_DEVICE_IP:/Users/bokken/Graphics/TestProjects/UniversalGraphicsTest_PostPro/test-results/ TestProjects/UniversalGraphicsTest_PostPro/test-results/
-                exit $UTR_RESULT
-         retries: 3
-    artifacts:
-        logs:
-            paths:
-              -  "**/test-results/**"
-              -  "TestProjects/UniversalGraphicsTest_PostPro/Logs/*.log"
-    dependencies:
-      -  path: .yamato/_editor_priming.yml#editor:priming:trunk:OSX
-         rerun: on_new_revision
-=======
->>>>>>> 4eca1ace
 URP_PostPro_OSX_Metal_Standalone_cache_mono_Linear_trunk:
     name: URP_PostPro on OSX_Metal_Standalone_cache_mono_Linear on version trunk
     agent:
@@ -239,47 +160,6 @@
     dependencies:
       -  path: .yamato/_editor_priming.yml#editor:priming:trunk:OSX
          rerun: on_new_revision
-<<<<<<< HEAD
-URP_PostPro_OSX_Metal_Standalone_XR_cache_mono_Linear_trunk:
-    name: URP_PostPro on OSX_Metal_Standalone_XR_cache_mono_Linear on version trunk
-    agent:
-        type: Unity::metal::macmini
-        image: slough-ops/macos-10.14-xcode:stable
-        flavor: m1.mac
-    variables:
-        UPM_REGISTRY: https://artifactory-slo.bf.unity3d.com/artifactory/api/npm/upm-candidates
-        CUSTOM_REVISION: '{{trunk.changeset.id}}'
-        UTR_VERSION: "current"
-        TEST_FILTER: .*
-    commands:
-      -  command: curl -s https://artifactory.prd.it.unity3d.com/artifactory/unity-tools-local/utr-standalone/utr --output utr
-         retries: 3
-      -  chmod +x utr
-      -  command: scp -i ~/.ssh/id_rsa_macmini -r $YAMATO_SOURCE_DIR bokken@$BOKKEN_DEVICE_IP:~/Graphics
-         retries: 3
-      -  command: scp -i ~/.ssh/id_rsa_macmini ~/.ssh/id_rsa_macmini bokken@$BOKKEN_DEVICE_IP:~/.ssh/id_rsa_macmini
-         retries: 3
-      -  command: ssh -i ~/.ssh/id_rsa_macmini bokken@$BOKKEN_DEVICE_IP "bash -lc 'pip3 install unity-downloader-cli --user --index-url https://artifactory.prd.it.unity3d.com/artifactory/api/pypi/pypi/simple --upgrade'"
-         retries: 3
-      -  command: ssh -i ~/.ssh/id_rsa_macmini bokken@$BOKKEN_DEVICE_IP '$(python3 -m site --user-base)/bin/unity-downloader-cli --source-file ~/Graphics/unity_revision.txt -c editor -c il2cpp  --wait --published-only'
-         retries: 3
-      -  command: |5-
-                ssh -i ~/.ssh/id_rsa_macmini bokken@$BOKKEN_DEVICE_IP "export UPM_REGISTRY=https://artifactory-slo.bf.unity3d.com/artifactory/api/npm/upm-candidates; ~/Graphics/utr  --artifacts_path=/Users/bokken/Graphics/TestProjects/UniversalGraphicsTest_PostPro/test-results --editor-location=/Users/bokken/.Editor --extra-editor-arg="-colorspace=Linear" --scripting-backend=Mono2x --suite=playmode --testfilter=$TEST_FILTER --testproject=/Users/bokken/Graphics/TestProjects/UniversalGraphicsTest_PostPro --zero-tests-are-ok=1 "
-                UTR_RESULT=$?
-                mkdir -p TestProjects/UniversalGraphicsTest_PostPro/test-results/
-                scp -i ~/.ssh/id_rsa_macmini -r bokken@$BOKKEN_DEVICE_IP:/Users/bokken/Graphics/TestProjects/UniversalGraphicsTest_PostPro/test-results/ TestProjects/UniversalGraphicsTest_PostPro/test-results/
-                exit $UTR_RESULT
-         retries: 3
-    artifacts:
-        logs:
-            paths:
-              -  "**/test-results/**"
-              -  "TestProjects/UniversalGraphicsTest_PostPro/Logs/*.log"
-    dependencies:
-      -  path: .yamato/_editor_priming.yml#editor:priming:trunk:OSX
-         rerun: on_new_revision
-=======
->>>>>>> 4eca1ace
 URP_PostPro_OSX_Metal_Standalone_mono_Linear_CUSTOM-REVISION:
     name: URP_PostPro on OSX_Metal_Standalone_mono_Linear on version CUSTOM-REVISION
     agent:
@@ -394,85 +274,6 @@
     dependencies:
       -  path: .yamato/_editor_priming.yml#editor:priming:CUSTOM-REVISION:OSX
          rerun: on_new_revision
-<<<<<<< HEAD
-URP_PostPro_OSX_Metal_playmode_XR_mono_Linear_CUSTOM-REVISION:
-    name: URP_PostPro on OSX_Metal_playmode_XR_mono_Linear on version CUSTOM-REVISION
-    agent:
-        type: Unity::metal::macmini
-        image: slough-ops/macos-10.14-xcode:stable
-        flavor: m1.mac
-    variables:
-        UPM_REGISTRY: https://artifactory-slo.bf.unity3d.com/artifactory/api/npm/upm-candidates
-        CUSTOM_REVISION: custom_revision_not_set
-        UTR_VERSION: "current"
-        TEST_FILTER: .*
-    commands:
-      -  command: curl -s https://artifactory.prd.it.unity3d.com/artifactory/unity-tools-local/utr-standalone/utr --output utr
-         retries: 3
-      -  chmod +x utr
-      -  command: scp -i ~/.ssh/id_rsa_macmini -r $YAMATO_SOURCE_DIR bokken@$BOKKEN_DEVICE_IP:~/Graphics
-         retries: 3
-      -  command: scp -i ~/.ssh/id_rsa_macmini ~/.ssh/id_rsa_macmini bokken@$BOKKEN_DEVICE_IP:~/.ssh/id_rsa_macmini
-         retries: 3
-      -  command: ssh -i ~/.ssh/id_rsa_macmini bokken@$BOKKEN_DEVICE_IP "bash -lc 'pip3 install unity-downloader-cli --user --index-url https://artifactory.prd.it.unity3d.com/artifactory/api/pypi/pypi/simple --upgrade'"
-         retries: 3
-      -  command: ssh -i ~/.ssh/id_rsa_macmini bokken@$BOKKEN_DEVICE_IP '$(python3 -m site --user-base)/bin/unity-downloader-cli --source-file ~/Graphics/unity_revision.txt -c editor -c il2cpp  --wait --published-only'
-         retries: 3
-      -  command: |5-
-                ssh -i ~/.ssh/id_rsa_macmini bokken@$BOKKEN_DEVICE_IP "export UPM_REGISTRY=https://artifactory-slo.bf.unity3d.com/artifactory/api/npm/upm-candidates; ~/Graphics/utr  --artifacts_path=/Users/bokken/Graphics/TestProjects/UniversalGraphicsTest_PostPro/test-results --editor-location=/Users/bokken/.Editor --extra-editor-arg="-colorspace=Linear" --scripting-backend=Mono2x --suite=playmode --testfilter=$TEST_FILTER --testproject=/Users/bokken/Graphics/TestProjects/UniversalGraphicsTest_PostPro --zero-tests-are-ok=1 "
-                UTR_RESULT=$?
-                mkdir -p TestProjects/UniversalGraphicsTest_PostPro/test-results/
-                scp -i ~/.ssh/id_rsa_macmini -r bokken@$BOKKEN_DEVICE_IP:/Users/bokken/Graphics/TestProjects/UniversalGraphicsTest_PostPro/test-results/ TestProjects/UniversalGraphicsTest_PostPro/test-results/
-                exit $UTR_RESULT
-         retries: 3
-    artifacts:
-        logs:
-            paths:
-              -  "**/test-results/**"
-              -  "TestProjects/UniversalGraphicsTest_PostPro/Logs/*.log"
-    dependencies:
-      -  path: .yamato/_editor_priming.yml#editor:priming:CUSTOM-REVISION:OSX
-         rerun: on_new_revision
-URP_PostPro_OSX_Metal_playmode_XR_cache_mono_Linear_CUSTOM-REVISION:
-    name: URP_PostPro on OSX_Metal_playmode_XR_cache_mono_Linear on version CUSTOM-REVISION
-    agent:
-        type: Unity::metal::macmini
-        image: slough-ops/macos-10.14-xcode:stable
-        flavor: m1.mac
-    variables:
-        UPM_REGISTRY: https://artifactory-slo.bf.unity3d.com/artifactory/api/npm/upm-candidates
-        CUSTOM_REVISION: custom_revision_not_set
-        UTR_VERSION: "current"
-        TEST_FILTER: .*
-    commands:
-      -  command: curl -s https://artifactory.prd.it.unity3d.com/artifactory/unity-tools-local/utr-standalone/utr --output utr
-         retries: 3
-      -  chmod +x utr
-      -  command: scp -i ~/.ssh/id_rsa_macmini -r $YAMATO_SOURCE_DIR bokken@$BOKKEN_DEVICE_IP:~/Graphics
-         retries: 3
-      -  command: scp -i ~/.ssh/id_rsa_macmini ~/.ssh/id_rsa_macmini bokken@$BOKKEN_DEVICE_IP:~/.ssh/id_rsa_macmini
-         retries: 3
-      -  command: ssh -i ~/.ssh/id_rsa_macmini bokken@$BOKKEN_DEVICE_IP "bash -lc 'pip3 install unity-downloader-cli --user --index-url https://artifactory.prd.it.unity3d.com/artifactory/api/pypi/pypi/simple --upgrade'"
-         retries: 3
-      -  command: ssh -i ~/.ssh/id_rsa_macmini bokken@$BOKKEN_DEVICE_IP '$(python3 -m site --user-base)/bin/unity-downloader-cli --source-file ~/Graphics/unity_revision.txt -c editor -c il2cpp  --wait --published-only'
-         retries: 3
-      -  command: |5-
-                ssh -i ~/.ssh/id_rsa_macmini bokken@$BOKKEN_DEVICE_IP "export UPM_REGISTRY=https://artifactory-slo.bf.unity3d.com/artifactory/api/npm/upm-candidates; ~/Graphics/utr  --artifacts_path=/Users/bokken/Graphics/TestProjects/UniversalGraphicsTest_PostPro/test-results --editor-location=/Users/bokken/.Editor --extra-editor-arg="-colorspace=Linear" --scripting-backend=Mono2x --suite=playmode --testfilter=$TEST_FILTER --testproject=/Users/bokken/Graphics/TestProjects/UniversalGraphicsTest_PostPro --zero-tests-are-ok=1 "
-                UTR_RESULT=$?
-                mkdir -p TestProjects/UniversalGraphicsTest_PostPro/test-results/
-                scp -i ~/.ssh/id_rsa_macmini -r bokken@$BOKKEN_DEVICE_IP:/Users/bokken/Graphics/TestProjects/UniversalGraphicsTest_PostPro/test-results/ TestProjects/UniversalGraphicsTest_PostPro/test-results/
-                exit $UTR_RESULT
-         retries: 3
-    artifacts:
-        logs:
-            paths:
-              -  "**/test-results/**"
-              -  "TestProjects/UniversalGraphicsTest_PostPro/Logs/*.log"
-    dependencies:
-      -  path: .yamato/_editor_priming.yml#editor:priming:CUSTOM-REVISION:OSX
-         rerun: on_new_revision
-=======
->>>>>>> 4eca1ace
 URP_PostPro_OSX_Metal_Standalone_cache_mono_Linear_CUSTOM-REVISION:
     name: URP_PostPro on OSX_Metal_Standalone_cache_mono_Linear on version CUSTOM-REVISION
     agent:
@@ -510,45 +311,4 @@
               -  "TestProjects/UniversalGraphicsTest_PostPro/Logs/*.log"
     dependencies:
       -  path: .yamato/_editor_priming.yml#editor:priming:CUSTOM-REVISION:OSX
-<<<<<<< HEAD
-         rerun: on_new_revision
-URP_PostPro_OSX_Metal_Standalone_XR_cache_mono_Linear_CUSTOM-REVISION:
-    name: URP_PostPro on OSX_Metal_Standalone_XR_cache_mono_Linear on version CUSTOM-REVISION
-    agent:
-        type: Unity::metal::macmini
-        image: slough-ops/macos-10.14-xcode:stable
-        flavor: m1.mac
-    variables:
-        UPM_REGISTRY: https://artifactory-slo.bf.unity3d.com/artifactory/api/npm/upm-candidates
-        CUSTOM_REVISION: custom_revision_not_set
-        UTR_VERSION: "current"
-        TEST_FILTER: .*
-    commands:
-      -  command: curl -s https://artifactory.prd.it.unity3d.com/artifactory/unity-tools-local/utr-standalone/utr --output utr
-         retries: 3
-      -  chmod +x utr
-      -  command: scp -i ~/.ssh/id_rsa_macmini -r $YAMATO_SOURCE_DIR bokken@$BOKKEN_DEVICE_IP:~/Graphics
-         retries: 3
-      -  command: scp -i ~/.ssh/id_rsa_macmini ~/.ssh/id_rsa_macmini bokken@$BOKKEN_DEVICE_IP:~/.ssh/id_rsa_macmini
-         retries: 3
-      -  command: ssh -i ~/.ssh/id_rsa_macmini bokken@$BOKKEN_DEVICE_IP "bash -lc 'pip3 install unity-downloader-cli --user --index-url https://artifactory.prd.it.unity3d.com/artifactory/api/pypi/pypi/simple --upgrade'"
-         retries: 3
-      -  command: ssh -i ~/.ssh/id_rsa_macmini bokken@$BOKKEN_DEVICE_IP '$(python3 -m site --user-base)/bin/unity-downloader-cli --source-file ~/Graphics/unity_revision.txt -c editor -c il2cpp  --wait --published-only'
-         retries: 3
-      -  command: |5-
-                ssh -i ~/.ssh/id_rsa_macmini bokken@$BOKKEN_DEVICE_IP "export UPM_REGISTRY=https://artifactory-slo.bf.unity3d.com/artifactory/api/npm/upm-candidates; ~/Graphics/utr  --artifacts_path=/Users/bokken/Graphics/TestProjects/UniversalGraphicsTest_PostPro/test-results --editor-location=/Users/bokken/.Editor --extra-editor-arg="-colorspace=Linear" --scripting-backend=Mono2x --suite=playmode --testfilter=$TEST_FILTER --testproject=/Users/bokken/Graphics/TestProjects/UniversalGraphicsTest_PostPro --zero-tests-are-ok=1 "
-                UTR_RESULT=$?
-                mkdir -p TestProjects/UniversalGraphicsTest_PostPro/test-results/
-                scp -i ~/.ssh/id_rsa_macmini -r bokken@$BOKKEN_DEVICE_IP:/Users/bokken/Graphics/TestProjects/UniversalGraphicsTest_PostPro/test-results/ TestProjects/UniversalGraphicsTest_PostPro/test-results/
-                exit $UTR_RESULT
-         retries: 3
-    artifacts:
-        logs:
-            paths:
-              -  "**/test-results/**"
-              -  "TestProjects/UniversalGraphicsTest_PostPro/Logs/*.log"
-    dependencies:
-      -  path: .yamato/_editor_priming.yml#editor:priming:CUSTOM-REVISION:OSX
-=======
->>>>>>> 4eca1ace
          rerun: on_new_revision