 
# This file is generated by .yamato/ruamel/build.py. Don't edit this file manually. 
# Introduce any changes under .yamato/config/*.metafile files (for most cases) or under .yamato/ruamel/* within Python (more elaborate cases), and rerun build.py to regenerate all .yml files. 
# Read more under .yamato/docs/readme.md 

<<<<<<< HEAD
VFX_HDRP_OSX_Metal_Standalone_mono_2_linear_trunk:
    name: VFX_HDRP on OSX_Metal_Standalone_mono_2_linear on version trunk
=======
VFX_HDRP_OSX_Metal_Standalone_mono_apiNet2_Linear_trunk:
    name: VFX_HDRP on OSX_Metal_Standalone_mono_apiNet2_Linear on version trunk
>>>>>>> 2e401c61
    agent:
        type: Unity::metal::macmini
        image: slough-ops/macos-10.14-xcode:stable
        flavor: m1.mac
    variables:
        UPM_REGISTRY: https://artifactory-slo.bf.unity3d.com/artifactory/api/npm/upm-candidates
    commands:
      -  curl -s https://artifactory.internal.unity3d.com/core-automation/tools/utr-standalone/utr --output TestProjects/VisualEffectGraph_HDRP/utr
      -  chmod +x TestProjects/VisualEffectGraph_HDRP/utr
      -  ssh -i ~/.ssh/id_rsa_macmini -o "StrictHostKeyChecking=no" bokken@$BOKKEN_DEVICE_IP "bash -lc 'pip3 install unity-downloader-cli --user --index-url https://artifactory.prd.it.unity3d.com/artifactory/api/pypi/pypi/simple --upgrade'"
      -  scp -i ~/.ssh/id_rsa_macmini -o "StrictHostKeyChecking=no" -r $YAMATO_SOURCE_DIR bokken@$BOKKEN_DEVICE_IP:~/Graphics
      -  scp -i ~/.ssh/id_rsa_macmini -o "StrictHostKeyChecking=no" ~/.ssh/id_rsa_macmini bokken@$BOKKEN_DEVICE_IP:~/.ssh/id_rsa_macmini
      -  ssh -i ~/.ssh/id_rsa_macmini -o "StrictHostKeyChecking=no" bokken@$BOKKEN_DEVICE_IP '$(/usr/local/bin/python3 -m site --user-base)/bin/unity-downloader-cli -u 5181ec54d595526303eb2714f480cbc3ee1911bd -c editor -c il2cpp  --wait --published-only'
      -  |5-

<<<<<<< HEAD
                 ssh -i ~/.ssh/id_rsa_macmini -o "StrictHostKeyChecking=no" bokken@$BOKKEN_DEVICE_IP "export UPM_REGISTRY=https://artifactory-slo.bf.unity3d.com/artifactory/api/npm/upm-candidates; echo \$UPM_REGISTRY; cd ~/Graphics/TestProjects/VisualEffectGraph_HDRP && ~/Graphics/TestProjects/VisualEffectGraph_HDRP/utr --suite=playmode --platform=StandaloneOSX --reruncount=2 --player-connection-ip=auto --artifacts_path=test-results --timeout=2400"
=======
                 ssh -i ~/.ssh/id_rsa_macmini -o "StrictHostKeyChecking=no" bokken@$BOKKEN_DEVICE_IP "export UPM_REGISTRY=https://artifactory-slo.bf.unity3d.com/artifactory/api/npm/upm-candidates; echo \$UPM_REGISTRY; cd ~/Graphics/TestProjects/VisualEffectGraph_HDRP && ~/Graphics/TestProjects/VisualEffectGraph_HDRP/utr --suite=playmode --platform=StandaloneOSX --artifacts_path=/Users/bokken/Graphics/TestProjects/VisualEffectGraph_HDRP/test-results --testproject=/Users/bokken/Graphics/TestProjects/VisualEffectGraph_HDRP --editor-location=/Users/bokken/.Editor --scripting-backend=Mono2x --extra-editor-arg="-colorspace=Linear" --reruncount=2 --timeout=2400"
>>>>>>> 2e401c61
                 UTR_RESULT=$? 
                 mkdir -p TestProjects/VisualEffectGraph_HDRP/test-results/
                 scp -i ~/.ssh/id_rsa_macmini -o "StrictHostKeyChecking=no" -r bokken@$BOKKEN_DEVICE_IP:/Users/bokken/Graphics/TestProjects/VisualEffectGraph_HDRP/test-results/ TestProjects/VisualEffectGraph_HDRP/test-results/
                 exit $UTR_RESULT
    artifacts:
        logs:
            paths:
              -  "**/test-results/**"
              -  "TestProjects/VisualEffectGraph_HDRP/Logs/*.log"
<<<<<<< HEAD
VFX_HDRP_OSX_Metal_playmode_mono_2_linear_trunk:
    name: VFX_HDRP on OSX_Metal_playmode_mono_2_linear on version trunk
=======
VFX_HDRP_OSX_Metal_playmode_mono_apiNet2_Linear_trunk:
    name: VFX_HDRP on OSX_Metal_playmode_mono_apiNet2_Linear on version trunk
>>>>>>> 2e401c61
    agent:
        type: Unity::metal::macmini
        image: slough-ops/macos-10.14-xcode:stable
        flavor: m1.mac
    variables:
        UPM_REGISTRY: https://artifactory-slo.bf.unity3d.com/artifactory/api/npm/upm-candidates
    commands:
      -  curl -s https://artifactory.internal.unity3d.com/core-automation/tools/utr-standalone/utr --output TestProjects/VisualEffectGraph_HDRP/utr
      -  chmod +x TestProjects/VisualEffectGraph_HDRP/utr
      -  ssh -i ~/.ssh/id_rsa_macmini -o "StrictHostKeyChecking=no" bokken@$BOKKEN_DEVICE_IP "bash -lc 'pip3 install unity-downloader-cli --user --index-url https://artifactory.prd.it.unity3d.com/artifactory/api/pypi/pypi/simple --upgrade'"
      -  scp -i ~/.ssh/id_rsa_macmini -o "StrictHostKeyChecking=no" -r $YAMATO_SOURCE_DIR bokken@$BOKKEN_DEVICE_IP:~/Graphics
      -  scp -i ~/.ssh/id_rsa_macmini -o "StrictHostKeyChecking=no" ~/.ssh/id_rsa_macmini bokken@$BOKKEN_DEVICE_IP:~/.ssh/id_rsa_macmini
      -  ssh -i ~/.ssh/id_rsa_macmini -o "StrictHostKeyChecking=no" bokken@$BOKKEN_DEVICE_IP '$(/usr/local/bin/python3 -m site --user-base)/bin/unity-downloader-cli -u 5181ec54d595526303eb2714f480cbc3ee1911bd -c editor -c il2cpp  --wait --published-only'
      -  |5-

<<<<<<< HEAD
                 ssh -i ~/.ssh/id_rsa_macmini -o "StrictHostKeyChecking=no" bokken@$BOKKEN_DEVICE_IP "export UPM_REGISTRY=https://artifactory-slo.bf.unity3d.com/artifactory/api/npm/upm-candidates; echo \$UPM_REGISTRY; cd ~/Graphics/TestProjects/VisualEffectGraph_HDRP && ~/Graphics/TestProjects/VisualEffectGraph_HDRP/utr --suite=playmode --testproject=. --editor-location=.Editor --artifacts_path=test-results --reruncount=2"
=======
                 ssh -i ~/.ssh/id_rsa_macmini -o "StrictHostKeyChecking=no" bokken@$BOKKEN_DEVICE_IP "export UPM_REGISTRY=https://artifactory-slo.bf.unity3d.com/artifactory/api/npm/upm-candidates; echo \$UPM_REGISTRY; cd ~/Graphics/TestProjects/VisualEffectGraph_HDRP && ~/Graphics/TestProjects/VisualEffectGraph_HDRP/utr --suite=playmode --testproject=/Users/bokken/Graphics/TestProjects/VisualEffectGraph_HDRP --editor-location=/Users/bokken/.Editor --artifacts_path=/Users/bokken/Graphics/TestProjects/VisualEffectGraph_HDRP/test-results --scripting-backend=Mono2x --extra-editor-arg="-colorspace=Linear" --reruncount=2"
>>>>>>> 2e401c61
                 UTR_RESULT=$? 
                 mkdir -p TestProjects/VisualEffectGraph_HDRP/test-results/
                 scp -i ~/.ssh/id_rsa_macmini -o "StrictHostKeyChecking=no" -r bokken@$BOKKEN_DEVICE_IP:/Users/bokken/Graphics/TestProjects/VisualEffectGraph_HDRP/test-results/ TestProjects/VisualEffectGraph_HDRP/test-results/
                 exit $UTR_RESULT
    artifacts:
        logs:
            paths:
              -  "**/test-results/**"
              -  "TestProjects/VisualEffectGraph_HDRP/Logs/*.log"
<<<<<<< HEAD
VFX_HDRP_OSX_Metal_editmode_mono_2_linear_trunk:
    name: VFX_HDRP on OSX_Metal_editmode_mono_2_linear on version trunk
=======
VFX_HDRP_OSX_Metal_playmode_XR_mono_apiNet2_Linear_trunk:
    name: VFX_HDRP on OSX_Metal_playmode_XR_mono_apiNet2_Linear on version trunk
>>>>>>> 2e401c61
    agent:
        type: Unity::metal::macmini
        image: slough-ops/macos-10.14-xcode:stable
        flavor: m1.mac
    variables:
        UPM_REGISTRY: https://artifactory-slo.bf.unity3d.com/artifactory/api/npm/upm-candidates
    commands:
      -  curl -s https://artifactory.internal.unity3d.com/core-automation/tools/utr-standalone/utr --output TestProjects/VisualEffectGraph_HDRP/utr
      -  chmod +x TestProjects/VisualEffectGraph_HDRP/utr
      -  ssh -i ~/.ssh/id_rsa_macmini -o "StrictHostKeyChecking=no" bokken@$BOKKEN_DEVICE_IP "bash -lc 'pip3 install unity-downloader-cli --user --index-url https://artifactory.prd.it.unity3d.com/artifactory/api/pypi/pypi/simple --upgrade'"
      -  scp -i ~/.ssh/id_rsa_macmini -o "StrictHostKeyChecking=no" -r $YAMATO_SOURCE_DIR bokken@$BOKKEN_DEVICE_IP:~/Graphics
      -  scp -i ~/.ssh/id_rsa_macmini -o "StrictHostKeyChecking=no" ~/.ssh/id_rsa_macmini bokken@$BOKKEN_DEVICE_IP:~/.ssh/id_rsa_macmini
      -  ssh -i ~/.ssh/id_rsa_macmini -o "StrictHostKeyChecking=no" bokken@$BOKKEN_DEVICE_IP '$(/usr/local/bin/python3 -m site --user-base)/bin/unity-downloader-cli -u 5181ec54d595526303eb2714f480cbc3ee1911bd -c editor -c il2cpp  --wait --published-only'
      -  |5-

<<<<<<< HEAD
                 ssh -i ~/.ssh/id_rsa_macmini -o "StrictHostKeyChecking=no" bokken@$BOKKEN_DEVICE_IP "export UPM_REGISTRY=https://artifactory-slo.bf.unity3d.com/artifactory/api/npm/upm-candidates; echo \$UPM_REGISTRY; cd ~/Graphics/TestProjects/VisualEffectGraph_HDRP && ~/Graphics/TestProjects/VisualEffectGraph_HDRP/utr --suite=editor --platform=editmode --testproject=. --editor-location=.Editor --artifacts_path=test-results --reruncount=2"
=======
                 ssh -i ~/.ssh/id_rsa_macmini -o "StrictHostKeyChecking=no" bokken@$BOKKEN_DEVICE_IP "export UPM_REGISTRY=https://artifactory-slo.bf.unity3d.com/artifactory/api/npm/upm-candidates; echo \$UPM_REGISTRY; cd ~/Graphics/TestProjects/VisualEffectGraph_HDRP && ~/Graphics/TestProjects/VisualEffectGraph_HDRP/utr --suite=playmode --testproject=/Users/bokken/Graphics/TestProjects/VisualEffectGraph_HDRP --editor-location=/Users/bokken/.Editor --artifacts_path=/Users/bokken/Graphics/TestProjects/VisualEffectGraph_HDRP/test-results --scripting-backend=Mono2x --extra-editor-arg="-colorspace=Linear" --reruncount=2 --extra-editor-arg="-xr-tests""
>>>>>>> 2e401c61
                 UTR_RESULT=$? 
                 mkdir -p TestProjects/VisualEffectGraph_HDRP/test-results/
                 scp -i ~/.ssh/id_rsa_macmini -o "StrictHostKeyChecking=no" -r bokken@$BOKKEN_DEVICE_IP:/Users/bokken/Graphics/TestProjects/VisualEffectGraph_HDRP/test-results/ TestProjects/VisualEffectGraph_HDRP/test-results/
                 exit $UTR_RESULT
    artifacts:
        logs:
            paths:
              -  "**/test-results/**"
              -  "TestProjects/VisualEffectGraph_HDRP/Logs/*.log"
<<<<<<< HEAD
VFX_HDRP_OSX_Metal_Standalone_mono_2_linear_2020.2:
    name: VFX_HDRP on OSX_Metal_Standalone_mono_2_linear on version 2020.2
=======
VFX_HDRP_OSX_Metal_Standalone_mono_apiNet2_Linear_2020.2:
    name: VFX_HDRP on OSX_Metal_Standalone_mono_apiNet2_Linear on version 2020.2
>>>>>>> 2e401c61
    agent:
        type: Unity::metal::macmini
        image: slough-ops/macos-10.14-xcode:stable
        flavor: m1.mac
    variables:
        UPM_REGISTRY: https://artifactory-slo.bf.unity3d.com/artifactory/api/npm/upm-candidates
    commands:
      -  curl -s https://artifactory.internal.unity3d.com/core-automation/tools/utr-standalone/utr --output TestProjects/VisualEffectGraph_HDRP/utr
      -  chmod +x TestProjects/VisualEffectGraph_HDRP/utr
      -  ssh -i ~/.ssh/id_rsa_macmini -o "StrictHostKeyChecking=no" bokken@$BOKKEN_DEVICE_IP "bash -lc 'pip3 install unity-downloader-cli --user --index-url https://artifactory.prd.it.unity3d.com/artifactory/api/pypi/pypi/simple --upgrade'"
      -  scp -i ~/.ssh/id_rsa_macmini -o "StrictHostKeyChecking=no" -r $YAMATO_SOURCE_DIR bokken@$BOKKEN_DEVICE_IP:~/Graphics
      -  scp -i ~/.ssh/id_rsa_macmini -o "StrictHostKeyChecking=no" ~/.ssh/id_rsa_macmini bokken@$BOKKEN_DEVICE_IP:~/.ssh/id_rsa_macmini
      -  ssh -i ~/.ssh/id_rsa_macmini -o "StrictHostKeyChecking=no" bokken@$BOKKEN_DEVICE_IP '$(/usr/local/bin/python3 -m site --user-base)/bin/unity-downloader-cli -u dff91d65251a9ab8c12af258ce88fee061d85a7d -c editor -c il2cpp  --wait --published-only'
      -  |5-

<<<<<<< HEAD
                 ssh -i ~/.ssh/id_rsa_macmini -o "StrictHostKeyChecking=no" bokken@$BOKKEN_DEVICE_IP "export UPM_REGISTRY=https://artifactory-slo.bf.unity3d.com/artifactory/api/npm/upm-candidates; echo \$UPM_REGISTRY; cd ~/Graphics/TestProjects/VisualEffectGraph_HDRP && ~/Graphics/TestProjects/VisualEffectGraph_HDRP/utr --suite=playmode --platform=StandaloneOSX --reruncount=2 --player-connection-ip=auto --artifacts_path=test-results --timeout=2400"
=======
                 ssh -i ~/.ssh/id_rsa_macmini -o "StrictHostKeyChecking=no" bokken@$BOKKEN_DEVICE_IP "export UPM_REGISTRY=https://artifactory-slo.bf.unity3d.com/artifactory/api/npm/upm-candidates; echo \$UPM_REGISTRY; cd ~/Graphics/TestProjects/VisualEffectGraph_HDRP && ~/Graphics/TestProjects/VisualEffectGraph_HDRP/utr --suite=playmode --platform=StandaloneOSX --artifacts_path=/Users/bokken/Graphics/TestProjects/VisualEffectGraph_HDRP/test-results --testproject=/Users/bokken/Graphics/TestProjects/VisualEffectGraph_HDRP --editor-location=/Users/bokken/.Editor --scripting-backend=Mono2x --extra-editor-arg="-colorspace=Linear" --reruncount=2 --timeout=2400"
>>>>>>> 2e401c61
                 UTR_RESULT=$? 
                 mkdir -p TestProjects/VisualEffectGraph_HDRP/test-results/
                 scp -i ~/.ssh/id_rsa_macmini -o "StrictHostKeyChecking=no" -r bokken@$BOKKEN_DEVICE_IP:/Users/bokken/Graphics/TestProjects/VisualEffectGraph_HDRP/test-results/ TestProjects/VisualEffectGraph_HDRP/test-results/
                 exit $UTR_RESULT
    artifacts:
        logs:
            paths:
              -  "**/test-results/**"
              -  "TestProjects/VisualEffectGraph_HDRP/Logs/*.log"
<<<<<<< HEAD
VFX_HDRP_OSX_Metal_playmode_mono_2_linear_2020.2:
    name: VFX_HDRP on OSX_Metal_playmode_mono_2_linear on version 2020.2
=======
VFX_HDRP_OSX_Metal_playmode_mono_apiNet2_Linear_2020.2:
    name: VFX_HDRP on OSX_Metal_playmode_mono_apiNet2_Linear on version 2020.2
>>>>>>> 2e401c61
    agent:
        type: Unity::metal::macmini
        image: slough-ops/macos-10.14-xcode:stable
        flavor: m1.mac
    variables:
        UPM_REGISTRY: https://artifactory-slo.bf.unity3d.com/artifactory/api/npm/upm-candidates
    commands:
      -  curl -s https://artifactory.internal.unity3d.com/core-automation/tools/utr-standalone/utr --output TestProjects/VisualEffectGraph_HDRP/utr
      -  chmod +x TestProjects/VisualEffectGraph_HDRP/utr
      -  ssh -i ~/.ssh/id_rsa_macmini -o "StrictHostKeyChecking=no" bokken@$BOKKEN_DEVICE_IP "bash -lc 'pip3 install unity-downloader-cli --user --index-url https://artifactory.prd.it.unity3d.com/artifactory/api/pypi/pypi/simple --upgrade'"
      -  scp -i ~/.ssh/id_rsa_macmini -o "StrictHostKeyChecking=no" -r $YAMATO_SOURCE_DIR bokken@$BOKKEN_DEVICE_IP:~/Graphics
      -  scp -i ~/.ssh/id_rsa_macmini -o "StrictHostKeyChecking=no" ~/.ssh/id_rsa_macmini bokken@$BOKKEN_DEVICE_IP:~/.ssh/id_rsa_macmini
      -  ssh -i ~/.ssh/id_rsa_macmini -o "StrictHostKeyChecking=no" bokken@$BOKKEN_DEVICE_IP '$(/usr/local/bin/python3 -m site --user-base)/bin/unity-downloader-cli -u dff91d65251a9ab8c12af258ce88fee061d85a7d -c editor -c il2cpp  --wait --published-only'
      -  |5-

<<<<<<< HEAD
                 ssh -i ~/.ssh/id_rsa_macmini -o "StrictHostKeyChecking=no" bokken@$BOKKEN_DEVICE_IP "export UPM_REGISTRY=https://artifactory-slo.bf.unity3d.com/artifactory/api/npm/upm-candidates; echo \$UPM_REGISTRY; cd ~/Graphics/TestProjects/VisualEffectGraph_HDRP && ~/Graphics/TestProjects/VisualEffectGraph_HDRP/utr --suite=playmode --testproject=. --editor-location=.Editor --artifacts_path=test-results --reruncount=2"
=======
                 ssh -i ~/.ssh/id_rsa_macmini -o "StrictHostKeyChecking=no" bokken@$BOKKEN_DEVICE_IP "export UPM_REGISTRY=https://artifactory-slo.bf.unity3d.com/artifactory/api/npm/upm-candidates; echo \$UPM_REGISTRY; cd ~/Graphics/TestProjects/VisualEffectGraph_HDRP && ~/Graphics/TestProjects/VisualEffectGraph_HDRP/utr --suite=playmode --testproject=/Users/bokken/Graphics/TestProjects/VisualEffectGraph_HDRP --editor-location=/Users/bokken/.Editor --artifacts_path=/Users/bokken/Graphics/TestProjects/VisualEffectGraph_HDRP/test-results --scripting-backend=Mono2x --extra-editor-arg="-colorspace=Linear" --reruncount=2"
>>>>>>> 2e401c61
                 UTR_RESULT=$? 
                 mkdir -p TestProjects/VisualEffectGraph_HDRP/test-results/
                 scp -i ~/.ssh/id_rsa_macmini -o "StrictHostKeyChecking=no" -r bokken@$BOKKEN_DEVICE_IP:/Users/bokken/Graphics/TestProjects/VisualEffectGraph_HDRP/test-results/ TestProjects/VisualEffectGraph_HDRP/test-results/
                 exit $UTR_RESULT
    artifacts:
        logs:
            paths:
              -  "**/test-results/**"
              -  "TestProjects/VisualEffectGraph_HDRP/Logs/*.log"
<<<<<<< HEAD
VFX_HDRP_OSX_Metal_editmode_mono_2_linear_2020.2:
    name: VFX_HDRP on OSX_Metal_editmode_mono_2_linear on version 2020.2
=======
VFX_HDRP_OSX_Metal_playmode_XR_mono_apiNet2_Linear_2020.2:
    name: VFX_HDRP on OSX_Metal_playmode_XR_mono_apiNet2_Linear on version 2020.2
>>>>>>> 2e401c61
    agent:
        type: Unity::metal::macmini
        image: slough-ops/macos-10.14-xcode:stable
        flavor: m1.mac
    variables:
        UPM_REGISTRY: https://artifactory-slo.bf.unity3d.com/artifactory/api/npm/upm-candidates
    commands:
      -  curl -s https://artifactory.internal.unity3d.com/core-automation/tools/utr-standalone/utr --output TestProjects/VisualEffectGraph_HDRP/utr
      -  chmod +x TestProjects/VisualEffectGraph_HDRP/utr
      -  ssh -i ~/.ssh/id_rsa_macmini -o "StrictHostKeyChecking=no" bokken@$BOKKEN_DEVICE_IP "bash -lc 'pip3 install unity-downloader-cli --user --index-url https://artifactory.prd.it.unity3d.com/artifactory/api/pypi/pypi/simple --upgrade'"
      -  scp -i ~/.ssh/id_rsa_macmini -o "StrictHostKeyChecking=no" -r $YAMATO_SOURCE_DIR bokken@$BOKKEN_DEVICE_IP:~/Graphics
      -  scp -i ~/.ssh/id_rsa_macmini -o "StrictHostKeyChecking=no" ~/.ssh/id_rsa_macmini bokken@$BOKKEN_DEVICE_IP:~/.ssh/id_rsa_macmini
      -  ssh -i ~/.ssh/id_rsa_macmini -o "StrictHostKeyChecking=no" bokken@$BOKKEN_DEVICE_IP '$(/usr/local/bin/python3 -m site --user-base)/bin/unity-downloader-cli -u dff91d65251a9ab8c12af258ce88fee061d85a7d -c editor -c il2cpp  --wait --published-only'
      -  |5-

<<<<<<< HEAD
                 ssh -i ~/.ssh/id_rsa_macmini -o "StrictHostKeyChecking=no" bokken@$BOKKEN_DEVICE_IP "export UPM_REGISTRY=https://artifactory-slo.bf.unity3d.com/artifactory/api/npm/upm-candidates; echo \$UPM_REGISTRY; cd ~/Graphics/TestProjects/VisualEffectGraph_HDRP && ~/Graphics/TestProjects/VisualEffectGraph_HDRP/utr --suite=editor --platform=editmode --testproject=. --editor-location=.Editor --artifacts_path=test-results --reruncount=2"
=======
                 ssh -i ~/.ssh/id_rsa_macmini -o "StrictHostKeyChecking=no" bokken@$BOKKEN_DEVICE_IP "export UPM_REGISTRY=https://artifactory-slo.bf.unity3d.com/artifactory/api/npm/upm-candidates; echo \$UPM_REGISTRY; cd ~/Graphics/TestProjects/VisualEffectGraph_HDRP && ~/Graphics/TestProjects/VisualEffectGraph_HDRP/utr --suite=playmode --testproject=/Users/bokken/Graphics/TestProjects/VisualEffectGraph_HDRP --editor-location=/Users/bokken/.Editor --artifacts_path=/Users/bokken/Graphics/TestProjects/VisualEffectGraph_HDRP/test-results --scripting-backend=Mono2x --extra-editor-arg="-colorspace=Linear" --reruncount=2 --extra-editor-arg="-xr-tests""
>>>>>>> 2e401c61
                 UTR_RESULT=$? 
                 mkdir -p TestProjects/VisualEffectGraph_HDRP/test-results/
                 scp -i ~/.ssh/id_rsa_macmini -o "StrictHostKeyChecking=no" -r bokken@$BOKKEN_DEVICE_IP:/Users/bokken/Graphics/TestProjects/VisualEffectGraph_HDRP/test-results/ TestProjects/VisualEffectGraph_HDRP/test-results/
                 exit $UTR_RESULT
    artifacts:
        logs:
            paths:
              -  "**/test-results/**"
              -  "TestProjects/VisualEffectGraph_HDRP/Logs/*.log"
<<<<<<< HEAD
VFX_HDRP_OSX_Metal_Standalone_mono_2_linear_CUSTOM-REVISION:
    name: VFX_HDRP on OSX_Metal_Standalone_mono_2_linear on version CUSTOM-REVISION
=======
VFX_HDRP_OSX_Metal_Standalone_mono_apiNet2_Linear_CUSTOM-REVISION:
    name: VFX_HDRP on OSX_Metal_Standalone_mono_apiNet2_Linear on version CUSTOM-REVISION
>>>>>>> 2e401c61
    agent:
        type: Unity::metal::macmini
        image: slough-ops/macos-10.14-xcode:stable
        flavor: m1.mac
    variables:
        UPM_REGISTRY: https://artifactory-slo.bf.unity3d.com/artifactory/api/npm/upm-candidates
        CUSTOM_REVISION: custom_revision_not_set
    commands:
      -  curl -s https://artifactory.internal.unity3d.com/core-automation/tools/utr-standalone/utr --output TestProjects/VisualEffectGraph_HDRP/utr
      -  chmod +x TestProjects/VisualEffectGraph_HDRP/utr
      -  ssh -i ~/.ssh/id_rsa_macmini -o "StrictHostKeyChecking=no" bokken@$BOKKEN_DEVICE_IP "bash -lc 'pip3 install unity-downloader-cli --user --index-url https://artifactory.prd.it.unity3d.com/artifactory/api/pypi/pypi/simple --upgrade'"
      -  scp -i ~/.ssh/id_rsa_macmini -o "StrictHostKeyChecking=no" -r $YAMATO_SOURCE_DIR bokken@$BOKKEN_DEVICE_IP:~/Graphics
      -  scp -i ~/.ssh/id_rsa_macmini -o "StrictHostKeyChecking=no" ~/.ssh/id_rsa_macmini bokken@$BOKKEN_DEVICE_IP:~/.ssh/id_rsa_macmini
      -  ssh -i ~/.ssh/id_rsa_macmini -o "StrictHostKeyChecking=no" bokken@$BOKKEN_DEVICE_IP '$(/usr/local/bin/python3 -m site --user-base)/bin/unity-downloader-cli --source-file ~/Graphics/unity_revision.txt -c editor -c il2cpp  --wait --published-only'
      -  |5-

<<<<<<< HEAD
                 ssh -i ~/.ssh/id_rsa_macmini -o "StrictHostKeyChecking=no" bokken@$BOKKEN_DEVICE_IP "export UPM_REGISTRY=https://artifactory-slo.bf.unity3d.com/artifactory/api/npm/upm-candidates; echo \$UPM_REGISTRY; cd ~/Graphics/TestProjects/VisualEffectGraph_HDRP && ~/Graphics/TestProjects/VisualEffectGraph_HDRP/utr --suite=playmode --platform=StandaloneOSX --reruncount=2 --player-connection-ip=auto --artifacts_path=test-results --timeout=2400"
=======
                 ssh -i ~/.ssh/id_rsa_macmini -o "StrictHostKeyChecking=no" bokken@$BOKKEN_DEVICE_IP "export UPM_REGISTRY=https://artifactory-slo.bf.unity3d.com/artifactory/api/npm/upm-candidates; echo \$UPM_REGISTRY; cd ~/Graphics/TestProjects/VisualEffectGraph_HDRP && ~/Graphics/TestProjects/VisualEffectGraph_HDRP/utr --suite=playmode --platform=StandaloneOSX --artifacts_path=/Users/bokken/Graphics/TestProjects/VisualEffectGraph_HDRP/test-results --testproject=/Users/bokken/Graphics/TestProjects/VisualEffectGraph_HDRP --editor-location=/Users/bokken/.Editor --scripting-backend=Mono2x --extra-editor-arg="-colorspace=Linear" --reruncount=2 --timeout=2400"
>>>>>>> 2e401c61
                 UTR_RESULT=$? 
                 mkdir -p TestProjects/VisualEffectGraph_HDRP/test-results/
                 scp -i ~/.ssh/id_rsa_macmini -o "StrictHostKeyChecking=no" -r bokken@$BOKKEN_DEVICE_IP:/Users/bokken/Graphics/TestProjects/VisualEffectGraph_HDRP/test-results/ TestProjects/VisualEffectGraph_HDRP/test-results/
                 exit $UTR_RESULT
    artifacts:
        logs:
            paths:
              -  "**/test-results/**"
              -  "TestProjects/VisualEffectGraph_HDRP/Logs/*.log"
    dependencies:
      -  path: .yamato/_editor_priming.yml#editor:priming:CUSTOM-REVISION:macos
         rerun: always
<<<<<<< HEAD
VFX_HDRP_OSX_Metal_playmode_mono_2_linear_CUSTOM-REVISION:
    name: VFX_HDRP on OSX_Metal_playmode_mono_2_linear on version CUSTOM-REVISION
=======
VFX_HDRP_OSX_Metal_playmode_mono_apiNet2_Linear_CUSTOM-REVISION:
    name: VFX_HDRP on OSX_Metal_playmode_mono_apiNet2_Linear on version CUSTOM-REVISION
>>>>>>> 2e401c61
    agent:
        type: Unity::metal::macmini
        image: slough-ops/macos-10.14-xcode:stable
        flavor: m1.mac
    variables:
        UPM_REGISTRY: https://artifactory-slo.bf.unity3d.com/artifactory/api/npm/upm-candidates
        CUSTOM_REVISION: custom_revision_not_set
    commands:
      -  curl -s https://artifactory.internal.unity3d.com/core-automation/tools/utr-standalone/utr --output TestProjects/VisualEffectGraph_HDRP/utr
      -  chmod +x TestProjects/VisualEffectGraph_HDRP/utr
      -  ssh -i ~/.ssh/id_rsa_macmini -o "StrictHostKeyChecking=no" bokken@$BOKKEN_DEVICE_IP "bash -lc 'pip3 install unity-downloader-cli --user --index-url https://artifactory.prd.it.unity3d.com/artifactory/api/pypi/pypi/simple --upgrade'"
      -  scp -i ~/.ssh/id_rsa_macmini -o "StrictHostKeyChecking=no" -r $YAMATO_SOURCE_DIR bokken@$BOKKEN_DEVICE_IP:~/Graphics
      -  scp -i ~/.ssh/id_rsa_macmini -o "StrictHostKeyChecking=no" ~/.ssh/id_rsa_macmini bokken@$BOKKEN_DEVICE_IP:~/.ssh/id_rsa_macmini
      -  ssh -i ~/.ssh/id_rsa_macmini -o "StrictHostKeyChecking=no" bokken@$BOKKEN_DEVICE_IP '$(/usr/local/bin/python3 -m site --user-base)/bin/unity-downloader-cli --source-file ~/Graphics/unity_revision.txt -c editor -c il2cpp  --wait --published-only'
      -  |5-

<<<<<<< HEAD
                 ssh -i ~/.ssh/id_rsa_macmini -o "StrictHostKeyChecking=no" bokken@$BOKKEN_DEVICE_IP "export UPM_REGISTRY=https://artifactory-slo.bf.unity3d.com/artifactory/api/npm/upm-candidates; echo \$UPM_REGISTRY; cd ~/Graphics/TestProjects/VisualEffectGraph_HDRP && ~/Graphics/TestProjects/VisualEffectGraph_HDRP/utr --suite=playmode --testproject=. --editor-location=.Editor --artifacts_path=test-results --reruncount=2"
=======
                 ssh -i ~/.ssh/id_rsa_macmini -o "StrictHostKeyChecking=no" bokken@$BOKKEN_DEVICE_IP "export UPM_REGISTRY=https://artifactory-slo.bf.unity3d.com/artifactory/api/npm/upm-candidates; echo \$UPM_REGISTRY; cd ~/Graphics/TestProjects/VisualEffectGraph_HDRP && ~/Graphics/TestProjects/VisualEffectGraph_HDRP/utr --suite=playmode --testproject=/Users/bokken/Graphics/TestProjects/VisualEffectGraph_HDRP --editor-location=/Users/bokken/.Editor --artifacts_path=/Users/bokken/Graphics/TestProjects/VisualEffectGraph_HDRP/test-results --scripting-backend=Mono2x --extra-editor-arg="-colorspace=Linear" --reruncount=2"
>>>>>>> 2e401c61
                 UTR_RESULT=$? 
                 mkdir -p TestProjects/VisualEffectGraph_HDRP/test-results/
                 scp -i ~/.ssh/id_rsa_macmini -o "StrictHostKeyChecking=no" -r bokken@$BOKKEN_DEVICE_IP:/Users/bokken/Graphics/TestProjects/VisualEffectGraph_HDRP/test-results/ TestProjects/VisualEffectGraph_HDRP/test-results/
                 exit $UTR_RESULT
    artifacts:
        logs:
            paths:
              -  "**/test-results/**"
              -  "TestProjects/VisualEffectGraph_HDRP/Logs/*.log"
    dependencies:
      -  path: .yamato/_editor_priming.yml#editor:priming:CUSTOM-REVISION:macos
         rerun: always
<<<<<<< HEAD
VFX_HDRP_OSX_Metal_editmode_mono_2_linear_CUSTOM-REVISION:
    name: VFX_HDRP on OSX_Metal_editmode_mono_2_linear on version CUSTOM-REVISION
=======
VFX_HDRP_OSX_Metal_playmode_XR_mono_apiNet2_Linear_CUSTOM-REVISION:
    name: VFX_HDRP on OSX_Metal_playmode_XR_mono_apiNet2_Linear on version CUSTOM-REVISION
>>>>>>> 2e401c61
    agent:
        type: Unity::metal::macmini
        image: slough-ops/macos-10.14-xcode:stable
        flavor: m1.mac
    variables:
        UPM_REGISTRY: https://artifactory-slo.bf.unity3d.com/artifactory/api/npm/upm-candidates
        CUSTOM_REVISION: custom_revision_not_set
    commands:
      -  curl -s https://artifactory.internal.unity3d.com/core-automation/tools/utr-standalone/utr --output TestProjects/VisualEffectGraph_HDRP/utr
      -  chmod +x TestProjects/VisualEffectGraph_HDRP/utr
      -  ssh -i ~/.ssh/id_rsa_macmini -o "StrictHostKeyChecking=no" bokken@$BOKKEN_DEVICE_IP "bash -lc 'pip3 install unity-downloader-cli --user --index-url https://artifactory.prd.it.unity3d.com/artifactory/api/pypi/pypi/simple --upgrade'"
      -  scp -i ~/.ssh/id_rsa_macmini -o "StrictHostKeyChecking=no" -r $YAMATO_SOURCE_DIR bokken@$BOKKEN_DEVICE_IP:~/Graphics
      -  scp -i ~/.ssh/id_rsa_macmini -o "StrictHostKeyChecking=no" ~/.ssh/id_rsa_macmini bokken@$BOKKEN_DEVICE_IP:~/.ssh/id_rsa_macmini
      -  ssh -i ~/.ssh/id_rsa_macmini -o "StrictHostKeyChecking=no" bokken@$BOKKEN_DEVICE_IP '$(/usr/local/bin/python3 -m site --user-base)/bin/unity-downloader-cli --source-file ~/Graphics/unity_revision.txt -c editor -c il2cpp  --wait --published-only'
      -  |5-

<<<<<<< HEAD
                 ssh -i ~/.ssh/id_rsa_macmini -o "StrictHostKeyChecking=no" bokken@$BOKKEN_DEVICE_IP "export UPM_REGISTRY=https://artifactory-slo.bf.unity3d.com/artifactory/api/npm/upm-candidates; echo \$UPM_REGISTRY; cd ~/Graphics/TestProjects/VisualEffectGraph_HDRP && ~/Graphics/TestProjects/VisualEffectGraph_HDRP/utr --suite=editor --platform=editmode --testproject=. --editor-location=.Editor --artifacts_path=test-results --reruncount=2"
=======
                 ssh -i ~/.ssh/id_rsa_macmini -o "StrictHostKeyChecking=no" bokken@$BOKKEN_DEVICE_IP "export UPM_REGISTRY=https://artifactory-slo.bf.unity3d.com/artifactory/api/npm/upm-candidates; echo \$UPM_REGISTRY; cd ~/Graphics/TestProjects/VisualEffectGraph_HDRP && ~/Graphics/TestProjects/VisualEffectGraph_HDRP/utr --suite=playmode --testproject=/Users/bokken/Graphics/TestProjects/VisualEffectGraph_HDRP --editor-location=/Users/bokken/.Editor --artifacts_path=/Users/bokken/Graphics/TestProjects/VisualEffectGraph_HDRP/test-results --scripting-backend=Mono2x --extra-editor-arg="-colorspace=Linear" --reruncount=2 --extra-editor-arg="-xr-tests""
>>>>>>> 2e401c61
                 UTR_RESULT=$? 
                 mkdir -p TestProjects/VisualEffectGraph_HDRP/test-results/
                 scp -i ~/.ssh/id_rsa_macmini -o "StrictHostKeyChecking=no" -r bokken@$BOKKEN_DEVICE_IP:/Users/bokken/Graphics/TestProjects/VisualEffectGraph_HDRP/test-results/ TestProjects/VisualEffectGraph_HDRP/test-results/
                 exit $UTR_RESULT
    artifacts:
        logs:
            paths:
              -  "**/test-results/**"
              -  "TestProjects/VisualEffectGraph_HDRP/Logs/*.log"
    dependencies:
      -  path: .yamato/_editor_priming.yml#editor:priming:CUSTOM-REVISION:macos
         rerun: always<|MERGE_RESOLUTION|>--- conflicted
+++ resolved
@@ -3,13 +3,8 @@
 # Introduce any changes under .yamato/config/*.metafile files (for most cases) or under .yamato/ruamel/* within Python (more elaborate cases), and rerun build.py to regenerate all .yml files. 
 # Read more under .yamato/docs/readme.md 
 
-<<<<<<< HEAD
-VFX_HDRP_OSX_Metal_Standalone_mono_2_linear_trunk:
-    name: VFX_HDRP on OSX_Metal_Standalone_mono_2_linear on version trunk
-=======
 VFX_HDRP_OSX_Metal_Standalone_mono_apiNet2_Linear_trunk:
     name: VFX_HDRP on OSX_Metal_Standalone_mono_apiNet2_Linear on version trunk
->>>>>>> 2e401c61
     agent:
         type: Unity::metal::macmini
         image: slough-ops/macos-10.14-xcode:stable
@@ -25,27 +20,18 @@
       -  ssh -i ~/.ssh/id_rsa_macmini -o "StrictHostKeyChecking=no" bokken@$BOKKEN_DEVICE_IP '$(/usr/local/bin/python3 -m site --user-base)/bin/unity-downloader-cli -u 5181ec54d595526303eb2714f480cbc3ee1911bd -c editor -c il2cpp  --wait --published-only'
       -  |5-
 
-<<<<<<< HEAD
                  ssh -i ~/.ssh/id_rsa_macmini -o "StrictHostKeyChecking=no" bokken@$BOKKEN_DEVICE_IP "export UPM_REGISTRY=https://artifactory-slo.bf.unity3d.com/artifactory/api/npm/upm-candidates; echo \$UPM_REGISTRY; cd ~/Graphics/TestProjects/VisualEffectGraph_HDRP && ~/Graphics/TestProjects/VisualEffectGraph_HDRP/utr --suite=playmode --platform=StandaloneOSX --reruncount=2 --player-connection-ip=auto --artifacts_path=test-results --timeout=2400"
-=======
-                 ssh -i ~/.ssh/id_rsa_macmini -o "StrictHostKeyChecking=no" bokken@$BOKKEN_DEVICE_IP "export UPM_REGISTRY=https://artifactory-slo.bf.unity3d.com/artifactory/api/npm/upm-candidates; echo \$UPM_REGISTRY; cd ~/Graphics/TestProjects/VisualEffectGraph_HDRP && ~/Graphics/TestProjects/VisualEffectGraph_HDRP/utr --suite=playmode --platform=StandaloneOSX --artifacts_path=/Users/bokken/Graphics/TestProjects/VisualEffectGraph_HDRP/test-results --testproject=/Users/bokken/Graphics/TestProjects/VisualEffectGraph_HDRP --editor-location=/Users/bokken/.Editor --scripting-backend=Mono2x --extra-editor-arg="-colorspace=Linear" --reruncount=2 --timeout=2400"
->>>>>>> 2e401c61
-                 UTR_RESULT=$? 
-                 mkdir -p TestProjects/VisualEffectGraph_HDRP/test-results/
-                 scp -i ~/.ssh/id_rsa_macmini -o "StrictHostKeyChecking=no" -r bokken@$BOKKEN_DEVICE_IP:/Users/bokken/Graphics/TestProjects/VisualEffectGraph_HDRP/test-results/ TestProjects/VisualEffectGraph_HDRP/test-results/
-                 exit $UTR_RESULT
-    artifacts:
-        logs:
-            paths:
-              -  "**/test-results/**"
-              -  "TestProjects/VisualEffectGraph_HDRP/Logs/*.log"
-<<<<<<< HEAD
-VFX_HDRP_OSX_Metal_playmode_mono_2_linear_trunk:
-    name: VFX_HDRP on OSX_Metal_playmode_mono_2_linear on version trunk
-=======
+                 UTR_RESULT=$? 
+                 mkdir -p TestProjects/VisualEffectGraph_HDRP/test-results/
+                 scp -i ~/.ssh/id_rsa_macmini -o "StrictHostKeyChecking=no" -r bokken@$BOKKEN_DEVICE_IP:/Users/bokken/Graphics/TestProjects/VisualEffectGraph_HDRP/test-results/ TestProjects/VisualEffectGraph_HDRP/test-results/
+                 exit $UTR_RESULT
+    artifacts:
+        logs:
+            paths:
+              -  "**/test-results/**"
+              -  "TestProjects/VisualEffectGraph_HDRP/Logs/*.log"
 VFX_HDRP_OSX_Metal_playmode_mono_apiNet2_Linear_trunk:
     name: VFX_HDRP on OSX_Metal_playmode_mono_apiNet2_Linear on version trunk
->>>>>>> 2e401c61
     agent:
         type: Unity::metal::macmini
         image: slough-ops/macos-10.14-xcode:stable
@@ -61,27 +47,18 @@
       -  ssh -i ~/.ssh/id_rsa_macmini -o "StrictHostKeyChecking=no" bokken@$BOKKEN_DEVICE_IP '$(/usr/local/bin/python3 -m site --user-base)/bin/unity-downloader-cli -u 5181ec54d595526303eb2714f480cbc3ee1911bd -c editor -c il2cpp  --wait --published-only'
       -  |5-
 
-<<<<<<< HEAD
                  ssh -i ~/.ssh/id_rsa_macmini -o "StrictHostKeyChecking=no" bokken@$BOKKEN_DEVICE_IP "export UPM_REGISTRY=https://artifactory-slo.bf.unity3d.com/artifactory/api/npm/upm-candidates; echo \$UPM_REGISTRY; cd ~/Graphics/TestProjects/VisualEffectGraph_HDRP && ~/Graphics/TestProjects/VisualEffectGraph_HDRP/utr --suite=playmode --testproject=. --editor-location=.Editor --artifacts_path=test-results --reruncount=2"
-=======
-                 ssh -i ~/.ssh/id_rsa_macmini -o "StrictHostKeyChecking=no" bokken@$BOKKEN_DEVICE_IP "export UPM_REGISTRY=https://artifactory-slo.bf.unity3d.com/artifactory/api/npm/upm-candidates; echo \$UPM_REGISTRY; cd ~/Graphics/TestProjects/VisualEffectGraph_HDRP && ~/Graphics/TestProjects/VisualEffectGraph_HDRP/utr --suite=playmode --testproject=/Users/bokken/Graphics/TestProjects/VisualEffectGraph_HDRP --editor-location=/Users/bokken/.Editor --artifacts_path=/Users/bokken/Graphics/TestProjects/VisualEffectGraph_HDRP/test-results --scripting-backend=Mono2x --extra-editor-arg="-colorspace=Linear" --reruncount=2"
->>>>>>> 2e401c61
-                 UTR_RESULT=$? 
-                 mkdir -p TestProjects/VisualEffectGraph_HDRP/test-results/
-                 scp -i ~/.ssh/id_rsa_macmini -o "StrictHostKeyChecking=no" -r bokken@$BOKKEN_DEVICE_IP:/Users/bokken/Graphics/TestProjects/VisualEffectGraph_HDRP/test-results/ TestProjects/VisualEffectGraph_HDRP/test-results/
-                 exit $UTR_RESULT
-    artifacts:
-        logs:
-            paths:
-              -  "**/test-results/**"
-              -  "TestProjects/VisualEffectGraph_HDRP/Logs/*.log"
-<<<<<<< HEAD
-VFX_HDRP_OSX_Metal_editmode_mono_2_linear_trunk:
-    name: VFX_HDRP on OSX_Metal_editmode_mono_2_linear on version trunk
-=======
-VFX_HDRP_OSX_Metal_playmode_XR_mono_apiNet2_Linear_trunk:
-    name: VFX_HDRP on OSX_Metal_playmode_XR_mono_apiNet2_Linear on version trunk
->>>>>>> 2e401c61
+                 UTR_RESULT=$? 
+                 mkdir -p TestProjects/VisualEffectGraph_HDRP/test-results/
+                 scp -i ~/.ssh/id_rsa_macmini -o "StrictHostKeyChecking=no" -r bokken@$BOKKEN_DEVICE_IP:/Users/bokken/Graphics/TestProjects/VisualEffectGraph_HDRP/test-results/ TestProjects/VisualEffectGraph_HDRP/test-results/
+                 exit $UTR_RESULT
+    artifacts:
+        logs:
+            paths:
+              -  "**/test-results/**"
+              -  "TestProjects/VisualEffectGraph_HDRP/Logs/*.log"
+VFX_HDRP_OSX_Metal_editmode_mono_apiNet2_Linear_trunk:
+    name: VFX_HDRP on OSX_Metal_editmode_mono_apiNet2_Linear on version trunk
     agent:
         type: Unity::metal::macmini
         image: slough-ops/macos-10.14-xcode:stable
@@ -97,27 +74,18 @@
       -  ssh -i ~/.ssh/id_rsa_macmini -o "StrictHostKeyChecking=no" bokken@$BOKKEN_DEVICE_IP '$(/usr/local/bin/python3 -m site --user-base)/bin/unity-downloader-cli -u 5181ec54d595526303eb2714f480cbc3ee1911bd -c editor -c il2cpp  --wait --published-only'
       -  |5-
 
-<<<<<<< HEAD
                  ssh -i ~/.ssh/id_rsa_macmini -o "StrictHostKeyChecking=no" bokken@$BOKKEN_DEVICE_IP "export UPM_REGISTRY=https://artifactory-slo.bf.unity3d.com/artifactory/api/npm/upm-candidates; echo \$UPM_REGISTRY; cd ~/Graphics/TestProjects/VisualEffectGraph_HDRP && ~/Graphics/TestProjects/VisualEffectGraph_HDRP/utr --suite=editor --platform=editmode --testproject=. --editor-location=.Editor --artifacts_path=test-results --reruncount=2"
-=======
-                 ssh -i ~/.ssh/id_rsa_macmini -o "StrictHostKeyChecking=no" bokken@$BOKKEN_DEVICE_IP "export UPM_REGISTRY=https://artifactory-slo.bf.unity3d.com/artifactory/api/npm/upm-candidates; echo \$UPM_REGISTRY; cd ~/Graphics/TestProjects/VisualEffectGraph_HDRP && ~/Graphics/TestProjects/VisualEffectGraph_HDRP/utr --suite=playmode --testproject=/Users/bokken/Graphics/TestProjects/VisualEffectGraph_HDRP --editor-location=/Users/bokken/.Editor --artifacts_path=/Users/bokken/Graphics/TestProjects/VisualEffectGraph_HDRP/test-results --scripting-backend=Mono2x --extra-editor-arg="-colorspace=Linear" --reruncount=2 --extra-editor-arg="-xr-tests""
->>>>>>> 2e401c61
-                 UTR_RESULT=$? 
-                 mkdir -p TestProjects/VisualEffectGraph_HDRP/test-results/
-                 scp -i ~/.ssh/id_rsa_macmini -o "StrictHostKeyChecking=no" -r bokken@$BOKKEN_DEVICE_IP:/Users/bokken/Graphics/TestProjects/VisualEffectGraph_HDRP/test-results/ TestProjects/VisualEffectGraph_HDRP/test-results/
-                 exit $UTR_RESULT
-    artifacts:
-        logs:
-            paths:
-              -  "**/test-results/**"
-              -  "TestProjects/VisualEffectGraph_HDRP/Logs/*.log"
-<<<<<<< HEAD
-VFX_HDRP_OSX_Metal_Standalone_mono_2_linear_2020.2:
-    name: VFX_HDRP on OSX_Metal_Standalone_mono_2_linear on version 2020.2
-=======
+                 UTR_RESULT=$? 
+                 mkdir -p TestProjects/VisualEffectGraph_HDRP/test-results/
+                 scp -i ~/.ssh/id_rsa_macmini -o "StrictHostKeyChecking=no" -r bokken@$BOKKEN_DEVICE_IP:/Users/bokken/Graphics/TestProjects/VisualEffectGraph_HDRP/test-results/ TestProjects/VisualEffectGraph_HDRP/test-results/
+                 exit $UTR_RESULT
+    artifacts:
+        logs:
+            paths:
+              -  "**/test-results/**"
+              -  "TestProjects/VisualEffectGraph_HDRP/Logs/*.log"
 VFX_HDRP_OSX_Metal_Standalone_mono_apiNet2_Linear_2020.2:
     name: VFX_HDRP on OSX_Metal_Standalone_mono_apiNet2_Linear on version 2020.2
->>>>>>> 2e401c61
     agent:
         type: Unity::metal::macmini
         image: slough-ops/macos-10.14-xcode:stable
@@ -133,27 +101,18 @@
       -  ssh -i ~/.ssh/id_rsa_macmini -o "StrictHostKeyChecking=no" bokken@$BOKKEN_DEVICE_IP '$(/usr/local/bin/python3 -m site --user-base)/bin/unity-downloader-cli -u dff91d65251a9ab8c12af258ce88fee061d85a7d -c editor -c il2cpp  --wait --published-only'
       -  |5-
 
-<<<<<<< HEAD
                  ssh -i ~/.ssh/id_rsa_macmini -o "StrictHostKeyChecking=no" bokken@$BOKKEN_DEVICE_IP "export UPM_REGISTRY=https://artifactory-slo.bf.unity3d.com/artifactory/api/npm/upm-candidates; echo \$UPM_REGISTRY; cd ~/Graphics/TestProjects/VisualEffectGraph_HDRP && ~/Graphics/TestProjects/VisualEffectGraph_HDRP/utr --suite=playmode --platform=StandaloneOSX --reruncount=2 --player-connection-ip=auto --artifacts_path=test-results --timeout=2400"
-=======
-                 ssh -i ~/.ssh/id_rsa_macmini -o "StrictHostKeyChecking=no" bokken@$BOKKEN_DEVICE_IP "export UPM_REGISTRY=https://artifactory-slo.bf.unity3d.com/artifactory/api/npm/upm-candidates; echo \$UPM_REGISTRY; cd ~/Graphics/TestProjects/VisualEffectGraph_HDRP && ~/Graphics/TestProjects/VisualEffectGraph_HDRP/utr --suite=playmode --platform=StandaloneOSX --artifacts_path=/Users/bokken/Graphics/TestProjects/VisualEffectGraph_HDRP/test-results --testproject=/Users/bokken/Graphics/TestProjects/VisualEffectGraph_HDRP --editor-location=/Users/bokken/.Editor --scripting-backend=Mono2x --extra-editor-arg="-colorspace=Linear" --reruncount=2 --timeout=2400"
->>>>>>> 2e401c61
-                 UTR_RESULT=$? 
-                 mkdir -p TestProjects/VisualEffectGraph_HDRP/test-results/
-                 scp -i ~/.ssh/id_rsa_macmini -o "StrictHostKeyChecking=no" -r bokken@$BOKKEN_DEVICE_IP:/Users/bokken/Graphics/TestProjects/VisualEffectGraph_HDRP/test-results/ TestProjects/VisualEffectGraph_HDRP/test-results/
-                 exit $UTR_RESULT
-    artifacts:
-        logs:
-            paths:
-              -  "**/test-results/**"
-              -  "TestProjects/VisualEffectGraph_HDRP/Logs/*.log"
-<<<<<<< HEAD
-VFX_HDRP_OSX_Metal_playmode_mono_2_linear_2020.2:
-    name: VFX_HDRP on OSX_Metal_playmode_mono_2_linear on version 2020.2
-=======
+                 UTR_RESULT=$? 
+                 mkdir -p TestProjects/VisualEffectGraph_HDRP/test-results/
+                 scp -i ~/.ssh/id_rsa_macmini -o "StrictHostKeyChecking=no" -r bokken@$BOKKEN_DEVICE_IP:/Users/bokken/Graphics/TestProjects/VisualEffectGraph_HDRP/test-results/ TestProjects/VisualEffectGraph_HDRP/test-results/
+                 exit $UTR_RESULT
+    artifacts:
+        logs:
+            paths:
+              -  "**/test-results/**"
+              -  "TestProjects/VisualEffectGraph_HDRP/Logs/*.log"
 VFX_HDRP_OSX_Metal_playmode_mono_apiNet2_Linear_2020.2:
     name: VFX_HDRP on OSX_Metal_playmode_mono_apiNet2_Linear on version 2020.2
->>>>>>> 2e401c61
     agent:
         type: Unity::metal::macmini
         image: slough-ops/macos-10.14-xcode:stable
@@ -169,27 +128,18 @@
       -  ssh -i ~/.ssh/id_rsa_macmini -o "StrictHostKeyChecking=no" bokken@$BOKKEN_DEVICE_IP '$(/usr/local/bin/python3 -m site --user-base)/bin/unity-downloader-cli -u dff91d65251a9ab8c12af258ce88fee061d85a7d -c editor -c il2cpp  --wait --published-only'
       -  |5-
 
-<<<<<<< HEAD
                  ssh -i ~/.ssh/id_rsa_macmini -o "StrictHostKeyChecking=no" bokken@$BOKKEN_DEVICE_IP "export UPM_REGISTRY=https://artifactory-slo.bf.unity3d.com/artifactory/api/npm/upm-candidates; echo \$UPM_REGISTRY; cd ~/Graphics/TestProjects/VisualEffectGraph_HDRP && ~/Graphics/TestProjects/VisualEffectGraph_HDRP/utr --suite=playmode --testproject=. --editor-location=.Editor --artifacts_path=test-results --reruncount=2"
-=======
-                 ssh -i ~/.ssh/id_rsa_macmini -o "StrictHostKeyChecking=no" bokken@$BOKKEN_DEVICE_IP "export UPM_REGISTRY=https://artifactory-slo.bf.unity3d.com/artifactory/api/npm/upm-candidates; echo \$UPM_REGISTRY; cd ~/Graphics/TestProjects/VisualEffectGraph_HDRP && ~/Graphics/TestProjects/VisualEffectGraph_HDRP/utr --suite=playmode --testproject=/Users/bokken/Graphics/TestProjects/VisualEffectGraph_HDRP --editor-location=/Users/bokken/.Editor --artifacts_path=/Users/bokken/Graphics/TestProjects/VisualEffectGraph_HDRP/test-results --scripting-backend=Mono2x --extra-editor-arg="-colorspace=Linear" --reruncount=2"
->>>>>>> 2e401c61
-                 UTR_RESULT=$? 
-                 mkdir -p TestProjects/VisualEffectGraph_HDRP/test-results/
-                 scp -i ~/.ssh/id_rsa_macmini -o "StrictHostKeyChecking=no" -r bokken@$BOKKEN_DEVICE_IP:/Users/bokken/Graphics/TestProjects/VisualEffectGraph_HDRP/test-results/ TestProjects/VisualEffectGraph_HDRP/test-results/
-                 exit $UTR_RESULT
-    artifacts:
-        logs:
-            paths:
-              -  "**/test-results/**"
-              -  "TestProjects/VisualEffectGraph_HDRP/Logs/*.log"
-<<<<<<< HEAD
-VFX_HDRP_OSX_Metal_editmode_mono_2_linear_2020.2:
-    name: VFX_HDRP on OSX_Metal_editmode_mono_2_linear on version 2020.2
-=======
-VFX_HDRP_OSX_Metal_playmode_XR_mono_apiNet2_Linear_2020.2:
-    name: VFX_HDRP on OSX_Metal_playmode_XR_mono_apiNet2_Linear on version 2020.2
->>>>>>> 2e401c61
+                 UTR_RESULT=$? 
+                 mkdir -p TestProjects/VisualEffectGraph_HDRP/test-results/
+                 scp -i ~/.ssh/id_rsa_macmini -o "StrictHostKeyChecking=no" -r bokken@$BOKKEN_DEVICE_IP:/Users/bokken/Graphics/TestProjects/VisualEffectGraph_HDRP/test-results/ TestProjects/VisualEffectGraph_HDRP/test-results/
+                 exit $UTR_RESULT
+    artifacts:
+        logs:
+            paths:
+              -  "**/test-results/**"
+              -  "TestProjects/VisualEffectGraph_HDRP/Logs/*.log"
+VFX_HDRP_OSX_Metal_editmode_mono_apiNet2_Linear_2020.2:
+    name: VFX_HDRP on OSX_Metal_editmode_mono_apiNet2_Linear on version 2020.2
     agent:
         type: Unity::metal::macmini
         image: slough-ops/macos-10.14-xcode:stable
@@ -205,27 +155,18 @@
       -  ssh -i ~/.ssh/id_rsa_macmini -o "StrictHostKeyChecking=no" bokken@$BOKKEN_DEVICE_IP '$(/usr/local/bin/python3 -m site --user-base)/bin/unity-downloader-cli -u dff91d65251a9ab8c12af258ce88fee061d85a7d -c editor -c il2cpp  --wait --published-only'
       -  |5-
 
-<<<<<<< HEAD
                  ssh -i ~/.ssh/id_rsa_macmini -o "StrictHostKeyChecking=no" bokken@$BOKKEN_DEVICE_IP "export UPM_REGISTRY=https://artifactory-slo.bf.unity3d.com/artifactory/api/npm/upm-candidates; echo \$UPM_REGISTRY; cd ~/Graphics/TestProjects/VisualEffectGraph_HDRP && ~/Graphics/TestProjects/VisualEffectGraph_HDRP/utr --suite=editor --platform=editmode --testproject=. --editor-location=.Editor --artifacts_path=test-results --reruncount=2"
-=======
-                 ssh -i ~/.ssh/id_rsa_macmini -o "StrictHostKeyChecking=no" bokken@$BOKKEN_DEVICE_IP "export UPM_REGISTRY=https://artifactory-slo.bf.unity3d.com/artifactory/api/npm/upm-candidates; echo \$UPM_REGISTRY; cd ~/Graphics/TestProjects/VisualEffectGraph_HDRP && ~/Graphics/TestProjects/VisualEffectGraph_HDRP/utr --suite=playmode --testproject=/Users/bokken/Graphics/TestProjects/VisualEffectGraph_HDRP --editor-location=/Users/bokken/.Editor --artifacts_path=/Users/bokken/Graphics/TestProjects/VisualEffectGraph_HDRP/test-results --scripting-backend=Mono2x --extra-editor-arg="-colorspace=Linear" --reruncount=2 --extra-editor-arg="-xr-tests""
->>>>>>> 2e401c61
-                 UTR_RESULT=$? 
-                 mkdir -p TestProjects/VisualEffectGraph_HDRP/test-results/
-                 scp -i ~/.ssh/id_rsa_macmini -o "StrictHostKeyChecking=no" -r bokken@$BOKKEN_DEVICE_IP:/Users/bokken/Graphics/TestProjects/VisualEffectGraph_HDRP/test-results/ TestProjects/VisualEffectGraph_HDRP/test-results/
-                 exit $UTR_RESULT
-    artifacts:
-        logs:
-            paths:
-              -  "**/test-results/**"
-              -  "TestProjects/VisualEffectGraph_HDRP/Logs/*.log"
-<<<<<<< HEAD
-VFX_HDRP_OSX_Metal_Standalone_mono_2_linear_CUSTOM-REVISION:
-    name: VFX_HDRP on OSX_Metal_Standalone_mono_2_linear on version CUSTOM-REVISION
-=======
+                 UTR_RESULT=$? 
+                 mkdir -p TestProjects/VisualEffectGraph_HDRP/test-results/
+                 scp -i ~/.ssh/id_rsa_macmini -o "StrictHostKeyChecking=no" -r bokken@$BOKKEN_DEVICE_IP:/Users/bokken/Graphics/TestProjects/VisualEffectGraph_HDRP/test-results/ TestProjects/VisualEffectGraph_HDRP/test-results/
+                 exit $UTR_RESULT
+    artifacts:
+        logs:
+            paths:
+              -  "**/test-results/**"
+              -  "TestProjects/VisualEffectGraph_HDRP/Logs/*.log"
 VFX_HDRP_OSX_Metal_Standalone_mono_apiNet2_Linear_CUSTOM-REVISION:
     name: VFX_HDRP on OSX_Metal_Standalone_mono_apiNet2_Linear on version CUSTOM-REVISION
->>>>>>> 2e401c61
     agent:
         type: Unity::metal::macmini
         image: slough-ops/macos-10.14-xcode:stable
@@ -242,11 +183,7 @@
       -  ssh -i ~/.ssh/id_rsa_macmini -o "StrictHostKeyChecking=no" bokken@$BOKKEN_DEVICE_IP '$(/usr/local/bin/python3 -m site --user-base)/bin/unity-downloader-cli --source-file ~/Graphics/unity_revision.txt -c editor -c il2cpp  --wait --published-only'
       -  |5-
 
-<<<<<<< HEAD
                  ssh -i ~/.ssh/id_rsa_macmini -o "StrictHostKeyChecking=no" bokken@$BOKKEN_DEVICE_IP "export UPM_REGISTRY=https://artifactory-slo.bf.unity3d.com/artifactory/api/npm/upm-candidates; echo \$UPM_REGISTRY; cd ~/Graphics/TestProjects/VisualEffectGraph_HDRP && ~/Graphics/TestProjects/VisualEffectGraph_HDRP/utr --suite=playmode --platform=StandaloneOSX --reruncount=2 --player-connection-ip=auto --artifacts_path=test-results --timeout=2400"
-=======
-                 ssh -i ~/.ssh/id_rsa_macmini -o "StrictHostKeyChecking=no" bokken@$BOKKEN_DEVICE_IP "export UPM_REGISTRY=https://artifactory-slo.bf.unity3d.com/artifactory/api/npm/upm-candidates; echo \$UPM_REGISTRY; cd ~/Graphics/TestProjects/VisualEffectGraph_HDRP && ~/Graphics/TestProjects/VisualEffectGraph_HDRP/utr --suite=playmode --platform=StandaloneOSX --artifacts_path=/Users/bokken/Graphics/TestProjects/VisualEffectGraph_HDRP/test-results --testproject=/Users/bokken/Graphics/TestProjects/VisualEffectGraph_HDRP --editor-location=/Users/bokken/.Editor --scripting-backend=Mono2x --extra-editor-arg="-colorspace=Linear" --reruncount=2 --timeout=2400"
->>>>>>> 2e401c61
                  UTR_RESULT=$? 
                  mkdir -p TestProjects/VisualEffectGraph_HDRP/test-results/
                  scp -i ~/.ssh/id_rsa_macmini -o "StrictHostKeyChecking=no" -r bokken@$BOKKEN_DEVICE_IP:/Users/bokken/Graphics/TestProjects/VisualEffectGraph_HDRP/test-results/ TestProjects/VisualEffectGraph_HDRP/test-results/
@@ -259,13 +196,8 @@
     dependencies:
       -  path: .yamato/_editor_priming.yml#editor:priming:CUSTOM-REVISION:macos
          rerun: always
-<<<<<<< HEAD
-VFX_HDRP_OSX_Metal_playmode_mono_2_linear_CUSTOM-REVISION:
-    name: VFX_HDRP on OSX_Metal_playmode_mono_2_linear on version CUSTOM-REVISION
-=======
 VFX_HDRP_OSX_Metal_playmode_mono_apiNet2_Linear_CUSTOM-REVISION:
     name: VFX_HDRP on OSX_Metal_playmode_mono_apiNet2_Linear on version CUSTOM-REVISION
->>>>>>> 2e401c61
     agent:
         type: Unity::metal::macmini
         image: slough-ops/macos-10.14-xcode:stable
@@ -282,11 +214,7 @@
       -  ssh -i ~/.ssh/id_rsa_macmini -o "StrictHostKeyChecking=no" bokken@$BOKKEN_DEVICE_IP '$(/usr/local/bin/python3 -m site --user-base)/bin/unity-downloader-cli --source-file ~/Graphics/unity_revision.txt -c editor -c il2cpp  --wait --published-only'
       -  |5-
 
-<<<<<<< HEAD
                  ssh -i ~/.ssh/id_rsa_macmini -o "StrictHostKeyChecking=no" bokken@$BOKKEN_DEVICE_IP "export UPM_REGISTRY=https://artifactory-slo.bf.unity3d.com/artifactory/api/npm/upm-candidates; echo \$UPM_REGISTRY; cd ~/Graphics/TestProjects/VisualEffectGraph_HDRP && ~/Graphics/TestProjects/VisualEffectGraph_HDRP/utr --suite=playmode --testproject=. --editor-location=.Editor --artifacts_path=test-results --reruncount=2"
-=======
-                 ssh -i ~/.ssh/id_rsa_macmini -o "StrictHostKeyChecking=no" bokken@$BOKKEN_DEVICE_IP "export UPM_REGISTRY=https://artifactory-slo.bf.unity3d.com/artifactory/api/npm/upm-candidates; echo \$UPM_REGISTRY; cd ~/Graphics/TestProjects/VisualEffectGraph_HDRP && ~/Graphics/TestProjects/VisualEffectGraph_HDRP/utr --suite=playmode --testproject=/Users/bokken/Graphics/TestProjects/VisualEffectGraph_HDRP --editor-location=/Users/bokken/.Editor --artifacts_path=/Users/bokken/Graphics/TestProjects/VisualEffectGraph_HDRP/test-results --scripting-backend=Mono2x --extra-editor-arg="-colorspace=Linear" --reruncount=2"
->>>>>>> 2e401c61
                  UTR_RESULT=$? 
                  mkdir -p TestProjects/VisualEffectGraph_HDRP/test-results/
                  scp -i ~/.ssh/id_rsa_macmini -o "StrictHostKeyChecking=no" -r bokken@$BOKKEN_DEVICE_IP:/Users/bokken/Graphics/TestProjects/VisualEffectGraph_HDRP/test-results/ TestProjects/VisualEffectGraph_HDRP/test-results/
@@ -299,13 +227,8 @@
     dependencies:
       -  path: .yamato/_editor_priming.yml#editor:priming:CUSTOM-REVISION:macos
          rerun: always
-<<<<<<< HEAD
-VFX_HDRP_OSX_Metal_editmode_mono_2_linear_CUSTOM-REVISION:
-    name: VFX_HDRP on OSX_Metal_editmode_mono_2_linear on version CUSTOM-REVISION
-=======
-VFX_HDRP_OSX_Metal_playmode_XR_mono_apiNet2_Linear_CUSTOM-REVISION:
-    name: VFX_HDRP on OSX_Metal_playmode_XR_mono_apiNet2_Linear on version CUSTOM-REVISION
->>>>>>> 2e401c61
+VFX_HDRP_OSX_Metal_editmode_mono_apiNet2_Linear_CUSTOM-REVISION:
+    name: VFX_HDRP on OSX_Metal_editmode_mono_apiNet2_Linear on version CUSTOM-REVISION
     agent:
         type: Unity::metal::macmini
         image: slough-ops/macos-10.14-xcode:stable
@@ -322,11 +245,7 @@
       -  ssh -i ~/.ssh/id_rsa_macmini -o "StrictHostKeyChecking=no" bokken@$BOKKEN_DEVICE_IP '$(/usr/local/bin/python3 -m site --user-base)/bin/unity-downloader-cli --source-file ~/Graphics/unity_revision.txt -c editor -c il2cpp  --wait --published-only'
       -  |5-
 
-<<<<<<< HEAD
                  ssh -i ~/.ssh/id_rsa_macmini -o "StrictHostKeyChecking=no" bokken@$BOKKEN_DEVICE_IP "export UPM_REGISTRY=https://artifactory-slo.bf.unity3d.com/artifactory/api/npm/upm-candidates; echo \$UPM_REGISTRY; cd ~/Graphics/TestProjects/VisualEffectGraph_HDRP && ~/Graphics/TestProjects/VisualEffectGraph_HDRP/utr --suite=editor --platform=editmode --testproject=. --editor-location=.Editor --artifacts_path=test-results --reruncount=2"
-=======
-                 ssh -i ~/.ssh/id_rsa_macmini -o "StrictHostKeyChecking=no" bokken@$BOKKEN_DEVICE_IP "export UPM_REGISTRY=https://artifactory-slo.bf.unity3d.com/artifactory/api/npm/upm-candidates; echo \$UPM_REGISTRY; cd ~/Graphics/TestProjects/VisualEffectGraph_HDRP && ~/Graphics/TestProjects/VisualEffectGraph_HDRP/utr --suite=playmode --testproject=/Users/bokken/Graphics/TestProjects/VisualEffectGraph_HDRP --editor-location=/Users/bokken/.Editor --artifacts_path=/Users/bokken/Graphics/TestProjects/VisualEffectGraph_HDRP/test-results --scripting-backend=Mono2x --extra-editor-arg="-colorspace=Linear" --reruncount=2 --extra-editor-arg="-xr-tests""
->>>>>>> 2e401c61
                  UTR_RESULT=$? 
                  mkdir -p TestProjects/VisualEffectGraph_HDRP/test-results/
                  scp -i ~/.ssh/id_rsa_macmini -o "StrictHostKeyChecking=no" -r bokken@$BOKKEN_DEVICE_IP:/Users/bokken/Graphics/TestProjects/VisualEffectGraph_HDRP/test-results/ TestProjects/VisualEffectGraph_HDRP/test-results/
