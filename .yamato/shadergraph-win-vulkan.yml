--- conflicted
+++ resolved
@@ -3,43 +3,27 @@
 # Introduce any changes under .yamato/config/*.metafile files (for most cases) or under .yamato/ruamel/* within Python (more elaborate cases), and rerun build.py to regenerate all .yml files. 
 # Read more under .yamato/docs/readme.md 
 
-<<<<<<< HEAD
-ShaderGraph_Win_Vulkan_Standalone_mono_2_linear_trunk:
-    name: ShaderGraph on Win_Vulkan_Standalone_mono_2_linear on version trunk
-=======
 ShaderGraph_Win_Vulkan_Standalone_mono_apiNet2_Linear_trunk:
     name: ShaderGraph on Win_Vulkan_Standalone_mono_apiNet2_Linear on version trunk
->>>>>>> 2e401c61
-    agent:
-        type: Unity::VM::GPU
-        image: sdet/gamecode_win10:stable
-        flavor: b1.large
-    variables:
-        UPM_REGISTRY: https://artifactory-slo.bf.unity3d.com/artifactory/api/npm/upm-candidates
-    commands:
-      -  curl -s https://artifactory.internal.unity3d.com/core-automation/tools/utr-standalone/utr.bat --output TestProjects/ShaderGraph/utr.bat
-<<<<<<< HEAD
+    agent:
+        type: Unity::VM::GPU
+        image: sdet/gamecode_win10:stable
+        flavor: b1.large
+    variables:
+        UPM_REGISTRY: https://artifactory-slo.bf.unity3d.com/artifactory/api/npm/upm-candidates
+    commands:
+      -  curl -s https://artifactory.internal.unity3d.com/core-automation/tools/utr-standalone/utr.bat --output TestProjects/ShaderGraph/utr.bat
       -  cd TestProjects/ShaderGraph && utr --suite=playmode --platform=StandaloneWindows64 --player-load-path=../../players --reruncount=2 --player-connection-ip=auto --artifacts_path=test-results --timeout=1200 --extra-editor-arg="-force-vulkan"
-=======
-      -  cd TestProjects/ShaderGraph && utr --suite=playmode --platform=StandaloneWindows64 --artifacts_path=test-results --player-load-path=../../players --player-connection-ip=auto --scripting-backend=Mono2x --extra-editor-arg="-colorspace=Linear" --reruncount=2 --timeout=1200
->>>>>>> 2e401c61
-    artifacts:
-        logs:
-            paths:
-              -  "**/test-results/**"
-              -  "TestProjects/ShaderGraph/Logs/*.log"
-    dependencies:
-<<<<<<< HEAD
-      -  path: .yamato/shadergraph-win-vulkan.yml#Build_ShaderGraph_Win_Vulkan_Player_mono_2_linear_trunk
-         rerun: on-new-revision
-Build_ShaderGraph_Win_Vulkan_Player_mono_2_linear_trunk:
-    name: Build ShaderGraph on Win_Vulkan_mono_2_linear_Player on version trunk
-=======
+    artifacts:
+        logs:
+            paths:
+              -  "**/test-results/**"
+              -  "TestProjects/ShaderGraph/Logs/*.log"
+    dependencies:
       -  path: .yamato/shadergraph-win-vulkan.yml#Build_ShaderGraph_Win_Vulkan_Player_mono_apiNet2_Linear_trunk
          rerun: on-new-revision
 Build_ShaderGraph_Win_Vulkan_Player_mono_apiNet2_Linear_trunk:
     name: Build ShaderGraph on Win_Vulkan_mono_apiNet2_Linear_Player on version trunk
->>>>>>> 2e401c61
     agent:
         type: Unity::VM
         image: sdet/gamecode_win10:stable
@@ -50,17 +34,13 @@
       -  curl -s https://artifactory.internal.unity3d.com/core-automation/tools/utr-standalone/utr.bat --output TestProjects/ShaderGraph/utr.bat
       -  pip install unity-downloader-cli --index-url https://artifactory.prd.it.unity3d.com/artifactory/api/pypi/pypi/simple --upgrade
       -  cd TestProjects/ShaderGraph && unity-downloader-cli -u 5181ec54d595526303eb2714f480cbc3ee1911bd -c editor -c il2cpp  --wait --published-only
-<<<<<<< HEAD
-      -  cd TestProjects/ShaderGraph && utr --suite=playmode --platform=StandaloneWindows64 --testproject=. --editor-location=.Editor --player-save-path=../../players --build-only --timeout=1200 --extra-editor-arg="-executemethod CustomBuild.BuildWindowsVulkanLinear"
-=======
-      -  |5-
-
-                  git rev-parse HEAD | git show -s --format=%%cI > revdate.tmp
-                  set /p GIT_REVISIONDATE=<revdate.tmp
-                  echo %GIT_REVISIONDATE%
-                  del revdate.tmp
-                  cd TestProjects/ShaderGraph && utr --suite=playmode --platform=StandaloneWindows64 --testproject=. --extra-editor-arg="-playergraphicsapi=Vulkan" --editor-location=.Editor --artifacts_path=test-results --player-save-path=../../players --build-only --scripting-backend=Mono2x --extra-editor-arg="-colorspace=Linear" --timeout=1200 --extra-editor-arg="-executemethod" --extra-editor-arg="CustomBuild.BuildWindowsVulkanLinear"
->>>>>>> 2e401c61
+      -  |5-
+
+                  git rev-parse HEAD | git show -s --format=%%cI > revdate.tmp
+                  set /p GIT_REVISIONDATE=<revdate.tmp
+                  echo %GIT_REVISIONDATE%
+                  del revdate.tmp
+                  cd TestProjects/ShaderGraph && utr --suite=playmode --platform=StandaloneWindows64 --testproject=. --editor-location=.Editor --player-save-path=../../players --build-only --timeout=1200 --extra-editor-arg="-executemethod CustomBuild.BuildWindowsVulkanLinear"
     artifacts:
         logs:
             paths:
@@ -69,13 +49,8 @@
         players:
             paths:
               -  "players/**"
-<<<<<<< HEAD
-ShaderGraph_Win_Vulkan_playmode_mono_2_linear_trunk:
-    name: ShaderGraph on Win_Vulkan_playmode_mono_2_linear on version trunk
-=======
 ShaderGraph_Win_Vulkan_playmode_mono_apiNet2_Linear_trunk:
     name: ShaderGraph on Win_Vulkan_playmode_mono_apiNet2_Linear on version trunk
->>>>>>> 2e401c61
     agent:
         type: Unity::VM::GPU
         image: sdet/gamecode_win10:stable
@@ -92,19 +67,14 @@
                   set /p GIT_REVISIONDATE=<revdate.tmp
                   echo %GIT_REVISIONDATE%
                   del revdate.tmp
-                  cd TestProjects/ShaderGraph && utr --suite=playmode --testproject=. --editor-location=.Editor --artifacts_path=test-results --scripting-backend=Mono2x --extra-editor-arg="-colorspace=Linear" --reruncount=2 --extra-editor-arg="-force-vulkan"
-    artifacts:
-        logs:
-            paths:
-              -  "**/test-results/**"
-              -  "TestProjects/ShaderGraph/Logs/*.log"
-<<<<<<< HEAD
-ShaderGraph_Win_Vulkan_editmode_mono_2_linear_trunk:
-    name: ShaderGraph on Win_Vulkan_editmode_mono_2_linear on version trunk
-=======
+                  cd TestProjects/ShaderGraph && utr --suite=playmode --testproject=. --editor-location=.Editor --artifacts_path=test-results --reruncount=2 --extra-editor-arg="-force-vulkan"
+    artifacts:
+        logs:
+            paths:
+              -  "**/test-results/**"
+              -  "TestProjects/ShaderGraph/Logs/*.log"
 ShaderGraph_Win_Vulkan_editmode_mono_apiNet2_Linear_trunk:
     name: ShaderGraph on Win_Vulkan_editmode_mono_apiNet2_Linear on version trunk
->>>>>>> 2e401c61
     agent:
         type: Unity::VM
         image: sdet/gamecode_win10:stable
@@ -121,49 +91,33 @@
                   set /p GIT_REVISIONDATE=<revdate.tmp
                   echo %GIT_REVISIONDATE%
                   del revdate.tmp
-                  cd TestProjects/ShaderGraph && utr --suite=editor --platform=editmode --testproject=. --editor-location=.Editor --artifacts_path=test-results --scripting-backend=Mono2x --extra-editor-arg="-colorspace=Linear" --reruncount=2 --extra-editor-arg="-force-vulkan"
-    artifacts:
-        logs:
-            paths:
-              -  "**/test-results/**"
-              -  "TestProjects/ShaderGraph/Logs/*.log"
-<<<<<<< HEAD
-ShaderGraph_Win_Vulkan_Standalone_mono_2_linear_2020.2:
-    name: ShaderGraph on Win_Vulkan_Standalone_mono_2_linear on version 2020.2
-=======
+                  cd TestProjects/ShaderGraph && utr --suite=editor --platform=editmode --testproject=. --editor-location=.Editor --artifacts_path=test-results --reruncount=2 --extra-editor-arg="-force-vulkan"
+    artifacts:
+        logs:
+            paths:
+              -  "**/test-results/**"
+              -  "TestProjects/ShaderGraph/Logs/*.log"
 ShaderGraph_Win_Vulkan_Standalone_mono_apiNet2_Linear_2020.2:
     name: ShaderGraph on Win_Vulkan_Standalone_mono_apiNet2_Linear on version 2020.2
->>>>>>> 2e401c61
-    agent:
-        type: Unity::VM::GPU
-        image: sdet/gamecode_win10:stable
-        flavor: b1.large
-    variables:
-        UPM_REGISTRY: https://artifactory-slo.bf.unity3d.com/artifactory/api/npm/upm-candidates
-    commands:
-      -  curl -s https://artifactory.internal.unity3d.com/core-automation/tools/utr-standalone/utr.bat --output TestProjects/ShaderGraph/utr.bat
-<<<<<<< HEAD
+    agent:
+        type: Unity::VM::GPU
+        image: sdet/gamecode_win10:stable
+        flavor: b1.large
+    variables:
+        UPM_REGISTRY: https://artifactory-slo.bf.unity3d.com/artifactory/api/npm/upm-candidates
+    commands:
+      -  curl -s https://artifactory.internal.unity3d.com/core-automation/tools/utr-standalone/utr.bat --output TestProjects/ShaderGraph/utr.bat
       -  cd TestProjects/ShaderGraph && utr --suite=playmode --platform=StandaloneWindows64 --player-load-path=../../players --reruncount=2 --player-connection-ip=auto --artifacts_path=test-results --timeout=1200 --extra-editor-arg="-force-vulkan"
-=======
-      -  cd TestProjects/ShaderGraph && utr --suite=playmode --platform=StandaloneWindows64 --artifacts_path=test-results --player-load-path=../../players --player-connection-ip=auto --scripting-backend=Mono2x --extra-editor-arg="-colorspace=Linear" --reruncount=2 --timeout=1200
->>>>>>> 2e401c61
-    artifacts:
-        logs:
-            paths:
-              -  "**/test-results/**"
-              -  "TestProjects/ShaderGraph/Logs/*.log"
-    dependencies:
-<<<<<<< HEAD
-      -  path: .yamato/shadergraph-win-vulkan.yml#Build_ShaderGraph_Win_Vulkan_Player_mono_2_linear_2020.2
-         rerun: on-new-revision
-Build_ShaderGraph_Win_Vulkan_Player_mono_2_linear_2020.2:
-    name: Build ShaderGraph on Win_Vulkan_mono_2_linear_Player on version 2020.2
-=======
+    artifacts:
+        logs:
+            paths:
+              -  "**/test-results/**"
+              -  "TestProjects/ShaderGraph/Logs/*.log"
+    dependencies:
       -  path: .yamato/shadergraph-win-vulkan.yml#Build_ShaderGraph_Win_Vulkan_Player_mono_apiNet2_Linear_2020.2
          rerun: on-new-revision
 Build_ShaderGraph_Win_Vulkan_Player_mono_apiNet2_Linear_2020.2:
     name: Build ShaderGraph on Win_Vulkan_mono_apiNet2_Linear_Player on version 2020.2
->>>>>>> 2e401c61
     agent:
         type: Unity::VM
         image: sdet/gamecode_win10:stable
@@ -173,10 +127,6 @@
     commands:
       -  curl -s https://artifactory.internal.unity3d.com/core-automation/tools/utr-standalone/utr.bat --output TestProjects/ShaderGraph/utr.bat
       -  pip install unity-downloader-cli --index-url https://artifactory.prd.it.unity3d.com/artifactory/api/pypi/pypi/simple --upgrade
-<<<<<<< HEAD
-      -  cd TestProjects/ShaderGraph && unity-downloader-cli -u 1b1252580c6429d4be5b5e88fafea90645240c65 -c editor -c il2cpp  --wait --published-only
-      -  cd TestProjects/ShaderGraph && utr --suite=playmode --platform=StandaloneWindows64 --testproject=. --editor-location=.Editor --player-save-path=../../players --build-only --timeout=1200 --extra-editor-arg="-executemethod CustomBuild.BuildWindowsVulkanLinear"
-=======
       -  cd TestProjects/ShaderGraph && unity-downloader-cli -u dff91d65251a9ab8c12af258ce88fee061d85a7d -c editor -c il2cpp  --wait --published-only
       -  |5-
 
@@ -184,8 +134,7 @@
                   set /p GIT_REVISIONDATE=<revdate.tmp
                   echo %GIT_REVISIONDATE%
                   del revdate.tmp
-                  cd TestProjects/ShaderGraph && utr --suite=playmode --platform=StandaloneWindows64 --testproject=. --extra-editor-arg="-playergraphicsapi=Vulkan" --editor-location=.Editor --artifacts_path=test-results --player-save-path=../../players --build-only --scripting-backend=Mono2x --extra-editor-arg="-colorspace=Linear" --timeout=1200 --extra-editor-arg="-executemethod" --extra-editor-arg="CustomBuild.BuildWindowsVulkanLinear"
->>>>>>> 2e401c61
+                  cd TestProjects/ShaderGraph && utr --suite=playmode --platform=StandaloneWindows64 --testproject=. --editor-location=.Editor --player-save-path=../../players --build-only --timeout=1200 --extra-editor-arg="-executemethod CustomBuild.BuildWindowsVulkanLinear"
     artifacts:
         logs:
             paths:
@@ -194,13 +143,8 @@
         players:
             paths:
               -  "players/**"
-<<<<<<< HEAD
-ShaderGraph_Win_Vulkan_playmode_mono_2_linear_2020.2:
-    name: ShaderGraph on Win_Vulkan_playmode_mono_2_linear on version 2020.2
-=======
 ShaderGraph_Win_Vulkan_playmode_mono_apiNet2_Linear_2020.2:
     name: ShaderGraph on Win_Vulkan_playmode_mono_apiNet2_Linear on version 2020.2
->>>>>>> 2e401c61
     agent:
         type: Unity::VM::GPU
         image: sdet/gamecode_win10:stable
@@ -217,19 +161,14 @@
                   set /p GIT_REVISIONDATE=<revdate.tmp
                   echo %GIT_REVISIONDATE%
                   del revdate.tmp
-                  cd TestProjects/ShaderGraph && utr --suite=playmode --testproject=. --editor-location=.Editor --artifacts_path=test-results --scripting-backend=Mono2x --extra-editor-arg="-colorspace=Linear" --reruncount=2 --extra-editor-arg="-force-vulkan"
-    artifacts:
-        logs:
-            paths:
-              -  "**/test-results/**"
-              -  "TestProjects/ShaderGraph/Logs/*.log"
-<<<<<<< HEAD
-ShaderGraph_Win_Vulkan_editmode_mono_2_linear_2020.2:
-    name: ShaderGraph on Win_Vulkan_editmode_mono_2_linear on version 2020.2
-=======
+                  cd TestProjects/ShaderGraph && utr --suite=playmode --testproject=. --editor-location=.Editor --artifacts_path=test-results --reruncount=2 --extra-editor-arg="-force-vulkan"
+    artifacts:
+        logs:
+            paths:
+              -  "**/test-results/**"
+              -  "TestProjects/ShaderGraph/Logs/*.log"
 ShaderGraph_Win_Vulkan_editmode_mono_apiNet2_Linear_2020.2:
     name: ShaderGraph on Win_Vulkan_editmode_mono_apiNet2_Linear on version 2020.2
->>>>>>> 2e401c61
     agent:
         type: Unity::VM
         image: sdet/gamecode_win10:stable
@@ -246,19 +185,14 @@
                   set /p GIT_REVISIONDATE=<revdate.tmp
                   echo %GIT_REVISIONDATE%
                   del revdate.tmp
-                  cd TestProjects/ShaderGraph && utr --suite=editor --platform=editmode --testproject=. --editor-location=.Editor --artifacts_path=test-results --scripting-backend=Mono2x --extra-editor-arg="-colorspace=Linear" --reruncount=2 --extra-editor-arg="-force-vulkan"
-    artifacts:
-        logs:
-            paths:
-              -  "**/test-results/**"
-              -  "TestProjects/ShaderGraph/Logs/*.log"
-<<<<<<< HEAD
-ShaderGraph_Win_Vulkan_Standalone_mono_2_linear_CUSTOM-REVISION:
-    name: ShaderGraph on Win_Vulkan_Standalone_mono_2_linear on version CUSTOM-REVISION
-=======
+                  cd TestProjects/ShaderGraph && utr --suite=editor --platform=editmode --testproject=. --editor-location=.Editor --artifacts_path=test-results --reruncount=2 --extra-editor-arg="-force-vulkan"
+    artifacts:
+        logs:
+            paths:
+              -  "**/test-results/**"
+              -  "TestProjects/ShaderGraph/Logs/*.log"
 ShaderGraph_Win_Vulkan_Standalone_mono_apiNet2_Linear_CUSTOM-REVISION:
     name: ShaderGraph on Win_Vulkan_Standalone_mono_apiNet2_Linear on version CUSTOM-REVISION
->>>>>>> 2e401c61
     agent:
         type: Unity::VM::GPU
         image: sdet/gamecode_win10:stable
@@ -268,11 +202,7 @@
         CUSTOM_REVISION: custom_revision_not_set
     commands:
       -  curl -s https://artifactory.internal.unity3d.com/core-automation/tools/utr-standalone/utr.bat --output TestProjects/ShaderGraph/utr.bat
-<<<<<<< HEAD
       -  cd TestProjects/ShaderGraph && utr --suite=playmode --platform=StandaloneWindows64 --player-load-path=../../players --reruncount=2 --player-connection-ip=auto --artifacts_path=test-results --timeout=1200 --extra-editor-arg="-force-vulkan"
-=======
-      -  cd TestProjects/ShaderGraph && utr --suite=playmode --platform=StandaloneWindows64 --artifacts_path=test-results --player-load-path=../../players --player-connection-ip=auto --scripting-backend=Mono2x --extra-editor-arg="-colorspace=Linear" --reruncount=2 --timeout=1200
->>>>>>> 2e401c61
     artifacts:
         logs:
             paths:
@@ -281,17 +211,10 @@
     dependencies:
       -  path: .yamato/_editor_priming.yml#editor:priming:CUSTOM-REVISION:windows
          rerun: always
-<<<<<<< HEAD
-      -  path: .yamato/shadergraph-win-vulkan.yml#Build_ShaderGraph_Win_Vulkan_Player_mono_2_linear_CUSTOM-REVISION
-         rerun: always
-Build_ShaderGraph_Win_Vulkan_Player_mono_2_linear_CUSTOM-REVISION:
-    name: Build ShaderGraph on Win_Vulkan_mono_2_linear_Player on version CUSTOM-REVISION
-=======
       -  path: .yamato/shadergraph-win-vulkan.yml#Build_ShaderGraph_Win_Vulkan_Player_mono_apiNet2_Linear_CUSTOM-REVISION
          rerun: always
 Build_ShaderGraph_Win_Vulkan_Player_mono_apiNet2_Linear_CUSTOM-REVISION:
     name: Build ShaderGraph on Win_Vulkan_mono_apiNet2_Linear_Player on version CUSTOM-REVISION
->>>>>>> 2e401c61
     agent:
         type: Unity::VM
         image: sdet/gamecode_win10:stable
@@ -303,17 +226,13 @@
       -  curl -s https://artifactory.internal.unity3d.com/core-automation/tools/utr-standalone/utr.bat --output TestProjects/ShaderGraph/utr.bat
       -  pip install unity-downloader-cli --index-url https://artifactory.prd.it.unity3d.com/artifactory/api/pypi/pypi/simple --upgrade
       -  cd TestProjects/ShaderGraph && unity-downloader-cli --source-file ../../unity_revision.txt -c editor -c il2cpp  --wait --published-only
-<<<<<<< HEAD
-      -  cd TestProjects/ShaderGraph && utr --suite=playmode --platform=StandaloneWindows64 --testproject=. --editor-location=.Editor --player-save-path=../../players --build-only --timeout=1200 --extra-editor-arg="-executemethod CustomBuild.BuildWindowsVulkanLinear"
-=======
-      -  |5-
-
-                  git rev-parse HEAD | git show -s --format=%%cI > revdate.tmp
-                  set /p GIT_REVISIONDATE=<revdate.tmp
-                  echo %GIT_REVISIONDATE%
-                  del revdate.tmp
-                  cd TestProjects/ShaderGraph && utr --suite=playmode --platform=StandaloneWindows64 --testproject=. --extra-editor-arg="-playergraphicsapi=Vulkan" --editor-location=.Editor --artifacts_path=test-results --player-save-path=../../players --build-only --scripting-backend=Mono2x --extra-editor-arg="-colorspace=Linear" --timeout=1200 --extra-editor-arg="-executemethod" --extra-editor-arg="CustomBuild.BuildWindowsVulkanLinear"
->>>>>>> 2e401c61
+      -  |5-
+
+                  git rev-parse HEAD | git show -s --format=%%cI > revdate.tmp
+                  set /p GIT_REVISIONDATE=<revdate.tmp
+                  echo %GIT_REVISIONDATE%
+                  del revdate.tmp
+                  cd TestProjects/ShaderGraph && utr --suite=playmode --platform=StandaloneWindows64 --testproject=. --editor-location=.Editor --player-save-path=../../players --build-only --timeout=1200 --extra-editor-arg="-executemethod CustomBuild.BuildWindowsVulkanLinear"
     artifacts:
         logs:
             paths:
@@ -325,13 +244,8 @@
     dependencies:
       -  path: .yamato/_editor_priming.yml#editor:priming:CUSTOM-REVISION:windows
          rerun: always
-<<<<<<< HEAD
-ShaderGraph_Win_Vulkan_playmode_mono_2_linear_CUSTOM-REVISION:
-    name: ShaderGraph on Win_Vulkan_playmode_mono_2_linear on version CUSTOM-REVISION
-=======
 ShaderGraph_Win_Vulkan_playmode_mono_apiNet2_Linear_CUSTOM-REVISION:
     name: ShaderGraph on Win_Vulkan_playmode_mono_apiNet2_Linear on version CUSTOM-REVISION
->>>>>>> 2e401c61
     agent:
         type: Unity::VM::GPU
         image: sdet/gamecode_win10:stable
@@ -349,7 +263,7 @@
                   set /p GIT_REVISIONDATE=<revdate.tmp
                   echo %GIT_REVISIONDATE%
                   del revdate.tmp
-                  cd TestProjects/ShaderGraph && utr --suite=playmode --testproject=. --editor-location=.Editor --artifacts_path=test-results --scripting-backend=Mono2x --extra-editor-arg="-colorspace=Linear" --reruncount=2 --extra-editor-arg="-force-vulkan"
+                  cd TestProjects/ShaderGraph && utr --suite=playmode --testproject=. --editor-location=.Editor --artifacts_path=test-results --reruncount=2 --extra-editor-arg="-force-vulkan"
     artifacts:
         logs:
             paths:
@@ -358,13 +272,8 @@
     dependencies:
       -  path: .yamato/_editor_priming.yml#editor:priming:CUSTOM-REVISION:windows
          rerun: always
-<<<<<<< HEAD
-ShaderGraph_Win_Vulkan_editmode_mono_2_linear_CUSTOM-REVISION:
-    name: ShaderGraph on Win_Vulkan_editmode_mono_2_linear on version CUSTOM-REVISION
-=======
 ShaderGraph_Win_Vulkan_editmode_mono_apiNet2_Linear_CUSTOM-REVISION:
     name: ShaderGraph on Win_Vulkan_editmode_mono_apiNet2_Linear on version CUSTOM-REVISION
->>>>>>> 2e401c61
     agent:
         type: Unity::VM
         image: sdet/gamecode_win10:stable
@@ -382,7 +291,7 @@
                   set /p GIT_REVISIONDATE=<revdate.tmp
                   echo %GIT_REVISIONDATE%
                   del revdate.tmp
-                  cd TestProjects/ShaderGraph && utr --suite=editor --platform=editmode --testproject=. --editor-location=.Editor --artifacts_path=test-results --scripting-backend=Mono2x --extra-editor-arg="-colorspace=Linear" --reruncount=2 --extra-editor-arg="-force-vulkan"
+                  cd TestProjects/ShaderGraph && utr --suite=editor --platform=editmode --testproject=. --editor-location=.Editor --artifacts_path=test-results --reruncount=2 --extra-editor-arg="-force-vulkan"
     artifacts:
         logs:
             paths:
