--- conflicted
+++ resolved
@@ -84,105 +84,7 @@
     commands:
       -  curl -s https://artifactory.internal.unity3d.com/core-automation/tools/utr-standalone/utr.bat --output TestProjects/ShaderGraph/utr.bat
       -  pip install unity-downloader-cli --index-url https://artifactory.prd.it.unity3d.com/artifactory/api/pypi/pypi/simple --upgrade
-<<<<<<< HEAD
-      -  cd TestProjects/ShaderGraph && unity-downloader-cli -u 5181ec54d595526303eb2714f480cbc3ee1911bd -c editor -c il2cpp  --wait --published-only
-      -  |5-
-
-                  git rev-parse HEAD | git show -s --format=%%cI > revdate.tmp
-                  set /p GIT_REVISIONDATE=<revdate.tmp
-                  echo %GIT_REVISIONDATE%
-                  del revdate.tmp
-                  cd TestProjects/ShaderGraph && utr --artifacts_path=test-results --editor-location=.Editor --extra-editor-arg="-colorspace=Linear" --extra-editor-arg="-force-vulkan" --platform=editmode --reruncount=2 --scripting-backend=Mono2x --suite=editor --testproject=.
-    artifacts:
-        logs:
-            paths:
-              -  "**/test-results/**"
-              -  "TestProjects/ShaderGraph/Logs/*.log"
-ShaderGraph_Win_Vulkan_Standalone_mono_apiNet2_Linear_2020.2:
-    name: ShaderGraph on Win_Vulkan_Standalone_mono_apiNet2_Linear on version 2020.2
-    agent:
-        type: Unity::VM::GPU
-        image: sdet/gamecode_win10:stable
-        flavor: b1.large
-    variables:
-        UPM_REGISTRY: https://artifactory-slo.bf.unity3d.com/artifactory/api/npm/upm-candidates
-    commands:
-      -  curl -s https://artifactory.internal.unity3d.com/core-automation/tools/utr-standalone/utr.bat --output TestProjects/ShaderGraph/utr.bat
-      -  cd TestProjects/ShaderGraph && utr --artifacts_path=test-results --extra-editor-arg="-colorspace=Linear" --extra-editor-arg="-force-vulkan" --platform=StandaloneWindows64 --player-connection-ip=auto --player-load-path=../../players --reruncount=2 --scripting-backend=Mono2x --suite=playmode --timeout=1200
-    artifacts:
-        logs:
-            paths:
-              -  "**/test-results/**"
-              -  "TestProjects/ShaderGraph/Logs/*.log"
-    dependencies:
-      -  path: .yamato/shadergraph-win-vulkan.yml#Build_ShaderGraph_Win_Vulkan_Player_mono_apiNet2_Linear_2020.2
-         rerun: on-new-revision
-Build_ShaderGraph_Win_Vulkan_Player_mono_apiNet2_Linear_2020.2:
-    name: Build ShaderGraph on Win_Vulkan_mono_apiNet2_Linear_Player on version 2020.2
-    agent:
-        type: Unity::VM
-        image: sdet/gamecode_win10:stable
-        flavor: b1.xlarge
-    variables:
-        UPM_REGISTRY: https://artifactory-slo.bf.unity3d.com/artifactory/api/npm/upm-candidates
-    commands:
-      -  curl -s https://artifactory.internal.unity3d.com/core-automation/tools/utr-standalone/utr.bat --output TestProjects/ShaderGraph/utr.bat
-      -  pip install unity-downloader-cli --index-url https://artifactory.prd.it.unity3d.com/artifactory/api/pypi/pypi/simple --upgrade
-      -  cd TestProjects/ShaderGraph && unity-downloader-cli -u dff91d65251a9ab8c12af258ce88fee061d85a7d -c editor -c il2cpp  --wait --published-only
-      -  |5-
-
-                  git rev-parse HEAD | git show -s --format=%%cI > revdate.tmp
-                  set /p GIT_REVISIONDATE=<revdate.tmp
-                  echo %GIT_REVISIONDATE%
-                  del revdate.tmp
-                  cd TestProjects/ShaderGraph && utr --build-only --editor-location=.Editor --extra-editor-arg="-colorspace=Linear" --extra-editor-arg="-executemethod CustomBuild.BuildWindowsVulkanLinear" --platform=StandaloneWindows64 --player-save-path=../../players --scripting-backend=Mono2x --suite=playmode --testproject=. --timeout=1200
-    artifacts:
-        logs:
-            paths:
-              -  "**/test-results/**"
-              -  "TestProjects/ShaderGraph/Logs/*.log"
-        players:
-            paths:
-              -  "players/**"
-ShaderGraph_Win_Vulkan_playmode_mono_apiNet2_Linear_2020.2:
-    name: ShaderGraph on Win_Vulkan_playmode_mono_apiNet2_Linear on version 2020.2
-    agent:
-        type: Unity::VM::GPU
-        image: sdet/gamecode_win10:stable
-        flavor: b1.large
-    variables:
-        UPM_REGISTRY: https://artifactory-slo.bf.unity3d.com/artifactory/api/npm/upm-candidates
-    commands:
-      -  curl -s https://artifactory.internal.unity3d.com/core-automation/tools/utr-standalone/utr.bat --output TestProjects/ShaderGraph/utr.bat
-      -  pip install unity-downloader-cli --index-url https://artifactory.prd.it.unity3d.com/artifactory/api/pypi/pypi/simple --upgrade
-      -  cd TestProjects/ShaderGraph && unity-downloader-cli -u dff91d65251a9ab8c12af258ce88fee061d85a7d -c editor -c il2cpp  --wait --published-only
-      -  |5-
-
-                  git rev-parse HEAD | git show -s --format=%%cI > revdate.tmp
-                  set /p GIT_REVISIONDATE=<revdate.tmp
-                  echo %GIT_REVISIONDATE%
-                  del revdate.tmp
-                  cd TestProjects/ShaderGraph && utr --artifacts_path=test-results --editor-location=.Editor --extra-editor-arg="-colorspace=Linear" --extra-editor-arg="-force-vulkan" --reruncount=2 --scripting-backend=Mono2x --suite=playmode --testproject=.
-    artifacts:
-        logs:
-            paths:
-              -  "**/test-results/**"
-              -  "TestProjects/ShaderGraph/Logs/*.log"
-ShaderGraph_Win_Vulkan_editmode_mono_apiNet2_Linear_2020.2:
-    name: ShaderGraph on Win_Vulkan_editmode_mono_apiNet2_Linear on version 2020.2
-    agent:
-        type: Unity::VM
-        image: sdet/gamecode_win10:stable
-        flavor: b1.large
-    variables:
-        UPM_REGISTRY: https://artifactory-slo.bf.unity3d.com/artifactory/api/npm/upm-candidates
-    commands:
-      -  curl -s https://artifactory.internal.unity3d.com/core-automation/tools/utr-standalone/utr.bat --output TestProjects/ShaderGraph/utr.bat
-      -  pip install unity-downloader-cli --index-url https://artifactory.prd.it.unity3d.com/artifactory/api/pypi/pypi/simple --upgrade
-      -  cd TestProjects/ShaderGraph && unity-downloader-cli -u dff91d65251a9ab8c12af258ce88fee061d85a7d -c editor -c il2cpp  --wait --published-only
-=======
       -  cd TestProjects/ShaderGraph && unity-downloader-cli -u 37c5ec4c3cb13853f9074c74cbac49a232178bd8 -c editor -c il2cpp  --wait --published-only
->>>>>>> 8120e7f7
       -  |5-
 
                   git rev-parse HEAD | git show -s --format=%%cI > revdate.tmp
