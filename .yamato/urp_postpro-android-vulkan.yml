--- conflicted
+++ resolved
@@ -56,13 +56,8 @@
     commands:
       -  NetSh Advfirewall set allprofiles state off
       -  curl -s https://artifactory.prd.it.unity3d.com/artifactory/unity-tools-local/utr-standalone/utr.bat --output utr.bat
-<<<<<<< HEAD
-      -  choco install unity-downloader-cli -y -s https://artifactory.prd.it.unity3d.com/artifactory/api/nuget/unity-choco-local
-      -  unity-downloader-cli -u {{editor_versions.trunk_latest_internal.Android.revision}} -p WindowsEditor -c editor -c il2cpp -c android  --wait --published-only
-=======
-      -  pip install unity-downloader-cli --index-url https://artifactory.prd.it.unity3d.com/artifactory/api/pypi/pypi/simple --upgrade
-      -  unity-downloader-cli --source-file unity_revision.txt -p WindowsEditor -c editor -c il2cpp -c android  --wait --published-only
->>>>>>> 6c4d3dac
+      -  choco install unity-downloader-cli -y -s https://artifactory.prd.it.unity3d.com/artifactory/api/nuget/unity-choco-local
+      -  unity-downloader-cli --source-file unity_revision.txt -p WindowsEditor -c editor -c il2cpp -c android  --wait --published-only
       -  |5-
               set ANDROID_DEVICE_CONNECTION=%BOKKEN_DEVICE_IP%
               git rev-parse HEAD | git show -s --format=%%cI > revdate.tmp
@@ -129,13 +124,8 @@
     commands:
       -  NetSh Advfirewall set allprofiles state off
       -  curl -s https://artifactory.prd.it.unity3d.com/artifactory/unity-tools-local/utr-standalone/utr.bat --output utr.bat
-<<<<<<< HEAD
-      -  choco install unity-downloader-cli -y -s https://artifactory.prd.it.unity3d.com/artifactory/api/nuget/unity-choco-local
-      -  unity-downloader-cli -u {{editor_versions.trunk_latest_internal.Android.revision}} -p WindowsEditor -c editor -c il2cpp -c android  --wait --published-only
-=======
-      -  pip install unity-downloader-cli --index-url https://artifactory.prd.it.unity3d.com/artifactory/api/pypi/pypi/simple --upgrade
-      -  unity-downloader-cli --source-file unity_revision.txt -p WindowsEditor -c editor -c il2cpp -c android  --wait --published-only
->>>>>>> 6c4d3dac
+      -  choco install unity-downloader-cli -y -s https://artifactory.prd.it.unity3d.com/artifactory/api/nuget/unity-choco-local
+      -  unity-downloader-cli --source-file unity_revision.txt -p WindowsEditor -c editor -c il2cpp -c android  --wait --published-only
       -  |5-
               set ANDROID_DEVICE_CONNECTION=%BOKKEN_DEVICE_IP%
               git rev-parse HEAD | git show -s --format=%%cI > revdate.tmp
