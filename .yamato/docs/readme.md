--- conflicted
+++ resolved
@@ -80,7 +80,6 @@
     - Gets the editor in a separate job to save on the compute resources, stores the editor version in a .txt file which is then picked up by the parent job which calls unity-downloader-cli
     - Still used for custom-revision jobs, because we don't want to hold on to expensive compute resources the job itself requires, while waiting for the editor 
 - Editor pinning:
-<<<<<<< HEAD
     - Updates editor revisions (`config/_latest_editor_versions_[track].metafile`) on a nightly basis, on the condition that ABV for this editor track passes. This way, if e.g. trunk breaks, it is discovered by the nightly update job (and revisions for this platform won't be updated), and we continue using the latest working revision, until a new working one becomes available.
     - There are 3 types of revisions retrieved from _unity-downloader-cli_: `staging` corresponds to `--fast`, `latest_public` corresponds to `--published-only`, and `latest_internal` corresponds to no flags
     - There are 2 `merge-all` jobs, which are identical except for triggers and dependencies:
@@ -96,25 +95,19 @@
         - Merge job is triggered on changes to editor version files on ci-branch. It runs a merge job per each track, which (if the ABV with updated revisions passes green) pushes the corresponding editor revisions file to target-branch. Once everything is done, it regenerates all ymls based on whichever revisions have reached master branch.
     - Workflow in details is on figure below
     ![Editor pinning flow](editor_pinning.png)
-=======
-    - Updates editor revisions (`config/_latest_editor_versions.metafile`) on a nightly basis, on the condition that ABV passes. All our jobs (ABV, nightly etc) use revisions from this file (specifically `[track]_latest_internal`). This way, if e.g. trunk breaks, it is discovered by the nightly update job (and revisions for this platform won't be updated), and we continue using the latest working revision, until a new working one becomes available.
-    - Merge job postfixed with ABV refer to the automated flow (branch trigger + ABV dependency). The one without ABV is for manual run (no triggers or ABV dependency), in case ABV blocks us from updating revisions
-    - What to pay attention to (especially when setting up on another branch): target and ci branches are correct, last revision is correct, ci branch exists (should be created manually by branching out from target)
-    - Renamed `merge-to-target` to `merge-revisions`, and `merge-from-target` to `target-to-ci`
-    
-    - ![Editor pinning flow](editor_pinning.png)
+
 - Running editor pinning locally:
   - Make sure you have the latest version of unity-downloader-cli
   - Update job: `python .yamato\ruamel\editor_pinning\update_revisions.py --target-branch [localbranch] --local`
     - _--local_ flag specifies that no git pull/push/commit gets executed
     - _--target-branch_ would usually correspond to CI branch, but when running locally, just set it to the one you have checked out locally
     - This job updates `_latest_editor_versions.metafile` locally, and also runs `build.py` again to regenerate all ymls with the updated revisions. You can either keep all of the latest revisions, or only the ones you want, and rerun ymls. Once ready, merge like normal PR (i.e. no need to run the merge_revisions job)
-  - Merge job: `python .yamato\ruamel\editor_pinning\merge_revisions.py --target-branch [targetbranch] --local --revision [git sha]`
+  - Merge job: `python .yamato\ruamel\editor_pinning\merge_revisions.py --target-branch [targetbranch] --local --revision [git sha] --track [editortrack]` 
     - _--local_ flag skips checkout/pull of the target branch (but still makes commit on the currently checkout branch, if there is something to commit)
     - _--target-branch_ the target branch into which the revisions get merged to from the ci branch (after jobs passed on ci branch, when CI context used). But due to the local flag, this branch won't get checked out/pulled.
     - _--revision_ the git SHA of the updated revisions commit (the one made on the ci branch by update job). The job runs `git diff HEAD..[revision] -- [path]`, i.e. diff between the current checked out branch vs that SHA (revision). (The _path_ corresponds to yml files or the latest editor versions metafile, but this is already setup within the job). Therefore the merge job only cares about these two paths, and will not merge other changes. This works, because in general, if merge job gets triggered, then CI branch is 1 commit ahead of target branch (which is the updated revisions commit).
+    - _--track_ specifies which editor track the merge job runs for (i.e which editor file it aims to merge)
     - In general there is no need to run this file locally. It is only handy when wanting to test the script for syntax errors/functionality etc.
->>>>>>> 37cf971d
 
 
 # FAQ
