 
# This file is generated by .yamato/ruamel/build.py. Don't edit this file manually. 
# Introduce any changes under .yamato/config/*.metafile files (for most cases) or under .yamato/ruamel/* within Python (more elaborate cases), and rerun build.py to regenerate all .yml files. 
# Read more under .yamato/docs/readme.md 

{% metadata_file .yamato/_latest_editor_versions_trunk.metafile -%}

---

PR_HDRP_trunk:
    name: HDRP PR Job - trunk
    dependencies:
      -  path: .yamato/hdrp-win-dx11.yml#HDRP_Win_DX11_Standalone_mono_Linear_trunk
         rerun: on-new-revision
      -  path: .yamato/hdrp-win-dx11.yml#HDRP_Win_DX11_playmode_mono_Linear_trunk
         rerun: on-new-revision
      -  path: .yamato/hdrp-win-dx11.yml#HDRP_Win_DX11_playmode_XR_mono_Linear_trunk
         rerun: on-new-revision
<<<<<<< HEAD
      -  path: .yamato/hdrp-win-dx11.yml#HDRP_Win_DX11_playmode_cache_mono_apiNet2_Linear_trunk
=======
      -  path: .yamato/hdrp-win-dx11.yml#HDRP_Win_DX11_editmode_mono_Linear_trunk
>>>>>>> 7d5b400e
         rerun: on-new-revision
      -  path: .yamato/hdrp-win-dx12.yml#HDRP_Win_DX12_playmode_mono_Linear_trunk
         rerun: on-new-revision
      -  path: .yamato/hdrp-win-vulkan.yml#HDRP_Win_Vulkan_playmode_mono_Linear_trunk
         rerun: on-new-revision
<<<<<<< HEAD
      -  path: .yamato/hdrp-win-dx11.yml#HDRP_Win_DX11_Standalone_cache_mono_apiNet2_Linear_trunk
         rerun: on-new-revision
      -  path: .yamato/hdrp-win-dx12.yml#HDRP_Win_DX12_playmode_cache_mono_apiNet2_Linear_trunk
=======
      -  path: .yamato/hdrp-osx-metal.yml#HDRP_OSX_Metal_playmode_mono_Linear_trunk
         rerun: on-new-revision
      -  path: .yamato/hdrp-linux-vulkan.yml#HDRP_Linux_Vulkan_Standalone_mono_Linear_trunk
>>>>>>> 7d5b400e
         rerun: on-new-revision
      -  path: .yamato/hdrp-linux-vulkan.yml#HDRP_Linux_Vulkan_playmode_mono_Linear_trunk
         rerun: on-new-revision
<<<<<<< HEAD
      -  path: .yamato/hdrp-win-dx12.yml#HDRP_Win_DX12_Standalone_cache_mono_apiNet2_Linear_trunk
         rerun: on-new-revision
      -  path: .yamato/hdrp-win-vulkan.yml#HDRP_Win_Vulkan_playmode_cache_mono_apiNet2_Linear_trunk
=======
      -  path: .yamato/all-hdrp_dxr.yml#PR_HDRP_DXR_trunk
         rerun: on-new-revision
      -  path: .yamato/all-hdrp_hybrid.yml#PR_HDRP_Hybrid_trunk
>>>>>>> 7d5b400e
         rerun: on-new-revision
      -  path: .yamato/all-vfx_hdrp.yml#PR_VFX_HDRP_trunk
         rerun: on-new-revision
    triggers:
        expression: pull_request.target eq "master" AND NOT pull_request.draft AND pull_request.changes.any match ["com.unity.render-pipelines.high-definition/**/*", "com.unity.render-pipelines.high-definition-config/**/*",  "TestProjects/HDRP_Tests/**/*"]
    variables:
        UTR_VERSION: "current"
        TEST_FILTER: .*
Nightly_HDRP_trunk:
    name: Nightly HDRP - trunk
    dependencies:
      -  path: .yamato/all-hdrp.yml#PR_HDRP_trunk
         rerun: on-new-revision
<<<<<<< HEAD
      -  path: .yamato/hdrp-win-vulkan.yml#HDRP_Win_Vulkan_Standalone_cache_mono_apiNet2_Linear_trunk
         rerun: on-new-revision
      -  path: .yamato/hdrp-osx-metal.yml#HDRP_OSX_Metal_playmode_cache_mono_apiNet2_Linear_trunk
=======
      -  path: .yamato/all-hdrp_dxr.yml#Nightly_HDRP_DXR_trunk
         rerun: on-new-revision
      -  path: .yamato/all-hdrp_hybrid.yml#Nightly_HDRP_Hybrid_trunk
>>>>>>> 7d5b400e
         rerun: on-new-revision
      -  path: .yamato/all-vfx_hdrp.yml#Nightly_VFX_HDRP_trunk
         rerun: on-new-revision
<<<<<<< HEAD
      -  path: .yamato/hdrp-linux-vulkan.yml#HDRP_Linux_Vulkan_playmode_cache_mono_apiNet2_Linear_trunk
         rerun: on-new-revision
      -  path: .yamato/hdrp-linux-vulkan.yml#HDRP_Linux_Vulkan_Standalone_cache_mono_apiNet2_Linear_trunk
         rerun: on-new-revision
      -  path: .yamato/hdrp_dxr-win-dx12.yml#HDRP_DXR_Win_DX12_playmode_cache_mono_apiNet2_Linear_trunk
=======
      -  path: .yamato/all-smoke_test.yml#Nightly_Smoke_Test_trunk
         rerun: on-new-revision
      -  path: .yamato/hdrp-win-dx12.yml#HDRP_Win_DX12_Standalone_mono_Linear_trunk
         rerun: on-new-revision
      -  path: .yamato/hdrp-win-dx12.yml#HDRP_Win_DX12_playmode_XR_mono_Linear_trunk
>>>>>>> 7d5b400e
         rerun: on-new-revision
      -  path: .yamato/hdrp-win-vulkan.yml#HDRP_Win_Vulkan_Standalone_mono_Linear_trunk
         rerun: on-new-revision
      -  path: .yamato/hdrp-win-vulkan.yml#HDRP_Win_Vulkan_playmode_XR_mono_Linear_trunk
         rerun: on-new-revision
      -  path: .yamato/hdrp-linux-vulkan.yml#HDRP_Linux_Vulkan_editmode_mono_Linear_trunk
         rerun: on-new-revision
    variables:
        UTR_VERSION: "current"
        TEST_FILTER: .*
PR_HDRP_CUSTOM-REVISION:
    name: HDRP PR Job - CUSTOM-REVISION
    dependencies:
      -  path: .yamato/hdrp-win-dx11.yml#HDRP_Win_DX11_Standalone_mono_Linear_CUSTOM-REVISION
         rerun: always
      -  path: .yamato/hdrp-win-dx11.yml#HDRP_Win_DX11_playmode_mono_Linear_CUSTOM-REVISION
         rerun: always
      -  path: .yamato/hdrp-win-dx11.yml#HDRP_Win_DX11_playmode_XR_mono_Linear_CUSTOM-REVISION
         rerun: always
<<<<<<< HEAD
      -  path: .yamato/hdrp-win-dx11.yml#HDRP_Win_DX11_playmode_cache_mono_apiNet2_Linear_CUSTOM-REVISION
=======
      -  path: .yamato/hdrp-win-dx11.yml#HDRP_Win_DX11_editmode_mono_Linear_CUSTOM-REVISION
>>>>>>> 7d5b400e
         rerun: always
      -  path: .yamato/hdrp-win-dx12.yml#HDRP_Win_DX12_playmode_mono_Linear_CUSTOM-REVISION
         rerun: always
      -  path: .yamato/hdrp-win-vulkan.yml#HDRP_Win_Vulkan_playmode_mono_Linear_CUSTOM-REVISION
         rerun: always
<<<<<<< HEAD
      -  path: .yamato/hdrp-win-dx11.yml#HDRP_Win_DX11_Standalone_cache_mono_apiNet2_Linear_CUSTOM-REVISION
         rerun: always
      -  path: .yamato/hdrp-win-dx12.yml#HDRP_Win_DX12_playmode_cache_mono_apiNet2_Linear_CUSTOM-REVISION
=======
      -  path: .yamato/hdrp-osx-metal.yml#HDRP_OSX_Metal_playmode_mono_Linear_CUSTOM-REVISION
         rerun: always
      -  path: .yamato/hdrp-linux-vulkan.yml#HDRP_Linux_Vulkan_Standalone_mono_Linear_CUSTOM-REVISION
>>>>>>> 7d5b400e
         rerun: always
      -  path: .yamato/hdrp-linux-vulkan.yml#HDRP_Linux_Vulkan_playmode_mono_Linear_CUSTOM-REVISION
         rerun: always
<<<<<<< HEAD
      -  path: .yamato/hdrp-win-dx12.yml#HDRP_Win_DX12_Standalone_cache_mono_apiNet2_Linear_CUSTOM-REVISION
         rerun: always
      -  path: .yamato/hdrp-win-vulkan.yml#HDRP_Win_Vulkan_playmode_cache_mono_apiNet2_Linear_CUSTOM-REVISION
=======
      -  path: .yamato/all-hdrp_dxr.yml#PR_HDRP_DXR_CUSTOM-REVISION
         rerun: always
      -  path: .yamato/all-hdrp_hybrid.yml#PR_HDRP_Hybrid_CUSTOM-REVISION
>>>>>>> 7d5b400e
         rerun: always
      -  path: .yamato/all-vfx_hdrp.yml#PR_VFX_HDRP_CUSTOM-REVISION
         rerun: always
    variables:
        CUSTOM_REVISION: custom_revision_not_set
        UTR_VERSION: "current"
        TEST_FILTER: .*
Nightly_HDRP_CUSTOM-REVISION:
    name: Nightly HDRP - CUSTOM-REVISION
    dependencies:
      -  path: .yamato/all-hdrp.yml#PR_HDRP_CUSTOM-REVISION
         rerun: always
<<<<<<< HEAD
      -  path: .yamato/hdrp-win-vulkan.yml#HDRP_Win_Vulkan_Standalone_cache_mono_apiNet2_Linear_CUSTOM-REVISION
         rerun: always
      -  path: .yamato/hdrp-osx-metal.yml#HDRP_OSX_Metal_playmode_cache_mono_apiNet2_Linear_CUSTOM-REVISION
=======
      -  path: .yamato/all-hdrp_dxr.yml#Nightly_HDRP_DXR_CUSTOM-REVISION
         rerun: always
      -  path: .yamato/all-hdrp_hybrid.yml#Nightly_HDRP_Hybrid_CUSTOM-REVISION
>>>>>>> 7d5b400e
         rerun: always
      -  path: .yamato/all-vfx_hdrp.yml#Nightly_VFX_HDRP_CUSTOM-REVISION
         rerun: always
<<<<<<< HEAD
      -  path: .yamato/hdrp-linux-vulkan.yml#HDRP_Linux_Vulkan_playmode_cache_mono_apiNet2_Linear_CUSTOM-REVISION
         rerun: always
      -  path: .yamato/hdrp-linux-vulkan.yml#HDRP_Linux_Vulkan_Standalone_cache_mono_apiNet2_Linear_CUSTOM-REVISION
         rerun: always
      -  path: .yamato/hdrp_dxr-win-dx12.yml#HDRP_DXR_Win_DX12_playmode_cache_mono_apiNet2_Linear_CUSTOM-REVISION
=======
      -  path: .yamato/all-smoke_test.yml#Nightly_Smoke_Test_CUSTOM-REVISION
         rerun: always
      -  path: .yamato/hdrp-win-dx12.yml#HDRP_Win_DX12_Standalone_mono_Linear_CUSTOM-REVISION
         rerun: always
      -  path: .yamato/hdrp-win-dx12.yml#HDRP_Win_DX12_playmode_XR_mono_Linear_CUSTOM-REVISION
>>>>>>> 7d5b400e
         rerun: always
      -  path: .yamato/hdrp-win-vulkan.yml#HDRP_Win_Vulkan_Standalone_mono_Linear_CUSTOM-REVISION
         rerun: always
      -  path: .yamato/hdrp-win-vulkan.yml#HDRP_Win_Vulkan_playmode_XR_mono_Linear_CUSTOM-REVISION
         rerun: always
      -  path: .yamato/hdrp-linux-vulkan.yml#HDRP_Linux_Vulkan_editmode_mono_Linear_CUSTOM-REVISION
         rerun: always
    variables:
        CUSTOM_REVISION: custom_revision_not_set
        UTR_VERSION: "current"
        TEST_FILTER: .*<|MERGE_RESOLUTION|>--- conflicted
+++ resolved
@@ -12,41 +12,25 @@
     dependencies:
       -  path: .yamato/hdrp-win-dx11.yml#HDRP_Win_DX11_Standalone_mono_Linear_trunk
          rerun: on-new-revision
-      -  path: .yamato/hdrp-win-dx11.yml#HDRP_Win_DX11_playmode_mono_Linear_trunk
+      -  path: .yamato/hdrp-win-dx11.yml#HDRP_Win_DX11_playmode_cache_mono_Linear_trunk
          rerun: on-new-revision
       -  path: .yamato/hdrp-win-dx11.yml#HDRP_Win_DX11_playmode_XR_mono_Linear_trunk
          rerun: on-new-revision
-<<<<<<< HEAD
-      -  path: .yamato/hdrp-win-dx11.yml#HDRP_Win_DX11_playmode_cache_mono_apiNet2_Linear_trunk
-=======
       -  path: .yamato/hdrp-win-dx11.yml#HDRP_Win_DX11_editmode_mono_Linear_trunk
->>>>>>> 7d5b400e
          rerun: on-new-revision
-      -  path: .yamato/hdrp-win-dx12.yml#HDRP_Win_DX12_playmode_mono_Linear_trunk
+      -  path: .yamato/hdrp-win-dx12.yml#HDRP_Win_DX12_playmode_cache_mono_Linear_trunk
          rerun: on-new-revision
-      -  path: .yamato/hdrp-win-vulkan.yml#HDRP_Win_Vulkan_playmode_mono_Linear_trunk
+      -  path: .yamato/hdrp-win-vulkan.yml#HDRP_Win_Vulkan_playmode_cache_mono_Linear_trunk
          rerun: on-new-revision
-<<<<<<< HEAD
-      -  path: .yamato/hdrp-win-dx11.yml#HDRP_Win_DX11_Standalone_cache_mono_apiNet2_Linear_trunk
+      -  path: .yamato/hdrp-osx-metal.yml#HDRP_OSX_Metal_playmode_cache_mono_Linear_trunk
          rerun: on-new-revision
-      -  path: .yamato/hdrp-win-dx12.yml#HDRP_Win_DX12_playmode_cache_mono_apiNet2_Linear_trunk
-=======
-      -  path: .yamato/hdrp-osx-metal.yml#HDRP_OSX_Metal_playmode_mono_Linear_trunk
+      -  path: .yamato/hdrp-linux-vulkan.yml#HDRP_Linux_Vulkan_Standalone_cache_mono_Linear_trunk
          rerun: on-new-revision
-      -  path: .yamato/hdrp-linux-vulkan.yml#HDRP_Linux_Vulkan_Standalone_mono_Linear_trunk
->>>>>>> 7d5b400e
+      -  path: .yamato/hdrp-linux-vulkan.yml#HDRP_Linux_Vulkan_playmode_cache_mono_Linear_trunk
          rerun: on-new-revision
-      -  path: .yamato/hdrp-linux-vulkan.yml#HDRP_Linux_Vulkan_playmode_mono_Linear_trunk
-         rerun: on-new-revision
-<<<<<<< HEAD
-      -  path: .yamato/hdrp-win-dx12.yml#HDRP_Win_DX12_Standalone_cache_mono_apiNet2_Linear_trunk
-         rerun: on-new-revision
-      -  path: .yamato/hdrp-win-vulkan.yml#HDRP_Win_Vulkan_playmode_cache_mono_apiNet2_Linear_trunk
-=======
       -  path: .yamato/all-hdrp_dxr.yml#PR_HDRP_DXR_trunk
          rerun: on-new-revision
       -  path: .yamato/all-hdrp_hybrid.yml#PR_HDRP_Hybrid_trunk
->>>>>>> 7d5b400e
          rerun: on-new-revision
       -  path: .yamato/all-vfx_hdrp.yml#PR_VFX_HDRP_trunk
          rerun: on-new-revision
@@ -60,33 +44,19 @@
     dependencies:
       -  path: .yamato/all-hdrp.yml#PR_HDRP_trunk
          rerun: on-new-revision
-<<<<<<< HEAD
-      -  path: .yamato/hdrp-win-vulkan.yml#HDRP_Win_Vulkan_Standalone_cache_mono_apiNet2_Linear_trunk
-         rerun: on-new-revision
-      -  path: .yamato/hdrp-osx-metal.yml#HDRP_OSX_Metal_playmode_cache_mono_apiNet2_Linear_trunk
-=======
       -  path: .yamato/all-hdrp_dxr.yml#Nightly_HDRP_DXR_trunk
          rerun: on-new-revision
       -  path: .yamato/all-hdrp_hybrid.yml#Nightly_HDRP_Hybrid_trunk
->>>>>>> 7d5b400e
          rerun: on-new-revision
       -  path: .yamato/all-vfx_hdrp.yml#Nightly_VFX_HDRP_trunk
          rerun: on-new-revision
-<<<<<<< HEAD
-      -  path: .yamato/hdrp-linux-vulkan.yml#HDRP_Linux_Vulkan_playmode_cache_mono_apiNet2_Linear_trunk
-         rerun: on-new-revision
-      -  path: .yamato/hdrp-linux-vulkan.yml#HDRP_Linux_Vulkan_Standalone_cache_mono_apiNet2_Linear_trunk
-         rerun: on-new-revision
-      -  path: .yamato/hdrp_dxr-win-dx12.yml#HDRP_DXR_Win_DX12_playmode_cache_mono_apiNet2_Linear_trunk
-=======
       -  path: .yamato/all-smoke_test.yml#Nightly_Smoke_Test_trunk
          rerun: on-new-revision
-      -  path: .yamato/hdrp-win-dx12.yml#HDRP_Win_DX12_Standalone_mono_Linear_trunk
+      -  path: .yamato/hdrp-win-dx12.yml#HDRP_Win_DX12_Standalone_cache_mono_Linear_trunk
          rerun: on-new-revision
       -  path: .yamato/hdrp-win-dx12.yml#HDRP_Win_DX12_playmode_XR_mono_Linear_trunk
->>>>>>> 7d5b400e
          rerun: on-new-revision
-      -  path: .yamato/hdrp-win-vulkan.yml#HDRP_Win_Vulkan_Standalone_mono_Linear_trunk
+      -  path: .yamato/hdrp-win-vulkan.yml#HDRP_Win_Vulkan_Standalone_cache_mono_Linear_trunk
          rerun: on-new-revision
       -  path: .yamato/hdrp-win-vulkan.yml#HDRP_Win_Vulkan_playmode_XR_mono_Linear_trunk
          rerun: on-new-revision
@@ -100,41 +70,25 @@
     dependencies:
       -  path: .yamato/hdrp-win-dx11.yml#HDRP_Win_DX11_Standalone_mono_Linear_CUSTOM-REVISION
          rerun: always
-      -  path: .yamato/hdrp-win-dx11.yml#HDRP_Win_DX11_playmode_mono_Linear_CUSTOM-REVISION
+      -  path: .yamato/hdrp-win-dx11.yml#HDRP_Win_DX11_playmode_cache_mono_Linear_CUSTOM-REVISION
          rerun: always
       -  path: .yamato/hdrp-win-dx11.yml#HDRP_Win_DX11_playmode_XR_mono_Linear_CUSTOM-REVISION
          rerun: always
-<<<<<<< HEAD
-      -  path: .yamato/hdrp-win-dx11.yml#HDRP_Win_DX11_playmode_cache_mono_apiNet2_Linear_CUSTOM-REVISION
-=======
       -  path: .yamato/hdrp-win-dx11.yml#HDRP_Win_DX11_editmode_mono_Linear_CUSTOM-REVISION
->>>>>>> 7d5b400e
          rerun: always
-      -  path: .yamato/hdrp-win-dx12.yml#HDRP_Win_DX12_playmode_mono_Linear_CUSTOM-REVISION
+      -  path: .yamato/hdrp-win-dx12.yml#HDRP_Win_DX12_playmode_cache_mono_Linear_CUSTOM-REVISION
          rerun: always
-      -  path: .yamato/hdrp-win-vulkan.yml#HDRP_Win_Vulkan_playmode_mono_Linear_CUSTOM-REVISION
+      -  path: .yamato/hdrp-win-vulkan.yml#HDRP_Win_Vulkan_playmode_cache_mono_Linear_CUSTOM-REVISION
          rerun: always
-<<<<<<< HEAD
-      -  path: .yamato/hdrp-win-dx11.yml#HDRP_Win_DX11_Standalone_cache_mono_apiNet2_Linear_CUSTOM-REVISION
+      -  path: .yamato/hdrp-osx-metal.yml#HDRP_OSX_Metal_playmode_cache_mono_Linear_CUSTOM-REVISION
          rerun: always
-      -  path: .yamato/hdrp-win-dx12.yml#HDRP_Win_DX12_playmode_cache_mono_apiNet2_Linear_CUSTOM-REVISION
-=======
-      -  path: .yamato/hdrp-osx-metal.yml#HDRP_OSX_Metal_playmode_mono_Linear_CUSTOM-REVISION
+      -  path: .yamato/hdrp-linux-vulkan.yml#HDRP_Linux_Vulkan_Standalone_cache_mono_Linear_CUSTOM-REVISION
          rerun: always
-      -  path: .yamato/hdrp-linux-vulkan.yml#HDRP_Linux_Vulkan_Standalone_mono_Linear_CUSTOM-REVISION
->>>>>>> 7d5b400e
+      -  path: .yamato/hdrp-linux-vulkan.yml#HDRP_Linux_Vulkan_playmode_cache_mono_Linear_CUSTOM-REVISION
          rerun: always
-      -  path: .yamato/hdrp-linux-vulkan.yml#HDRP_Linux_Vulkan_playmode_mono_Linear_CUSTOM-REVISION
-         rerun: always
-<<<<<<< HEAD
-      -  path: .yamato/hdrp-win-dx12.yml#HDRP_Win_DX12_Standalone_cache_mono_apiNet2_Linear_CUSTOM-REVISION
-         rerun: always
-      -  path: .yamato/hdrp-win-vulkan.yml#HDRP_Win_Vulkan_playmode_cache_mono_apiNet2_Linear_CUSTOM-REVISION
-=======
       -  path: .yamato/all-hdrp_dxr.yml#PR_HDRP_DXR_CUSTOM-REVISION
          rerun: always
       -  path: .yamato/all-hdrp_hybrid.yml#PR_HDRP_Hybrid_CUSTOM-REVISION
->>>>>>> 7d5b400e
          rerun: always
       -  path: .yamato/all-vfx_hdrp.yml#PR_VFX_HDRP_CUSTOM-REVISION
          rerun: always
@@ -147,33 +101,19 @@
     dependencies:
       -  path: .yamato/all-hdrp.yml#PR_HDRP_CUSTOM-REVISION
          rerun: always
-<<<<<<< HEAD
-      -  path: .yamato/hdrp-win-vulkan.yml#HDRP_Win_Vulkan_Standalone_cache_mono_apiNet2_Linear_CUSTOM-REVISION
-         rerun: always
-      -  path: .yamato/hdrp-osx-metal.yml#HDRP_OSX_Metal_playmode_cache_mono_apiNet2_Linear_CUSTOM-REVISION
-=======
       -  path: .yamato/all-hdrp_dxr.yml#Nightly_HDRP_DXR_CUSTOM-REVISION
          rerun: always
       -  path: .yamato/all-hdrp_hybrid.yml#Nightly_HDRP_Hybrid_CUSTOM-REVISION
->>>>>>> 7d5b400e
          rerun: always
       -  path: .yamato/all-vfx_hdrp.yml#Nightly_VFX_HDRP_CUSTOM-REVISION
          rerun: always
-<<<<<<< HEAD
-      -  path: .yamato/hdrp-linux-vulkan.yml#HDRP_Linux_Vulkan_playmode_cache_mono_apiNet2_Linear_CUSTOM-REVISION
-         rerun: always
-      -  path: .yamato/hdrp-linux-vulkan.yml#HDRP_Linux_Vulkan_Standalone_cache_mono_apiNet2_Linear_CUSTOM-REVISION
-         rerun: always
-      -  path: .yamato/hdrp_dxr-win-dx12.yml#HDRP_DXR_Win_DX12_playmode_cache_mono_apiNet2_Linear_CUSTOM-REVISION
-=======
       -  path: .yamato/all-smoke_test.yml#Nightly_Smoke_Test_CUSTOM-REVISION
          rerun: always
-      -  path: .yamato/hdrp-win-dx12.yml#HDRP_Win_DX12_Standalone_mono_Linear_CUSTOM-REVISION
+      -  path: .yamato/hdrp-win-dx12.yml#HDRP_Win_DX12_Standalone_cache_mono_Linear_CUSTOM-REVISION
          rerun: always
       -  path: .yamato/hdrp-win-dx12.yml#HDRP_Win_DX12_playmode_XR_mono_Linear_CUSTOM-REVISION
->>>>>>> 7d5b400e
          rerun: always
-      -  path: .yamato/hdrp-win-vulkan.yml#HDRP_Win_Vulkan_Standalone_mono_Linear_CUSTOM-REVISION
+      -  path: .yamato/hdrp-win-vulkan.yml#HDRP_Win_Vulkan_Standalone_cache_mono_Linear_CUSTOM-REVISION
          rerun: always
       -  path: .yamato/hdrp-win-vulkan.yml#HDRP_Win_Vulkan_playmode_XR_mono_Linear_CUSTOM-REVISION
          rerun: always
