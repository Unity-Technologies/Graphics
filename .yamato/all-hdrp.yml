--- conflicted
+++ resolved
@@ -15,15 +15,13 @@
          rerun: always
       -  path: .yamato/hdrp-win-vulkan.yml#HDRP_Win_Vulkan_playmode_trunk
          rerun: always
-<<<<<<< HEAD
       -  path: .yamato/hdrp-linux-vulkan.yml#HDRP_Linux_Vulkan_editmode_trunk
          rerun: always
       -  path: .yamato/hdrp-linux-vulkan.yml#HDRP_Linux_Vulkan_playmode_trunk
-=======
+         rerun: always
       -  path: .yamato/hdrp-osx-metal.yml#HDRP_OSX_Metal_editmode_trunk
          rerun: always
       -  path: .yamato/hdrp-osx-metal.yml#HDRP_OSX_Metal_playmode_trunk
->>>>>>> e66237c7
          rerun: always
       -  path: .yamato/hdrp_dxr-win-dx12.yml#HDRP_DXR_Win_DX12_playmode_trunk
          rerun: always
@@ -44,15 +42,13 @@
          rerun: always
       -  path: .yamato/hdrp-win-vulkan.yml#HDRP_Win_Vulkan_playmode_fast-trunk
          rerun: always
-<<<<<<< HEAD
       -  path: .yamato/hdrp-linux-vulkan.yml#HDRP_Linux_Vulkan_editmode_fast-trunk
          rerun: always
       -  path: .yamato/hdrp-linux-vulkan.yml#HDRP_Linux_Vulkan_playmode_fast-trunk
-=======
+         rerun: always
       -  path: .yamato/hdrp-osx-metal.yml#HDRP_OSX_Metal_editmode_fast-trunk
          rerun: always
       -  path: .yamato/hdrp-osx-metal.yml#HDRP_OSX_Metal_playmode_fast-trunk
->>>>>>> e66237c7
          rerun: always
       -  path: .yamato/hdrp_dxr-win-dx12.yml#HDRP_DXR_Win_DX12_playmode_fast-trunk
          rerun: always
@@ -73,15 +69,13 @@
          rerun: always
       -  path: .yamato/hdrp-win-vulkan.yml#HDRP_Win_Vulkan_playmode_CUSTOM-REVISION
          rerun: always
-<<<<<<< HEAD
       -  path: .yamato/hdrp-linux-vulkan.yml#HDRP_Linux_Vulkan_editmode_CUSTOM-REVISION
          rerun: always
       -  path: .yamato/hdrp-linux-vulkan.yml#HDRP_Linux_Vulkan_playmode_CUSTOM-REVISION
-=======
+         rerun: always
       -  path: .yamato/hdrp-osx-metal.yml#HDRP_OSX_Metal_editmode_CUSTOM-REVISION
          rerun: always
       -  path: .yamato/hdrp-osx-metal.yml#HDRP_OSX_Metal_playmode_CUSTOM-REVISION
->>>>>>> e66237c7
          rerun: always
       -  path: .yamato/hdrp_dxr-win-dx12.yml#HDRP_DXR_Win_DX12_playmode_CUSTOM-REVISION
          rerun: always
