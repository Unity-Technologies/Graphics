
# This file is generated by .yamato/ruamel/build.py. Don't edit this file manually.
# Introduce any changes under .yamato/config/*.metafile files (for most cases) or under .yamato/ruamel/* within Python (more elaborate cases), and rerun build.py to regenerate all .yml files.
# Read more under .yamato/docs/readme.md

{% metadata_file .yamato/_cache_config.metafile -%}
{% metadata_file .yamato/_latest_editor_versions_trunk.metafile -%}

---

URP_Terrain_Linux_OpenGLCore_playmode_mono_Linear_trunk:
    name: URP_Terrain on Linux_OpenGLCore_playmode_mono_Linear on version trunk
    agent:
        type: Unity::VM::GPU
        image: package-ci/ubuntu:stable
        flavor: b1.large
    variables:
        UPM_REGISTRY: https://artifactory-slo.bf.unity3d.com/artifactory/api/npm/upm-candidates
        CUSTOM_REVISION: '{{trunk.changeset.id}}'
        CACHE_ARGS: '{{cache.flags}}'
        UTR_VERSION: "current"
        TEST_FILTER: .*
    commands:
      -  command: curl -s https://artifactory.prd.it.unity3d.com/artifactory/unity-tools-local/utr-standalone/utr --output utr
         retries: 2
      -  command: chmod +x utr
      -  command: sudo rm -f /etc/apt/sources.list /etc/apt/sources.list.d/{nodesource,teamviewer,deadsnakes-ubuntu-ppa-}*
      -  command: curl -L https://artifactory.prd.it.unity3d.com/artifactory/api/gpg/key/public | sudo apt-key add -
      -  command: sudo sh -c "echo 'deb https://artifactory.prd.it.unity3d.com/artifactory/unity-apt-local bionic main' > /etc/apt/sources.list.d/unity.list"
      -  command: sudo apt update
      -  command: sudo apt install unity-downloader-cli
         retries: 2
      -  command: sudo unity-downloader-cli --source-file unity_revision.txt -c editor -c il2cpp  --wait --published-only
         retries: 2
<<<<<<< HEAD
      -  command: DISPLAY=:0.0 ./utr $CACHE_ARGS --artifacts_path=TestProjects/UniversalGraphicsTest_Terrain/test-results --editor-location=.Editor --extra-editor-arg="-colorspace=Linear" --extra-editor-arg="-force-glcore" --scripting-backend=Mono2x --suite=playmode --testfilter=$TEST_FILTER --testproject=./TestProjects/UniversalGraphicsTest_Terrain
=======
      -  command: DISPLAY=:0.0 ./utr $CACHE_ARGS --artifacts_path=TestProjects/UniversalGraphicsTest_Terrain/test-results --editor-location=.Editor --extra-editor-arg="-colorspace=Linear" --extra-editor-arg="-force-glcore" --scripting-backend=Mono2x --suite=playmode --testfilter=$TEST_FILTER --testproject=./TestProjects/UniversalGraphicsTest_Terrain --zero-tests-are-ok=1
    after:
      -  command: python .yamato/script/log_scripts/log_parser.py
>>>>>>> 2a6f9af4
    artifacts:
        logs:
            paths:
              -  "**/test-results/**"
              -  "TestProjects/UniversalGraphicsTest_Terrain/Logs/*.log"
    dependencies:
      -  path: .yamato/_editor_priming.yml#editor:priming:trunk:Linux
         rerun: on_new_revision
URP_Terrain_Linux_OpenGLCore_editmode_mono_Linear_trunk:
    name: URP_Terrain on Linux_OpenGLCore_editmode_mono_Linear on version trunk
    agent:
        type: Unity::VM
        image: package-ci/ubuntu:stable
        flavor: b1.large
    variables:
        UPM_REGISTRY: https://artifactory-slo.bf.unity3d.com/artifactory/api/npm/upm-candidates
        CUSTOM_REVISION: '{{trunk.changeset.id}}'
        CACHE_ARGS: '{{cache.flags}}'
        UTR_VERSION: "current"
        TEST_FILTER: .*
    commands:
      -  command: curl -s https://artifactory.prd.it.unity3d.com/artifactory/unity-tools-local/utr-standalone/utr --output utr
         retries: 2
      -  command: chmod +x utr
      -  command: sudo rm -f /etc/apt/sources.list /etc/apt/sources.list.d/{nodesource,teamviewer,deadsnakes-ubuntu-ppa-}*
      -  command: curl -L https://artifactory.prd.it.unity3d.com/artifactory/api/gpg/key/public | sudo apt-key add -
      -  command: sudo sh -c "echo 'deb https://artifactory.prd.it.unity3d.com/artifactory/unity-apt-local bionic main' > /etc/apt/sources.list.d/unity.list"
      -  command: sudo apt update
      -  command: sudo apt install unity-downloader-cli
         retries: 2
      -  command: sudo unity-downloader-cli --source-file unity_revision.txt -c editor -c il2cpp  --wait --published-only
         retries: 2
<<<<<<< HEAD
      -  command: DISPLAY=:0.0 ./utr --artifacts_path=TestProjects/UniversalGraphicsTest_Terrain/test-results --editor-location=.Editor --extra-editor-arg="-colorspace=Linear" --extra-editor-arg="-force-glcore" --platform=editmode --scripting-backend=Mono2x --suite=editor --testfilter=$TEST_FILTER --testproject=./TestProjects/UniversalGraphicsTest_Terrain
=======
      -  command: DISPLAY=:0.0 ./utr --artifacts_path=TestProjects/UniversalGraphicsTest_Terrain/test-results --editor-location=.Editor --extra-editor-arg="-colorspace=Linear" --extra-editor-arg="-force-glcore" --platform=editmode --scripting-backend=Mono2x --suite=editor --testfilter=$TEST_FILTER --testproject=./TestProjects/UniversalGraphicsTest_Terrain --zero-tests-are-ok=1
    after:
      -  command: python .yamato/script/log_scripts/log_parser.py
>>>>>>> 2a6f9af4
    artifacts:
        logs:
            paths:
              -  "**/test-results/**"
              -  "TestProjects/UniversalGraphicsTest_Terrain/Logs/*.log"
    dependencies:
      -  path: .yamato/_editor_priming.yml#editor:priming:trunk:Linux
         rerun: on_new_revision
<<<<<<< HEAD
URP_Terrain_Linux_OpenGLCore_playmode_mono_Linear_2021.2:
    name: URP_Terrain on Linux_OpenGLCore_playmode_mono_Linear on version 2021.2
    agent:
        type: Unity::VM::GPU
        image: package-ci/ubuntu:stable
        flavor: b1.large
    variables:
        UPM_REGISTRY: https://artifactory-slo.bf.unity3d.com/artifactory/api/npm/upm-candidates
        CUSTOM_REVISION: '{{2021_2.changeset.id}}'
        CACHE_ARGS: '{{cache.flags}}'
        UTR_VERSION: "current"
        TEST_FILTER: .*
    commands:
      -  command: curl -s https://artifactory.prd.it.unity3d.com/artifactory/unity-tools-local/utr-standalone/utr --output utr
         retries: 2
      -  command: chmod +x utr
      -  command: sudo rm -f /etc/apt/sources.list /etc/apt/sources.list.d/{nodesource,teamviewer,deadsnakes-ubuntu-ppa-}*
      -  command: curl -L https://artifactory.prd.it.unity3d.com/artifactory/api/gpg/key/public | sudo apt-key add -
      -  command: sudo sh -c "echo 'deb https://artifactory.prd.it.unity3d.com/artifactory/unity-apt-local bionic main' > /etc/apt/sources.list.d/unity.list"
      -  command: sudo apt update
      -  command: sudo apt install unity-downloader-cli
         retries: 2
      -  command: sudo unity-downloader-cli --source-file unity_revision.txt -c editor -c il2cpp  --wait --published-only
         retries: 2
      -  command: DISPLAY=:0.0 ./utr $CACHE_ARGS --artifacts_path=TestProjects/UniversalGraphicsTest_Terrain/test-results --editor-location=.Editor --extra-editor-arg="-colorspace=Linear" --extra-editor-arg="-force-glcore" --scripting-backend=Mono2x --suite=playmode --testfilter=$TEST_FILTER --testproject=./TestProjects/UniversalGraphicsTest_Terrain
    artifacts:
        logs:
            paths:
              -  "**/test-results/**"
              -  "TestProjects/UniversalGraphicsTest_Terrain/Logs/*.log"
    dependencies:
      -  path: .yamato/_editor_priming.yml#editor:priming:2021.2:Linux
         rerun: on_new_revision
URP_Terrain_Linux_OpenGLCore_editmode_mono_Linear_2021.2:
    name: URP_Terrain on Linux_OpenGLCore_editmode_mono_Linear on version 2021.2
    agent:
        type: Unity::VM
        image: package-ci/ubuntu:stable
        flavor: b1.large
    variables:
        UPM_REGISTRY: https://artifactory-slo.bf.unity3d.com/artifactory/api/npm/upm-candidates
        CUSTOM_REVISION: '{{2021_2.changeset.id}}'
        CACHE_ARGS: '{{cache.flags}}'
        UTR_VERSION: "current"
        TEST_FILTER: .*
    commands:
      -  command: curl -s https://artifactory.prd.it.unity3d.com/artifactory/unity-tools-local/utr-standalone/utr --output utr
         retries: 2
      -  command: chmod +x utr
      -  command: sudo rm -f /etc/apt/sources.list /etc/apt/sources.list.d/{nodesource,teamviewer,deadsnakes-ubuntu-ppa-}*
      -  command: curl -L https://artifactory.prd.it.unity3d.com/artifactory/api/gpg/key/public | sudo apt-key add -
      -  command: sudo sh -c "echo 'deb https://artifactory.prd.it.unity3d.com/artifactory/unity-apt-local bionic main' > /etc/apt/sources.list.d/unity.list"
      -  command: sudo apt update
      -  command: sudo apt install unity-downloader-cli
         retries: 2
      -  command: sudo unity-downloader-cli --source-file unity_revision.txt -c editor -c il2cpp  --wait --published-only
         retries: 2
      -  command: DISPLAY=:0.0 ./utr --artifacts_path=TestProjects/UniversalGraphicsTest_Terrain/test-results --editor-location=.Editor --extra-editor-arg="-colorspace=Linear" --extra-editor-arg="-force-glcore" --platform=editmode --scripting-backend=Mono2x --suite=editor --testfilter=$TEST_FILTER --testproject=./TestProjects/UniversalGraphicsTest_Terrain
    artifacts:
        logs:
            paths:
              -  "**/test-results/**"
              -  "TestProjects/UniversalGraphicsTest_Terrain/Logs/*.log"
    dependencies:
      -  path: .yamato/_editor_priming.yml#editor:priming:2021.2:Linux
         rerun: on_new_revision
=======
>>>>>>> 2a6f9af4
URP_Terrain_Linux_OpenGLCore_playmode_mono_Linear_CUSTOM-REVISION:
    name: URP_Terrain on Linux_OpenGLCore_playmode_mono_Linear on version CUSTOM-REVISION
    agent:
        type: Unity::VM::GPU
        image: package-ci/ubuntu:stable
        flavor: b1.large
    variables:
        UPM_REGISTRY: https://artifactory-slo.bf.unity3d.com/artifactory/api/npm/upm-candidates
        CUSTOM_REVISION: custom_revision_not_set
        CACHE_ARGS: '{{cache.flags}}'
        UTR_VERSION: "current"
        TEST_FILTER: .*
    commands:
      -  command: curl -s https://artifactory.prd.it.unity3d.com/artifactory/unity-tools-local/utr-standalone/utr --output utr
         retries: 2
      -  command: chmod +x utr
      -  command: sudo rm -f /etc/apt/sources.list /etc/apt/sources.list.d/{nodesource,teamviewer,deadsnakes-ubuntu-ppa-}*
      -  command: curl -L https://artifactory.prd.it.unity3d.com/artifactory/api/gpg/key/public | sudo apt-key add -
      -  command: sudo sh -c "echo 'deb https://artifactory.prd.it.unity3d.com/artifactory/unity-apt-local bionic main' > /etc/apt/sources.list.d/unity.list"
      -  command: sudo apt update
      -  command: sudo apt install unity-downloader-cli
         retries: 2
      -  command: sudo unity-downloader-cli --source-file unity_revision.txt -c editor -c il2cpp  --wait --published-only
         retries: 2
<<<<<<< HEAD
      -  command: DISPLAY=:0.0 ./utr $CACHE_ARGS --artifacts_path=TestProjects/UniversalGraphicsTest_Terrain/test-results --editor-location=.Editor --extra-editor-arg="-colorspace=Linear" --extra-editor-arg="-force-glcore" --scripting-backend=Mono2x --suite=playmode --testfilter=$TEST_FILTER --testproject=./TestProjects/UniversalGraphicsTest_Terrain
=======
      -  command: DISPLAY=:0.0 ./utr $CACHE_ARGS --artifacts_path=TestProjects/UniversalGraphicsTest_Terrain/test-results --editor-location=.Editor --extra-editor-arg="-colorspace=Linear" --extra-editor-arg="-force-glcore" --scripting-backend=Mono2x --suite=playmode --testfilter=$TEST_FILTER --testproject=./TestProjects/UniversalGraphicsTest_Terrain --zero-tests-are-ok=1
    after:
      -  command: python .yamato/script/log_scripts/log_parser.py
>>>>>>> 2a6f9af4
    artifacts:
        logs:
            paths:
              -  "**/test-results/**"
              -  "TestProjects/UniversalGraphicsTest_Terrain/Logs/*.log"
    dependencies:
      -  path: .yamato/_editor_priming.yml#editor:priming:CUSTOM-REVISION:Linux
         rerun: on_new_revision
URP_Terrain_Linux_OpenGLCore_editmode_mono_Linear_CUSTOM-REVISION:
    name: URP_Terrain on Linux_OpenGLCore_editmode_mono_Linear on version CUSTOM-REVISION
    agent:
        type: Unity::VM
        image: package-ci/ubuntu:stable
        flavor: b1.large
    variables:
        UPM_REGISTRY: https://artifactory-slo.bf.unity3d.com/artifactory/api/npm/upm-candidates
        CUSTOM_REVISION: custom_revision_not_set
        CACHE_ARGS: '{{cache.flags}}'
        UTR_VERSION: "current"
        TEST_FILTER: .*
    commands:
      -  command: curl -s https://artifactory.prd.it.unity3d.com/artifactory/unity-tools-local/utr-standalone/utr --output utr
         retries: 2
      -  command: chmod +x utr
      -  command: sudo rm -f /etc/apt/sources.list /etc/apt/sources.list.d/{nodesource,teamviewer,deadsnakes-ubuntu-ppa-}*
      -  command: curl -L https://artifactory.prd.it.unity3d.com/artifactory/api/gpg/key/public | sudo apt-key add -
      -  command: sudo sh -c "echo 'deb https://artifactory.prd.it.unity3d.com/artifactory/unity-apt-local bionic main' > /etc/apt/sources.list.d/unity.list"
      -  command: sudo apt update
      -  command: sudo apt install unity-downloader-cli
         retries: 2
      -  command: sudo unity-downloader-cli --source-file unity_revision.txt -c editor -c il2cpp  --wait --published-only
         retries: 2
<<<<<<< HEAD
      -  command: DISPLAY=:0.0 ./utr --artifacts_path=TestProjects/UniversalGraphicsTest_Terrain/test-results --editor-location=.Editor --extra-editor-arg="-colorspace=Linear" --extra-editor-arg="-force-glcore" --platform=editmode --scripting-backend=Mono2x --suite=editor --testfilter=$TEST_FILTER --testproject=./TestProjects/UniversalGraphicsTest_Terrain
=======
      -  command: DISPLAY=:0.0 ./utr --artifacts_path=TestProjects/UniversalGraphicsTest_Terrain/test-results --editor-location=.Editor --extra-editor-arg="-colorspace=Linear" --extra-editor-arg="-force-glcore" --platform=editmode --scripting-backend=Mono2x --suite=editor --testfilter=$TEST_FILTER --testproject=./TestProjects/UniversalGraphicsTest_Terrain --zero-tests-are-ok=1
    after:
      -  command: python .yamato/script/log_scripts/log_parser.py
>>>>>>> 2a6f9af4
    artifacts:
        logs:
            paths:
              -  "**/test-results/**"
              -  "TestProjects/UniversalGraphicsTest_Terrain/Logs/*.log"
    dependencies:
      -  path: .yamato/_editor_priming.yml#editor:priming:CUSTOM-REVISION:Linux
         rerun: on_new_revision<|MERGE_RESOLUTION|>--- conflicted
+++ resolved
@@ -32,13 +32,9 @@
          retries: 2
       -  command: sudo unity-downloader-cli --source-file unity_revision.txt -c editor -c il2cpp  --wait --published-only
          retries: 2
-<<<<<<< HEAD
       -  command: DISPLAY=:0.0 ./utr $CACHE_ARGS --artifacts_path=TestProjects/UniversalGraphicsTest_Terrain/test-results --editor-location=.Editor --extra-editor-arg="-colorspace=Linear" --extra-editor-arg="-force-glcore" --scripting-backend=Mono2x --suite=playmode --testfilter=$TEST_FILTER --testproject=./TestProjects/UniversalGraphicsTest_Terrain
-=======
-      -  command: DISPLAY=:0.0 ./utr $CACHE_ARGS --artifacts_path=TestProjects/UniversalGraphicsTest_Terrain/test-results --editor-location=.Editor --extra-editor-arg="-colorspace=Linear" --extra-editor-arg="-force-glcore" --scripting-backend=Mono2x --suite=playmode --testfilter=$TEST_FILTER --testproject=./TestProjects/UniversalGraphicsTest_Terrain --zero-tests-are-ok=1
     after:
       -  command: python .yamato/script/log_scripts/log_parser.py
->>>>>>> 2a6f9af4
     artifacts:
         logs:
             paths:
@@ -71,13 +67,9 @@
          retries: 2
       -  command: sudo unity-downloader-cli --source-file unity_revision.txt -c editor -c il2cpp  --wait --published-only
          retries: 2
-<<<<<<< HEAD
       -  command: DISPLAY=:0.0 ./utr --artifacts_path=TestProjects/UniversalGraphicsTest_Terrain/test-results --editor-location=.Editor --extra-editor-arg="-colorspace=Linear" --extra-editor-arg="-force-glcore" --platform=editmode --scripting-backend=Mono2x --suite=editor --testfilter=$TEST_FILTER --testproject=./TestProjects/UniversalGraphicsTest_Terrain
-=======
-      -  command: DISPLAY=:0.0 ./utr --artifacts_path=TestProjects/UniversalGraphicsTest_Terrain/test-results --editor-location=.Editor --extra-editor-arg="-colorspace=Linear" --extra-editor-arg="-force-glcore" --platform=editmode --scripting-backend=Mono2x --suite=editor --testfilter=$TEST_FILTER --testproject=./TestProjects/UniversalGraphicsTest_Terrain --zero-tests-are-ok=1
     after:
       -  command: python .yamato/script/log_scripts/log_parser.py
->>>>>>> 2a6f9af4
     artifacts:
         logs:
             paths:
@@ -86,75 +78,6 @@
     dependencies:
       -  path: .yamato/_editor_priming.yml#editor:priming:trunk:Linux
          rerun: on_new_revision
-<<<<<<< HEAD
-URP_Terrain_Linux_OpenGLCore_playmode_mono_Linear_2021.2:
-    name: URP_Terrain on Linux_OpenGLCore_playmode_mono_Linear on version 2021.2
-    agent:
-        type: Unity::VM::GPU
-        image: package-ci/ubuntu:stable
-        flavor: b1.large
-    variables:
-        UPM_REGISTRY: https://artifactory-slo.bf.unity3d.com/artifactory/api/npm/upm-candidates
-        CUSTOM_REVISION: '{{2021_2.changeset.id}}'
-        CACHE_ARGS: '{{cache.flags}}'
-        UTR_VERSION: "current"
-        TEST_FILTER: .*
-    commands:
-      -  command: curl -s https://artifactory.prd.it.unity3d.com/artifactory/unity-tools-local/utr-standalone/utr --output utr
-         retries: 2
-      -  command: chmod +x utr
-      -  command: sudo rm -f /etc/apt/sources.list /etc/apt/sources.list.d/{nodesource,teamviewer,deadsnakes-ubuntu-ppa-}*
-      -  command: curl -L https://artifactory.prd.it.unity3d.com/artifactory/api/gpg/key/public | sudo apt-key add -
-      -  command: sudo sh -c "echo 'deb https://artifactory.prd.it.unity3d.com/artifactory/unity-apt-local bionic main' > /etc/apt/sources.list.d/unity.list"
-      -  command: sudo apt update
-      -  command: sudo apt install unity-downloader-cli
-         retries: 2
-      -  command: sudo unity-downloader-cli --source-file unity_revision.txt -c editor -c il2cpp  --wait --published-only
-         retries: 2
-      -  command: DISPLAY=:0.0 ./utr $CACHE_ARGS --artifacts_path=TestProjects/UniversalGraphicsTest_Terrain/test-results --editor-location=.Editor --extra-editor-arg="-colorspace=Linear" --extra-editor-arg="-force-glcore" --scripting-backend=Mono2x --suite=playmode --testfilter=$TEST_FILTER --testproject=./TestProjects/UniversalGraphicsTest_Terrain
-    artifacts:
-        logs:
-            paths:
-              -  "**/test-results/**"
-              -  "TestProjects/UniversalGraphicsTest_Terrain/Logs/*.log"
-    dependencies:
-      -  path: .yamato/_editor_priming.yml#editor:priming:2021.2:Linux
-         rerun: on_new_revision
-URP_Terrain_Linux_OpenGLCore_editmode_mono_Linear_2021.2:
-    name: URP_Terrain on Linux_OpenGLCore_editmode_mono_Linear on version 2021.2
-    agent:
-        type: Unity::VM
-        image: package-ci/ubuntu:stable
-        flavor: b1.large
-    variables:
-        UPM_REGISTRY: https://artifactory-slo.bf.unity3d.com/artifactory/api/npm/upm-candidates
-        CUSTOM_REVISION: '{{2021_2.changeset.id}}'
-        CACHE_ARGS: '{{cache.flags}}'
-        UTR_VERSION: "current"
-        TEST_FILTER: .*
-    commands:
-      -  command: curl -s https://artifactory.prd.it.unity3d.com/artifactory/unity-tools-local/utr-standalone/utr --output utr
-         retries: 2
-      -  command: chmod +x utr
-      -  command: sudo rm -f /etc/apt/sources.list /etc/apt/sources.list.d/{nodesource,teamviewer,deadsnakes-ubuntu-ppa-}*
-      -  command: curl -L https://artifactory.prd.it.unity3d.com/artifactory/api/gpg/key/public | sudo apt-key add -
-      -  command: sudo sh -c "echo 'deb https://artifactory.prd.it.unity3d.com/artifactory/unity-apt-local bionic main' > /etc/apt/sources.list.d/unity.list"
-      -  command: sudo apt update
-      -  command: sudo apt install unity-downloader-cli
-         retries: 2
-      -  command: sudo unity-downloader-cli --source-file unity_revision.txt -c editor -c il2cpp  --wait --published-only
-         retries: 2
-      -  command: DISPLAY=:0.0 ./utr --artifacts_path=TestProjects/UniversalGraphicsTest_Terrain/test-results --editor-location=.Editor --extra-editor-arg="-colorspace=Linear" --extra-editor-arg="-force-glcore" --platform=editmode --scripting-backend=Mono2x --suite=editor --testfilter=$TEST_FILTER --testproject=./TestProjects/UniversalGraphicsTest_Terrain
-    artifacts:
-        logs:
-            paths:
-              -  "**/test-results/**"
-              -  "TestProjects/UniversalGraphicsTest_Terrain/Logs/*.log"
-    dependencies:
-      -  path: .yamato/_editor_priming.yml#editor:priming:2021.2:Linux
-         rerun: on_new_revision
-=======
->>>>>>> 2a6f9af4
 URP_Terrain_Linux_OpenGLCore_playmode_mono_Linear_CUSTOM-REVISION:
     name: URP_Terrain on Linux_OpenGLCore_playmode_mono_Linear on version CUSTOM-REVISION
     agent:
@@ -179,13 +102,9 @@
          retries: 2
       -  command: sudo unity-downloader-cli --source-file unity_revision.txt -c editor -c il2cpp  --wait --published-only
          retries: 2
-<<<<<<< HEAD
       -  command: DISPLAY=:0.0 ./utr $CACHE_ARGS --artifacts_path=TestProjects/UniversalGraphicsTest_Terrain/test-results --editor-location=.Editor --extra-editor-arg="-colorspace=Linear" --extra-editor-arg="-force-glcore" --scripting-backend=Mono2x --suite=playmode --testfilter=$TEST_FILTER --testproject=./TestProjects/UniversalGraphicsTest_Terrain
-=======
-      -  command: DISPLAY=:0.0 ./utr $CACHE_ARGS --artifacts_path=TestProjects/UniversalGraphicsTest_Terrain/test-results --editor-location=.Editor --extra-editor-arg="-colorspace=Linear" --extra-editor-arg="-force-glcore" --scripting-backend=Mono2x --suite=playmode --testfilter=$TEST_FILTER --testproject=./TestProjects/UniversalGraphicsTest_Terrain --zero-tests-are-ok=1
     after:
       -  command: python .yamato/script/log_scripts/log_parser.py
->>>>>>> 2a6f9af4
     artifacts:
         logs:
             paths:
@@ -218,13 +137,9 @@
          retries: 2
       -  command: sudo unity-downloader-cli --source-file unity_revision.txt -c editor -c il2cpp  --wait --published-only
          retries: 2
-<<<<<<< HEAD
       -  command: DISPLAY=:0.0 ./utr --artifacts_path=TestProjects/UniversalGraphicsTest_Terrain/test-results --editor-location=.Editor --extra-editor-arg="-colorspace=Linear" --extra-editor-arg="-force-glcore" --platform=editmode --scripting-backend=Mono2x --suite=editor --testfilter=$TEST_FILTER --testproject=./TestProjects/UniversalGraphicsTest_Terrain
-=======
-      -  command: DISPLAY=:0.0 ./utr --artifacts_path=TestProjects/UniversalGraphicsTest_Terrain/test-results --editor-location=.Editor --extra-editor-arg="-colorspace=Linear" --extra-editor-arg="-force-glcore" --platform=editmode --scripting-backend=Mono2x --suite=editor --testfilter=$TEST_FILTER --testproject=./TestProjects/UniversalGraphicsTest_Terrain --zero-tests-are-ok=1
     after:
       -  command: python .yamato/script/log_scripts/log_parser.py
->>>>>>> 2a6f9af4
     artifacts:
         logs:
             paths:
