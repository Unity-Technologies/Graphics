'2020_3':
<<<<<<< HEAD
  updated_at_UTC: '2021-09-07 12:30:22.129563'
  changeset:
    id: 426ae16990fce81ccb2659bec6eda30aaed0e077
    date: '2021-09-03T22:24:11'
=======
  updated_at_UTC: '2021-09-07 23:54:14.872256'
  changeset:
    id: b28b0392b26b6c189f996fe9a316de5fa3f2d520
    date: '2021-09-07T21:28:37'
>>>>>>> fc1da627
<|MERGE_RESOLUTION|>--- conflicted
+++ resolved
@@ -1,12 +1,5 @@
 '2020_3':
-<<<<<<< HEAD
-  updated_at_UTC: '2021-09-07 12:30:22.129563'
-  changeset:
-    id: 426ae16990fce81ccb2659bec6eda30aaed0e077
-    date: '2021-09-03T22:24:11'
-=======
   updated_at_UTC: '2021-09-07 23:54:14.872256'
   changeset:
     id: b28b0392b26b6c189f996fe9a316de5fa3f2d520
-    date: '2021-09-07T21:28:37'
->>>>>>> fc1da627
+    date: '2021-09-07T21:28:37'