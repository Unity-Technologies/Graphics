--- conflicted
+++ resolved
@@ -72,11 +72,7 @@
       -  ssh -i ~/.ssh/id_rsa_macmini -o "StrictHostKeyChecking=no" bokken@$BOKKEN_DEVICE_IP '$(/usr/local/bin/python3 -m site --user-base)/bin/unity-downloader-cli -u dc4a46d1cb369a5194a18beceb09063206b35c43 -c editor -c il2cpp  --wait --published-only'
       -  |5-
 
-<<<<<<< HEAD
-                 ssh -i ~/.ssh/id_rsa_macmini -o "StrictHostKeyChecking=no" bokken@$BOKKEN_DEVICE_IP "export UPM_REGISTRY=https://artifactory-slo.bf.unity3d.com/artifactory/api/npm/upm-candidates; echo \$UPM_REGISTRY; cd ~/Graphics/TestProjects/HDRP_Tests && ~/Graphics/TestProjects/HDRP_Tests/utr --suite=playmode --extra-editor-arg="-non-rendergraph-tests" --testproject=/Users/bokken/Graphics/TestProjects/HDRP_Tests --editor-location=/Users/bokken/.Editor --artifacts_path=/Users/bokken/Graphics/TestProjects/HDRP_Tests/test-results"
-=======
                  ssh -i ~/.ssh/id_rsa_macmini -o "StrictHostKeyChecking=no" bokken@$BOKKEN_DEVICE_IP "export UPM_REGISTRY=https://artifactory-slo.bf.unity3d.com/artifactory/api/npm/upm-candidates; echo \$UPM_REGISTRY; cd ~/Graphics/TestProjects/HDRP_Tests && ~/Graphics/TestProjects/HDRP_Tests/utr --suite=playmode --testproject=/Users/bokken/Graphics/TestProjects/HDRP_Tests --editor-location=/Users/bokken/.Editor --artifacts_path=/Users/bokken/Graphics/TestProjects/HDRP_Tests/test-results --reruncount=2 --extra-editor-arg="-non-rendergraph-tests""
->>>>>>> 4b5a16aa
                  UTR_RESULT=$? 
                  mkdir -p TestProjects/HDRP_Tests/test-results/
                  scp -i ~/.ssh/id_rsa_macmini -o "StrictHostKeyChecking=no" -r bokken@$BOKKEN_DEVICE_IP:/Users/bokken/Graphics/TestProjects/HDRP_Tests/test-results/ TestProjects/HDRP_Tests/test-results/
@@ -293,11 +289,7 @@
       -  ssh -i ~/.ssh/id_rsa_macmini -o "StrictHostKeyChecking=no" bokken@$BOKKEN_DEVICE_IP '$(/usr/local/bin/python3 -m site --user-base)/bin/unity-downloader-cli --source-file ~/Graphics/unity_revision.txt -c editor -c il2cpp  --wait --published-only'
       -  |5-
 
-<<<<<<< HEAD
-                 ssh -i ~/.ssh/id_rsa_macmini -o "StrictHostKeyChecking=no" bokken@$BOKKEN_DEVICE_IP "export UPM_REGISTRY=https://artifactory-slo.bf.unity3d.com/artifactory/api/npm/upm-candidates; echo \$UPM_REGISTRY; cd ~/Graphics/TestProjects/HDRP_Tests && ~/Graphics/TestProjects/HDRP_Tests/utr --suite=playmode --extra-editor-arg="-non-rendergraph-tests" --testproject=/Users/bokken/Graphics/TestProjects/HDRP_Tests --editor-location=/Users/bokken/.Editor --artifacts_path=/Users/bokken/Graphics/TestProjects/HDRP_Tests/test-results"
-=======
                  ssh -i ~/.ssh/id_rsa_macmini -o "StrictHostKeyChecking=no" bokken@$BOKKEN_DEVICE_IP "export UPM_REGISTRY=https://artifactory-slo.bf.unity3d.com/artifactory/api/npm/upm-candidates; echo \$UPM_REGISTRY; cd ~/Graphics/TestProjects/HDRP_Tests && ~/Graphics/TestProjects/HDRP_Tests/utr --suite=playmode --testproject=/Users/bokken/Graphics/TestProjects/HDRP_Tests --editor-location=/Users/bokken/.Editor --artifacts_path=/Users/bokken/Graphics/TestProjects/HDRP_Tests/test-results --reruncount=2 --extra-editor-arg="-non-rendergraph-tests""
->>>>>>> 4b5a16aa
                  UTR_RESULT=$? 
                  mkdir -p TestProjects/HDRP_Tests/test-results/
                  scp -i ~/.ssh/id_rsa_macmini -o "StrictHostKeyChecking=no" -r bokken@$BOKKEN_DEVICE_IP:/Users/bokken/Graphics/TestProjects/HDRP_Tests/test-results/ TestProjects/HDRP_Tests/test-results/
