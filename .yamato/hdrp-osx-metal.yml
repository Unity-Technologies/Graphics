--- conflicted
+++ resolved
@@ -55,11 +55,7 @@
       -  ssh -i ~/.ssh/id_rsa_macmini -o "StrictHostKeyChecking=no" bokken@$BOKKEN_DEVICE_IP '$(python3 -m site --user-base)/bin/unity-downloader-cli -u {{editor_versions.trunk_latest_internal.macos.revision}} -c editor -c il2cpp  --wait --published-only'
       -  |5-
 
-<<<<<<< HEAD
-                 ssh -i ~/.ssh/id_rsa_macmini -o "StrictHostKeyChecking=no" bokken@$BOKKEN_DEVICE_IP "export UPM_REGISTRY=https://artifactory-slo.bf.unity3d.com/artifactory/api/npm/upm-candidates; echo \$UPM_REGISTRY; cd ~/Graphics/TestProjects/HDRP_Tests && ~/Graphics/TestProjects/HDRP_Tests/utr --artifacts_path=/Users/bokken/Graphics/TestProjects/HDRP_Tests/test-results --editor-location=/Users/bokken/.Editor --extra-editor-arg="-adb2" --extra-editor-arg="-cacheServerEnableDownload" --extra-editor-arg="true" --extra-editor-arg="-cacheServerEnableUpload" --extra-editor-arg="true" --extra-editor-arg="-cacheServerEndpoint" --extra-editor-arg="cacheserver-slo.hq.unity3d.com" --extra-editor-arg="-cacheServerNamespacePrefix" --extra-editor-arg="SRP" --extra-editor-arg="-colorspace=Linear" --extra-editor-arg="-enableCacheServer" --reruncount=2 --scripting-backend=Mono2x --suite=playmode --testfilter=$TEST_FILTER --testproject=/Users/bokken/Graphics/TestProjects/HDRP_Tests --zero-tests-are-ok=1"
-=======
                  ssh -i ~/.ssh/id_rsa_macmini -o "StrictHostKeyChecking=no" bokken@$BOKKEN_DEVICE_IP "export UPM_REGISTRY=https://artifactory-slo.bf.unity3d.com/artifactory/api/npm/upm-candidates; echo \$UPM_REGISTRY; cd ~/Graphics/TestProjects/HDRP_Tests && ~/Graphics/TestProjects/HDRP_Tests/utr --artifacts_path=/Users/bokken/Graphics/TestProjects/HDRP_Tests/test-results --editor-location=/Users/bokken/.Editor --extra-editor-arg="-adb2" --extra-editor-arg="-cacheServerEnableDownload" --extra-editor-arg="true" --extra-editor-arg="-cacheServerEnableUpload" --extra-editor-arg="true" --extra-editor-arg="-cacheServerEndpoint" --extra-editor-arg="cacheserver-slo.hq.unity3d.com" --extra-editor-arg="-cacheServerNamespacePrefix" --extra-editor-arg="SRP" --extra-editor-arg="-colorspace=Linear" --extra-editor-arg="-enableCacheServer" --scripting-backend=Mono2x --suite=playmode --testfilter=$TEST_FILTER --testproject=/Users/bokken/Graphics/TestProjects/HDRP_Tests --zero-tests-are-ok=1"
->>>>>>> cae6172c
                  UTR_RESULT=$? 
                  mkdir -p TestProjects/HDRP_Tests/test-results/
                  scp -i ~/.ssh/id_rsa_macmini -o "StrictHostKeyChecking=no" -r bokken@$BOKKEN_DEVICE_IP:/Users/bokken/Graphics/TestProjects/HDRP_Tests/test-results/ TestProjects/HDRP_Tests/test-results/
@@ -185,26 +181,159 @@
             paths:
               -  "**/test-results/**"
               -  "TestProjects/HDRP_RuntimeTests/Logs/*.log"
-HDRP_OSX_Metal_Standalone_cache_mono_Linear_trunk:
-    name: HDRP on OSX_Metal_Standalone_cache_mono_Linear on version trunk
-    agent:
-        type: Unity::metal::macmini
-        image: slough-ops/macos-10.14-xcode:stable
-        flavor: m1.mac
-    variables:
-        UPM_REGISTRY: https://artifactory-slo.bf.unity3d.com/artifactory/api/npm/upm-candidates
-        UTR_VERSION: "current"
-        TEST_FILTER: .*
-    commands:
-      -  curl -s https://artifactory.internal.unity3d.com/core-automation/tools/utr-standalone/utr --output TestProjects/HDRP_RuntimeTests/utr
+HDRP_OSX_Metal_playmode_mono_Linear_CUSTOM-REVISION:
+    name: HDRP on OSX_Metal_playmode_mono_Linear on version CUSTOM-REVISION
+    agent:
+        type: Unity::metal::macmini
+        image: slough-ops/macos-10.14-xcode:stable
+        flavor: m1.mac
+    variables:
+        UPM_REGISTRY: https://artifactory-slo.bf.unity3d.com/artifactory/api/npm/upm-candidates
+        CUSTOM_REVISION: custom_revision_not_set
+        UTR_VERSION: "current"
+        TEST_FILTER: .*
+    commands:
+      -  curl -s https://artifactory.prd.it.unity3d.com/artifactory/unity-tools-local/utr-standalone/utr --output TestProjects/HDRP_Tests/utr
+      -  chmod +x TestProjects/HDRP_Tests/utr
+      -  ssh -i ~/.ssh/id_rsa_macmini -o "StrictHostKeyChecking=no" bokken@$BOKKEN_DEVICE_IP "bash -lc 'pip3 install unity-downloader-cli --user --index-url https://artifactory.prd.it.unity3d.com/artifactory/api/pypi/pypi/simple --upgrade'"
+      -  scp -i ~/.ssh/id_rsa_macmini -o "StrictHostKeyChecking=no" -r $YAMATO_SOURCE_DIR bokken@$BOKKEN_DEVICE_IP:~/Graphics
+      -  scp -i ~/.ssh/id_rsa_macmini -o "StrictHostKeyChecking=no" ~/.ssh/id_rsa_macmini bokken@$BOKKEN_DEVICE_IP:~/.ssh/id_rsa_macmini
+      -  ssh -i ~/.ssh/id_rsa_macmini -o "StrictHostKeyChecking=no" bokken@$BOKKEN_DEVICE_IP '$(python3 -m site --user-base)/bin/unity-downloader-cli --source-file ~/Graphics/unity_revision.txt -c editor -c il2cpp  --wait --published-only'
+      -  |5-
+
+                 ssh -i ~/.ssh/id_rsa_macmini -o "StrictHostKeyChecking=no" bokken@$BOKKEN_DEVICE_IP "export UPM_REGISTRY=https://artifactory-slo.bf.unity3d.com/artifactory/api/npm/upm-candidates; echo \$UPM_REGISTRY; cd ~/Graphics/TestProjects/HDRP_Tests && ~/Graphics/TestProjects/HDRP_Tests/utr --artifacts_path=/Users/bokken/Graphics/TestProjects/HDRP_Tests/test-results --editor-location=/Users/bokken/.Editor --extra-editor-arg="-colorspace=Linear" --scripting-backend=Mono2x --suite=playmode --testfilter=$TEST_FILTER --testproject=/Users/bokken/Graphics/TestProjects/HDRP_Tests --zero-tests-are-ok=1"
+                 UTR_RESULT=$? 
+                 mkdir -p TestProjects/HDRP_Tests/test-results/
+                 scp -i ~/.ssh/id_rsa_macmini -o "StrictHostKeyChecking=no" -r bokken@$BOKKEN_DEVICE_IP:/Users/bokken/Graphics/TestProjects/HDRP_Tests/test-results/ TestProjects/HDRP_Tests/test-results/
+                 exit $UTR_RESULT
+    artifacts:
+        logs:
+            paths:
+              -  "**/test-results/**"
+              -  "TestProjects/HDRP_Tests/Logs/*.log"
+    dependencies:
+      -  path: .yamato/_editor_priming.yml#editor:priming:CUSTOM-REVISION:macos
+         rerun: always
+HDRP_OSX_Metal_playmode_cache_mono_Linear_CUSTOM-REVISION:
+    name: HDRP on OSX_Metal_playmode_cache_mono_Linear on version CUSTOM-REVISION
+    agent:
+        type: Unity::metal::macmini
+        image: slough-ops/macos-10.14-xcode:stable
+        flavor: m1.mac
+    variables:
+        UPM_REGISTRY: https://artifactory-slo.bf.unity3d.com/artifactory/api/npm/upm-candidates
+        CUSTOM_REVISION: custom_revision_not_set
+        UTR_VERSION: "current"
+        TEST_FILTER: .*
+    commands:
+      -  curl -s https://artifactory.prd.it.unity3d.com/artifactory/unity-tools-local/utr-standalone/utr --output TestProjects/HDRP_Tests/utr
+      -  chmod +x TestProjects/HDRP_Tests/utr
+      -  ssh -i ~/.ssh/id_rsa_macmini -o "StrictHostKeyChecking=no" bokken@$BOKKEN_DEVICE_IP "bash -lc 'pip3 install unity-downloader-cli --user --index-url https://artifactory.prd.it.unity3d.com/artifactory/api/pypi/pypi/simple --upgrade'"
+      -  scp -i ~/.ssh/id_rsa_macmini -o "StrictHostKeyChecking=no" -r $YAMATO_SOURCE_DIR bokken@$BOKKEN_DEVICE_IP:~/Graphics
+      -  scp -i ~/.ssh/id_rsa_macmini -o "StrictHostKeyChecking=no" ~/.ssh/id_rsa_macmini bokken@$BOKKEN_DEVICE_IP:~/.ssh/id_rsa_macmini
+      -  ssh -i ~/.ssh/id_rsa_macmini -o "StrictHostKeyChecking=no" bokken@$BOKKEN_DEVICE_IP '$(python3 -m site --user-base)/bin/unity-downloader-cli --source-file ~/Graphics/unity_revision.txt -c editor -c il2cpp  --wait --published-only'
+      -  |5-
+
+                 ssh -i ~/.ssh/id_rsa_macmini -o "StrictHostKeyChecking=no" bokken@$BOKKEN_DEVICE_IP "export UPM_REGISTRY=https://artifactory-slo.bf.unity3d.com/artifactory/api/npm/upm-candidates; echo \$UPM_REGISTRY; cd ~/Graphics/TestProjects/HDRP_Tests && ~/Graphics/TestProjects/HDRP_Tests/utr --artifacts_path=/Users/bokken/Graphics/TestProjects/HDRP_Tests/test-results --editor-location=/Users/bokken/.Editor --extra-editor-arg="-adb2" --extra-editor-arg="-cacheServerEnableDownload" --extra-editor-arg="true" --extra-editor-arg="-cacheServerEnableUpload" --extra-editor-arg="true" --extra-editor-arg="-cacheServerEndpoint" --extra-editor-arg="cacheserver-slo.hq.unity3d.com" --extra-editor-arg="-cacheServerNamespacePrefix" --extra-editor-arg="SRP" --extra-editor-arg="-colorspace=Linear" --extra-editor-arg="-enableCacheServer" --scripting-backend=Mono2x --suite=playmode --testfilter=$TEST_FILTER --testproject=/Users/bokken/Graphics/TestProjects/HDRP_Tests --zero-tests-are-ok=1"
+                 UTR_RESULT=$? 
+                 mkdir -p TestProjects/HDRP_Tests/test-results/
+                 scp -i ~/.ssh/id_rsa_macmini -o "StrictHostKeyChecking=no" -r bokken@$BOKKEN_DEVICE_IP:/Users/bokken/Graphics/TestProjects/HDRP_Tests/test-results/ TestProjects/HDRP_Tests/test-results/
+                 exit $UTR_RESULT
+    artifacts:
+        logs:
+            paths:
+              -  "**/test-results/**"
+              -  "TestProjects/HDRP_Tests/Logs/*.log"
+    dependencies:
+      -  path: .yamato/_editor_priming.yml#editor:priming:CUSTOM-REVISION:macos
+         rerun: always
+HDRP_OSX_Metal_playmode_XR_mono_Linear_CUSTOM-REVISION:
+    name: HDRP on OSX_Metal_playmode_XR_mono_Linear on version CUSTOM-REVISION
+    agent:
+        type: Unity::metal::macmini
+        image: slough-ops/macos-10.14-xcode:stable
+        flavor: m1.mac
+    variables:
+        UPM_REGISTRY: https://artifactory-slo.bf.unity3d.com/artifactory/api/npm/upm-candidates
+        CUSTOM_REVISION: custom_revision_not_set
+        UTR_VERSION: "current"
+        TEST_FILTER: .*
+    commands:
+      -  curl -s https://artifactory.prd.it.unity3d.com/artifactory/unity-tools-local/utr-standalone/utr --output TestProjects/HDRP_Tests/utr
+      -  chmod +x TestProjects/HDRP_Tests/utr
+      -  ssh -i ~/.ssh/id_rsa_macmini -o "StrictHostKeyChecking=no" bokken@$BOKKEN_DEVICE_IP "bash -lc 'pip3 install unity-downloader-cli --user --index-url https://artifactory.prd.it.unity3d.com/artifactory/api/pypi/pypi/simple --upgrade'"
+      -  scp -i ~/.ssh/id_rsa_macmini -o "StrictHostKeyChecking=no" -r $YAMATO_SOURCE_DIR bokken@$BOKKEN_DEVICE_IP:~/Graphics
+      -  scp -i ~/.ssh/id_rsa_macmini -o "StrictHostKeyChecking=no" ~/.ssh/id_rsa_macmini bokken@$BOKKEN_DEVICE_IP:~/.ssh/id_rsa_macmini
+      -  ssh -i ~/.ssh/id_rsa_macmini -o "StrictHostKeyChecking=no" bokken@$BOKKEN_DEVICE_IP '$(python3 -m site --user-base)/bin/unity-downloader-cli --source-file ~/Graphics/unity_revision.txt -c editor -c il2cpp  --wait --published-only'
+      -  |5-
+
+                 ssh -i ~/.ssh/id_rsa_macmini -o "StrictHostKeyChecking=no" bokken@$BOKKEN_DEVICE_IP "export UPM_REGISTRY=https://artifactory-slo.bf.unity3d.com/artifactory/api/npm/upm-candidates; echo \$UPM_REGISTRY; cd ~/Graphics/TestProjects/HDRP_Tests && ~/Graphics/TestProjects/HDRP_Tests/utr --artifacts_path=/Users/bokken/Graphics/TestProjects/HDRP_Tests/test-results --editor-location=/Users/bokken/.Editor --extra-editor-arg="-colorspace=Linear" --extra-editor-arg="-xr-reuse-tests" --scripting-backend=Mono2x --suite=playmode --testfilter=$TEST_FILTER --testproject=/Users/bokken/Graphics/TestProjects/HDRP_Tests --zero-tests-are-ok=1"
+                 UTR_RESULT=$? 
+                 mkdir -p TestProjects/HDRP_Tests/test-results/
+                 scp -i ~/.ssh/id_rsa_macmini -o "StrictHostKeyChecking=no" -r bokken@$BOKKEN_DEVICE_IP:/Users/bokken/Graphics/TestProjects/HDRP_Tests/test-results/ TestProjects/HDRP_Tests/test-results/
+                 exit $UTR_RESULT
+    artifacts:
+        logs:
+            paths:
+              -  "**/test-results/**"
+              -  "TestProjects/HDRP_Tests/Logs/*.log"
+    dependencies:
+      -  path: .yamato/_editor_priming.yml#editor:priming:CUSTOM-REVISION:macos
+         rerun: always
+HDRP_OSX_Metal_playmode_XR_cache_mono_Linear_CUSTOM-REVISION:
+    name: HDRP on OSX_Metal_playmode_XR_cache_mono_Linear on version CUSTOM-REVISION
+    agent:
+        type: Unity::metal::macmini
+        image: slough-ops/macos-10.14-xcode:stable
+        flavor: m1.mac
+    variables:
+        UPM_REGISTRY: https://artifactory-slo.bf.unity3d.com/artifactory/api/npm/upm-candidates
+        CUSTOM_REVISION: custom_revision_not_set
+        UTR_VERSION: "current"
+        TEST_FILTER: .*
+    commands:
+      -  curl -s https://artifactory.prd.it.unity3d.com/artifactory/unity-tools-local/utr-standalone/utr --output TestProjects/HDRP_Tests/utr
+      -  chmod +x TestProjects/HDRP_Tests/utr
+      -  ssh -i ~/.ssh/id_rsa_macmini -o "StrictHostKeyChecking=no" bokken@$BOKKEN_DEVICE_IP "bash -lc 'pip3 install unity-downloader-cli --user --index-url https://artifactory.prd.it.unity3d.com/artifactory/api/pypi/pypi/simple --upgrade'"
+      -  scp -i ~/.ssh/id_rsa_macmini -o "StrictHostKeyChecking=no" -r $YAMATO_SOURCE_DIR bokken@$BOKKEN_DEVICE_IP:~/Graphics
+      -  scp -i ~/.ssh/id_rsa_macmini -o "StrictHostKeyChecking=no" ~/.ssh/id_rsa_macmini bokken@$BOKKEN_DEVICE_IP:~/.ssh/id_rsa_macmini
+      -  ssh -i ~/.ssh/id_rsa_macmini -o "StrictHostKeyChecking=no" bokken@$BOKKEN_DEVICE_IP '$(python3 -m site --user-base)/bin/unity-downloader-cli --source-file ~/Graphics/unity_revision.txt -c editor -c il2cpp  --wait --published-only'
+      -  |5-
+
+                 ssh -i ~/.ssh/id_rsa_macmini -o "StrictHostKeyChecking=no" bokken@$BOKKEN_DEVICE_IP "export UPM_REGISTRY=https://artifactory-slo.bf.unity3d.com/artifactory/api/npm/upm-candidates; echo \$UPM_REGISTRY; cd ~/Graphics/TestProjects/HDRP_Tests && ~/Graphics/TestProjects/HDRP_Tests/utr --artifacts_path=/Users/bokken/Graphics/TestProjects/HDRP_Tests/test-results --editor-location=/Users/bokken/.Editor --extra-editor-arg="-adb2" --extra-editor-arg="-cacheServerEnableDownload" --extra-editor-arg="true" --extra-editor-arg="-cacheServerEnableUpload" --extra-editor-arg="true" --extra-editor-arg="-cacheServerEndpoint" --extra-editor-arg="cacheserver-slo.hq.unity3d.com" --extra-editor-arg="-cacheServerNamespacePrefix" --extra-editor-arg="SRP" --extra-editor-arg="-colorspace=Linear" --extra-editor-arg="-enableCacheServer" --extra-editor-arg="-xr-reuse-tests" --scripting-backend=Mono2x --suite=playmode --testfilter=$TEST_FILTER --testproject=/Users/bokken/Graphics/TestProjects/HDRP_Tests --zero-tests-are-ok=1"
+                 UTR_RESULT=$? 
+                 mkdir -p TestProjects/HDRP_Tests/test-results/
+                 scp -i ~/.ssh/id_rsa_macmini -o "StrictHostKeyChecking=no" -r bokken@$BOKKEN_DEVICE_IP:/Users/bokken/Graphics/TestProjects/HDRP_Tests/test-results/ TestProjects/HDRP_Tests/test-results/
+                 exit $UTR_RESULT
+    artifacts:
+        logs:
+            paths:
+              -  "**/test-results/**"
+              -  "TestProjects/HDRP_Tests/Logs/*.log"
+    dependencies:
+      -  path: .yamato/_editor_priming.yml#editor:priming:CUSTOM-REVISION:macos
+         rerun: always
+HDRP_OSX_Metal_Standalone_mono_Linear_CUSTOM-REVISION:
+    name: HDRP on OSX_Metal_Standalone_mono_Linear on version CUSTOM-REVISION
+    agent:
+        type: Unity::metal::macmini
+        image: slough-ops/macos-10.14-xcode:stable
+        flavor: m1.mac
+    variables:
+        UPM_REGISTRY: https://artifactory-slo.bf.unity3d.com/artifactory/api/npm/upm-candidates
+        CUSTOM_REVISION: custom_revision_not_set
+        UTR_VERSION: "current"
+        TEST_FILTER: .*
+    commands:
+      -  curl -s https://artifactory.prd.it.unity3d.com/artifactory/unity-tools-local/utr-standalone/utr --output TestProjects/HDRP_RuntimeTests/utr
       -  chmod +x TestProjects/HDRP_RuntimeTests/utr
       -  ssh -i ~/.ssh/id_rsa_macmini -o "StrictHostKeyChecking=no" bokken@$BOKKEN_DEVICE_IP "bash -lc 'pip3 install unity-downloader-cli --user --index-url https://artifactory.prd.it.unity3d.com/artifactory/api/pypi/pypi/simple --upgrade'"
       -  scp -i ~/.ssh/id_rsa_macmini -o "StrictHostKeyChecking=no" -r $YAMATO_SOURCE_DIR bokken@$BOKKEN_DEVICE_IP:~/Graphics
       -  scp -i ~/.ssh/id_rsa_macmini -o "StrictHostKeyChecking=no" ~/.ssh/id_rsa_macmini bokken@$BOKKEN_DEVICE_IP:~/.ssh/id_rsa_macmini
-      -  ssh -i ~/.ssh/id_rsa_macmini -o "StrictHostKeyChecking=no" bokken@$BOKKEN_DEVICE_IP '$(python3 -m site --user-base)/bin/unity-downloader-cli -u {{editor_versions.trunk_latest_internal.macos.revision}} -c editor -c il2cpp  --wait --published-only'
-      -  |5-
-
-                 ssh -i ~/.ssh/id_rsa_macmini -o "StrictHostKeyChecking=no" bokken@$BOKKEN_DEVICE_IP "export UPM_REGISTRY=https://artifactory-slo.bf.unity3d.com/artifactory/api/npm/upm-candidates; echo \$UPM_REGISTRY; cd ~/Graphics/TestProjects/HDRP_RuntimeTests && ~/Graphics/TestProjects/HDRP_RuntimeTests/utr --artifacts_path=/Users/bokken/Graphics/TestProjects/HDRP_RuntimeTests/test-results --editor-location=.Editor --extra-editor-arg="-adb2" --extra-editor-arg="-cacheServerEnableDownload" --extra-editor-arg="true" --extra-editor-arg="-cacheServerEnableUpload" --extra-editor-arg="true" --extra-editor-arg="-cacheServerEndpoint" --extra-editor-arg="cacheserver-slo.hq.unity3d.com" --extra-editor-arg="-cacheServerNamespacePrefix" --extra-editor-arg="SRP" --extra-editor-arg="-enableCacheServer" --platform=StandaloneOSX --reruncount=2 --scripting-backend=Mono2x --suite=playmode --testfilter=$TEST_FILTER --testproject=/Users/bokken/Graphics/TestProjects/HDRP_RuntimeTests --timeout=1200 --zero-tests-are-ok=1"
+      -  ssh -i ~/.ssh/id_rsa_macmini -o "StrictHostKeyChecking=no" bokken@$BOKKEN_DEVICE_IP '$(python3 -m site --user-base)/bin/unity-downloader-cli --source-file ~/Graphics/unity_revision.txt -c editor -c il2cpp  --wait --published-only'
+      -  |5-
+
+                 ssh -i ~/.ssh/id_rsa_macmini -o "StrictHostKeyChecking=no" bokken@$BOKKEN_DEVICE_IP "export UPM_REGISTRY=https://artifactory-slo.bf.unity3d.com/artifactory/api/npm/upm-candidates; echo \$UPM_REGISTRY; cd ~/Graphics/TestProjects/HDRP_RuntimeTests && ~/Graphics/TestProjects/HDRP_RuntimeTests/utr --artifacts_path=/Users/bokken/Graphics/TestProjects/HDRP_RuntimeTests/test-results --editor-location=.Editor --platform=StandaloneOSX --scripting-backend=Mono2x --suite=playmode --testfilter=$TEST_FILTER --testproject=/Users/bokken/Graphics/TestProjects/HDRP_RuntimeTests --timeout=2400 --zero-tests-are-ok=1"
                  UTR_RESULT=$? 
                  mkdir -p TestProjects/HDRP_RuntimeTests/test-results/
                  scp -i ~/.ssh/id_rsa_macmini -o "StrictHostKeyChecking=no" -r bokken@$BOKKEN_DEVICE_IP:/Users/bokken/Graphics/TestProjects/HDRP_RuntimeTests/test-results/ TestProjects/HDRP_RuntimeTests/test-results/
@@ -214,144 +343,11 @@
             paths:
               -  "**/test-results/**"
               -  "TestProjects/HDRP_RuntimeTests/Logs/*.log"
-HDRP_OSX_Metal_playmode_mono_Linear_CUSTOM-REVISION:
-    name: HDRP on OSX_Metal_playmode_mono_Linear on version CUSTOM-REVISION
-    agent:
-        type: Unity::metal::macmini
-        image: slough-ops/macos-10.14-xcode:stable
-        flavor: m1.mac
-    variables:
-        UPM_REGISTRY: https://artifactory-slo.bf.unity3d.com/artifactory/api/npm/upm-candidates
-        CUSTOM_REVISION: custom_revision_not_set
-        UTR_VERSION: "current"
-        TEST_FILTER: .*
-    commands:
-      -  curl -s https://artifactory.prd.it.unity3d.com/artifactory/unity-tools-local/utr-standalone/utr --output TestProjects/HDRP_Tests/utr
-      -  chmod +x TestProjects/HDRP_Tests/utr
-      -  ssh -i ~/.ssh/id_rsa_macmini -o "StrictHostKeyChecking=no" bokken@$BOKKEN_DEVICE_IP "bash -lc 'pip3 install unity-downloader-cli --user --index-url https://artifactory.prd.it.unity3d.com/artifactory/api/pypi/pypi/simple --upgrade'"
-      -  scp -i ~/.ssh/id_rsa_macmini -o "StrictHostKeyChecking=no" -r $YAMATO_SOURCE_DIR bokken@$BOKKEN_DEVICE_IP:~/Graphics
-      -  scp -i ~/.ssh/id_rsa_macmini -o "StrictHostKeyChecking=no" ~/.ssh/id_rsa_macmini bokken@$BOKKEN_DEVICE_IP:~/.ssh/id_rsa_macmini
-      -  ssh -i ~/.ssh/id_rsa_macmini -o "StrictHostKeyChecking=no" bokken@$BOKKEN_DEVICE_IP '$(python3 -m site --user-base)/bin/unity-downloader-cli --source-file ~/Graphics/unity_revision.txt -c editor -c il2cpp  --wait --published-only'
-      -  |5-
-
-                 ssh -i ~/.ssh/id_rsa_macmini -o "StrictHostKeyChecking=no" bokken@$BOKKEN_DEVICE_IP "export UPM_REGISTRY=https://artifactory-slo.bf.unity3d.com/artifactory/api/npm/upm-candidates; echo \$UPM_REGISTRY; cd ~/Graphics/TestProjects/HDRP_Tests && ~/Graphics/TestProjects/HDRP_Tests/utr --artifacts_path=/Users/bokken/Graphics/TestProjects/HDRP_Tests/test-results --editor-location=/Users/bokken/.Editor --extra-editor-arg="-colorspace=Linear" --scripting-backend=Mono2x --suite=playmode --testfilter=$TEST_FILTER --testproject=/Users/bokken/Graphics/TestProjects/HDRP_Tests --zero-tests-are-ok=1"
-                 UTR_RESULT=$? 
-                 mkdir -p TestProjects/HDRP_Tests/test-results/
-                 scp -i ~/.ssh/id_rsa_macmini -o "StrictHostKeyChecking=no" -r bokken@$BOKKEN_DEVICE_IP:/Users/bokken/Graphics/TestProjects/HDRP_Tests/test-results/ TestProjects/HDRP_Tests/test-results/
-                 exit $UTR_RESULT
-    artifacts:
-        logs:
-            paths:
-              -  "**/test-results/**"
-              -  "TestProjects/HDRP_Tests/Logs/*.log"
-    dependencies:
-      -  path: .yamato/_editor_priming.yml#editor:priming:CUSTOM-REVISION:macos
-         rerun: always
-HDRP_OSX_Metal_playmode_cache_mono_Linear_CUSTOM-REVISION:
-    name: HDRP on OSX_Metal_playmode_cache_mono_Linear on version CUSTOM-REVISION
-    agent:
-        type: Unity::metal::macmini
-        image: slough-ops/macos-10.14-xcode:stable
-        flavor: m1.mac
-    variables:
-        UPM_REGISTRY: https://artifactory-slo.bf.unity3d.com/artifactory/api/npm/upm-candidates
-        CUSTOM_REVISION: custom_revision_not_set
-        UTR_VERSION: "current"
-        TEST_FILTER: .*
-    commands:
-      -  curl -s https://artifactory.prd.it.unity3d.com/artifactory/unity-tools-local/utr-standalone/utr --output TestProjects/HDRP_Tests/utr
-      -  chmod +x TestProjects/HDRP_Tests/utr
-      -  ssh -i ~/.ssh/id_rsa_macmini -o "StrictHostKeyChecking=no" bokken@$BOKKEN_DEVICE_IP "bash -lc 'pip3 install unity-downloader-cli --user --index-url https://artifactory.prd.it.unity3d.com/artifactory/api/pypi/pypi/simple --upgrade'"
-      -  scp -i ~/.ssh/id_rsa_macmini -o "StrictHostKeyChecking=no" -r $YAMATO_SOURCE_DIR bokken@$BOKKEN_DEVICE_IP:~/Graphics
-      -  scp -i ~/.ssh/id_rsa_macmini -o "StrictHostKeyChecking=no" ~/.ssh/id_rsa_macmini bokken@$BOKKEN_DEVICE_IP:~/.ssh/id_rsa_macmini
-      -  ssh -i ~/.ssh/id_rsa_macmini -o "StrictHostKeyChecking=no" bokken@$BOKKEN_DEVICE_IP '$(python3 -m site --user-base)/bin/unity-downloader-cli --source-file ~/Graphics/unity_revision.txt -c editor -c il2cpp  --wait --published-only'
-      -  |5-
-
-<<<<<<< HEAD
-                 ssh -i ~/.ssh/id_rsa_macmini -o "StrictHostKeyChecking=no" bokken@$BOKKEN_DEVICE_IP "export UPM_REGISTRY=https://artifactory-slo.bf.unity3d.com/artifactory/api/npm/upm-candidates; echo \$UPM_REGISTRY; cd ~/Graphics/TestProjects/HDRP_Tests && ~/Graphics/TestProjects/HDRP_Tests/utr --artifacts_path=/Users/bokken/Graphics/TestProjects/HDRP_Tests/test-results --editor-location=/Users/bokken/.Editor --extra-editor-arg="-adb2" --extra-editor-arg="-cacheServerEnableDownload" --extra-editor-arg="true" --extra-editor-arg="-cacheServerEnableUpload" --extra-editor-arg="true" --extra-editor-arg="-cacheServerEndpoint" --extra-editor-arg="cacheserver-slo.hq.unity3d.com" --extra-editor-arg="-cacheServerNamespacePrefix" --extra-editor-arg="SRP" --extra-editor-arg="-colorspace=Linear" --extra-editor-arg="-enableCacheServer" --reruncount=2 --scripting-backend=Mono2x --suite=playmode --testfilter=$TEST_FILTER --testproject=/Users/bokken/Graphics/TestProjects/HDRP_Tests --zero-tests-are-ok=1"
-=======
-                 ssh -i ~/.ssh/id_rsa_macmini -o "StrictHostKeyChecking=no" bokken@$BOKKEN_DEVICE_IP "export UPM_REGISTRY=https://artifactory-slo.bf.unity3d.com/artifactory/api/npm/upm-candidates; echo \$UPM_REGISTRY; cd ~/Graphics/TestProjects/HDRP_Tests && ~/Graphics/TestProjects/HDRP_Tests/utr --artifacts_path=/Users/bokken/Graphics/TestProjects/HDRP_Tests/test-results --editor-location=/Users/bokken/.Editor --extra-editor-arg="-adb2" --extra-editor-arg="-cacheServerEnableDownload" --extra-editor-arg="true" --extra-editor-arg="-cacheServerEnableUpload" --extra-editor-arg="true" --extra-editor-arg="-cacheServerEndpoint" --extra-editor-arg="cacheserver-slo.hq.unity3d.com" --extra-editor-arg="-cacheServerNamespacePrefix" --extra-editor-arg="SRP" --extra-editor-arg="-colorspace=Linear" --extra-editor-arg="-enableCacheServer" --scripting-backend=Mono2x --suite=playmode --testfilter=$TEST_FILTER --testproject=/Users/bokken/Graphics/TestProjects/HDRP_Tests --zero-tests-are-ok=1"
->>>>>>> cae6172c
-                 UTR_RESULT=$? 
-                 mkdir -p TestProjects/HDRP_Tests/test-results/
-                 scp -i ~/.ssh/id_rsa_macmini -o "StrictHostKeyChecking=no" -r bokken@$BOKKEN_DEVICE_IP:/Users/bokken/Graphics/TestProjects/HDRP_Tests/test-results/ TestProjects/HDRP_Tests/test-results/
-                 exit $UTR_RESULT
-    artifacts:
-        logs:
-            paths:
-              -  "**/test-results/**"
-              -  "TestProjects/HDRP_Tests/Logs/*.log"
-    dependencies:
-      -  path: .yamato/_editor_priming.yml#editor:priming:CUSTOM-REVISION:macos
-         rerun: always
-HDRP_OSX_Metal_playmode_XR_mono_Linear_CUSTOM-REVISION:
-    name: HDRP on OSX_Metal_playmode_XR_mono_Linear on version CUSTOM-REVISION
-    agent:
-        type: Unity::metal::macmini
-        image: slough-ops/macos-10.14-xcode:stable
-        flavor: m1.mac
-    variables:
-        UPM_REGISTRY: https://artifactory-slo.bf.unity3d.com/artifactory/api/npm/upm-candidates
-        CUSTOM_REVISION: custom_revision_not_set
-        UTR_VERSION: "current"
-        TEST_FILTER: .*
-    commands:
-      -  curl -s https://artifactory.prd.it.unity3d.com/artifactory/unity-tools-local/utr-standalone/utr --output TestProjects/HDRP_Tests/utr
-      -  chmod +x TestProjects/HDRP_Tests/utr
-      -  ssh -i ~/.ssh/id_rsa_macmini -o "StrictHostKeyChecking=no" bokken@$BOKKEN_DEVICE_IP "bash -lc 'pip3 install unity-downloader-cli --user --index-url https://artifactory.prd.it.unity3d.com/artifactory/api/pypi/pypi/simple --upgrade'"
-      -  scp -i ~/.ssh/id_rsa_macmini -o "StrictHostKeyChecking=no" -r $YAMATO_SOURCE_DIR bokken@$BOKKEN_DEVICE_IP:~/Graphics
-      -  scp -i ~/.ssh/id_rsa_macmini -o "StrictHostKeyChecking=no" ~/.ssh/id_rsa_macmini bokken@$BOKKEN_DEVICE_IP:~/.ssh/id_rsa_macmini
-      -  ssh -i ~/.ssh/id_rsa_macmini -o "StrictHostKeyChecking=no" bokken@$BOKKEN_DEVICE_IP '$(python3 -m site --user-base)/bin/unity-downloader-cli --source-file ~/Graphics/unity_revision.txt -c editor -c il2cpp  --wait --published-only'
-      -  |5-
-
-                 ssh -i ~/.ssh/id_rsa_macmini -o "StrictHostKeyChecking=no" bokken@$BOKKEN_DEVICE_IP "export UPM_REGISTRY=https://artifactory-slo.bf.unity3d.com/artifactory/api/npm/upm-candidates; echo \$UPM_REGISTRY; cd ~/Graphics/TestProjects/HDRP_Tests && ~/Graphics/TestProjects/HDRP_Tests/utr --artifacts_path=/Users/bokken/Graphics/TestProjects/HDRP_Tests/test-results --editor-location=/Users/bokken/.Editor --extra-editor-arg="-colorspace=Linear" --extra-editor-arg="-xr-reuse-tests" --scripting-backend=Mono2x --suite=playmode --testfilter=$TEST_FILTER --testproject=/Users/bokken/Graphics/TestProjects/HDRP_Tests --zero-tests-are-ok=1"
-                 UTR_RESULT=$? 
-                 mkdir -p TestProjects/HDRP_Tests/test-results/
-                 scp -i ~/.ssh/id_rsa_macmini -o "StrictHostKeyChecking=no" -r bokken@$BOKKEN_DEVICE_IP:/Users/bokken/Graphics/TestProjects/HDRP_Tests/test-results/ TestProjects/HDRP_Tests/test-results/
-                 exit $UTR_RESULT
-    artifacts:
-        logs:
-            paths:
-              -  "**/test-results/**"
-              -  "TestProjects/HDRP_Tests/Logs/*.log"
-    dependencies:
-      -  path: .yamato/_editor_priming.yml#editor:priming:CUSTOM-REVISION:macos
-         rerun: always
-HDRP_OSX_Metal_playmode_XR_cache_mono_Linear_CUSTOM-REVISION:
-    name: HDRP on OSX_Metal_playmode_XR_cache_mono_Linear on version CUSTOM-REVISION
-    agent:
-        type: Unity::metal::macmini
-        image: slough-ops/macos-10.14-xcode:stable
-        flavor: m1.mac
-    variables:
-        UPM_REGISTRY: https://artifactory-slo.bf.unity3d.com/artifactory/api/npm/upm-candidates
-        CUSTOM_REVISION: custom_revision_not_set
-        UTR_VERSION: "current"
-        TEST_FILTER: .*
-    commands:
-      -  curl -s https://artifactory.prd.it.unity3d.com/artifactory/unity-tools-local/utr-standalone/utr --output TestProjects/HDRP_Tests/utr
-      -  chmod +x TestProjects/HDRP_Tests/utr
-      -  ssh -i ~/.ssh/id_rsa_macmini -o "StrictHostKeyChecking=no" bokken@$BOKKEN_DEVICE_IP "bash -lc 'pip3 install unity-downloader-cli --user --index-url https://artifactory.prd.it.unity3d.com/artifactory/api/pypi/pypi/simple --upgrade'"
-      -  scp -i ~/.ssh/id_rsa_macmini -o "StrictHostKeyChecking=no" -r $YAMATO_SOURCE_DIR bokken@$BOKKEN_DEVICE_IP:~/Graphics
-      -  scp -i ~/.ssh/id_rsa_macmini -o "StrictHostKeyChecking=no" ~/.ssh/id_rsa_macmini bokken@$BOKKEN_DEVICE_IP:~/.ssh/id_rsa_macmini
-      -  ssh -i ~/.ssh/id_rsa_macmini -o "StrictHostKeyChecking=no" bokken@$BOKKEN_DEVICE_IP '$(python3 -m site --user-base)/bin/unity-downloader-cli --source-file ~/Graphics/unity_revision.txt -c editor -c il2cpp  --wait --published-only'
-      -  |5-
-
-                 ssh -i ~/.ssh/id_rsa_macmini -o "StrictHostKeyChecking=no" bokken@$BOKKEN_DEVICE_IP "export UPM_REGISTRY=https://artifactory-slo.bf.unity3d.com/artifactory/api/npm/upm-candidates; echo \$UPM_REGISTRY; cd ~/Graphics/TestProjects/HDRP_Tests && ~/Graphics/TestProjects/HDRP_Tests/utr --artifacts_path=/Users/bokken/Graphics/TestProjects/HDRP_Tests/test-results --editor-location=/Users/bokken/.Editor --extra-editor-arg="-adb2" --extra-editor-arg="-cacheServerEnableDownload" --extra-editor-arg="true" --extra-editor-arg="-cacheServerEnableUpload" --extra-editor-arg="true" --extra-editor-arg="-cacheServerEndpoint" --extra-editor-arg="cacheserver-slo.hq.unity3d.com" --extra-editor-arg="-cacheServerNamespacePrefix" --extra-editor-arg="SRP" --extra-editor-arg="-colorspace=Linear" --extra-editor-arg="-enableCacheServer" --extra-editor-arg="-xr-reuse-tests" --scripting-backend=Mono2x --suite=playmode --testfilter=$TEST_FILTER --testproject=/Users/bokken/Graphics/TestProjects/HDRP_Tests --zero-tests-are-ok=1"
-                 UTR_RESULT=$? 
-                 mkdir -p TestProjects/HDRP_Tests/test-results/
-                 scp -i ~/.ssh/id_rsa_macmini -o "StrictHostKeyChecking=no" -r bokken@$BOKKEN_DEVICE_IP:/Users/bokken/Graphics/TestProjects/HDRP_Tests/test-results/ TestProjects/HDRP_Tests/test-results/
-                 exit $UTR_RESULT
-    artifacts:
-        logs:
-            paths:
-              -  "**/test-results/**"
-              -  "TestProjects/HDRP_Tests/Logs/*.log"
-    dependencies:
-      -  path: .yamato/_editor_priming.yml#editor:priming:CUSTOM-REVISION:macos
-         rerun: always
-HDRP_OSX_Metal_Standalone_mono_Linear_CUSTOM-REVISION:
-    name: HDRP on OSX_Metal_Standalone_mono_Linear on version CUSTOM-REVISION
+    dependencies:
+      -  path: .yamato/_editor_priming.yml#editor:priming:CUSTOM-REVISION:macos
+         rerun: always
+HDRP_OSX_Metal_Standalone_cache_mono_Linear_CUSTOM-REVISION:
+    name: HDRP on OSX_Metal_Standalone_cache_mono_Linear on version CUSTOM-REVISION
     agent:
         type: Unity::metal::macmini
         image: slough-ops/macos-10.14-xcode:stable
@@ -370,7 +366,7 @@
       -  ssh -i ~/.ssh/id_rsa_macmini -o "StrictHostKeyChecking=no" bokken@$BOKKEN_DEVICE_IP '$(python3 -m site --user-base)/bin/unity-downloader-cli --source-file ~/Graphics/unity_revision.txt -c editor -c il2cpp  --wait --published-only'
       -  |5-
 
-                 ssh -i ~/.ssh/id_rsa_macmini -o "StrictHostKeyChecking=no" bokken@$BOKKEN_DEVICE_IP "export UPM_REGISTRY=https://artifactory-slo.bf.unity3d.com/artifactory/api/npm/upm-candidates; echo \$UPM_REGISTRY; cd ~/Graphics/TestProjects/HDRP_RuntimeTests && ~/Graphics/TestProjects/HDRP_RuntimeTests/utr --artifacts_path=/Users/bokken/Graphics/TestProjects/HDRP_RuntimeTests/test-results --editor-location=.Editor --platform=StandaloneOSX --scripting-backend=Mono2x --suite=playmode --testfilter=$TEST_FILTER --testproject=/Users/bokken/Graphics/TestProjects/HDRP_RuntimeTests --timeout=2400 --zero-tests-are-ok=1"
+                 ssh -i ~/.ssh/id_rsa_macmini -o "StrictHostKeyChecking=no" bokken@$BOKKEN_DEVICE_IP "export UPM_REGISTRY=https://artifactory-slo.bf.unity3d.com/artifactory/api/npm/upm-candidates; echo \$UPM_REGISTRY; cd ~/Graphics/TestProjects/HDRP_RuntimeTests && ~/Graphics/TestProjects/HDRP_RuntimeTests/utr --artifacts_path=/Users/bokken/Graphics/TestProjects/HDRP_RuntimeTests/test-results --editor-location=.Editor --extra-editor-arg="-adb2" --extra-editor-arg="-cacheServerEnableDownload" --extra-editor-arg="true" --extra-editor-arg="-cacheServerEnableUpload" --extra-editor-arg="true" --extra-editor-arg="-cacheServerEndpoint" --extra-editor-arg="cacheserver-slo.hq.unity3d.com" --extra-editor-arg="-cacheServerNamespacePrefix" --extra-editor-arg="SRP" --extra-editor-arg="-enableCacheServer" --platform=StandaloneOSX --scripting-backend=Mono2x --suite=playmode --testfilter=$TEST_FILTER --testproject=/Users/bokken/Graphics/TestProjects/HDRP_RuntimeTests --timeout=1200 --zero-tests-are-ok=1"
                  UTR_RESULT=$? 
                  mkdir -p TestProjects/HDRP_RuntimeTests/test-results/
                  scp -i ~/.ssh/id_rsa_macmini -o "StrictHostKeyChecking=no" -r bokken@$BOKKEN_DEVICE_IP:/Users/bokken/Graphics/TestProjects/HDRP_RuntimeTests/test-results/ TestProjects/HDRP_RuntimeTests/test-results/
@@ -382,70 +378,4 @@
               -  "TestProjects/HDRP_RuntimeTests/Logs/*.log"
     dependencies:
       -  path: .yamato/_editor_priming.yml#editor:priming:CUSTOM-REVISION:macos
-         rerun: always
-HDRP_OSX_Metal_Standalone_cache_mono_Linear_CUSTOM-REVISION:
-    name: HDRP on OSX_Metal_Standalone_cache_mono_Linear on version CUSTOM-REVISION
-    agent:
-        type: Unity::metal::macmini
-        image: slough-ops/macos-10.14-xcode:stable
-        flavor: m1.mac
-    variables:
-        UPM_REGISTRY: https://artifactory-slo.bf.unity3d.com/artifactory/api/npm/upm-candidates
-        CUSTOM_REVISION: custom_revision_not_set
-        UTR_VERSION: "current"
-        TEST_FILTER: .*
-    commands:
-      -  curl -s https://artifactory.prd.it.unity3d.com/artifactory/unity-tools-local/utr-standalone/utr --output TestProjects/HDRP_RuntimeTests/utr
-      -  chmod +x TestProjects/HDRP_RuntimeTests/utr
-      -  ssh -i ~/.ssh/id_rsa_macmini -o "StrictHostKeyChecking=no" bokken@$BOKKEN_DEVICE_IP "bash -lc 'pip3 install unity-downloader-cli --user --index-url https://artifactory.prd.it.unity3d.com/artifactory/api/pypi/pypi/simple --upgrade'"
-      -  scp -i ~/.ssh/id_rsa_macmini -o "StrictHostKeyChecking=no" -r $YAMATO_SOURCE_DIR bokken@$BOKKEN_DEVICE_IP:~/Graphics
-      -  scp -i ~/.ssh/id_rsa_macmini -o "StrictHostKeyChecking=no" ~/.ssh/id_rsa_macmini bokken@$BOKKEN_DEVICE_IP:~/.ssh/id_rsa_macmini
-      -  ssh -i ~/.ssh/id_rsa_macmini -o "StrictHostKeyChecking=no" bokken@$BOKKEN_DEVICE_IP '$(python3 -m site --user-base)/bin/unity-downloader-cli --source-file ~/Graphics/unity_revision.txt -c editor -c il2cpp  --wait --published-only'
-      -  |5-
-
-                 ssh -i ~/.ssh/id_rsa_macmini -o "StrictHostKeyChecking=no" bokken@$BOKKEN_DEVICE_IP "export UPM_REGISTRY=https://artifactory-slo.bf.unity3d.com/artifactory/api/npm/upm-candidates; echo \$UPM_REGISTRY; cd ~/Graphics/TestProjects/HDRP_RuntimeTests && ~/Graphics/TestProjects/HDRP_RuntimeTests/utr --artifacts_path=/Users/bokken/Graphics/TestProjects/HDRP_RuntimeTests/test-results --editor-location=.Editor --extra-editor-arg="-adb2" --extra-editor-arg="-cacheServerEnableDownload" --extra-editor-arg="true" --extra-editor-arg="-cacheServerEnableUpload" --extra-editor-arg="true" --extra-editor-arg="-cacheServerEndpoint" --extra-editor-arg="cacheserver-slo.hq.unity3d.com" --extra-editor-arg="-cacheServerNamespacePrefix" --extra-editor-arg="SRP" --extra-editor-arg="-enableCacheServer" --platform=StandaloneOSX --scripting-backend=Mono2x --suite=playmode --testfilter=$TEST_FILTER --testproject=/Users/bokken/Graphics/TestProjects/HDRP_RuntimeTests --timeout=1200 --zero-tests-are-ok=1"
-                 UTR_RESULT=$? 
-                 mkdir -p TestProjects/HDRP_RuntimeTests/test-results/
-                 scp -i ~/.ssh/id_rsa_macmini -o "StrictHostKeyChecking=no" -r bokken@$BOKKEN_DEVICE_IP:/Users/bokken/Graphics/TestProjects/HDRP_RuntimeTests/test-results/ TestProjects/HDRP_RuntimeTests/test-results/
-                 exit $UTR_RESULT
-    artifacts:
-        logs:
-            paths:
-              -  "**/test-results/**"
-              -  "TestProjects/HDRP_RuntimeTests/Logs/*.log"
-    dependencies:
-      -  path: .yamato/_editor_priming.yml#editor:priming:CUSTOM-REVISION:macos
-         rerun: always
-HDRP_OSX_Metal_Standalone_cache_mono_Linear_CUSTOM-REVISION:
-    name: HDRP on OSX_Metal_Standalone_cache_mono_Linear on version CUSTOM-REVISION
-    agent:
-        type: Unity::metal::macmini
-        image: slough-ops/macos-10.14-xcode:stable
-        flavor: m1.mac
-    variables:
-        UPM_REGISTRY: https://artifactory-slo.bf.unity3d.com/artifactory/api/npm/upm-candidates
-        CUSTOM_REVISION: custom_revision_not_set
-        UTR_VERSION: "current"
-        TEST_FILTER: .*
-    commands:
-      -  curl -s https://artifactory.internal.unity3d.com/core-automation/tools/utr-standalone/utr --output TestProjects/HDRP_RuntimeTests/utr
-      -  chmod +x TestProjects/HDRP_RuntimeTests/utr
-      -  ssh -i ~/.ssh/id_rsa_macmini -o "StrictHostKeyChecking=no" bokken@$BOKKEN_DEVICE_IP "bash -lc 'pip3 install unity-downloader-cli --user --index-url https://artifactory.prd.it.unity3d.com/artifactory/api/pypi/pypi/simple --upgrade'"
-      -  scp -i ~/.ssh/id_rsa_macmini -o "StrictHostKeyChecking=no" -r $YAMATO_SOURCE_DIR bokken@$BOKKEN_DEVICE_IP:~/Graphics
-      -  scp -i ~/.ssh/id_rsa_macmini -o "StrictHostKeyChecking=no" ~/.ssh/id_rsa_macmini bokken@$BOKKEN_DEVICE_IP:~/.ssh/id_rsa_macmini
-      -  ssh -i ~/.ssh/id_rsa_macmini -o "StrictHostKeyChecking=no" bokken@$BOKKEN_DEVICE_IP '$(python3 -m site --user-base)/bin/unity-downloader-cli --source-file ~/Graphics/unity_revision.txt -c editor -c il2cpp  --wait --published-only'
-      -  |5-
-
-                 ssh -i ~/.ssh/id_rsa_macmini -o "StrictHostKeyChecking=no" bokken@$BOKKEN_DEVICE_IP "export UPM_REGISTRY=https://artifactory-slo.bf.unity3d.com/artifactory/api/npm/upm-candidates; echo \$UPM_REGISTRY; cd ~/Graphics/TestProjects/HDRP_RuntimeTests && ~/Graphics/TestProjects/HDRP_RuntimeTests/utr --artifacts_path=/Users/bokken/Graphics/TestProjects/HDRP_RuntimeTests/test-results --editor-location=.Editor --extra-editor-arg="-adb2" --extra-editor-arg="-cacheServerEnableDownload" --extra-editor-arg="true" --extra-editor-arg="-cacheServerEnableUpload" --extra-editor-arg="true" --extra-editor-arg="-cacheServerEndpoint" --extra-editor-arg="cacheserver-slo.hq.unity3d.com" --extra-editor-arg="-cacheServerNamespacePrefix" --extra-editor-arg="SRP" --extra-editor-arg="-enableCacheServer" --platform=StandaloneOSX --reruncount=2 --scripting-backend=Mono2x --suite=playmode --testfilter=$TEST_FILTER --testproject=/Users/bokken/Graphics/TestProjects/HDRP_RuntimeTests --timeout=1200 --zero-tests-are-ok=1"
-                 UTR_RESULT=$? 
-                 mkdir -p TestProjects/HDRP_RuntimeTests/test-results/
-                 scp -i ~/.ssh/id_rsa_macmini -o "StrictHostKeyChecking=no" -r bokken@$BOKKEN_DEVICE_IP:/Users/bokken/Graphics/TestProjects/HDRP_RuntimeTests/test-results/ TestProjects/HDRP_RuntimeTests/test-results/
-                 exit $UTR_RESULT
-    artifacts:
-        logs:
-            paths:
-              -  "**/test-results/**"
-              -  "TestProjects/HDRP_RuntimeTests/Logs/*.log"
-    dependencies:
-      -  path: .yamato/_editor_priming.yml#editor:priming:CUSTOM-REVISION:macos
          rerun: always