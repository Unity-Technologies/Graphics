 
# This file is generated by .yamato/ruamel/build.py. Don't edit this file manually. 
# Introduce any changes under .yamato/config/*.metafile files (for most cases) or under .yamato/ruamel/* within Python (more elaborate cases), and rerun build.py to regenerate all .yml files. 
# Read more under .yamato/docs/readme.md 

HDRP_OSX_Metal_playmode_trunk:
    name: HDRP on OSX_Metal_playmode on version trunk
    agent:
        type: Unity::metal::macmini
        image: slough-ops/macos-10.14-xcode:stable
        flavor: m1.mac
    variables:
        UPM_REGISTRY: https://artifactory-slo.bf.unity3d.com/artifactory/api/npm/upm-candidates
    commands:
      -  curl -s https://artifactory.internal.unity3d.com/core-automation/tools/utr-standalone/utr --output TestProjects/HDRP_Tests/utr
      -  chmod +x TestProjects/HDRP_Tests/utr
      -  ssh -i ~/.ssh/id_rsa_macmini -o "StrictHostKeyChecking=no" bokken@$BOKKEN_DEVICE_IP "bash -lc 'pip3 install unity-downloader-cli --user --index-url https://artifactory.prd.it.unity3d.com/artifactory/api/pypi/pypi/simple --upgrade'"
      -  scp -i ~/.ssh/id_rsa_macmini -o "StrictHostKeyChecking=no" -r $YAMATO_SOURCE_DIR bokken@$BOKKEN_DEVICE_IP:~/Graphics
      -  scp -i ~/.ssh/id_rsa_macmini -o "StrictHostKeyChecking=no" ~/.ssh/id_rsa_macmini bokken@$BOKKEN_DEVICE_IP:~/.ssh/id_rsa_macmini
      -  ssh -i ~/.ssh/id_rsa_macmini -o "StrictHostKeyChecking=no" bokken@$BOKKEN_DEVICE_IP '$(/usr/local/bin/python3 -m site --user-base)/bin/unity-downloader-cli -u dc4a46d1cb369a5194a18beceb09063206b35c43 -c editor -c il2cpp  --wait --published-only'
      -  |5-

                 ssh -i ~/.ssh/id_rsa_macmini -o "StrictHostKeyChecking=no" bokken@$BOKKEN_DEVICE_IP "export UPM_REGISTRY=https://artifactory-slo.bf.unity3d.com/artifactory/api/npm/upm-candidates; echo \$UPM_REGISTRY; cd ~/Graphics/TestProjects/HDRP_Tests && ~/Graphics/TestProjects/HDRP_Tests/utr --suite=playmode --testproject=/Users/bokken/Graphics/TestProjects/HDRP_Tests --editor-location=/Users/bokken/.Editor --artifacts_path=/Users/bokken/Graphics/TestProjects/HDRP_Tests/test-results --reruncount=2"
                 UTR_RESULT=$? 
                 mkdir -p TestProjects/HDRP_Tests/test-results/
                 scp -i ~/.ssh/id_rsa_macmini -o "StrictHostKeyChecking=no" -r bokken@$BOKKEN_DEVICE_IP:/Users/bokken/Graphics/TestProjects/HDRP_Tests/test-results/ TestProjects/HDRP_Tests/test-results/
                 exit $UTR_RESULT
    artifacts:
        logs:
            paths:
              -  "**/test-results/**"
              -  "TestProjects/HDRP_Tests/Logs/*.log"
HDRP_OSX_Metal_playmode_XR_trunk:
    name: HDRP on OSX_Metal_playmode_XR on version trunk
    agent:
        type: Unity::metal::macmini
        image: slough-ops/macos-10.14-xcode:stable
        flavor: m1.mac
    variables:
        UPM_REGISTRY: https://artifactory-slo.bf.unity3d.com/artifactory/api/npm/upm-candidates
    commands:
      -  curl -s https://artifactory.internal.unity3d.com/core-automation/tools/utr-standalone/utr --output TestProjects/HDRP_Tests/utr
      -  chmod +x TestProjects/HDRP_Tests/utr
      -  ssh -i ~/.ssh/id_rsa_macmini -o "StrictHostKeyChecking=no" bokken@$BOKKEN_DEVICE_IP "bash -lc 'pip3 install unity-downloader-cli --user --index-url https://artifactory.prd.it.unity3d.com/artifactory/api/pypi/pypi/simple --upgrade'"
      -  scp -i ~/.ssh/id_rsa_macmini -o "StrictHostKeyChecking=no" -r $YAMATO_SOURCE_DIR bokken@$BOKKEN_DEVICE_IP:~/Graphics
      -  scp -i ~/.ssh/id_rsa_macmini -o "StrictHostKeyChecking=no" ~/.ssh/id_rsa_macmini bokken@$BOKKEN_DEVICE_IP:~/.ssh/id_rsa_macmini
      -  ssh -i ~/.ssh/id_rsa_macmini -o "StrictHostKeyChecking=no" bokken@$BOKKEN_DEVICE_IP '$(/usr/local/bin/python3 -m site --user-base)/bin/unity-downloader-cli -u dc4a46d1cb369a5194a18beceb09063206b35c43 -c editor -c il2cpp  --wait --published-only'
      -  |5-

                 ssh -i ~/.ssh/id_rsa_macmini -o "StrictHostKeyChecking=no" bokken@$BOKKEN_DEVICE_IP "export UPM_REGISTRY=https://artifactory-slo.bf.unity3d.com/artifactory/api/npm/upm-candidates; echo \$UPM_REGISTRY; cd ~/Graphics/TestProjects/HDRP_Tests && ~/Graphics/TestProjects/HDRP_Tests/utr --suite=playmode --testproject=/Users/bokken/Graphics/TestProjects/HDRP_Tests --editor-location=/Users/bokken/.Editor --artifacts_path=/Users/bokken/Graphics/TestProjects/HDRP_Tests/test-results --reruncount=2 --extra-editor-arg="-xr-tests""
                 UTR_RESULT=$? 
                 mkdir -p TestProjects/HDRP_Tests/test-results/
                 scp -i ~/.ssh/id_rsa_macmini -o "StrictHostKeyChecking=no" -r bokken@$BOKKEN_DEVICE_IP:/Users/bokken/Graphics/TestProjects/HDRP_Tests/test-results/ TestProjects/HDRP_Tests/test-results/
                 exit $UTR_RESULT
    artifacts:
        logs:
            paths:
              -  "**/test-results/**"
<<<<<<< HEAD
              -  "TestProjects/HDRP_Tests/Logs/*.log"
HDRP_OSX_Metal_playmode_RenderGraph_trunk:
    name: HDRP on OSX_Metal_playmode_RenderGraph on version trunk
=======
HDRP_OSX_Metal_playmode_NonRenderGraph_trunk:
    name: HDRP on OSX_Metal_playmode_NonRenderGraph on version trunk
>>>>>>> 95e603a7
    agent:
        type: Unity::metal::macmini
        image: slough-ops/macos-10.14-xcode:stable
        flavor: m1.mac
    variables:
        UPM_REGISTRY: https://artifactory-slo.bf.unity3d.com/artifactory/api/npm/upm-candidates
    commands:
      -  curl -s https://artifactory.internal.unity3d.com/core-automation/tools/utr-standalone/utr --output TestProjects/HDRP_Tests/utr
      -  chmod +x TestProjects/HDRP_Tests/utr
      -  ssh -i ~/.ssh/id_rsa_macmini -o "StrictHostKeyChecking=no" bokken@$BOKKEN_DEVICE_IP "bash -lc 'pip3 install unity-downloader-cli --user --index-url https://artifactory.prd.it.unity3d.com/artifactory/api/pypi/pypi/simple --upgrade'"
      -  scp -i ~/.ssh/id_rsa_macmini -o "StrictHostKeyChecking=no" -r $YAMATO_SOURCE_DIR bokken@$BOKKEN_DEVICE_IP:~/Graphics
      -  scp -i ~/.ssh/id_rsa_macmini -o "StrictHostKeyChecking=no" ~/.ssh/id_rsa_macmini bokken@$BOKKEN_DEVICE_IP:~/.ssh/id_rsa_macmini
      -  ssh -i ~/.ssh/id_rsa_macmini -o "StrictHostKeyChecking=no" bokken@$BOKKEN_DEVICE_IP '$(/usr/local/bin/python3 -m site --user-base)/bin/unity-downloader-cli -u dc4a46d1cb369a5194a18beceb09063206b35c43 -c editor -c il2cpp  --wait --published-only'
      -  |5-

                 ssh -i ~/.ssh/id_rsa_macmini -o "StrictHostKeyChecking=no" bokken@$BOKKEN_DEVICE_IP "export UPM_REGISTRY=https://artifactory-slo.bf.unity3d.com/artifactory/api/npm/upm-candidates; echo \$UPM_REGISTRY; cd ~/Graphics/TestProjects/HDRP_Tests && ~/Graphics/TestProjects/HDRP_Tests/utr --suite=playmode --testproject=/Users/bokken/Graphics/TestProjects/HDRP_Tests --editor-location=/Users/bokken/.Editor --artifacts_path=/Users/bokken/Graphics/TestProjects/HDRP_Tests/test-results --reruncount=2 --extra-editor-arg="-non-rendergraph-tests""
                 UTR_RESULT=$? 
                 mkdir -p TestProjects/HDRP_Tests/test-results/
                 scp -i ~/.ssh/id_rsa_macmini -o "StrictHostKeyChecking=no" -r bokken@$BOKKEN_DEVICE_IP:/Users/bokken/Graphics/TestProjects/HDRP_Tests/test-results/ TestProjects/HDRP_Tests/test-results/
                 exit $UTR_RESULT
    artifacts:
        logs:
            paths:
              -  "**/test-results/**"
              -  "TestProjects/HDRP_Tests/Logs/*.log"
HDRP_OSX_Metal_Standalone_trunk:
    name: HDRP on OSX_Metal_Standalone on version trunk
    agent:
        type: Unity::metal::macmini
        image: slough-ops/macos-10.14-xcode:stable
        flavor: m1.mac
    variables:
        UPM_REGISTRY: https://artifactory-slo.bf.unity3d.com/artifactory/api/npm/upm-candidates
    commands:
      -  curl -s https://artifactory.internal.unity3d.com/core-automation/tools/utr-standalone/utr --output TestProjects/HDRP_RuntimeTests/utr
      -  chmod +x TestProjects/HDRP_RuntimeTests/utr
      -  ssh -i ~/.ssh/id_rsa_macmini -o "StrictHostKeyChecking=no" bokken@$BOKKEN_DEVICE_IP "bash -lc 'pip3 install unity-downloader-cli --user --index-url https://artifactory.prd.it.unity3d.com/artifactory/api/pypi/pypi/simple --upgrade'"
      -  scp -i ~/.ssh/id_rsa_macmini -o "StrictHostKeyChecking=no" -r $YAMATO_SOURCE_DIR bokken@$BOKKEN_DEVICE_IP:~/Graphics
      -  scp -i ~/.ssh/id_rsa_macmini -o "StrictHostKeyChecking=no" ~/.ssh/id_rsa_macmini bokken@$BOKKEN_DEVICE_IP:~/.ssh/id_rsa_macmini
      -  ssh -i ~/.ssh/id_rsa_macmini -o "StrictHostKeyChecking=no" bokken@$BOKKEN_DEVICE_IP '$(/usr/local/bin/python3 -m site --user-base)/bin/unity-downloader-cli -u dc4a46d1cb369a5194a18beceb09063206b35c43 -c editor -c il2cpp  --wait --published-only'
      -  |5-

                 ssh -i ~/.ssh/id_rsa_macmini -o "StrictHostKeyChecking=no" bokken@$BOKKEN_DEVICE_IP "export UPM_REGISTRY=https://artifactory-slo.bf.unity3d.com/artifactory/api/npm/upm-candidates; echo \$UPM_REGISTRY; cd ~/Graphics/TestProjects/HDRP_RuntimeTests && ~/Graphics/TestProjects/HDRP_RuntimeTests/utr --suite=playmode --platform=StandaloneOSX --artifacts_path=/Users/bokken/Graphics/TestProjects/HDRP_RuntimeTests/test-results --testproject=/Users/bokken/Graphics/TestProjects/HDRP_RuntimeTests --editor-location=/Users/bokken/.Editor --reruncount=2 --timeout=2400"
                 UTR_RESULT=$? 
                 mkdir -p TestProjects/HDRP_RuntimeTests/test-results/
                 scp -i ~/.ssh/id_rsa_macmini -o "StrictHostKeyChecking=no" -r bokken@$BOKKEN_DEVICE_IP:/Users/bokken/Graphics/TestProjects/HDRP_RuntimeTests/test-results/ TestProjects/HDRP_RuntimeTests/test-results/
                 exit $UTR_RESULT
    artifacts:
        logs:
            paths:
              -  "**/test-results/**"
HDRP_OSX_Metal_playmode_2020.2:
    name: HDRP on OSX_Metal_playmode on version 2020.2
    agent:
        type: Unity::metal::macmini
        image: slough-ops/macos-10.14-xcode:stable
        flavor: m1.mac
    variables:
        UPM_REGISTRY: https://artifactory-slo.bf.unity3d.com/artifactory/api/npm/upm-candidates
    commands:
      -  curl -s https://artifactory.internal.unity3d.com/core-automation/tools/utr-standalone/utr --output TestProjects/HDRP_Tests/utr
      -  chmod +x TestProjects/HDRP_Tests/utr
      -  ssh -i ~/.ssh/id_rsa_macmini -o "StrictHostKeyChecking=no" bokken@$BOKKEN_DEVICE_IP "bash -lc 'pip3 install unity-downloader-cli --user --index-url https://artifactory.prd.it.unity3d.com/artifactory/api/pypi/pypi/simple --upgrade'"
      -  scp -i ~/.ssh/id_rsa_macmini -o "StrictHostKeyChecking=no" -r $YAMATO_SOURCE_DIR bokken@$BOKKEN_DEVICE_IP:~/Graphics
      -  scp -i ~/.ssh/id_rsa_macmini -o "StrictHostKeyChecking=no" ~/.ssh/id_rsa_macmini bokken@$BOKKEN_DEVICE_IP:~/.ssh/id_rsa_macmini
      -  ssh -i ~/.ssh/id_rsa_macmini -o "StrictHostKeyChecking=no" bokken@$BOKKEN_DEVICE_IP '$(/usr/local/bin/python3 -m site --user-base)/bin/unity-downloader-cli -u 24a0f8b56f72092c87d71cefbe3c26d3d6f4f6e9 -c editor -c il2cpp  --wait --published-only'
      -  |5-

                 ssh -i ~/.ssh/id_rsa_macmini -o "StrictHostKeyChecking=no" bokken@$BOKKEN_DEVICE_IP "export UPM_REGISTRY=https://artifactory-slo.bf.unity3d.com/artifactory/api/npm/upm-candidates; echo \$UPM_REGISTRY; cd ~/Graphics/TestProjects/HDRP_Tests && ~/Graphics/TestProjects/HDRP_Tests/utr --suite=playmode --testproject=/Users/bokken/Graphics/TestProjects/HDRP_Tests --editor-location=/Users/bokken/.Editor --artifacts_path=/Users/bokken/Graphics/TestProjects/HDRP_Tests/test-results --reruncount=2"
                 UTR_RESULT=$? 
                 mkdir -p TestProjects/HDRP_Tests/test-results/
                 scp -i ~/.ssh/id_rsa_macmini -o "StrictHostKeyChecking=no" -r bokken@$BOKKEN_DEVICE_IP:/Users/bokken/Graphics/TestProjects/HDRP_Tests/test-results/ TestProjects/HDRP_Tests/test-results/
                 exit $UTR_RESULT
    artifacts:
        logs:
            paths:
              -  "**/test-results/**"
HDRP_OSX_Metal_playmode_XR_2020.2:
    name: HDRP on OSX_Metal_playmode_XR on version 2020.2
    agent:
        type: Unity::metal::macmini
        image: slough-ops/macos-10.14-xcode:stable
        flavor: m1.mac
    variables:
        UPM_REGISTRY: https://artifactory-slo.bf.unity3d.com/artifactory/api/npm/upm-candidates
    commands:
      -  curl -s https://artifactory.internal.unity3d.com/core-automation/tools/utr-standalone/utr --output TestProjects/HDRP_Tests/utr
      -  chmod +x TestProjects/HDRP_Tests/utr
      -  ssh -i ~/.ssh/id_rsa_macmini -o "StrictHostKeyChecking=no" bokken@$BOKKEN_DEVICE_IP "bash -lc 'pip3 install unity-downloader-cli --user --index-url https://artifactory.prd.it.unity3d.com/artifactory/api/pypi/pypi/simple --upgrade'"
      -  scp -i ~/.ssh/id_rsa_macmini -o "StrictHostKeyChecking=no" -r $YAMATO_SOURCE_DIR bokken@$BOKKEN_DEVICE_IP:~/Graphics
      -  scp -i ~/.ssh/id_rsa_macmini -o "StrictHostKeyChecking=no" ~/.ssh/id_rsa_macmini bokken@$BOKKEN_DEVICE_IP:~/.ssh/id_rsa_macmini
      -  ssh -i ~/.ssh/id_rsa_macmini -o "StrictHostKeyChecking=no" bokken@$BOKKEN_DEVICE_IP '$(/usr/local/bin/python3 -m site --user-base)/bin/unity-downloader-cli -u 24a0f8b56f72092c87d71cefbe3c26d3d6f4f6e9 -c editor -c il2cpp  --wait --published-only'
      -  |5-

                 ssh -i ~/.ssh/id_rsa_macmini -o "StrictHostKeyChecking=no" bokken@$BOKKEN_DEVICE_IP "export UPM_REGISTRY=https://artifactory-slo.bf.unity3d.com/artifactory/api/npm/upm-candidates; echo \$UPM_REGISTRY; cd ~/Graphics/TestProjects/HDRP_Tests && ~/Graphics/TestProjects/HDRP_Tests/utr --suite=playmode --testproject=/Users/bokken/Graphics/TestProjects/HDRP_Tests --editor-location=/Users/bokken/.Editor --artifacts_path=/Users/bokken/Graphics/TestProjects/HDRP_Tests/test-results --reruncount=2 --extra-editor-arg="-xr-tests""
                 UTR_RESULT=$? 
                 mkdir -p TestProjects/HDRP_Tests/test-results/
                 scp -i ~/.ssh/id_rsa_macmini -o "StrictHostKeyChecking=no" -r bokken@$BOKKEN_DEVICE_IP:/Users/bokken/Graphics/TestProjects/HDRP_Tests/test-results/ TestProjects/HDRP_Tests/test-results/
                 exit $UTR_RESULT
    artifacts:
        logs:
            paths:
              -  "**/test-results/**"
HDRP_OSX_Metal_playmode_NonRenderGraph_2020.2:
    name: HDRP on OSX_Metal_playmode_NonRenderGraph on version 2020.2
    agent:
        type: Unity::metal::macmini
        image: slough-ops/macos-10.14-xcode:stable
        flavor: m1.mac
    variables:
        UPM_REGISTRY: https://artifactory-slo.bf.unity3d.com/artifactory/api/npm/upm-candidates
    commands:
      -  curl -s https://artifactory.internal.unity3d.com/core-automation/tools/utr-standalone/utr --output TestProjects/HDRP_Tests/utr
      -  chmod +x TestProjects/HDRP_Tests/utr
      -  ssh -i ~/.ssh/id_rsa_macmini -o "StrictHostKeyChecking=no" bokken@$BOKKEN_DEVICE_IP "bash -lc 'pip3 install unity-downloader-cli --user --index-url https://artifactory.prd.it.unity3d.com/artifactory/api/pypi/pypi/simple --upgrade'"
      -  scp -i ~/.ssh/id_rsa_macmini -o "StrictHostKeyChecking=no" -r $YAMATO_SOURCE_DIR bokken@$BOKKEN_DEVICE_IP:~/Graphics
      -  scp -i ~/.ssh/id_rsa_macmini -o "StrictHostKeyChecking=no" ~/.ssh/id_rsa_macmini bokken@$BOKKEN_DEVICE_IP:~/.ssh/id_rsa_macmini
      -  ssh -i ~/.ssh/id_rsa_macmini -o "StrictHostKeyChecking=no" bokken@$BOKKEN_DEVICE_IP '$(/usr/local/bin/python3 -m site --user-base)/bin/unity-downloader-cli -u 24a0f8b56f72092c87d71cefbe3c26d3d6f4f6e9 -c editor -c il2cpp  --wait --published-only'
      -  |5-

                 ssh -i ~/.ssh/id_rsa_macmini -o "StrictHostKeyChecking=no" bokken@$BOKKEN_DEVICE_IP "export UPM_REGISTRY=https://artifactory-slo.bf.unity3d.com/artifactory/api/npm/upm-candidates; echo \$UPM_REGISTRY; cd ~/Graphics/TestProjects/HDRP_Tests && ~/Graphics/TestProjects/HDRP_Tests/utr --suite=playmode --testproject=/Users/bokken/Graphics/TestProjects/HDRP_Tests --editor-location=/Users/bokken/.Editor --artifacts_path=/Users/bokken/Graphics/TestProjects/HDRP_Tests/test-results --reruncount=2 --extra-editor-arg="-non-rendergraph-tests""
                 UTR_RESULT=$? 
                 mkdir -p TestProjects/HDRP_Tests/test-results/
                 scp -i ~/.ssh/id_rsa_macmini -o "StrictHostKeyChecking=no" -r bokken@$BOKKEN_DEVICE_IP:/Users/bokken/Graphics/TestProjects/HDRP_Tests/test-results/ TestProjects/HDRP_Tests/test-results/
                 exit $UTR_RESULT
    artifacts:
        logs:
            paths:
              -  "**/test-results/**"
HDRP_OSX_Metal_Standalone_2020.2:
    name: HDRP on OSX_Metal_Standalone on version 2020.2
    agent:
        type: Unity::metal::macmini
        image: slough-ops/macos-10.14-xcode:stable
        flavor: m1.mac
    variables:
        UPM_REGISTRY: https://artifactory-slo.bf.unity3d.com/artifactory/api/npm/upm-candidates
    commands:
      -  curl -s https://artifactory.internal.unity3d.com/core-automation/tools/utr-standalone/utr --output TestProjects/HDRP_RuntimeTests/utr
      -  chmod +x TestProjects/HDRP_RuntimeTests/utr
      -  ssh -i ~/.ssh/id_rsa_macmini -o "StrictHostKeyChecking=no" bokken@$BOKKEN_DEVICE_IP "bash -lc 'pip3 install unity-downloader-cli --user --index-url https://artifactory.prd.it.unity3d.com/artifactory/api/pypi/pypi/simple --upgrade'"
      -  scp -i ~/.ssh/id_rsa_macmini -o "StrictHostKeyChecking=no" -r $YAMATO_SOURCE_DIR bokken@$BOKKEN_DEVICE_IP:~/Graphics
      -  scp -i ~/.ssh/id_rsa_macmini -o "StrictHostKeyChecking=no" ~/.ssh/id_rsa_macmini bokken@$BOKKEN_DEVICE_IP:~/.ssh/id_rsa_macmini
      -  ssh -i ~/.ssh/id_rsa_macmini -o "StrictHostKeyChecking=no" bokken@$BOKKEN_DEVICE_IP '$(/usr/local/bin/python3 -m site --user-base)/bin/unity-downloader-cli -u 24a0f8b56f72092c87d71cefbe3c26d3d6f4f6e9 -c editor -c il2cpp  --wait --published-only'
      -  |5-

                 ssh -i ~/.ssh/id_rsa_macmini -o "StrictHostKeyChecking=no" bokken@$BOKKEN_DEVICE_IP "export UPM_REGISTRY=https://artifactory-slo.bf.unity3d.com/artifactory/api/npm/upm-candidates; echo \$UPM_REGISTRY; cd ~/Graphics/TestProjects/HDRP_RuntimeTests && ~/Graphics/TestProjects/HDRP_RuntimeTests/utr --suite=playmode --platform=StandaloneOSX --artifacts_path=/Users/bokken/Graphics/TestProjects/HDRP_RuntimeTests/test-results --testproject=/Users/bokken/Graphics/TestProjects/HDRP_RuntimeTests --editor-location=/Users/bokken/.Editor --reruncount=2 --timeout=2400"
                 UTR_RESULT=$? 
                 mkdir -p TestProjects/HDRP_RuntimeTests/test-results/
                 scp -i ~/.ssh/id_rsa_macmini -o "StrictHostKeyChecking=no" -r bokken@$BOKKEN_DEVICE_IP:/Users/bokken/Graphics/TestProjects/HDRP_RuntimeTests/test-results/ TestProjects/HDRP_RuntimeTests/test-results/
                 exit $UTR_RESULT
    artifacts:
        logs:
            paths:
              -  "**/test-results/**"
              -  "TestProjects/HDRP_Tests/Logs/*.log"
HDRP_OSX_Metal_playmode_CUSTOM-REVISION:
    name: HDRP on OSX_Metal_playmode on version CUSTOM-REVISION
    agent:
        type: Unity::metal::macmini
        image: slough-ops/macos-10.14-xcode:stable
        flavor: m1.mac
    variables:
        UPM_REGISTRY: https://artifactory-slo.bf.unity3d.com/artifactory/api/npm/upm-candidates
        CUSTOM_REVISION: custom_revision_not_set
    commands:
      -  curl -s https://artifactory.internal.unity3d.com/core-automation/tools/utr-standalone/utr --output TestProjects/HDRP_Tests/utr
      -  chmod +x TestProjects/HDRP_Tests/utr
      -  ssh -i ~/.ssh/id_rsa_macmini -o "StrictHostKeyChecking=no" bokken@$BOKKEN_DEVICE_IP "bash -lc 'pip3 install unity-downloader-cli --user --index-url https://artifactory.prd.it.unity3d.com/artifactory/api/pypi/pypi/simple --upgrade'"
      -  scp -i ~/.ssh/id_rsa_macmini -o "StrictHostKeyChecking=no" -r $YAMATO_SOURCE_DIR bokken@$BOKKEN_DEVICE_IP:~/Graphics
      -  scp -i ~/.ssh/id_rsa_macmini -o "StrictHostKeyChecking=no" ~/.ssh/id_rsa_macmini bokken@$BOKKEN_DEVICE_IP:~/.ssh/id_rsa_macmini
      -  ssh -i ~/.ssh/id_rsa_macmini -o "StrictHostKeyChecking=no" bokken@$BOKKEN_DEVICE_IP '$(/usr/local/bin/python3 -m site --user-base)/bin/unity-downloader-cli --source-file ~/Graphics/unity_revision.txt -c editor -c il2cpp  --wait --published-only'
      -  |5-

                 ssh -i ~/.ssh/id_rsa_macmini -o "StrictHostKeyChecking=no" bokken@$BOKKEN_DEVICE_IP "export UPM_REGISTRY=https://artifactory-slo.bf.unity3d.com/artifactory/api/npm/upm-candidates; echo \$UPM_REGISTRY; cd ~/Graphics/TestProjects/HDRP_Tests && ~/Graphics/TestProjects/HDRP_Tests/utr --suite=playmode --testproject=/Users/bokken/Graphics/TestProjects/HDRP_Tests --editor-location=/Users/bokken/.Editor --artifacts_path=/Users/bokken/Graphics/TestProjects/HDRP_Tests/test-results --reruncount=2"
                 UTR_RESULT=$? 
                 mkdir -p TestProjects/HDRP_Tests/test-results/
                 scp -i ~/.ssh/id_rsa_macmini -o "StrictHostKeyChecking=no" -r bokken@$BOKKEN_DEVICE_IP:/Users/bokken/Graphics/TestProjects/HDRP_Tests/test-results/ TestProjects/HDRP_Tests/test-results/
                 exit $UTR_RESULT
    artifacts:
        logs:
            paths:
              -  "**/test-results/**"
              -  "TestProjects/HDRP_Tests/Logs/*.log"
    dependencies:
      -  path: .yamato/_editor_priming.yml#editor:priming:CUSTOM-REVISION:macos
         rerun: always
HDRP_OSX_Metal_playmode_XR_CUSTOM-REVISION:
    name: HDRP on OSX_Metal_playmode_XR on version CUSTOM-REVISION
    agent:
        type: Unity::metal::macmini
        image: slough-ops/macos-10.14-xcode:stable
        flavor: m1.mac
    variables:
        UPM_REGISTRY: https://artifactory-slo.bf.unity3d.com/artifactory/api/npm/upm-candidates
        CUSTOM_REVISION: custom_revision_not_set
    commands:
      -  curl -s https://artifactory.internal.unity3d.com/core-automation/tools/utr-standalone/utr --output TestProjects/HDRP_Tests/utr
      -  chmod +x TestProjects/HDRP_Tests/utr
      -  ssh -i ~/.ssh/id_rsa_macmini -o "StrictHostKeyChecking=no" bokken@$BOKKEN_DEVICE_IP "bash -lc 'pip3 install unity-downloader-cli --user --index-url https://artifactory.prd.it.unity3d.com/artifactory/api/pypi/pypi/simple --upgrade'"
      -  scp -i ~/.ssh/id_rsa_macmini -o "StrictHostKeyChecking=no" -r $YAMATO_SOURCE_DIR bokken@$BOKKEN_DEVICE_IP:~/Graphics
      -  scp -i ~/.ssh/id_rsa_macmini -o "StrictHostKeyChecking=no" ~/.ssh/id_rsa_macmini bokken@$BOKKEN_DEVICE_IP:~/.ssh/id_rsa_macmini
      -  ssh -i ~/.ssh/id_rsa_macmini -o "StrictHostKeyChecking=no" bokken@$BOKKEN_DEVICE_IP '$(/usr/local/bin/python3 -m site --user-base)/bin/unity-downloader-cli --source-file ~/Graphics/unity_revision.txt -c editor -c il2cpp  --wait --published-only'
      -  |5-

                 ssh -i ~/.ssh/id_rsa_macmini -o "StrictHostKeyChecking=no" bokken@$BOKKEN_DEVICE_IP "export UPM_REGISTRY=https://artifactory-slo.bf.unity3d.com/artifactory/api/npm/upm-candidates; echo \$UPM_REGISTRY; cd ~/Graphics/TestProjects/HDRP_Tests && ~/Graphics/TestProjects/HDRP_Tests/utr --suite=playmode --testproject=/Users/bokken/Graphics/TestProjects/HDRP_Tests --editor-location=/Users/bokken/.Editor --artifacts_path=/Users/bokken/Graphics/TestProjects/HDRP_Tests/test-results --reruncount=2 --extra-editor-arg="-xr-tests""
                 UTR_RESULT=$? 
                 mkdir -p TestProjects/HDRP_Tests/test-results/
                 scp -i ~/.ssh/id_rsa_macmini -o "StrictHostKeyChecking=no" -r bokken@$BOKKEN_DEVICE_IP:/Users/bokken/Graphics/TestProjects/HDRP_Tests/test-results/ TestProjects/HDRP_Tests/test-results/
                 exit $UTR_RESULT
    artifacts:
        logs:
            paths:
              -  "**/test-results/**"
              -  "TestProjects/HDRP_Tests/Logs/*.log"
    dependencies:
      -  path: .yamato/_editor_priming.yml#editor:priming:CUSTOM-REVISION:macos
         rerun: always
HDRP_OSX_Metal_playmode_NonRenderGraph_CUSTOM-REVISION:
    name: HDRP on OSX_Metal_playmode_NonRenderGraph on version CUSTOM-REVISION
    agent:
        type: Unity::metal::macmini
        image: slough-ops/macos-10.14-xcode:stable
        flavor: m1.mac
    variables:
        UPM_REGISTRY: https://artifactory-slo.bf.unity3d.com/artifactory/api/npm/upm-candidates
        CUSTOM_REVISION: custom_revision_not_set
    commands:
      -  curl -s https://artifactory.internal.unity3d.com/core-automation/tools/utr-standalone/utr --output TestProjects/HDRP_Tests/utr
      -  chmod +x TestProjects/HDRP_Tests/utr
      -  ssh -i ~/.ssh/id_rsa_macmini -o "StrictHostKeyChecking=no" bokken@$BOKKEN_DEVICE_IP "bash -lc 'pip3 install unity-downloader-cli --user --index-url https://artifactory.prd.it.unity3d.com/artifactory/api/pypi/pypi/simple --upgrade'"
      -  scp -i ~/.ssh/id_rsa_macmini -o "StrictHostKeyChecking=no" -r $YAMATO_SOURCE_DIR bokken@$BOKKEN_DEVICE_IP:~/Graphics
      -  scp -i ~/.ssh/id_rsa_macmini -o "StrictHostKeyChecking=no" ~/.ssh/id_rsa_macmini bokken@$BOKKEN_DEVICE_IP:~/.ssh/id_rsa_macmini
      -  ssh -i ~/.ssh/id_rsa_macmini -o "StrictHostKeyChecking=no" bokken@$BOKKEN_DEVICE_IP '$(/usr/local/bin/python3 -m site --user-base)/bin/unity-downloader-cli --source-file ~/Graphics/unity_revision.txt -c editor -c il2cpp  --wait --published-only'
      -  |5-

                 ssh -i ~/.ssh/id_rsa_macmini -o "StrictHostKeyChecking=no" bokken@$BOKKEN_DEVICE_IP "export UPM_REGISTRY=https://artifactory-slo.bf.unity3d.com/artifactory/api/npm/upm-candidates; echo \$UPM_REGISTRY; cd ~/Graphics/TestProjects/HDRP_Tests && ~/Graphics/TestProjects/HDRP_Tests/utr --suite=playmode --testproject=/Users/bokken/Graphics/TestProjects/HDRP_Tests --editor-location=/Users/bokken/.Editor --artifacts_path=/Users/bokken/Graphics/TestProjects/HDRP_Tests/test-results --reruncount=2 --extra-editor-arg="-non-rendergraph-tests""
                 UTR_RESULT=$? 
                 mkdir -p TestProjects/HDRP_Tests/test-results/
                 scp -i ~/.ssh/id_rsa_macmini -o "StrictHostKeyChecking=no" -r bokken@$BOKKEN_DEVICE_IP:/Users/bokken/Graphics/TestProjects/HDRP_Tests/test-results/ TestProjects/HDRP_Tests/test-results/
                 exit $UTR_RESULT
    artifacts:
        logs:
            paths:
              -  "**/test-results/**"
              -  "TestProjects/HDRP_Tests/Logs/*.log"
    dependencies:
      -  path: .yamato/_editor_priming.yml#editor:priming:CUSTOM-REVISION:macos
         rerun: always
HDRP_OSX_Metal_Standalone_CUSTOM-REVISION:
    name: HDRP on OSX_Metal_Standalone on version CUSTOM-REVISION
    agent:
        type: Unity::metal::macmini
        image: slough-ops/macos-10.14-xcode:stable
        flavor: m1.mac
    variables:
        UPM_REGISTRY: https://artifactory-slo.bf.unity3d.com/artifactory/api/npm/upm-candidates
        CUSTOM_REVISION: custom_revision_not_set
    commands:
      -  curl -s https://artifactory.internal.unity3d.com/core-automation/tools/utr-standalone/utr --output TestProjects/HDRP_RuntimeTests/utr
      -  chmod +x TestProjects/HDRP_RuntimeTests/utr
      -  ssh -i ~/.ssh/id_rsa_macmini -o "StrictHostKeyChecking=no" bokken@$BOKKEN_DEVICE_IP "bash -lc 'pip3 install unity-downloader-cli --user --index-url https://artifactory.prd.it.unity3d.com/artifactory/api/pypi/pypi/simple --upgrade'"
      -  scp -i ~/.ssh/id_rsa_macmini -o "StrictHostKeyChecking=no" -r $YAMATO_SOURCE_DIR bokken@$BOKKEN_DEVICE_IP:~/Graphics
      -  scp -i ~/.ssh/id_rsa_macmini -o "StrictHostKeyChecking=no" ~/.ssh/id_rsa_macmini bokken@$BOKKEN_DEVICE_IP:~/.ssh/id_rsa_macmini
      -  ssh -i ~/.ssh/id_rsa_macmini -o "StrictHostKeyChecking=no" bokken@$BOKKEN_DEVICE_IP '$(/usr/local/bin/python3 -m site --user-base)/bin/unity-downloader-cli --source-file ~/Graphics/unity_revision.txt -c editor -c il2cpp  --wait --published-only'
      -  |5-

                 ssh -i ~/.ssh/id_rsa_macmini -o "StrictHostKeyChecking=no" bokken@$BOKKEN_DEVICE_IP "export UPM_REGISTRY=https://artifactory-slo.bf.unity3d.com/artifactory/api/npm/upm-candidates; echo \$UPM_REGISTRY; cd ~/Graphics/TestProjects/HDRP_RuntimeTests && ~/Graphics/TestProjects/HDRP_RuntimeTests/utr --suite=playmode --platform=StandaloneOSX --artifacts_path=/Users/bokken/Graphics/TestProjects/HDRP_RuntimeTests/test-results --testproject=/Users/bokken/Graphics/TestProjects/HDRP_RuntimeTests --editor-location=/Users/bokken/.Editor --reruncount=2 --timeout=2400"
                 UTR_RESULT=$? 
                 mkdir -p TestProjects/HDRP_RuntimeTests/test-results/
                 scp -i ~/.ssh/id_rsa_macmini -o "StrictHostKeyChecking=no" -r bokken@$BOKKEN_DEVICE_IP:/Users/bokken/Graphics/TestProjects/HDRP_RuntimeTests/test-results/ TestProjects/HDRP_RuntimeTests/test-results/
                 exit $UTR_RESULT
    artifacts:
        logs:
            paths:
              -  "**/test-results/**"
              -  "TestProjects/HDRP_Tests/Logs/*.log"
    dependencies:
      -  path: .yamato/_editor_priming.yml#editor:priming:CUSTOM-REVISION:macos
         rerun: always<|MERGE_RESOLUTION|>--- conflicted
+++ resolved
@@ -56,14 +56,9 @@
         logs:
             paths:
               -  "**/test-results/**"
-<<<<<<< HEAD
-              -  "TestProjects/HDRP_Tests/Logs/*.log"
-HDRP_OSX_Metal_playmode_RenderGraph_trunk:
-    name: HDRP on OSX_Metal_playmode_RenderGraph on version trunk
-=======
+              -  "TestProjects/HDRP_Tests/Logs/*.log"
 HDRP_OSX_Metal_playmode_NonRenderGraph_trunk:
     name: HDRP on OSX_Metal_playmode_NonRenderGraph on version trunk
->>>>>>> 95e603a7
     agent:
         type: Unity::metal::macmini
         image: slough-ops/macos-10.14-xcode:stable
@@ -115,6 +110,7 @@
         logs:
             paths:
               -  "**/test-results/**"
+              -  "TestProjects/HDRP_Tests/Logs/*.log"
 HDRP_OSX_Metal_playmode_2020.2:
     name: HDRP on OSX_Metal_playmode on version 2020.2
     agent:
@@ -141,6 +137,7 @@
         logs:
             paths:
               -  "**/test-results/**"
+              -  "TestProjects/HDRP_Tests/Logs/*.log"
 HDRP_OSX_Metal_playmode_XR_2020.2:
     name: HDRP on OSX_Metal_playmode_XR on version 2020.2
     agent:
@@ -167,6 +164,7 @@
         logs:
             paths:
               -  "**/test-results/**"
+              -  "TestProjects/HDRP_Tests/Logs/*.log"
 HDRP_OSX_Metal_playmode_NonRenderGraph_2020.2:
     name: HDRP on OSX_Metal_playmode_NonRenderGraph on version 2020.2
     agent:
@@ -193,6 +191,7 @@
         logs:
             paths:
               -  "**/test-results/**"
+              -  "TestProjects/HDRP_Tests/Logs/*.log"
 HDRP_OSX_Metal_Standalone_2020.2:
     name: HDRP on OSX_Metal_Standalone on version 2020.2
     agent:
