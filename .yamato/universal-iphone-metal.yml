 
# This file is generated by .yamato/ruamel/build.py. Don't edit this file manually. 
# Introduce any changes under .yamato/config/*.metafile files (for most cases) or under .yamato/ruamel/* within Python (more elaborate cases), and rerun build.py to regenerate all .yml files. 
# Read more under .yamato/docs/readme.md 

Universal_iPhone_Metal_Standalone_mono_2_Linear_trunk:
    name: Universal on iPhone_Metal_Standalone_mono_2_Linear on version trunk
    agent:
        type: Unity::mobile::iPhone
        image: mobile/macos-10.13-testing:stable
        flavor: b1.medium
    variables:
        UPM_REGISTRY: https://artifactory-slo.bf.unity3d.com/artifactory/api/npm/upm-candidates
    commands:
      -  curl -s https://artifactory.internal.unity3d.com/core-automation/tools/utr-standalone/utr --output utr
      -  chmod +x ./utr
<<<<<<< HEAD
      -  ./utr --suite=playmode --platform=iOS --artifacts_path=test-results --player-load-path=players --extra-editor-arg="-scriptingbackend=mono" --extra-editor-arg="-apicompatibilitylevel=NET_2_0" --extra-editor-arg="-colorspace=Linear"
=======
      -  ./utr --suite=playmode --platform=iOS --artifacts_path=test-results --player-load-path=players --reruncount=2 --timeout=1200
>>>>>>> 5218dacd
    artifacts:
        logs:
            paths:
              -  "**/test-results/**"
              -  "TestProjects/UniversalGraphicsTest/Logs/*.log"
    dependencies:
      -  path: .yamato/universal-iphone-metal.yml#Build_Universal_iPhone_Metal_Player_mono_2_Linear_trunk
         rerun: on-new-revision
Build_Universal_iPhone_Metal_Player_mono_2_Linear_trunk:
    name: Build Universal on iPhone_Metal_mono_2_Linear_Player on version trunk
    agent:
        type: Unity::VM::osx
        image: mobile/macos-10.13-testing:stable
        flavor: b1.large
    variables:
        UPM_REGISTRY: https://artifactory-slo.bf.unity3d.com/artifactory/api/npm/upm-candidates
    commands:
      -  pip install unity-downloader-cli --index-url https://artifactory.prd.it.unity3d.com/artifactory/api/pypi/pypi/simple --upgrade
      -  unity-downloader-cli -u 5181ec54d595526303eb2714f480cbc3ee1911bd -c editor -c iOS   --wait --published-only
      -  curl -s https://artifactory.internal.unity3d.com/core-automation/tools/utr-standalone/utr --output utr
      -  chmod +x ./utr
<<<<<<< HEAD
      -  ./utr --suite=playmode --platform=iOS --testproject=TestProjects/UniversalGraphicsTest --extra-editor-arg="-playergraphicsapi=Metal" --editor-location=.Editor --artifacts_path=test-results --player-save-path=players --build-only --extra-editor-arg="-scriptingbackend=mono" --extra-editor-arg="-apicompatibilitylevel=NET_2_0" --extra-editor-arg="-colorspace=Linear"
=======
      -  ./utr --suite=playmode --platform=iOS --testproject=TestProjects/UniversalGraphicsTest --editor-location=.Editor --artifacts_path=test-results --player-save-path=players --build-only --timeout=1800
>>>>>>> 5218dacd
    artifacts:
        logs:
            paths:
              -  "**/test-results/**"
              -  "TestProjects/UniversalGraphicsTest/Logs/*.log"
        players:
            paths:
              -  "players/**"
Universal_iPhone_Metal_Standalone_2020.2:
    name: Universal on iPhone_Metal_Standalone on version 2020.2
    agent:
        type: Unity::mobile::iPhone
        image: mobile/macos-10.13-testing:stable
        flavor: b1.medium
    variables:
        UPM_REGISTRY: https://artifactory-slo.bf.unity3d.com/artifactory/api/npm/upm-candidates
    commands:
      -  curl -s https://artifactory.internal.unity3d.com/core-automation/tools/utr-standalone/utr --output utr
      -  chmod +x ./utr
      -  ./utr --suite=playmode --platform=iOS --artifacts_path=test-results --player-load-path=players --reruncount=2 --timeout=1200
    artifacts:
        logs:
            paths:
              -  "**/test-results/**"
              -  "TestProjects/UniversalGraphicsTest/Logs/*.log"
    dependencies:
      -  path: .yamato/universal-iphone-metal.yml#Build_Universal_iPhone_Metal_Player_2020.2
         rerun: on-new-revision
    skip_checkout: true
Build_Universal_iPhone_Metal_Player_2020.2:
    name: Build Universal on iPhone_Metal_Player on version 2020.2
    agent:
        type: Unity::VM::osx
        image: mobile/macos-10.13-testing:stable
        flavor: b1.large
    variables:
        UPM_REGISTRY: https://artifactory-slo.bf.unity3d.com/artifactory/api/npm/upm-candidates
    commands:
      -  pip install unity-downloader-cli --index-url https://artifactory.prd.it.unity3d.com/artifactory/api/pypi/pypi/simple --upgrade
      -  unity-downloader-cli -u 1b1252580c6429d4be5b5e88fafea90645240c65 -c editor -c iOS   --wait --published-only
      -  curl -s https://artifactory.internal.unity3d.com/core-automation/tools/utr-standalone/utr --output utr
      -  chmod +x ./utr
      -  ./utr --suite=playmode --platform=iOS --testproject=TestProjects/UniversalGraphicsTest --editor-location=.Editor --artifacts_path=test-results --player-save-path=players --build-only --timeout=1800
    artifacts:
        logs:
            paths:
              -  "**/test-results/**"
              -  "TestProjects/UniversalGraphicsTest/Logs/*.log"
        players:
            paths:
              -  "players/**"
Universal_iPhone_Metal_editmode_mono_2_Linear_trunk:
    name: Universal on iPhone_Metal_editmode_mono_2_Linear on version trunk
    agent:
        type: Unity::mobile::iPhone
        image: mobile/macos-10.13-testing:stable
        flavor: b1.medium
    variables:
        UPM_REGISTRY: https://artifactory-slo.bf.unity3d.com/artifactory/api/npm/upm-candidates
    commands:
      -  pip install unity-downloader-cli --index-url https://artifactory.prd.it.unity3d.com/artifactory/api/pypi/pypi/simple --upgrade
      -  unity-downloader-cli -u 90b2443a8df13ecc935d91f85d723464f8a42028 -c editor -c iOS   --wait --published-only
      -  curl -s https://artifactory.internal.unity3d.com/core-automation/tools/utr-standalone/utr --output utr
      -  chmod +x ./utr
      -  ./utr --suite=playmode --platform=iOS --testproject=TestProjects/UniversalGraphicsTest --extra-editor-arg="-playergraphicsapi=Metal" --editor-location=.Editor --artifacts_path=test-results --player-save-path=players --build-only --extra-editor-arg="-scriptingbackend=mono" --extra-editor-arg="-apicompatibilitylevel=NET_2_0" --extra-editor-arg="-colorspace=Linear"
    artifacts:
        logs:
            paths:
              -  "**/test-results/**"
Universal_iPhone_Metal_playmode_perf_build_mono_2_Linear_trunk:
    name: Universal on iPhone_Metal_playmode_perf_build_mono_2_Linear on version trunk
    agent:
        type: Unity::mobile::iPhone
        image: mobile/macos-10.13-testing:stable
        flavor: b1.medium
    variables:
        UPM_REGISTRY: https://artifactory-slo.bf.unity3d.com/artifactory/api/npm/upm-candidates
    commands:
      -  pip install unity-downloader-cli --index-url https://artifactory.prd.it.unity3d.com/artifactory/api/pypi/pypi/simple --upgrade
      -  unity-downloader-cli -u 90b2443a8df13ecc935d91f85d723464f8a42028 -c editor -c iOS   --wait --published-only
      -  curl -s https://artifactory.internal.unity3d.com/core-automation/tools/utr-standalone/utr --output utr
      -  chmod +x ./utr
      -  ./utr --suite=playmode --testproject=TestProjects/UniversalGraphicsTest --editor-location=.Editor --artifacts_path=test-results --extra-editor-arg="-scriptingbackend=mono" --extra-editor-arg="-apicompatibilitylevel=NET_2_0" --extra-editor-arg="-colorspace=Linear" --scripting-backend=il2cpp --timeout=1200 --performance-project-id=URP_Performance --testfilter=Build --suite=Editor
    artifacts:
        logs:
            paths:
              -  "**/test-results/**"
Universal_iPhone_Metal_Standalone_mono_2_Linear_CUSTOM-REVISION:
    name: Universal on iPhone_Metal_Standalone_mono_2_Linear on version CUSTOM-REVISION
    agent:
        type: Unity::mobile::iPhone
        image: mobile/macos-10.13-testing:stable
        flavor: b1.medium
    variables:
        UPM_REGISTRY: https://artifactory-slo.bf.unity3d.com/artifactory/api/npm/upm-candidates
        CUSTOM_REVISION: custom_revision_not_set
    commands:
      -  curl -s https://artifactory.internal.unity3d.com/core-automation/tools/utr-standalone/utr --output utr
      -  chmod +x ./utr
<<<<<<< HEAD
      -  ./utr --suite=playmode --platform=iOS --artifacts_path=test-results --player-load-path=players --extra-editor-arg="-scriptingbackend=mono" --extra-editor-arg="-apicompatibilitylevel=NET_2_0" --extra-editor-arg="-colorspace=Linear"
=======
      -  ./utr --suite=playmode --platform=iOS --artifacts_path=test-results --player-load-path=players --reruncount=2 --timeout=1200
>>>>>>> 5218dacd
    artifacts:
        logs:
            paths:
              -  "**/test-results/**"
              -  "TestProjects/UniversalGraphicsTest/Logs/*.log"
    dependencies:
      -  path: .yamato/_editor_priming.yml#editor:priming:CUSTOM-REVISION:ios
         rerun: always
      -  path: .yamato/universal-iphone-metal.yml#Build_Universal_iPhone_Metal_Player_mono_2_Linear_CUSTOM-REVISION
         rerun: always
Build_Universal_iPhone_Metal_Player_mono_2_Linear_CUSTOM-REVISION:
    name: Build Universal on iPhone_Metal_mono_2_Linear_Player on version CUSTOM-REVISION
    agent:
        type: Unity::VM::osx
        image: mobile/macos-10.13-testing:stable
        flavor: b1.large
    variables:
        UPM_REGISTRY: https://artifactory-slo.bf.unity3d.com/artifactory/api/npm/upm-candidates
        CUSTOM_REVISION: custom_revision_not_set
    commands:
      -  pip install unity-downloader-cli --index-url https://artifactory.prd.it.unity3d.com/artifactory/api/pypi/pypi/simple --upgrade
      -  unity-downloader-cli --source-file unity_revision.txt -c editor -c iOS   --wait --published-only
      -  curl -s https://artifactory.internal.unity3d.com/core-automation/tools/utr-standalone/utr --output utr
      -  chmod +x ./utr
<<<<<<< HEAD
      -  ./utr --suite=playmode --platform=iOS --testproject=TestProjects/UniversalGraphicsTest --extra-editor-arg="-playergraphicsapi=Metal" --editor-location=.Editor --artifacts_path=test-results --player-save-path=players --build-only --extra-editor-arg="-scriptingbackend=mono" --extra-editor-arg="-apicompatibilitylevel=NET_2_0" --extra-editor-arg="-colorspace=Linear"
=======
      -  ./utr --suite=playmode --platform=iOS --testproject=TestProjects/UniversalGraphicsTest --editor-location=.Editor --artifacts_path=test-results --player-save-path=players --build-only --timeout=1800
>>>>>>> 5218dacd
    artifacts:
        logs:
            paths:
              -  "**/test-results/**"
              -  "TestProjects/UniversalGraphicsTest/Logs/*.log"
        players:
            paths:
              -  "players/**"
    dependencies:
      -  path: .yamato/_editor_priming.yml#editor:priming:CUSTOM-REVISION:ios
         rerun: always
Universal_iPhone_Metal_editmode_mono_2_Linear_CUSTOM-REVISION:
    name: Universal on iPhone_Metal_editmode_mono_2_Linear on version CUSTOM-REVISION
    agent:
        type: Unity::mobile::iPhone
        image: mobile/macos-10.13-testing:stable
        flavor: b1.medium
    variables:
        UPM_REGISTRY: https://artifactory-slo.bf.unity3d.com/artifactory/api/npm/upm-candidates
        CUSTOM_REVISION: custom_revision_not_set
    commands:
      -  pip install unity-downloader-cli --index-url https://artifactory.prd.it.unity3d.com/artifactory/api/pypi/pypi/simple --upgrade
      -  unity-downloader-cli --source-file unity_revision.txt -c editor -c iOS   --wait --published-only
      -  curl -s https://artifactory.internal.unity3d.com/core-automation/tools/utr-standalone/utr --output utr
      -  chmod +x ./utr
      -  ./utr --suite=playmode --platform=iOS --testproject=TestProjects/UniversalGraphicsTest --extra-editor-arg="-playergraphicsapi=Metal" --editor-location=.Editor --artifacts_path=test-results --player-save-path=players --build-only --extra-editor-arg="-scriptingbackend=mono" --extra-editor-arg="-apicompatibilitylevel=NET_2_0" --extra-editor-arg="-colorspace=Linear"
    artifacts:
        logs:
            paths:
              -  "**/test-results/**"
    dependencies:
      -  path: .yamato/_editor_priming.yml#editor:priming:CUSTOM-REVISION:ios
         rerun: always
Universal_iPhone_Metal_playmode_perf_build_mono_2_Linear_CUSTOM-REVISION:
    name: Universal on iPhone_Metal_playmode_perf_build_mono_2_Linear on version CUSTOM-REVISION
    agent:
        type: Unity::mobile::iPhone
        image: mobile/macos-10.13-testing:stable
        flavor: b1.medium
    variables:
        UPM_REGISTRY: https://artifactory-slo.bf.unity3d.com/artifactory/api/npm/upm-candidates
        CUSTOM_REVISION: custom_revision_not_set
    commands:
      -  pip install unity-downloader-cli --index-url https://artifactory.prd.it.unity3d.com/artifactory/api/pypi/pypi/simple --upgrade
      -  unity-downloader-cli --source-file unity_revision.txt -c editor -c iOS   --wait --published-only
      -  curl -s https://artifactory.internal.unity3d.com/core-automation/tools/utr-standalone/utr --output utr
      -  chmod +x ./utr
      -  ./utr --suite=playmode --testproject=TestProjects/UniversalGraphicsTest --editor-location=.Editor --artifacts_path=test-results --extra-editor-arg="-scriptingbackend=mono" --extra-editor-arg="-apicompatibilitylevel=NET_2_0" --extra-editor-arg="-colorspace=Linear" --scripting-backend=il2cpp --timeout=1200 --performance-project-id=URP_Performance --testfilter=Build --suite=Editor
    artifacts:
        logs:
            paths:
              -  "**/test-results/**"
    dependencies:
      -  path: .yamato/_editor_priming.yml#editor:priming:CUSTOM-REVISION:ios
         rerun: always<|MERGE_RESOLUTION|>--- conflicted
+++ resolved
@@ -14,11 +14,7 @@
     commands:
       -  curl -s https://artifactory.internal.unity3d.com/core-automation/tools/utr-standalone/utr --output utr
       -  chmod +x ./utr
-<<<<<<< HEAD
-      -  ./utr --suite=playmode --platform=iOS --artifacts_path=test-results --player-load-path=players --extra-editor-arg="-scriptingbackend=mono" --extra-editor-arg="-apicompatibilitylevel=NET_2_0" --extra-editor-arg="-colorspace=Linear"
-=======
-      -  ./utr --suite=playmode --platform=iOS --artifacts_path=test-results --player-load-path=players --reruncount=2 --timeout=1200
->>>>>>> 5218dacd
+      -  ./utr --suite=playmode --platform=iOS --artifacts_path=test-results --player-load-path=players --extra-editor-arg="-scriptingbackend=mono" --extra-editor-arg="-apicompatibilitylevel=NET_2_0" --extra-editor-arg="-colorspace=Linear"--reruncount=2
     artifacts:
         logs:
             paths:
@@ -40,54 +36,7 @@
       -  unity-downloader-cli -u 5181ec54d595526303eb2714f480cbc3ee1911bd -c editor -c iOS   --wait --published-only
       -  curl -s https://artifactory.internal.unity3d.com/core-automation/tools/utr-standalone/utr --output utr
       -  chmod +x ./utr
-<<<<<<< HEAD
-      -  ./utr --suite=playmode --platform=iOS --testproject=TestProjects/UniversalGraphicsTest --extra-editor-arg="-playergraphicsapi=Metal" --editor-location=.Editor --artifacts_path=test-results --player-save-path=players --build-only --extra-editor-arg="-scriptingbackend=mono" --extra-editor-arg="-apicompatibilitylevel=NET_2_0" --extra-editor-arg="-colorspace=Linear"
-=======
-      -  ./utr --suite=playmode --platform=iOS --testproject=TestProjects/UniversalGraphicsTest --editor-location=.Editor --artifacts_path=test-results --player-save-path=players --build-only --timeout=1800
->>>>>>> 5218dacd
-    artifacts:
-        logs:
-            paths:
-              -  "**/test-results/**"
-              -  "TestProjects/UniversalGraphicsTest/Logs/*.log"
-        players:
-            paths:
-              -  "players/**"
-Universal_iPhone_Metal_Standalone_2020.2:
-    name: Universal on iPhone_Metal_Standalone on version 2020.2
-    agent:
-        type: Unity::mobile::iPhone
-        image: mobile/macos-10.13-testing:stable
-        flavor: b1.medium
-    variables:
-        UPM_REGISTRY: https://artifactory-slo.bf.unity3d.com/artifactory/api/npm/upm-candidates
-    commands:
-      -  curl -s https://artifactory.internal.unity3d.com/core-automation/tools/utr-standalone/utr --output utr
-      -  chmod +x ./utr
-      -  ./utr --suite=playmode --platform=iOS --artifacts_path=test-results --player-load-path=players --reruncount=2 --timeout=1200
-    artifacts:
-        logs:
-            paths:
-              -  "**/test-results/**"
-              -  "TestProjects/UniversalGraphicsTest/Logs/*.log"
-    dependencies:
-      -  path: .yamato/universal-iphone-metal.yml#Build_Universal_iPhone_Metal_Player_2020.2
-         rerun: on-new-revision
-    skip_checkout: true
-Build_Universal_iPhone_Metal_Player_2020.2:
-    name: Build Universal on iPhone_Metal_Player on version 2020.2
-    agent:
-        type: Unity::VM::osx
-        image: mobile/macos-10.13-testing:stable
-        flavor: b1.large
-    variables:
-        UPM_REGISTRY: https://artifactory-slo.bf.unity3d.com/artifactory/api/npm/upm-candidates
-    commands:
-      -  pip install unity-downloader-cli --index-url https://artifactory.prd.it.unity3d.com/artifactory/api/pypi/pypi/simple --upgrade
-      -  unity-downloader-cli -u 1b1252580c6429d4be5b5e88fafea90645240c65 -c editor -c iOS   --wait --published-only
-      -  curl -s https://artifactory.internal.unity3d.com/core-automation/tools/utr-standalone/utr --output utr
-      -  chmod +x ./utr
-      -  ./utr --suite=playmode --platform=iOS --testproject=TestProjects/UniversalGraphicsTest --editor-location=.Editor --artifacts_path=test-results --player-save-path=players --build-only --timeout=1800
+      -  ./utr --suite=playmode --platform=iOS --testproject=TestProjects/UniversalGraphicsTest --extra-editor-arg="-playergraphicsapi=Metal" --editor-location=.Editor --artifacts_path=test-results --player-save-path=players --build-only --extra-editor-arg="-scriptingbackend=mono" --extra-editor-arg="-apicompatibilitylevel=NET_2_0" --extra-editor-arg="-colorspace=Linear" --timeout=1800
     artifacts:
         logs:
             paths:
@@ -106,7 +55,7 @@
         UPM_REGISTRY: https://artifactory-slo.bf.unity3d.com/artifactory/api/npm/upm-candidates
     commands:
       -  pip install unity-downloader-cli --index-url https://artifactory.prd.it.unity3d.com/artifactory/api/pypi/pypi/simple --upgrade
-      -  unity-downloader-cli -u 90b2443a8df13ecc935d91f85d723464f8a42028 -c editor -c iOS   --wait --published-only
+      -  unity-downloader-cli -u 5181ec54d595526303eb2714f480cbc3ee1911bd -c editor -c iOS   --wait --published-only
       -  curl -s https://artifactory.internal.unity3d.com/core-automation/tools/utr-standalone/utr --output utr
       -  chmod +x ./utr
       -  ./utr --suite=playmode --platform=iOS --testproject=TestProjects/UniversalGraphicsTest --extra-editor-arg="-playergraphicsapi=Metal" --editor-location=.Editor --artifacts_path=test-results --player-save-path=players --build-only --extra-editor-arg="-scriptingbackend=mono" --extra-editor-arg="-apicompatibilitylevel=NET_2_0" --extra-editor-arg="-colorspace=Linear"
@@ -114,6 +63,7 @@
         logs:
             paths:
               -  "**/test-results/**"
+              -  "TestProjects/UniversalGraphicsTest/Logs/*.log"
 Universal_iPhone_Metal_playmode_perf_build_mono_2_Linear_trunk:
     name: Universal on iPhone_Metal_playmode_perf_build_mono_2_Linear on version trunk
     agent:
@@ -124,14 +74,95 @@
         UPM_REGISTRY: https://artifactory-slo.bf.unity3d.com/artifactory/api/npm/upm-candidates
     commands:
       -  pip install unity-downloader-cli --index-url https://artifactory.prd.it.unity3d.com/artifactory/api/pypi/pypi/simple --upgrade
-      -  unity-downloader-cli -u 90b2443a8df13ecc935d91f85d723464f8a42028 -c editor -c iOS   --wait --published-only
-      -  curl -s https://artifactory.internal.unity3d.com/core-automation/tools/utr-standalone/utr --output utr
-      -  chmod +x ./utr
-      -  ./utr --suite=playmode --testproject=TestProjects/UniversalGraphicsTest --editor-location=.Editor --artifacts_path=test-results --extra-editor-arg="-scriptingbackend=mono" --extra-editor-arg="-apicompatibilitylevel=NET_2_0" --extra-editor-arg="-colorspace=Linear" --scripting-backend=il2cpp --timeout=1200 --performance-project-id=URP_Performance --testfilter=Build --suite=Editor
-    artifacts:
-        logs:
-            paths:
-              -  "**/test-results/**"
+      -  unity-downloader-cli -u 5181ec54d595526303eb2714f480cbc3ee1911bd -c editor -c iOS   --wait --published-only
+      -  curl -s https://artifactory.internal.unity3d.com/core-automation/tools/utr-standalone/utr --output utr
+      -  chmod +x ./utr
+      -  ./utr --suite=playmode --testproject=TestProjects/UniversalGraphicsTest --editor-location=.Editor --artifacts_path=test-results --extra-editor-arg="-scriptingbackend=mono" --extra-editor-arg="-apicompatibilitylevel=NET_2_0" --extra-editor-arg="-colorspace=Linear"--reruncount=2 --scripting-backend=il2cpp --timeout=1200 --performance-project-id=URP_Performance --testfilter=Build --suite=Editor --timeout=1200
+    artifacts:
+        logs:
+            paths:
+              -  "**/test-results/**"
+              -  "TestProjects/UniversalGraphicsTest/Logs/*.log"
+Universal_iPhone_Metal_Standalone_mono_2_Linear_2020.2:
+    name: Universal on iPhone_Metal_Standalone_mono_2_Linear on version 2020.2
+    agent:
+        type: Unity::mobile::iPhone
+        image: mobile/macos-10.13-testing:stable
+        flavor: b1.medium
+    variables:
+        UPM_REGISTRY: https://artifactory-slo.bf.unity3d.com/artifactory/api/npm/upm-candidates
+    commands:
+      -  curl -s https://artifactory.internal.unity3d.com/core-automation/tools/utr-standalone/utr --output utr
+      -  chmod +x ./utr
+      -  ./utr --suite=playmode --platform=iOS --artifacts_path=test-results --player-load-path=players --extra-editor-arg="-scriptingbackend=mono" --extra-editor-arg="-apicompatibilitylevel=NET_2_0" --extra-editor-arg="-colorspace=Linear"--reruncount=2
+    artifacts:
+        logs:
+            paths:
+              -  "**/test-results/**"
+              -  "TestProjects/UniversalGraphicsTest/Logs/*.log"
+    dependencies:
+      -  path: .yamato/universal-iphone-metal.yml#Build_Universal_iPhone_Metal_Player_mono_2_Linear_2020.2
+         rerun: on-new-revision
+Build_Universal_iPhone_Metal_Player_mono_2_Linear_2020.2:
+    name: Build Universal on iPhone_Metal_mono_2_Linear_Player on version 2020.2
+    agent:
+        type: Unity::VM::osx
+        image: mobile/macos-10.13-testing:stable
+        flavor: b1.large
+    variables:
+        UPM_REGISTRY: https://artifactory-slo.bf.unity3d.com/artifactory/api/npm/upm-candidates
+    commands:
+      -  pip install unity-downloader-cli --index-url https://artifactory.prd.it.unity3d.com/artifactory/api/pypi/pypi/simple --upgrade
+      -  unity-downloader-cli -u 1b1252580c6429d4be5b5e88fafea90645240c65 -c editor -c iOS   --wait --published-only
+      -  curl -s https://artifactory.internal.unity3d.com/core-automation/tools/utr-standalone/utr --output utr
+      -  chmod +x ./utr
+      -  ./utr --suite=playmode --platform=iOS --testproject=TestProjects/UniversalGraphicsTest --extra-editor-arg="-playergraphicsapi=Metal" --editor-location=.Editor --artifacts_path=test-results --player-save-path=players --build-only --extra-editor-arg="-scriptingbackend=mono" --extra-editor-arg="-apicompatibilitylevel=NET_2_0" --extra-editor-arg="-colorspace=Linear" --timeout=1800
+    artifacts:
+        logs:
+            paths:
+              -  "**/test-results/**"
+              -  "TestProjects/UniversalGraphicsTest/Logs/*.log"
+        players:
+            paths:
+              -  "players/**"
+Universal_iPhone_Metal_editmode_mono_2_Linear_2020.2:
+    name: Universal on iPhone_Metal_editmode_mono_2_Linear on version 2020.2
+    agent:
+        type: Unity::mobile::iPhone
+        image: mobile/macos-10.13-testing:stable
+        flavor: b1.medium
+    variables:
+        UPM_REGISTRY: https://artifactory-slo.bf.unity3d.com/artifactory/api/npm/upm-candidates
+    commands:
+      -  pip install unity-downloader-cli --index-url https://artifactory.prd.it.unity3d.com/artifactory/api/pypi/pypi/simple --upgrade
+      -  unity-downloader-cli -u 1b1252580c6429d4be5b5e88fafea90645240c65 -c editor -c iOS   --wait --published-only
+      -  curl -s https://artifactory.internal.unity3d.com/core-automation/tools/utr-standalone/utr --output utr
+      -  chmod +x ./utr
+      -  ./utr --suite=playmode --platform=iOS --testproject=TestProjects/UniversalGraphicsTest --extra-editor-arg="-playergraphicsapi=Metal" --editor-location=.Editor --artifacts_path=test-results --player-save-path=players --build-only --extra-editor-arg="-scriptingbackend=mono" --extra-editor-arg="-apicompatibilitylevel=NET_2_0" --extra-editor-arg="-colorspace=Linear"
+    artifacts:
+        logs:
+            paths:
+              -  "**/test-results/**"
+              -  "TestProjects/UniversalGraphicsTest/Logs/*.log"
+Universal_iPhone_Metal_playmode_perf_build_mono_2_Linear_2020.2:
+    name: Universal on iPhone_Metal_playmode_perf_build_mono_2_Linear on version 2020.2
+    agent:
+        type: Unity::mobile::iPhone
+        image: mobile/macos-10.13-testing:stable
+        flavor: b1.medium
+    variables:
+        UPM_REGISTRY: https://artifactory-slo.bf.unity3d.com/artifactory/api/npm/upm-candidates
+    commands:
+      -  pip install unity-downloader-cli --index-url https://artifactory.prd.it.unity3d.com/artifactory/api/pypi/pypi/simple --upgrade
+      -  unity-downloader-cli -u 1b1252580c6429d4be5b5e88fafea90645240c65 -c editor -c iOS   --wait --published-only
+      -  curl -s https://artifactory.internal.unity3d.com/core-automation/tools/utr-standalone/utr --output utr
+      -  chmod +x ./utr
+      -  ./utr --suite=playmode --testproject=TestProjects/UniversalGraphicsTest --editor-location=.Editor --artifacts_path=test-results --extra-editor-arg="-scriptingbackend=mono" --extra-editor-arg="-apicompatibilitylevel=NET_2_0" --extra-editor-arg="-colorspace=Linear"--reruncount=2 --scripting-backend=il2cpp --timeout=1200 --performance-project-id=URP_Performance --testfilter=Build --suite=Editor --timeout=1200
+    artifacts:
+        logs:
+            paths:
+              -  "**/test-results/**"
+              -  "TestProjects/UniversalGraphicsTest/Logs/*.log"
 Universal_iPhone_Metal_Standalone_mono_2_Linear_CUSTOM-REVISION:
     name: Universal on iPhone_Metal_Standalone_mono_2_Linear on version CUSTOM-REVISION
     agent:
@@ -144,11 +175,7 @@
     commands:
       -  curl -s https://artifactory.internal.unity3d.com/core-automation/tools/utr-standalone/utr --output utr
       -  chmod +x ./utr
-<<<<<<< HEAD
-      -  ./utr --suite=playmode --platform=iOS --artifacts_path=test-results --player-load-path=players --extra-editor-arg="-scriptingbackend=mono" --extra-editor-arg="-apicompatibilitylevel=NET_2_0" --extra-editor-arg="-colorspace=Linear"
-=======
-      -  ./utr --suite=playmode --platform=iOS --artifacts_path=test-results --player-load-path=players --reruncount=2 --timeout=1200
->>>>>>> 5218dacd
+      -  ./utr --suite=playmode --platform=iOS --artifacts_path=test-results --player-load-path=players --extra-editor-arg="-scriptingbackend=mono" --extra-editor-arg="-apicompatibilitylevel=NET_2_0" --extra-editor-arg="-colorspace=Linear"--reruncount=2
     artifacts:
         logs:
             paths:
@@ -173,11 +200,7 @@
       -  unity-downloader-cli --source-file unity_revision.txt -c editor -c iOS   --wait --published-only
       -  curl -s https://artifactory.internal.unity3d.com/core-automation/tools/utr-standalone/utr --output utr
       -  chmod +x ./utr
-<<<<<<< HEAD
-      -  ./utr --suite=playmode --platform=iOS --testproject=TestProjects/UniversalGraphicsTest --extra-editor-arg="-playergraphicsapi=Metal" --editor-location=.Editor --artifacts_path=test-results --player-save-path=players --build-only --extra-editor-arg="-scriptingbackend=mono" --extra-editor-arg="-apicompatibilitylevel=NET_2_0" --extra-editor-arg="-colorspace=Linear"
-=======
-      -  ./utr --suite=playmode --platform=iOS --testproject=TestProjects/UniversalGraphicsTest --editor-location=.Editor --artifacts_path=test-results --player-save-path=players --build-only --timeout=1800
->>>>>>> 5218dacd
+      -  ./utr --suite=playmode --platform=iOS --testproject=TestProjects/UniversalGraphicsTest --extra-editor-arg="-playergraphicsapi=Metal" --editor-location=.Editor --artifacts_path=test-results --player-save-path=players --build-only --extra-editor-arg="-scriptingbackend=mono" --extra-editor-arg="-apicompatibilitylevel=NET_2_0" --extra-editor-arg="-colorspace=Linear" --timeout=1800
     artifacts:
         logs:
             paths:
@@ -208,6 +231,7 @@
         logs:
             paths:
               -  "**/test-results/**"
+              -  "TestProjects/UniversalGraphicsTest/Logs/*.log"
     dependencies:
       -  path: .yamato/_editor_priming.yml#editor:priming:CUSTOM-REVISION:ios
          rerun: always
@@ -225,11 +249,12 @@
       -  unity-downloader-cli --source-file unity_revision.txt -c editor -c iOS   --wait --published-only
       -  curl -s https://artifactory.internal.unity3d.com/core-automation/tools/utr-standalone/utr --output utr
       -  chmod +x ./utr
-      -  ./utr --suite=playmode --testproject=TestProjects/UniversalGraphicsTest --editor-location=.Editor --artifacts_path=test-results --extra-editor-arg="-scriptingbackend=mono" --extra-editor-arg="-apicompatibilitylevel=NET_2_0" --extra-editor-arg="-colorspace=Linear" --scripting-backend=il2cpp --timeout=1200 --performance-project-id=URP_Performance --testfilter=Build --suite=Editor
-    artifacts:
-        logs:
-            paths:
-              -  "**/test-results/**"
+      -  ./utr --suite=playmode --testproject=TestProjects/UniversalGraphicsTest --editor-location=.Editor --artifacts_path=test-results --extra-editor-arg="-scriptingbackend=mono" --extra-editor-arg="-apicompatibilitylevel=NET_2_0" --extra-editor-arg="-colorspace=Linear"--reruncount=2 --scripting-backend=il2cpp --timeout=1200 --performance-project-id=URP_Performance --testfilter=Build --suite=Editor --timeout=1200
+    artifacts:
+        logs:
+            paths:
+              -  "**/test-results/**"
+              -  "TestProjects/UniversalGraphicsTest/Logs/*.log"
     dependencies:
       -  path: .yamato/_editor_priming.yml#editor:priming:CUSTOM-REVISION:ios
          rerun: always