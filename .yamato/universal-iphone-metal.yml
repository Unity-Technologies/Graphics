--- conflicted
+++ resolved
@@ -14,11 +14,7 @@
     commands:
       -  curl -s https://artifactory.internal.unity3d.com/core-automation/tools/utr-standalone/utr --output utr
       -  chmod +x ./utr
-<<<<<<< HEAD
-      -  ./utr --suite=playmode --platform=iOS --artifacts_path=test-results --player-load-path=players --reruncount=2
-=======
       -  ./utr --artifacts_path=test-results --extra-editor-arg="-colorspace=Linear" --platform=iOS --player-load-path=players --reruncount=2 --scripting-backend=IL2CPP --suite=playmode --timeout=1200
->>>>>>> 23b2ce88
     artifacts:
         logs:
             paths:
@@ -49,52 +45,6 @@
         players:
             paths:
               -  "players/**"
-Universal_iPhone_Metal_Standalone_mono_Linear_trunk:
-    name: Universal on iPhone_Metal_Standalone_mono_Linear on version trunk
-    agent:
-        type: Unity::mobile::iPhone
-        image: mobile/macos-10.13-testing:stable
-        flavor: b1.medium
-    variables:
-        UPM_REGISTRY: https://artifactory-slo.bf.unity3d.com/artifactory/api/npm/upm-candidates
-    commands:
-      -  curl -s https://artifactory.internal.unity3d.com/core-automation/tools/utr-standalone/utr --output utr
-      -  chmod +x ./utr
-<<<<<<< HEAD
-      -  ./utr --suite=playmode --platform=iOS --artifacts_path=test-results --player-load-path=players --reruncount=2
-=======
-      -  ./utr --artifacts_path=test-results --extra-editor-arg="-colorspace=Linear" --platform=iOS --player-load-path=players --reruncount=2 --scripting-backend=Mono2x --suite=playmode --timeout=1200
->>>>>>> 23b2ce88
-    artifacts:
-        logs:
-            paths:
-              -  "**/test-results/**"
-              -  "TestProjects/UniversalGraphicsTest/Logs/*.log"
-    dependencies:
-      -  path: .yamato/universal-iphone-metal.yml#Build_Universal_iPhone_Metal_Player_mono_Linear_trunk
-         rerun: on-new-revision
-Build_Universal_iPhone_Metal_Player_mono_Linear_trunk:
-    name: Build Universal on iPhone_Metal_mono_Linear_Player on version trunk
-    agent:
-        type: Unity::VM::osx
-        image: mobile/macos-10.13-testing:stable
-        flavor: b1.large
-    variables:
-        UPM_REGISTRY: https://artifactory-slo.bf.unity3d.com/artifactory/api/npm/upm-candidates
-    commands:
-      -  pip install unity-downloader-cli --index-url https://artifactory.prd.it.unity3d.com/artifactory/api/pypi/pypi/simple --upgrade
-      -  unity-downloader-cli -u 37c5ec4c3cb13853f9074c74cbac49a232178bd8 -c editor -c iOS   --wait --published-only
-      -  curl -s https://artifactory.internal.unity3d.com/core-automation/tools/utr-standalone/utr --output utr
-      -  chmod +x ./utr
-      -  ./utr --artifacts_path=test-results --build-only --editor-location=.Editor --extra-editor-arg="-colorspace=Linear" --extra-editor-arg="-playergraphicsapi=Metal" --platform=iOS --player-save-path=players --scripting-backend=Mono2x --suite=playmode --testproject=TestProjects/UniversalGraphicsTest --timeout=1800
-    artifacts:
-        logs:
-            paths:
-              -  "**/test-results/**"
-              -  "TestProjects/UniversalGraphicsTest/Logs/*.log"
-        players:
-            paths:
-              -  "players/**"
 Universal_iPhone_Metal_Standalone_il2cpp_Linear_CUSTOM-REVISION:
     name: Universal on iPhone_Metal_Standalone_il2cpp_Linear on version CUSTOM-REVISION
     agent:
@@ -107,11 +57,7 @@
     commands:
       -  curl -s https://artifactory.internal.unity3d.com/core-automation/tools/utr-standalone/utr --output utr
       -  chmod +x ./utr
-<<<<<<< HEAD
-      -  ./utr --suite=playmode --platform=iOS --artifacts_path=test-results --player-load-path=players --reruncount=2
-=======
       -  ./utr --artifacts_path=test-results --extra-editor-arg="-colorspace=Linear" --platform=iOS --player-load-path=players --reruncount=2 --scripting-backend=IL2CPP --suite=playmode --timeout=1200
->>>>>>> 23b2ce88
     artifacts:
         logs:
             paths:
@@ -147,57 +93,4 @@
               -  "players/**"
     dependencies:
       -  path: .yamato/_editor_priming.yml#editor:priming:CUSTOM-REVISION:ios
-         rerun: always
-Universal_iPhone_Metal_Standalone_mono_Linear_CUSTOM-REVISION:
-    name: Universal on iPhone_Metal_Standalone_mono_Linear on version CUSTOM-REVISION
-    agent:
-        type: Unity::mobile::iPhone
-        image: mobile/macos-10.13-testing:stable
-        flavor: b1.medium
-    variables:
-        UPM_REGISTRY: https://artifactory-slo.bf.unity3d.com/artifactory/api/npm/upm-candidates
-        CUSTOM_REVISION: custom_revision_not_set
-    commands:
-      -  curl -s https://artifactory.internal.unity3d.com/core-automation/tools/utr-standalone/utr --output utr
-      -  chmod +x ./utr
-<<<<<<< HEAD
-      -  ./utr --suite=playmode --platform=iOS --artifacts_path=test-results --player-load-path=players --reruncount=2
-=======
-      -  ./utr --artifacts_path=test-results --extra-editor-arg="-colorspace=Linear" --platform=iOS --player-load-path=players --reruncount=2 --scripting-backend=Mono2x --suite=playmode --timeout=1200
->>>>>>> 23b2ce88
-    artifacts:
-        logs:
-            paths:
-              -  "**/test-results/**"
-              -  "TestProjects/UniversalGraphicsTest/Logs/*.log"
-    dependencies:
-      -  path: .yamato/_editor_priming.yml#editor:priming:CUSTOM-REVISION:ios
-         rerun: always
-      -  path: .yamato/universal-iphone-metal.yml#Build_Universal_iPhone_Metal_Player_mono_Linear_CUSTOM-REVISION
-         rerun: always
-Build_Universal_iPhone_Metal_Player_mono_Linear_CUSTOM-REVISION:
-    name: Build Universal on iPhone_Metal_mono_Linear_Player on version CUSTOM-REVISION
-    agent:
-        type: Unity::VM::osx
-        image: mobile/macos-10.13-testing:stable
-        flavor: b1.large
-    variables:
-        UPM_REGISTRY: https://artifactory-slo.bf.unity3d.com/artifactory/api/npm/upm-candidates
-        CUSTOM_REVISION: custom_revision_not_set
-    commands:
-      -  pip install unity-downloader-cli --index-url https://artifactory.prd.it.unity3d.com/artifactory/api/pypi/pypi/simple --upgrade
-      -  unity-downloader-cli --source-file unity_revision.txt -c editor -c iOS   --wait --published-only
-      -  curl -s https://artifactory.internal.unity3d.com/core-automation/tools/utr-standalone/utr --output utr
-      -  chmod +x ./utr
-      -  ./utr --artifacts_path=test-results --build-only --editor-location=.Editor --extra-editor-arg="-colorspace=Linear" --extra-editor-arg="-playergraphicsapi=Metal" --platform=iOS --player-save-path=players --scripting-backend=Mono2x --suite=playmode --testproject=TestProjects/UniversalGraphicsTest --timeout=1800
-    artifacts:
-        logs:
-            paths:
-              -  "**/test-results/**"
-              -  "TestProjects/UniversalGraphicsTest/Logs/*.log"
-        players:
-            paths:
-              -  "players/**"
-    dependencies:
-      -  path: .yamato/_editor_priming.yml#editor:priming:CUSTOM-REVISION:ios
          rerun: always