 
# This file is generated by .yamato/ruamel/build.py. Don't edit this file manually. 
# Introduce any changes under .yamato/config/*.metafile files (for most cases) or under .yamato/ruamel/* within Python (more elaborate cases), and rerun build.py to regenerate all .yml files. 
# Read more under .yamato/docs/readme.md 

{% metadata_file .yamato/_latest_editor_versions_trunk.metafile -%}

---

Universal_Hybrid_Linux_Vulkan_Standalone_mono_Linear_trunk:
    name: Universal_Hybrid on Linux_Vulkan_Standalone_mono_Linear on version trunk
    agent:
        type: Unity::VM::GPU
        image: package-ci/ubuntu:stable
        flavor: b1.large
    variables:
        UPM_REGISTRY: https://artifactory-slo.bf.unity3d.com/artifactory/api/npm/upm-candidates
        UTR_VERSION: "current"
        TEST_FILTER: .*
    commands:
      -  curl -s https://artifactory.internal.unity3d.com/core-automation/tools/utr-standalone/utr --output TestProjects/UniversalHybridTest/utr
      -  chmod +x TestProjects/UniversalHybridTest/utr
      -  cd TestProjects/UniversalHybridTest && ./utr --artifacts_path=test-results --compilation-errors-as-warnings --platform=StandaloneLinux64 --player-connection-ip=auto --player-load-path=../../players --reruncount=2 --suite=playmode --timeout=1200 --zero-tests-are-ok=1
    artifacts:
        logs:
            paths:
              -  "**/test-results/**"
              -  "TestProjects/UniversalHybridTest/Logs/*.log"
    dependencies:
<<<<<<< HEAD
      -  path: .yamato/universal_hybrid-linux-vulkan.yml#Build_Universal_Hybrid_Linux_Vulkan_Standalone_Player_mono_apiNet2_Linear_trunk
         rerun: on-new-revision
Build_Universal_Hybrid_Linux_Vulkan_Standalone_Player_mono_apiNet2_Linear_trunk:
    name: Build Universal_Hybrid on Linux_Vulkan_mono_apiNet2_Linear_Standalone_build_Player on version trunk
=======
      -  path: .yamato/universal_hybrid-linux-vulkan.yml#Build_Universal_Hybrid_Linux_Vulkan_Standalone_mono_Linear_trunk
         rerun: on-new-revision
Build_Universal_Hybrid_Linux_Vulkan_Standalone_mono_Linear_trunk:
    name: Build Universal_Hybrid on Linux_Vulkan_mono_Linear_Standalone_build_Player on version trunk
>>>>>>> 7d5b400e
    agent:
        type: Unity::VM
        image: package-ci/ubuntu:stable
        flavor: b1.xlarge
    variables:
        UPM_REGISTRY: https://artifactory-slo.bf.unity3d.com/artifactory/api/npm/upm-candidates
        UTR_VERSION: "current"
        TEST_FILTER: .*
    commands:
      -  sudo -H pip install --upgrade pip
      -  sudo -H pip install unity-downloader-cli --index-url https://artifactory.prd.it.unity3d.com/artifactory/api/pypi/pypi/simple --upgrade
      -  curl -s https://artifactory.internal.unity3d.com/core-automation/tools/utr-standalone/utr --output TestProjects/UniversalHybridTest/utr
      -  chmod +x TestProjects/UniversalHybridTest/utr
      -  cd TestProjects/UniversalHybridTest && sudo unity-downloader-cli -u {{editor_versions.trunk_latest_internal.linux.revision}} -c editor -c il2cpp  --wait --published-only
      -  cd TestProjects/UniversalHybridTest && DISPLAY=:0.0 ./utr --artifacts_path=test-results --build-only --compilation-errors-as-warnings --editor-location=.Editor --extra-editor-arg="-colorspace=Linear" --extra-editor-arg="-executemethod" --extra-editor-arg="SetupProject.ApplySettings" --extra-editor-arg="vulkan" --extra-editor-arg="Linear" --extra-editor-arg="-playergraphicsapi=Vulkan" --platform=StandaloneLinux64 --player-save-path=../../players --scripting-backend=Mono2x --suite=playmode --testfilter=$TEST_FILTER --testproject=. --timeout=1200
    artifacts:
        logs:
            paths:
              -  "**/test-results/**"
              -  "TestProjects/UniversalHybridTest/Logs/*.log"
        players:
            paths:
              -  "players/**"
Universal_Hybrid_Linux_Vulkan_playmode_mono_Linear_trunk:
    name: Universal_Hybrid on Linux_Vulkan_playmode_mono_Linear on version trunk
    agent:
        type: Unity::VM::GPU
        image: package-ci/ubuntu:stable
        flavor: b1.large
    variables:
        UPM_REGISTRY: https://artifactory-slo.bf.unity3d.com/artifactory/api/npm/upm-candidates
        UTR_VERSION: "current"
        TEST_FILTER: .*
    commands:
      -  sudo -H pip install --upgrade pip
      -  sudo -H pip install unity-downloader-cli --index-url https://artifactory.prd.it.unity3d.com/artifactory/api/pypi/pypi/simple --upgrade
      -  curl -s https://artifactory.internal.unity3d.com/core-automation/tools/utr-standalone/utr --output TestProjects/UniversalHybridTest/utr
      -  chmod +x TestProjects/UniversalHybridTest/utr
      -  cd TestProjects/UniversalHybridTest && sudo unity-downloader-cli -u {{editor_versions.trunk_latest_internal.linux.revision}} -c editor -c il2cpp  --wait --published-only
      -  cd TestProjects/UniversalHybridTest && DISPLAY=:0.0 ./utr --artifacts_path=test-results --compilation-errors-as-warnings --editor-location=.Editor --extra-editor-arg="-colorspace=Linear" --extra-editor-arg="-force-vulkan" --reruncount=2 --scripting-backend=Mono2x --suite=playmode --testfilter=$TEST_FILTER --testproject=. --zero-tests-are-ok=1
    artifacts:
        logs:
            paths:
              -  "**/test-results/**"
              -  "TestProjects/UniversalHybridTest/Logs/*.log"
Universal_Hybrid_Linux_Vulkan_Standalone_mono_Linear_CUSTOM-REVISION:
    name: Universal_Hybrid on Linux_Vulkan_Standalone_mono_Linear on version CUSTOM-REVISION
    agent:
        type: Unity::VM::GPU
        image: package-ci/ubuntu:stable
        flavor: b1.large
    variables:
        UPM_REGISTRY: https://artifactory-slo.bf.unity3d.com/artifactory/api/npm/upm-candidates
        CUSTOM_REVISION: custom_revision_not_set
        UTR_VERSION: "current"
        TEST_FILTER: .*
    commands:
      -  curl -s https://artifactory.internal.unity3d.com/core-automation/tools/utr-standalone/utr --output TestProjects/UniversalHybridTest/utr
      -  chmod +x TestProjects/UniversalHybridTest/utr
      -  cd TestProjects/UniversalHybridTest && ./utr --artifacts_path=test-results --compilation-errors-as-warnings --platform=StandaloneLinux64 --player-connection-ip=auto --player-load-path=../../players --reruncount=2 --suite=playmode --timeout=1200 --zero-tests-are-ok=1
    artifacts:
        logs:
            paths:
              -  "**/test-results/**"
              -  "TestProjects/UniversalHybridTest/Logs/*.log"
    dependencies:
      -  path: .yamato/_editor_priming.yml#editor:priming:CUSTOM-REVISION:linux
         rerun: always
<<<<<<< HEAD
      -  path: .yamato/universal_hybrid-linux-vulkan.yml#Build_Universal_Hybrid_Linux_Vulkan_Standalone_Player_mono_apiNet2_Linear_CUSTOM-REVISION
         rerun: always
Build_Universal_Hybrid_Linux_Vulkan_Standalone_Player_mono_apiNet2_Linear_CUSTOM-REVISION:
    name: Build Universal_Hybrid on Linux_Vulkan_mono_apiNet2_Linear_Standalone_build_Player on version CUSTOM-REVISION
=======
      -  path: .yamato/universal_hybrid-linux-vulkan.yml#Build_Universal_Hybrid_Linux_Vulkan_Standalone_mono_Linear_CUSTOM-REVISION
         rerun: always
Build_Universal_Hybrid_Linux_Vulkan_Standalone_mono_Linear_CUSTOM-REVISION:
    name: Build Universal_Hybrid on Linux_Vulkan_mono_Linear_Standalone_build_Player on version CUSTOM-REVISION
>>>>>>> 7d5b400e
    agent:
        type: Unity::VM
        image: package-ci/ubuntu:stable
        flavor: b1.xlarge
    variables:
        UPM_REGISTRY: https://artifactory-slo.bf.unity3d.com/artifactory/api/npm/upm-candidates
        CUSTOM_REVISION: custom_revision_not_set
        UTR_VERSION: "current"
        TEST_FILTER: .*
    commands:
      -  sudo -H pip install --upgrade pip
      -  sudo -H pip install unity-downloader-cli --index-url https://artifactory.prd.it.unity3d.com/artifactory/api/pypi/pypi/simple --upgrade
      -  curl -s https://artifactory.internal.unity3d.com/core-automation/tools/utr-standalone/utr --output TestProjects/UniversalHybridTest/utr
      -  chmod +x TestProjects/UniversalHybridTest/utr
      -  cd TestProjects/UniversalHybridTest && sudo unity-downloader-cli --source-file ../../unity_revision.txt -c editor -c il2cpp  --wait --published-only
      -  cd TestProjects/UniversalHybridTest && DISPLAY=:0.0 ./utr --artifacts_path=test-results --build-only --compilation-errors-as-warnings --editor-location=.Editor --extra-editor-arg="-colorspace=Linear" --extra-editor-arg="-executemethod" --extra-editor-arg="SetupProject.ApplySettings" --extra-editor-arg="vulkan" --extra-editor-arg="Linear" --extra-editor-arg="-playergraphicsapi=Vulkan" --platform=StandaloneLinux64 --player-save-path=../../players --scripting-backend=Mono2x --suite=playmode --testfilter=$TEST_FILTER --testproject=. --timeout=1200
    artifacts:
        logs:
            paths:
              -  "**/test-results/**"
              -  "TestProjects/UniversalHybridTest/Logs/*.log"
        players:
            paths:
              -  "players/**"
    dependencies:
      -  path: .yamato/_editor_priming.yml#editor:priming:CUSTOM-REVISION:linux
         rerun: always
Universal_Hybrid_Linux_Vulkan_playmode_mono_Linear_CUSTOM-REVISION:
    name: Universal_Hybrid on Linux_Vulkan_playmode_mono_Linear on version CUSTOM-REVISION
    agent:
        type: Unity::VM::GPU
        image: package-ci/ubuntu:stable
        flavor: b1.large
    variables:
        UPM_REGISTRY: https://artifactory-slo.bf.unity3d.com/artifactory/api/npm/upm-candidates
        CUSTOM_REVISION: custom_revision_not_set
        UTR_VERSION: "current"
        TEST_FILTER: .*
    commands:
      -  sudo -H pip install --upgrade pip
      -  sudo -H pip install unity-downloader-cli --index-url https://artifactory.prd.it.unity3d.com/artifactory/api/pypi/pypi/simple --upgrade
      -  curl -s https://artifactory.internal.unity3d.com/core-automation/tools/utr-standalone/utr --output TestProjects/UniversalHybridTest/utr
      -  chmod +x TestProjects/UniversalHybridTest/utr
      -  cd TestProjects/UniversalHybridTest && sudo unity-downloader-cli --source-file ../../unity_revision.txt -c editor -c il2cpp  --wait --published-only
      -  cd TestProjects/UniversalHybridTest && DISPLAY=:0.0 ./utr --artifacts_path=test-results --compilation-errors-as-warnings --editor-location=.Editor --extra-editor-arg="-colorspace=Linear" --extra-editor-arg="-force-vulkan" --reruncount=2 --scripting-backend=Mono2x --suite=playmode --testfilter=$TEST_FILTER --testproject=. --zero-tests-are-ok=1
    artifacts:
        logs:
            paths:
              -  "**/test-results/**"
              -  "TestProjects/UniversalHybridTest/Logs/*.log"
    dependencies:
      -  path: .yamato/_editor_priming.yml#editor:priming:CUSTOM-REVISION:linux
         rerun: always<|MERGE_RESOLUTION|>--- conflicted
+++ resolved
@@ -27,17 +27,10 @@
               -  "**/test-results/**"
               -  "TestProjects/UniversalHybridTest/Logs/*.log"
     dependencies:
-<<<<<<< HEAD
-      -  path: .yamato/universal_hybrid-linux-vulkan.yml#Build_Universal_Hybrid_Linux_Vulkan_Standalone_Player_mono_apiNet2_Linear_trunk
-         rerun: on-new-revision
-Build_Universal_Hybrid_Linux_Vulkan_Standalone_Player_mono_apiNet2_Linear_trunk:
-    name: Build Universal_Hybrid on Linux_Vulkan_mono_apiNet2_Linear_Standalone_build_Player on version trunk
-=======
       -  path: .yamato/universal_hybrid-linux-vulkan.yml#Build_Universal_Hybrid_Linux_Vulkan_Standalone_mono_Linear_trunk
          rerun: on-new-revision
 Build_Universal_Hybrid_Linux_Vulkan_Standalone_mono_Linear_trunk:
     name: Build Universal_Hybrid on Linux_Vulkan_mono_Linear_Standalone_build_Player on version trunk
->>>>>>> 7d5b400e
     agent:
         type: Unity::VM
         image: package-ci/ubuntu:stable
@@ -106,17 +99,10 @@
     dependencies:
       -  path: .yamato/_editor_priming.yml#editor:priming:CUSTOM-REVISION:linux
          rerun: always
-<<<<<<< HEAD
-      -  path: .yamato/universal_hybrid-linux-vulkan.yml#Build_Universal_Hybrid_Linux_Vulkan_Standalone_Player_mono_apiNet2_Linear_CUSTOM-REVISION
-         rerun: always
-Build_Universal_Hybrid_Linux_Vulkan_Standalone_Player_mono_apiNet2_Linear_CUSTOM-REVISION:
-    name: Build Universal_Hybrid on Linux_Vulkan_mono_apiNet2_Linear_Standalone_build_Player on version CUSTOM-REVISION
-=======
       -  path: .yamato/universal_hybrid-linux-vulkan.yml#Build_Universal_Hybrid_Linux_Vulkan_Standalone_mono_Linear_CUSTOM-REVISION
          rerun: always
 Build_Universal_Hybrid_Linux_Vulkan_Standalone_mono_Linear_CUSTOM-REVISION:
     name: Build Universal_Hybrid on Linux_Vulkan_mono_Linear_Standalone_build_Player on version CUSTOM-REVISION
->>>>>>> 7d5b400e
     agent:
         type: Unity::VM
         image: package-ci/ubuntu:stable
