--- conflicted
+++ resolved
@@ -21,18 +21,10 @@
               -  "**/test-results/**"
               -  "TestProjects/UniversalHybridTest/Logs/*.log"
     dependencies:
-<<<<<<< HEAD
-      -  path: .yamato/universal_hybrid-linux-vulkan.yml#Build_Universal_Hybrid_Linux_Vulkan_Standalone_Player_trunk
+      -  path: .yamato/universal_hybrid-linux-vulkan.yml#Build_Universal_Hybrid_Linux_Vulkan_Standalone_Player_mono_apiNet2_Linear_trunk
          rerun: on-new-revision
-    skip_checkout: true
-Build_Universal_Hybrid_Linux_Vulkan_Standalone_Player_trunk:
-    name: Build Universal_Hybrid on Linux_Vulkan_Standalone_build_Player on version trunk
-=======
-      -  path: .yamato/universal_hybrid-linux-vulkan.yml#Build_Universal_Hybrid_Linux_Vulkan_Player_mono_apiNet2_Linear_trunk
-         rerun: on-new-revision
-Build_Universal_Hybrid_Linux_Vulkan_Player_mono_apiNet2_Linear_trunk:
-    name: Build Universal_Hybrid on Linux_Vulkan_mono_apiNet2_Linear_Player on version trunk
->>>>>>> 2e401c61
+Build_Universal_Hybrid_Linux_Vulkan_Standalone_Player_mono_apiNet2_Linear_trunk:
+    name: Build Universal_Hybrid on Linux_Vulkan_mono_apiNet2_Linear_Standalone_build_Player on version trunk
     agent:
         type: Unity::VM
         image: cds-ops/ubuntu-18.04-base:stable
@@ -92,18 +84,10 @@
               -  "**/test-results/**"
               -  "TestProjects/UniversalHybridTest/Logs/*.log"
     dependencies:
-<<<<<<< HEAD
-      -  path: .yamato/universal_hybrid-linux-vulkan.yml#Build_Universal_Hybrid_Linux_Vulkan_Standalone_Player_2020.2
+      -  path: .yamato/universal_hybrid-linux-vulkan.yml#Build_Universal_Hybrid_Linux_Vulkan_Standalone_Player_mono_apiNet2_Linear_2020.2
          rerun: on-new-revision
-    skip_checkout: true
-Build_Universal_Hybrid_Linux_Vulkan_Standalone_Player_2020.2:
-    name: Build Universal_Hybrid on Linux_Vulkan_Standalone_build_Player on version 2020.2
-=======
-      -  path: .yamato/universal_hybrid-linux-vulkan.yml#Build_Universal_Hybrid_Linux_Vulkan_Player_mono_apiNet2_Linear_2020.2
-         rerun: on-new-revision
-Build_Universal_Hybrid_Linux_Vulkan_Player_mono_apiNet2_Linear_2020.2:
-    name: Build Universal_Hybrid on Linux_Vulkan_mono_apiNet2_Linear_Player on version 2020.2
->>>>>>> 2e401c61
+Build_Universal_Hybrid_Linux_Vulkan_Standalone_Player_mono_apiNet2_Linear_2020.2:
+    name: Build Universal_Hybrid on Linux_Vulkan_mono_apiNet2_Linear_Standalone_build_Player on version 2020.2
     agent:
         type: Unity::VM
         image: cds-ops/ubuntu-18.04-base:stable
@@ -166,18 +150,10 @@
     dependencies:
       -  path: .yamato/_editor_priming.yml#editor:priming:CUSTOM-REVISION:linux
          rerun: always
-<<<<<<< HEAD
-      -  path: .yamato/universal_hybrid-linux-vulkan.yml#Build_Universal_Hybrid_Linux_Vulkan_Standalone_Player_CUSTOM-REVISION
+      -  path: .yamato/universal_hybrid-linux-vulkan.yml#Build_Universal_Hybrid_Linux_Vulkan_Standalone_Player_mono_apiNet2_Linear_CUSTOM-REVISION
          rerun: always
-    skip_checkout: true
-Build_Universal_Hybrid_Linux_Vulkan_Standalone_Player_CUSTOM-REVISION:
-    name: Build Universal_Hybrid on Linux_Vulkan_Standalone_build_Player on version CUSTOM-REVISION
-=======
-      -  path: .yamato/universal_hybrid-linux-vulkan.yml#Build_Universal_Hybrid_Linux_Vulkan_Player_mono_apiNet2_Linear_CUSTOM-REVISION
-         rerun: always
-Build_Universal_Hybrid_Linux_Vulkan_Player_mono_apiNet2_Linear_CUSTOM-REVISION:
-    name: Build Universal_Hybrid on Linux_Vulkan_mono_apiNet2_Linear_Player on version CUSTOM-REVISION
->>>>>>> 2e401c61
+Build_Universal_Hybrid_Linux_Vulkan_Standalone_Player_mono_apiNet2_Linear_CUSTOM-REVISION:
+    name: Build Universal_Hybrid on Linux_Vulkan_mono_apiNet2_Linear_Standalone_build_Player on version CUSTOM-REVISION
     agent:
         type: Unity::VM
         image: cds-ops/ubuntu-18.04-base:stable
