# More Options

The High Definition Render Pipeline (HDRP) components expose standard properties by default that are suitable for most use-cases. However, some HDRP components include **more options** which you can use to fine-tune the behavior of the component.

## Exposing more options

<<<<<<< HEAD
Not every component includes more options. If one does, it has a cog icon to the right of each property section header that includes more options. Click this cog icon to expose more options for that property section. For example, the [Light component’s](Light-Component.html) **General** section includes more options:
=======
Components that include more options have a cog icon to the right of each property section header. Click this cog icon to expose more options for that property section. For example, the [Light component’s](Light-Component.md) **General** section includes more options:
>>>>>>> d49add04

![](Images/MoreOptions1.png)

When you click the cog icon, Unity exposes more options for the **General** section. In this example,  the **Light Layer** property appears:

![](Images/MoreOptions2.png)<|MERGE_RESOLUTION|>--- conflicted
+++ resolved
@@ -4,11 +4,7 @@
 
 ## Exposing more options
 
-<<<<<<< HEAD
-Not every component includes more options. If one does, it has a cog icon to the right of each property section header that includes more options. Click this cog icon to expose more options for that property section. For example, the [Light component’s](Light-Component.html) **General** section includes more options:
-=======
-Components that include more options have a cog icon to the right of each property section header. Click this cog icon to expose more options for that property section. For example, the [Light component’s](Light-Component.md) **General** section includes more options:
->>>>>>> d49add04
+Not every component includes more options. If one does, it has a cog icon to the right of each property section header that includes more options. Click this cog icon to expose more options for that property section. For example, the [Light component’s](Light-Component.md) **General** section includes more options:
 
 ![](Images/MoreOptions1.png)
 
