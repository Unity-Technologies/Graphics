--- conflicted
+++ resolved
@@ -133,13 +133,9 @@
 2. Create a new **Global Volume** GameObject (menu: **GameObject > Volume > Global Volume**) and name it "Post-processes". You can find all the post processes in the **Post-processing** sub-menu when you select **Add Override** in the Volume Inspector.
 3. Add a **Tonemapping** override to the Volume (**Add Override > Post-processing > Tonemapping**) then enable **Mode** and set it to **ACES**.
 4. Add a **Bloom** override to the Volume (**Add Override > Post-processing > Bloom**) then enable **Intensity** and set it to **0.2**.
-<<<<<<< HEAD
 
 **Note**: The result of the bloom isn't the same as the one in the Post Processing package. This is because HDRP's bloom effect is physically accurate, and mimics the quality of a camera lens.
 
-=======
-    Note that the result of the bloom isn't the same as the one in the Post Processing package. This is because HDRP's bloom effect is physically accurate, and mimics the quality of a camera lens.
->>>>>>> 505ada7b
 5. Add a **Motion Blur** override to the Volume (**Add Override > Post-processing > Motion Blur**) then enable **Intensity** and set it to **0.1**.
 
 6. Add a **Vignette** override to the Volume (**Add Override > Post-processing > Vignette**) then set the following property values.
