# Lit Shader

The Lit Shader lets you easily create realistic materials in the High Definition Render Pipeline (HDRP). It includes options for effects like subsurface scattering, iridescence, vertex or pixel displacement, and decal compatibility. For more information about Materials, Shaders, and Textures, see the [Unity User Manual](https://docs.unity3d.com/Manual/Shaders.html).

![](Images/HDRPFeatures-LitShader.png)

## Creating a Lit Material

To create a new Lit Material, navigate to your Project's Asset window, right-click in the window and select **Create > Material**. This adds a new Material to your Unity Project’s Asset folder. When you create new Materials in HDRP, they use the Lit Shader by default.

## Properties

<<<<<<< HEAD
[!include[](snippets/shader-properties/surface-options/lit-surface-options.md)]
=======
### Surface Options

**Surface Options** control the overall look of your Material's surface and how Unity renders the Material on screen.

| **Property**              | **Description**                                              |
| ------------------------- | ------------------------------------------------------------ |
| **Surface Type**          | Use the drop-down to define whether your Material supports transparency or not. Materials with a **Transparent Surface Type** are more resource intensive to render than Materials with an **Opaque** **Surface Type**. HDRP exposes more properties, depending on the **Surface Type** you select. For more information about the feature and for the list of properties each **Surface Type** exposes, see the [Surface Type documentation](Surface-Type.md). |
| **- Rendering Pass**      | Use the drop-down to set the rendering pass that HDRP processes this Material in. For more information on this property, see the [Surface Type documentation](Surface-Type.md). |
| **Alpha Clipping**        | Enable the checkbox to make this Material act like a [Cutout Shader](https://docs.unity3d.com/Manual/StandardShaderMaterialParameterRenderingMode.html). Enabling this feature exposes more properties. For more information about the feature and for the  list of properties this feature exposes, see the [Alpha Clipping documentation](Alpha-Clipping.md). |
| **Double-Sided**          | Enable the checkbox to make HDRP render both faces of the polygons in your geometry. For more information about the feature and for the list of properties this feature exposes, see the [Double-Sided documentation](Double-Sided.md). |
| **Material Type**         | Allows you to give your Material a type, which allows you to customize it with different settings depending on the **Material Type** you select. For more information about the feature and for the list of properties each **Material Type** exposes, see the [Material Type documentation](Material-Type.md). |
| **Receive Decals**        | Enable the checkbox to allow HDRP to draw decals on this Material’s surface. |
| **Receive SSR (Transparent)** | Enable the checkbox to make HDRP include this Material when it processes the screen space reflection pass. There is a separate option for transparent Surface Type.|
| **Geometric Specular AA** | Enable the checkbox to make HDRP perform geometric anti-aliasing on this Material. This modifies the smoothness values on surfaces of curved geometry in order to remove specular artifacts. For more information about the feature and for the list of properties this feature exposes, see the [Geometric Specular Anti-aliasing documentation](Geometric-Specular-Anti-Aliasing.md). |
| **Displacement Mode**     | Use this drop-down to select the method that HDRP uses to alter the height of the Material’s surface. For more information about the feature and for the list of properties each **Displacement Mode** exposes, see the [Displacement Mode documentation](Displacement-Mode.md). |
>>>>>>> 0aac778f


### Vertex Animation

| **Property**                           | **Description**                                              |
| -------------------------------------- | ------------------------------------------------------------ |
| **Motion Vector For Vertex Animation** | Enable the checkbox to make HDRP write motion vectors for GameObjects that use vertex animation. This removes the ghosting that vertex animation can cause. |

### Surface Inputs

| **Property**                    | **Description**                                              |
| ------------------------------- | ------------------------------------------------------------ |
| **Base Map**                    | Assign a Texture that controls both the color and opacity of your Material. To assign a Texture to this field, click the radio button and select your Texture in the Select Texture window. Use the color picker to select the color of the Material. If you do not assign a Texture, this is the absolute color of the Material. If you do assign a Texture, the final color of the Material is a combination of the Texture you assign and the color you select. The alpha value of the color controls the transparency level for the Material if you select **Transparent** from the **Surface Type** drop-down. |
| **Metallic**                    | Use this slider to adjust how "metal-like" the surface of your Material is (between 0 and 1). When a surface is more metallic, it reflects the environment more and its albedo color becomes less visible. At full metallic level, the surface color is entirely driven by reflections from the environment. When a surface is less metallic, its albedo color is clearer and any surface reflections are visible on top of the surface color, rather than obscuring it.<br />This property only appears when you unassign the Texture in the **Mask Map**. |
| **Smoothness**                  | Use the slider to adjust the smoothness of your Material. Every light ray that hits a smooth surface bounces off at predictable and consistent angles. For a perfectly smooth surface that reflects light like a mirror, set this to a value of 1. Less smooth surfaces reflect light over a wider range of angles (because the light hits the bumps in the microsurface), so the reflections have less detail and spread across the surface in a more diffused pattern.<br />This property only appears when you unassign the Texture in the **Mask Map**. |
| **Metallic Remapping**          | Use this min-max slider to remap the metallic values from the **Mask Map** to the range you specify. Rather than [clamping](https://docs.unity3d.com/ScriptReference/Mathf.Clamp.html) values to the new range, Unity condenses the original range down to the new range uniformly.<br />This property only appears when you assign a **Mask Map**. |
| **Smoothness Remapping**        | Use this min-max slider to remap the smoothness values from the **Mask Map** to the range you specify. Rather than [clamping](https://docs.unity3d.com/ScriptReference/Mathf.Clamp.html) values to the new range, Unity condenses the original range down to the new range uniformly.<br />This property only appears when you assign a **Mask Map**. |
| **Ambient Occlusion Remapping** | Use this min-max slider to remap the ambient occlusion values from the **Mask Map** to the range you specify. Rather than [clamping](https://docs.unity3d.com/ScriptReference/Mathf.Clamp.html) values to the new range, Unity condenses the original range down to the new range uniformly.<br />This property only appears when you assign a **Mask Map**. |
| **Mask Map**                    | Assign a [channel-packed Texture](Glossary.md#ChannelPacking) with the following Material maps in its RGBA channels.<br />&#8226; **Red**: Stores the metallic map. <br />&#8226; **Green**: Stores the ambient occlusion map.<br />&#8226; **Blue**: Stores the detail mask map.<br />&#8226; **Alpha**: Stores the smoothness map.<br />For more information on channel-packed Textures and the mask map, see [mask map](Mask-Map-and-Detail-Map.md#MaskMap). |
| **Normal Map Space**            | Use this drop-down to select the type of Normal Map space that this Material uses.<br />&#8226; **TangentSpace**: Defines the normal map in [tangent space](Glossary.md#TangentSpaceNormalMap). use this to tile a Texture on a Mesh. The normal map Texture must be BC7, BC5, or DXT5nm format.<br />&#8226; **ObjectSpace**: Defines the normal maps in [object space](Glossary.md#ObjectSpaceNormalMap). Use this for planar-mapping GameObjects like the terrain. The normal map must be an RGB Texture . |
| **Normal Map**                  | Assign a Texture that defines the normal map for this Material in tangent space. Use the slider to modulate the normal intensity between 0 and 8.<br />This property only appears when you select **TangentSpace** from the **Normal Map Space** drop-down. |
| **Normal Map OS**               | Assign a Texture that defines the object space normal map for this Material. Use the handle to modulate the normal intensity between 0 and 8.<br />This property only appears when you select **ObjectSpace** from the **Normal Map Space** drop-down. |
| **Bent Normal Map**             | Assign a Texture that defines the bent normal map for this Material in tangent space. HDRP uses bent normal maps to simulate more accurate ambient occlusion.  Note: Bent normal maps only work with diffuse lighting.<br />This property only appears when you select **TangentSpace** from the **Normal Map Space** drop-down.. |
| **Bent Normal Map OS**          | Assign a Texture that defines the bent normal map for this Material in object space. HDRP uses bent normal maps to simulate more accurate ambient occlusion. Note: Bent normal maps only work with diffuse lighting.<br />This property only appears when you select **ObjectSpace** from the **Normal Map Space** drop-down. |
| **Coat Mask**                   | Assign a Texture that defines the coat mask for this Material. HDRP uses this mask to simulate a clear coat effect on the Material to mimic Materials like car paint or plastics. The Coat Mask value is 0 by default, but you can use the handle to modulate the clear Coat Mask effect using a value between 0 and 1. |
| **Base UV Mapping**             | Use the drop-down to select the type of UV mapping that HDRP uses to map Textures to this Material’s surface.<br />&#8226; Unity manages four UV channels for a vertex: **UV0**, **UV1**, **UV2**, and **UV3**.<br />&#8226; **Planar:** A planar projection from top to bottom.<br />&#8226; **Triplanar**: A planar projection in three directions:<br />X-axis: Left to right<br />Y-axis: Top to bottom<br />Z-axis: Front to back<br /><br />Unity blends these three projections together to produce the final result. |
| **Tiling**                      | Set an **X** and **Y** UV tile rate for all of the Textures in the **Surface Inputs** section. HDRP uses the **X** and **Y** values to tile these Textures across the Material’s surface, in object space. |
| **Offset**                      | Set an **X** and **Y** UV offset for all of the Textures in the **Surface Inputs** section. HDRP uses the **X** and **Y** values to offset these Textures across the Material’s surface, in object. |

### Detail Inputs

| **Property**                     | **Description**                                              |
| -------------------------------- | ------------------------------------------------------------ |
| **Detail Map**                   | Assign a [channel-packed Texture](Glossary.md#ChannelPacking) that HDRP uses to add micro details into the Material. The Detail Map uses the following channel settings:<br />&#8226; **Red**: Stores the grey scale as albedo.<br />&#8226; **Green**: Stores the green channel of the detail normal map.<br />&#8226; **Blue**: Stores the detail smoothness.<br />&#8226; **Alpha**: Stores the red channel of the detail normal map.<br />For more information on channel-packed Textures and the detail map, see [detail map](Mask-Map-and-Detail-Map.md#DetailMap). |
| **Detail UV Mapping**            | Use the drop-down to set the type of UV map to use for the **Detail Map**. If the Material’s **Base UV mapping** property is set to **Planar** or **Triplanar**, the **Detail UV Mapping** is also set to **Planar** or **Triplanar**.<br />The **Detail Map** Texture modifies the appearance of the Material so, by default, HDRP applies the **Tiling** and **Offset** of the **Base UV Map** to the **Detail Map** to synchronize the **Detail Map** and the rest of the Material Textures. HDRP then applies the **Detail Map** **Tiling** and **Offset** properties on top of the **Base Map Tiling** and **Offset**. For example, on a plane, if the **Tiling** for **Base UV Mapping** is 2, and this value is also 2, then the **Detail Map** Texture tiles by 4 on the plane.<br />This workflow allows you to change the **Tiling** of the Texture on the Material, without having to set the **Tiling** of the **Detail UV** too.<br />To separate the **Detail UV Map** from the **Base UV Map** to set it independently, disable the **Lock to Base Tiling/Offset** checkbox. |
| **- Lock to Base Tiling/Offset** | Enable the checkbox to make the **Base UV Map**’s **Tiling** and **Offset** properties affect the **Detail Map**. HDRP multiplies these properties by the **Detail UV Map**’s **Tiling** and **Offset** properties respectively. To separate the **Detail UV Map** from the **Base UV Map** to set it independently, disable this checkbox. |
| **Tiling**                       | Set an **X** and **Y** tile rate for the **Detail Map** UV. HDRP uses the **X** and **Y** values to tile the Texture assigned to the **Detail Map** across the Material’s surface, in object space. |
| **Offset**                       | Set an **X** and **Y** offset for the **Detail Map** UV. HDRP uses the **X** and **Y** values to offset  the Texture assigned to the **Detail Map** across the Material’s surface, in object space. |
| **Detail Albedo Scale**          | Use the slider to modulate the albedo of the detail map (red channel) between 0 and 2. This is an overlay effect. |
| **Detail Normal Scale**          | Use the slider to modulate the intensity of the detail normal map, between 0 and 2. The default value is 1 and has no scale. |
| **Detail Smoothness Scale**      | Use the slider modulate the smoothness of the detail map (blue channel) between 0 and 2, like an overlay effect. The default value is 1 and has no scale. |

### Transparency Inputs

Unity exposes this section if you select **Transparent** from the **Surface Type** drop-down. For information on the properties in this section, see the [Surface Type documentation](Surface-Type.md#TransparencyInputs).

Be aware that when you enable **Refraction**, make sure to set **Blend Mode** to **Alpha**, otherwise the effect does not work as expected. If you enable **Refraction** and use a **Blend Mode** other than **Alpha**, a warning displays in the material Inspector.

Also, be aware that HDRP does not support **Refraction** in the **Pre-Refraction** render pass. If you enable **Refraction** and use the **Pre-Refraction** render pass, a warning displays in the material and Shader Graph Inspector.

<a name="EmissionInputs"></a>

### Emission inputs

| **Property**                    | **Description**                                              |
| ------------------------------- | ------------------------------------------------------------ |
| **Use Emission Intensity**      | Enable the checkbox to use a separate LDR color and intensity value to set the emission color for this Material. Disable this checkbox to only use an HDR color to handle the color and emission color intensity. When enabled, this exposes the **Emission Intensity** property. |
| **Emission Map**                | Assign a Texture that this Material uses for emission. You can also use the color picker to select a color that HDRP multiplies by the Texture. If you do not set an emission texture then HDRP only uses the HDR color to calculate the final emissive color of the Material. You can set the intensity of the HDR color within the HDR color picker. |
| **Emission UV Mapping**         | Use the drop-down to select the type of UV mapping that HDRP uses for the **Emission Map**.<br />&#8226; Unity manages four UV channels for a vertex: **UV0**, **UV1**, **UV2**, and **UV3**.<br />&#8226; **Planar:** A planar projection from top to bottom.<br />&#8226; **Triplanar**: A planar projection in three directions:<br />X-axis: Left to right<br />Y-axis: Top to bottom<br />Z-axis: Front to back<br /><br />Unity blends these three projections together to produce the final result.<br />&#8226; **Same as Base**: Unity will use the **Base UV Mapping** selected in the **Surface Inputs**. If the Surface has **Pixel displacement** enabled, this option will apply displacement on the emissive map too. |
| **- Tiling**                    | Set an **X** and **Y** tile rate for the **Emission Map** UV. HDRP uses the **X** and **Y** values to tile the Texture assigned to the **Emission Map** across the Material’s surface, in object space. |
| **- Offset**                    | Set an **X** and **Y** offset for the **Emission Map** UV. HDRP uses the **X** and **Y** values to offset the Texture assigned to the **Emission Map** across the Material’s surface, in object space. |
| **Emission Intensity**          | Set the overall strength of the emission effect for this Material.<br />Use the drop-down to select one of the following [physical light units](Physical-Light-Units.md) to use for intensity:<br />&#8226; [Nits](Physical-Light-Units.md#Nits)<br />&#8226; [EV<sub>100</sub>](Physical-Light-Units.md#EV) |
| **Exposure Weight**             | Use the slider to set how much effect the exposure has on the emission power. For example, if you create a neon tube, you would want to apply the emissive glow effect at every exposure. |
| **Emission Multiply with Base** | Enable the checkbox to make HDRP use the base color of the Material when it calculates the final color of the emission. When enabled, HDRP multiplies the emission color by the base color to calculate the final emission color. |
| **Emission**                    | Toggles whether emission affects global illumination. |
| **- Global Illumination**       | The mode HDRP uses to determine how color emission interacts with global illumination.<br />&#8226; **Realtime**: Select this option to make emission affect the result of real-time global illumination.<br />&#8226; **Baked**: Select this option to make emission only affect global illumination during the baking process.<br />&#8226; **None**: Select this option to make emission not affect global illumination. |

### Advanced options

| **Property**                 | **Description**                                              |
| ---------------------------- | ------------------------------------------------------------ |
| **Enable GPU instancing**    | Enable the checkbox to tell HDRP to render Meshes with the same geometry and Material in one batch when possible. This makes rendering faster. HDRP cannot render Meshes in one batch if they have different Materials, or if the hardware does not support GPU instancing. For example, you cannot [static-batch](https://docs.unity3d.com/Manual/DrawCallBatching.html) GameObjects that have an animation based on the object pivot, but the GPU can instance them. |
| **Specular Occlusion Mode**  | Use the drop-down to select the mode that HDRP uses to calculate specular occlusion. <br/>&#8226; **Off**: Disables specular occlusion.<br/>&#8226; **From Ambient Occlusion**: Calculates specular occlusion from the ambient occlusion map and the Camera's view vector.<br/>&#8226; **From Bent Normal**: Calculates specular occlusion from the bent normal map. |
| **Add Precomputed Velocity** | Enable the checkbox to use precomputed velocity information stored in an Alembic file. |<|MERGE_RESOLUTION|>--- conflicted
+++ resolved
@@ -10,25 +10,7 @@
 
 ## Properties
 
-<<<<<<< HEAD
 [!include[](snippets/shader-properties/surface-options/lit-surface-options.md)]
-=======
-### Surface Options
-
-**Surface Options** control the overall look of your Material's surface and how Unity renders the Material on screen.
-
-| **Property**              | **Description**                                              |
-| ------------------------- | ------------------------------------------------------------ |
-| **Surface Type**          | Use the drop-down to define whether your Material supports transparency or not. Materials with a **Transparent Surface Type** are more resource intensive to render than Materials with an **Opaque** **Surface Type**. HDRP exposes more properties, depending on the **Surface Type** you select. For more information about the feature and for the list of properties each **Surface Type** exposes, see the [Surface Type documentation](Surface-Type.md). |
-| **- Rendering Pass**      | Use the drop-down to set the rendering pass that HDRP processes this Material in. For more information on this property, see the [Surface Type documentation](Surface-Type.md). |
-| **Alpha Clipping**        | Enable the checkbox to make this Material act like a [Cutout Shader](https://docs.unity3d.com/Manual/StandardShaderMaterialParameterRenderingMode.html). Enabling this feature exposes more properties. For more information about the feature and for the  list of properties this feature exposes, see the [Alpha Clipping documentation](Alpha-Clipping.md). |
-| **Double-Sided**          | Enable the checkbox to make HDRP render both faces of the polygons in your geometry. For more information about the feature and for the list of properties this feature exposes, see the [Double-Sided documentation](Double-Sided.md). |
-| **Material Type**         | Allows you to give your Material a type, which allows you to customize it with different settings depending on the **Material Type** you select. For more information about the feature and for the list of properties each **Material Type** exposes, see the [Material Type documentation](Material-Type.md). |
-| **Receive Decals**        | Enable the checkbox to allow HDRP to draw decals on this Material’s surface. |
-| **Receive SSR (Transparent)** | Enable the checkbox to make HDRP include this Material when it processes the screen space reflection pass. There is a separate option for transparent Surface Type.|
-| **Geometric Specular AA** | Enable the checkbox to make HDRP perform geometric anti-aliasing on this Material. This modifies the smoothness values on surfaces of curved geometry in order to remove specular artifacts. For more information about the feature and for the list of properties this feature exposes, see the [Geometric Specular Anti-aliasing documentation](Geometric-Specular-Anti-Aliasing.md). |
-| **Displacement Mode**     | Use this drop-down to select the method that HDRP uses to alter the height of the Material’s surface. For more information about the feature and for the list of properties each **Displacement Mode** exposes, see the [Displacement Mode documentation](Displacement-Mode.md). |
->>>>>>> 0aac778f
 
 
 ### Vertex Animation
