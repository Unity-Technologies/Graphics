# Upgrading HDRP from 2021.1 to 2021.2

## Shader code

From 2021.2, if material ambient occlusion needs to be applied to probe volume GI and the material is deferred, the material needs to define `HAS_PAYLOAD_WITH_UNINIT_GI` constant and a function `float GetUninitializedGIPayload(SurfaceData surfaceData)` that returns the AO factor that is desired to be applied. No action is needed for forward only materials or if no material AO needs to be applied to probe volume GI.

HDRP 2021.2 includes the "ForwardEmissiveForDeferred" shader pass and the associated SHADERPASS_FORWARD_EMISSIVE_FOR_DEFERRED define for Materials that have a GBuffer pass. You can see the new pass in Lit.shader. When you use the Deferred Lit shader mode, Unity uses "ForwardEmissiveForDeferred" to render the emissive contribution of a Material in a separate forward pass. Otherwise, Unity ignores "ForwardEmissiveForDeferred".

<<<<<<< HEAD
## Density Volumes

As **Density Volume** has been renamed to **Local Volumetric Fog**, you won't need to worry about the game objects using the old component, as the serialization is taking into account the GUID and not the component name. Whereas, if you are referencing **Density Volume** class through your scripts, you will notice a warning (**DensityVolume has been deprecated (UnityUpgradable) -> Local Volumetric Fog**) so change your code and target the new component. This might stop compiling your project in future versions.
=======
## ClearFlag

ClearFlag.Depth does not implicitely clear stencil anymore. ClearFlag.Stencil added.
>>>>>>> 6ad5501f
<|MERGE_RESOLUTION|>--- conflicted
+++ resolved
@@ -6,12 +6,10 @@
 
 HDRP 2021.2 includes the "ForwardEmissiveForDeferred" shader pass and the associated SHADERPASS_FORWARD_EMISSIVE_FOR_DEFERRED define for Materials that have a GBuffer pass. You can see the new pass in Lit.shader. When you use the Deferred Lit shader mode, Unity uses "ForwardEmissiveForDeferred" to render the emissive contribution of a Material in a separate forward pass. Otherwise, Unity ignores "ForwardEmissiveForDeferred".
 
-<<<<<<< HEAD
 ## Density Volumes
 
 As **Density Volume** has been renamed to **Local Volumetric Fog**, you won't need to worry about the game objects using the old component, as the serialization is taking into account the GUID and not the component name. Whereas, if you are referencing **Density Volume** class through your scripts, you will notice a warning (**DensityVolume has been deprecated (UnityUpgradable) -> Local Volumetric Fog**) so change your code and target the new component. This might stop compiling your project in future versions.
-=======
+
 ## ClearFlag
 
 ClearFlag.Depth does not implicitely clear stencil anymore. ClearFlag.Stencil added.
->>>>>>> 6ad5501f
