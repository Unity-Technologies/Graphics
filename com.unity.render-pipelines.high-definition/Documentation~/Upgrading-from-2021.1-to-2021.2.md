--- conflicted
+++ resolved
@@ -6,13 +6,11 @@
 
 HDRP 2021.2 includes the "ForwardEmissiveForDeferred" shader pass and the associated SHADERPASS_FORWARD_EMISSIVE_FOR_DEFERRED define for Materials that have a GBuffer pass. You can see the new pass in Lit.shader. When you use the Deferred Lit shader mode, Unity uses "ForwardEmissiveForDeferred" to render the emissive contribution of a Material in a separate forward pass. Otherwise, Unity ignores "ForwardEmissiveForDeferred".
 
-<<<<<<< HEAD
-## ClearFlag
-
-ClearFlag.Depth does not implicitely clear stencil anymore. ClearFlag.Stencil added.
-=======
 From 2021.2, a decal function in shader code has been added. To handle normal flipping for double sided materials, calls to `GetDecalSurfaceData()` should be updated from this function:
 `DecalSurfaceData GetDecalSurfaceData(PositionInputs posInput, float3 vtxNormal, inout float alpha)`
 to:
 `DecalSurfaceData GetDecalSurfaceData(PositionInputs posInput, FragInputs input, inout float alpha)`
->>>>>>> c2816491
+
+## ClearFlag
+
+ClearFlag.Depth does not implicitely clear stencil anymore. ClearFlag.Stencil added.
