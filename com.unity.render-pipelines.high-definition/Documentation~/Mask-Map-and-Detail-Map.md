--- conflicted
+++ resolved
@@ -15,11 +15,7 @@
 
 ## Mask map
 
-<<<<<<< HEAD
-The mask map contains four grayscale textures, one in each color channel. The default expected value of each channel is 0.5. HDRP uses the mask map to store the metallic map, occlusion map, detail mask, and smoothness map for the material. The mask map stores these textures in the following channels:
-=======
-The mask map contains four grayscale textures, one in each color channel. HDRP uses the mask map to store the metallic map, ambient occlusion map, detail mask, and smoothness map for the material. The mask map stores these textures in the following channels:
->>>>>>> bcb329e6
+The mask map contains four grayscale textures, one in each color channel. The default expected value of each channel is 0.5. HDRP uses the mask map to store the metallic map, ambient occlusion map, detail mask, and smoothness map for the material. The mask map stores these textures in the following channels:
 
 | **Color channel** | **Map**     |
 | ----------------- | ----------- |
