--- conflicted
+++ resolved
@@ -25,15 +25,10 @@
 Path tracing uses the [Volume](Volumes.md) framework, so to enable this feature, and modify its properties, you must add a Path Tracing override to a [Volume](Volumes.md) in your Scene. To do this:
 
 1. In the Scene or Hierarchy view, select a GameObject that contains a Volume component to view it in the Inspector.
-<<<<<<< HEAD
 2. In the Inspector, select Add Override > Ray Tracing > Path Tracing.
 3. In the Inspector for the Path Tracing Volume Override, check the Enable option. If you don't see the Enable option, make sure your HDRP Project supports ray tracing. For information on setting up ray tracing in HDRP, see [getting started with ray tracing](Ray-Tracing-Getting-Started.md). This switches HDRP to path-traced rendering and you should initially see a noisy image that converges towards a clean result.
 4. If the image doesn't converge over time, select the drop-down next to the effect toggle and enable Always Refresh.
-=======
-2. In the Inspector, select **Add Override** > **Ray Tracing** > **Path Tracing**.
-3. In the Inspector for the Path Tracing Volume Override, check the Enable option. If you don't see the Enable option, make sure your HDRP Project supports ray tracing. For information on setting up ray tracing in HDRP, see [getting started with ray tracing](Ray-Tracing-Getting-Started.md). This switches HDRP to path-traced rendering and you should initially see a noisy image that converges towards a clean result.
-4. If the image doesn't converge over time, in the Scene view toolbar, select the drop-down next to the effect toggle and enable Always Refresh.
->>>>>>> f2422729
+
 
 ![](Images/RayTracingPathTracing3.png)
 
@@ -44,21 +39,14 @@
 | **Maximum Samples**         | Set the number of frames to accumulate for the final image. There is a progress bar at the bottom of the Scene view which indicates the current accumulation with respect to this value. |
 | **Minimum Depth**           | Set the minimum number of light bounces in each path.        |
 | **Maximum Depth**           | Set the maximum number of light bounces in each path. You can not set this to be lower than Minimum Depth.<br /> **Note**: You can set this and Minimum Depth to 1 if you only want to direct lighting. You can set them both to 2 if you only want to visualize indirect lighting (which is only visible on the second bounce). |
-<<<<<<< HEAD
-| **Maximum Intensity**       | Set a value to clamp the intensity of the light value each bounce returns. This avoids very bright, isolated pixels in the final result.<br />**Note**: This property can make the final image dimmer, so if the result looks dark, increase the value of this property. |
-| **Sky Importance Sampling** | Set the sky sampling mode. Importance sampling favors the brightest directions, which is beneficial when using a sky model with high contrast and very intense spots (like a sun, or street lights). Although, it can be detrimental when you use a smooth, uniform sky. It is active by default for HDRI skies only, but you can also turn it On and Off, regardless of the sky in use. |
-=======
 | **Maximum Intensity**       | Set a value to clamp the intensity of the light value each bounce returns. This avoids bright, isolated pixels in the final result.<br />**Note**: This property can make the final image dimmer, so if the result looks dark, increase the value of this property. |
 | **Sky Importance Sampling** | Set the sky sampling mode. Importance sampling favors the brightest directions, which is beneficial when using a sky model with high contrast and intense spots (like a sun, or street lights). On the other hand, it can be slightly detrimental when using a smooth, uniform sky. It's active by default for HDRI skies only, but can also be turned On and Off, regardless of the type of sky in use. |
-| **Denoising** | Enable this feature to denoise the output of the the path tracer. This feature is only available if the **Unity Denoising Package** is installed in your project. There are three available options in HDRP: <br>
-- **None**: Disables denoising (this is the default option).
-- **Intel Open Image Denoise** : Performs denoising using the Intel Open Image Denoise library.
-- **NVIDIA OptiX** : Performs denoising using NVIDIA OptiX.
-
-You can also enable two additional settings:
-- **Use AOVs** (Arbitrary Output Variables): Enable this option to increase detail retention after denoising.
+| **Denoising** | Enable this feature to denoise the output of the the path tracer. This feature is only available if the **Unity Denoising Package** is installed in your project. There are three available options in HDRP:<br />
+- **None**: Disables denoising (this is the default option).<br />
+- **Intel Open Image Denoise** : Performs denoising using the Intel Open Image Denoise library.<br />
+- **NVIDIA OptiX** : Performs denoising using NVIDIA OptiX.<br /><br />You can also enable two additional settings:<br />
+- **Use AOVs** (Arbitrary Output Variables): Enable this option to increase detail retention after denoising.<br />
 - **Temporal**: Enable this option to improve temporal consistency for denoised frame sequences. |
->>>>>>> f2422729
 
 ![](Images/RayTracingPathTracing4.png)
 
@@ -86,39 +74,19 @@
 
 ![Surface_Options](Images/HDRP_PathtracingBoxes_Raster.png)
 
-<<<<<<< HEAD
 GameObjects without path tracing (rasterized).
 
 ![Surface_Options](Images/HDRP_PathtracingBoxes_PathTraced.png)
-=======
-In the Lit family of materials, when the surface type is set to *Transparent*, you can select between None, Box, Sphere or Thin refraction models.
-
-For path tracing, the distinction between Box or Sphere is irrelevant (as rays can intersect the real objects in the scene), and both effectively carry the common meaning of a *thick* mode, to be used on solid objects represented by a closed surface. On the other hand, Thin conveys the same idea as its rasterized version, and None is a special case of thin refractive surface, simulating alpha blending.
->>>>>>> f2422729
 
 GameObjects with path tracing enabled.
 
-<<<<<<< HEAD
 <a name="surface-types"></a>
 
 ## Path tracing and double-sided materials
-=======
-| Refraction model  | Path tracing meaning                              | Surface sidedness                                 |
-|-------------------|---------------------------------------------------|---------------------------------------------------|
-| Box or Sphere | Thick object (e.g magnifying paperweight)       | Double sided, with None normal mode             |
-| Thin            | Thin object (e.g soap bubble or window)         | Double sided, with Flip or Mirror normal mode |
-| None            | Thin object, with smoothness = 1 and no Fresnel | Double sided, with Flip or Mirror normal mode |
-
-The reason why normal mode should be set to None for thick objects, is that we want the intersection with a front normal to represent entering the medium (say, from air into glass), but also the back normal to represent leaving it.
->>>>>>> f2422729
 
 When you use path tracing, the **Double-Sided** property (menu: **Inspector** > **Surface Options** > **Double-Sided**) allows transparent materials to accumulate correctly. If the you disable **Double-sided** property, rays can't exit the GameObject. 
 
-<<<<<<< HEAD
 The following images display the same GameObjects with a single-sided Material and a double-sided material:
-=======
-In path tracing, the *Transmission* option of subsurface scattering will only take effect if the surface is also set to be Double-Sided (any normal mode will do), in which case it will receive light from both sides.
->>>>>>> f2422729
 
 ![Surface_Options](Images/HDRP_PathtracingBoxes_Single Sided.png)
 
@@ -195,7 +163,6 @@
 
 HDRP path tracing in Unity 2020.2 has the following limitations:
 
-<<<<<<< HEAD
 - If a Mesh in your scene has a Material assigned that does not have the `HDRenderPipeline` tag, the mesh will not appear in your scene. For more information, see [Ray tracing and Meshes](Ray-Tracing-Getting-Started.md#RayTracingMeshes).
 - Path tracing in HDRP doesn't support the following:  
   - 3D Text and TextMeshPro.
@@ -210,18 +177,6 @@
   - MSAA.
   - [Graphics.DrawMesh](https://docs.unity3d.com/ScriptReference/Graphics.DrawMesh.html).
   - [Streaming Virtual Texturing](https://docs.unity3d.com/Documentation/Manual/svt-streaming-virtual-texturing.html).
-=======
-- If a Mesh in your scene has a Material assigned that doesn't have the `HDRenderPipeline` tag, the mesh won't appear in your scene. For more information, see [Ray tracing and Meshes](Ray-Tracing-Getting-Started.md#RayTracingMeshes).
-- Doesn't support 3D Text and TextMeshPro.
-- Doesn't support decals.
-- Doesn't support tessellation.
-- Doesn't support Tube and Disc-shaped Area Lights.
-- Doesn't support Translucent Opaque Materials.
-- Doesn't support several of HDRP's Materials. This includes Eye, non-physical Hair and Decal.
-- Doesn't support per-pixel displacement (parallax occlusion mapping, height map, depth offset).
-- Doesn't support MSAA.
-- Doesn't support [Graphics.DrawMesh](https://docs.unity3d.com/ScriptReference/Graphics.DrawMesh.html).
-- Doesn't support [Streaming Virtual Texturing](https://docs.unity3d.com/Documentation/Manual/svt-streaming-virtual-texturing.html).
 
 ### Unsupported shader graph nodes for path tracing
 
@@ -233,4 +188,3 @@
 ### Unsupported features of ray tracing
 
 For information about unsupported features of ray tracing in general, see [Ray tracing limitations](Ray-Tracing-Getting-Started.md#limitations).
->>>>>>> f2422729
