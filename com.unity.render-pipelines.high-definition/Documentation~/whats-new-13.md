# What's new in HDRP version 13 / Unity 2022.1

This page contains an overview of new features, improvements, and issues resolved in version 12 of the High Definition Render Pipeline (HDRP), embedded in Unity 2021.2.

## Added

<<<<<<< HEAD
### Material Samples Transparency Scenes

![](Images/HDRP-MaterialSample-ShadowsTransparency.png)

These new scenes include examples and informations on how to setup properly transparents in your projects using different rendering methods (Rasterization, Ray Tracing, Path Tracing). 
To take advantage of all the content of the sample, a GPU that supports [Ray Tracing](Ray-Tracing-Getting-Started.md) is needed.  

## Updated
=======
### Material Runtime API

From this HDRP version, you can use new APIs to run shader validation steps from script at runtime, both in the editor and in standalone builds. You can use this to change the keyword state or one or more properties in order to enable or disable HDRP shader features on a Material.
For more information, see the [Material Scripting API documentation](Material-API.md).

### Access main directional light from ShaderGraph

From HDRP version 13.0, [ShaderGraph](https://docs.unity3d.com/Packages/com.unity.shadergraph@13.1/manual/index.html) includes a new node called *Main Light Direction* that you can use to control the direction of the main light.
For more information, see the [Main Light Direction Node](https://docs.unity3d.com/Packages/com.unity.shadergraph@13.1/manual/Main-Light-Direction-Node.html).

## Updated

### Depth Of Field
HDRP version 13 includes optimizations in the physically based depth of field implementation. In particular, image regions that are out-of-focus are now computed at lower resolution, while in-focus regions retain the full resolution. For many scenes this results in significant speedup, without any visible reduction in image quality.
>>>>>>> 1069e8db
<|MERGE_RESOLUTION|>--- conflicted
+++ resolved
@@ -4,7 +4,6 @@
 
 ## Added
 
-<<<<<<< HEAD
 ### Material Samples Transparency Scenes
 
 ![](Images/HDRP-MaterialSample-ShadowsTransparency.png)
@@ -12,8 +11,6 @@
 These new scenes include examples and informations on how to setup properly transparents in your projects using different rendering methods (Rasterization, Ray Tracing, Path Tracing). 
 To take advantage of all the content of the sample, a GPU that supports [Ray Tracing](Ray-Tracing-Getting-Started.md) is needed.  
 
-## Updated
-=======
 ### Material Runtime API
 
 From this HDRP version, you can use new APIs to run shader validation steps from script at runtime, both in the editor and in standalone builds. You can use this to change the keyword state or one or more properties in order to enable or disable HDRP shader features on a Material.
@@ -27,5 +24,4 @@
 ## Updated
 
 ### Depth Of Field
-HDRP version 13 includes optimizations in the physically based depth of field implementation. In particular, image regions that are out-of-focus are now computed at lower resolution, while in-focus regions retain the full resolution. For many scenes this results in significant speedup, without any visible reduction in image quality.
->>>>>>> 1069e8db
+HDRP version 13 includes optimizations in the physically based depth of field implementation. In particular, image regions that are out-of-focus are now computed at lower resolution, while in-focus regions retain the full resolution. For many scenes this results in significant speedup, without any visible reduction in image quality.