--- conflicted
+++ resolved
@@ -69,17 +69,8 @@
 
 Orthographic views are now fully supported by the path tracer.
 
-<<<<<<< HEAD
 Last but not least, volumetric scattering now takes the fog color into account, adding scattered contribution on top of the non-scattered result. In addition, the sampling quality has been improved when dealing with multiple light sources.
 
 ### Custom Pass
 
-Added new functions that sample the custom buffer in custom passes that deals with scaling automatically, it's recommended to use them over the standard texture sampling. Learn more about the **CustomPassSampleCustomColor** and **CustomPassLoadCustomColor** function in the [Creating a Custom Pass](Custom-Pass-Creating.md) documentation.
-
-## Updated
-
-### Depth Of Field
-HDRP version 13 includes optimizations in the physically based depth of field implementation. In particular, image regions that are out-of-focus are now computed at lower resolution, while in-focus regions retain the full resolution. For many scenes this results in significant speedup, without any visible reduction in image quality.
-=======
-Last but not least, volumetric scattering now takes the fog color into account, adding scattered contribution on top of the non-scattered result. In addition, the sampling quality has been improved when dealing with multiple light sources.
->>>>>>> 6d5607d0
+Added new functions that sample the custom buffer in custom passes that deals with scaling automatically, it's recommended to use them over the standard texture sampling. Learn more about the **CustomPassSampleCustomColor** and **CustomPassLoadCustomColor** function in the [Creating a Custom Pass](Custom-Pass-Creating.md) documentation.