# What's new in HDRP version 13 / Unity 2022.1

This page contains an overview of new features, improvements, and issues resolved in version 13 of the High Definition Render Pipeline (HDRP), embedded in Unity 2022.1.

## Added

### Material Runtime API

From this HDRP version, you can use new APIs to run shader validation steps from script at runtime, both in the editor and in standalone builds. You can use this to change the keyword state or one or more properties in order to enable or disable HDRP shader features on a Material.
For more information, see the [Material Scripting API documentation](Material-API.md).

### Access main directional light from ShaderGraph

From HDRP version 13.0, [ShaderGraph](https://docs.unity3d.com/Packages/com.unity.shadergraph@13.1/manual/index.html) includes a new node called *Main Light Direction* that you can use to control the direction of the main light.
For more information, see the [Main Light Direction Node](https://docs.unity3d.com/Packages/com.unity.shadergraph@13.1/manual/Main-Light-Direction-Node.html).

### HDR Output Support

HDRP 13.0 introduces support for HDR display output, including both the HDR10 and scRGB standards.

As a result, HDRP is now able to take advantage of the higher brightness contrast and wider color gamut capabilities of HDR displays.

This functionality includes a variety of customization options for adapting content for a variety of displays based on device metadata or user preferences.

For more information consult the [HDR Output](HDR-Output.md) documentation

<<<<<<< HEAD
### Custom Pass

Added new functions that sample the custom buffer in custom passes that deals with scaling automatically, it's recommended to use them over the standard texture sampling. Learn more about the **CustomPassSampleCustomColor** and **CustomPassLoadCustomColor** function in the [Creating a Custom Pass](Custom-Pass-Creating.md) documentation.
=======
### Path Tracing

HDRP 13.0 you can use new APIs to check the accumulation progress and reset it.

The [SensorSDK package](https://docs.unity3d.com/Packages/com.unity.sensorsdk@1.0/manual/index.html) leverages the path tracer for its computations, in particular in Lidar mode, or to render images with specific camera lenses.

Orthographic views are now fully supported by the path tracer.

Last but not least, volumetric scattering now takes the fog color into account, adding scattered contribution on top of the non-scattered result. In addition, the sampling quality has been improved when dealing with multiple light sources.
>>>>>>> f690ce2c

## Updated

### Depth Of Field
HDRP version 13 includes optimizations in the physically based depth of field implementation. In particular, image regions that are out-of-focus are now computed at lower resolution, while in-focus regions retain the full resolution. For many scenes this results in significant speedup, without any visible reduction in image quality.<|MERGE_RESOLUTION|>--- conflicted
+++ resolved
@@ -24,11 +24,6 @@
 
 For more information consult the [HDR Output](HDR-Output.md) documentation
 
-<<<<<<< HEAD
-### Custom Pass
-
-Added new functions that sample the custom buffer in custom passes that deals with scaling automatically, it's recommended to use them over the standard texture sampling. Learn more about the **CustomPassSampleCustomColor** and **CustomPassLoadCustomColor** function in the [Creating a Custom Pass](Custom-Pass-Creating.md) documentation.
-=======
 ### Path Tracing
 
 HDRP 13.0 you can use new APIs to check the accumulation progress and reset it.
@@ -38,7 +33,10 @@
 Orthographic views are now fully supported by the path tracer.
 
 Last but not least, volumetric scattering now takes the fog color into account, adding scattered contribution on top of the non-scattered result. In addition, the sampling quality has been improved when dealing with multiple light sources.
->>>>>>> f690ce2c
+
+### Custom Pass
+
+Added new functions that sample the custom buffer in custom passes that deals with scaling automatically, it's recommended to use them over the standard texture sampling. Learn more about the **CustomPassSampleCustomColor** and **CustomPassLoadCustomColor** function in the [Creating a Custom Pass](Custom-Pass-Creating.md) documentation.
 
 ## Updated
 
