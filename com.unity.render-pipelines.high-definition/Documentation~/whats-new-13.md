--- conflicted
+++ resolved
@@ -4,7 +4,6 @@
 
 ## Added
 
-<<<<<<< HEAD
 ### Material Runtime API
 
 To enable or disable most HDRP shader features on a material, changes need to be done on the keyword state and sometimes on one or more properties. This is done automatically when editing values though the inspector, but from HDRP 13.0, new APIs are also available in order to run the validation steps from script, both in the editor and in standalone builds.
@@ -17,9 +16,6 @@
 For more information, see the [node documentation](https://docs.unity3d.com/Packages/com.unity.shadergraph@13.1/manual/Main-Light-Direction-Node.html).
 
 ## Updated
-=======
-## Updated
 
 ### Depth Of Field
-HDRP version 13 includes optimizations in the physically based depth of field implementation. In particular, image regions that are out-of-focus are now computed at lower resolution, while in-focus regions retain the full resolution. For many scenes this results in significant speedup, without any visible reduction in image quality.
->>>>>>> 1925c760
+HDRP version 13 includes optimizations in the physically based depth of field implementation. In particular, image regions that are out-of-focus are now computed at lower resolution, while in-focus regions retain the full resolution. For many scenes this results in significant speedup, without any visible reduction in image quality.