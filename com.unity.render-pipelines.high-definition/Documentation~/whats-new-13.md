# What's new in HDRP version 13 / Unity 2022.1

This page contains an overview of new features, improvements, and issues resolved in version 12 of the High Definition Render Pipeline (HDRP), embedded in Unity 2021.2.

## Added

<<<<<<< HEAD
### HDR Output Support

HDRP 13.0 introduces support to output to HDR Displays, supporting both  HDR10 and scRGB standards.

When outputting to an HDR-capable device, if the project enabled HDR Output, HDRP will make use of the higher brightness contrast and wider color gamut capabilities of the display.
The user can also chose for various options on how to customize the tonemapping for the HDR case and few options are provided to allow the game to adapt to various output displays and calibrate basing on device metadata or user preferences.

For more information consult the [HDR Output](HDR-Output.md) documentation

## Updated
=======
## Updated

### Depth Of Field
HDRP version 13 includes optimizations in the physically based depth of field implementation. In particular, image regions that are out-of-focus are now computed at lower resolution, while in-focus regions retain the full resolution. For many scenes this results in significant speedup, without any visible reduction in image quality.
>>>>>>> 72f65049
<|MERGE_RESOLUTION|>--- conflicted
+++ resolved
@@ -4,7 +4,6 @@
 
 ## Added
 
-<<<<<<< HEAD
 ### HDR Output Support
 
 HDRP 13.0 introduces support to output to HDR Displays, supporting both  HDR10 and scRGB standards.
@@ -15,9 +14,6 @@
 For more information consult the [HDR Output](HDR-Output.md) documentation
 
 ## Updated
-=======
-## Updated
 
 ### Depth Of Field
-HDRP version 13 includes optimizations in the physically based depth of field implementation. In particular, image regions that are out-of-focus are now computed at lower resolution, while in-focus regions retain the full resolution. For many scenes this results in significant speedup, without any visible reduction in image quality.
->>>>>>> 72f65049
+HDRP version 13 includes optimizations in the physically based depth of field implementation. In particular, image regions that are out-of-focus are now computed at lower resolution, while in-focus regions retain the full resolution. For many scenes this results in significant speedup, without any visible reduction in image quality.