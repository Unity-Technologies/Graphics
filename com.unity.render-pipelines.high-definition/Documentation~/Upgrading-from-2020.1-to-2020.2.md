# Upgrading HDRP from 8.x to 9.x-preview/10.x

In the High Definition Render Pipeline (HDRP), some features work differently between major versions. This document helps you upgrade HDRP from 8.x to 9.x-preview/10.x. Note that version 9.-x-preview is compatible with Unity 2020.1 but includes several features from 10.x. However, this package will not be maintained in the future.

## Constant Buffer API

From 10.x, HDRP uses a new constant buffer API that allows it to set up uniforms during the frame and send them to the shader in a single transfer instead of multiple transfers. To do this, the global variables that were declared individually are now all within the `ShaderVariablesGlobal ` struct. The consequence of this is that its no longer possible to setup any of the global values individually using `CommandBuffer.SetVectorXXX()` or its related functions. Instead, to change a global variable, you need to update the struct in its entirety.

Currently, the only publicly accessible variables in the `ShaderVariablesGlobal` struct are camera related and only available within [Custom Passes](Custom-Pass.md) via the following functions:

* `RenderFromCamera()`
* `RenderDepthFromCamera()`
* `RenderNormalFromCamera()`
* `RenderTangentFromCamera()`


## Frame Settings

From 10.x, if you create a new [HDRP Asset](HDRP-Asset.md), the **MSAA Within Forward** Frame Setting is enabled by default.

## Decal

From 10.x, decals no longer require a full Depth Prepass. HDRP only renders Materials with **Receive Decals** enabled during the Depth Prepass. Unless other options force it.

From 10.x, you can use the Decal Layers system which makes use of the **Rendering Layer Mask** property from a Mesh Renderer and Terrain. The default value of this property prior to 2020.2 does not include any Decal Layer flags. This means that when you enable this feature, no Meshes receive decals until you configure them correctly. A script **Edit > Render Pipeline/HD Render Pipeline > Upgrade from Previous Version > Add Decal Layer Default to Loaded Mesh Renderers and Terrains** is provided to convert the already created Meshes, as well a version to apply only on a selection. Newly created Mesh Renderer or Terrain have the have **Decal Layer Default** enable by default.

## Lighting

From 10.x, if you disable the sky override used as the **Static Lighting Sky** in the **Lighting** window, the sky no longer affects the baked lighting. Previously, the sky affected the baked lighting even when it was disabled.

From 10.x, HDRP has 
the Cubemap Array for Point [Light](Light-Component.md) cookies and now uses octahedral projection with a regular 2D-Cookie atlas. This is to allow for a single path for light cookies and IES, but it may produce visual artifacts when using a low-resolution cube-cookie. For example, projecting pixel art data.

As the **Cubemap cookie atlas** no longer exists, it is possible that HDRP does not have enough space on the current 2D atlas for the cookies. If this is the case, HDRP displays an error in the Console window. To fix this, increase the size of the 2D cookie atlas. To do this:
Select your [HDRP Asset](HDRP-Asset.md).
In the Inspector, go to Lighting > Cookies.
In the 2D Atlas Size drop-down, select a larger cookie resolution.

From 10.x, the texture format of the color buffer in the HDRP Asset also applies to [Planar Reflection Probes](Planar-Reflection-Probe.md). Previously, Planar Reflection Probes always used a float16 rendertarget.

From 10.x, the light layer properties have move from the HDRP settings to the HDRP Default setting Panel.

From 10.x, in physically based sky, the sun disk intensity is proportional to its size. Before this the sun disk was incorrectly not drive by the sun disk size.

From 10.x, if you previously used the **UseEmissiveIntensity** property in either a Decal, Lit, LayeredLit, or Unlit Material, be aware that the **EmissiveColorLDR** property is in sRGB color space. Previously HDRP handled **EmissiveColor** as being in linear RGB color space so there may be a mismatch in visuals between versions. To fix this mismatch, HDRP includes a migration script that handles the conversion automatically.

For project migrating from old 9.x.x-preview package. There is a change in the order of enum of Exposure that may shift the current exposure mode to another one in Exposure Volume. This will need to be corrected manually by reselecting the correct Exposure mode.

From 10.x, the debug lens attenuation has been removed, however the lens attenuation can now be set in the HDRP Default setting Panel as either modelling a perfect lens or an imperfect one. 

## Shadows

From 10.x, it is no longer necessary to change the [HDRP Config package](HDRP-Config-Package.md) to set the [shadow filtering quality](HDRP-Asset.md#FilteringQualities) for deferred rendering. Instead, you can now change the filtering quality directly on the [HDRP Asset](HDRP-Asset.md#FilteringQualities). Note if you previously had not set the shadow filtering quality to **Medium** on the HDRP Asset, the automatic project upgrade process changes the shadow quality which means you may need to manually change it back to its original value.

HDRP now stores OnEnable and OnDemand shadows in a separate atlas and more API is available to handle them. For more information, see [Shadows in HDRP](Shadows-in-HDRP.md).

The shader function `SampleShadow_PCSS` now requires you to pass in an additional float2 parameter which contains the shadow atlas resolution in x and the inverse of the atlas resolution in y.

Ray bias and thickness parameters have been added to contact shadows. These might lead to small changes to the visual impact of contact shadows with the default parameters. Please consider tuning those values to fit the needs of your project.

## Shader config file

From 10.x, due to the change of the shadow map, HDRP moved the HDShadowFilteringQuality enum to HDShadowManager.cs. HDRP also removed ShaderConfig.s_DeferredShadowFiltering and ShaderOptions.DeferredShadowFiltering from the source code because they have no effect anymore.

From 10.x, a new option is available named ColoredShadow. It allows you to control whether a shadow is chromatic or monochrome. ColoredShadow is enabled by default and currently only works with [Ray-traced shadows](Ray-Traced-Shadows.md). Note that colored shadows are more resource-intensive to process than standard shadows.

From 10.x, the Raytracing option and equivalent generated shader macro SHADEROPTIONS_RAYTRACING have been removed. You no longer need to edit the shader config file to use ray-traced effects in HDRP.

## Shader code

From 10.x, HDRP uses a new structure to output information from the LightLoop. It now uses a custom LightLoop struct instead of the `float3 diffuseLighting`, `float3 specularLighting` pair. This is to allow HDRP to export more information from the LightLoop in the future without breaking the API.

The following functions now pass this structure instead of the pair:

* LightLoop(), for both rasterization and raytracing.
* PostEvaluateBSDF()
* ApplyDebug()
* PostEvaluateBSDFDebugDisplay()

To upgrade an existing shader, for all the above functions:

1. Replace the declaration `float3 diffuseLighting; float3 specularLighting;` with `LightLoopOutput lightLoopOutput;` before the LightLoop call.
2. Replace the argument pair `out float3 diffuseLighting, out float3 specularLighting` with `out LightLoopOutput lightLoopOutput`.



The prototype for the function `ModifyBakedDiffuseLighting()` in the various materials has changed from:
`void ModifyBakedDiffuseLighting(float3 V, PositionInputs posInput, SurfaceData surfaceData, inout BuiltinData builtinData)`
to:
 `void ModifyBakedDiffuseLighting(float3 V, PositionInputs posInput, PreLightData preLightData, BSDFData bsdfData, inout BuiltinData builtinData)`

There is also a new definition for `ModifyBakedDiffuseLighting()` that uses the former prototype definition and calls the new function prototype with the correct arguments. The purpose of this change it to prepare for future lighting features. To update your custom shaders, in addition of the prototype update, you must remove the following lines:
```
BSDFData bsdfData = ConvertSurfaceDataToBSDFData(posInput.positionSS, surfaceData);

PreLightData preLightData = GetPreLightData(V, posInput, bsdfData);
```

From 10.x, HDRP includes a new rectangular area shadow evaluation function, EvaluateShadow_RectArea. The GetAreaLightAttenuation() function has been renamed to GetRectAreaShadowAttenuation(). Also the type DirectionalShadowType have been renamed SHADOW_TYPE.

From 10.x, the macro ENABLE_RAYTRACING, SHADEROPTIONS_RAYTRACING, and RAYTRACING_ENABLED have been removed. A new multicompile is introduce for forward pass: SCREEN_SPACE_SHADOWS_OFF SCREEN_SPACE_SHADOWS_ON. This allow to enable raytracing effect without requiring edition of shader config file.

From 10.x,SHADERPASS for TransparentDepthPrepass and TransparentDepthPostpass identification is using respectively SHADERPASS_TRANSPARENT_DEPTH_PREPASS and SHADERPASS_TRANSPARENT_DEPTH_POSTPASS. Previously it was SHADERPASS_DEPTH_ONLY. Define CUTOFF_TRANSPARENT_DEPTH_PREPASS and CUTOFF_TRANSPARENT_DEPTH_POSTPASS and been removed as the new path macro can now be used.

10.x introduces a new multi-compile for Depth Prepass and Motion vector pass to allow for support of the Decal Layers feature. These passes now require you to add #pragma multi_compile _ WRITE_DECAL_BUFFER.

From 10.x, the shader code for the Decal.shader has changed. Previously, the code used around 16 passes to handle the rendering of different decal attributes. It now only uses four passes: DBufferProjector, DecalProjectorForwardEmissive, DBufferMesh, DecalMeshForwardEmissive. Some pass names are also different. DBufferProjector and DBufferMesh now use a multi_compile DECALS_3RT DECALS_4RT to handle the differents variants and the shader stripper has been updated as well. Various Shader Decal Properties have been renamed/changed to match a new set of AffectXXX properties (_AlbedoMode, _MaskBlendMode, _MaskmapMetal, _MaskmapAO, _MaskmapSmoothness, _Emissive have been changed to _AffectAlbedo, _AffectNormal, _AffectAO, _AffectMetal, _AffectSmoothness, _AffectEmission - Keyword _ALBEDOCONTRIBUTION is now _MATERIAL_AFFECTS_ALBEDO and two new keywords, _MATERIAL_AFFECTS_NORMAL, _MATERIAL_AFFECTS_MASKMAP, have been added). These new properties now match with properties from the Decal Shader Graph which are now exposed in the Material. A Material upgrade process automatically upgrades all the Decal Materials. However, if your project includes any C# scripts that create or manipulate a Decal Material, you need to update the scripts to use the new properties and keyword; the migration does not work on procedurally generated Decal Materials.

From 10.x, HDRP changed the shader code for the decal application inside a material. In previous versions, HDRP performed an optimization named "HTile", which relied on an HTileMask. After further investigation, it appears this optimization is no longer a win so, because of this, HDRP has removed all the code relating to it. This includes the HTileMask member in DecalSurfaceData and the DBufferHTileBit structure and the associated flag. To update your custom shaders, remove the DBUFFERHTILEBIT_DIFFUSE, DBUFFERHTILEBIT_NORMAL and DBUFFERHTILEBIT_MASK defines, as they no longer exist, and instead check if the weight of individual attributes is non-neutral. For example in your ApplyDecalToSurfaceData() function, replace the following lines:
```
    if (decalSurfaceData.HTileMask & DBUFFERHTILEBIT_DIFFUSE)
    {
      (...)
    }

    if (decalSurfaceData.HTileMask & DBUFFERHTILEBIT_NORMAL)
    {
      (...)
    }

    if (decalSurfaceData.HTileMask & DBUFFERHTILEBIT_MASK)
    {
        (...) ComputeFresnel0((decalSurfaceData.HTileMask & DBUFFERHTILEBIT_DIFFUSE) ? (...));
    }
```
by respectively
```
    if (decalSurfaceData.baseColor.w  < 1.0)
    {
      (...)
    }

    if (decalSurfaceData.normalWS.w < 1.0)
    {
      (...)
    }

    if (decalSurfaceData.MAOSBlend.x < 1.0 || decalSurfaceData.MAOSBlend.y < 1.0 || decalSurfaceData.mask.w)
    {
        (...) ComputeFresnel0((decalSurfaceData.baseColor.w  < 1.0) ? (...));
    }

```
For an example of best practices to apply decals to a material, see the `ApplyDecalToSurfaceData()` function in the LitDecalData.hlsl file.

<<<<<<< HEAD
From Unity 2020.2, the Raytracing keyword in Shader Graph has been renamed to Raytracing Quality and the RAYTRACING_SHADER_GRAPH_LOW and RAYTRACING_SHADER_GRAPH_HIGH defines are now RAYTRACING_SHADER_GRAPH_DEFAULT and RAYTRACING_SHADER_GRAPH_RAYTRACED respectively. Unless you used these defines in custom Shader code, you do not need to do anything because Shader Graph automatically regenerates its Shaders with the correct defines when you load the Project.

## raytracing

From Unity 2020.2, the Raytracing Node in shader graph now apply the raytraced path (previously low path) to all raytraced effects but path tracing.
=======
From 10.x, HDRP adds a new fullscreen debug pass named `FullScreenDebug`. Any object using a material which doesn't contain this pass will no be rendered during the fullscreen debug pass.
>>>>>>> 9d2e449b

## Custom pass API

The signature of the Execute function has changed to simplify the parameters, now it only takes a CustomPassContext as its input:
`void Execute(CustomPassContext ctx)`

The CustomPassContext contains all the parameters of the old `Execute` function, but also all the available Render Textures as well as a MaterialPropertyBlock unique to the custom pass instance.

This context allows you to use the new [CustomPassUtils]( ../api/UnityEngine.Rendering.HighDefinition.CustomPassUtils.md) class which contains functions to speed up the development of your custom passes.

For information on custom pass utilities, see the [custom pass manual](Custom-Pass-API-User-Manual.md) or the [CustomPassUtils API documentation](../api/UnityEngine.Rendering.HighDefinition.CustomPassUtils.md).

To upgrade your custom pass, replace the original execute function prototype with the new one. To do this, replace:

```
protected override void Execute(ScriptableRenderContext renderContext, CommandBuffer cmd, HDCamera hdCamera, CullingResults cullingResult) { ... }
```

With:

```
protected override void Execute(CustomPassContext ctx) { ... }
```

## Density Volume Mask Texture

Previously, to convert a 2D flipbook texture to the 3D format Density Mask Textures require, you needed to use the __Density Volume Texture Tool__ in the __Window > Rendering__ menu.
From Unity 2020.2, you can now do this conversion directly through the __Texture Importer__. For information on how to use the importer to convert the flipbook texture, see the [Density Volume documentation](Density-Volume.md).<|MERGE_RESOLUTION|>--- conflicted
+++ resolved
@@ -143,15 +143,13 @@
 ```
 For an example of best practices to apply decals to a material, see the `ApplyDecalToSurfaceData()` function in the LitDecalData.hlsl file.
 
-<<<<<<< HEAD
 From Unity 2020.2, the Raytracing keyword in Shader Graph has been renamed to Raytracing Quality and the RAYTRACING_SHADER_GRAPH_LOW and RAYTRACING_SHADER_GRAPH_HIGH defines are now RAYTRACING_SHADER_GRAPH_DEFAULT and RAYTRACING_SHADER_GRAPH_RAYTRACED respectively. Unless you used these defines in custom Shader code, you do not need to do anything because Shader Graph automatically regenerates its Shaders with the correct defines when you load the Project.
+
+From 10.x, HDRP adds a new fullscreen debug pass named `FullScreenDebug`. Any object using a material which doesn't contain this pass will no be rendered during the fullscreen debug pass.
 
 ## raytracing
 
 From Unity 2020.2, the Raytracing Node in shader graph now apply the raytraced path (previously low path) to all raytraced effects but path tracing.
-=======
-From 10.x, HDRP adds a new fullscreen debug pass named `FullScreenDebug`. Any object using a material which doesn't contain this pass will no be rendered during the fullscreen debug pass.
->>>>>>> 9d2e449b
 
 ## Custom pass API
 
