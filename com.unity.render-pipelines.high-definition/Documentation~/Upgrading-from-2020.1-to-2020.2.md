# Upgrading HDRP from 8.x to 9.x-preview/10.x

In the High Definition Render Pipeline (HDRP), some features work differently between major versions. This document helps you upgrade HDRP from 8.x to 9.x-preview/10.x. Note that version 9.-x-preview is compatible with Unity 2020.1 but includes several features from 10.x. However, this package will not be maintained in the future.

## Constant Buffer API

From 10.x, HDRP uses a new constant buffer API that allows it to set up uniforms during the frame and send them to the shader in a single transfer instead of multiple transfers. To do this, the global variables that were declared individually are now all within the `ShaderVariablesGlobal ` struct. The consequence of this is that its no longer possible to setup any of the global values individually using `CommandBuffer.SetVectorXXX()` or its related functions. Instead, to change a global variable, you need to update the struct in its entirety.

Currently, the only publicly accessible variables in the `ShaderVariablesGlobal` struct are camera related and only available within [Custom Passes](Custom-Pass.md) via the following functions:

* `RenderFromCamera()`
* `RenderDepthFromCamera()`
* `RenderNormalFromCamera()`
* `RenderTangentFromCamera()`


## Frame Settings

From 10.x, if you create a new [HDRP Asset](HDRP-Asset.md), the **MSAA Within Forward** Frame Setting is enabled by default.

## Decal

From 10.x, decals no longer require a full Depth Prepass. HDRP only renders Materials with **Receive Decals** enabled during the Depth Prepass. Unless other options force it.

From 10.x, you can use the Decal Layers system which makes use of the **Rendering Layer Mask** property from a Mesh Renderer and Terrain. The default value of this property prior to 2020.2 does not include any Decal Layer flags. This means that when you enable this feature, no Meshes receive decals until you configure them correctly. A script **Edit > Render Pipeline/HD Render Pipeline > Upgrade from Previous Version > Add Decal Layer Default to Loaded Mesh Renderers and Terrains** is provided to convert the already created Meshes, as well a version to apply only on a selection. Newly created Mesh Renderer or Terrain have the have **Decal Layer Default** enable by default.

## Lighting

From 10.x, if you disable the sky override used as the **Static Lighting Sky** in the **Lighting** window, the sky no longer affects the baked lighting. Previously, the sky affected the baked lighting even when it was disabled.

From 10.x, HDRP has 
the Cubemap Array for Point [Light](Light-Component.md) cookies and now uses octahedral projection with a regular 2D-Cookie atlas. This is to allow for a single path for light cookies and IES, but it may produce visual artifacts when using a low-resolution cube-cookie. For example, projecting pixel art data.

As the **Cubemap cookie atlas** no longer exists, it is possible that HDRP does not have enough space on the current 2D atlas for the cookies. If this is the case, HDRP displays an error in the Console window. To fix this, increase the size of the 2D cookie atlas. To do this:
Select your [HDRP Asset](HDRP-Asset.md).
In the Inspector, go to Lighting > Cookies.
In the 2D Atlas Size drop-down, select a larger cookie resolution.

From 10.x, the texture format of the color buffer in the HDRP Asset also applies to [Planar Reflection Probes](Planar-Reflection-Probe.md). Previously, Planar Reflection Probes always used a float16 rendertarget.

From 10.x, the light layer properties have move from the HDRP settings to the HDRP Default setting Panel.

From 10.x, in physically based sky, the sun disk intensity is proportional to its size. Before this the sun disk was incorrectly not drive by the sun disk size.

From 10.x, if you previously used the **UseEmissiveIntensity** property in either a Decal, Lit, LayeredLit, or Unlit Material, be aware that the **EmissiveColorLDR** property is in sRGB color space. Previously HDRP handled **EmissiveColor** as being in linear RGB color space so there may be a mismatch in visuals between versions. To fix this mismatch, HDRP includes a migration script that handles the conversion automatically.

For project migrating from old 9.x.x-preview package. There is a change in the order of enum of Exposure that may shift the current exposure mode to another one in Exposure Volume. This will need to be corrected manually by reselecting the correct Exposure mode.

From 10.x, the debug lens attenuation has been removed, however the lens attenuation can now be set in the HDRP Default setting Panel as either modelling a perfect lens or an imperfect one. 

## Shadows

From 10.x, it is no longer necessary to change the [HDRP Config package](HDRP-Config-Package.md) to set the [shadow filtering quality](HDRP-Asset.md#FilteringQualities) for deferred rendering. Instead, you can now change the filtering quality directly on the [HDRP Asset](HDRP-Asset.md#FilteringQualities). Note if you previously had not set the shadow filtering quality to **Medium** on the HDRP Asset, the automatic project upgrade process changes the shadow quality which means you may need to manually change it back to its original value.

HDRP now stores OnEnable and OnDemand shadows in a separate atlas and more API is available to handle them. For more information, see [Shadows in HDRP](Shadows-in-HDRP.md).

The shader function `SampleShadow_PCSS` now requires you to pass in an additional float2 parameter which contains the shadow atlas resolution in x and the inverse of the atlas resolution in y.

Ray bias and thickness parameters have been added to contact shadows. These might lead to small changes to the visual impact of contact shadows with the default parameters. Please consider tuning those values to fit the needs of your project.

## Shader config file

From 10.x, due to the change of the shadow map, HDRP moved the HDShadowFilteringQuality enum to HDShadowManager.cs. HDRP also removed ShaderConfig.s_DeferredShadowFiltering and ShaderOptions.DeferredShadowFiltering from the source code because they have no effect anymore.

From 10.x, a new option is available named ColoredShadow. It allows you to control whether a shadow is chromatic or monochrome. ColoredShadow is enabled by default and currently only works with [Ray-traced shadows](Ray-Traced-Shadows.md). Note that colored shadows are more resource-intensive to process than standard shadows.

From 10.x, the Raytracing option and equivalent generated shader macro SHADEROPTIONS_RAYTRACING have been removed. You no longer need to edit the shader config file to use ray-traced effects in HDRP.

## Shader code

From 10.x, HDRP uses a new structure to output information from the LightLoop. It now uses a custom LightLoop struct instead of the `float3 diffuseLighting`, `float3 specularLighting` pair. This is to allow HDRP to export more information from the LightLoop in the future without breaking the API.

The following functions now pass this structure instead of the pair:

* LightLoop(), for both rasterization and raytracing.
* PostEvaluateBSDF()
* ApplyDebug()
* PostEvaluateBSDFDebugDisplay()

To upgrade an existing shader, for all the above functions:

1. Replace the declaration `float3 diffuseLighting; float3 specularLighting;` with `LightLoopOutput lightLoopOutput;` before the LightLoop call.
2. Replace the argument pair `out float3 diffuseLighting, out float3 specularLighting` with `out LightLoopOutput lightLoopOutput`.



The prototype for the function `ModifyBakedDiffuseLighting()` in the various materials has changed from:
`void ModifyBakedDiffuseLighting(float3 V, PositionInputs posInput, SurfaceData surfaceData, inout BuiltinData builtinData)`
to:
 `void ModifyBakedDiffuseLighting(float3 V, PositionInputs posInput, PreLightData preLightData, BSDFData bsdfData, inout BuiltinData builtinData)`

There is also a new definition for `ModifyBakedDiffuseLighting()` that uses the former prototype definition and calls the new function prototype with the correct arguments. The purpose of this change it to prepare for future lighting features. To update your custom shaders, in addition of the prototype update, you must remove the following lines:
```
BSDFData bsdfData = ConvertSurfaceDataToBSDFData(posInput.positionSS, surfaceData);

PreLightData preLightData = GetPreLightData(V, posInput, bsdfData);
```

From 10.x, HDRP includes a new rectangular area shadow evaluation function, EvaluateShadow_RectArea. The GetAreaLightAttenuation() function has been renamed to GetRectAreaShadowAttenuation(). Also the type DirectionalShadowType have been renamed SHADOW_TYPE.

From 10.x, the macro ENABLE_RAYTRACING, SHADEROPTIONS_RAYTRACING, and RAYTRACING_ENABLED have been removed. A new multicompile is introduce for forward pass: SCREEN_SPACE_SHADOWS_OFF SCREEN_SPACE_SHADOWS_ON. This allow to enable raytracing effect without requiring edition of shader config file.

From 10.x,SHADERPASS for TransparentDepthPrepass and TransparentDepthPostpass identification is using respectively SHADERPASS_TRANSPARENT_DEPTH_PREPASS and SHADERPASS_TRANSPARENT_DEPTH_POSTPASS. Previously it was SHADERPASS_DEPTH_ONLY. Define CUTOFF_TRANSPARENT_DEPTH_PREPASS and CUTOFF_TRANSPARENT_DEPTH_POSTPASS and been removed as the new path macro can now be used.

10.x introduces a new multi-compile for Depth Prepass and Motion vector pass to allow for support of the Decal Layers feature. These passes now require you to add #pragma multi_compile _ WRITE_DECAL_BUFFER.

From 10.x, the shader code for the Decal.shader has changed. Previously, the code used around 16 passes to handle the rendering of different decal attributes. It now only uses four passes: DBufferProjector, DecalProjectorForwardEmissive, DBufferMesh, DecalMeshForwardEmissive. Some pass names are also different. DBufferProjector and DBufferMesh now use a multi_compile DECALS_3RT DECALS_4RT to handle the differents variants and the shader stripper has been updated as well. Various Shader Decal Properties have been renamed/changed to match a new set of AffectXXX properties (_AlbedoMode, _MaskBlendMode, _MaskmapMetal, _MaskmapAO, _MaskmapSmoothness, _Emissive have been changed to _AffectAlbedo, _AffectNormal, _AffectAO, _AffectMetal, _AffectSmoothness, _AffectEmission - Keyword _ALBEDOCONTRIBUTION is now _MATERIAL_AFFECTS_ALBEDO and two new keywords, _MATERIAL_AFFECTS_NORMAL, _MATERIAL_AFFECTS_MASKMAP, have been added). These new properties now match with properties from the Decal Shader Graph which are now exposed in the Material. A Material upgrade process automatically upgrades all the Decal Materials. However, if your project includes any C# scripts that create or manipulate a Decal Material, you need to update the scripts to use the new properties and keyword; the migration does not work on procedurally generated Decal Materials.

From 10.x, HDRP changed the shader code for the decal application inside a material. In previous versions, HDRP performed an optimization named "HTile", which relied on an HTileMask. After further investigation, it appears this optimization is no longer a win so, because of this, HDRP has removed all the code relating to it. This includes the HTileMask member in DecalSurfaceData and the DBufferHTileBit structure and the associated flag. To update your custom shaders, remove the DBUFFERHTILEBIT_DIFFUSE, DBUFFERHTILEBIT_NORMAL and DBUFFERHTILEBIT_MASK defines, as they no longer exist, and instead check if the weight of individual attributes is non-neutral. For example in your ApplyDecalToSurfaceData() function, replace the following lines:
```
    if (decalSurfaceData.HTileMask & DBUFFERHTILEBIT_DIFFUSE)
    {
      (...)
    }

    if (decalSurfaceData.HTileMask & DBUFFERHTILEBIT_NORMAL)
    {
      (...)
    }

    if (decalSurfaceData.HTileMask & DBUFFERHTILEBIT_MASK)
    {
        (...) ComputeFresnel0((decalSurfaceData.HTileMask & DBUFFERHTILEBIT_DIFFUSE) ? (...));
    }
```
by respectively
```
    if (decalSurfaceData.baseColor.w  < 1.0)
    {
      (...)
    }

    if (decalSurfaceData.normalWS.w < 1.0)
    {
      (...)
    }

    if (decalSurfaceData.MAOSBlend.x < 1.0 || decalSurfaceData.MAOSBlend.y < 1.0 || decalSurfaceData.mask.w)
    {
        (...) ComputeFresnel0((decalSurfaceData.baseColor.w  < 1.0) ? (...));
    }

```
For an example of best practices to apply decals to a material, see the `ApplyDecalToSurfaceData()` function in the LitDecalData.hlsl file.

<<<<<<< HEAD
From Unity 2020.2, the shader code for the Decal.shader has changed. Previously, the code used around 16 passes to handle the rendering of different decal attributes. It now only uses four passes: DBufferProjector, DecalProjectorForwardEmissive, DBufferMesh, DecalMeshForwardEmissive. Some pass names are also different. DBufferProjector and DBufferMesh now use a multi_compile DECALS_3RT DECALS_4RT to handle the differents variants and the shader stripper has been updated as well. Various Shader Decal Properties have been renamed/changed to match a new set of AffectXXX properties (_AlbedoMode, _MaskBlendMode, _MaskmapMetal, _MaskmapAO, _MaskmapSmoothness, _Emissive have been changed to _AffectAlbedo, _AffectNormal, _AffectAO, _AffectMetal, _AffectSmoothness, _AffectEmission - Keyword _ALBEDOCONTRIBUTION is now _MATERIAL_AFFECTS_ALBEDO and two new keywords, _MATERIAL_AFFECTS_NORMAL, _MATERIAL_AFFECTS_MASKMAP, have been added). These new properties now match with properties from the Decal Shader Graph which are now exposed in the Material. A Material upgrade process automatically upgrades all the Decal Materials. However, if your project includes any C# scripts that create or manipulate a Decal Material, you need to update the scripts to use the new properties and keyword; the migration does not work on procedurally generated Decal Materials.

From Unity 2020.2, the Raytracing keyword in Shader Graph has been renamed to Raytracing Quality and the RAYTRACING_SHADER_GRAPH_LOW and RAYTRACING_SHADER_GRAPH_HIGH defines are now RAYTRACING_SHADER_GRAPH_DEFAULT and RAYTRACING_SHADER_GRAPH_OPTIMIZED respectively. Unless you used these defines in custom Shader code, you do not need to do anything because Shader Graph automatically regenerates its Shaders with the correct defines when you load the Project.

=======
>>>>>>> f9f2fd37
## Custom pass API

The signature of the Execute function has changed to simplify the parameters, now it only takes a CustomPassContext as its input:
`void Execute(CustomPassContext ctx)`

The CustomPassContext contains all the parameters of the old `Execute` function, but also all the available Render Textures as well as a MaterialPropertyBlock unique to the custom pass instance.

This context allows you to use the new [CustomPassUtils]( ../api/UnityEngine.Rendering.HighDefinition.CustomPassUtils.md) class which contains functions to speed up the development of your custom passes.

For information on custom pass utilities, see the [custom pass manual](Custom-Pass-API-User-Manual.md) or the [CustomPassUtils API documentation](../api/UnityEngine.Rendering.HighDefinition.CustomPassUtils.md).

To upgrade your custom pass, replace the original execute function prototype with the new one. To do this, replace:

```
protected override void Execute(ScriptableRenderContext renderContext, CommandBuffer cmd, HDCamera hdCamera, CullingResults cullingResult) { ... }
```

With:

```
protected override void Execute(CustomPassContext ctx) { ... }
```<|MERGE_RESOLUTION|>--- conflicted
+++ resolved
@@ -143,13 +143,8 @@
 ```
 For an example of best practices to apply decals to a material, see the `ApplyDecalToSurfaceData()` function in the LitDecalData.hlsl file.
 
-<<<<<<< HEAD
-From Unity 2020.2, the shader code for the Decal.shader has changed. Previously, the code used around 16 passes to handle the rendering of different decal attributes. It now only uses four passes: DBufferProjector, DecalProjectorForwardEmissive, DBufferMesh, DecalMeshForwardEmissive. Some pass names are also different. DBufferProjector and DBufferMesh now use a multi_compile DECALS_3RT DECALS_4RT to handle the differents variants and the shader stripper has been updated as well. Various Shader Decal Properties have been renamed/changed to match a new set of AffectXXX properties (_AlbedoMode, _MaskBlendMode, _MaskmapMetal, _MaskmapAO, _MaskmapSmoothness, _Emissive have been changed to _AffectAlbedo, _AffectNormal, _AffectAO, _AffectMetal, _AffectSmoothness, _AffectEmission - Keyword _ALBEDOCONTRIBUTION is now _MATERIAL_AFFECTS_ALBEDO and two new keywords, _MATERIAL_AFFECTS_NORMAL, _MATERIAL_AFFECTS_MASKMAP, have been added). These new properties now match with properties from the Decal Shader Graph which are now exposed in the Material. A Material upgrade process automatically upgrades all the Decal Materials. However, if your project includes any C# scripts that create or manipulate a Decal Material, you need to update the scripts to use the new properties and keyword; the migration does not work on procedurally generated Decal Materials.
-
 From Unity 2020.2, the Raytracing keyword in Shader Graph has been renamed to Raytracing Quality and the RAYTRACING_SHADER_GRAPH_LOW and RAYTRACING_SHADER_GRAPH_HIGH defines are now RAYTRACING_SHADER_GRAPH_DEFAULT and RAYTRACING_SHADER_GRAPH_OPTIMIZED respectively. Unless you used these defines in custom Shader code, you do not need to do anything because Shader Graph automatically regenerates its Shaders with the correct defines when you load the Project.
 
-=======
->>>>>>> f9f2fd37
 ## Custom pass API
 
 The signature of the Execute function has changed to simplify the parameters, now it only takes a CustomPassContext as its input:
