# Upgrading HDRP from 8.x to 9.x-preview/10.x

In the High Definition Render Pipeline (HDRP), some features work differently between major versions. This document helps you upgrade HDRP from 8.x to 9.x-preview/10.x. Note that version 9.-x-preview is compatible with Unity 2020.1 but includes several features from 10.x. However, this package will not be maintained in the future.

## Constant Buffer API

From 10.x, HDRP uses a new constant buffer API that allows it to set up uniforms during the frame and send them to the shader in a single transfer instead of multiple transfers. To do this, the global variables that were declared individually are now all within the `ShaderVariablesGlobal ` struct. The consequence of this is that its no longer possible to setup any of the global values individually using `CommandBuffer.SetVectorXXX()` or its related functions. Instead, to change a global variable, you need to update the struct in its entirety.

Currently, the only publicly accessible variables in the `ShaderVariablesGlobal` struct are camera related and only available within [Custom Passes](Custom-Pass.md) via the following functions:

* `RenderFromCamera()`
* `RenderDepthFromCamera()`
* `RenderNormalFromCamera()`
* `RenderTangentFromCamera()`


## Frame Settings

From 10.x, if you create a new [HDRP Asset](HDRP-Asset.md), the **MSAA Within Forward** Frame Setting is enabled by default.

## Decal

From 10.x, decals no longer require a full Depth Prepass. HDRP only renders Materials with **Receive Decals** enabled during the Depth Prepass. Unless other options force it.

From 10.x, you can use the Decal Layers system which makes use of the **Rendering Layer Mask** property from a Mesh Renderer and Terrain. The default value of this property prior to 2020.2 does not include any Decal Layer flags. This means that when you enable this feature, no Meshes receive decals until you configure them correctly. A script **Edit > Render Pipeline/HD Render Pipeline > Upgrade from Previous Version > Add Decal Layer Default to Loaded Mesh Renderers and Terrains** is provided to convert the already created Meshes, as well a version to apply only on a selection. Newly created Mesh Renderer or Terrain have the have **Decal Layer Default** enable by default.

## Lighting

From 10.x, if you disable the sky override used as the **Static Lighting Sky** in the **Lighting** window, the sky no longer affects the baked lighting. Previously, the sky affected the baked lighting even when it was disabled.

From 10.x, HDRP has 
the Cubemap Array for Point [Light](Light-Component.md) cookies and now uses octahedral projection with a regular 2D-Cookie atlas. This is to allow for a single path for light cookies and IES, but it may produce visual artifacts when using a low-resolution cube-cookie. For example, projecting pixel art data.

As the **Cubemap cookie atlas** no longer exists, it is possible that HDRP does not have enough space on the current 2D atlas for the cookies. If this is the case, HDRP displays an error in the Console window. To fix this, increase the size of the 2D cookie atlas. To do this:
Select your [HDRP Asset](HDRP-Asset.md).
In the Inspector, go to Lighting > Cookies.
In the 2D Atlas Size drop-down, select a larger cookie resolution.

From 10.x, the texture format of the color buffer in the HDRP Asset also applies to [Planar Reflection Probes](Planar-Reflection-Probe.md). Previously, Planar Reflection Probes always used a float16 rendertarget.

From 10.x, the light layer properties have move from the HDRP settings to the HDRP Default setting Panel.

From 10.x, in physically based sky, the sun disk intensity is proportional to its size. Before this the sun disk was incorrectly not drive by the sun disk size.

From 10.x, if you previously used the **UseEmissiveIntensity** property in either a Decal, Lit, LayeredLit, or Unlit Material, be aware that the **EmissiveColorLDR** property is in sRGB color space. Previously HDRP handled **EmissiveColor** as being in linear RGB color space so there may be a mismatch in visuals between versions. To fix this mismatch, HDRP includes a migration script that handles the conversion automatically.

For project migrating from old 9.x.x-preview package. There is a change in the order of enum of Exposure that may shift the current exposure mode to another one in Exposure Volume. This will need to be corrected manually by reselecting the correct Exposure mode.

From 10.x, the debug lens attenuation has been removed, however the lens attenuation can now be set in the HDRP Default setting Panel as either modelling a perfect lens or an imperfect one. 

## Shadows

From 10.x, it is no longer necessary to change the [HDRP Config package](HDRP-Config-Package.md) to set the [shadow filtering quality](HDRP-Asset.md#FilteringQualities) for deferred rendering. Instead, you can now change the filtering quality directly on the [HDRP Asset](HDRP-Asset.md#FilteringQualities). Note if you previously had not set the shadow filtering quality to **Medium** on the HDRP Asset, the automatic project upgrade process changes the shadow quality which means you may need to manually change it back to its original value.

HDRP now stores OnEnable and OnDemand shadows in a separate atlas and more API is available to handle them. For more information, see [Shadows in HDRP](Shadows-in-HDRP.md).

The shader function `SampleShadow_PCSS` now requires you to pass in an additional float2 parameter which contains the shadow atlas resolution in x and the inverse of the atlas resolution in y.

Ray bias and thickness parameters have been added to contact shadows. These might lead to small changes to the visual impact of contact shadows with the default parameters. Please consider tuning those values to fit the needs of your project.

## Shader config file

From 10.x, due to the change of the shadow map, HDRP moved the HDShadowFilteringQuality enum to HDShadowManager.cs. HDRP also removed ShaderConfig.s_DeferredShadowFiltering and ShaderOptions.DeferredShadowFiltering from the source code because they have no effect anymore.

From 10.x, a new option is available named ColoredShadow. It allows you to control whether a shadow is chromatic or monochrome. ColoredShadow is enabled by default and currently only works with [Ray-traced shadows](Ray-Traced-Shadows.md). Note that colored shadows are more resource-intensive to process than standard shadows.

From 10.x, the Raytracing option and equivalent generated shader macro SHADEROPTIONS_RAYTRACING have been removed. You no longer need to edit the shader config file to use ray-traced effects in HDRP.

## Shader code

From 10.x, HDRP uses a new structure to output information from the LightLoop. It now uses a custom LightLoop struct instead of the `float3 diffuseLighting`, `float3 specularLighting` pair. This is to allow HDRP to export more information from the LightLoop in the future without breaking the API.

The following functions now pass this structure instead of the pair:

* LightLoop(), for both rasterization and raytracing.
* PostEvaluateBSDF()
* ApplyDebug()
* PostEvaluateBSDFDebugDisplay()

To upgrade an existing shader, for all the above functions:

1. Replace the declaration `float3 diffuseLighting; float3 specularLighting;` with `LightLoopOutput lightLoopOutput;` before the LightLoop call.
2. Replace the argument pair `out float3 diffuseLighting, out float3 specularLighting` with `out LightLoopOutput lightLoopOutput`.



The prototype for the function `ModifyBakedDiffuseLighting()` in the various materials has changed from:
`void ModifyBakedDiffuseLighting(float3 V, PositionInputs posInput, SurfaceData surfaceData, inout BuiltinData builtinData)`
to:
 `void ModifyBakedDiffuseLighting(float3 V, PositionInputs posInput, PreLightData preLightData, BSDFData bsdfData, inout BuiltinData builtinData)`

There is also a new definition for `ModifyBakedDiffuseLighting()` that uses the former prototype definition and calls the new function prototype with the correct arguments. The purpose of this change it to prepare for future lighting features. To update your custom shaders, in addition of the prototype update, you must remove the following lines:
```
BSDFData bsdfData = ConvertSurfaceDataToBSDFData(posInput.positionSS, surfaceData);

PreLightData preLightData = GetPreLightData(V, posInput, bsdfData);
```

From 10.x, HDRP includes a new rectangular area shadow evaluation function, EvaluateShadow_RectArea. The GetAreaLightAttenuation() function has been renamed to GetRectAreaShadowAttenuation(). Also the type DirectionalShadowType have been renamed SHADOW_TYPE.

From 10.x, the macro ENABLE_RAYTRACING, SHADEROPTIONS_RAYTRACING, and RAYTRACING_ENABLED have been removed. A new multicompile is introduce for forward pass: SCREEN_SPACE_SHADOWS_OFF SCREEN_SPACE_SHADOWS_ON. This allow to enable raytracing effect without requiring edition of shader config file.

From 10.x,SHADERPASS for TransparentDepthPrepass and TransparentDepthPostpass identification is using respectively SHADERPASS_TRANSPARENT_DEPTH_PREPASS and SHADERPASS_TRANSPARENT_DEPTH_POSTPASS. Previously it was SHADERPASS_DEPTH_ONLY. Define CUTOFF_TRANSPARENT_DEPTH_PREPASS and CUTOFF_TRANSPARENT_DEPTH_POSTPASS and been removed as the new path macro can now be used.

10.x introduces a new multi-compile for Depth Prepass and Motion vector pass to allow for support of the Decal Layers feature. These passes now require you to add #pragma multi_compile _ WRITE_DECAL_BUFFER.

From 10.x, the shader code for the Decal.shader has changed. Previously, the code used around 16 passes to handle the rendering of different decal attributes. It now only uses four passes: DBufferProjector, DecalProjectorForwardEmissive, DBufferMesh, DecalMeshForwardEmissive. Some pass names are also different. DBufferProjector and DBufferMesh now use a multi_compile DECALS_3RT DECALS_4RT to handle the differents variants and the shader stripper has been updated as well. Various Shader Decal Properties have been renamed/changed to match a new set of AffectXXX properties (_AlbedoMode, _MaskBlendMode, _MaskmapMetal, _MaskmapAO, _MaskmapSmoothness, _Emissive have been changed to _AffectAlbedo, _AffectNormal, _AffectAO, _AffectMetal, _AffectSmoothness, _AffectEmission - Keyword _ALBEDOCONTRIBUTION is now _MATERIAL_AFFECTS_ALBEDO and two new keywords, _MATERIAL_AFFECTS_NORMAL, _MATERIAL_AFFECTS_MASKMAP, have been added). These new properties now match with properties from the Decal Shader Graph which are now exposed in the Material. A Material upgrade process automatically upgrades all the Decal Materials. However, if your project includes any C# scripts that create or manipulate a Decal Material, you need to update the scripts to use the new properties and keyword; the migration does not work on procedurally generated Decal Materials.

From 10.x, HDRP changed the shader code for the decal application inside a material. In previous versions, HDRP performed an optimization named "HTile", which relied on an HTileMask. After further investigation, it appears this optimization is no longer a win so, because of this, HDRP has removed all the code relating to it. This includes the HTileMask member in DecalSurfaceData and the DBufferHTileBit structure and the associated flag. To update your custom shaders, remove the DBUFFERHTILEBIT_DIFFUSE, DBUFFERHTILEBIT_NORMAL and DBUFFERHTILEBIT_MASK defines, as they no longer exist, and instead check if the weight of individual attributes is non-neutral. For example in your ApplyDecalToSurfaceData() function, replace the following lines:
```
    if (decalSurfaceData.HTileMask & DBUFFERHTILEBIT_DIFFUSE)
    {
      (...)
    }

    if (decalSurfaceData.HTileMask & DBUFFERHTILEBIT_NORMAL)
    {
      (...)
    }

    if (decalSurfaceData.HTileMask & DBUFFERHTILEBIT_MASK)
    {
        (...) ComputeFresnel0((decalSurfaceData.HTileMask & DBUFFERHTILEBIT_DIFFUSE) ? (...));
    }
```
by respectively
```
    if (decalSurfaceData.baseColor.w  < 1.0)
    {
      (...)
    }

    if (decalSurfaceData.normalWS.w < 1.0)
    {
      (...)
    }

    if (decalSurfaceData.MAOSBlend.x < 1.0 || decalSurfaceData.MAOSBlend.y < 1.0 || decalSurfaceData.mask.w)
    {
        (...) ComputeFresnel0((decalSurfaceData.baseColor.w  < 1.0) ? (...));
    }

```
For an example of best practices to apply decals to a material, see the `ApplyDecalToSurfaceData()` function in the LitDecalData.hlsl file.

<<<<<<< HEAD
From Unity 2020.2, a parameter `positionNDC` has been added to the function `SampleEnv`. It's prototype has changed from:
`float4 SampleEnv(LightLoopContext lightLoopContext, int index, float3 texCoord, float lod, float rangeCompressionFactorCompensation, int sliceIdx = 0)`
to:
`float4 SampleEnv(LightLoopContext lightLoopContext, int index, float3 texCoord, float lod, float rangeCompressionFactorCompensation, float2 positionNDC, int sliceIdx = 0)`
For example, the call in the Lit shader has been updated to:
`float4 preLD = SampleEnv(lightLoopContext, lightData.envIndex, R, PerceptualRoughnessToMipmapLevel(preLightData.iblPerceptualRoughness), lightData.rangeCompressionFactorCompensation, posInput.positionNDC);`

=======
From Unity 2020.2, the Raytracing keyword in Shader Graph has been renamed to Raytracing Quality and the RAYTRACING_SHADER_GRAPH_LOW and RAYTRACING_SHADER_GRAPH_HIGH defines are now RAYTRACING_SHADER_GRAPH_DEFAULT and RAYTRACING_SHADER_GRAPH_RAYTRACED respectively. Unless you used these defines in custom Shader code, you do not need to do anything because Shader Graph automatically regenerates its Shaders with the correct defines when you load the Project.

From 10.x, HDRP adds a new fullscreen debug pass named `FullScreenDebug`. Any object using a material which doesn't contain this pass will no be rendered during the fullscreen debug pass.

## raytracing

From Unity 2020.2, the Raytracing Node in shader graph now apply the raytraced path (previously low path) to all raytraced effects but path tracing.
>>>>>>> 3898b2a6

## Custom pass API

The signature of the Execute function has changed to simplify the parameters, now it only takes a CustomPassContext as its input:
`void Execute(CustomPassContext ctx)`

The CustomPassContext contains all the parameters of the old `Execute` function, but also all the available Render Textures as well as a MaterialPropertyBlock unique to the custom pass instance.

This context allows you to use the new [CustomPassUtils]( ../api/UnityEngine.Rendering.HighDefinition.CustomPassUtils.md) class which contains functions to speed up the development of your custom passes.

For information on custom pass utilities, see the [custom pass manual](Custom-Pass-API-User-Manual.md) or the [CustomPassUtils API documentation](../api/UnityEngine.Rendering.HighDefinition.CustomPassUtils.md).

To upgrade your custom pass, replace the original execute function prototype with the new one. To do this, replace:

```
protected override void Execute(ScriptableRenderContext renderContext, CommandBuffer cmd, HDCamera hdCamera, CullingResults cullingResult) { ... }
```

With:

```
protected override void Execute(CustomPassContext ctx) { ... }
```

## Density Volume Mask Texture

Previously, to convert a 2D flipbook texture to the 3D format Density Mask Textures require, you needed to use the __Density Volume Texture Tool__ in the __Window > Rendering__ menu.
From Unity 2020.2, you can now do this conversion directly through the __Texture Importer__. For information on how to use the importer to convert the flipbook texture, see the [Density Volume documentation](Density-Volume.md).<|MERGE_RESOLUTION|>--- conflicted
+++ resolved
@@ -143,7 +143,10 @@
 ```
 For an example of best practices to apply decals to a material, see the `ApplyDecalToSurfaceData()` function in the LitDecalData.hlsl file.
 
-<<<<<<< HEAD
+From Unity 2020.2, the Raytracing keyword in Shader Graph has been renamed to Raytracing Quality and the RAYTRACING_SHADER_GRAPH_LOW and RAYTRACING_SHADER_GRAPH_HIGH defines are now RAYTRACING_SHADER_GRAPH_DEFAULT and RAYTRACING_SHADER_GRAPH_RAYTRACED respectively. Unless you used these defines in custom Shader code, you do not need to do anything because Shader Graph automatically regenerates its Shaders with the correct defines when you load the Project.
+
+From 10.x, HDRP adds a new fullscreen debug pass named `FullScreenDebug`. Any object using a material which doesn't contain this pass will no be rendered during the fullscreen debug pass.
+
 From Unity 2020.2, a parameter `positionNDC` has been added to the function `SampleEnv`. It's prototype has changed from:
 `float4 SampleEnv(LightLoopContext lightLoopContext, int index, float3 texCoord, float lod, float rangeCompressionFactorCompensation, int sliceIdx = 0)`
 to:
@@ -151,15 +154,9 @@
 For example, the call in the Lit shader has been updated to:
 `float4 preLD = SampleEnv(lightLoopContext, lightData.envIndex, R, PerceptualRoughnessToMipmapLevel(preLightData.iblPerceptualRoughness), lightData.rangeCompressionFactorCompensation, posInput.positionNDC);`
 
-=======
-From Unity 2020.2, the Raytracing keyword in Shader Graph has been renamed to Raytracing Quality and the RAYTRACING_SHADER_GRAPH_LOW and RAYTRACING_SHADER_GRAPH_HIGH defines are now RAYTRACING_SHADER_GRAPH_DEFAULT and RAYTRACING_SHADER_GRAPH_RAYTRACED respectively. Unless you used these defines in custom Shader code, you do not need to do anything because Shader Graph automatically regenerates its Shaders with the correct defines when you load the Project.
-
-From 10.x, HDRP adds a new fullscreen debug pass named `FullScreenDebug`. Any object using a material which doesn't contain this pass will no be rendered during the fullscreen debug pass.
-
 ## raytracing
 
 From Unity 2020.2, the Raytracing Node in shader graph now apply the raytraced path (previously low path) to all raytraced effects but path tracing.
->>>>>>> 3898b2a6
 
 ## Custom pass API
 
