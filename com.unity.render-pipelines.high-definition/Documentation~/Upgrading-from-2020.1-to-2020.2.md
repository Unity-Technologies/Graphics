--- conflicted
+++ resolved
@@ -143,7 +143,6 @@
 ```
 For an example of best practices to apply decals to a material, see the `ApplyDecalToSurfaceData()` function in the LitDecalData.hlsl file.
 
-<<<<<<< HEAD
 From 10.x, the decal functions prototype in shader code has changed. A new vertex normal parameters have been added to allow to handle angle based fading.
 The prototype for the function `GetDecalSurfaceData()` has changed from:
 `DecalSurfaceData GetDecalSurfaceData(PositionInputs posInput, inout float alpha)`
@@ -155,10 +154,7 @@
 to:
  `void ApplyDecalToSurfaceData(DecalSurfaceData decalSurfaceData, float3 vtxNormal, inout SurfaceData surfaceData)`
 
-
-=======
-From 10.x, HDRP adds a new fullscreen debug pass named `FullScreenDebug`. Any object using a material which doesn't contain this pass will no be rendered during the fullscreen debug pass.
->>>>>>> 58f147cb
+From 10.x, HDRP adds a new fullscreen debug pass named `FullScreenDebug`. Any object using a material based on a shader which doesn't contain this pass will no be rendered during the fullscreen debug pass.
 
 ## Custom pass API
 
