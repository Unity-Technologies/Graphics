--- conflicted
+++ resolved
@@ -8,11 +8,7 @@
 
 ### Mixed cached shadow maps
 
-<<<<<<< HEAD
-From HDRP 11.0 It is possible to cache only a portion of non-directional shadow maps. With this setup HDRP will render static shadow casters into the shadow map following the Light's Update Mode, but it renders dynamic shadow casters into their respective shadow maps each frame.
-=======
 From HDRP 11.0, it is possible to cache only a portion of non-directional shadow maps. With this setup, HDRP renders shadows for static shadow casters into the shadow map based on the Light's Update Mode, but it renders dynamic shadow casters into their respective shadow maps each frame. 
->>>>>>> 157f4984
 
 This can result in significant performance improvements for projects that have lights that don't move or move not often, but need dynamic shadows being cast from them.
 
