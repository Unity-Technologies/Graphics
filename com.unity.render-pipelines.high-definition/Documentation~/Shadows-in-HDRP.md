--- conflicted
+++ resolved
@@ -53,14 +53,9 @@
 
 After HDRP captures a shadow map, it processes filtering on the map in order to decrease the aliasing effect that occurs on low resolution shadow maps. Different filters affect the perceived sharpness of shadows.
 
-To change which filter HDRP uses, the method depends on which filter quality you want to use and whether your HDRP Project uses [forward or deferred rendering](Forward-And-Deferred-Rendering.md).
+To change which shadow filter quality to use, change the **Filtering Quality** property in your Unity Project’s [HDRP Asset](HDRP-Asset.html). Higher quality have impact on GPU performance.
+There are currently three filter quality presets for directional and punctual lights. For information on the available filter qualities, see the [Filtering Qualities table](HDRP-Asset.html#FilteringQualities).
 
-<<<<<<< HEAD
-=======
-* **Forward rendering**: Change the **Filtering Quality** property in your Unity Project’s [HDRP Asset](HDRP-Asset.html). This method works for every filter quality. There are currently three filter quality presets for directional and punctual lights. For information on the available filter qualities, see the [Filtering Qualities table](HDRP-Asset.html#FilteringQualities).
-* **Deferred rendering**: For **Low** and **Medium** filter qualities, use the same method as forward rendering. If you want to use **High** quality (PCSS) filtering, you need to enable it in the [HDRP Config package](HDRP-Config-Package.html). For information on how to do this, see the [Example section](HDRP-Config-Package.html#Example) of the Config package documentation.
-
->>>>>>> 34918232
 ## Shadowmasks
 
 HDRP supports two [Mixed Lighting Modes](https://docs.unity3d.com/Manual/LightMode-Mixed.html):
