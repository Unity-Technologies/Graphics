--- conflicted
+++ resolved
@@ -248,29 +248,7 @@
 - Does not support [Graphics.DrawMesh](https://docs.unity3d.com/ScriptReference/Graphics.DrawMesh.html).
 - Ray tracing is not supported when rendering [Reflection Probes](Reflection-Probe.md).
 
-<<<<<<< HEAD
-## Unsupported features of path tracing
-
-There is no support for path tracing on platforms other than DX12 for now.
-
-HDRP path tracing in Unity 2020.2 has the following limitations:
-
-- Does not support 3D Text and TextMeshPro.
-- Does not support Shader Graph nodes that use derivatives (ex : normal from textures).
-- Does not support decals.
-- Does not support tessellation.
-- Does not support Tube and Disc shaped Area Light.
-- Does not support Translucent Opaque Materials.
-- Does not support several of HDRP's Materials. This includes Eye, StackLit, Hair, and Decal.
-- Does not support per-pixel displacement (parallax occlusion mapping, height map, depth offset).
-- Does not support MSAA.
-- For renderers that have [LODs](https://docs.unity3d.com/2019.3/Documentation/Manual/LevelOfDetail.html), the ray tracing acceleration structure only includes the highest level LOD and ignores the lower LODs.
-- Does not support [Graphics.DrawMesh](https://docs.unity3d.com/ScriptReference/Graphics.DrawMesh.html).
-
-## Unsupported shader graph nodes for ray tracing
-=======
 ### Unsupported shader graph nodes for ray tracing
->>>>>>> d2b69eb9
 
 When building your custom shaders using shader graph, some nodes are incompatible with ray tracing. You need either to avoid using them or provide an alternative behavior using the ray tracing shader node. Here is the list of the incompatible nodes:
 - DDX, DDY and DDXY nodes.
