--- conflicted
+++ resolved
@@ -283,17 +283,10 @@
 
 ### Unsupported shader graph nodes for ray tracing
 
-<<<<<<< HEAD
 When building your custom shaders using shader graph, some nodes are incompatible with ray tracing. You need either to avoid using them or provide an alternative behavior using the [ray tracing shader node](SGNode-Raytracing-Quality). Here is the list of the incompatible nodes:
-- DDX, DDY, DDXY, and NormalFromHeight nodes.
-- All the nodes under Inputs > Geometry (Position, View Direction, Normal, etc.) in View Space mode.
-Furthermore, Shader Graphs that use [Custom Interpolators](../../com.unity.shadergraph/Documentation~/Custom-Interpolators.md) are not supported in ray tracing.
-=======
-When building your custom shaders using shader graph, some nodes are incompatible with ray tracing. You need either to avoid using them or provide an alternative behavior using the ray tracing shader node. Here is the list of the incompatible nodes:
-- DDX, DDY and DDXY nodes.
+- DDX, DDY and DDXY nodes, and NormalFromHeight nodes.
 - All the nodes under **Inputs** > **Geometry** (Position, View Direction, Normal, etc.) in View Space mode.
 Furthermore, Shader Graphs that use [Custom Interpolators](../../com.unity.shadergraph/Documentation~/Custom-Interpolators.md) aren't supported in ray tracing.
->>>>>>> c2910b02
 
 ### Unsupported features of path tracing
 
