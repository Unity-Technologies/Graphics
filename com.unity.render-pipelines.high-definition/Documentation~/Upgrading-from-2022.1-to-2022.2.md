--- conflicted
+++ resolved
@@ -16,7 +16,11 @@
 
 Starting from HDRP 14.x, Alpha to Mask option have been removed. Alpha to Mask is always enabled now when MSAA is enabled.
 
-<<<<<<< HEAD
+
+## Camera
+
+Starting from HDRP 14.x, the default for the Gate Fit parameter on the Physical camera settings is Vertical as opposed to the old Horizontal default.
+
 
 ## Refraction
 
@@ -24,9 +28,4 @@
 
 Before, there was no refraction result in the Material unless a Reflection Probe was configured and the object was within the probe's extents.
 
-Now, the bounding box of an object will be used as a fallback approximation to compute the Refraction. For upgrading, be aware that refractive objects that are not within the extents of a Reflection Probe will now demonstrate this improved behavior. 
-=======
-## Camera
-
-Starting from HDRP 14.x, the default for the Gate Fit parameter on the Physical camera settings is Vertical as opposed to the old Horizontal default.
->>>>>>> 1c5e1275
+Now, the bounding box of an object will be used as a fallback approximation to compute the Refraction. For upgrading, be aware that refractive objects that are not within the extents of a Reflection Probe will now demonstrate this improved behavior. 