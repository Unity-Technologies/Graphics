--- conflicted
+++ resolved
@@ -5,11 +5,7 @@
 - Light first travels through air, then through the Material, and then through air again. This means that the algorithm calculates light deviation at both interfaces with the Material: air to Material, and Material to air.
 - A simple shape can approximate the surface of the object. This shape is defined in the [Refraction Model](#RefractionModel).
 
-<<<<<<< HEAD
-The refraction model is used to determine the deviated light direction and the distance that light travels within the Material. HDRP then ray cast against a probe proxy volume ([Proxy Raycasting](Reflection-Proxy-Volume.html))  to find the hit point of the refracted light ray.
-=======
 HDRP uses the refraction model to determine the deviated light direction and the distance that light travels within the Material. HDRP then ray cast against a probe proxy volume ([Proxy Raycasting](Reflection-Proxy-Volume.html))  to find the hit point of the refracted light ray.
->>>>>>> 194dc4b2
 
 ## Using Refraction
 
@@ -20,26 +16,16 @@
 3. Click the **Refraction Model** drop-down to select the [Refraction Model](#RefractionModel) for the Material.
 4. Make sure the alpha value for the **Base Map** is less than **1** to make the Material refractive. A value of **0** means that the Material is fully refractive.
 
-<<<<<<< HEAD
-More information on the parameters used to control refraction can be found in the [Surface Type](Surface-Type.html) page. 
-
-To have effective screen space refraction is also important to setup a probe proxy volume, since this will be used to approximate the scene and find the correct refracted color. To obtain the best result, the proxy volume should approximate as much as possible the scene region where the refracted rays are intended to land within. For more information on proxy volumes, see  the [Reflection Proxy Volume](Reflection-Proxy-Volume.html) page. 
-=======
 For more information on the properties that control refraction, see [Surface Type](Surface-Type.html). 
 
 Settings up a Probe Proxy Volume is also necessary if you want to use screen space refraction effectively. This is because screen space refraction uses the Probe Proxy Volume to approximate the scene and find the correct refracted color. To obtain the best results, the proxy volume should approximate as much of the Scene where refracted rays are intended to land as possible. For more information on proxy volumes, see  the [Reflection Proxy Volume](Reflection-Proxy-Volume.html) page. 
->>>>>>> 194dc4b2
 
 ## Refraction calculation
 
 HDRP uses these techniques to calculate light refraction:
 
 - [Screen space refraction](#ScreenSpaceRefraction).
-<<<<<<< HEAD
-- Realtime and baked [Reflection Probe](#ReflectionProbes) data used for computing refraction.
-=======
 - Realtime and baked [Reflection Probe](#ReflectionProbes) data.
->>>>>>> 194dc4b2
 
 To help you decide which techniques to use in your Unity Project, the following table shows the resource intensity of each technique.
 
@@ -57,30 +43,18 @@
 
 To produce the highest quality refractions, HDRP selects which refraction technique gives the best accuracy for each pixel and uses that for calculating refraction, while ensuring it blends with all the other techniques.
 
-<<<<<<< HEAD
-To do so, HDRP checks the available techniques in a specific order, called the Refraction hierarchy. The order of the Refraction hierarchy is:
-=======
 To do this, HDRP checks the available techniques in a specific order, called the Refraction hierarchy. The order of the Refraction hierarchy is:
->>>>>>> 194dc4b2
 
 1. [Screen space refraction](Override-Screen-Space-Refraction.html).
 2. Sampling [standard](Reflection-Probe.html) and [Planar](Planar-Reflection-Probe.html) Reflection Probes.
 
-<<<<<<< HEAD
-This means that if screen space refraction does not return information for a pixel, HDRP uses Reflection Probes for that pixel. 
-=======
 This means that, if screen space refraction does not return information for a pixel, HDRP uses Reflection Probes for that pixel. 
->>>>>>> 194dc4b2
 
 <a name="ScreenSpaceRefraction"></a>
 
 ### Screen space refraction
 
-<<<<<<< HEAD
-The first tier of the refraction hierarchy is a screen space solution. To calculate screen space refraction, the algorithm traces a ray starting from the refractive object. This ray is refracted according to the properties of the material. As previously mentioned, to compute the refracted ray the algorithm assumes that the refractive object can be approximated as a simple shape ([Refraction Model](#RefractionModel)) .
-=======
 The first tier of the refraction hierarchy is a screen space solution. To calculate screen space refraction, the algorithm traces a ray starting from the refractive object. It then refracts the ray according to the properties of the material. To compute the refracted ray, the algorithm assumes that the refractive object can be approximated as a simple shape ([Refraction Model](#RefractionModel)) .
->>>>>>> 194dc4b2
 
 The refracted ray will be then intersected against the proxy volume to find the right pixel in screen space that best approximates the result of the refracted ray.
 
@@ -106,13 +80,8 @@
 HDRP uses simple shapes to approximate the surface of GameObjects:
 
 - **Sphere**: Approximates the surface as a sphere.
-<<<<<<< HEAD
-- **Box**: Approximates the surface as an hollow box. In this case the thickness can be thought as the distance between two parallel faces of the box.
-- **Thin**: The surface is approximated as a box with fixed thickness of 5cm.
-=======
 - **Box**: Approximates the surface as an hollow box. In this case think of the thickness as being the distance between two parallel faces of the box.
 - **Thin**: Approximated the surface as a box with a fixed thickness of 5cm.
->>>>>>> 194dc4b2
 
 ### Examples
 
