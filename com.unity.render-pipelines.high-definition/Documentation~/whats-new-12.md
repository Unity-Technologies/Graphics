--- conflicted
+++ resolved
@@ -106,7 +106,17 @@
 
 ![](Images/HDRPFeatures-SurfGrad.png)
 
-<<<<<<< HEAD
+### Physical Camera
+
+HDRP 12.0 includes the following physical camera improvements:
+- Many physical camera properties can now be animated with keyframes using a Unity Timeline.
+- Added the **Focus Distance** property to the physical camera properties. To improve compatibility with older HDRP versions, this property is only used in DoF computations if the **Focus Distance Mode** in the  [Depth of Field](Post-Processing-Depth-of-Field.md) volume component is set to **Camera**. |
+
+### Depth Of Field
+
+Improved the quality of the physically-based Depth Of Field.
+![](Images/HDRPFeatures-BetterDoF.png)
+
 ### Lens Flares
 
 ![](Images/LensFlareSamples2.png)
@@ -119,19 +129,6 @@
 ![](Images/LightAnchor0.png)
 
 From HDRP 12.0, HDRP (and URP) introduces a new [Light Anchor](light-anchor.md) component. You can attach this component to any light to control the light in Main Camera view.
-=======
-### Physical Camera
-
-HDRP 12.0 includes the following physical camera improvements:
-- Many physical camera properties can now be animated with keyframes using a Unity Timeline.
-- Added the **Focus Distance** property to the physical camera properties. To improve compatibility with older HDRP versions, this property is only used in DoF computations if the **Focus Distance Mode** in the  [Depth of Field](Post-Processing-Depth-of-Field.md) volume component is set to **Camera**. |
-
-### Depth Of Field
-
-Improved the quality of the physically-based Depth Of Field.
-![](Images/HDRPFeatures-BetterDoF.png)
-
->>>>>>> 9e4aad4b
 
 ## Issues resolved
 
