--- conflicted
+++ resolved
@@ -31,17 +31,14 @@
 - Fixed path tracing alpha channel support (case 1304187).
 - Fixed shadow matte not working with ambient occlusion when MSAA is enabled
 - Fixed issues with compositor's undo (cases 1305633, 1307170).
-<<<<<<< HEAD
+- Fixed wrong shader / properties assignement to materials created from 3DsMax 2021 Physical Material. (case 1293576)
+- Fixed Emissive color property from Autodesk Interactive materials not editable in Inspector. (case 1307234)
 - Fixed exception when changing the current render pipeline to from HDRP to universal (case 1306291).
 - Fixed an issue in shadergraph when switch from a RenderingPass (case 1307653)
 - Fixed LookDev environment library assignement after leaving playmode.
 - Fixed a locale issue with the diffusion profile property values in ShaderGraph on PC where comma is the decimal separator.
 - Fixed error in the RTHandle scale of Depth Of Field when TAA is enabled.
 - Fixed Quality Level set to the last one of the list after a Build (case 1307450)
-=======
-- Fixed wrong shader / properties assignement to materials created from 3DsMax 2021 Physical Material. (case 1293576)
-- Fixed Emissive color property from Autodesk Interactive materials not editable in Inspector. (case 1307234)
->>>>>>> 199c0f25
 
 ### Changed
 - Change the source value for the ray tracing frame index iterator from m_FrameCount to the camera frame count (case 1301356).
