--- conflicted
+++ resolved
@@ -583,10 +583,6 @@
 - Removing unused alpha threshold depth prepass and post pass for fabric shader graph.
 - Transform result from CIE XYZ to sRGB color space in EvalSensitivity for iridescence.
 - Moved BeginCameraRendering callback right before culling.
-<<<<<<< HEAD
-- Replaced "High Quality" Subsurface Scattering with a set of Quality Levels.
-- Replaced "High Quality" Volumetric Lighting with "Screen Resolution Percentage" and "Volume Slice Count" on the Fog volume component.
-=======
 - Changed the visibility of the Indirect Lighting Controller component to public.
 - Renamed the cubemap used for diffuse convolution to a more explicit name for the memory profiler.
 - Improved behaviour of transmission color on transparent surfaces in path tracing.
@@ -611,7 +607,8 @@
 - Hidden unsupported choice in emission in Materials
 - Temporal Anti aliasing improvements.
 - Optimized PrepareLightsForGPU (cost reduced by over 25%) and PrepareGPULightData (around twice as fast now).
->>>>>>> ff74ed81
+- Replaced "High Quality" Subsurface Scattering with a set of Quality Levels.
+- Replaced "High Quality" Volumetric Lighting with "Screen Resolution Percentage" and "Volume Slice Count" on the Fog volume component.
 
 ## [7.1.1] - 2019-09-05
 
