# Changelog
All notable changes to this package will be documented in this file.

The format is based on [Keep a Changelog](http://keepachangelog.com/en/1.0.0/)
and this project adheres to [Semantic Versioning](http://semver.org/spec/v2.0.0.html).

## [10.2.0] - 2020-10-19

### Added
- Added a rough distortion frame setting and and info box on distortion materials.
- Adding support of 4 channel tex coords for ray tracing (case 1265309).

### Fixed
- Fixed an issue where the Exposure Shader Graph node had clipped text. (case 1265057)
- Fixed an issue when rendering into texture where alpha would not default to 1.0 when using 11_11_10 color buffer in non-dev builds.
- Fixed issues with reordering and hiding graphics compositor layers (cases 1283903, 1285282, 1283886).
- Fixed the possibility to have a shader with a pre-refraction render queue and refraction enabled at the same time.
- Fixed a migration issue with the rendering queue in ShaderGraph when upgrading to 10.x;
- Fixed upside down XR occlusion mesh.

### Changed
- Combined occlusion meshes into one to reduce draw calls and state changes with XR single-pass.

## [10.1.0] - 2020-10-12

### Added
- Added an option to have only the metering mask displayed in the debug mode.
- Added a new mode to cluster visualization debug where users can see a slice instead of the cluster on opaque objects.
- Added ray traced reflection support for the render graph version of the pipeline.
- Added render graph support of RTAO and required denoisers.
- Added render graph support of RTGI.
- Added support of RTSSS and Recursive Rendering in the render graph mode.
- Added support of RT and screen space shadow for render graph.
- Added tooltips with the full name of the (graphics) compositor properties to properly show large names that otherwise are clipped by the UI (case 1263590)
- Added error message if a callback AOV allocation fail
- Added marker for all AOV request operation on GPU
- Added remapping options for Depth Pyramid debug view mode
- Added an option to support AOV shader at runtime in HDRP settings (case 1265070)
- Added support of SSGI in the render graph mode.
- Added option for 11-11-10 format for cube reflection probes.
- Added an optional check in the HDRP DXR Wizard to verify 64 bits target architecture
- Added option to display timing stats in the debug menu as an average over 1 second. 
- Added a light unit slider to provide users more context when authoring physically based values.
- Added a way to check the normals through the material views.
- Added Simple mode to Earth Preset for PBR Sky
- Added the export of normals during the prepass for shadow matte for proper SSAO calculation.
- Added the usage of SSAO for shadow matte unlit shader graph.
- Added the support of input system V2
- Added a new volume component parameter to control the max ray length of directional lights(case 1279849).
- Added support for 'Pyramid' and 'Box' spot light shapes in path tracing.
- Added high quality prefiltering option for Bloom.
- Added support for camera relative ray tracing (and keeping non-camera relative ray tracing working)
- Added a rough refraction option on planar reflections.
- Added scalability settings for the planar reflection resolution.
- Added tests for AOV stacking and UI rendering in the graphics compositor.
- Added a new ray tracing only function that samples the specular part of the materials.
- Adding missing marker for ray tracing profiling (RaytracingDeferredLighting)
- Added the support of eye shader for ray tracing.
- Exposed Refraction Model to the material UI when using a Lit ShaderGraph.

### Fixed
- Fixed several issues with physically-based DoF (TAA ghosting of the CoC buffer, smooth layer transitions, etc)
- Fixed GPU hang on D3D12 on xbox. 
- Fixed game view artifacts on resizing when hardware dynamic resolution was enabled
- Fixed black line artifacts occurring when Lanczos upsampling was set for dynamic resolution
- Fixed Amplitude -> Min/Max parametrization conversion
- Fixed CoatMask block appearing when creating lit master node (case 1264632)
- Fixed issue with SceneEV100 debug mode indicator when rescaling the window.
- Fixed issue with PCSS filter being wrong on first frame. 
- Fixed issue with emissive mesh for area light not appearing in playmode if Reload Scene option is disabled in Enter Playmode Settings.
- Fixed issue when Reflection Probes are set to OnEnable and are never rendered if the probe is enabled when the camera is farther than the probe fade distance. 
- Fixed issue with sun icon being clipped in the look dev window. 
- Fixed error about layers when disabling emissive mesh for area lights.
- Fixed issue when the user deletes the composition graph or .asset in runtime (case 1263319)
- Fixed assertion failure when changing resolution to compositor layers after using AOVs (case 1265023) 
- Fixed flickering layers in graphics compositor (case 1264552)
- Fixed issue causing the editor field not updating the disc area light radius.
- Fixed issues that lead to cookie atlas to be updated every frame even if cached data was valid.
- Fixed an issue where world space UI was not emitted for reflection cameras in HDRP
- Fixed an issue with cookie texture atlas that would cause realtime textures to always update in the atlas even when the content did not change.
- Fixed an issue where only one of the two lookdev views would update when changing the default lookdev volume profile.
- Fixed a bug related to light cluster invalidation.
- Fixed shader warning in DofGather (case 1272931)
- Fixed AOV export of depth buffer which now correctly export linear depth (case 1265001)
- Fixed issue that caused the decal atlas to not be updated upon changing of the decal textures content.
- Fixed "Screen position out of view frustum" error when camera is at exactly the planar reflection probe location.
- Fixed Amplitude -> Min/Max parametrization conversion
- Fixed issue that allocated a small cookie for normal spot lights.
- Fixed issue when undoing a change in diffuse profile list after deleting the volume profile.
- Fixed custom pass re-ordering and removing.
- Fixed TAA issue and hardware dynamic resolution.
- Fixed a static lighting flickering issue caused by having an active planar probe in the scene while rendering inspector preview.
- Fixed an issue where even when set to OnDemand, the sky lighting would still be updated when changing sky parameters.
- Fixed an error message trigerred when a mesh has more than 32 sub-meshes (case 1274508).
- Fixed RTGI getting noisy for grazying angle geometry (case 1266462).
- Fixed an issue with TAA history management on pssl.
- Fixed the global illumination volume override having an unwanted advanced mode (case 1270459).
- Fixed screen space shadow option displayed on directional shadows while they shouldn't (case 1270537).
- Fixed the handling of undo and redo actions in the graphics compositor (cases 1268149, 1266212, 1265028)
- Fixed issue with composition graphs that include virtual textures, cubemaps and other non-2D textures (cases 1263347, 1265638).
- Fixed issues when selecting a new composition graph or setting it to None (cases 1263350, 1266202)
- Fixed ArgumentNullException when saving shader graphs after removing the compositor from the scene (case 1268658)
- Fixed issue with updating the compositor output when not in play mode (case 1266216)
- Fixed warning with area mesh (case 1268379)
- Fixed issue with diffusion profile not being updated upon reset of the editor. 
- Fixed an issue that lead to corrupted refraction in some scenarios on xbox.
- Fixed for light loop scalarization not happening. 
- Fixed issue with stencil not being set in rendergraph mode.
- Fixed for post process being overridable in reflection probes even though it is not supported.
- Fixed RTGI in performance mode when light layers are enabled on the asset.
- Fixed SSS materials appearing black in matcap mode.
- Fixed a collision in the interaction of RTR and RTGI.
- Fix for lookdev toggling renderers that are set to non editable or are hidden in the inspector.
- Fixed issue with mipmap debug mode not properly resetting full screen mode (and viceversa). 
- Added unsupported message when using tile debug mode with MSAA.
- Fixed SSGI compilation issues on PS4.
- Fixed "Screen position out of view frustum" error when camera is on exactly the planar reflection probe plane.
- Workaround issue that caused objects using eye shader to not be rendered on xbox.
- Fixed GC allocation when using XR single-pass test mode.
- Fixed text in cascades shadow split being truncated.
- Fixed rendering of custom passes in the Custom Pass Volume inspector
- Force probe to render again if first time was during async shader compilation to avoid having cyan objects.
- Fixed for lookdev library field not being refreshed upon opening a library from the environment library inspector.
- Fixed serialization issue with matcap scale intensity.
- Close Add Override popup of Volume Inspector when the popup looses focus (case 1258571)
- Light quality setting for contact shadow set to on for High quality by default.
- Fixed an exception thrown when closing the look dev because there is no active SRP anymore.
- Fixed alignment of framesettings in HDRP Default Settings
- Fixed an exception thrown when closing the look dev because there is no active SRP anymore.
- Fixed an issue where entering playmode would close the LookDev window.
- Fixed issue with rendergraph on console failing on SSS pass.
- Fixed Cutoff not working properly with ray tracing shaders default and SG (case 1261292).
- Fixed shader compilation issue with Hair shader and debug display mode
- Fixed cubemap static preview not updated when the asset is imported.
- Fixed wizard DXR setup on non-DXR compatible devices.
- Fixed Custom Post Processes affecting preview cameras.
- Fixed issue with lens distortion breaking rendering.
- Fixed save popup appearing twice due to HDRP wizard.
- Fixed error when changing planar probe resolution.
- Fixed the dependecy of FrameSettings (MSAA, ClearGBuffer, DepthPrepassWithDeferred) (case 1277620).
- Fixed the usage of GUIEnable for volume components (case 1280018).
- Fixed the diffusion profile becoming invalid when hitting the reset (case 1269462).
- Fixed issue with MSAA resolve killing the alpha channel.
- Fixed a warning in materialevalulation
- Fixed an error when building the player.
- Fixed issue with box light not visible if range is below one and range attenuation is off.
- Fixed an issue that caused a null reference when deleting camera component in a prefab. (case 1244430)
- Fixed issue with bloom showing a thin black line after rescaling window. 
- Fixed rendergraph motion vector resolve.
- Fixed the Ray-Tracing related Debug Display not working in render graph mode.
- Fix nan in pbr sky
- Fixed Light skin not properly applied on the LookDev when switching from Dark Skin (case 1278802)
- Fixed accumulation on DX11
- Fixed issue with screen space UI not drawing on the graphics compositor (case 1279272).
- Fixed error Maximum allowed thread group count is 65535 when resolution is very high. 
- LOD meshes are now properly stripped based on the maximum lod value parameters contained in the HDRP asset.
- Fixed an inconsistency in the LOD group UI where LOD bias was not the right one.
- Fixed outlines in transitions between post-processed and plain regions in the graphics compositor (case 1278775).
- Fix decal being applied twice with LOD Crossfade.
- Fixed camera stacking for AOVs in the graphics compositor (case 1273223).
- Fixed backface selection on some shader not ignore correctly.
- Disable quad overdraw on ps4.
- Fixed error when resizing the graphics compositor's output and when re-adding a compositor in the scene
- Fixed issues with bloom, alpha and HDR layers in the compositor (case 1272621).
- Fixed alpha not having TAA applied to it.
- Fix issue with alpha output in forward.
- Fix compilation issue on Vulkan for shaders using high quality shadows in XR mode.
- Fixed wrong error message when fixing DXR resources from Wizard.
- Fixed compilation error of quad overdraw with double sided materials
- Fixed screen corruption on xbox when using TAA and Motion Blur with rendergraph. 
- Fixed UX issue in the graphics compositor related to clear depth and the defaults for new layers, add better tooltips and fix minor bugs (case 1283904)
- Fixed scene visibility not working for custom pass volumes.
- Fixed issue with several override entries in the runtime debug menu. 
- Fixed issue with rendergraph failing to execute every 30 minutes. 
- Fixed Lit ShaderGraph surface option property block to only display transmission and energy conserving specular color options for their proper material mode (case 1257050)
- Fixed nan in reflection probe when volumetric fog filtering is enabled, causing the whole probe to be invalid.
- Fixed Debug Color pixel became grey
- Fixed TAA flickering on the very edge of screen. 
- Fixed profiling scope for quality RTGI.
- Fixed the denoising and multi-sample not being used for smooth multibounce RTReflections.
- Fixed issue where multiple cameras would cause GC each frame.
- Fixed after post process rendering pass options not showing for unlit ShaderGraphs.
- Fixed null reference in the Undo callback of the graphics compositor 
- Fixed cullmode for SceneSelectionPass.
- Fixed issue that caused non-static object to not render at times in OnEnable reflection probes.
<<<<<<< HEAD
- Fixed undo after enabling compositor.
=======
- Baked reflection probes now correctly use static sky for ambient lighting.
>>>>>>> 179417aa

### Changed
- Preparation pass for RTSSShadows to be supported by render graph.
- Add tooltips with the full name of the (graphics) compositor properties to properly show large names that otherwise are clipped by the UI (case 1263590)
- Composition profile .asset files cannot be manually edited/reset by users (to avoid breaking things - case 1265631)
- Preparation pass for RTSSShadows to be supported by render graph.
- Changed the way the ray tracing property is displayed on the material (QOL 1265297).
- Exposed lens attenuation mode in default settings and remove it as a debug mode.
- Composition layers without any sub layers are now cleared to black to avoid confusion (case 1265061).
- Slight reduction of VGPR used by area light code.
- Changed thread group size for contact shadows (save 1.1ms on PS4)
- Make sure distortion stencil test happens before pixel shader is run.
- Small optimization that allows to skip motion vector prepping when the whole wave as velocity of 0.
- Improved performance to avoid generating coarse stencil buffer when not needed.
- Remove HTile generation for decals (faster without).
- Improving SSGI Filtering and fixing a blend issue with RTGI.
- Changed the Trackball UI so that it allows explicit numeric values.
- Reduce the G-buffer footprint of anisotropic materials
- Moved SSGI out of preview.
- Skip an unneeded depth buffer copy on consoles. 
- Replaced the Density Volume Texture Tool with the new 3D Texture Importer.
- Rename Raytracing Node to Raytracing Quality Keyword and rename high and low inputs as default and raytraced. All raytracing effects now use the raytraced mode but path tracing.
- Moved diffusion profile list to the HDRP default settings panel.
- Skip biquadratic resampling of vbuffer when volumetric fog filtering is enabled.
- Optimized Grain and sRGB Dithering.
- On platforms that allow it skip the first mip of the depth pyramid and compute it alongside the depth buffer used for low res transparents.
- When trying to install the local configuration package, if another one is already present the user is now asked whether they want to keep it or not.
- Improved MSAA color resolve to fix issues when very bright and very dark samples are resolved together.
- Improve performance of GPU light AABB generation
- Removed the max clamp value for the RTR, RTAO and RTGI's ray length (case 1279849).
- Meshes assigned with a decal material are not visible anymore in ray-tracing or path-tracing.
- Removed BLEND shader keywords.
- Remove a rendergraph debug option to clear resources on release from UI.
- added SV_PrimitiveID in the VaryingMesh structure for fulldebugscreenpass as well as primitiveID in FragInputs
- Changed which local frame is used for multi-bounce RTReflections.
- Move System Generated Values semantics out of VaryingsMesh structure.
- Other forms of FSAA are silently deactivated, when path tracing is on.
- Removed XRSystemTests. The GC verification is now done during playmode tests (case 1285012).
- SSR now uses the pre-refraction color pyramid.

## [10.0.0] - 2019-06-10

### Added
- Ray tracing support for VR single-pass
- Added sharpen filter shader parameter and UI for TemporalAA to control image quality instead of hardcoded value
- Added frame settings option for custom post process and custom passes as well as custom color buffer format option.
- Add check in wizard on SRP Batcher enabled.
- Added default implementations of OnPreprocessMaterialDescription for FBX, Obj, Sketchup and 3DS file formats.
- Added custom pass fade radius
- Added after post process injection point for custom passes
- Added basic alpha compositing support - Alpha is available afterpostprocess when using FP16 buffer format.
- Added falloff distance on Reflection Probe and Planar Reflection Probe
- Added Backplate projection from the HDRISky
- Added Shadow Matte in UnlitMasterNode, which only received shadow without lighting
- Added hability to name LightLayers in HDRenderPipelineAsset
- Added a range compression factor for Reflection Probe and Planar Reflection Probe to avoid saturation of colors.
- Added path tracing support for directional, point and spot lights, as well as emission from Lit and Unlit.
- Added non temporal version of SSAO.
- Added more detailed ray tracing stats in the debug window
- Added Disc area light (bake only)
- Added a warning in the material UI to prevent transparent + subsurface-scattering combination.
- Added XR single-pass setting into HDRP asset
- Added a penumbra tint option for lights
- Added support for depth copy with XR SDK
- Added debug setting to Render Pipeline Debug Window to list the active XR views
- Added an option to filter the result of the volumetric lighting (off by default).
- Added a transmission multiplier for directional lights
- Added XR single-pass test mode to Render Pipeline Debug Window
- Added debug setting to Render Pipeline Window to list the active XR views
- Added a new refraction mode for the Lit shader (thin). Which is a box refraction with small thickness values
- Added the code to support Barn Doors for Area Lights based on a shaderconfig option.
- Added HDRPCameraBinder property binder for Visual Effect Graph
- Added "Celestial Body" controls to the Directional Light
- Added new parameters to the Physically Based Sky
- Added Reflections to the DXR Wizard
- Added the possibility to have ray traced colored and semi-transparent shadows on directional lights.
- Added a check in the custom post process template to throw an error if the default shader is not found.
- Exposed the debug overlay ratio in the debug menu.
- Added a separate frame settings for tonemapping alongside color grading.
- Added the receive fog option in the material UI for ShaderGraphs.
- Added a public virtual bool in the custom post processes API to specify if a post processes should be executed in the scene view.
- Added a menu option that checks scene issues with ray tracing. Also removed the previously existing warning at runtime.
- Added Contrast Adaptive Sharpen (CAS) Upscaling effect.
- Added APIs to update probe settings at runtime.
- Added documentation for the rayTracingSupported method in HDRP
- Added user-selectable format for the post processing passes.
- Added support for alpha channel in some post-processing passes (DoF, TAA, Uber).
- Added warnings in FrameSettings inspector when using DXR and atempting to use Asynchronous Execution.
- Exposed Stencil bits that can be used by the user.
- Added history rejection based on velocity of intersected objects for directional, point and spot lights.
- Added a affectsVolumetric field to the HDAdditionalLightData API to know if light affects volumetric fog.
- Add OS and Hardware check in the Wizard fixes for DXR.
- Added option to exclude camera motion from motion blur.
- Added semi-transparent shadows for point and spot lights.
- Added support for semi-transparent shadow for unlit shader and unlit shader graph.
- Added the alpha clip enabled toggle to the material UI for all HDRP shader graphs.
- Added Material Samples to explain how to use the lit shader features
- Added an initial implementation of ray traced sub surface scattering
- Added AssetPostprocessors and Shadergraphs to handle Arnold Standard Surface and 3DsMax Physical material import from FBX.
- Added support for Smoothness Fade start work when enabling ray traced reflections.
- Added Contact shadow, Micro shadows and Screen space refraction API documentation.
- Added script documentation for SSR, SSAO (ray tracing), GI, Light Cluster, RayTracingSettings, Ray Counters, etc.
- Added path tracing support for refraction and internal reflections.
- Added support for Thin Refraction Model and Lit's Clear Coat in Path Tracing.
- Added the Tint parameter to Sky Colored Fog.
- Added of Screen Space Reflections for Transparent materials
- Added a fallback for ray traced area light shadows in case the material is forward or the lit mode is forward.
- Added a new debug mode for light layers.
- Added an "enable" toggle to the SSR volume component.
- Added support for anisotropic specular lobes in path tracing.
- Added support for alpha clipping in path tracing.
- Added support for light cookies in path tracing.
- Added support for transparent shadows in path tracing.
- Added support for iridescence in path tracing.
- Added support for background color in path tracing.
- Added a path tracing test to the test suite.
- Added a warning and workaround instructions that appear when you enable XR single-pass after the first frame with the XR SDK.
- Added the exposure sliders to the planar reflection probe preview
- Added support for subsurface scattering in path tracing.
- Added a new mode that improves the filtering of ray traced shadows (directional, point and spot) based on the distance to the occluder.
- Added support of cookie baking and add support on Disc light.
- Added support for fog attenuation in path tracing.
- Added a new debug panel for volumes
- Added XR setting to control camera jitter for temporal effects
- Added an error message in the DrawRenderers custom pass when rendering opaque objects with an HDRP asset in DeferredOnly mode.
- Added API to enable proper recording of path traced scenes (with the Unity recorder or other tools).
- Added support for fog in Recursive rendering, ray traced reflections and ray traced indirect diffuse.
- Added an alpha blend option for recursive rendering
- Added support for stack lit for ray tracing effects.
- Added support for hair for ray tracing effects.
- Added support for alpha to coverage for HDRP shaders and shader graph
- Added support for Quality Levels to Subsurface Scattering.
- Added option to disable XR rendering on the camera settings.
- Added support for specular AA from geometric curvature in AxF
- Added support for baked AO (no input for now) in AxF
- Added an info box to warn about depth test artifacts when rendering object twice in custom passes with MSAA.
- Added a frame setting for alpha to mask.
- Added support for custom passes in the AOV API
- Added Light decomposition lighting debugging modes and support in AOV
- Added exposure compensation to Fixed exposure mode
- Added support for rasterized area light shadows in StackLit
- Added support for texture-weighted automatic exposure
- Added support for POM for emissive map
- Added alpha channel support in motion blur pass.
- Added the HDRP Compositor Tool (in Preview).
- Added a ray tracing mode option in the HDRP asset that allows to override and shader stripping.
- Added support for arbitrary resolution scaling of Volumetric Lighting to the Fog volume component.
- Added range attenuation for box-shaped spotlights.
- Added scenes for hair and fabric and decals with material samples
- Added fabric materials and textures
- Added information for fabric materials in fabric scene
- Added a DisplayInfo attribute to specify a name override and a display order for Volume Component fields (used only in default inspector for now).
- Added Min distance to contact shadows.
- Added support for Depth of Field in path tracing (by sampling the lens aperture).
- Added an API in HDRP to override the camera within the rendering of a frame (mainly for custom pass).
- Added a function (HDRenderPipeline.ResetRTHandleReferenceSize) to reset the reference size of RTHandle systems.
- Added support for AxF measurements importing into texture resources tilings.
- Added Layer parameter on Area Light to modify Layer of generated Emissive Mesh
- Added a flow map parameter to HDRI Sky
- Implemented ray traced reflections for transparent objects.
- Add a new parameter to control reflections in recursive rendering.
- Added an initial version of SSGI.
- Added Virtual Texturing cache settings to control the size of the Streaming Virtual Texturing caches.
- Added back-compatibility with builtin stereo matrices.
- Added CustomPassUtils API to simplify Blur, Copy and DrawRenderers custom passes.
- Added Histogram guided automatic exposure.
- Added few exposure debug modes.
- Added support for multiple path-traced views at once (e.g., scene and game views).
- Added support for 3DsMax's 2021 Simplified Physical Material from FBX files in the Model Importer.
- Added custom target mid grey for auto exposure.
- Added CustomPassUtils API to simplify Blur, Copy and DrawRenderers custom passes.
- Added an API in HDRP to override the camera within the rendering of a frame (mainly for custom pass).
- Added more custom pass API functions, mainly to render objects from another camera.
- Added support for transparent Unlit in path tracing.
- Added a minimal lit used for RTGI in peformance mode.
- Added procedural metering mask that can follow an object
- Added presets quality settings for RTAO and RTGI.
- Added an override for the shadow culling that allows better directional shadow maps in ray tracing effects (RTR, RTGI, RTSSS and RR).
- Added a Cloud Layer volume override.
- Added Fast Memory support for platform that support it.
- Added CPU and GPU timings for ray tracing effects.
- Added support to combine RTSSS and RTGI (1248733).
- Added IES Profile support for Point, Spot and Rectangular-Area lights
- Added support for multiple mapping modes in AxF.
- Add support of lightlayers on indirect lighting controller
- Added compute shader stripping.
- Added Cull Mode option for opaque materials and ShaderGraphs. 
- Added scene view exposure override.
- Added support for exposure curve remapping for min/max limits.
- Added presets for ray traced reflections.
- Added final image histogram debug view (both luminance and RGB).
- Added an example texture and rotation to the Cloud Layer volume override.
- Added an option to extend the camera culling for skinned mesh animation in ray tracing effects (1258547).
- Added decal layer system similar to light layer. Mesh will receive a decal when both decal layer mask matches.
- Added shader graph nodes for rendering a complex eye shader.
- Added more controls to contact shadows and increased quality in some parts. 
- Added a physically based option in DoF volume.
- Added API to check if a Camera, Light or ReflectionProbe is compatible with HDRP.
- Added path tracing test scene for normal mapping.
- Added missing API documentation.
- Remove CloudLayer
- Added quad overdraw and vertex density debug modes.

### Fixed
- fix when saved HDWizard window tab index out of range (1260273)
- Fix when rescale probe all direction below zero (1219246)
- Update documentation of HDRISky-Backplate, precise how to have Ambient Occlusion on the Backplate
- Sorting, undo, labels, layout in the Lighting Explorer.
- Fixed sky settings and materials in Shader Graph Samples package
- Fix/workaround a probable graphics driver bug in the GTAO shader.
- Fixed Hair and PBR shader graphs double sided modes
- Fixed an issue where updating an HDRP asset in the Quality setting panel would not recreate the pipeline.
- Fixed issue with point lights being considered even when occupying less than a pixel on screen (case 1183196)
- Fix a potential NaN source with iridescence (case 1183216)
- Fixed issue of spotlight breaking when minimizing the cone angle via the gizmo (case 1178279)
- Fixed issue that caused decals not to modify the roughness in the normal buffer, causing SSR to not behave correctly (case 1178336)
- Fixed lit transparent refraction with XR single-pass rendering
- Removed extra jitter for TemporalAA in VR
- Fixed ShaderGraph time in main preview
- Fixed issue on some UI elements in HDRP asset not expanding when clicking the arrow (case 1178369)
- Fixed alpha blending in custom post process
- Fixed the modification of the _AlphaCutoff property in the material UI when exposed with a ShaderGraph parameter.
- Fixed HDRP test `1218_Lit_DiffusionProfiles` on Vulkan.
- Fixed an issue where building a player in non-dev mode would generate render target error logs every frame
- Fixed crash when upgrading version of HDRP
- Fixed rendering issues with material previews
- Fixed NPE when using light module in Shuriken particle systems (1173348).
- Refresh cached shadow on editor changes
- Fixed light supported units caching (1182266)
- Fixed an issue where SSAO (that needs temporal reprojection) was still being rendered when Motion Vectors were not available (case 1184998)
- Fixed a nullref when modifying the height parameters inside the layered lit shader UI.
- Fixed Decal gizmo that become white after exiting play mode
- Fixed Decal pivot position to behave like a spotlight
- Fixed an issue where using the LightingOverrideMask would break sky reflection for regular cameras
- Fix DebugMenu FrameSettingsHistory persistency on close
- Fix DensityVolume, ReflectionProbe aned PlanarReflectionProbe advancedControl display
- Fix DXR scene serialization in wizard
- Fixed an issue where Previews would reallocate History Buffers every frame
- Fixed the SetLightLayer function in HDAdditionalLightData setting the wrong light layer
- Fix error first time a preview is created for planar
- Fixed an issue where SSR would use an incorrect roughness value on ForwardOnly (StackLit, AxF, Fabric, etc.) materials when the pipeline is configured to also allow deferred Lit.
- Fixed issues with light explorer (cases 1183468, 1183269)
- Fix dot colors in LayeredLit material inspector
- Fix undo not resetting all value when undoing the material affectation in LayerLit material
- Fix for issue that caused gizmos to render in render textures (case 1174395)
- Fixed the light emissive mesh not updated when the light was disabled/enabled
- Fixed light and shadow layer sync when setting the HDAdditionalLightData.lightlayersMask property
- Fixed a nullref when a custom post process component that was in the HDRP PP list is removed from the project
- Fixed issue that prevented decals from modifying specular occlusion (case 1178272).
- Fixed exposure of volumetric reprojection
- Fixed multi selection support for Scalable Settings in lights
- Fixed font shaders in test projects for VR by using a Shader Graph version
- Fixed refresh of baked cubemap by incrementing updateCount at the end of the bake (case 1158677).
- Fixed issue with rectangular area light when seen from the back
- Fixed decals not affecting lightmap/lightprobe
- Fixed zBufferParams with XR single-pass rendering
- Fixed moving objects not rendered in custom passes
- Fixed abstract classes listed in the + menu of the custom pass list
- Fixed custom pass that was rendered in previews
- Fixed precision error in zero value normals when applying decals (case 1181639)
- Fixed issue that triggered No Scene Lighting view in game view as well (case 1156102)
- Assign default volume profile when creating a new HDRP Asset
- Fixed fov to 0 in planar probe breaking the projection matrix (case 1182014)
- Fixed bugs with shadow caching
- Reassign the same camera for a realtime probe face render request to have appropriate history buffer during realtime probe rendering.
- Fixed issue causing wrong shading when normal map mode is Object space, no normal map is set, but a detail map is present (case 1143352)
- Fixed issue with decal and htile optimization
- Fixed TerrainLit shader compilation error regarding `_Control0_TexelSize` redefinition (case 1178480).
- Fixed warning about duplicate HDRuntimeReflectionSystem when configuring play mode without domain reload.
- Fixed an editor crash when multiple decal projectors were selected and some had null material
- Added all relevant fix actions to FixAll button in Wizard
- Moved FixAll button on top of the Wizard
- Fixed an issue where fog color was not pre-exposed correctly
- Fix priority order when custom passes are overlapping
- Fix cleanup not called when the custom pass GameObject is destroyed
- Replaced most instances of GraphicsSettings.renderPipelineAsset by GraphicsSettings.currentRenderPipeline. This should fix some parameters not working on Quality Settings overrides.
- Fixed an issue with Realtime GI not working on upgraded projects.
- Fixed issue with screen space shadows fallback texture was not set as a texture array.
- Fixed Pyramid Lights bounding box
- Fixed terrain heightmap default/null values and epsilons
- Fixed custom post-processing effects breaking when an abstract class inherited from `CustomPostProcessVolumeComponent`
- Fixed XR single-pass rendering in Editor by using ShaderConfig.s_XrMaxViews to allocate matrix array
- Multiple different skies rendered at the same time by different cameras are now handled correctly without flickering
- Fixed flickering issue happening when different volumes have shadow settings and multiple cameras are present.
- Fixed issue causing planar probes to disappear if there is no light in the scene.
- Fixed a number of issues with the prefab isolation mode (Volumes leaking from the main scene and reflection not working properly)
- Fixed an issue with fog volume component upgrade not working properly
- Fixed Spot light Pyramid Shape has shadow artifacts on aspect ratio values lower than 1
- Fixed issue with AO upsampling in XR
- Fixed camera without HDAdditionalCameraData component not rendering
- Removed the macro ENABLE_RAYTRACING for most of the ray tracing code
- Fixed prefab containing camera reloading in loop while selected in the Project view
- Fixed issue causing NaN wheh the Z scale of an object is set to 0.
- Fixed DXR shader passes attempting to render before pipeline loaded
- Fixed black ambient sky issue when importing a project after deleting Library.
- Fixed issue when upgrading a Standard transparent material (case 1186874)
- Fixed area light cookies not working properly with stack lit
- Fixed material render queue not updated when the shader is changed in the material inspector.
- Fixed a number of issues with full screen debug modes not reseting correctly when setting another mutually exclusive mode
- Fixed compile errors for platforms with no VR support
- Fixed an issue with volumetrics and RTHandle scaling (case 1155236)
- Fixed an issue where sky lighting might be updated uselessly
- Fixed issue preventing to allow setting decal material to none (case 1196129)
- Fixed XR multi-pass decals rendering
- Fixed several fields on Light Inspector that not supported Prefab overrides
- Fixed EOL for some files
- Fixed scene view rendering with volumetrics and XR enabled
- Fixed decals to work with multiple cameras
- Fixed optional clear of GBuffer (Was always on)
- Fixed render target clears with XR single-pass rendering
- Fixed HDRP samples file hierarchy
- Fixed Light units not matching light type
- Fixed QualitySettings panel not displaying HDRP Asset
- Fixed black reflection probes the first time loading a project
- Fixed y-flip in scene view with XR SDK
- Fixed Decal projectors do not immediately respond when parent object layer mask is changed in editor.
- Fixed y-flip in scene view with XR SDK
- Fixed a number of issues with Material Quality setting
- Fixed the transparent Cull Mode option in HD unlit master node settings only visible if double sided is ticked.
- Fixed an issue causing shadowed areas by contact shadows at the edge of far clip plane if contact shadow length is very close to far clip plane.
- Fixed editing a scalable settings will edit all loaded asset in memory instead of targetted asset.
- Fixed Planar reflection default viewer FOV
- Fixed flickering issues when moving the mouse in the editor with ray tracing on.
- Fixed the ShaderGraph main preview being black after switching to SSS in the master node settings
- Fixed custom fullscreen passes in VR
- Fixed camera culling masks not taken in account in custom pass volumes
- Fixed object not drawn in custom pass when using a DrawRenderers with an HDRP shader in a build.
- Fixed injection points for Custom Passes (AfterDepthAndNormal and BeforePreRefraction were missing)
- Fixed a enum to choose shader tags used for drawing objects (DepthPrepass or Forward) when there is no override material.
- Fixed lit objects in the BeforePreRefraction, BeforeTransparent and BeforePostProcess.
- Fixed the None option when binding custom pass render targets to allow binding only depth or color.
- Fixed custom pass buffers allocation so they are not allocated if they're not used.
- Fixed the Custom Pass entry in the volume create asset menu items.
- Fixed Prefab Overrides workflow on Camera.
- Fixed alignment issue in Preset for Camera.
- Fixed alignment issue in Physical part for Camera.
- Fixed FrameSettings multi-edition.
- Fixed a bug happening when denoising multiple ray traced light shadows
- Fixed minor naming issues in ShaderGraph settings
- VFX: Removed z-fight glitches that could appear when using deferred depth prepass and lit quad primitives
- VFX: Preserve specular option for lit outputs (matches HDRP lit shader)
- Fixed an issue with Metal Shader Compiler and GTAO shader for metal
- Fixed resources load issue while upgrading HDRP package.
- Fix LOD fade mask by accounting for field of view
- Fixed spot light missing from ray tracing indirect effects.
- Fixed a UI bug in the diffusion profile list after fixing them from the wizard.
- Fixed the hash collision when creating new diffusion profile assets.
- Fixed a light leaking issue with box light casting shadows (case 1184475)
- Fixed Cookie texture type in the cookie slot of lights (Now displays a warning because it is not supported).
- Fixed a nullref that happens when using the Shuriken particle light module
- Fixed alignment in Wizard
- Fixed text overflow in Wizard's helpbox
- Fixed Wizard button fix all that was not automatically grab all required fixes
- Fixed VR tab for MacOS in Wizard
- Fixed local config package workflow in Wizard
- Fixed issue with contact shadows shifting when MSAA is enabled.
- Fixed EV100 in the PBR sky
- Fixed an issue In URP where sometime the camera is not passed to the volume system and causes a null ref exception (case 1199388)
- Fixed nullref when releasing HDRP with custom pass disabled
- Fixed performance issue derived from copying stencil buffer.
- Fixed an editor freeze when importing a diffusion profile asset from a unity package.
- Fixed an exception when trying to reload a builtin resource.
- Fixed the light type intensity unit reset when switching the light type.
- Fixed compilation error related to define guards and CreateLayoutFromXrSdk()
- Fixed documentation link on CustomPassVolume.
- Fixed player build when HDRP is in the project but not assigned in the graphic settings.
- Fixed an issue where ambient probe would be black for the first face of a baked reflection probe
- VFX: Fixed Missing Reference to Visual Effect Graph Runtime Assembly
- Fixed an issue where rendering done by users in EndCameraRendering would be executed before the main render loop.
- Fixed Prefab Override in main scope of Volume.
- Fixed alignment issue in Presset of main scope of Volume.
- Fixed persistence of ShowChromeGizmo and moved it to toolbar for coherency in ReflectionProbe and PlanarReflectionProbe.
- Fixed Alignement issue in ReflectionProbe and PlanarReflectionProbe.
- Fixed Prefab override workflow issue in ReflectionProbe and PlanarReflectionProbe.
- Fixed empty MoreOptions and moved AdvancedManipulation in a dedicated location for coherency in ReflectionProbe and PlanarReflectionProbe.
- Fixed Prefab override workflow issue in DensityVolume.
- Fixed empty MoreOptions and moved AdvancedManipulation in a dedicated location for coherency in DensityVolume.
- Fix light limit counts specified on the HDRP asset
- Fixed Quality Settings for SSR, Contact Shadows and Ambient Occlusion volume components
- Fixed decalui deriving from hdshaderui instead of just shaderui
- Use DelayedIntField instead of IntField for scalable settings
- Fixed init of debug for FrameSettingsHistory on SceneView camera
- Added a fix script to handle the warning 'referenced script in (GameObject 'SceneIDMap') is missing'
- Fix Wizard load when none selected for RenderPipelineAsset
- Fixed TerrainLitGUI when per-pixel normal property is not present.
- Fixed rendering errors when enabling debug modes with custom passes
- Fix an issue that made PCSS dependent on Atlas resolution (not shadow map res)
- Fixing a bug whith histories when n>4 for ray traced shadows
- Fixing wrong behavior in ray traced shadows for mesh renderers if their cast shadow is shadow only or double sided
- Only tracing rays for shadow if the point is inside the code for spotlight shadows
- Only tracing rays if the point is inside the range for point lights
- Fixing ghosting issues when the screen space shadow  indexes change for a light with ray traced shadows
- Fixed an issue with stencil management and Xbox One build that caused corrupted output in deferred mode.
- Fixed a mismatch in behavior between the culling of shadow maps and ray traced point and spot light shadows
- Fixed recursive ray tracing not working anymore after intermediate buffer refactor.
- Fixed ray traced shadow denoising not working (history rejected all the time).
- Fixed shader warning on xbox one
- Fixed cookies not working for spot lights in ray traced reflections, ray traced GI and recursive rendering
- Fixed an inverted handling of CoatSmoothness for SSR in StackLit.
- Fixed missing distortion inputs in Lit and Unlit material UI.
- Fixed issue that propagated NaNs across multiple frames through the exposure texture.
- Fixed issue with Exclude from TAA stencil ignored.
- Fixed ray traced reflection exposure issue.
- Fixed issue with TAA history not initialising corretly scale factor for first frame
- Fixed issue with stencil test of material classification not using the correct Mask (causing false positive and bad performance with forward material in deferred)
- Fixed issue with History not reset when chaning antialiasing mode on camera
- Fixed issue with volumetric data not being initialized if default settings have volumetric and reprojection off.
- Fixed ray tracing reflection denoiser not applied in tier 1
- Fixed the vibility of ray tracing related methods.
- Fixed the diffusion profile list not saved when clicking the fix button in the material UI.
- Fixed crash when pushing bounce count higher than 1 for ray traced GI or reflections
- Fixed PCSS softness scale so that it better match ray traced reference for punctual lights.
- Fixed exposure management for the path tracer
- Fixed AxF material UI containing two advanced options settings.
- Fixed an issue where cached sky contexts were being destroyed wrongly, breaking lighting in the LookDev
- Fixed issue that clamped PCSS softness too early and not after distance scale.
- Fixed fog affect transparent on HD unlit master node
- Fixed custom post processes re-ordering not saved.
- Fixed NPE when using scalable settings
- Fixed an issue where PBR sky precomputation was reset incorrectly in some cases causing bad performance.
- Fixed a bug due to depth history begin overriden too soon
- Fixed CustomPassSampleCameraColor scale issue when called from Before Transparent injection point.
- Fixed corruption of AO in baked probes.
- Fixed issue with upgrade of projects that still had Very High as shadow filtering quality.
- Fixed issue that caused Distortion UI to appear in Lit.
- Fixed several issues with decal duplicating when editing them.
- Fixed initialization of volumetric buffer params (1204159)
- Fixed an issue where frame count was incorrectly reset for the game view, causing temporal processes to fail.
- Fixed Culling group was not disposed error.
- Fixed issues on some GPU that do not support gathers on integer textures.
- Fixed an issue with ambient probe not being initialized for the first frame after a domain reload for volumetric fog.
- Fixed the scene visibility of decal projectors and density volumes
- Fixed a leak in sky manager.
- Fixed an issue where entering playmode while the light editor is opened would produce null reference exceptions.
- Fixed the debug overlay overlapping the debug menu at runtime.
- Fixed an issue with the framecount when changing scene.
- Fixed errors that occurred when using invalid near and far clip plane values for planar reflections.
- Fixed issue with motion blur sample weighting function.
- Fixed motion vectors in MSAA.
- Fixed sun flare blending (case 1205862).
- Fixed a lot of issues related to ray traced screen space shadows.
- Fixed memory leak caused by apply distortion material not being disposed.
- Fixed Reflection probe incorrectly culled when moving its parent (case 1207660)
- Fixed a nullref when upgrading the Fog volume components while the volume is opened in the inspector.
- Fix issues where decals on PS4 would not correctly write out the tile mask causing bits of the decal to go missing.
- Use appropriate label width and text content so the label is completely visible
- Fixed an issue where final post process pass would not output the default alpha value of 1.0 when using 11_11_10 color buffer format.
- Fixed SSR issue after the MSAA Motion Vector fix.
- Fixed an issue with PCSS on directional light if punctual shadow atlas was not allocated.
- Fixed an issue where shadow resolution would be wrong on the first face of a baked reflection probe.
- Fixed issue with PCSS softness being incorrect for cascades different than the first one.
- Fixed custom post process not rendering when using multiple HDRP asset in quality settings
- Fixed probe gizmo missing id (case 1208975)
- Fixed a warning in raytracingshadowfilter.compute
- Fixed issue with AO breaking with small near plane values.
- Fixed custom post process Cleanup function not called in some cases.
- Fixed shader warning in AO code.
- Fixed a warning in simpledenoiser.compute
- Fixed tube and rectangle light culling to use their shape instead of their range as a bounding box.
- Fixed caused by using gather on a UINT texture in motion blur.
- Fix issue with ambient occlusion breaking when dynamic resolution is active.
- Fixed some possible NaN causes in Depth of Field.
- Fixed Custom Pass nullref due to the new Profiling Sample API changes
- Fixed the black/grey screen issue on after post process Custom Passes in non dev builds.
- Fixed particle lights.
- Improved behavior of lights and probe going over the HDRP asset limits.
- Fixed issue triggered when last punctual light is disabled and more than one camera is used.
- Fixed Custom Pass nullref due to the new Profiling Sample API changes
- Fixed the black/grey screen issue on after post process Custom Passes in non dev builds.
- Fixed XR rendering locked to vsync of main display with Standalone Player.
- Fixed custom pass cleanup not called at the right time when using multiple volumes.
- Fixed an issue on metal with edge of decal having artifact by delaying discard of fragments during decal projection
- Fixed various shader warning
- Fixing unnecessary memory allocations in the ray tracing cluster build
- Fixed duplicate column labels in LightEditor's light tab
- Fixed white and dark flashes on scenes with very high or very low exposure when Automatic Exposure is being used.
- Fixed an issue where passing a null ProfilingSampler would cause a null ref exception.
- Fixed memory leak in Sky when in matcap mode.
- Fixed compilation issues on platform that don't support VR.
- Fixed migration code called when we create a new HDRP asset.
- Fixed RemoveComponent on Camera contextual menu to not remove Camera while a component depend on it.
- Fixed an issue where ambient occlusion and screen space reflections editors would generate null ref exceptions when HDRP was not set as the current pipeline.
- Fixed a null reference exception in the probe UI when no HDRP asset is present.
- Fixed the outline example in the doc (sampling range was dependent on screen resolution)
- Fixed a null reference exception in the HDRI Sky editor when no HDRP asset is present.
- Fixed an issue where Decal Projectors created from script where rotated around the X axis by 90°.
- Fixed frustum used to compute Density Volumes visibility when projection matrix is oblique.
- Fixed a null reference exception in Path Tracing, Recursive Rendering and raytraced Global Illumination editors when no HDRP asset is present.
- Fix for NaNs on certain geometry with Lit shader -- [case 1210058](https://fogbugz.unity3d.com/f/cases/1210058/)
- Fixed an issue where ambient occlusion and screen space reflections editors would generate null ref exceptions when HDRP was not set as the current pipeline.
- Fixed a null reference exception in the probe UI when no HDRP asset is present.
- Fixed the outline example in the doc (sampling range was dependent on screen resolution)
- Fixed a null reference exception in the HDRI Sky editor when no HDRP asset is present.
- Fixed an issue where materials newly created from the contextual menu would have an invalid state, causing various problems until it was edited.
- Fixed transparent material created with ZWrite enabled (now it is disabled by default for new transparent materials)
- Fixed mouseover on Move and Rotate tool while DecalProjector is selected.
- Fixed wrong stencil state on some of the pixel shader versions of deferred shader.
- Fixed an issue where creating decals at runtime could cause a null reference exception.
- Fixed issue that displayed material migration dialog on the creation of new project.
- Fixed various issues with time and animated materials (cases 1210068, 1210064).
- Updated light explorer with latest changes to the Fog and fixed issues when no visual environment was present.
- Fixed not handleling properly the recieve SSR feature with ray traced reflections
- Shadow Atlas is no longer allocated for area lights when they are disabled in the shader config file.
- Avoid MRT Clear on PS4 as it is not implemented yet.
- Fixed runtime debug menu BitField control.
- Fixed the radius value used for ray traced directional light.
- Fixed compilation issues with the layered lit in ray tracing shaders.
- Fixed XR autotests viewport size rounding
- Fixed mip map slider knob displayed when cubemap have no mipmap
- Remove unnecessary skip of material upgrade dialog box.
- Fixed the profiling sample mismatch errors when enabling the profiler in play mode
- Fixed issue that caused NaNs in reflection probes on consoles.
- Fixed adjusting positive axis of Blend Distance slides the negative axis in the density volume component.
- Fixed the blend of reflections based on the weight.
- Fixed fallback for ray traced reflections when denoising is enabled.
- Fixed error spam issue with terrain detail terrainDetailUnsupported (cases 1211848)
- Fixed hardware dynamic resolution causing cropping/scaling issues in scene view (case 1158661)
- Fixed Wizard check order for `Hardware and OS` and `Direct3D12`
- Fix AO issue turning black when Far/Near plane distance is big.
- Fixed issue when opening lookdev and the lookdev volume have not been assigned yet.
- Improved memory usage of the sky system.
- Updated label in HDRP quality preference settings (case 1215100)
- Fixed Decal Projector gizmo not undoing properly (case 1216629)
- Fix a leak in the denoising of ray traced reflections.
- Fixed Alignment issue in Light Preset
- Fixed Environment Header in LightingWindow
- Fixed an issue where hair shader could write garbage in the diffuse lighting buffer, causing NaNs.
- Fixed an exposure issue with ray traced sub-surface scattering.
- Fixed runtime debug menu light hierarchy None not doing anything.
- Fixed the broken ShaderGraph preview when creating a new Lit graph.
- Fix indentation issue in preset of LayeredLit material.
- Fixed minor issues with cubemap preview in the inspector.
- Fixed wrong build error message when building for android on mac.
- Fixed an issue related to denoising ray trace area shadows.
- Fixed wrong build error message when building for android on mac.
- Fixed Wizard persistency of Direct3D12 change on domain reload.
- Fixed Wizard persistency of FixAll on domain reload.
- Fixed Wizard behaviour on domain reload.
- Fixed a potential source of NaN in planar reflection probe atlas.
- Fixed an issue with MipRatio debug mode showing _DebugMatCapTexture not being set.
- Fixed missing initialization of input params in Blit for VR.
- Fix Inf source in LTC for area lights.
- Fix issue with AO being misaligned when multiple view are visible.
- Fix issue that caused the clamp of camera rotation motion for motion blur to be ineffective.
- Fixed issue with AssetPostprocessors dependencies causing models to be imported twice when upgrading the package version.
- Fixed culling of lights with XR SDK
- Fixed memory stomp in shadow caching code, leading to overflow of Shadow request array and runtime errors.
- Fixed an issue related to transparent objects reading the ray traced indirect diffuse buffer
- Fixed an issue with filtering ray traced area lights when the intensity is high or there is an exposure.
- Fixed ill-formed include path in Depth Of Field shader.
- Fixed shader graph and ray tracing after the shader target PR.
- Fixed a bug in semi-transparent shadows (object further than the light casting shadows)
- Fix state enabled of default volume profile when in package.
- Fixed removal of MeshRenderer and MeshFilter on adding Light component.
- Fixed Ray Traced SubSurface Scattering not working with ray traced area lights
- Fixed Ray Traced SubSurface Scattering not working in forward mode.
- Fixed a bug in debug light volumes.
- Fixed a bug related to ray traced area light shadow history.
- Fixed an issue where fog sky color mode could sample NaNs in the sky cubemap.
- Fixed a leak in the PBR sky renderer.
- Added a tooltip to the Ambient Mode parameter in the Visual Envionment volume component.
- Static lighting sky now takes the default volume into account (this fixes discrepancies between baked and realtime lighting).
- Fixed a leak in the sky system.
- Removed MSAA Buffers allocation when lit shader mode is set to "deferred only".
- Fixed invalid cast for realtime reflection probes (case 1220504)
- Fixed invalid game view rendering when disabling all cameras in the scene (case 1105163)
- Hide reflection probes in the renderer components.
- Fixed infinite reload loop while displaying Light's Shadow's Link Light Layer in Inspector of Prefab Asset.
- Fixed the culling was not disposed error in build log.
- Fixed the cookie atlas size and planar atlas size being too big after an upgrade of the HDRP asset.
- Fixed transparent SSR for shader graph.
- Fixed an issue with emissive light meshes not being in the RAS.
- Fixed DXR player build
- Fixed the HDRP asset migration code not being called after an upgrade of the package
- Fixed draw renderers custom pass out of bound exception
- Fixed the PBR shader rendering in deferred
- Fixed some typos in debug menu (case 1224594)
- Fixed ray traced point and spot lights shadows not rejecting istory when semi-transparent or colored.
- Fixed a warning due to StaticLightingSky when reloading domain in some cases.
- Fixed the MaxLightCount being displayed when the light volume debug menu is on ColorAndEdge.
- Fixed issue with unclear naming of debug menu for decals.
- Fixed z-fighting in scene view when scene lighting is off (case 1203927)
- Fixed issue that prevented cubemap thumbnails from rendering (only on D3D11 and Metal).
- Fixed ray tracing with VR single-pass
- Fix an exception in ray tracing that happens if two LOD levels are using the same mesh renderer.
- Fixed error in the console when switching shader to decal in the material UI.
- Fixed an issue with refraction model and ray traced recursive rendering (case 1198578).
- Fixed an issue where a dynamic sky changing any frame may not update the ambient probe.
- Fixed cubemap thumbnail generation at project load time.
- Fixed cubemap thumbnail generation at project load time. 
- Fixed XR culling with multiple cameras
- Fixed XR single-pass with Mock HMD plugin
- Fixed sRGB mismatch with XR SDK
- Fixed an issue where default volume would not update when switching profile.
- Fixed issue with uncached reflection probe cameras reseting the debug mode (case 1224601) 
- Fixed an issue where AO override would not override specular occlusion.
- Fixed an issue where Volume inspector might not refresh correctly in some cases.
- Fixed render texture with XR
- Fixed issue with resources being accessed before initialization process has been performed completely. 
- Half fixed shuriken particle light that cast shadows (only the first one will be correct)
- Fixed issue with atmospheric fog turning black if a planar reflection probe is placed below ground level. (case 1226588)
- Fixed custom pass GC alloc issue in CustomPassVolume.GetActiveVolumes().
- Fixed a bug where instanced shadergraph shaders wouldn't compile on PS4.
- Fixed an issue related to the envlightdatasrt not being bound in recursive rendering.
- Fixed shadow cascade tooltip when using the metric mode (case 1229232)
- Fixed how the area light influence volume is computed to match rasterization.
- Focus on Decal uses the extends of the projectors
- Fixed usage of light size data that are not available at runtime.
- Fixed the depth buffer copy made before custom pass after opaque and normal injection point.
- Fix for issue that prevented scene from being completely saved when baked reflection probes are present and lighting is set to auto generate.
- Fixed drag area width at left of Light's intensity field in Inspector.
- Fixed light type resolution when performing a reset on HDAdditionalLightData (case 1220931)
- Fixed reliance on atan2 undefined behavior in motion vector debug shader.
- Fixed an usage of a a compute buffer not bound (1229964)
- Fixed an issue where changing the default volume profile from another inspector would not update the default volume editor.
- Fix issues in the post process system with RenderTexture being invalid in some cases, causing rendering problems.
- Fixed an issue where unncessarily serialized members in StaticLightingSky component would change each time the scene is changed.
- Fixed a weird behavior in the scalable settings drawing when the space becomes tiny (1212045).
- Fixed a regression in the ray traced indirect diffuse due to the new probe system.
- Fix for range compression factor for probes going negative (now clamped to positive values).
- Fixed path validation when creating new volume profile (case 1229933)
- Fixed a bug where Decal Shader Graphs would not recieve reprojected Position, Normal, or Bitangent data. (1239921)
- Fix reflection hierarchy for CARPAINT in AxF.
- Fix precise fresnel for delta lights for SVBRDF in AxF.
- Fixed the debug exposure mode for display sky reflection and debug view baked lighting
- Fixed MSAA depth resolve when there is no motion vectors
- Fixed various object leaks in HDRP.
- Fixed compile error with XR SubsystemManager.
- Fix for assertion triggering sometimes when saving a newly created lit shader graph (case 1230996)
- Fixed culling of planar reflection probes that change position (case 1218651)
- Fixed null reference when processing lightprobe (case 1235285)
- Fix issue causing wrong planar reflection rendering when more than one camera is present.
- Fix black screen in XR when HDRP package is present but not used.
- Fixed an issue with the specularFGD term being used when the material has a clear coat (lit shader).
- Fixed white flash happening with auto-exposure in some cases (case 1223774)
- Fixed NaN which can appear with real time reflection and inf value
- Fixed an issue that was collapsing the volume components in the HDRP default settings
- Fixed warning about missing bound decal buffer
- Fixed shader warning on Xbox for ResolveStencilBuffer.compute. 
- Fixed PBR shader ZTest rendering in deferred.
- Replaced commands incompatible with async compute in light list build process.
- Diffusion Profile and Material references in HDRP materials are now correctly exported to unity packages. Note that the diffusion profile or the material references need to be edited once before this can work properly.
- Fix MaterialBalls having same guid issue
- Fix spelling and grammatical errors in material samples
- Fixed unneeded cookie texture allocation for cone stop lights.
- Fixed scalarization code for contact shadows.
- Fixed volume debug in playmode
- Fixed issue when toggling anything in HDRP asset that will produce an error (case 1238155)
- Fixed shader warning in PCSS code when using Vulkan.
- Fixed decal that aren't working without Metal and Ambient Occlusion option enabled.
- Fixed an error about procedural sky being logged by mistake.
- Fixed shadowmask UI now correctly showing shadowmask disable
- Made more explicit the warning about raytracing and asynchronous compute. Also fixed the condition in which it appears.
- Fixed a null ref exception in static sky when the default volume profile is invalid.
- DXR: Fixed shader compilation error with shader graph and pathtracer
- Fixed SceneView Draw Modes not being properly updated after opening new scene view panels or changing the editor layout.
- VFX: Removed irrelevant queues in render queue selection from HDRP outputs
- VFX: Motion Vector are correctly renderered with MSAA [Case 1240754](https://issuetracker.unity3d.com/product/unity/issues/guid/1240754/)
- Fixed a cause of NaN when a normal of 0-length is generated (usually via shadergraph). 
- Fixed issue with screen-space shadows not enabled properly when RT is disabled (case 1235821)
- Fixed a performance issue with stochastic ray traced area shadows.
- Fixed cookie texture not updated when changing an import settings (srgb for example).
- Fixed flickering of the game/scene view when lookdev is running.
- Fixed issue with reflection probes in realtime time mode with OnEnable baking having wrong lighting with sky set to dynamic (case 1238047).
- Fixed transparent motion vectors not working when in MSAA.
- Fix error when removing DecalProjector from component contextual menu (case 1243960)
- Fixed issue with post process when running in RGBA16 and an object with additive blending is in the scene.
- Fixed corrupted values on LayeredLit when using Vertex Color multiply mode to multiply and MSAA is activated. 
- Fix conflicts with Handles manipulation when performing a Reset in DecalComponent (case 1238833)
- Fixed depth prepass and postpass being disabled after changing the shader in the material UI.
- Fixed issue with sceneview camera settings not being saved after Editor restart.
- Fixed issue when switching back to custom sensor type in physical camera settings (case 1244350).
- Fixed a null ref exception when running playmode tests with the render pipeline debug window opened.
- Fixed some GCAlloc in the debug window.
- Fixed shader graphs not casting semi-transparent and color shadows (case 1242617)
- Fixed thin refraction mode not working properly.
- Fixed assert on tests caused by probe culling results being requested when culling did not happen. (case 1246169) 
- Fixed over consumption of GPU memory by the Physically Based Sky.
- Fixed an invalid rotation in Planar Reflection Probe editor display, that was causing an error message (case 1182022)
- Put more information in Camera background type tooltip and fixed inconsistent exposure behavior when changing bg type.
- Fixed issue that caused not all baked reflection to be deleted upon clicking "Clear Baked Data" in the lighting menu (case 1136080)
- Fixed an issue where asset preview could be rendered white because of static lighting sky.
- Fixed an issue where static lighting was not updated when removing the static lighting sky profile.
- Fixed the show cookie atlas debug mode not displaying correctly when enabling the clear cookie atlas option.
- Fixed various multi-editing issues when changing Emission parameters.
- Fixed error when undo a Reflection Probe removal in a prefab instance. (case 1244047)
- Fixed Microshadow not working correctly in deferred with LightLayers
- Tentative fix for missing include in depth of field shaders.
- Fixed the light overlap scene view draw mode (wasn't working at all).
- Fixed taaFrameIndex and XR tests 4052 and 4053
- Fixed the prefab integration of custom passes (Prefab Override Highlight not working as expected).
- Cloned volume profile from read only assets are created in the root of the project. (case 1154961)
- Fixed Wizard check on default volume profile to also check it is not the default one in package.
- Fix erroneous central depth sampling in TAA.
- Fixed light layers not correctly disabled when the lightlayers is set to Nothing and Lightlayers isn't enabled in HDRP Asset
- Fixed issue with Model Importer materials falling back to the Legacy default material instead of HDRP's default material when import happens at Editor startup.
- Fixed a wrong condition in CameraSwitcher, potentially causing out of bound exceptions.
- Fixed an issue where editing the Look Dev default profile would not reflect directly in the Look Dev window.
- Fixed a bug where the light list is not cleared but still used when resizing the RT.
- Fixed exposure debug shader with XR single-pass rendering.
- Fixed issues with scene view and transparent motion vectors.
- Fixed black screens for linux/HDRP (1246407)
- Fixed a vulkan and metal warning in the SSGI compute shader.
- Fixed an exception due to the color pyramid not allocated when SSGI is enabled.
- Fixed an issue with the first Depth history was incorrectly copied.
- Fixed path traced DoF focusing issue
- Fix an issue with the half resolution Mode (performance)
- Fix an issue with the color intensity of emissive for performance rtgi
- Fixed issue with rendering being mostly broken when target platform disables VR. 
- Workaround an issue caused by GetKernelThreadGroupSizes  failing to retrieve correct group size. 
- Fix issue with fast memory and rendergraph. 
- Fixed transparent motion vector framesetting not sanitized.
- Fixed wrong order of post process frame settings.
- Fixed white flash when enabling SSR or SSGI.
- The ray traced indrect diffuse and RTGI were combined wrongly with the rest of the lighting (1254318).
- Fixed an exception happening when using RTSSS without using RTShadows.
- Fix inconsistencies with transparent motion vectors and opaque by allowing camera only transparent motion vectors.
- Fix reflection probe frame settings override
- Fixed certain shadow bias artifacts present in volumetric lighting (case 1231885).
- Fixed area light cookie not updated when switch the light type from a spot that had a cookie.
- Fixed issue with dynamic resolution updating when not in play mode.
- Fixed issue with Contrast Adaptive Sharpening upsample mode and preview camera.
- Fix issue causing blocky artifacts when decals affect metallic and are applied on material with specular color workflow.
- Fixed issue with depth pyramid generation and dynamic resolution.
- Fixed an issue where decals were duplicated in prefab isolation mode.
- Fixed an issue where rendering preview with MSAA might generate render graph errors.
- Fixed compile error in PS4 for planar reflection filtering.
- Fixed issue with blue line in prefabs for volume mode.
- Fixing the internsity being applied to RTAO too early leading to unexpected results (1254626).
- Fix issue that caused sky to incorrectly render when using a custom projection matrix.
- Fixed null reference exception when using depth pre/post pass in shadergraph with alpha clip in the material.
- Appropriately constraint blend distance of reflection probe while editing with the inspector (case 1248931)
- Fixed AxF handling of roughness for Blinn-Phong type materials
- Fixed AxF UI errors when surface type is switched to transparent
- Fixed a serialization issue, preventing quality level parameters to undo/redo and update scene view on change.
- Fixed an exception occuring when a camera doesn't have an HDAdditionalCameraData (1254383).
- Fixed ray tracing with XR single-pass.
- Fixed warning in HDAdditionalLightData OnValidate (cases 1250864, 1244578)
- Fixed a bug related to denoising ray traced reflections.
- Fixed nullref in the layered lit material inspector.
- Fixed an issue where manipulating the color wheels in a volume component would reset the cursor every time.
- Fixed an issue where static sky lighting would not be updated for a new scene until it's reloaded at least once.
- Fixed culling for decals when used in prefabs and edited in context.
- Force to rebake probe with missing baked texture. (1253367)
- Fix supported Mac platform detection to handle new major version (11.0) properly
- Fixed typo in the Render Pipeline Wizard under HDRP+VR
- Change transparent SSR name in frame settings to avoid clipping. 
- Fixed missing include guards in shadow hlsl files.
- Repaint the scene view whenever the scene exposure override is changed.
- Fixed an error when clearing the SSGI history texture at creation time (1259930).
- Fixed alpha to mask reset when toggling alpha test in the material UI.
- Fixed an issue where opening the look dev window with the light theme would make the window blink and eventually crash unity.
- Fixed fallback for ray tracing and light layers (1258837).
- Fixed Sorting Priority not displayed correctly in the DrawRenderers custom pass UI.
- Fixed glitch in Project settings window when selecting diffusion profiles in material section (case 1253090)
- Fixed issue with light layers bigger than 8 (and above the supported range). 
- Fixed issue with culling layer mask of area light's emissive mesh 
- Fixed overused the atlas for Animated/Render Target Cookies (1259930).
- Fixed errors when switching area light to disk shape while an area emissive mesh was displayed.
- Fixed default frame settings MSAA toggle for reflection probes (case 1247631)
- Fixed the transparent SSR dependency not being properly disabled according to the asset dependencies (1260271).
- Fixed issue with completely black AO on double sided materials when normal mode is set to None.
- Fixed UI drawing of the quaternion (1251235)
- Fix an issue with the quality mode and perf mode on RTR and RTGI and getting rid of unwanted nans (1256923).
- Fixed unitialized ray tracing resources when using non-default HDRP asset (case 1259467).
- Fixed overused the atlas for Animated/Render Target Cookies (1259930).
- Fixed sky asserts with XR multipass
- Fixed for area light not updating baked light result when modifying with gizmo.
- Fixed robustness issue with GetOddNegativeScale() in ray tracing, which was impacting normal mapping (1261160).
- Fixed regression where moving face of the probe gizmo was not moving its position anymore.
- Fixed XR single-pass macros in tessellation shaders.
- Fixed path-traced subsurface scattering mixing with diffuse and specular BRDFs (1250601).
- Fixed custom pass re-ordering issues.
- Improved robustness of normal mapping when scale is 0, and mapping is extreme (normals in or below the tangent plane).
- Fixed XR Display providers not getting zNear and zFar plane distances passed to them when in HDRP.
- Fixed rendering breaking when disabling tonemapping in the frame settings.
- Fixed issue with serialization of exposure modes in volume profiles not being consistent between HDRP versions (case 1261385).
- Fixed issue with duplicate names in newly created sub-layers in the graphics compositor (case 1263093).
- Remove MSAA debug mode when renderpipeline asset has no MSAA
- Fixed some post processing using motion vectors when they are disabled
- Fixed the multiplier of the environement lights being overriden with a wrong value for ray tracing (1260311).
- Fixed a series of exceptions happening when trying to load an asset during wizard execution (1262171).
- Fixed an issue with Stacklit shader not compiling correctly in player with debug display on (1260579)
- Fixed couple issues in the dependence of building the ray tracing acceleration structure.
- Fix sun disk intensity
- Fixed unwanted ghosting for smooth surfaces.
- Fixing an issue in the recursive rendering flag texture usage.
- Fixed a missing dependecy for choosing to evaluate transparent SSR.
- Fixed issue that failed compilation when XR is disabled.
- Fixed a compilation error in the IES code.
- Fixed issue with dynamic resolution handler when no OnResolutionChange callback is specified. 
- Fixed multiple volumes, planar reflection, and decal projector position when creating them from the menu.
- Reduced the number of global keyword used in deferredTile.shader
- Fixed incorrect processing of Ambient occlusion probe (9% error was introduced)
- Fixed multiedition of framesettings drop down (case 1270044)
- Fixed planar probe gizmo

### Changed
- Improve MIP selection for decals on Transparents
- Color buffer pyramid is not allocated anymore if neither refraction nor distortion are enabled
- Rename Emission Radius to Radius in UI in Point, Spot
- Angular Diameter parameter for directional light is no longuer an advanced property
- DXR: Remove Light Radius and Angular Diamater of Raytrace shadow. Angular Diameter and Radius are used instead.
- Remove MaxSmoothness parameters from UI for point, spot and directional light. The MaxSmoothness is now deduce from Radius Parameters
- DXR: Remove the Ray Tracing Environement Component. Add a Layer Mask to the ray Tracing volume components to define which objects are taken into account for each effect.
- Removed second cubemaps used for shadowing in lookdev
- Disable Physically Based Sky below ground
- Increase max limit of area light and reflection probe to 128
- Change default texture for detailmap to grey
- Optimize Shadow RT load on Tile based architecture platforms.
- Improved quality of SSAO.
- Moved RequestShadowMapRendering() back to public API.
- Update HDRP DXR Wizard with an option to automatically clone the hdrp config package and setup raytracing to 1 in shaders file.
- Added SceneSelection pass for TerrainLit shader.
- Simplified Light's type API regrouping the logic in one place (Check type in HDAdditionalLightData)
- The support of LOD CrossFade (Dithering transition) in master nodes now required to enable it in the master node settings (Save variant)
- Improved shadow bias, by removing constant depth bias and substituting it with slope-scale bias.
- Fix the default stencil values when a material is created from a SSS ShaderGraph.
- Tweak test asset to be compatible with XR: unlit SG material for canvas and double-side font material
- Slightly tweaked the behaviour of bloom when resolution is low to reduce artifacts.
- Hidden fields in Light Inspector that is not relevant while in BakingOnly mode.
- Changed parametrization of PCSS, now softness is derived from angular diameter (for directional lights) or shape radius (for point/spot lights) and min filter size is now in the [0..1] range.
- Moved the copy of the geometry history buffers to right after the depth mip chain generation.
- Rename "Luminance" to "Nits" in UX for physical light unit
- Rename FrameSettings "SkyLighting" to "SkyReflection"
- Reworked XR automated tests
- The ray traced screen space shadow history for directional, spot and point lights is discarded if the light transform has changed.
- Changed the behavior for ray tracing in case a mesh renderer has both transparent and opaque submeshes.
- Improve history buffer management
- Replaced PlayerSettings.virtualRealitySupported with XRGraphics.tryEnable.
- Remove redundant FrameSettings RealTimePlanarReflection
- Improved a bit the GC calls generated during the rendering.
- Material update is now only triggered when the relevant settings are touched in the shader graph master nodes
- Changed the way Sky Intensity (on Sky volume components) is handled. It's now a combo box where users can choose between Exposure, Multiplier or Lux (for HDRI sky only) instead of both multiplier and exposure being applied all the time. Added a new menu item to convert old profiles.
- Change how method for specular occlusions is decided on inspector shader (Lit, LitTesselation, LayeredLit, LayeredLitTessellation)
- Unlocked SSS, SSR, Motion Vectors and Distortion frame settings for reflections probes.
- Hide unused LOD settings in Quality Settings legacy window.
- Reduced the constrained distance for temporal reprojection of ray tracing denoising
- Removed shadow near plane from the Directional Light Shadow UI.
- Improved the performances of custom pass culling.
- The scene view camera now replicates the physical parameters from the camera tagged as "MainCamera".
- Reduced the number of GC.Alloc calls, one simple scene without plarnar / probes, it should be 0B.
- Renamed ProfilingSample to ProfilingScope and unified API. Added GPU Timings.
- Updated macros to be compatible with the new shader preprocessor.
- Ray tracing reflection temporal filtering is now done in pre-exposed space
- Search field selects the appropriate fields in both project settings panels 'HDRP Default Settings' and 'Quality/HDRP'
- Disabled the refraction and transmission map keywords if the material is opaque.
- Keep celestial bodies outside the atmosphere.
- Updated the MSAA documentation to specify what features HDRP supports MSAA for and what features it does not.
- Shader use for Runtime Debug Display are now correctly stripper when doing a release build
- Now each camera has its own Volume Stack. This allows Volume Parameters to be updated as early as possible and be ready for the whole frame without conflicts between cameras.
- Disable Async for SSR, SSAO and Contact shadow when aggregated ray tracing frame setting is on.
- Improved performance when entering play mode without domain reload by a factor of ~25
- Renamed the camera profiling sample to include the camera name
- Discarding the ray tracing history for AO, reflection, diffuse shadows and GI when the viewport size changes.
- Renamed the camera profiling sample to include the camera name
- Renamed the post processing graphic formats to match the new convention.
- The restart in Wizard for DXR will always be last fix from now on
- Refactoring pre-existing materials to share more shader code between rasterization and ray tracing.
- Setting a material's Refraction Model to Thin does not overwrite the Thickness and Transmission Absorption Distance anymore.
- Removed Wind textures from runtime as wind is no longer built into the pipeline
- Changed Shader Graph titles of master nodes to be more easily searchable ("HDRP/x" -> "x (HDRP)")
- Expose StartSinglePass() and StopSinglePass() as public interface for XRPass
- Replaced the Texture array for 2D cookies (spot, area and directional lights) and for planar reflections by an atlas.
- Moved the tier defining from the asset to the concerned volume components.
- Changing from a tier management to a "mode" management for reflection and GI and removing the ability to enable/disable deferred and ray bining (they are now implied by performance mode)
- The default FrameSettings for ScreenSpaceShadows is set to true for Camera in order to give a better workflow for DXR.
- Refactor internal usage of Stencil bits.
- Changed how the material upgrader works and added documentation for it.
- Custom passes now disable the stencil when overwriting the depth and not writing into it.
- Renamed the camera profiling sample to include the camera name
- Changed the way the shadow casting property of transparent and tranmissive materials is handeled for ray tracing.
- Changed inspector materials stencil setting code to have more sharing.
- Updated the default scene and default DXR scene and DefaultVolumeProfile.
- Changed the way the length parameter is used for ray traced contact shadows.
- Improved the coherency of PCSS blur between cascades.
- Updated VR checks in Wizard to reflect new XR System.
- Removing unused alpha threshold depth prepass and post pass for fabric shader graph.
- Transform result from CIE XYZ to sRGB color space in EvalSensitivity for iridescence.
- Moved BeginCameraRendering callback right before culling.
- Changed the visibility of the Indirect Lighting Controller component to public.
- Renamed the cubemap used for diffuse convolution to a more explicit name for the memory profiler.
- Improved behaviour of transmission color on transparent surfaces in path tracing.
- Light dimmer can now get values higher than one and was renamed to multiplier in the UI.
- Removed info box requesting volume component for Visual Environment and updated the documentation with the relevant information.
- Improved light selection oracle for light sampling in path tracing.
- Stripped ray tracing subsurface passes with ray tracing is not enabled.
- Remove LOD cross fade code for ray tracing shaders
- Removed legacy VR code
- Add range-based clipping to box lights (case 1178780)
- Improve area light culling (case 1085873)
- Light Hierarchy debug mode can now adjust Debug Exposure for visualizing high exposure scenes.
- Rejecting history for ray traced reflections based on a threshold evaluated on the neighborhood of the sampled history.
- Renamed "Environment" to "Reflection Probes" in tile/cluster debug menu.
- Utilities namespace is obsolete, moved its content to UnityEngine.Rendering (case 1204677)
- Obsolete Utilities namespace was removed, instead use UnityEngine.Rendering (case 1204677)
- Moved most of the compute shaders to the multi_compile API instead of multiple kernels.
- Use multi_compile API for deferred compute shader with shadow mask.
- Remove the raytracing rendering queue system to make recursive raytraced material work when raytracing is disabled
- Changed a few resources used by ray tracing shaders to be global resources (using register space1) for improved CPU performance.
- All custom pass volumes are now executed for one injection point instead of the first one.
- Hidden unsupported choice in emission in Materials
- Temporal Anti aliasing improvements.
- Optimized PrepareLightsForGPU (cost reduced by over 25%) and PrepareGPULightData (around twice as fast now).
- Moved scene view camera settings for HDRP from the preferences window to the scene view camera settings window.
- Updated shaders to be compatible with Microsoft's DXC.
- Debug exposure in debug menu have been replace to debug exposure compensation in EV100 space and is always visible.
- Further optimized PrepareLightsForGPU (3x faster with few shadows, 1.4x faster with a lot of shadows or equivalently cost reduced by 68% to 37%).
- Raytracing: Replaced the DIFFUSE_LIGHTING_ONLY multicompile by a uniform.
- Raytracing: Removed the dynamic lightmap multicompile.
- Raytracing: Remove the LOD cross fade multi compile for ray tracing.
- Cookie are now supported in lightmaper. All lights casting cookie and baked will now include cookie influence.
- Avoid building the mip chain a second time for SSR for transparent objects.
- Replaced "High Quality" Subsurface Scattering with a set of Quality Levels.
- Replaced "High Quality" Volumetric Lighting with "Screen Resolution Percentage" and "Volume Slice Count" on the Fog volume component.
- Merged material samples and shader samples
- Update material samples scene visuals
- Use multi_compile API for deferred compute shader with shadow mask.
- Made the StaticLightingSky class public so that users can change it by script for baking purpose.
- Shadowmask and realtime reflectoin probe property are hide in Quality settings
- Improved performance of reflection probe management when using a lot of probes.
- Ignoring the disable SSR flags for recursive rendering.
- Removed logic in the UI to disable parameters for contact shadows and fog volume components as it was going against the concept of the volume system.
- Fixed the sub surface mask not being taken into account when computing ray traced sub surface scattering.
- MSAA Within Forward Frame Setting is now enabled by default on Cameras when new Render Pipeline Asset is created
- Slightly changed the TAA anti-flicker mechanism so that it is more aggressive on almost static images (only on High preset for now).
- Changed default exposure compensation to 0.
- Refactored shadow caching system.
- Removed experimental namespace for ray tracing code.
- Increase limit for max numbers of lights in UX
- Removed direct use of BSDFData in the path tracing pass, delegated to the material instead.
- Pre-warm the RTHandle system to reduce the amount of memory allocations and the total memory needed at all points. 
- DXR: Only read the geometric attributes that are required using the share pass info and shader graph defines.
- DXR: Dispatch binned rays in 1D instead of 2D.
- Lit and LayeredLit tessellation cross lod fade don't used dithering anymore between LOD but fade the tessellation height instead. Allow a smoother transition
- Changed the way planar reflections are filtered in order to be a bit more "physically based".
- Increased path tracing BSDFs roughness range from [0.001, 0.999] to [0.00001, 0.99999].
- Changing the default SSGI radius for the all configurations.
- Changed the default parameters for quality RTGI to match expected behavior.
- Add color clear pass while rendering XR occlusion mesh to avoid leaks.
- Only use one texture for ray traced reflection upscaling.
- Adjust the upscale radius based on the roughness value.
- DXR: Changed the way the filter size is decided for directional, point and spot shadows.
- Changed the default exposure mode to "Automatic (Histogram)", along with "Limit Min" to -4 and "Limit Max" to 16.
- Replaced the default scene system with the builtin Scene Template feature.
- Changed extensions of shader CAS include files.
- Making the planar probe atlas's format match the color buffer's format.
- Removing the planarReflectionCacheCompressed setting from asset.
- SHADERPASS for TransparentDepthPrepass and TransparentDepthPostpass identification is using respectively SHADERPASS_TRANSPARENT_DEPTH_PREPASS and SHADERPASS_TRANSPARENT_DEPTH_POSTPASS
- Moved the Parallax Occlusion Mapping node into Shader Graph.
- Renamed the debug name from SSAO to ScreenSpaceAmbientOcclusion (1254974).
- Added missing tooltips and improved the UI of the aperture control (case 1254916).
- Fixed wrong tooltips in the Dof Volume (case 1256641).
- The `CustomPassLoadCameraColor` and `CustomPassSampleCameraColor` functions now returns the correct color buffer when used in after post process instead of the color pyramid (which didn't had post processes).
- PBR Sky now doesn't go black when going below sea level, but it instead freezes calculation as if on the horizon. 
- Fixed an issue with quality setting foldouts not opening when clicking on them (1253088).
- Shutter speed can now be changed by dragging the mouse over the UI label (case 1245007).
- Remove the 'Point Cube Size' for cookie, use the Cubemap size directly.
- VFXTarget with Unlit now allows EmissiveColor output to be consistent with HDRP unlit.
- Only building the RTAS if there is an effect that will require it (1262217).
- Fixed the first ray tracing frame not having the light cluster being set up properly (1260311).
- Render graph pre-setup for ray traced ambient occlusion.
- Avoid casting multiple rays and denoising for hard directional, point and spot ray traced shadows (1261040).
- Making sure the preview cameras do not use ray tracing effects due to a by design issue to build ray tracing acceleration structures (1262166).
- Preparing ray traced reflections for the render graph support (performance and quality).
- Preparing recursive rendering for the render graph port.
- Preparation pass for RTGI, temporal filter and diffuse denoiser for render graph.
- Updated the documentation for the DXR implementation.
- Changed the DXR wizard to support optional checks.
- Changed the DXR wizard steps.
- Preparation pass for RTSSS to be supported by render graph.
- Changed the color space of EmissiveColorLDR property on all shader. Was linear but should have been sRGB. Auto upgrade script handle the conversion.

## [7.1.1] - 2019-09-05

### Added
- Transparency Overdraw debug mode. Allows to visualize transparent objects draw calls as an "heat map".
- Enabled single-pass instancing support for XR SDK with new API cmd.SetInstanceMultiplier()
- XR settings are now available in the HDRP asset
- Support for Material Quality in Shader Graph
- Material Quality support selection in HDRP Asset
- Renamed XR shader macro from UNITY_STEREO_ASSIGN_COMPUTE_EYE_INDEX to UNITY_XR_ASSIGN_VIEW_INDEX
- Raytracing ShaderGraph node for HDRP shaders
- Custom passes volume component with 3 injection points: Before Rendering, Before Transparent and Before Post Process
- Alpha channel is now properly exported to camera render textures when using FP16 color buffer format
- Support for XR SDK mirror view modes
- HD Master nodes in Shader Graph now support Normal and Tangent modification in vertex stage.
- DepthOfFieldCoC option in the fullscreen debug modes.
- Added override Ambient Occlusion option on debug windows
- Added Custom Post Processes with 3 injection points: Before Transparent, Before Post Process and After Post Process
- Added draft of minimal interactive path tracing (experimental) based on DXR API - Support only 4 area light, lit and unlit shader (non-shadergraph)
- Small adjustments to TAA anti flicker (more aggressive on high values).

### Fixed
- Fixed wizard infinite loop on cancellation
- Fixed with compute shader error about too many threads in threadgroup on low GPU
- Fixed invalid contact shadow shaders being created on metal
- Fixed a bug where if Assembly.GetTypes throws an exception due to mis-versioned dlls, then no preprocessors are used in the shader stripper
- Fixed typo in AXF decal property preventing to compile
- Fixed reflection probe with XR single-pass and FPTL
- Fixed force gizmo shown when selecting camera in hierarchy
- Fixed issue with XR occlusion mesh and dynamic resolution
- Fixed an issue where lighting compute buffers were re-created with the wrong size when resizing the window, causing tile artefacts at the top of the screen.
- Fix FrameSettings names and tooltips
- Fixed error with XR SDK when the Editor is not in focus
- Fixed errors with RenderGraph, XR SDK and occlusion mesh
- Fixed shadow routines compilation errors when "real" type is a typedef on "half".
- Fixed toggle volumetric lighting in the light UI
- Fixed post-processing history reset handling rt-scale incorrectly
- Fixed crash with terrain and XR multi-pass
- Fixed ShaderGraph material synchronization issues
- Fixed a null reference exception when using an Emissive texture with Unlit shader (case 1181335)
- Fixed an issue where area lights and point lights where not counted separately with regards to max lights on screen (case 1183196)
- Fixed an SSR and Subsurface Scattering issue (appearing black) when using XR.

### Changed
- Update Wizard layout.
- Remove almost all Garbage collection call within a frame.
- Rename property AdditionalVeclocityChange to AddPrecomputeVelocity
- Call the End/Begin camera rendering callbacks for camera with customRender enabled
- Changeg framesettings migration order of postprocess flags as a pr for reflection settings flags have been backported to 2019.2
- Replaced usage of ENABLE_VR in XRSystem.cs by version defines based on the presence of the built-in VR and XR modules
- Added an update virtual function to the SkyRenderer class. This is called once per frame. This allows a given renderer to amortize heavy computation at the rate it chooses. Currently only the physically based sky implements this.
- Removed mandatory XRPass argument in HDCamera.GetOrCreate()
- Restored the HDCamera parameter to the sky rendering builtin parameters.
- Removed usage of StructuredBuffer for XR View Constants
- Expose Direct Specular Lighting control in FrameSettings
- Deprecated ExponentialFog and VolumetricFog volume components. Now there is only one exponential fog component (Fog) which can add Volumetric Fog as an option. Added a script in Edit -> Render Pipeline -> Upgrade Fog Volume Components.

## [7.0.1] - 2019-07-25

### Added
- Added option in the config package to disable globally Area Lights and to select shadow quality settings for the deferred pipeline.
- When shader log stripping is enabled, shader stripper statistics will be written at `Temp/shader-strip.json`
- Occlusion mesh support from XR SDK

### Fixed
- Fixed XR SDK mirror view blit, cleanup some XRTODO and removed XRDebug.cs
- Fixed culling for volumetrics with XR single-pass rendering
- Fix shadergraph material pass setup not called
- Fixed documentation links in component's Inspector header bar
- Cookies using the render texture output from a camera are now properly updated
- Allow in ShaderGraph to enable pre/post pass when the alpha clip is disabled

### Changed
- RenderQueue for Opaque now start at Background instead of Geometry.
- Clamp the area light size for scripting API when we change the light type
- Added a warning in the material UI when the diffusion profile assigned is not in the HDRP asset


## [7.0.0] - 2019-07-17

### Added
- `Fixed`, `Viewer`, and `Automatic` modes to compute the FOV used when rendering a `PlanarReflectionProbe`
- A checkbox to toggle the chrome gizmo of `ReflectionProbe`and `PlanarReflectionProbe`
- Added a Light layer in shadows that allow for objects to cast shadows without being affected by light (and vice versa).
- You can now access ShaderGraph blend states from the Material UI (for example, **Surface Type**, **Sorting Priority**, and **Blending Mode**). This change may break Materials that use a ShaderGraph, to fix them, select **Edit > Render Pipeline > Reset all ShaderGraph Scene Materials BlendStates**. This syncs the blendstates of you ShaderGraph master nodes with the Material properties.
- You can now control ZTest, ZWrite, and CullMode for transparent Materials.
- Materials that use Unlit Shaders or Unlit Master Node Shaders now cast shadows.
- Added an option to enable the ztest on **After Post Process** materials when TAA is disabled.
- Added a new SSAO (based on Ground Truth Ambient Occlusion algorithm) to replace the previous one.
- Added support for shadow tint on light
- BeginCameraRendering and EndCameraRendering callbacks are now called with probes
- Adding option to update shadow maps only On Enable and On Demand.
- Shader Graphs that use time-dependent vertex modification now generate correct motion vectors.
- Added option to allow a custom spot angle for spot light shadow maps.
- Added frame settings for individual post-processing effects
- Added dither transition between cascades for Low and Medium quality settings
- Added single-pass instancing support with XR SDK
- Added occlusion mesh support with XR SDK
- Added support of Alembic velocity to various shaders
- Added support for more than 2 views for single-pass instancing
- Added support for per punctual/directional light min roughness in StackLit
- Added mirror view support with XR SDK
- Added VR verification in HDRPWizard
- Added DXR verification in HDRPWizard
- Added feedbacks in UI of Volume regarding skies
- Cube LUT support in Tonemapping. Cube LUT helpers for external grading are available in the Post-processing Sample package.

### Fixed
- Fixed an issue with history buffers causing effects like TAA or auto exposure to flicker when more than one camera was visible in the editor
- The correct preview is displayed when selecting multiple `PlanarReflectionProbe`s
- Fixed volumetric rendering with camera-relative code and XR stereo instancing
- Fixed issue with flashing cyan due to async compilation of shader when selecting a mesh
- Fix texture type mismatch when the contact shadow are disabled (causing errors on IOS devices)
- Fixed Generate Shader Includes while in package
- Fixed issue when texture where deleted in ShadowCascadeGUI
- Fixed issue in FrameSettingsHistory when disabling a camera several time without enabling it in between.
- Fixed volumetric reprojection with camera-relative code and XR stereo instancing
- Added custom BaseShaderPreprocessor in HDEditorUtils.GetBaseShaderPreprocessorList()
- Fixed compile issue when USE_XR_SDK is not defined
- Fixed procedural sky sun disk intensity for high directional light intensities
- Fixed Decal mip level when using texture mip map streaming to avoid dropping to lowest permitted mip (now loading all mips)
- Fixed deferred shading for XR single-pass instancing after lightloop refactor
- Fixed cluster and material classification debug (material classification now works with compute as pixel shader lighting)
- Fixed IOS Nan by adding a maximun epsilon definition REAL_EPS that uses HALF_EPS when fp16 are used
- Removed unnecessary GC allocation in motion blur code
- Fixed locked UI with advanded influence volume inspector for probes
- Fixed invalid capture direction when rendering planar reflection probes
- Fixed Decal HTILE optimization with platform not supporting texture atomatic (Disable it)
- Fixed a crash in the build when the contact shadows are disabled
- Fixed camera rendering callbacks order (endCameraRendering was being called before the actual rendering)
- Fixed issue with wrong opaque blending settings for After Postprocess
- Fixed issue with Low resolution transparency on PS4
- Fixed a memory leak on volume profiles
- Fixed The Parallax Occlusion Mappping node in shader graph and it's UV input slot
- Fixed lighting with XR single-pass instancing by disabling deferred tiles
- Fixed the Bloom prefiltering pass
- Fixed post-processing effect relying on Unity's random number generator
- Fixed camera flickering when using TAA and selecting the camera in the editor
- Fixed issue with single shadow debug view and volumetrics
- Fixed most of the problems with light animation and timeline
- Fixed indirect deferred compute with XR single-pass instancing
- Fixed a slight omission in anisotropy calculations derived from HazeMapping in StackLit
- Improved stack computation numerical stability in StackLit
- Fix PBR master node always opaque (wrong blend modes for forward pass)
- Fixed TAA with XR single-pass instancing (missing macros)
- Fixed an issue causing Scene View selection wire gizmo to not appear when using HDRP Shader Graphs.
- Fixed wireframe rendering mode (case 1083989)
- Fixed the renderqueue not updated when the alpha clip is modified in the material UI.
- Fixed the PBR master node preview
- Remove the ReadOnly flag on Reflection Probe's cubemap assets during bake when there are no VCS active.
- Fixed an issue where setting a material debug view would not reset the other exclusive modes
- Spot light shapes are now correctly taken into account when baking
- Now the static lighting sky will correctly take the default values for non-overridden properties
- Fixed material albedo affecting the lux meter
- Extra test in deferred compute shading to avoid shading pixels that were not rendered by the current camera (for camera stacking)

### Changed
- Optimization: Reduce the group size of the deferred lighting pass from 16x16 to 8x8
- Replaced HDCamera.computePassCount by viewCount
- Removed xrInstancing flag in RTHandles (replaced by TextureXR.slices and TextureXR.dimensions)
- Refactor the HDRenderPipeline and lightloop code to preprare for high level rendergraph
- Removed the **Back Then Front Rendering** option in the fabric Master Node settings. Enabling this option previously did nothing.
- Shader type Real translates to FP16 precision on Nintendo Switch.
- Shader framework refactor: Introduce CBSDF, EvaluateBSDF, IsNonZeroBSDF to replace BSDF functions
- Shader framework refactor:  GetBSDFAngles, LightEvaluation and SurfaceShading functions
- Replace ComputeMicroShadowing by GetAmbientOcclusionForMicroShadowing
- Rename WorldToTangent to TangentToWorld as it was incorrectly named
- Remove SunDisk and Sun Halo size from directional light
- Remove all obsolete wind code from shader
- Renamed DecalProjectorComponent into DecalProjector for API alignment.
- Improved the Volume UI and made them Global by default
- Remove very high quality shadow option
- Change default for shadow quality in Deferred to Medium
- Enlighten now use inverse squared falloff (before was using builtin falloff)
- Enlighten is now deprecated. Please use CPU or GPU lightmaper instead.
- Remove the name in the diffusion profile UI
- Changed how shadow map resolution scaling with distance is computed. Now it uses screen space area rather than light range.
- Updated MoreOptions display in UI
- Moved Display Area Light Emissive Mesh script API functions in the editor namespace
- direct strenght properties in ambient occlusion now affect direct specular as well
- Removed advanced Specular Occlusion control in StackLit: SSAO based SO control is hidden and fixed to behave like Lit, SPTD is the only HQ technique shown for baked SO.
- Shader framework refactor: Changed ClampRoughness signature to include PreLightData access.
- HDRPWizard window is now in Window > General > HD Render Pipeline Wizard
- Moved StaticLightingSky to LightingWindow
- Removes the current "Scene Settings" and replace them with "Sky & Fog Settings" (with Physically Based Sky and Volumetric Fog).
- Changed how cached shadow maps are placed inside the atlas to minimize re-rendering of them.

## [6.7.0-preview] - 2019-05-16

### Added
- Added ViewConstants StructuredBuffer to simplify XR rendering
- Added API to render specific settings during a frame
- Added stadia to the supported platforms (2019.3)
- Enabled cascade blends settings in the HD Shadow component
- Added Hardware Dynamic Resolution support.
- Added MatCap debug view to replace the no scene lighting debug view.
- Added clear GBuffer option in FrameSettings (default to false)
- Added preview for decal shader graph (Only albedo, normal and emission)
- Added exposure weight control for decal
- Screen Space Directional Shadow under a define option. Activated for ray tracing
- Added a new abstraction for RendererList that will help transition to Render Graph and future RendererList API
- Added multipass support for VR
- Added XR SDK integration (multipass only)
- Added Shader Graph samples for Hair, Fabric and Decal master nodes.
- Add fade distance, shadow fade distance and light layers to light explorer
- Add method to draw light layer drawer in a rect to HDEditorUtils

### Fixed
- Fixed deserialization crash at runtime
- Fixed for ShaderGraph Unlit masternode not writing velocity
- Fixed a crash when assiging a new HDRP asset with the 'Verify Saving Assets' option enabled
- Fixed exposure to properly support TEXTURE2D_X
- Fixed TerrainLit basemap texture generation
- Fixed a bug that caused nans when material classification was enabled and a tile contained one standard material + a material with transmission.
- Fixed gradient sky hash that was not using the exposure hash
- Fixed displayed default FrameSettings in HDRenderPipelineAsset wrongly updated on scripts reload.
- Fixed gradient sky hash that was not using the exposure hash.
- Fixed visualize cascade mode with exposure.
- Fixed (enabled) exposure on override lighting debug modes.
- Fixed issue with LightExplorer when volume have no profile
- Fixed issue with SSR for negative, infinite and NaN history values
- Fixed LightLayer in HDReflectionProbe and PlanarReflectionProbe inspector that was not displayed as a mask.
- Fixed NaN in transmission when the thickness and a color component of the scattering distance was to 0
- Fixed Light's ShadowMask multi-edition.
- Fixed motion blur and SMAA with VR single-pass instancing
- Fixed NaNs generated by phase functionsin volumetric lighting
- Fixed NaN issue with refraction effect and IOR of 1 at extreme grazing angle
- Fixed nan tracker not using the exposure
- Fixed sorting priority on lit and unlit materials
- Fixed null pointer exception when there are no AOVRequests defined on a camera
- Fixed dirty state of prefab using disabled ReflectionProbes
- Fixed an issue where gizmos and editor grid were not correctly depth tested
- Fixed created default scene prefab non editable due to wrong file extension.
- Fixed an issue where sky convolution was recomputed for nothing when a preview was visible (causing extreme slowness when fabric convolution is enabled)
- Fixed issue with decal that wheren't working currently in player
- Fixed missing stereo rendering macros in some fragment shaders
- Fixed exposure for ReflectionProbe and PlanarReflectionProbe gizmos
- Fixed single-pass instancing on PSVR
- Fixed Vulkan shader issue with Texture2DArray in ScreenSpaceShadow.compute by re-arranging code (workaround)
- Fixed camera-relative issue with lights and XR single-pass instancing
- Fixed single-pass instancing on Vulkan
- Fixed htile synchronization issue with shader graph decal
- Fixed Gizmos are not drawn in Camera preview
- Fixed pre-exposure for emissive decal
- Fixed wrong values computed in PreIntegrateFGD and in the generation of volumetric lighting data by forcing the use of fp32.
- Fixed NaNs arising during the hair lighting pass
- Fixed synchronization issue in decal HTile that occasionally caused rendering artifacts around decal borders
- Fixed QualitySettings getting marked as modified by HDRP (and thus checked out in Perforce)
- Fixed a bug with uninitialized values in light explorer
- Fixed issue with LOD transition
- Fixed shader warnings related to raytracing and TEXTURE2D_X

### Changed
- Refactor PixelCoordToViewDirWS to be VR compatible and to compute it only once per frame
- Modified the variants stripper to take in account multiple HDRP assets used in the build.
- Improve the ray biasing code to avoid self-intersections during the SSR traversal
- Update Pyramid Spot Light to better match emitted light volume.
- Moved _XRViewConstants out of UnityPerPassStereo constant buffer to fix issues with PSSL
- Removed GetPositionInput_Stereo() and single-pass (double-wide) rendering mode
- Changed label width of the frame settings to accommodate better existing options.
- SSR's Default FrameSettings for camera is now enable.
- Re-enabled the sharpening filter on Temporal Anti-aliasing
- Exposed HDEditorUtils.LightLayerMaskDrawer for integration in other packages and user scripting.
- Rename atmospheric scattering in FrameSettings to Fog
- The size modifier in the override for the culling sphere in Shadow Cascades now defaults to 0.6, which is the same as the formerly hardcoded value.
- Moved LOD Bias and Maximum LOD Level from Frame Setting section `Other` to `Rendering`
- ShaderGraph Decal that affect only emissive, only draw in emissive pass (was drawing in dbuffer pass too)
- Apply decal projector fade factor correctly on all attribut and for shader graph decal
- Move RenderTransparentDepthPostpass after all transparent
- Update exposure prepass to interleave XR single-pass instancing views in a checkerboard pattern
- Removed ScriptRuntimeVersion check in wizard.

## [6.6.0-preview] - 2019-04-01

### Added
- Added preliminary changes for XR deferred shading
- Added support of 111110 color buffer
- Added proper support for Recorder in HDRP
- Added depth offset input in shader graph master nodes
- Added a Parallax Occlusion Mapping node
- Added SMAA support
- Added Homothety and Symetry quick edition modifier on volume used in ReflectionProbe, PlanarReflectionProbe and DensityVolume
- Added multi-edition support for DecalProjectorComponent
- Improve hair shader
- Added the _ScreenToTargetScaleHistory uniform variable to be used when sampling HDRP RTHandle history buffers.
- Added settings in `FrameSettings` to change `QualitySettings.lodBias` and `QualitySettings.maximumLODLevel` during a rendering
- Added an exposure node to retrieve the current, inverse and previous frame exposure value.
- Added an HD scene color node which allow to sample the scene color with mips and a toggle to remove the exposure.
- Added safeguard on HD scene creation if default scene not set in the wizard
- Added Low res transparency rendering pass.

### Fixed
- Fixed HDRI sky intensity lux mode
- Fixed dynamic resolution for XR
- Fixed instance identifier semantic string used by Shader Graph
- Fixed null culling result occuring when changing scene that was causing crashes
- Fixed multi-edition light handles and inspector shapes
- Fixed light's LightLayer field when multi-editing
- Fixed normal blend edition handles on DensityVolume
- Fixed an issue with layered lit shader and height based blend where inactive layers would still have influence over the result
- Fixed multi-selection handles color for DensityVolume
- Fixed multi-edition inspector's blend distances for HDReflectionProbe, PlanarReflectionProbe and DensityVolume
- Fixed metric distance that changed along size in DensityVolume
- Fixed DensityVolume shape handles that have not same behaviour in advance and normal edition mode
- Fixed normal map blending in TerrainLit by only blending the derivatives
- Fixed Xbox One rendering just a grey screen instead of the scene
- Fixed probe handles for multiselection
- Fixed baked cubemap import settings for convolution
- Fixed regression causing crash when attempting to open HDRenderPipelineWizard without an HDRenderPipelineAsset setted
- Fixed FullScreenDebug modes: SSAO, SSR, Contact shadow, Prerefraction Color Pyramid, Final Color Pyramid
- Fixed volumetric rendering with stereo instancing
- Fixed shader warning
- Fixed missing resources in existing asset when updating package
- Fixed PBR master node preview in forward rendering or transparent surface
- Fixed deferred shading with stereo instancing
- Fixed "look at" edition mode of Rotation tool for DecalProjectorComponent
- Fixed issue when switching mode in ReflectionProbe and PlanarReflectionProbe
- Fixed issue where migratable component version where not always serialized when part of prefab's instance
- Fixed an issue where shadow would not be rendered properly when light layer are not enabled
- Fixed exposure weight on unlit materials
- Fixed Light intensity not played in the player when recorded with animation/timeline
- Fixed some issues when multi editing HDRenderPipelineAsset
- Fixed emission node breaking the main shader graph preview in certain conditions.
- Fixed checkout of baked probe asset when baking probes.
- Fixed invalid gizmo position for rotated ReflectionProbe
- Fixed multi-edition of material's SurfaceType and RenderingPath
- Fixed whole pipeline reconstruction on selecting for the first time or modifying other than the currently used HDRenderPipelineAsset
- Fixed single shadow debug mode
- Fixed global scale factor debug mode when scale > 1
- Fixed debug menu material overrides not getting applied to the Terrain Lit shader
- Fixed typo in computeLightVariants
- Fixed deferred pass with XR instancing by disabling ComputeLightEvaluation
- Fixed bloom resolution independence
- Fixed lens dirt intensity not behaving properly
- Fixed the Stop NaN feature
- Fixed some resources to handle more than 2 instanced views for XR
- Fixed issue with black screen (NaN) produced on old GPU hardware or intel GPU hardware with gaussian pyramid
- Fixed issue with disabled punctual light would still render when only directional light is present

### Changed
- DensityVolume scripting API will no longuer allow to change between advance and normal edition mode
- Disabled depth of field, lens distortion and panini projection in the scene view
- TerrainLit shaders and includes are reorganized and made simpler.
- TerrainLit shader GUI now allows custom properties to be displayed in the Terrain fold-out section.
- Optimize distortion pass with stencil
- Disable SceneSelectionPass in shader graph preview
- Control punctual light and area light shadow atlas separately
- Move SMAA anti-aliasing option to after Temporal Anti Aliasing one, to avoid problem with previously serialized project settings
- Optimize rendering with static only lighting and when no cullable lights/decals/density volumes are present.
- Updated handles for DecalProjectorComponent for enhanced spacial position readability and have edition mode for better SceneView management
- DecalProjectorComponent are now scale independent in order to have reliable metric unit (see new Size field for changing the size of the volume)
- Restructure code from HDCamera.Update() by adding UpdateAntialiasing() and UpdateViewConstants()
- Renamed velocity to motion vectors
- Objects rendered during the After Post Process pass while TAA is enabled will not benefit from existing depth buffer anymore. This is done to fix an issue where those object would wobble otherwise
- Removed usage of builtin unity matrix for shadow, shadow now use same constant than other view
- The default volume layer mask for cameras & probes is now `Default` instead of `Everything`

## [6.5.0-preview] - 2019-03-07

### Added
- Added depth-of-field support with stereo instancing
- Adding real time area light shadow support
- Added a new FrameSettings: Specular Lighting to toggle the specular during the rendering

### Fixed
- Fixed diffusion profile upgrade breaking package when upgrading to a new version
- Fixed decals cropped by gizmo not updating correctly if prefab
- Fixed an issue when enabling SSR on multiple view
- Fixed edition of the intensity's unit field while selecting multiple lights
- Fixed wrong calculation in soft voxelization for density volume
- Fixed gizmo not working correctly with pre-exposure
- Fixed issue with setting a not available RT when disabling motion vectors
- Fixed planar reflection when looking at mirror normal
- Fixed mutiselection issue with HDLight Inspector
- Fixed HDAdditionalCameraData data migration
- Fixed failing builds when light explorer window is open
- Fixed cascade shadows border sometime causing artefacts between cascades
- Restored shadows in the Cascade Shadow debug visualization
- `camera.RenderToCubemap` use proper face culling

### Changed
- When rendering reflection probe disable all specular lighting and for metals use fresnelF0 as diffuse color for bake lighting.

## [6.4.0-preview] - 2019-02-21

### Added
- VR: Added TextureXR system to selectively expand TEXTURE2D macros to texture array for single-pass stereo instancing + Convert textures call to these macros
- Added an unit selection dropdown next to shutter speed (camera)
- Added error helpbox when trying to use a sub volume component that require the current HDRenderPipelineAsset to support a feature that it is not supporting.
- Add mesh for tube light when display emissive mesh is enabled

### Fixed
- Fixed Light explorer. The volume explorer used `profile` instead of `sharedProfile` which instantiate a custom volume profile instead of editing the asset itself.
- Fixed UI issue where all is displayed using metric unit in shadow cascade and Percent is set in the unit field (happening when opening the inspector).
- Fixed inspector event error when double clicking on an asset (diffusion profile/material).
- Fixed nullref on layered material UI when the material is not an asset.
- Fixed nullref exception when undo/redo a light property.
- Fixed visual bug when area light handle size is 0.

### Changed
- Update UI for 32bit/16bit shadow precision settings in HDRP asset
- Object motion vectors have been disabled in all but the game view. Camera motion vectors are still enabled everywhere, allowing TAA and Motion Blur to work on static objects.
- Enable texture array by default for most rendering code on DX11 and unlock stereo instancing (DX11 only for now)

## [6.3.0-preview] - 2019-02-18

### Added
- Added emissive property for shader graph decals
- Added a diffusion profile override volume so the list of diffusion profile assets to use can be chanaged without affecting the HDRP asset
- Added a "Stop NaNs" option on cameras and in the Scene View preferences.
- Added metric display option in HDShadowSettings and improve clamping
- Added shader parameter mapping in DebugMenu
- Added scripting API to configure DebugData for DebugMenu

### Fixed
- Fixed decals in forward
- Fixed issue with stencil not correctly setup for various master node and shader for the depth pass, motion vector pass and GBuffer/Forward pass
- Fixed SRP batcher and metal
- Fixed culling and shadows for Pyramid, Box, Rectangle and Tube lights
- Fixed an issue where scissor render state leaking from the editor code caused partially black rendering

### Changed
- When a lit material has a clear coat mask that is not null, we now use the clear coat roughness to compute the screen space reflection.
- Diffusion profiles are now limited to one per asset and can be referenced in materials, shader graphs and vfx graphs. Materials will be upgraded automatically except if they are using a shader graph, in this case it will display an error message.

## [6.2.0-preview] - 2019-02-15

### Added
- Added help box listing feature supported in a given HDRenderPipelineAsset alongs with the drawbacks implied.
- Added cascade visualizer, supporting disabled handles when not overriding.

### Fixed
- Fixed post processing with stereo double-wide
- Fixed issue with Metal: Use sign bit to find the cache type instead of lowest bit.
- Fixed invalid state when creating a planar reflection for the first time
- Fix FrameSettings's LitShaderMode not restrained by supported LitShaderMode regression.

### Changed
- The default value roughness value for the clearcoat has been changed from 0.03 to 0.01
- Update default value of based color for master node
- Update Fabric Charlie Sheen lighting model - Remove Fresnel component that wasn't part of initial model + Remap smoothness to [0.0 - 0.6] range for more artist friendly parameter

### Changed
- Code refactor: all macros with ARGS have been swapped with macros with PARAM. This is because the ARGS macros were incorrectly named.

## [6.1.0-preview] - 2019-02-13

### Added
- Added support for post-processing anti-aliasing in the Scene View (FXAA and TAA). These can be set in Preferences.
- Added emissive property for decal material (non-shader graph)

### Fixed
- Fixed a few UI bugs with the color grading curves.
- Fixed "Post Processing" in the scene view not toggling post-processing effects
- Fixed bake only object with flag `ReflectionProbeStaticFlag` when baking a `ReflectionProbe`

### Changed
- Removed unsupported Clear Depth checkbox in Camera inspector
- Updated the toggle for advanced mode in inspectors.

## [6.0.0-preview] - 2019-02-23

### Added
- Added new API to perform a camera rendering
- Added support for hair master node (Double kajiya kay - Lambert)
- Added Reset behaviour in DebugMenu (ingame mapping is right joystick + B)
- Added Default HD scene at new scene creation while in HDRP
- Added Wizard helping to configure HDRP project
- Added new UI for decal material to allow remapping and scaling of some properties
- Added cascade shadow visualisation toggle in HD shadow settings
- Added icons for assets
- Added replace blending mode for distortion
- Added basic distance fade for density volumes
- Added decal master node for shader graph
- Added HD unlit master node (Cross Pipeline version is name Unlit)
- Added new Rendering Queue in materials
- Added post-processing V3 framework embed in HDRP, remove postprocess V2 framework
- Post-processing now uses the generic volume framework
-   New depth-of-field, bloom, panini projection effects, motion blur
-   Exposure is now done as a pre-exposition pass, the whole system has been revamped
-   Exposure now use EV100 everywhere in the UI (Sky, Emissive Light)
- Added emissive intensity (Luminance and EV100 control) control for Emissive
- Added pre-exposure weigth for Emissive
- Added an emissive color node and a slider to control the pre-exposure percentage of emission color
- Added physical camera support where applicable
- Added more color grading tools
- Added changelog level for Shader Variant stripping
- Added Debug mode for validation of material albedo and metalness/specularColor values
- Added a new dynamic mode for ambient probe and renamed BakingSky to StaticLightingSky
- Added command buffer parameter to all Bind() method of material
- Added Material validator in Render Pipeline Debug
- Added code to future support of DXR (not enabled)
- Added support of multiviewport
- Added HDRenderPipeline.RequestSkyEnvironmentUpdate function to force an update from script when sky is set to OnDemand
- Added a Lighting and BackLighting slots in Lit, StackLit, Fabric and Hair master nodes
- Added support for overriding terrain detail rendering shaders, via the render pipeline editor resources asset
- Added xrInstancing flag support to RTHandle
- Added support for cullmask for decal projectors
- Added software dynamic resolution support
- Added support for "After Post-Process" render pass for unlit shader
- Added support for textured rectangular area lights
- Added stereo instancing macros to MSAA shaders
- Added support for Quarter Res Raytraced Reflections (not enabled)
- Added fade factor for decal projectors.
- Added stereo instancing macros to most shaders used in VR
- Added multi edition support for HDRenderPipelineAsset

### Fixed
- Fixed logic to disable FPTL with stereo rendering
- Fixed stacklit transmission and sun highlight
- Fixed decals with stereo rendering
- Fixed sky with stereo rendering
- Fixed flip logic for postprocessing + VR
- Fixed copyStencilBuffer pass for Switch
- Fixed point light shadow map culling that wasn't taking into account far plane
- Fixed usage of SSR with transparent on all master node
- Fixed SSR and microshadowing on fabric material
- Fixed blit pass for stereo rendering
- Fixed lightlist bounds for stereo rendering
- Fixed windows and in-game DebugMenu sync.
- Fixed FrameSettings' LitShaderMode sync when opening DebugMenu.
- Fixed Metal specific issues with decals, hitting a sampler limit and compiling AxF shader
- Fixed an issue with flipped depth buffer during postprocessing
- Fixed normal map use for shadow bias with forward lit - now use geometric normal
- Fixed transparent depth prepass and postpass access so they can be use without alpha clipping for lit shader
- Fixed support of alpha clip shadow for lit master node
- Fixed unlit master node not compiling
- Fixed issue with debug display of reflection probe
- Fixed issue with phong tessellations not working with lit shader
- Fixed issue with vertex displacement being affected by heightmap setting even if not heightmap where assign
- Fixed issue with density mode on Lit terrain producing NaN
- Fixed issue when going back and forth from Lit to LitTesselation for displacement mode
- Fixed issue with ambient occlusion incorrectly applied to emissiveColor with light layers in deferred
- Fixed issue with fabric convolution not using the correct convolved texture when fabric convolution is enabled
- Fixed issue with Thick mode for Transmission that was disabling transmission with directional light
- Fixed shutdown edge cases with HDRP tests
- Fixed slowdow when enabling Fabric convolution in HDRP asset
- Fixed specularAA not compiling in StackLit Master node
- Fixed material debug view with stereo rendering
- Fixed material's RenderQueue edition in default view.
- Fixed banding issues within volumetric density buffer
- Fixed missing multicompile for MSAA for AxF
- Fixed camera-relative support for stereo rendering
- Fixed remove sync with render thread when updating decal texture atlas.
- Fixed max number of keyword reach [256] issue. Several shader feature are now local
- Fixed Scene Color and Depth nodes
- Fixed SSR in forward
- Fixed custom editor of Unlit, HD Unlit and PBR shader graph master node
- Fixed issue with NewFrame not correctly calculated in Editor when switching scene
- Fixed issue with TerrainLit not compiling with depth only pass and normal buffer
- Fixed geometric normal use for shadow bias with PBR master node in forward
- Fixed instancing macro usage for decals
- Fixed error message when having more than one directional light casting shadow
- Fixed error when trying to display preview of Camera or PlanarReflectionProbe
- Fixed LOAD_TEXTURE2D_ARRAY_MSAA macro
- Fixed min-max and amplitude clamping value in inspector of vertex displacement materials
- Fixed issue with alpha shadow clip (was incorrectly clipping object shadow)
- Fixed an issue where sky cubemap would not be cleared correctly when setting the current sky to None
- Fixed a typo in Static Lighting Sky component UI
- Fixed issue with incorrect reset of RenderQueue when switching shader in inspector GUI
- Fixed issue with variant stripper stripping incorrectly some variants
- Fixed a case of ambient lighting flickering because of previews
- Fixed Decals when rendering multiple camera in a single frame
- Fixed cascade shadow count in shader
- Fixed issue with Stacklit shader with Haze effect
- Fixed an issue with the max sample count for the TAA
- Fixed post-process guard band for XR
- Fixed exposure of emissive of Unlit
- Fixed depth only and motion vector pass for Unlit not working correctly with MSAA
- Fixed an issue with stencil buffer copy causing unnecessary compute dispatches for lighting
- Fixed multi edition issue in FrameSettings
- Fixed issue with SRP batcher and DebugDisplay variant of lit shader
- Fixed issue with debug material mode not doing alpha test
- Fixed "Attempting to draw with missing UAV bindings" errors on Vulkan
- Fixed pre-exposure incorrectly apply to preview
- Fixed issue with duplicate 3D texture in 3D texture altas of volumetric?
- Fixed Camera rendering order (base on the depth parameter)
- Fixed shader graph decals not being cropped by gizmo
- Fixed "Attempting to draw with missing UAV bindings" errors on Vulkan.


### Changed
- ColorPyramid compute shader passes is swapped to pixel shader passes on platforms where the later is faster (Nintendo Switch).
- Removing the simple lightloop used by the simple lit shader
- Whole refactor of reflection system: Planar and reflection probe
- Separated Passthrough from other RenderingPath
- Update several properties naming and caption based on feedback from documentation team
- Remove tile shader variant for transparent backface pass of lit shader
- Rename all HDRenderPipeline to HDRP folder for shaders
- Rename decal property label (based on doc team feedback)
- Lit shader mode now default to Deferred to reduce build time
- Update UI of Emission parameters in shaders
- Improve shader variant stripping including shader graph variant
- Refactored render loop to render realtime probes visible per camera
- Enable SRP batcher by default
- Shader code refactor: Rename LIGHTLOOP_SINGLE_PASS => LIGHTLOOP_DISABLE_TILE_AND_CLUSTER and clean all usage of LIGHTLOOP_TILE_PASS
- Shader code refactor: Move pragma definition of vertex and pixel shader inside pass + Move SURFACE_GRADIENT definition in XXXData.hlsl
- Micro-shadowing in Lit forward now use ambientOcclusion instead of SpecularOcclusion
- Upgraded FrameSettings workflow, DebugMenu and Inspector part relative to it
- Update build light list shader code to support 32 threads in wavefronts on Switch
- LayeredLit layers' foldout are now grouped in one main foldout per layer
- Shadow alpha clip can now be enabled on lit shader and haor shader enven for opaque
- Temporal Antialiasing optimization for Xbox One X
- Parameter depthSlice on SetRenderTarget functions now defaults to -1 to bind the entire resource
- Rename SampleCameraDepth() functions to LoadCameraDepth() and SampleCameraDepth(), same for SampleCameraColor() functions
- Improved Motion Blur quality.
- Update stereo frame settings values for single-pass instancing and double-wide
- Rearrange FetchDepth functions to prepare for stereo-instancing
- Remove unused _ComputeEyeIndex
- Updated HDRenderPipelineAsset inspector
- Re-enable SRP batcher for metal

## [5.2.0-preview] - 2018-11-27

### Added
- Added option to run Contact Shadows and Volumetrics Voxelization stage in Async Compute
- Added camera freeze debug mode - Allow to visually see culling result for a camera
- Added support of Gizmo rendering before and after postprocess in Editor
- Added support of LuxAtDistance for punctual lights

### Fixed
- Fixed Debug.DrawLine and Debug.Ray call to work in game view
- Fixed DebugMenu's enum resetted on change
- Fixed divide by 0 in refraction causing NaN
- Fixed disable rough refraction support
- Fixed refraction, SSS and atmospheric scattering for VR
- Fixed forward clustered lighting for VR (double-wide).
- Fixed Light's UX to not allow negative intensity
- Fixed HDRenderPipelineAsset inspector broken when displaying its FrameSettings from project windows.
- Fixed forward clustered lighting for VR (double-wide).
- Fixed HDRenderPipelineAsset inspector broken when displaying its FrameSettings from project windows.
- Fixed Decals and SSR diable flags for all shader graph master node (Lit, Fabric, StackLit, PBR)
- Fixed Distortion blend mode for shader graph master node (Lit, StackLit)
- Fixed bent Normal for Fabric master node in shader graph
- Fixed PBR master node lightlayers
- Fixed shader stripping for built-in lit shaders.

### Changed
- Rename "Regular" in Diffusion profile UI "Thick Object"
- Changed VBuffer depth parametrization for volumetric from distanceRange to depthExtent - Require update of volumetric settings - Fog start at near plan
- SpotLight with box shape use Lux unit only

## [5.1.0-preview] - 2018-11-19

### Added

- Added a separate Editor resources file for resources Unity does not take when it builds a Player.
- You can now disable SSR on Materials in Shader Graph.
- Added support for MSAA when the Supported Lit Shader Mode is set to Both. Previously HDRP only supported MSAA for Forward mode.
- You can now override the emissive color of a Material when in debug mode.
- Exposed max light for Light Loop Settings in HDRP asset UI.
- HDRP no longer performs a NormalDBuffer pass update if there are no decals in the Scene.
- Added distant (fall-back) volumetric fog and improved the fog evaluation precision.
- Added an option to reflect sky in SSR.
- Added a y-axis offset for the PlanarReflectionProbe and offset tool.
- Exposed the option to run SSR and SSAO on async compute.
- Added support for the _GlossMapScale parameter in the Legacy to HDRP Material converter.
- Added wave intrinsic instructions for use in Shaders (for AMD GCN).


### Fixed
- Fixed sphere shaped influence handles clamping in Reflection Probes.
- Fixed Reflection Probe data migration for projects created before using HDRP.
- Fixed UI of Layered Material where Unity previously rendered the scrollbar above the Copy button.
- Fixed Material tessellations parameters Start fade distance and End fade distance. Originally, Unity clamped these values when you modified them.
- Fixed various distortion and refraction issues - handle a better fall-back.
- Fixed SSR for multiple views.
- Fixed SSR issues related to self-intersections.
- Fixed shape density volume handle speed.
- Fixed density volume shape handle moving too fast.
- Fixed the Camera velocity pass that we removed by mistake.
- Fixed some null pointer exceptions when disabling motion vectors support.
- Fixed viewports for both the Subsurface Scattering combine pass and the transparent depth prepass.
- Fixed the blend mode pop-up in the UI. It previously did not appear when you enabled pre-refraction.
- Fixed some null pointer exceptions that previously occurred when you disabled motion vectors support.
- Fixed Layered Lit UI issue with scrollbar.
- Fixed cubemap assignation on custom ReflectionProbe.
- Fixed Reflection Probes’ capture settings' shadow distance.
- Fixed an issue with the SRP batcher and Shader variables declaration.
- Fixed thickness and subsurface slots for fabric Shader master node that wasn't appearing with the right combination of flags.
- Fixed d3d debug layer warning.
- Fixed PCSS sampling quality.
- Fixed the Subsurface and transmission Material feature enabling for fabric Shader.
- Fixed the Shader Graph UV node’s dimensions when using it in a vertex Shader.
- Fixed the planar reflection mirror gizmo's rotation.
- Fixed HDRenderPipelineAsset's FrameSettings not showing the selected enum in the Inspector drop-down.
- Fixed an error with async compute.
- MSAA now supports transparency.
- The HDRP Material upgrader tool now converts metallic values correctly.
- Volumetrics now render in Reflection Probes.
- Fixed a crash that occurred whenever you set a viewport size to 0.
- Fixed the Camera physic parameter that the UI previously did not display.
- Fixed issue in pyramid shaped spotlight handles manipulation

### Changed

- Renamed Line shaped Lights to Tube Lights.
- HDRP now uses mean height fog parametrization.
- Shadow quality settings are set to All when you use HDRP (This setting is not visible in the UI when using SRP). This avoids Legacy Graphics Quality Settings disabling the shadows and give SRP full control over the Shadows instead.
- HDRP now internally uses premultiplied alpha for all fog.
- Updated default FrameSettings used for realtime Reflection Probes when you create a new HDRenderPipelineAsset.
- Remove multi-camera support. LWRP and HDRP will not support multi-camera layered rendering.
- Updated Shader Graph subshaders to use the new instancing define.
- Changed fog distance calculation from distance to plane to distance to sphere.
- Optimized forward rendering using AMD GCN by scalarizing the light loop.
- Changed the UI of the Light Editor.
- Change ordering of includes in HDRP Materials in order to reduce iteration time for faster compilation.
- Added a StackLit master node replacing the InspectorUI version. IMPORTANT: All previously authored StackLit Materials will be lost. You need to recreate them with the master node.

## [5.0.0-preview] - 2018-09-28

### Added
- Added occlusion mesh to depth prepass for VR (VR still disabled for now)
- Added a debug mode to display only one shadow at once
- Added controls for the highlight created by directional lights
- Added a light radius setting to punctual lights to soften light attenuation and simulate fill lighting
- Added a 'minRoughness' parameter to all non-area lights (was previously only available for certain light types)
- Added separate volumetric light/shadow dimmers
- Added per-pixel jitter to volumetrics to reduce aliasing artifacts
- Added a SurfaceShading.hlsl file, which implements material-agnostic shading functionality in an efficient manner
- Added support for shadow bias for thin object transmission
- Added FrameSettings to control realtime planar reflection
- Added control for SRPBatcher on HDRP Asset
- Added an option to clear the shadow atlases in the debug menu
- Added a color visualization of the shadow atlas rescale in debug mode
- Added support for disabling SSR on materials
- Added intrinsic for XBone
- Added new light volume debugging tool
- Added a new SSR debug view mode
- Added translaction's scale invariance on DensityVolume
- Added multiple supported LitShadermode and per renderer choice in case of both Forward and Deferred supported
- Added custom specular occlusion mode to Lit Shader Graph Master node

### Fixed
- Fixed a normal bias issue with Stacklit (Was causing light leaking)
- Fixed camera preview outputing an error when both scene and game view where display and play and exit was call
- Fixed override debug mode not apply correctly on static GI
- Fixed issue where XRGraphicsConfig values set in the asset inspector GUI weren't propagating correctly (VR still disabled for now)
- Fixed issue with tangent that was using SurfaceGradient instead of regular normal decoding
- Fixed wrong error message display when switching to unsupported target like IOS
- Fixed an issue with ambient occlusion texture sometimes not being created properly causing broken rendering
- Shadow near plane is no longer limited at 0.1
- Fixed decal draw order on transparent material
- Fixed an issue where sometime the lookup texture used for GGX convolution was broken, causing broken rendering
- Fixed an issue where you wouldn't see any fog for certain pipeline/scene configurations
- Fixed an issue with volumetric lighting where the anisotropy value of 0 would not result in perfectly isotropic lighting
- Fixed shadow bias when the atlas is rescaled
- Fixed shadow cascade sampling outside of the atlas when cascade count is inferior to 4
- Fixed shadow filter width in deferred rendering not matching shader config
- Fixed stereo sampling of depth texture in MSAA DepthValues.shader
- Fixed box light UI which allowed negative and zero sizes, thus causing NaNs
- Fixed stereo rendering in HDRISky.shader (VR)
- Fixed normal blend and blend sphere influence for reflection probe
- Fixed distortion filtering (was point filtering, now trilinear)
- Fixed contact shadow for large distance
- Fixed depth pyramid debug view mode
- Fixed sphere shaped influence handles clamping in reflection probes
- Fixed reflection probes data migration for project created before using hdrp
- Fixed ambient occlusion for Lit Master Node when slot is connected

### Changed
- Use samplerunity_ShadowMask instead of samplerunity_samplerLightmap for shadow mask
- Allow to resize reflection probe gizmo's size
- Improve quality of screen space shadow
- Remove support of projection model for ScreenSpaceLighting (SSR always use HiZ and refraction always Proxy)
- Remove all the debug mode from SSR that are obsolete now
- Expose frameSettings and Capture settings for reflection and planar probe
- Update UI for reflection probe, planar probe, camera and HDRP Asset
- Implement proper linear blending for volumetric lighting via deep compositing as described in the paper "Deep Compositing Using Lie Algebras"
- Changed  planar mapping to match terrain convention (XZ instead of ZX)
- XRGraphicsConfig is no longer Read/Write. Instead, it's read-only. This improves consistency of XR behavior between the legacy render pipeline and SRP
- Change reflection probe data migration code (to update old reflection probe to new one)
- Updated gizmo for ReflectionProbes
- Updated UI and Gizmo of DensityVolume

## [4.0.0-preview] - 2018-09-28

### Added
- Added a new TerrainLit shader that supports rendering of Unity terrains.
- Added controls for linear fade at the boundary of density volumes
- Added new API to control decals without monobehaviour object
- Improve Decal Gizmo
- Implement Screen Space Reflections (SSR) (alpha version, highly experimental)
- Add an option to invert the fade parameter on a Density Volume
- Added a Fabric shader (experimental) handling cotton and silk
- Added support for MSAA in forward only for opaque only
- Implement smoothness fade for SSR
- Added support for AxF shader (X-rite format - require special AxF importer from Unity not part of HDRP)
- Added control for sundisc on directional light (hack)
- Added a new HD Lit Master node that implements Lit shader support for Shader Graph
- Added Micro shadowing support (hack)
- Added an event on HDAdditionalCameraData for custom rendering
- HDRP Shader Graph shaders now support 4-channel UVs.

### Fixed
- Fixed an issue where sometimes the deferred shadow texture would not be valid, causing wrong rendering.
- Stencil test during decals normal buffer update is now properly applied
- Decals corectly update normal buffer in forward
- Fixed a normalization problem in reflection probe face fading causing artefacts in some cases
- Fix multi-selection behavior of Density Volumes overwriting the albedo value
- Fixed support of depth texture for RenderTexture. HDRP now correctly output depth to user depth buffer if RenderTexture request it.
- Fixed multi-selection behavior of Density Volumes overwriting the albedo value
- Fixed support of depth for RenderTexture. HDRP now correctly output depth to user depth buffer if RenderTexture request it.
- Fixed support of Gizmo in game view in the editor
- Fixed gizmo for spot light type
- Fixed issue with TileViewDebug mode being inversed in gameview
- Fixed an issue with SAMPLE_TEXTURECUBE_SHADOW macro
- Fixed issue with color picker not display correctly when game and scene view are visible at the same time
- Fixed an issue with reflection probe face fading
- Fixed camera motion vectors shader and associated matrices to update correctly for single-pass double-wide stereo rendering
- Fixed light attenuation functions when range attenuation is disabled
- Fixed shadow component algorithm fixup not dirtying the scene, so changes can be saved to disk.
- Fixed some GC leaks for HDRP
- Fixed contact shadow not affected by shadow dimmer
- Fixed GGX that works correctly for the roughness value of 0 (mean specular highlgiht will disappeard for perfect mirror, we rely on maxSmoothness instead to always have a highlight even on mirror surface)
- Add stereo support to ShaderPassForward.hlsl. Forward rendering now seems passable in limited test scenes with camera-relative rendering disabled.
- Add stereo support to ProceduralSky.shader and OpaqueAtmosphericScattering.shader.
- Added CullingGroupManager to fix more GC.Alloc's in HDRP
- Fixed rendering when multiple cameras render into the same render texture

### Changed
- Changed the way depth & color pyramids are built to be faster and better quality, thus improving the look of distortion and refraction.
- Stabilize the dithered LOD transition mask with respect to the camera rotation.
- Avoid multiple depth buffer copies when decals are present
- Refactor code related to the RT handle system (No more normal buffer manager)
- Remove deferred directional shadow and move evaluation before lightloop
- Add a function GetNormalForShadowBias() that material need to implement to return the normal used for normal shadow biasing
- Remove Jimenez Subsurface scattering code (This code was disabled by default, now remove to ease maintenance)
- Change Decal API, decal contribution is now done in Material. Require update of material using decal
- Move a lot of files from CoreRP to HDRP/CoreRP. All moved files weren't used by Ligthweight pipeline. Long term they could move back to CoreRP after CoreRP become out of preview
- Updated camera inspector UI
- Updated decal gizmo
- Optimization: The objects that are rendered in the Motion Vector Pass are not rendered in the prepass anymore
- Removed setting shader inclue path via old API, use package shader include paths
- The default value of 'maxSmoothness' for punctual lights has been changed to 0.99
- Modified deferred compute and vert/frag shaders for first steps towards stereo support
- Moved material specific Shader Graph files into corresponding material folders.
- Hide environment lighting settings when enabling HDRP (Settings are control from sceneSettings)
- Update all shader includes to use absolute path (allow users to create material in their Asset folder)
- Done a reorganization of the files (Move ShaderPass to RenderPipeline folder, Move all shadow related files to Lighting/Shadow and others)
- Improved performance and quality of Screen Space Shadows

## [3.3.0-preview] - 2018-01-01

### Added
- Added an error message to say to use Metal or Vulkan when trying to use OpenGL API
- Added a new Fabric shader model that supports Silk and Cotton/Wool
- Added a new HDRP Lighting Debug mode to visualize Light Volumes for Point, Spot, Line, Rectangular and Reflection Probes
- Add support for reflection probe light layers
- Improve quality of anisotropic on IBL

### Fixed
- Fix an issue where the screen where darken when rendering camera preview
- Fix display correct target platform when showing message to inform user that a platform is not supported
- Remove workaround for metal and vulkan in normal buffer encoding/decoding
- Fixed an issue with color picker not working in forward
- Fixed an issue where reseting HDLight do not reset all of its parameters
- Fixed shader compile warning in DebugLightVolumes.shader

### Changed
- Changed default reflection probe to be 256x256x6 and array size to be 64
- Removed dependence on the NdotL for thickness evaluation for translucency (based on artist's input)
- Increased the precision when comparing Planar or HD reflection probe volumes
- Remove various GC alloc in C#. Slightly better performance

## [3.2.0-preview] - 2018-01-01

### Added
- Added a luminance meter in the debug menu
- Added support of Light, reflection probe, emissive material, volume settings related to lighting to Lighting explorer
- Added support for 16bit shadows

### Fixed
- Fix issue with package upgrading (HDRP resources asset is now versionned to worarkound package manager limitation)
- Fix HDReflectionProbe offset displayed in gizmo different than what is affected.
- Fix decals getting into a state where they could not be removed or disabled.
- Fix lux meter mode - The lux meter isn't affected by the sky anymore
- Fix area light size reset when multi-selected
- Fix filter pass number in HDUtils.BlitQuad
- Fix Lux meter mode that was applying SSS
- Fix planar reflections that were not working with tile/cluster (olbique matrix)
- Fix debug menu at runtime not working after nested prefab PR come to trunk
- Fix scrolling issue in density volume

### Changed
- Shader code refactor: Split MaterialUtilities file in two parts BuiltinUtilities (independent of FragInputs) and MaterialUtilities (Dependent of FragInputs)
- Change screen space shadow rendertarget format from ARGB32 to RG16

## [3.1.0-preview] - 2018-01-01

### Added
- Decal now support per channel selection mask. There is now two mode. One with BaseColor, Normal and Smoothness and another one more expensive with BaseColor, Normal, Smoothness, Metal and AO. Control is on HDRP Asset. This may require to launch an update script for old scene: 'Edit/Render Pipeline/Single step upgrade script/Upgrade all DecalMaterial MaskBlendMode'.
- Decal now supports depth bias for decal mesh, to prevent z-fighting
- Decal material now supports draw order for decal projectors
- Added LightLayers support (Base on mask from renderers name RenderingLayers and mask from light name LightLayers - if they match, the light apply) - cost an extra GBuffer in deferred (more bandwidth)
- When LightLayers is enabled, the AmbientOclusion is store in the GBuffer in deferred path allowing to avoid double occlusion with SSAO. In forward the double occlusion is now always avoided.
- Added the possibility to add an override transform on the camera for volume interpolation
- Added desired lux intensity and auto multiplier for HDRI sky
- Added an option to disable light by type in the debug menu
- Added gradient sky
- Split EmissiveColor and bakeDiffuseLighting in forward avoiding the emissiveColor to be affect by SSAO
- Added a volume to control indirect light intensity
- Added EV 100 intensity unit for area lights
- Added support for RendererPriority on Renderer. This allow to control order of transparent rendering manually. HDRP have now two stage of sorting for transparent in addition to bact to front. Material have a priority then Renderer have a priority.
- Add Coupling of (HD)Camera and HDAdditionalCameraData for reset and remove in inspector contextual menu of Camera
- Add Coupling of (HD)ReflectionProbe and HDAdditionalReflectionData for reset and remove in inspector contextual menu of ReflectoinProbe
- Add macro to forbid unity_ObjectToWorld/unity_WorldToObject to be use as it doesn't handle camera relative rendering
- Add opacity control on contact shadow

### Fixed
- Fixed an issue with PreIntegratedFGD texture being sometimes destroyed and not regenerated causing rendering to break
- PostProcess input buffers are not copied anymore on PC if the viewport size matches the final render target size
- Fixed an issue when manipulating a lot of decals, it was displaying a lot of errors in the inspector
- Fixed capture material with reflection probe
- Refactored Constant Buffers to avoid hitting the maximum number of bound CBs in some cases.
- Fixed the light range affecting the transform scale when changed.
- Snap to grid now works for Decal projector resizing.
- Added a warning for 128x128 cookie texture without mipmaps
- Replace the sampler used for density volumes for correct wrap mode handling

### Changed
- Move Render Pipeline Debug "Windows from Windows->General-> Render Pipeline debug windows" to "Windows from Windows->Analysis-> Render Pipeline debug windows"
- Update detail map formula for smoothness and albedo, goal it to bright and dark perceptually and scale factor is use to control gradient speed
- Refactor the Upgrade material system. Now a material can be update from older version at any time. Call Edit/Render Pipeline/Upgrade all Materials to newer version
- Change name EnableDBuffer to EnableDecals at several place (shader, hdrp asset...), this require a call to Edit/Render Pipeline/Upgrade all Materials to newer version to have up to date material.
- Refactor shader code: BakeLightingData structure have been replace by BuiltinData. Lot of shader code have been remove/change.
- Refactor shader code: All GBuffer are now handled by the deferred material. Mean ShadowMask and LightLayers are control by lit material in lit.hlsl and not outside anymore. Lot of shader code have been remove/change.
- Refactor shader code: Rename GetBakedDiffuseLighting to ModifyBakedDiffuseLighting. This function now handle lighting model for transmission too. Lux meter debug mode is factor outisde.
- Refactor shader code: GetBakedDiffuseLighting is not call anymore in GBuffer or forward pass, including the ConvertSurfaceDataToBSDFData and GetPreLightData, this is done in ModifyBakedDiffuseLighting now
- Refactor shader code: Added a backBakeDiffuseLighting to BuiltinData to handle lighting for transmission
- Refactor shader code: Material must now call InitBuiltinData (Init all to zero + init bakeDiffuseLighting and backBakeDiffuseLighting ) and PostInitBuiltinData

## [3.0.0-preview] - 2018-01-01

### Fixed
- Fixed an issue with distortion that was using previous frame instead of current frame
- Fixed an issue where disabled light where not upgrade correctly to the new physical light unit system introduce in 2.0.5-preview

### Changed
- Update assembly definitions to output assemblies that match Unity naming convention (Unity.*).

## [2.0.5-preview] - 2018-01-01

### Added
- Add option supportDitheringCrossFade on HDRP Asset to allow to remove shader variant during player build if needed
- Add contact shadows for punctual lights (in additional shadow settings), only one light is allowed to cast contact shadows at the same time and so at each frame a dominant light is choosed among all light with contact shadows enabled.
- Add PCSS shadow filter support (from SRP Core)
- Exposed shadow budget parameters in HDRP asset
- Add an option to generate an emissive mesh for area lights (currently rectangle light only). The mesh fits the size, intensity and color of the light.
- Add an option to the HDRP asset to increase the resolution of volumetric lighting.
- Add additional ligth unit support for punctual light (Lumens, Candela) and area lights (Lumens, Luminance)
- Add dedicated Gizmo for the box Influence volume of HDReflectionProbe / PlanarReflectionProbe

### Changed
- Re-enable shadow mask mode in debug view
- SSS and Transmission code have been refactored to be able to share it between various material. Guidelines are in SubsurfaceScattering.hlsl
- Change code in area light with LTC for Lit shader. Magnitude is now take from FGD texture instead of a separate texture
- Improve camera relative rendering: We now apply camera translation on the model matrix, so before the TransformObjectToWorld(). Note: unity_WorldToObject and unity_ObjectToWorld must never be used directly.
- Rename positionWS to positionRWS (Camera relative world position) at a lot of places (mainly in interpolator and FragInputs). In case of custom shader user will be required to update their code.
- Rename positionWS, capturePositionWS, proxyPositionWS, influencePositionWS to positionRWS, capturePositionRWS, proxyPositionRWS, influencePositionRWS (Camera relative world position) in LightDefinition struct.
- Improve the quality of trilinear filtering of density volume textures.
- Improve UI for HDReflectionProbe / PlanarReflectionProbe

### Fixed
- Fixed a shader preprocessor issue when compiling DebugViewMaterialGBuffer.shader against Metal target
- Added a temporary workaround to Lit.hlsl to avoid broken lighting code with Metal/AMD
- Fixed issue when using more than one volume texture mask with density volumes.
- Fixed an error which prevented volumetric lighting from working if no density volumes with 3D textures were present.
- Fix contact shadows applied on transmission
- Fix issue with forward opaque lit shader variant being removed by the shader preprocessor
- Fixed compilation errors on Nintendo Switch (limited XRSetting support).
- Fixed apply range attenuation option on punctual light
- Fixed issue with color temperature not take correctly into account with static lighting
- Don't display fog when diffuse lighting, specular lighting, or lux meter debug mode are enabled.

## [2.0.4-preview] - 2018-01-01

### Fixed
- Fix issue when disabling rough refraction and building a player. Was causing a crash.

## [2.0.3-preview] - 2018-01-01

### Added
- Increased debug color picker limit up to 260k lux

## [2.0.2-preview] - 2018-01-01

### Added
- Add Light -> Planar Reflection Probe command
- Added a false color mode in rendering debug
- Add support for mesh decals
- Add flag to disable projector decals on transparent geometry to save performance and decal texture atlas space
- Add ability to use decal diffuse map as mask only
- Add visualize all shadow masks in lighting debug
- Add export of normal and roughness buffer for forwardOnly and when in supportOnlyForward mode for forward
- Provide a define in lit.hlsl (FORWARD_MATERIAL_READ_FROM_WRITTEN_NORMAL_BUFFER) when output buffer normal is used to read the normal and roughness instead of caclulating it (can save performance, but lower quality due to compression)
- Add color swatch to decal material

### Changed
- Change Render -> Planar Reflection creation to 3D Object -> Mirror
- Change "Enable Reflector" name on SpotLight to "Angle Affect Intensity"
- Change prototype of BSDFData ConvertSurfaceDataToBSDFData(SurfaceData surfaceData) to BSDFData ConvertSurfaceDataToBSDFData(uint2 positionSS, SurfaceData surfaceData)

### Fixed
- Fix issue with StackLit in deferred mode with deferredDirectionalShadow due to GBuffer not being cleared. Gbuffer is still not clear and issue was fix with the new Output of normal buffer.
- Fixed an issue where interpolation volumes were not updated correctly for reflection captures.
- Fixed an exception in Light Loop settings UI

## [2.0.1-preview] - 2018-01-01

### Added
- Add stripper of shader variant when building a player. Save shader compile time.
- Disable per-object culling that was executed in C++ in HD whereas it was not used (Optimization)
- Enable texture streaming debugging (was not working before 2018.2)
- Added Screen Space Reflection with Proxy Projection Model
- Support correctly scene selection for alpha tested object
- Add per light shadow mask mode control (i.e shadow mask distance and shadow mask). It use the option NonLightmappedOnly
- Add geometric filtering to Lit shader (allow to reduce specular aliasing)
- Add shortcut to create DensityVolume and PlanarReflection in hierarchy
- Add a DefaultHDMirrorMaterial material for PlanarReflection
- Added a script to be able to upgrade material to newer version of HDRP
- Removed useless duplication of ForwardError passes.
- Add option to not compile any DEBUG_DISPLAY shader in the player (Faster build) call Support Runtime Debug display

### Changed
- Changed SupportForwardOnly to SupportOnlyForward in render pipeline settings
- Changed versioning variable name in HDAdditionalXXXData from m_version to version
- Create unique name when creating a game object in the rendering menu (i.e Density Volume(2))
- Re-organize various files and folder location to clean the repository
- Change Debug windows name and location. Now located at:  Windows -> General -> Render Pipeline Debug

### Removed
- Removed GlobalLightLoopSettings.maxPlanarReflectionProbes and instead use value of GlobalLightLoopSettings.planarReflectionProbeCacheSize
- Remove EmissiveIntensity parameter and change EmissiveColor to be HDR (Matching Builtin Unity behavior) - Data need to be updated - Launch Edit -> Single Step Upgrade Script -> Upgrade all Materials emissionColor

### Fixed
- Fix issue with LOD transition and instancing
- Fix discrepency between object motion vector and camera motion vector
- Fix issue with spot and dir light gizmo axis not highlighted correctly
- Fix potential crash while register debug windows inputs at startup
- Fix warning when creating Planar reflection
- Fix specular lighting debug mode (was rendering black)
- Allow projector decal with null material to allow to configure decal when HDRP is not set
- Decal atlas texture offset/scale is updated after allocations (used to be before so it was using date from previous frame)

## [0.0.0-preview] - 2018-01-01

### Added
- Configure the VolumetricLightingSystem code path to be on by default
- Trigger a build exception when trying to build an unsupported platform
- Introduce the VolumetricLightingController component, which can (and should) be placed on the camera, and allows one to control the near and the far plane of the V-Buffer (volumetric "froxel" buffer) along with the depth distribution (from logarithmic to linear)
- Add 3D texture support for DensityVolumes
- Add a better mapping of roughness to mipmap for planar reflection
- The VolumetricLightingSystem now uses RTHandles, which allows to save memory by sharing buffers between different cameras (history buffers are not shared), and reduce reallocation frequency by reallocating buffers only if the rendering resolution increases (and suballocating within existing buffers if the rendering resolution decreases)
- Add a Volumetric Dimmer slider to lights to control the intensity of the scattered volumetric lighting
- Add UV tiling and offset support for decals.
- Add mipmapping support for volume 3D mask textures

### Changed
- Default number of planar reflection change from 4 to 2
- Rename _MainDepthTexture to _CameraDepthTexture
- The VolumetricLightingController has been moved to the Interpolation Volume framework and now functions similarly to the VolumetricFog settings
- Update of UI of cookie, CubeCookie, Reflection probe and planar reflection probe to combo box
- Allow enabling/disabling shadows for area lights when they are set to baked.
- Hide applyRangeAttenuation and FadeDistance for directional shadow as they are not used

### Removed
- Remove Resource folder of PreIntegratedFGD and add the resource to RenderPipeline Asset

### Fixed
- Fix ConvertPhysicalLightIntensityToLightIntensity() function used when creating light from script to match HDLightEditor behavior
- Fix numerical issues with the default value of mean free path of volumetric fog
- Fix the bug preventing decals from coexisting with density volumes
- Fix issue with alpha tested geometry using planar/triplanar mapping not render correctly or flickering (due to being wrongly alpha tested in depth prepass)
- Fix meta pass with triplanar (was not handling correctly the normal)
- Fix preview when a planar reflection is present
- Fix Camera preview, it is now a Preview cameraType (was a SceneView)
- Fix handling unknown GPUShadowTypes in the shadow manager.
- Fix area light shapes sent as point lights to the baking backends when they are set to baked.
- Fix unnecessary division by PI for baked area lights.
- Fix line lights sent to the lightmappers. The backends don't support this light type.
- Fix issue with shadow mask framesettings not correctly taken into account when shadow mask is enabled for lighting.
- Fix directional light and shadow mask transition, they are now matching making smooth transition
- Fix banding issues caused by high intensity volumetric lighting
- Fix the debug window being emptied on SRP asset reload
- Fix issue with debug mode not correctly clearing the GBuffer in editor after a resize
- Fix issue with ResetMaterialKeyword not resetting correctly ToggleOff/Roggle Keyword
- Fix issue with motion vector not render correctly if there is no depth prepass in deferred

## [0.0.0-preview] - 2018-01-01

### Added
- Screen Space Refraction projection model (Proxy raycasting, HiZ raymarching)
- Screen Space Refraction settings as volume component
- Added buffered frame history per camera
- Port Global Density Volumes to the Interpolation Volume System.
- Optimize ImportanceSampleLambert() to not require the tangent frame.
- Generalize SampleVBuffer() to handle different sampling and reconstruction methods.
- Improve the quality of volumetric lighting reprojection.
- Optimize Morton Order code in the Subsurface Scattering pass.
- Planar Reflection Probe support roughness (gaussian convolution of captured probe)
- Use an atlas instead of a texture array for cluster transparent decals
- Add a debug view to visualize the decal atlas
- Only store decal textures to atlas if decal is visible, debounce out of memory decal atlas warning.
- Add manipulator gizmo on decal to improve authoring workflow
- Add a minimal StackLit material (work in progress, this version can be used as template to add new material)

### Changed
- EnableShadowMask in FrameSettings (But shadowMaskSupport still disable by default)
- Forced Planar Probe update modes to (Realtime, Every Update, Mirror Camera)
- Screen Space Refraction proxy model uses the proxy of the first environment light (Reflection probe/Planar probe) or the sky
- Moved RTHandle static methods to RTHandles
- Renamed RTHandle to RTHandleSystem.RTHandle
- Move code for PreIntegratedFDG (Lit.shader) into its dedicated folder to be share with other material
- Move code for LTCArea (Lit.shader) into its dedicated folder to be share with other material

### Removed
- Removed Planar Probe mirror plane position and normal fields in inspector, always display mirror plane and normal gizmos

### Fixed
- Fix fog flags in scene view is now taken into account
- Fix sky in preview windows that were disappearing after a load of a new level
- Fix numerical issues in IntersectRayAABB().
- Fix alpha blending of volumetric lighting with transparent objects.
- Fix the near plane of the V-Buffer causing out-of-bounds look-ups in the clustered data structure.
- Depth and color pyramid are properly computed and sampled when the camera renders inside a viewport of a RTHandle.
- Fix decal atlas debug view to work correctly when shadow atlas view is also enabled<|MERGE_RESOLUTION|>--- conflicted
+++ resolved
@@ -183,11 +183,8 @@
 - Fixed null reference in the Undo callback of the graphics compositor 
 - Fixed cullmode for SceneSelectionPass.
 - Fixed issue that caused non-static object to not render at times in OnEnable reflection probes.
-<<<<<<< HEAD
+- Baked reflection probes now correctly use static sky for ambient lighting.
 - Fixed undo after enabling compositor.
-=======
-- Baked reflection probes now correctly use static sky for ambient lighting.
->>>>>>> 179417aa
 
 ### Changed
 - Preparation pass for RTSSShadows to be supported by render graph.
