--- conflicted
+++ resolved
@@ -26,10 +26,6 @@
 ### Fixed
 - Fixed several issues with physically-based DoF (TAA ghosting of the CoC buffer, smooth layer transitions, etc)
 - Fixed GPU hang on D3D12 on xbox. 
-<<<<<<< HEAD
-- Fix Amplitude -> Min/Max parametrization conversion
-- Fixed issue with mipmap debug mode not properly resetting full screen mode (and viceversa). 
-=======
 - Fixed Amplitude -> Min/Max parametrization conversion
 - Fixed CoatMask block appearing when creating lit master node (case 1264632)
 - Fixed issue with SceneEV100 debug mode indicator when rescaling the window.
@@ -78,7 +74,7 @@
 - Fixed SSS materials appearing black in matcap mode.
 - Fixed a collision in the interaction of RTR and RTGI.
 - Fix for lookdev toggling renderers that are set to non editable or are hidden in the inspector.
->>>>>>> 3a40e216
+- Fixed issue with mipmap debug mode not properly resetting full screen mode (and viceversa). 
 
 ### Changed
 - Preparation pass for RTSSShadows to be supported by render graph.
