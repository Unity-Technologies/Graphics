--- conflicted
+++ resolved
@@ -147,12 +147,8 @@
 - Fixed wrong error message when fixing DXR resources from Wizard.
 - Fixed compilation error of quad overdraw with double sided materials
 - Fixed screen corruption on xbox when using TAA and Motion Blur with rendergraph. 
-<<<<<<< HEAD
-- Fixed compilation issue on RT shadow denoising when using rendergraph.
-=======
 - Fixed UX issue in the graphics compositor related to clear depth and the defaults for new layers, add better tooltips and fix minor bugs (case 1283904)
 - Fixed scene visibility not working for custom pass volumes.
->>>>>>> 948f115c
 
 ### Changed
 - Preparation pass for RTSSShadows to be supported by render graph.
