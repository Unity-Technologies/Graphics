--- conflicted
+++ resolved
@@ -663,9 +663,6 @@
 - Fix inconsistencies with transparent motion vectors and opaque by allowing camera only transparent motion vectors.
 - Fix reflection probe frame settings override
 - Fixed certain shadow bias artifacts present in volumetric lighting (case 1231885).
-<<<<<<< HEAD
-- Fixing the internsity being applied to RTAO too early leading to unexpected results (1254626).
-=======
 - Fixed area light cookie not updated when switch the light type from a spot that had a cookie.
 - Fixed issue with dynamic resolution updating when not in play mode.
 - Fixed issue with Contrast Adaptive Sharpening upsample mode and preview camera.
@@ -675,7 +672,7 @@
 - Fixed an issue where rendering preview with MSAA might generate render graph errors.
 - Fixed compile error in PS4 for planar reflection filtering.
 - Fixed issue with blue line in prefabs for volume mode.
->>>>>>> 8d5d6a1c
+- Fixing the internsity being applied to RTAO too early leading to unexpected results (1254626).
 
 ### Changed
 - Improve MIP selection for decals on Transparents
