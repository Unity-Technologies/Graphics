--- conflicted
+++ resolved
@@ -9,6 +9,7 @@
 ### Fixed
 - Fixed GC allocations from XR occlusion mesh when using multipass.
 - Fixed XR depth copy when using MSAA.
+- Fixed after post process custom pass scale issue when dynamic resolution is enabled (case 1299194).
 
 ### Changed
 - Change the source value for the ray tracing frame index iterator from m_FrameCount to the camera frame count (case 1301356).
@@ -53,11 +54,7 @@
 - Fixed LayerMask editor for volume parameters.
 - Fixed the condition on temporal accumulation in the reflection denoiser (case 1303504).
 - Fixed box light attenuation.
-<<<<<<< HEAD
-- Fixed after post process custom pass scale issue when dynamic resolution is enabled (case 1299194).
-=======
 - Fixed tesselation culling, big triangles using lit tesselation shader would dissapear when camera is too close to them (case 1299116)
->>>>>>> 5b57f642
 
 ### Changed
 - Removed the material pass probe volumes evaluation mode.
