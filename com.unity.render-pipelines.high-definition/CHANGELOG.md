# Changelog
All notable changes to this package will be documented in this file.

The format is based on [Keep a Changelog](http://keepachangelog.com/en/1.0.0/)
and this project adheres to [Semantic Versioning](http://semver.org/spec/v2.0.0.html).

## [Unreleased]

### Added
- Ray tracing support for VR single-pass
- Added sharpen filter shader parameter and UI for TemporalAA to control image quality instead of hardcoded value
- Added frame settings option for custom post process and custom passes as well as custom color buffer format option.
- Add check in wizard on SRP Batcher enabled.
- Added default implementations of OnPreprocessMaterialDescription for FBX, Obj, Sketchup and 3DS file formats.
- Added custom pass fade radius
- Added after post process injection point for custom passes
- Added basic alpha compositing support - Alpha is available afterpostprocess when using FP16 buffer format.
- Added falloff distance on Reflection Probe and Planar Reflection Probe
- Added Backplate projection from the HDRISky
- Added Shadow Matte in UnlitMasterNode, which only received shadow without lighting
- Added hability to name LightLayers in HDRenderPipelineAsset
- Added a range compression factor for Reflection Probe and Planar Reflection Probe to avoid saturation of colors.
- Added path tracing support for directional, point and spot lights, as well as emission from Lit and Unlit.
- Added non temporal version of SSAO.
- Added more detailed ray tracing stats in the debug window
- Added Disc area light (bake only)
- Added a warning in the material UI to prevent transparent + subsurface-scattering combination.
- Added XR single-pass setting into HDRP asset
- Added a penumbra tint option for lights
- Added support for depth copy with XR SDK
- Added debug setting to Render Pipeline Debug Window to list the active XR views
- Added an option to filter the result of the volumetric lighting (off by default).
- Added a transmission multiplier for directional lights
- Added XR single-pass test mode to Render Pipeline Debug Window
- Added debug setting to Render Pipeline Window to list the active XR views
- Added a new refraction mode for the Lit shader (thin). Which is a box refraction with small thickness values
- Added the code to support Barn Doors for Area Lights based on a shaderconfig option.
- Added HDRPCameraBinder property binder for Visual Effect Graph
- Added "Celestial Body" controls to the Directional Light
- Added new parameters to the Physically Based Sky
- Added Reflections to the DXR Wizard
- Added the possibility to have ray traced colored and semi-transparent shadows on directional lights.
- Added a check in the custom post process template to throw an error if the default shader is not found.
- Exposed the debug overlay ratio in the debug menu.
- Added a separate frame settings for tonemapping alongside color grading.
- Added the receive fog option in the material UI for ShaderGraphs.
- Added a public virtual bool in the custom post processes API to specify if a post processes should be executed in the scene view.
- Added a menu option that checks scene issues with ray tracing. Also removed the previously existing warning at runtime.
- Added Contrast Adaptive Sharpen (CAS) Upscaling effect.
- Added APIs to update probe settings at runtime.
- Added documentation for the rayTracingSupported method in HDRP
- Added user-selectable format for the post processing passes.
- Added support for alpha channel in some post-processing passes (DoF, TAA, Uber).
- Added warnings in FrameSettings inspector when using DXR and atempting to use Asynchronous Execution.
- Exposed Stencil bits that can be used by the user.
- Added history rejection based on velocity of intersected objects for directional, point and spot lights.
- Added a affectsVolumetric field to the HDAdditionalLightData API to know if light affects volumetric fog.
- Add OS and Hardware check in the Wizard fixes for DXR.
- Added option to exclude camera motion from motion blur.
- Added semi-transparent shadows for point and spot lights.
- Added support for semi-transparent shadow for unlit shader and unlit shader graph.
- Added the alpha clip enabled toggle to the material UI for all HDRP shader graphs.
- Added Material Samples to explain how to use the lit shader features
- Added an initial implementation of ray traced sub surface scattering
- Added AssetPostprocessors and Shadergraphs to handle Arnold Standard Surface and 3DsMax Physical material import from FBX.
- Added support for Smoothness Fade start work when enabling ray traced reflections.
- Added Contact shadow, Micro shadows and Screen space refraction API documentation.
- Added script documentation for SSR, SSAO (ray tracing), GI, Light Cluster, RayTracingSettings, Ray Counters, etc.
- Added path tracing support for refraction and internal reflections.
- Added support for Thin Refraction Model and Lit's Clear Coat in Path Tracing.
- Added the Tint parameter to Sky Colored Fog.
- Added of Screen Space Reflections for Transparent materials
- Added a fallback for ray traced area light shadows in case the material is forward or the lit mode is forward.
- Added a new debug mode for light layers.
- Added an "enable" toggle to the SSR volume component.
- Added support for anisotropic specular lobes in path tracing.
- Added support for alpha clipping in path tracing.
- Added support for light cookies in path tracing.
- Added support for transparent shadows in path tracing.
- Added support for iridescence in path tracing.
- Added support for background color in path tracing.
- Added a path tracing test to the test suite.
- Added a warning and workaround instructions that appear when you enable XR single-pass after the first frame with the XR SDK.
- Added the exposure sliders to the planar reflection probe preview
- Added support for subsurface scattering in path tracing.
- Added a new mode that improves the filtering of ray traced shadows (directional, point and spot) based on the distance to the occluder.
- Added support of cookie baking and add support on Disc light.
- Added support for fog attenuation in path tracing.
- Added a new debug panel for volumes
- Added XR setting to control camera jitter for temporal effects
- Added an error message in the DrawRenderers custom pass when rendering opaque objects with an HDRP asset in DeferredOnly mode.
- Added API to enable proper recording of path traced scenes (with the Unity recorder or other tools).
- Added support for fog in Recursive rendering, ray traced reflections and ray traced indirect diffuse.
- Added an alpha blend option for recursive rendering
- Added support for stack lit for ray tracing effects.
- Added support for hair for ray tracing effects.
- Added support for alpha to coverage for HDRP shaders and shader graph
- Added support for Quality Levels to Subsurface Scattering.
- Added option to disable XR rendering on the camera settings.
- Added support for specular AA from geometric curvature in AxF
- Added support for baked AO (no input for now) in AxF
- Added an info box to warn about depth test artifacts when rendering object twice in custom passes with MSAA.
- Added a frame setting for alpha to mask.
- Added support for custom passes in the AOV API
- Added Light decomposition lighting debugging modes and support in AOV
- Added exposure compensation to Fixed exposure mode
- Added support for rasterized area light shadows in StackLit
<<<<<<< HEAD
- Added alpha channel support in motion blur pass.
- Added the HDRP Compositor Tool (in Preview).
=======
- Added support for texture-weighted automatic exposure
- Added support for POM for emissive map
>>>>>>> 77adae27

### Fixed
- Fix when rescale probe all direction below zero (1219246)
- Update documentation of HDRISky-Backplate, precise how to have Ambient Occlusion on the Backplate
- Sorting, undo, labels, layout in the Lighting Explorer.
- Fixed sky settings and materials in Shader Graph Samples package
- Fix/workaround a probable graphics driver bug in the GTAO shader.
- Fixed Hair and PBR shader graphs double sided modes
- Fixed an issue where updating an HDRP asset in the Quality setting panel would not recreate the pipeline.
- Fixed issue with point lights being considered even when occupying less than a pixel on screen (case 1183196)
- Fix a potential NaN source with iridescence (case 1183216)
- Fixed issue of spotlight breaking when minimizing the cone angle via the gizmo (case 1178279)
- Fixed issue that caused decals not to modify the roughness in the normal buffer, causing SSR to not behave correctly (case 1178336)
- Fixed lit transparent refraction with XR single-pass rendering
- Removed extra jitter for TemporalAA in VR
- Fixed ShaderGraph time in main preview
- Fixed issue on some UI elements in HDRP asset not expanding when clicking the arrow (case 1178369)
- Fixed alpha blending in custom post process
- Fixed the modification of the _AlphaCutoff property in the material UI when exposed with a ShaderGraph parameter.
- Fixed HDRP test `1218_Lit_DiffusionProfiles` on Vulkan.
- Fixed an issue where building a player in non-dev mode would generate render target error logs every frame
- Fixed crash when upgrading version of HDRP
- Fixed rendering issues with material previews
- Fixed NPE when using light module in Shuriken particle systems (1173348).
- Refresh cached shadow on editor changes
- Fixed light supported units caching (1182266)
- Fixed an issue where SSAO (that needs temporal reprojection) was still being rendered when Motion Vectors were not available (case 1184998)
- Fixed a nullref when modifying the height parameters inside the layered lit shader UI.
- Fixed Decal gizmo that become white after exiting play mode
- Fixed Decal pivot position to behave like a spotlight
- Fixed an issue where using the LightingOverrideMask would break sky reflection for regular cameras
- Fix DebugMenu FrameSettingsHistory persistency on close
- Fix DensityVolume, ReflectionProbe aned PlanarReflectionProbe advancedControl display
- Fix DXR scene serialization in wizard
- Fixed an issue where Previews would reallocate History Buffers every frame
- Fixed the SetLightLayer function in HDAdditionalLightData setting the wrong light layer
- Fix error first time a preview is created for planar
- Fixed an issue where SSR would use an incorrect roughness value on ForwardOnly (StackLit, AxF, Fabric, etc.) materials when the pipeline is configured to also allow deferred Lit.
- Fixed issues with light explorer (cases 1183468, 1183269)
- Fix dot colors in LayeredLit material inspector
- Fix undo not resetting all value when undoing the material affectation in LayerLit material
- Fix for issue that caused gizmos to render in render textures (case 1174395)
- Fixed the light emissive mesh not updated when the light was disabled/enabled
- Fixed light and shadow layer sync when setting the HDAdditionalLightData.lightlayersMask property
- Fixed a nullref when a custom post process component that was in the HDRP PP list is removed from the project
- Fixed issue that prevented decals from modifying specular occlusion (case 1178272).
- Fixed exposure of volumetric reprojection
- Fixed multi selection support for Scalable Settings in lights
- Fixed font shaders in test projects for VR by using a Shader Graph version
- Fixed refresh of baked cubemap by incrementing updateCount at the end of the bake (case 1158677).
- Fixed issue with rectangular area light when seen from the back
- Fixed decals not affecting lightmap/lightprobe
- Fixed zBufferParams with XR single-pass rendering
- Fixed moving objects not rendered in custom passes
- Fixed abstract classes listed in the + menu of the custom pass list
- Fixed custom pass that was rendered in previews
- Fixed precision error in zero value normals when applying decals (case 1181639)
- Fixed issue that triggered No Scene Lighting view in game view as well (case 1156102)
- Assign default volume profile when creating a new HDRP Asset
- Fixed fov to 0 in planar probe breaking the projection matrix (case 1182014)
- Fixed bugs with shadow caching
- Reassign the same camera for a realtime probe face render request to have appropriate history buffer during realtime probe rendering.
- Fixed issue causing wrong shading when normal map mode is Object space, no normal map is set, but a detail map is present (case 1143352)
- Fixed issue with decal and htile optimization
- Fixed TerrainLit shader compilation error regarding `_Control0_TexelSize` redefinition (case 1178480).
- Fixed warning about duplicate HDRuntimeReflectionSystem when configuring play mode without domain reload.
- Fixed an editor crash when multiple decal projectors were selected and some had null material
- Added all relevant fix actions to FixAll button in Wizard
- Moved FixAll button on top of the Wizard
- Fixed an issue where fog color was not pre-exposed correctly
- Fix priority order when custom passes are overlapping
- Fix cleanup not called when the custom pass GameObject is destroyed
- Replaced most instances of GraphicsSettings.renderPipelineAsset by GraphicsSettings.currentRenderPipeline. This should fix some parameters not working on Quality Settings overrides.
- Fixed an issue with Realtime GI not working on upgraded projects.
- Fixed issue with screen space shadows fallback texture was not set as a texture array.
- Fixed Pyramid Lights bounding box
- Fixed terrain heightmap default/null values and epsilons
- Fixed custom post-processing effects breaking when an abstract class inherited from `CustomPostProcessVolumeComponent`
- Fixed XR single-pass rendering in Editor by using ShaderConfig.s_XrMaxViews to allocate matrix array
- Multiple different skies rendered at the same time by different cameras are now handled correctly without flickering
- Fixed flickering issue happening when different volumes have shadow settings and multiple cameras are present.
- Fixed issue causing planar probes to disappear if there is no light in the scene.
- Fixed a number of issues with the prefab isolation mode (Volumes leaking from the main scene and reflection not working properly)
- Fixed an issue with fog volume component upgrade not working properly
- Fixed Spot light Pyramid Shape has shadow artifacts on aspect ratio values lower than 1
- Fixed issue with AO upsampling in XR
- Fixed camera without HDAdditionalCameraData component not rendering
- Removed the macro ENABLE_RAYTRACING for most of the ray tracing code
- Fixed prefab containing camera reloading in loop while selected in the Project view
- Fixed issue causing NaN wheh the Z scale of an object is set to 0.
- Fixed DXR shader passes attempting to render before pipeline loaded
- Fixed black ambient sky issue when importing a project after deleting Library.
- Fixed issue when upgrading a Standard transparent material (case 1186874)
- Fixed area light cookies not working properly with stack lit
- Fixed material render queue not updated when the shader is changed in the material inspector.
- Fixed a number of issues with full screen debug modes not reseting correctly when setting another mutually exclusive mode
- Fixed compile errors for platforms with no VR support
- Fixed an issue with volumetrics and RTHandle scaling (case 1155236)
- Fixed an issue where sky lighting might be updated uselessly
- Fixed issue preventing to allow setting decal material to none (case 1196129)
- Fixed XR multi-pass decals rendering
- Fixed several fields on Light Inspector that not supported Prefab overrides
- Fixed EOL for some files
- Fixed scene view rendering with volumetrics and XR enabled
- Fixed decals to work with multiple cameras
- Fixed optional clear of GBuffer (Was always on)
- Fixed render target clears with XR single-pass rendering
- Fixed HDRP samples file hierarchy
- Fixed Light units not matching light type
- Fixed QualitySettings panel not displaying HDRP Asset
- Fixed black reflection probes the first time loading a project
- Fixed y-flip in scene view with XR SDK
- Fixed Decal projectors do not immediately respond when parent object layer mask is changed in editor.
- Fixed y-flip in scene view with XR SDK
- Fixed a number of issues with Material Quality setting
- Fixed the transparent Cull Mode option in HD unlit master node settings only visible if double sided is ticked.
- Fixed an issue causing shadowed areas by contact shadows at the edge of far clip plane if contact shadow length is very close to far clip plane.
- Fixed editing a scalable settings will edit all loaded asset in memory instead of targetted asset.
- Fixed Planar reflection default viewer FOV
- Fixed flickering issues when moving the mouse in the editor with ray tracing on.
- Fixed the ShaderGraph main preview being black after switching to SSS in the master node settings
- Fixed custom fullscreen passes in VR
- Fixed camera culling masks not taken in account in custom pass volumes
- Fixed object not drawn in custom pass when using a DrawRenderers with an HDRP shader in a build.
- Fixed injection points for Custom Passes (AfterDepthAndNormal and BeforePreRefraction were missing)
- Fixed a enum to choose shader tags used for drawing objects (DepthPrepass or Forward) when there is no override material.
- Fixed lit objects in the BeforePreRefraction, BeforeTransparent and BeforePostProcess.
- Fixed the None option when binding custom pass render targets to allow binding only depth or color.
- Fixed custom pass buffers allocation so they are not allocated if they're not used.
- Fixed the Custom Pass entry in the volume create asset menu items.
- Fixed Prefab Overrides workflow on Camera.
- Fixed alignment issue in Preset for Camera.
- Fixed alignment issue in Physical part for Camera.
- Fixed FrameSettings multi-edition.
- Fixed a bug happening when denoising multiple ray traced light shadows
- Fixed minor naming issues in ShaderGraph settings
- VFX: Removed z-fight glitches that could appear when using deferred depth prepass and lit quad primitives
- VFX: Preserve specular option for lit outputs (matches HDRP lit shader)
- Fixed an issue with Metal Shader Compiler and GTAO shader for metal
- Fixed resources load issue while upgrading HDRP package.
- Fix LOD fade mask by accounting for field of view
- Fixed spot light missing from ray tracing indirect effects.
- Fixed a UI bug in the diffusion profile list after fixing them from the wizard.
- Fixed the hash collision when creating new diffusion profile assets.
- Fixed a light leaking issue with box light casting shadows (case 1184475)
- Fixed Cookie texture type in the cookie slot of lights (Now displays a warning because it is not supported).
- Fixed a nullref that happens when using the Shuriken particle light module
- Fixed alignment in Wizard
- Fixed text overflow in Wizard's helpbox
- Fixed Wizard button fix all that was not automatically grab all required fixes
- Fixed VR tab for MacOS in Wizard
- Fixed local config package workflow in Wizard
- Fixed issue with contact shadows shifting when MSAA is enabled.
- Fixed EV100 in the PBR sky
- Fixed an issue In URP where sometime the camera is not passed to the volume system and causes a null ref exception (case 1199388)
- Fixed nullref when releasing HDRP with custom pass disabled
- Fixed performance issue derived from copying stencil buffer.
- Fixed an editor freeze when importing a diffusion profile asset from a unity package.
- Fixed an exception when trying to reload a builtin resource.
- Fixed the light type intensity unit reset when switching the light type.
- Fixed compilation error related to define guards and CreateLayoutFromXrSdk()
- Fixed documentation link on CustomPassVolume.
- Fixed player build when HDRP is in the project but not assigned in the graphic settings.
- Fixed an issue where ambient probe would be black for the first face of a baked reflection probe
- VFX: Fixed Missing Reference to Visual Effect Graph Runtime Assembly
- Fixed an issue where rendering done by users in EndCameraRendering would be executed before the main render loop.
- Fixed Prefab Override in main scope of Volume.
- Fixed alignment issue in Presset of main scope of Volume.
- Fixed persistence of ShowChromeGizmo and moved it to toolbar for coherency in ReflectionProbe and PlanarReflectionProbe.
- Fixed Alignement issue in ReflectionProbe and PlanarReflectionProbe.
- Fixed Prefab override workflow issue in ReflectionProbe and PlanarReflectionProbe.
- Fixed empty MoreOptions and moved AdvancedManipulation in a dedicated location for coherency in ReflectionProbe and PlanarReflectionProbe.
- Fixed Prefab override workflow issue in DensityVolume.
- Fixed empty MoreOptions and moved AdvancedManipulation in a dedicated location for coherency in DensityVolume.
- Fix light limit counts specified on the HDRP asset
- Fixed Quality Settings for SSR, Contact Shadows and Ambient Occlusion volume components
- Fixed decalui deriving from hdshaderui instead of just shaderui
- Use DelayedIntField instead of IntField for scalable settings
- Fixed init of debug for FrameSettingsHistory on SceneView camera
- Added a fix script to handle the warning 'referenced script in (GameObject 'SceneIDMap') is missing'
- Fix Wizard load when none selected for RenderPipelineAsset
- Fixed TerrainLitGUI when per-pixel normal property is not present.
- Fixed rendering errors when enabling debug modes with custom passes
- Fix an issue that made PCSS dependent on Atlas resolution (not shadow map res)
- Fixing a bug whith histories when n>4 for ray traced shadows
- Fixing wrong behavior in ray traced shadows for mesh renderers if their cast shadow is shadow only or double sided
- Only tracing rays for shadow if the point is inside the code for spotlight shadows
- Only tracing rays if the point is inside the range for point lights
- Fixing ghosting issues when the screen space shadow  indexes change for a light with ray traced shadows
- Fixed an issue with stencil management and Xbox One build that caused corrupted output in deferred mode.
- Fixed a mismatch in behavior between the culling of shadow maps and ray traced point and spot light shadows
- Fixed recursive ray tracing not working anymore after intermediate buffer refactor.
- Fixed ray traced shadow denoising not working (history rejected all the time).
- Fixed shader warning on xbox one
- Fixed cookies not working for spot lights in ray traced reflections, ray traced GI and recursive rendering
- Fixed an inverted handling of CoatSmoothness for SSR in StackLit.
- Fixed missing distortion inputs in Lit and Unlit material UI.
- Fixed issue that propagated NaNs across multiple frames through the exposure texture.
- Fixed issue with Exclude from TAA stencil ignored.
- Fixed ray traced reflection exposure issue.
- Fixed issue with TAA history not initialising corretly scale factor for first frame
- Fixed issue with stencil test of material classification not using the correct Mask (causing false positive and bad performance with forward material in deferred)
- Fixed issue with History not reset when chaning antialiasing mode on camera
- Fixed issue with volumetric data not being initialized if default settings have volumetric and reprojection off.
- Fixed ray tracing reflection denoiser not applied in tier 1
- Fixed the vibility of ray tracing related methods.
- Fixed the diffusion profile list not saved when clicking the fix button in the material UI.
- Fixed crash when pushing bounce count higher than 1 for ray traced GI or reflections
- Fixed PCSS softness scale so that it better match ray traced reference for punctual lights.
- Fixed exposure management for the path tracer
- Fixed AxF material UI containing two advanced options settings.
- Fixed an issue where cached sky contexts were being destroyed wrongly, breaking lighting in the LookDev
- Fixed issue that clamped PCSS softness too early and not after distance scale.
- Fixed fog affect transparent on HD unlit master node
- Fixed custom post processes re-ordering not saved.
- Fixed NPE when using scalable settings
- Fixed an issue where PBR sky precomputation was reset incorrectly in some cases causing bad performance.
- Fixed a bug due to depth history begin overriden too soon
- Fixed CustomPassSampleCameraColor scale issue when called from Before Transparent injection point.
- Fixed corruption of AO in baked probes.
- Fixed issue with upgrade of projects that still had Very High as shadow filtering quality.
- Fixed issue that caused Distortion UI to appear in Lit.
- Fixed several issues with decal duplicating when editing them.
- Fixed initialization of volumetric buffer params (1204159)
- Fixed an issue where frame count was incorrectly reset for the game view, causing temporal processes to fail.
- Fixed Culling group was not disposed error.
- Fixed issues on some GPU that do not support gathers on integer textures.
- Fixed an issue with ambient probe not being initialized for the first frame after a domain reload for volumetric fog.
- Fixed the scene visibility of decal projectors and density volumes
- Fixed a leak in sky manager.
- Fixed an issue where entering playmode while the light editor is opened would produce null reference exceptions.
- Fixed the debug overlay overlapping the debug menu at runtime.
- Fixed an issue with the framecount when changing scene.
- Fixed errors that occurred when using invalid near and far clip plane values for planar reflections.
- Fixed issue with motion blur sample weighting function.
- Fixed motion vectors in MSAA.
- Fixed sun flare blending (case 1205862).
- Fixed a lot of issues related to ray traced screen space shadows.
- Fixed memory leak caused by apply distortion material not being disposed.
- Fixed Reflection probe incorrectly culled when moving its parent (case 1207660)
- Fixed a nullref when upgrading the Fog volume components while the volume is opened in the inspector.
- Fix issues where decals on PS4 would not correctly write out the tile mask causing bits of the decal to go missing.
- Use appropriate label width and text content so the label is completely visible
- Fixed an issue where final post process pass would not output the default alpha value of 1.0 when using 11_11_10 color buffer format.
- Fixed SSR issue after the MSAA Motion Vector fix.
- Fixed an issue with PCSS on directional light if punctual shadow atlas was not allocated.
- Fixed an issue where shadow resolution would be wrong on the first face of a baked reflection probe.
- Fixed issue with PCSS softness being incorrect for cascades different than the first one.
- Fixed custom post process not rendering when using multiple HDRP asset in quality settings
- Fixed probe gizmo missing id (case 1208975)
- Fixed a warning in raytracingshadowfilter.compute
- Fixed issue with AO breaking with small near plane values.
- Fixed custom post process Cleanup function not called in some cases.
- Fixed shader warning in AO code.
- Fixed a warning in simpledenoiser.compute
- Fixed tube and rectangle light culling to use their shape instead of their range as a bounding box.
- Fixed caused by using gather on a UINT texture in motion blur.
- Fix issue with ambient occlusion breaking when dynamic resolution is active.
- Fixed some possible NaN causes in Depth of Field.
- Fixed Custom Pass nullref due to the new Profiling Sample API changes
- Fixed the black/grey screen issue on after post process Custom Passes in non dev builds.
- Fixed particle lights.
- Improved behavior of lights and probe going over the HDRP asset limits.
- Fixed issue triggered when last punctual light is disabled and more than one camera is used.
- Fixed Custom Pass nullref due to the new Profiling Sample API changes
- Fixed the black/grey screen issue on after post process Custom Passes in non dev builds.
- Fixed XR rendering locked to vsync of main display with Standalone Player.
- Fixed custom pass cleanup not called at the right time when using multiple volumes.
- Fixed an issue on metal with edge of decal having artifact by delaying discard of fragments during decal projection
- Fixed various shader warning
- Fixing unnecessary memory allocations in the ray tracing cluster build
- Fixed duplicate column labels in LightEditor's light tab
- Fixed white and dark flashes on scenes with very high or very low exposure when Automatic Exposure is being used.
- Fixed an issue where passing a null ProfilingSampler would cause a null ref exception.
- Fixed memory leak in Sky when in matcap mode.
- Fixed compilation issues on platform that don't support VR.
- Fixed migration code called when we create a new HDRP asset.
- Fixed RemoveComponent on Camera contextual menu to not remove Camera while a component depend on it.
- Fixed an issue where ambient occlusion and screen space reflections editors would generate null ref exceptions when HDRP was not set as the current pipeline.
- Fixed a null reference exception in the probe UI when no HDRP asset is present.
- Fixed the outline example in the doc (sampling range was dependent on screen resolution)
- Fixed a null reference exception in the HDRI Sky editor when no HDRP asset is present.
- Fixed an issue where Decal Projectors created from script where rotated around the X axis by 90°.
- Fixed frustum used to compute Density Volumes visibility when projection matrix is oblique.
- Fixed a null reference exception in Path Tracing, Recursive Rendering and raytraced Global Illumination editors when no HDRP asset is present.
- Fix for NaNs on certain geometry with Lit shader -- [case 1210058](https://fogbugz.unity3d.com/f/cases/1210058/)
- Fixed an issue where ambient occlusion and screen space reflections editors would generate null ref exceptions when HDRP was not set as the current pipeline.
- Fixed a null reference exception in the probe UI when no HDRP asset is present.
- Fixed the outline example in the doc (sampling range was dependent on screen resolution)
- Fixed a null reference exception in the HDRI Sky editor when no HDRP asset is present.
- Fixed an issue where materials newly created from the contextual menu would have an invalid state, causing various problems until it was edited.
- Fixed transparent material created with ZWrite enabled (now it is disabled by default for new transparent materials)
- Fixed mouseover on Move and Rotate tool while DecalProjector is selected.
- Fixed wrong stencil state on some of the pixel shader versions of deferred shader.
- Fixed an issue where creating decals at runtime could cause a null reference exception.
- Fixed issue that displayed material migration dialog on the creation of new project.
- Fixed various issues with time and animated materials (cases 1210068, 1210064).
- Updated light explorer with latest changes to the Fog and fixed issues when no visual environment was present.
- Fixed not handleling properly the recieve SSR feature with ray traced reflections
- Shadow Atlas is no longer allocated for area lights when they are disabled in the shader config file.
- Avoid MRT Clear on PS4 as it is not implemented yet.
- Fixed runtime debug menu BitField control.
- Fixed the radius value used for ray traced directional light.
- Fixed compilation issues with the layered lit in ray tracing shaders.
- Fixed XR autotests viewport size rounding
- Fixed mip map slider knob displayed when cubemap have no mipmap
- Remove unnecessary skip of material upgrade dialog box.
- Fixed the profiling sample mismatch errors when enabling the profiler in play mode
- Fixed issue that caused NaNs in reflection probes on consoles.
- Fixed adjusting positive axis of Blend Distance slides the negative axis in the density volume component.
- Fixed the blend of reflections based on the weight.
- Fixed fallback for ray traced reflections when denoising is enabled.
- Fixed error spam issue with terrain detail terrainDetailUnsupported (cases 1211848)
- Fixed hardware dynamic resolution causing cropping/scaling issues in scene view (case 1158661)
- Fixed Wizard check order for `Hardware and OS` and `Direct3D12`
- Fix AO issue turning black when Far/Near plane distance is big.
- Fixed issue when opening lookdev and the lookdev volume have not been assigned yet.
- Improved memory usage of the sky system.
- Updated label in HDRP quality preference settings (case 1215100)
- Fixed Decal Projector gizmo not undoing properly (case 1216629)
- Fix a leak in the denoising of ray traced reflections.
- Fixed Alignment issue in Light Preset
- Fixed Environment Header in LightingWindow
- Fixed an issue where hair shader could write garbage in the diffuse lighting buffer, causing NaNs.
- Fixed an exposure issue with ray traced sub-surface scattering.
- Fixed runtime debug menu light hierarchy None not doing anything.
- Fixed the broken ShaderGraph preview when creating a new Lit graph.
- Fix indentation issue in preset of LayeredLit material.
- Fixed minor issues with cubemap preview in the inspector.
- Fixed wrong build error message when building for android on mac.
- Fixed an issue related to denoising ray trace area shadows.
- Fixed wrong build error message when building for android on mac.
- Fixed Wizard persistency of Direct3D12 change on domain reload.
- Fixed Wizard persistency of FixAll on domain reload.
- Fixed Wizard behaviour on domain reload.
- Fixed a potential source of NaN in planar reflection probe atlas.
- Fixed an issue with MipRatio debug mode showing _DebugMatCapTexture not being set.
- Fixed missing initialization of input params in Blit for VR.
- Fix Inf source in LTC for area lights.
- Fix issue with AO being misaligned when multiple view are visible.
- Fix issue that caused the clamp of camera rotation motion for motion blur to be ineffective.
- Fixed issue with AssetPostprocessors dependencies causing models to be imported twice when upgrading the package version.
- Fixed culling of lights with XR SDK
- Fixed memory stomp in shadow caching code, leading to overflow of Shadow request array and runtime errors.
- Fixed an issue related to transparent objects reading the ray traced indirect diffuse buffer
- Fixed an issue with filtering ray traced area lights when the intensity is high or there is an exposure.
- Fixed ill-formed include path in Depth Of Field shader.
- Fixed shader graph and ray tracing after the shader target PR.
- Fixed a bug in semi-transparent shadows (object further than the light casting shadows)
- Fix state enabled of default volume profile when in package.
- Fixed removal of MeshRenderer and MeshFilter on adding Light component.
- Fixed Ray Traced SubSurface Scattering not working with ray traced area lights
- Fixed Ray Traced SubSurface Scattering not working in forward mode.
- Fixed a bug in debug light volumes.
- Fixed a bug related to ray traced area light shadow history.
- Fixed an issue where fog sky color mode could sample NaNs in the sky cubemap.
- Fixed a leak in the PBR sky renderer.
- Added a tooltip to the Ambient Mode parameter in the Visual Envionment volume component.
- Static lighting sky now takes the default volume into account (this fixes discrepancies between baked and realtime lighting).
- Fixed a leak in the sky system.
- Removed MSAA Buffers allocation when lit shader mode is set to "deferred only".
- Fixed invalid cast for realtime reflection probes (case 1220504)
- Fixed invalid game view rendering when disabling all cameras in the scene (case 1105163)
- Hide reflection probes in the renderer components.
- Fixed infinite reload loop while displaying Light's Shadow's Link Light Layer in Inspector of Prefab Asset.
- Fixed the culling was not disposed error in build log.
- Fixed the cookie atlas size and planar atlas size being too big after an upgrade of the HDRP asset.
- Fixed transparent SSR for shader graph.
- Fixed an issue with emissive light meshes not being in the RAS.
- Fixed DXR player build
- Fixed the HDRP asset migration code not being called after an upgrade of the package
- Fixed draw renderers custom pass out of bound exception
- Fixed the PBR shader rendering in deferred
- Fixed some typos in debug menu (case 1224594)
- Fixed ray traced point and spot lights shadows not rejecting istory when semi-transparent or colored.
- Fixed a warning due to StaticLightingSky when reloading domain in some cases.
- Fixed the MaxLightCount being displayed when the light volume debug menu is on ColorAndEdge.
- Fixed issue with unclear naming of debug menu for decals.
- Fixed z-fighting in scene view when scene lighting is off (case 1203927)
- Fixed issue that prevented cubemap thumbnails from rendering.
- Fixed ray tracing with VR single-pass
- Fix an exception in ray tracing that happens if two LOD levels are using the same mesh renderer.
- Fixed error in the console when switching shader to decal in the material UI.
- Fixed an issue with refraction model and ray traced recursive rendering (case 1198578).
- Fixed an issue where a dynamic sky changing any frame may not update the ambient probe.
- Fixed cubemap thumbnail generation at project load time.
- Fixed cubemap thumbnail generation at project load time. 
- Fixed XR culling with multiple cameras
- Fixed XR single-pass with Mock HMD plugin
- Fixed sRGB mismatch with XR SDK
- Fixed an issue where default volume would not update when switching profile.
- Fixed issue with uncached reflection probe cameras reseting the debug mode (case 1224601) 
- Fixed an issue where AO override would not override specular occlusion.
- Fixed an issue where Volume inspector might not refresh correctly in some cases.
- Fixed render texture with XR
- Fixed issue with resources being accessed before initialization process has been performed completely. 
- Half fixed shuriken particle light that cast shadows (only the first one will be correct)
- Fixed issue with atmospheric fog turning black if a planar reflection probe is placed below ground level. (case 1226588)
- Fixed custom pass GC alloc issue in CustomPassVolume.GetActiveVolumes().
- Fixed a bug where instanced shadergraph shaders wouldn't compile on PS4.
- Fixed an issue related to the envlightdatasrt not being bound in recursive rendering.
- Fixed shadow cascade tooltip when using the metric mode (case 1229232)
- Fixed how the area light influence volume is computed to match rasterization.
- Focus on Decal uses the extends of the projectors
- Fixed usage of light size data that are not available at runtime.
- Fixed the depth buffer copy made before custom pass after opaque and normal injection point.
- Fix for issue that prevented scene from being completely saved when baked reflection probes are present and lighting is set to auto generate.
- Fixed drag area width at left of Light's intensity field in Inspector.
- Fixed light type resolution when performing a reset on HDAdditionalLightData (case 1220931)
- Fixed reliance on atan2 undefined behavior in motion vector debug shader.
- Fixed an usage of a a compute buffer not bound (1229964)
- Fixed an issue where changing the default volume profile from another inspector would not update the default volume editor.
- Fix issues in the post process system with RenderTexture being invalid in some cases, causing rendering problems.
- Fixed an issue where unncessarily serialized members in StaticLightingSky component would change each time the scene is changed.
- Fixed a weird behavior in the scalable settings drawing when the space becomes tiny (1212045).
- Fixed a regression in the ray traced indirect diffuse due to the new probe system.
- Fix for range compression factor for probes going negative (now clamped to positive values).
- Fixed path validation when creating new volume profile (case 1229933)
- Fix reflection hierarchy for CARPAINT in AxF.
- Fix precise fresnel for delta lights for SVBRDF in AxF.
- Fixed the debug exposure mode for display sky reflection and debug view baked lighting
- Fixed MSAA depth resolve when there is no motion vectors
- Fixed various object leaks in HDRP.
- Fixed compile error with XR SubsystemManager.
- Fix for assertion triggering sometimes when saving a newly created lit shader graph (case 1230996)
- Fixed culling of planar reflection probes that change position (case 1218651)
- Fixed null reference when processing lightprobe (case 1235285)
- Fix issue causing wrong planar reflection rendering when more than one camera is present.
- Fix black screen in XR when HDRP package is present but not used.
- Fixed an issue with the specularFGD term being used when the material has a clear coat (lit shader).
- Fixed white flash happening with auto-exposure in some cases (case 1223774)
- Fixed NaN which can appear with real time reflection and inf value
- Fixed an issue that was collapsing the volume components in the HDRP default settings
- Fixed warning about missing bound decal buffer
- Fixed shader warning on Xbox for ResolveStencilBuffer.compute. 

### Changed
- Color buffer pyramid is not allocated anymore if neither refraction nor distortion are enabled
- Rename Emission Radius to Radius in UI in Point, Spot
- Angular Diameter parameter for directional light is no longuer an advanced property
- DXR: Remove Light Radius and Angular Diamater of Raytrace shadow. Angular Diameter and Radius are used instead.
- Remove MaxSmoothness parameters from UI for point, spot and directional light. The MaxSmoothness is now deduce from Radius Parameters
- DXR: Remove the Ray Tracing Environement Component. Add a Layer Mask to the ray Tracing volume components to define which objects are taken into account for each effect.
- Removed second cubemaps used for shadowing in lookdev
- Disable Physically Based Sky below ground
- Increase max limit of area light and reflection probe to 128
- Change default texture for detailmap to grey
- Optimize Shadow RT load on Tile based architecture platforms.
- Improved quality of SSAO.
- Moved RequestShadowMapRendering() back to public API.
- Update HDRP DXR Wizard with an option to automatically clone the hdrp config package and setup raytracing to 1 in shaders file.
- Added SceneSelection pass for TerrainLit shader.
- Simplified Light's type API regrouping the logic in one place (Check type in HDAdditionalLightData)
- The support of LOD CrossFade (Dithering transition) in master nodes now required to enable it in the master node settings (Save variant)
- Improved shadow bias, by removing constant depth bias and substituting it with slope-scale bias.
- Fix the default stencil values when a material is created from a SSS ShaderGraph.
- Tweak test asset to be compatible with XR: unlit SG material for canvas and double-side font material
- Slightly tweaked the behaviour of bloom when resolution is low to reduce artifacts.
- Hidden fields in Light Inspector that is not relevant while in BakingOnly mode.
- Changed parametrization of PCSS, now softness is derived from angular diameter (for directional lights) or shape radius (for point/spot lights) and min filter size is now in the [0..1] range.
- Moved the copy of the geometry history buffers to right after the depth mip chain generation.
- Rename "Luminance" to "Nits" in UX for physical light unit
- Rename FrameSettings "SkyLighting" to "SkyReflection"
- Reworked XR automated tests
- The ray traced screen space shadow history for directional, spot and point lights is discarded if the light transform has changed.
- Changed the behavior for ray tracing in case a mesh renderer has both transparent and opaque submeshes.
- Improve history buffer management
- Replaced PlayerSettings.virtualRealitySupported with XRGraphics.tryEnable.
- Remove redundant FrameSettings RealTimePlanarReflection
- Improved a bit the GC calls generated during the rendering.
- Material update is now only triggered when the relevant settings are touched in the shader graph master nodes
- Changed the way Sky Intensity (on Sky volume components) is handled. It's now a combo box where users can choose between Exposure, Multiplier or Lux (for HDRI sky only) instead of both multiplier and exposure being applied all the time. Added a new menu item to convert old profiles.
- Change how method for specular occlusions is decided on inspector shader (Lit, LitTesselation, LayeredLit, LayeredLitTessellation)
- Unlocked SSS, SSR, Motion Vectors and Distortion frame settings for reflections probes.
- Hide unused LOD settings in Quality Settings legacy window.
- Reduced the constrained distance for temporal reprojection of ray tracing denoising
- Removed shadow near plane from the Directional Light Shadow UI.
- Improved the performances of custom pass culling.
- The scene view camera now replicates the physical parameters from the camera tagged as "MainCamera".
- Reduced the number of GC.Alloc calls, one simple scene without plarnar / probes, it should be 0B.
- Renamed ProfilingSample to ProfilingScope and unified API. Added GPU Timings.
- Updated macros to be compatible with the new shader preprocessor.
- Ray tracing reflection temporal filtering is now done in pre-exposed space
- Search field selects the appropriate fields in both project settings panels 'HDRP Default Settings' and 'Quality/HDRP'
- Disabled the refraction and transmission map keywords if the material is opaque.
- Keep celestial bodies outside the atmosphere.
- Updated the MSAA documentation to specify what features HDRP supports MSAA for and what features it does not.
- Shader use for Runtime Debug Display are now correctly stripper when doing a release build
- Now each camera has its own Volume Stack. This allows Volume Parameters to be updated as early as possible and be ready for the whole frame without conflicts between cameras.
- Disable Async for SSR, SSAO and Contact shadow when aggregated ray tracing frame setting is on.
- Improved performance when entering play mode without domain reload by a factor of ~25
- Renamed the camera profiling sample to include the camera name
- Discarding the ray tracing history for AO, reflection, diffuse shadows and GI when the viewport size changes.
- Renamed the camera profiling sample to include the camera name
- Renamed the post processing graphic formats to match the new convention.
- The restart in Wizard for DXR will always be last fix from now on
- Refactoring pre-existing materials to share more shader code between rasterization and ray tracing.
- Setting a material's Refraction Model to Thin does not overwrite the Thickness and Transmission Absorption Distance anymore.
- Removed Wind textures from runtime as wind is no longer built into the pipeline
- Changed Shader Graph titles of master nodes to be more easily searchable ("HDRP/x" -> "x (HDRP)")
- Expose StartSinglePass() and StopSinglePass() as public interface for XRPass
- Replaced the Texture array for 2D cookies (spot, area and directional lights) and for planar reflections by an atlas.
- Moved the tier defining from the asset to the concerned volume components.
- Changing from a tier management to a "mode" management for reflection and GI and removing the ability to enable/disable deferred and ray bining (they are now implied by performance mode)
- The default FrameSettings for ScreenSpaceShadows is set to true for Camera in order to give a better workflow for DXR.
- Refactor internal usage of Stencil bits.
- Changed how the material upgrader works and added documentation for it.
- Custom passes now disable the stencil when overwriting the depth and not writing into it.
- Renamed the camera profiling sample to include the camera name
- Changed the way the shadow casting property of transparent and tranmissive materials is handeled for ray tracing.
- Changed inspector materials stencil setting code to have more sharing.
- Updated the default scene and default DXR scene and DefaultVolumeProfile.
- Changed the way the length parameter is used for ray traced contact shadows.
- Improved the coherency of PCSS blur between cascades.
- Updated VR checks in Wizard to reflect new XR System.
- Removing unused alpha threshold depth prepass and post pass for fabric shader graph.
- Transform result from CIE XYZ to sRGB color space in EvalSensitivity for iridescence.
- Moved BeginCameraRendering callback right before culling.
- Changed the visibility of the Indirect Lighting Controller component to public.
- Renamed the cubemap used for diffuse convolution to a more explicit name for the memory profiler.
- Improved behaviour of transmission color on transparent surfaces in path tracing.
- Light dimmer can now get values higher than one and was renamed to multiplier in the UI.
- Removed info box requesting volume component for Visual Environment and updated the documentation with the relevant information.
- Improved light selection oracle for light sampling in path tracing.
- Stripped ray tracing subsurface passes with ray tracing is not enabled.
- Remove LOD cross fade code for ray tracing shaders
- Removed legacy VR code
- Add range-based clipping to box lights (case 1178780)
- Improve area light culling (case 1085873)
- Light Hierarchy debug mode can now adjust Debug Exposure for visualizing high exposure scenes.
- Rejecting history for ray traced reflections based on a threshold evaluated on the neighborhood of the sampled history.
- Renamed "Environment" to "Reflection Probes" in tile/cluster debug menu.
- Utilities namespace is obsolete, moved its content to UnityEngine.Rendering (case 1204677)
- Obsolete Utilities namespace was removed, instead use UnityEngine.Rendering (case 1204677)
- Moved most of the compute shaders to the multi_compile API instead of multiple kernels.
- Use multi_compile API for deferred compute shader with shadow mask.
- Remove the raytracing rendering queue system to make recursive raytraced material work when raytracing is disabled
- Changed a few resources used by ray tracing shaders to be global resources (using register space1) for improved CPU performance.
- All custom pass volumes are now executed for one injection point instead of the first one.
- Hidden unsupported choice in emission in Materials
- Temporal Anti aliasing improvements.
- Optimized PrepareLightsForGPU (cost reduced by over 25%) and PrepareGPULightData (around twice as fast now).
- Moved scene view camera settings for HDRP from the preferences window to the scene view camera settings window.
- Updated shaders to be compatible with Microsoft's DXC.
- Debug exposure in debug menu have been replace to debug exposure compensation in EV100 space and is always visible.
- Further optimized PrepareLightsForGPU (3x faster with few shadows, 1.4x faster with a lot of shadows or equivalently cost reduced by 68% to 37%).

## [7.1.1] - 2019-09-05

### Added
- Transparency Overdraw debug mode. Allows to visualize transparent objects draw calls as an "heat map".
- Enabled single-pass instancing support for XR SDK with new API cmd.SetInstanceMultiplier()
- XR settings are now available in the HDRP asset
- Support for Material Quality in Shader Graph
- Material Quality support selection in HDRP Asset
- Renamed XR shader macro from UNITY_STEREO_ASSIGN_COMPUTE_EYE_INDEX to UNITY_XR_ASSIGN_VIEW_INDEX
- Raytracing ShaderGraph node for HDRP shaders
- Custom passes volume component with 3 injection points: Before Rendering, Before Transparent and Before Post Process
- Alpha channel is now properly exported to camera render textures when using FP16 color buffer format
- Support for XR SDK mirror view modes
- HD Master nodes in Shader Graph now support Normal and Tangent modification in vertex stage.
- DepthOfFieldCoC option in the fullscreen debug modes.
- Added override Ambient Occlusion option on debug windows
- Added Custom Post Processes with 3 injection points: Before Transparent, Before Post Process and After Post Process
- Added draft of minimal interactive path tracing (experimental) based on DXR API - Support only 4 area light, lit and unlit shader (non-shadergraph)
- Small adjustments to TAA anti flicker (more aggressive on high values).

### Fixed
- Fixed wizard infinite loop on cancellation
- Fixed with compute shader error about too many threads in threadgroup on low GPU
- Fixed invalid contact shadow shaders being created on metal
- Fixed a bug where if Assembly.GetTypes throws an exception due to mis-versioned dlls, then no preprocessors are used in the shader stripper
- Fixed typo in AXF decal property preventing to compile
- Fixed reflection probe with XR single-pass and FPTL
- Fixed force gizmo shown when selecting camera in hierarchy
- Fixed issue with XR occlusion mesh and dynamic resolution
- Fixed an issue where lighting compute buffers were re-created with the wrong size when resizing the window, causing tile artefacts at the top of the screen.
- Fix FrameSettings names and tooltips
- Fixed error with XR SDK when the Editor is not in focus
- Fixed errors with RenderGraph, XR SDK and occlusion mesh
- Fixed shadow routines compilation errors when "real" type is a typedef on "half".
- Fixed toggle volumetric lighting in the light UI
- Fixed post-processing history reset handling rt-scale incorrectly
- Fixed crash with terrain and XR multi-pass
- Fixed ShaderGraph material synchronization issues
- Fixed a null reference exception when using an Emissive texture with Unlit shader (case 1181335)
- Fixed an issue where area lights and point lights where not counted separately with regards to max lights on screen (case 1183196)
- Fixed an SSR and Subsurface Scattering issue (appearing black) when using XR.

### Changed
- Update Wizard layout.
- Remove almost all Garbage collection call within a frame.
- Rename property AdditionalVeclocityChange to AddPrecomputeVelocity
- Call the End/Begin camera rendering callbacks for camera with customRender enabled
- Changeg framesettings migration order of postprocess flags as a pr for reflection settings flags have been backported to 2019.2
- Replaced usage of ENABLE_VR in XRSystem.cs by version defines based on the presence of the built-in VR and XR modules
- Added an update virtual function to the SkyRenderer class. This is called once per frame. This allows a given renderer to amortize heavy computation at the rate it chooses. Currently only the physically based sky implements this.
- Removed mandatory XRPass argument in HDCamera.GetOrCreate()
- Restored the HDCamera parameter to the sky rendering builtin parameters.
- Removed usage of StructuredBuffer for XR View Constants
- Expose Direct Specular Lighting control in FrameSettings
- Deprecated ExponentialFog and VolumetricFog volume components. Now there is only one exponential fog component (Fog) which can add Volumetric Fog as an option. Added a script in Edit -> Render Pipeline -> Upgrade Fog Volume Components.

## [7.0.1] - 2019-07-25

### Added
- Added option in the config package to disable globally Area Lights and to select shadow quality settings for the deferred pipeline.
- When shader log stripping is enabled, shader stripper statistics will be written at `Temp/shader-strip.json`
- Occlusion mesh support from XR SDK

### Fixed
- Fixed XR SDK mirror view blit, cleanup some XRTODO and removed XRDebug.cs
- Fixed culling for volumetrics with XR single-pass rendering
- Fix shadergraph material pass setup not called
- Fixed documentation links in component's Inspector header bar
- Cookies using the render texture output from a camera are now properly updated
- Allow in ShaderGraph to enable pre/post pass when the alpha clip is disabled

### Changed
- RenderQueue for Opaque now start at Background instead of Geometry.
- Clamp the area light size for scripting API when we change the light type
- Added a warning in the material UI when the diffusion profile assigned is not in the HDRP asset


## [7.0.0] - 2019-07-17

### Added
- `Fixed`, `Viewer`, and `Automatic` modes to compute the FOV used when rendering a `PlanarReflectionProbe`
- A checkbox to toggle the chrome gizmo of `ReflectionProbe`and `PlanarReflectionProbe`
- Added a Light layer in shadows that allow for objects to cast shadows without being affected by light (and vice versa).
- You can now access ShaderGraph blend states from the Material UI (for example, **Surface Type**, **Sorting Priority**, and **Blending Mode**). This change may break Materials that use a ShaderGraph, to fix them, select **Edit > Render Pipeline > Reset all ShaderGraph Scene Materials BlendStates**. This syncs the blendstates of you ShaderGraph master nodes with the Material properties.
- You can now control ZTest, ZWrite, and CullMode for transparent Materials.
- Materials that use Unlit Shaders or Unlit Master Node Shaders now cast shadows.
- Added an option to enable the ztest on **After Post Process** materials when TAA is disabled.
- Added a new SSAO (based on Ground Truth Ambient Occlusion algorithm) to replace the previous one.
- Added support for shadow tint on light
- BeginCameraRendering and EndCameraRendering callbacks are now called with probes
- Adding option to update shadow maps only On Enable and On Demand.
- Shader Graphs that use time-dependent vertex modification now generate correct motion vectors.
- Added option to allow a custom spot angle for spot light shadow maps.
- Added frame settings for individual post-processing effects
- Added dither transition between cascades for Low and Medium quality settings
- Added single-pass instancing support with XR SDK
- Added occlusion mesh support with XR SDK
- Added support of Alembic velocity to various shaders
- Added support for more than 2 views for single-pass instancing
- Added support for per punctual/directional light min roughness in StackLit
- Added mirror view support with XR SDK
- Added VR verification in HDRPWizard
- Added DXR verification in HDRPWizard
- Added feedbacks in UI of Volume regarding skies
- Cube LUT support in Tonemapping. Cube LUT helpers for external grading are available in the Post-processing Sample package.

### Fixed
- Fixed an issue with history buffers causing effects like TAA or auto exposure to flicker when more than one camera was visible in the editor
- The correct preview is displayed when selecting multiple `PlanarReflectionProbe`s
- Fixed volumetric rendering with camera-relative code and XR stereo instancing
- Fixed issue with flashing cyan due to async compilation of shader when selecting a mesh
- Fix texture type mismatch when the contact shadow are disabled (causing errors on IOS devices)
- Fixed Generate Shader Includes while in package
- Fixed issue when texture where deleted in ShadowCascadeGUI
- Fixed issue in FrameSettingsHistory when disabling a camera several time without enabling it in between.
- Fixed volumetric reprojection with camera-relative code and XR stereo instancing
- Added custom BaseShaderPreprocessor in HDEditorUtils.GetBaseShaderPreprocessorList()
- Fixed compile issue when USE_XR_SDK is not defined
- Fixed procedural sky sun disk intensity for high directional light intensities
- Fixed Decal mip level when using texture mip map streaming to avoid dropping to lowest permitted mip (now loading all mips)
- Fixed deferred shading for XR single-pass instancing after lightloop refactor
- Fixed cluster and material classification debug (material classification now works with compute as pixel shader lighting)
- Fixed IOS Nan by adding a maximun epsilon definition REAL_EPS that uses HALF_EPS when fp16 are used
- Removed unnecessary GC allocation in motion blur code
- Fixed locked UI with advanded influence volume inspector for probes
- Fixed invalid capture direction when rendering planar reflection probes
- Fixed Decal HTILE optimization with platform not supporting texture atomatic (Disable it)
- Fixed a crash in the build when the contact shadows are disabled
- Fixed camera rendering callbacks order (endCameraRendering was being called before the actual rendering)
- Fixed issue with wrong opaque blending settings for After Postprocess
- Fixed issue with Low resolution transparency on PS4
- Fixed a memory leak on volume profiles
- Fixed The Parallax Occlusion Mappping node in shader graph and it's UV input slot
- Fixed lighting with XR single-pass instancing by disabling deferred tiles
- Fixed the Bloom prefiltering pass
- Fixed post-processing effect relying on Unity's random number generator
- Fixed camera flickering when using TAA and selecting the camera in the editor
- Fixed issue with single shadow debug view and volumetrics
- Fixed most of the problems with light animation and timeline
- Fixed indirect deferred compute with XR single-pass instancing
- Fixed a slight omission in anisotropy calculations derived from HazeMapping in StackLit
- Improved stack computation numerical stability in StackLit
- Fix PBR master node always opaque (wrong blend modes for forward pass)
- Fixed TAA with XR single-pass instancing (missing macros)
- Fixed an issue causing Scene View selection wire gizmo to not appear when using HDRP Shader Graphs.
- Fixed wireframe rendering mode (case 1083989)
- Fixed the renderqueue not updated when the alpha clip is modified in the material UI.
- Fixed the PBR master node preview
- Remove the ReadOnly flag on Reflection Probe's cubemap assets during bake when there are no VCS active.
- Fixed an issue where setting a material debug view would not reset the other exclusive modes
- Spot light shapes are now correctly taken into account when baking
- Now the static lighting sky will correctly take the default values for non-overridden properties
- Fixed material albedo affecting the lux meter
- Extra test in deferred compute shading to avoid shading pixels that were not rendered by the current camera (for camera stacking)

### Changed
- Optimization: Reduce the group size of the deferred lighting pass from 16x16 to 8x8
- Replaced HDCamera.computePassCount by viewCount
- Removed xrInstancing flag in RTHandles (replaced by TextureXR.slices and TextureXR.dimensions)
- Refactor the HDRenderPipeline and lightloop code to preprare for high level rendergraph
- Removed the **Back Then Front Rendering** option in the fabric Master Node settings. Enabling this option previously did nothing.
- Shader type Real translates to FP16 precision on Nintendo Switch.
- Shader framework refactor: Introduce CBSDF, EvaluateBSDF, IsNonZeroBSDF to replace BSDF functions
- Shader framework refactor:  GetBSDFAngles, LightEvaluation and SurfaceShading functions
- Replace ComputeMicroShadowing by GetAmbientOcclusionForMicroShadowing
- Rename WorldToTangent to TangentToWorld as it was incorrectly named
- Remove SunDisk and Sun Halo size from directional light
- Remove all obsolete wind code from shader
- Renamed DecalProjectorComponent into DecalProjector for API alignment.
- Improved the Volume UI and made them Global by default
- Remove very high quality shadow option
- Change default for shadow quality in Deferred to Medium
- Enlighten now use inverse squared falloff (before was using builtin falloff)
- Enlighten is now deprecated. Please use CPU or GPU lightmaper instead.
- Remove the name in the diffusion profile UI
- Changed how shadow map resolution scaling with distance is computed. Now it uses screen space area rather than light range.
- Updated MoreOptions display in UI
- Moved Display Area Light Emissive Mesh script API functions in the editor namespace
- direct strenght properties in ambient occlusion now affect direct specular as well
- Removed advanced Specular Occlusion control in StackLit: SSAO based SO control is hidden and fixed to behave like Lit, SPTD is the only HQ technique shown for baked SO.
- Shader framework refactor: Changed ClampRoughness signature to include PreLightData access.
- HDRPWizard window is now in Window > General > HD Render Pipeline Wizard
- Moved StaticLightingSky to LightingWindow
- Removes the current "Scene Settings" and replace them with "Sky & Fog Settings" (with Physically Based Sky and Volumetric Fog).
- Changed how cached shadow maps are placed inside the atlas to minimize re-rendering of them.

## [6.7.0-preview] - 2019-05-16

### Added
- Added ViewConstants StructuredBuffer to simplify XR rendering
- Added API to render specific settings during a frame
- Added stadia to the supported platforms (2019.3)
- Enabled cascade blends settings in the HD Shadow component
- Added Hardware Dynamic Resolution support.
- Added MatCap debug view to replace the no scene lighting debug view.
- Added clear GBuffer option in FrameSettings (default to false)
- Added preview for decal shader graph (Only albedo, normal and emission)
- Added exposure weight control for decal
- Screen Space Directional Shadow under a define option. Activated for ray tracing
- Added a new abstraction for RendererList that will help transition to Render Graph and future RendererList API
- Added multipass support for VR
- Added XR SDK integration (multipass only)
- Added Shader Graph samples for Hair, Fabric and Decal master nodes.
- Add fade distance, shadow fade distance and light layers to light explorer
- Add method to draw light layer drawer in a rect to HDEditorUtils

### Fixed
- Fixed deserialization crash at runtime
- Fixed for ShaderGraph Unlit masternode not writing velocity
- Fixed a crash when assiging a new HDRP asset with the 'Verify Saving Assets' option enabled
- Fixed exposure to properly support TEXTURE2D_X
- Fixed TerrainLit basemap texture generation
- Fixed a bug that caused nans when material classification was enabled and a tile contained one standard material + a material with transmission.
- Fixed gradient sky hash that was not using the exposure hash
- Fixed displayed default FrameSettings in HDRenderPipelineAsset wrongly updated on scripts reload.
- Fixed gradient sky hash that was not using the exposure hash.
- Fixed visualize cascade mode with exposure.
- Fixed (enabled) exposure on override lighting debug modes.
- Fixed issue with LightExplorer when volume have no profile
- Fixed issue with SSR for negative, infinite and NaN history values
- Fixed LightLayer in HDReflectionProbe and PlanarReflectionProbe inspector that was not displayed as a mask.
- Fixed NaN in transmission when the thickness and a color component of the scattering distance was to 0
- Fixed Light's ShadowMask multi-edition.
- Fixed motion blur and SMAA with VR single-pass instancing
- Fixed NaNs generated by phase functionsin volumetric lighting
- Fixed NaN issue with refraction effect and IOR of 1 at extreme grazing angle
- Fixed nan tracker not using the exposure
- Fixed sorting priority on lit and unlit materials
- Fixed null pointer exception when there are no AOVRequests defined on a camera
- Fixed dirty state of prefab using disabled ReflectionProbes
- Fixed an issue where gizmos and editor grid were not correctly depth tested
- Fixed created default scene prefab non editable due to wrong file extension.
- Fixed an issue where sky convolution was recomputed for nothing when a preview was visible (causing extreme slowness when fabric convolution is enabled)
- Fixed issue with decal that wheren't working currently in player
- Fixed missing stereo rendering macros in some fragment shaders
- Fixed exposure for ReflectionProbe and PlanarReflectionProbe gizmos
- Fixed single-pass instancing on PSVR
- Fixed Vulkan shader issue with Texture2DArray in ScreenSpaceShadow.compute by re-arranging code (workaround)
- Fixed camera-relative issue with lights and XR single-pass instancing
- Fixed single-pass instancing on Vulkan
- Fixed htile synchronization issue with shader graph decal
- Fixed Gizmos are not drawn in Camera preview
- Fixed pre-exposure for emissive decal
- Fixed wrong values computed in PreIntegrateFGD and in the generation of volumetric lighting data by forcing the use of fp32.
- Fixed NaNs arising during the hair lighting pass
- Fixed synchronization issue in decal HTile that occasionally caused rendering artifacts around decal borders
- Fixed QualitySettings getting marked as modified by HDRP (and thus checked out in Perforce)
- Fixed a bug with uninitialized values in light explorer
- Fixed issue with LOD transition
- Fixed shader warnings related to raytracing and TEXTURE2D_X

### Changed
- Refactor PixelCoordToViewDirWS to be VR compatible and to compute it only once per frame
- Modified the variants stripper to take in account multiple HDRP assets used in the build.
- Improve the ray biasing code to avoid self-intersections during the SSR traversal
- Update Pyramid Spot Light to better match emitted light volume.
- Moved _XRViewConstants out of UnityPerPassStereo constant buffer to fix issues with PSSL
- Removed GetPositionInput_Stereo() and single-pass (double-wide) rendering mode
- Changed label width of the frame settings to accommodate better existing options.
- SSR's Default FrameSettings for camera is now enable.
- Re-enabled the sharpening filter on Temporal Anti-aliasing
- Exposed HDEditorUtils.LightLayerMaskDrawer for integration in other packages and user scripting.
- Rename atmospheric scattering in FrameSettings to Fog
- The size modifier in the override for the culling sphere in Shadow Cascades now defaults to 0.6, which is the same as the formerly hardcoded value.
- Moved LOD Bias and Maximum LOD Level from Frame Setting section `Other` to `Rendering`
- ShaderGraph Decal that affect only emissive, only draw in emissive pass (was drawing in dbuffer pass too)
- Apply decal projector fade factor correctly on all attribut and for shader graph decal
- Move RenderTransparentDepthPostpass after all transparent
- Update exposure prepass to interleave XR single-pass instancing views in a checkerboard pattern
- Removed ScriptRuntimeVersion check in wizard.

## [6.6.0-preview] - 2019-04-01

### Added
- Added preliminary changes for XR deferred shading
- Added support of 111110 color buffer
- Added proper support for Recorder in HDRP
- Added depth offset input in shader graph master nodes
- Added a Parallax Occlusion Mapping node
- Added SMAA support
- Added Homothety and Symetry quick edition modifier on volume used in ReflectionProbe, PlanarReflectionProbe and DensityVolume
- Added multi-edition support for DecalProjectorComponent
- Improve hair shader
- Added the _ScreenToTargetScaleHistory uniform variable to be used when sampling HDRP RTHandle history buffers.
- Added settings in `FrameSettings` to change `QualitySettings.lodBias` and `QualitySettings.maximumLODLevel` during a rendering
- Added an exposure node to retrieve the current, inverse and previous frame exposure value.
- Added an HD scene color node which allow to sample the scene color with mips and a toggle to remove the exposure.
- Added safeguard on HD scene creation if default scene not set in the wizard
- Added Low res transparency rendering pass.

### Fixed
- Fixed HDRI sky intensity lux mode
- Fixed dynamic resolution for XR
- Fixed instance identifier semantic string used by Shader Graph
- Fixed null culling result occuring when changing scene that was causing crashes
- Fixed multi-edition light handles and inspector shapes
- Fixed light's LightLayer field when multi-editing
- Fixed normal blend edition handles on DensityVolume
- Fixed an issue with layered lit shader and height based blend where inactive layers would still have influence over the result
- Fixed multi-selection handles color for DensityVolume
- Fixed multi-edition inspector's blend distances for HDReflectionProbe, PlanarReflectionProbe and DensityVolume
- Fixed metric distance that changed along size in DensityVolume
- Fixed DensityVolume shape handles that have not same behaviour in advance and normal edition mode
- Fixed normal map blending in TerrainLit by only blending the derivatives
- Fixed Xbox One rendering just a grey screen instead of the scene
- Fixed probe handles for multiselection
- Fixed baked cubemap import settings for convolution
- Fixed regression causing crash when attempting to open HDRenderPipelineWizard without an HDRenderPipelineAsset setted
- Fixed FullScreenDebug modes: SSAO, SSR, Contact shadow, Prerefraction Color Pyramid, Final Color Pyramid
- Fixed volumetric rendering with stereo instancing
- Fixed shader warning
- Fixed missing resources in existing asset when updating package
- Fixed PBR master node preview in forward rendering or transparent surface
- Fixed deferred shading with stereo instancing
- Fixed "look at" edition mode of Rotation tool for DecalProjectorComponent
- Fixed issue when switching mode in ReflectionProbe and PlanarReflectionProbe
- Fixed issue where migratable component version where not always serialized when part of prefab's instance
- Fixed an issue where shadow would not be rendered properly when light layer are not enabled
- Fixed exposure weight on unlit materials
- Fixed Light intensity not played in the player when recorded with animation/timeline
- Fixed some issues when multi editing HDRenderPipelineAsset
- Fixed emission node breaking the main shader graph preview in certain conditions.
- Fixed checkout of baked probe asset when baking probes.
- Fixed invalid gizmo position for rotated ReflectionProbe
- Fixed multi-edition of material's SurfaceType and RenderingPath
- Fixed whole pipeline reconstruction on selecting for the first time or modifying other than the currently used HDRenderPipelineAsset
- Fixed single shadow debug mode
- Fixed global scale factor debug mode when scale > 1
- Fixed debug menu material overrides not getting applied to the Terrain Lit shader
- Fixed typo in computeLightVariants
- Fixed deferred pass with XR instancing by disabling ComputeLightEvaluation
- Fixed bloom resolution independence
- Fixed lens dirt intensity not behaving properly
- Fixed the Stop NaN feature
- Fixed some resources to handle more than 2 instanced views for XR
- Fixed issue with black screen (NaN) produced on old GPU hardware or intel GPU hardware with gaussian pyramid
- Fixed issue with disabled punctual light would still render when only directional light is present

### Changed
- DensityVolume scripting API will no longuer allow to change between advance and normal edition mode
- Disabled depth of field, lens distortion and panini projection in the scene view
- TerrainLit shaders and includes are reorganized and made simpler.
- TerrainLit shader GUI now allows custom properties to be displayed in the Terrain fold-out section.
- Optimize distortion pass with stencil
- Disable SceneSelectionPass in shader graph preview
- Control punctual light and area light shadow atlas separately
- Move SMAA anti-aliasing option to after Temporal Anti Aliasing one, to avoid problem with previously serialized project settings
- Optimize rendering with static only lighting and when no cullable lights/decals/density volumes are present.
- Updated handles for DecalProjectorComponent for enhanced spacial position readability and have edition mode for better SceneView management
- DecalProjectorComponent are now scale independent in order to have reliable metric unit (see new Size field for changing the size of the volume)
- Restructure code from HDCamera.Update() by adding UpdateAntialiasing() and UpdateViewConstants()
- Renamed velocity to motion vectors
- Objects rendered during the After Post Process pass while TAA is enabled will not benefit from existing depth buffer anymore. This is done to fix an issue where those object would wobble otherwise
- Removed usage of builtin unity matrix for shadow, shadow now use same constant than other view
- The default volume layer mask for cameras & probes is now `Default` instead of `Everything`

## [6.5.0-preview] - 2019-03-07

### Added
- Added depth-of-field support with stereo instancing
- Adding real time area light shadow support
- Added a new FrameSettings: Specular Lighting to toggle the specular during the rendering

### Fixed
- Fixed diffusion profile upgrade breaking package when upgrading to a new version
- Fixed decals cropped by gizmo not updating correctly if prefab
- Fixed an issue when enabling SSR on multiple view
- Fixed edition of the intensity's unit field while selecting multiple lights
- Fixed wrong calculation in soft voxelization for density volume
- Fixed gizmo not working correctly with pre-exposure
- Fixed issue with setting a not available RT when disabling motion vectors
- Fixed planar reflection when looking at mirror normal
- Fixed mutiselection issue with HDLight Inspector
- Fixed HDAdditionalCameraData data migration
- Fixed failing builds when light explorer window is open
- Fixed cascade shadows border sometime causing artefacts between cascades
- Restored shadows in the Cascade Shadow debug visualization
- `camera.RenderToCubemap` use proper face culling

### Changed
- When rendering reflection probe disable all specular lighting and for metals use fresnelF0 as diffuse color for bake lighting.

## [6.4.0-preview] - 2019-02-21

### Added
- VR: Added TextureXR system to selectively expand TEXTURE2D macros to texture array for single-pass stereo instancing + Convert textures call to these macros
- Added an unit selection dropdown next to shutter speed (camera)
- Added error helpbox when trying to use a sub volume component that require the current HDRenderPipelineAsset to support a feature that it is not supporting.
- Add mesh for tube light when display emissive mesh is enabled

### Fixed
- Fixed Light explorer. The volume explorer used `profile` instead of `sharedProfile` which instantiate a custom volume profile instead of editing the asset itself.
- Fixed UI issue where all is displayed using metric unit in shadow cascade and Percent is set in the unit field (happening when opening the inspector).
- Fixed inspector event error when double clicking on an asset (diffusion profile/material).
- Fixed nullref on layered material UI when the material is not an asset.
- Fixed nullref exception when undo/redo a light property.
- Fixed visual bug when area light handle size is 0.

### Changed
- Update UI for 32bit/16bit shadow precision settings in HDRP asset
- Object motion vectors have been disabled in all but the game view. Camera motion vectors are still enabled everywhere, allowing TAA and Motion Blur to work on static objects.
- Enable texture array by default for most rendering code on DX11 and unlock stereo instancing (DX11 only for now)

## [6.3.0-preview] - 2019-02-18

### Added
- Added emissive property for shader graph decals
- Added a diffusion profile override volume so the list of diffusion profile assets to use can be chanaged without affecting the HDRP asset
- Added a "Stop NaNs" option on cameras and in the Scene View preferences.
- Added metric display option in HDShadowSettings and improve clamping
- Added shader parameter mapping in DebugMenu
- Added scripting API to configure DebugData for DebugMenu

### Fixed
- Fixed decals in forward
- Fixed issue with stencil not correctly setup for various master node and shader for the depth pass, motion vector pass and GBuffer/Forward pass
- Fixed SRP batcher and metal
- Fixed culling and shadows for Pyramid, Box, Rectangle and Tube lights
- Fixed an issue where scissor render state leaking from the editor code caused partially black rendering

### Changed
- When a lit material has a clear coat mask that is not null, we now use the clear coat roughness to compute the screen space reflection.
- Diffusion profiles are now limited to one per asset and can be referenced in materials, shader graphs and vfx graphs. Materials will be upgraded automatically except if they are using a shader graph, in this case it will display an error message.

## [6.2.0-preview] - 2019-02-15

### Added
- Added help box listing feature supported in a given HDRenderPipelineAsset alongs with the drawbacks implied.
- Added cascade visualizer, supporting disabled handles when not overriding.

### Fixed
- Fixed post processing with stereo double-wide
- Fixed issue with Metal: Use sign bit to find the cache type instead of lowest bit.
- Fixed invalid state when creating a planar reflection for the first time
- Fix FrameSettings's LitShaderMode not restrained by supported LitShaderMode regression.

### Changed
- The default value roughness value for the clearcoat has been changed from 0.03 to 0.01
- Update default value of based color for master node
- Update Fabric Charlie Sheen lighting model - Remove Fresnel component that wasn't part of initial model + Remap smoothness to [0.0 - 0.6] range for more artist friendly parameter

### Changed
- Code refactor: all macros with ARGS have been swapped with macros with PARAM. This is because the ARGS macros were incorrectly named.

## [6.1.0-preview] - 2019-02-13

### Added
- Added support for post-processing anti-aliasing in the Scene View (FXAA and TAA). These can be set in Preferences.
- Added emissive property for decal material (non-shader graph)

### Fixed
- Fixed a few UI bugs with the color grading curves.
- Fixed "Post Processing" in the scene view not toggling post-processing effects
- Fixed bake only object with flag `ReflectionProbeStaticFlag` when baking a `ReflectionProbe`

### Changed
- Removed unsupported Clear Depth checkbox in Camera inspector
- Updated the toggle for advanced mode in inspectors.

## [6.0.0-preview] - 2019-02-23

### Added
- Added new API to perform a camera rendering
- Added support for hair master node (Double kajiya kay - Lambert)
- Added Reset behaviour in DebugMenu (ingame mapping is right joystick + B)
- Added Default HD scene at new scene creation while in HDRP
- Added Wizard helping to configure HDRP project
- Added new UI for decal material to allow remapping and scaling of some properties
- Added cascade shadow visualisation toggle in HD shadow settings
- Added icons for assets
- Added replace blending mode for distortion
- Added basic distance fade for density volumes
- Added decal master node for shader graph
- Added HD unlit master node (Cross Pipeline version is name Unlit)
- Added new Rendering Queue in materials
- Added post-processing V3 framework embed in HDRP, remove postprocess V2 framework
- Post-processing now uses the generic volume framework
-   New depth-of-field, bloom, panini projection effects, motion blur
-   Exposure is now done as a pre-exposition pass, the whole system has been revamped
-   Exposure now use EV100 everywhere in the UI (Sky, Emissive Light)
- Added emissive intensity (Luminance and EV100 control) control for Emissive
- Added pre-exposure weigth for Emissive
- Added an emissive color node and a slider to control the pre-exposure percentage of emission color
- Added physical camera support where applicable
- Added more color grading tools
- Added changelog level for Shader Variant stripping
- Added Debug mode for validation of material albedo and metalness/specularColor values
- Added a new dynamic mode for ambient probe and renamed BakingSky to StaticLightingSky
- Added command buffer parameter to all Bind() method of material
- Added Material validator in Render Pipeline Debug
- Added code to future support of DXR (not enabled)
- Added support of multiviewport
- Added HDRenderPipeline.RequestSkyEnvironmentUpdate function to force an update from script when sky is set to OnDemand
- Added a Lighting and BackLighting slots in Lit, StackLit, Fabric and Hair master nodes
- Added support for overriding terrain detail rendering shaders, via the render pipeline editor resources asset
- Added xrInstancing flag support to RTHandle
- Added support for cullmask for decal projectors
- Added software dynamic resolution support
- Added support for "After Post-Process" render pass for unlit shader
- Added support for textured rectangular area lights
- Added stereo instancing macros to MSAA shaders
- Added support for Quarter Res Raytraced Reflections (not enabled)
- Added fade factor for decal projectors.
- Added stereo instancing macros to most shaders used in VR
- Added multi edition support for HDRenderPipelineAsset

### Fixed
- Fixed logic to disable FPTL with stereo rendering
- Fixed stacklit transmission and sun highlight
- Fixed decals with stereo rendering
- Fixed sky with stereo rendering
- Fixed flip logic for postprocessing + VR
- Fixed copyStencilBuffer pass for Switch
- Fixed point light shadow map culling that wasn't taking into account far plane
- Fixed usage of SSR with transparent on all master node
- Fixed SSR and microshadowing on fabric material
- Fixed blit pass for stereo rendering
- Fixed lightlist bounds for stereo rendering
- Fixed windows and in-game DebugMenu sync.
- Fixed FrameSettings' LitShaderMode sync when opening DebugMenu.
- Fixed Metal specific issues with decals, hitting a sampler limit and compiling AxF shader
- Fixed an issue with flipped depth buffer during postprocessing
- Fixed normal map use for shadow bias with forward lit - now use geometric normal
- Fixed transparent depth prepass and postpass access so they can be use without alpha clipping for lit shader
- Fixed support of alpha clip shadow for lit master node
- Fixed unlit master node not compiling
- Fixed issue with debug display of reflection probe
- Fixed issue with phong tessellations not working with lit shader
- Fixed issue with vertex displacement being affected by heightmap setting even if not heightmap where assign
- Fixed issue with density mode on Lit terrain producing NaN
- Fixed issue when going back and forth from Lit to LitTesselation for displacement mode
- Fixed issue with ambient occlusion incorrectly applied to emissiveColor with light layers in deferred
- Fixed issue with fabric convolution not using the correct convolved texture when fabric convolution is enabled
- Fixed issue with Thick mode for Transmission that was disabling transmission with directional light
- Fixed shutdown edge cases with HDRP tests
- Fixed slowdow when enabling Fabric convolution in HDRP asset
- Fixed specularAA not compiling in StackLit Master node
- Fixed material debug view with stereo rendering
- Fixed material's RenderQueue edition in default view.
- Fixed banding issues within volumetric density buffer
- Fixed missing multicompile for MSAA for AxF
- Fixed camera-relative support for stereo rendering
- Fixed remove sync with render thread when updating decal texture atlas.
- Fixed max number of keyword reach [256] issue. Several shader feature are now local
- Fixed Scene Color and Depth nodes
- Fixed SSR in forward
- Fixed custom editor of Unlit, HD Unlit and PBR shader graph master node
- Fixed issue with NewFrame not correctly calculated in Editor when switching scene
- Fixed issue with TerrainLit not compiling with depth only pass and normal buffer
- Fixed geometric normal use for shadow bias with PBR master node in forward
- Fixed instancing macro usage for decals
- Fixed error message when having more than one directional light casting shadow
- Fixed error when trying to display preview of Camera or PlanarReflectionProbe
- Fixed LOAD_TEXTURE2D_ARRAY_MSAA macro
- Fixed min-max and amplitude clamping value in inspector of vertex displacement materials
- Fixed issue with alpha shadow clip (was incorrectly clipping object shadow)
- Fixed an issue where sky cubemap would not be cleared correctly when setting the current sky to None
- Fixed a typo in Static Lighting Sky component UI
- Fixed issue with incorrect reset of RenderQueue when switching shader in inspector GUI
- Fixed issue with variant stripper stripping incorrectly some variants
- Fixed a case of ambient lighting flickering because of previews
- Fixed Decals when rendering multiple camera in a single frame
- Fixed cascade shadow count in shader
- Fixed issue with Stacklit shader with Haze effect
- Fixed an issue with the max sample count for the TAA
- Fixed post-process guard band for XR
- Fixed exposure of emissive of Unlit
- Fixed depth only and motion vector pass for Unlit not working correctly with MSAA
- Fixed an issue with stencil buffer copy causing unnecessary compute dispatches for lighting
- Fixed multi edition issue in FrameSettings
- Fixed issue with SRP batcher and DebugDisplay variant of lit shader
- Fixed issue with debug material mode not doing alpha test
- Fixed "Attempting to draw with missing UAV bindings" errors on Vulkan
- Fixed pre-exposure incorrectly apply to preview
- Fixed issue with duplicate 3D texture in 3D texture altas of volumetric?
- Fixed Camera rendering order (base on the depth parameter)
- Fixed shader graph decals not being cropped by gizmo
- Fixed "Attempting to draw with missing UAV bindings" errors on Vulkan.


### Changed
- ColorPyramid compute shader passes is swapped to pixel shader passes on platforms where the later is faster (Nintendo Switch).
- Removing the simple lightloop used by the simple lit shader
- Whole refactor of reflection system: Planar and reflection probe
- Separated Passthrough from other RenderingPath
- Update several properties naming and caption based on feedback from documentation team
- Remove tile shader variant for transparent backface pass of lit shader
- Rename all HDRenderPipeline to HDRP folder for shaders
- Rename decal property label (based on doc team feedback)
- Lit shader mode now default to Deferred to reduce build time
- Update UI of Emission parameters in shaders
- Improve shader variant stripping including shader graph variant
- Refactored render loop to render realtime probes visible per camera
- Enable SRP batcher by default
- Shader code refactor: Rename LIGHTLOOP_SINGLE_PASS => LIGHTLOOP_DISABLE_TILE_AND_CLUSTER and clean all usage of LIGHTLOOP_TILE_PASS
- Shader code refactor: Move pragma definition of vertex and pixel shader inside pass + Move SURFACE_GRADIENT definition in XXXData.hlsl
- Micro-shadowing in Lit forward now use ambientOcclusion instead of SpecularOcclusion
- Upgraded FrameSettings workflow, DebugMenu and Inspector part relative to it
- Update build light list shader code to support 32 threads in wavefronts on Switch
- LayeredLit layers' foldout are now grouped in one main foldout per layer
- Shadow alpha clip can now be enabled on lit shader and haor shader enven for opaque
- Temporal Antialiasing optimization for Xbox One X
- Parameter depthSlice on SetRenderTarget functions now defaults to -1 to bind the entire resource
- Rename SampleCameraDepth() functions to LoadCameraDepth() and SampleCameraDepth(), same for SampleCameraColor() functions
- Improved Motion Blur quality.
- Update stereo frame settings values for single-pass instancing and double-wide
- Rearrange FetchDepth functions to prepare for stereo-instancing
- Remove unused _ComputeEyeIndex
- Updated HDRenderPipelineAsset inspector
- Re-enable SRP batcher for metal

## [5.2.0-preview] - 2018-11-27

### Added
- Added option to run Contact Shadows and Volumetrics Voxelization stage in Async Compute
- Added camera freeze debug mode - Allow to visually see culling result for a camera
- Added support of Gizmo rendering before and after postprocess in Editor
- Added support of LuxAtDistance for punctual lights

### Fixed
- Fixed Debug.DrawLine and Debug.Ray call to work in game view
- Fixed DebugMenu's enum resetted on change
- Fixed divide by 0 in refraction causing NaN
- Fixed disable rough refraction support
- Fixed refraction, SSS and atmospheric scattering for VR
- Fixed forward clustered lighting for VR (double-wide).
- Fixed Light's UX to not allow negative intensity
- Fixed HDRenderPipelineAsset inspector broken when displaying its FrameSettings from project windows.
- Fixed forward clustered lighting for VR (double-wide).
- Fixed HDRenderPipelineAsset inspector broken when displaying its FrameSettings from project windows.
- Fixed Decals and SSR diable flags for all shader graph master node (Lit, Fabric, StackLit, PBR)
- Fixed Distortion blend mode for shader graph master node (Lit, StackLit)
- Fixed bent Normal for Fabric master node in shader graph
- Fixed PBR master node lightlayers
- Fixed shader stripping for built-in lit shaders.

### Changed
- Rename "Regular" in Diffusion profile UI "Thick Object"
- Changed VBuffer depth parametrization for volumetric from distanceRange to depthExtent - Require update of volumetric settings - Fog start at near plan
- SpotLight with box shape use Lux unit only

## [5.1.0-preview] - 2018-11-19

### Added

- Added a separate Editor resources file for resources Unity does not take when it builds a Player.
- You can now disable SSR on Materials in Shader Graph.
- Added support for MSAA when the Supported Lit Shader Mode is set to Both. Previously HDRP only supported MSAA for Forward mode.
- You can now override the emissive color of a Material when in debug mode.
- Exposed max light for Light Loop Settings in HDRP asset UI.
- HDRP no longer performs a NormalDBuffer pass update if there are no decals in the Scene.
- Added distant (fall-back) volumetric fog and improved the fog evaluation precision.
- Added an option to reflect sky in SSR.
- Added a y-axis offset for the PlanarReflectionProbe and offset tool.
- Exposed the option to run SSR and SSAO on async compute.
- Added support for the _GlossMapScale parameter in the Legacy to HDRP Material converter.
- Added wave intrinsic instructions for use in Shaders (for AMD GCN).


### Fixed
- Fixed sphere shaped influence handles clamping in Reflection Probes.
- Fixed Reflection Probe data migration for projects created before using HDRP.
- Fixed UI of Layered Material where Unity previously rendered the scrollbar above the Copy button.
- Fixed Material tessellations parameters Start fade distance and End fade distance. Originally, Unity clamped these values when you modified them.
- Fixed various distortion and refraction issues - handle a better fall-back.
- Fixed SSR for multiple views.
- Fixed SSR issues related to self-intersections.
- Fixed shape density volume handle speed.
- Fixed density volume shape handle moving too fast.
- Fixed the Camera velocity pass that we removed by mistake.
- Fixed some null pointer exceptions when disabling motion vectors support.
- Fixed viewports for both the Subsurface Scattering combine pass and the transparent depth prepass.
- Fixed the blend mode pop-up in the UI. It previously did not appear when you enabled pre-refraction.
- Fixed some null pointer exceptions that previously occurred when you disabled motion vectors support.
- Fixed Layered Lit UI issue with scrollbar.
- Fixed cubemap assignation on custom ReflectionProbe.
- Fixed Reflection Probes’ capture settings' shadow distance.
- Fixed an issue with the SRP batcher and Shader variables declaration.
- Fixed thickness and subsurface slots for fabric Shader master node that wasn't appearing with the right combination of flags.
- Fixed d3d debug layer warning.
- Fixed PCSS sampling quality.
- Fixed the Subsurface and transmission Material feature enabling for fabric Shader.
- Fixed the Shader Graph UV node’s dimensions when using it in a vertex Shader.
- Fixed the planar reflection mirror gizmo's rotation.
- Fixed HDRenderPipelineAsset's FrameSettings not showing the selected enum in the Inspector drop-down.
- Fixed an error with async compute.
- MSAA now supports transparency.
- The HDRP Material upgrader tool now converts metallic values correctly.
- Volumetrics now render in Reflection Probes.
- Fixed a crash that occurred whenever you set a viewport size to 0.
- Fixed the Camera physic parameter that the UI previously did not display.
- Fixed issue in pyramid shaped spotlight handles manipulation

### Changed

- Renamed Line shaped Lights to Tube Lights.
- HDRP now uses mean height fog parametrization.
- Shadow quality settings are set to All when you use HDRP (This setting is not visible in the UI when using SRP). This avoids Legacy Graphics Quality Settings disabling the shadows and give SRP full control over the Shadows instead.
- HDRP now internally uses premultiplied alpha for all fog.
- Updated default FrameSettings used for realtime Reflection Probes when you create a new HDRenderPipelineAsset.
- Remove multi-camera support. LWRP and HDRP will not support multi-camera layered rendering.
- Updated Shader Graph subshaders to use the new instancing define.
- Changed fog distance calculation from distance to plane to distance to sphere.
- Optimized forward rendering using AMD GCN by scalarizing the light loop.
- Changed the UI of the Light Editor.
- Change ordering of includes in HDRP Materials in order to reduce iteration time for faster compilation.
- Added a StackLit master node replacing the InspectorUI version. IMPORTANT: All previously authored StackLit Materials will be lost. You need to recreate them with the master node.

## [5.0.0-preview] - 2018-09-28

### Added
- Added occlusion mesh to depth prepass for VR (VR still disabled for now)
- Added a debug mode to display only one shadow at once
- Added controls for the highlight created by directional lights
- Added a light radius setting to punctual lights to soften light attenuation and simulate fill lighting
- Added a 'minRoughness' parameter to all non-area lights (was previously only available for certain light types)
- Added separate volumetric light/shadow dimmers
- Added per-pixel jitter to volumetrics to reduce aliasing artifacts
- Added a SurfaceShading.hlsl file, which implements material-agnostic shading functionality in an efficient manner
- Added support for shadow bias for thin object transmission
- Added FrameSettings to control realtime planar reflection
- Added control for SRPBatcher on HDRP Asset
- Added an option to clear the shadow atlases in the debug menu
- Added a color visualization of the shadow atlas rescale in debug mode
- Added support for disabling SSR on materials
- Added intrinsic for XBone
- Added new light volume debugging tool
- Added a new SSR debug view mode
- Added translaction's scale invariance on DensityVolume
- Added multiple supported LitShadermode and per renderer choice in case of both Forward and Deferred supported
- Added custom specular occlusion mode to Lit Shader Graph Master node

### Fixed
- Fixed a normal bias issue with Stacklit (Was causing light leaking)
- Fixed camera preview outputing an error when both scene and game view where display and play and exit was call
- Fixed override debug mode not apply correctly on static GI
- Fixed issue where XRGraphicsConfig values set in the asset inspector GUI weren't propagating correctly (VR still disabled for now)
- Fixed issue with tangent that was using SurfaceGradient instead of regular normal decoding
- Fixed wrong error message display when switching to unsupported target like IOS
- Fixed an issue with ambient occlusion texture sometimes not being created properly causing broken rendering
- Shadow near plane is no longer limited at 0.1
- Fixed decal draw order on transparent material
- Fixed an issue where sometime the lookup texture used for GGX convolution was broken, causing broken rendering
- Fixed an issue where you wouldn't see any fog for certain pipeline/scene configurations
- Fixed an issue with volumetric lighting where the anisotropy value of 0 would not result in perfectly isotropic lighting
- Fixed shadow bias when the atlas is rescaled
- Fixed shadow cascade sampling outside of the atlas when cascade count is inferior to 4
- Fixed shadow filter width in deferred rendering not matching shader config
- Fixed stereo sampling of depth texture in MSAA DepthValues.shader
- Fixed box light UI which allowed negative and zero sizes, thus causing NaNs
- Fixed stereo rendering in HDRISky.shader (VR)
- Fixed normal blend and blend sphere influence for reflection probe
- Fixed distortion filtering (was point filtering, now trilinear)
- Fixed contact shadow for large distance
- Fixed depth pyramid debug view mode
- Fixed sphere shaped influence handles clamping in reflection probes
- Fixed reflection probes data migration for project created before using hdrp
- Fixed ambient occlusion for Lit Master Node when slot is connected

### Changed
- Use samplerunity_ShadowMask instead of samplerunity_samplerLightmap for shadow mask
- Allow to resize reflection probe gizmo's size
- Improve quality of screen space shadow
- Remove support of projection model for ScreenSpaceLighting (SSR always use HiZ and refraction always Proxy)
- Remove all the debug mode from SSR that are obsolete now
- Expose frameSettings and Capture settings for reflection and planar probe
- Update UI for reflection probe, planar probe, camera and HDRP Asset
- Implement proper linear blending for volumetric lighting via deep compositing as described in the paper "Deep Compositing Using Lie Algebras"
- Changed  planar mapping to match terrain convention (XZ instead of ZX)
- XRGraphicsConfig is no longer Read/Write. Instead, it's read-only. This improves consistency of XR behavior between the legacy render pipeline and SRP
- Change reflection probe data migration code (to update old reflection probe to new one)
- Updated gizmo for ReflectionProbes
- Updated UI and Gizmo of DensityVolume

## [4.0.0-preview] - 2018-09-28

### Added
- Added a new TerrainLit shader that supports rendering of Unity terrains.
- Added controls for linear fade at the boundary of density volumes
- Added new API to control decals without monobehaviour object
- Improve Decal Gizmo
- Implement Screen Space Reflections (SSR) (alpha version, highly experimental)
- Add an option to invert the fade parameter on a Density Volume
- Added a Fabric shader (experimental) handling cotton and silk
- Added support for MSAA in forward only for opaque only
- Implement smoothness fade for SSR
- Added support for AxF shader (X-rite format - require special AxF importer from Unity not part of HDRP)
- Added control for sundisc on directional light (hack)
- Added a new HD Lit Master node that implements Lit shader support for Shader Graph
- Added Micro shadowing support (hack)
- Added an event on HDAdditionalCameraData for custom rendering
- HDRP Shader Graph shaders now support 4-channel UVs.

### Fixed
- Fixed an issue where sometimes the deferred shadow texture would not be valid, causing wrong rendering.
- Stencil test during decals normal buffer update is now properly applied
- Decals corectly update normal buffer in forward
- Fixed a normalization problem in reflection probe face fading causing artefacts in some cases
- Fix multi-selection behavior of Density Volumes overwriting the albedo value
- Fixed support of depth texture for RenderTexture. HDRP now correctly output depth to user depth buffer if RenderTexture request it.
- Fixed multi-selection behavior of Density Volumes overwriting the albedo value
- Fixed support of depth for RenderTexture. HDRP now correctly output depth to user depth buffer if RenderTexture request it.
- Fixed support of Gizmo in game view in the editor
- Fixed gizmo for spot light type
- Fixed issue with TileViewDebug mode being inversed in gameview
- Fixed an issue with SAMPLE_TEXTURECUBE_SHADOW macro
- Fixed issue with color picker not display correctly when game and scene view are visible at the same time
- Fixed an issue with reflection probe face fading
- Fixed camera motion vectors shader and associated matrices to update correctly for single-pass double-wide stereo rendering
- Fixed light attenuation functions when range attenuation is disabled
- Fixed shadow component algorithm fixup not dirtying the scene, so changes can be saved to disk.
- Fixed some GC leaks for HDRP
- Fixed contact shadow not affected by shadow dimmer
- Fixed GGX that works correctly for the roughness value of 0 (mean specular highlgiht will disappeard for perfect mirror, we rely on maxSmoothness instead to always have a highlight even on mirror surface)
- Add stereo support to ShaderPassForward.hlsl. Forward rendering now seems passable in limited test scenes with camera-relative rendering disabled.
- Add stereo support to ProceduralSky.shader and OpaqueAtmosphericScattering.shader.
- Added CullingGroupManager to fix more GC.Alloc's in HDRP
- Fixed rendering when multiple cameras render into the same render texture

### Changed
- Changed the way depth & color pyramids are built to be faster and better quality, thus improving the look of distortion and refraction.
- Stabilize the dithered LOD transition mask with respect to the camera rotation.
- Avoid multiple depth buffer copies when decals are present
- Refactor code related to the RT handle system (No more normal buffer manager)
- Remove deferred directional shadow and move evaluation before lightloop
- Add a function GetNormalForShadowBias() that material need to implement to return the normal used for normal shadow biasing
- Remove Jimenez Subsurface scattering code (This code was disabled by default, now remove to ease maintenance)
- Change Decal API, decal contribution is now done in Material. Require update of material using decal
- Move a lot of files from CoreRP to HDRP/CoreRP. All moved files weren't used by Ligthweight pipeline. Long term they could move back to CoreRP after CoreRP become out of preview
- Updated camera inspector UI
- Updated decal gizmo
- Optimization: The objects that are rendered in the Motion Vector Pass are not rendered in the prepass anymore
- Removed setting shader inclue path via old API, use package shader include paths
- The default value of 'maxSmoothness' for punctual lights has been changed to 0.99
- Modified deferred compute and vert/frag shaders for first steps towards stereo support
- Moved material specific Shader Graph files into corresponding material folders.
- Hide environment lighting settings when enabling HDRP (Settings are control from sceneSettings)
- Update all shader includes to use absolute path (allow users to create material in their Asset folder)
- Done a reorganization of the files (Move ShaderPass to RenderPipeline folder, Move all shadow related files to Lighting/Shadow and others)
- Improved performance and quality of Screen Space Shadows

## [3.3.0-preview] - 2018-01-01

### Added
- Added an error message to say to use Metal or Vulkan when trying to use OpenGL API
- Added a new Fabric shader model that supports Silk and Cotton/Wool
- Added a new HDRP Lighting Debug mode to visualize Light Volumes for Point, Spot, Line, Rectangular and Reflection Probes
- Add support for reflection probe light layers
- Improve quality of anisotropic on IBL

### Fixed
- Fix an issue where the screen where darken when rendering camera preview
- Fix display correct target platform when showing message to inform user that a platform is not supported
- Remove workaround for metal and vulkan in normal buffer encoding/decoding
- Fixed an issue with color picker not working in forward
- Fixed an issue where reseting HDLight do not reset all of its parameters
- Fixed shader compile warning in DebugLightVolumes.shader

### Changed
- Changed default reflection probe to be 256x256x6 and array size to be 64
- Removed dependence on the NdotL for thickness evaluation for translucency (based on artist's input)
- Increased the precision when comparing Planar or HD reflection probe volumes
- Remove various GC alloc in C#. Slightly better performance

## [3.2.0-preview] - 2018-01-01

### Added
- Added a luminance meter in the debug menu
- Added support of Light, reflection probe, emissive material, volume settings related to lighting to Lighting explorer
- Added support for 16bit shadows

### Fixed
- Fix issue with package upgrading (HDRP resources asset is now versionned to worarkound package manager limitation)
- Fix HDReflectionProbe offset displayed in gizmo different than what is affected.
- Fix decals getting into a state where they could not be removed or disabled.
- Fix lux meter mode - The lux meter isn't affected by the sky anymore
- Fix area light size reset when multi-selected
- Fix filter pass number in HDUtils.BlitQuad
- Fix Lux meter mode that was applying SSS
- Fix planar reflections that were not working with tile/cluster (olbique matrix)
- Fix debug menu at runtime not working after nested prefab PR come to trunk
- Fix scrolling issue in density volume

### Changed
- Shader code refactor: Split MaterialUtilities file in two parts BuiltinUtilities (independent of FragInputs) and MaterialUtilities (Dependent of FragInputs)
- Change screen space shadow rendertarget format from ARGB32 to RG16

## [3.1.0-preview] - 2018-01-01

### Added
- Decal now support per channel selection mask. There is now two mode. One with BaseColor, Normal and Smoothness and another one more expensive with BaseColor, Normal, Smoothness, Metal and AO. Control is on HDRP Asset. This may require to launch an update script for old scene: 'Edit/Render Pipeline/Single step upgrade script/Upgrade all DecalMaterial MaskBlendMode'.
- Decal now supports depth bias for decal mesh, to prevent z-fighting
- Decal material now supports draw order for decal projectors
- Added LightLayers support (Base on mask from renderers name RenderingLayers and mask from light name LightLayers - if they match, the light apply) - cost an extra GBuffer in deferred (more bandwidth)
- When LightLayers is enabled, the AmbientOclusion is store in the GBuffer in deferred path allowing to avoid double occlusion with SSAO. In forward the double occlusion is now always avoided.
- Added the possibility to add an override transform on the camera for volume interpolation
- Added desired lux intensity and auto multiplier for HDRI sky
- Added an option to disable light by type in the debug menu
- Added gradient sky
- Split EmissiveColor and bakeDiffuseLighting in forward avoiding the emissiveColor to be affect by SSAO
- Added a volume to control indirect light intensity
- Added EV 100 intensity unit for area lights
- Added support for RendererPriority on Renderer. This allow to control order of transparent rendering manually. HDRP have now two stage of sorting for transparent in addition to bact to front. Material have a priority then Renderer have a priority.
- Add Coupling of (HD)Camera and HDAdditionalCameraData for reset and remove in inspector contextual menu of Camera
- Add Coupling of (HD)ReflectionProbe and HDAdditionalReflectionData for reset and remove in inspector contextual menu of ReflectoinProbe
- Add macro to forbid unity_ObjectToWorld/unity_WorldToObject to be use as it doesn't handle camera relative rendering
- Add opacity control on contact shadow

### Fixed
- Fixed an issue with PreIntegratedFGD texture being sometimes destroyed and not regenerated causing rendering to break
- PostProcess input buffers are not copied anymore on PC if the viewport size matches the final render target size
- Fixed an issue when manipulating a lot of decals, it was displaying a lot of errors in the inspector
- Fixed capture material with reflection probe
- Refactored Constant Buffers to avoid hitting the maximum number of bound CBs in some cases.
- Fixed the light range affecting the transform scale when changed.
- Snap to grid now works for Decal projector resizing.
- Added a warning for 128x128 cookie texture without mipmaps
- Replace the sampler used for density volumes for correct wrap mode handling

### Changed
- Move Render Pipeline Debug "Windows from Windows->General-> Render Pipeline debug windows" to "Windows from Windows->Analysis-> Render Pipeline debug windows"
- Update detail map formula for smoothness and albedo, goal it to bright and dark perceptually and scale factor is use to control gradient speed
- Refactor the Upgrade material system. Now a material can be update from older version at any time. Call Edit/Render Pipeline/Upgrade all Materials to newer version
- Change name EnableDBuffer to EnableDecals at several place (shader, hdrp asset...), this require a call to Edit/Render Pipeline/Upgrade all Materials to newer version to have up to date material.
- Refactor shader code: BakeLightingData structure have been replace by BuiltinData. Lot of shader code have been remove/change.
- Refactor shader code: All GBuffer are now handled by the deferred material. Mean ShadowMask and LightLayers are control by lit material in lit.hlsl and not outside anymore. Lot of shader code have been remove/change.
- Refactor shader code: Rename GetBakedDiffuseLighting to ModifyBakedDiffuseLighting. This function now handle lighting model for transmission too. Lux meter debug mode is factor outisde.
- Refactor shader code: GetBakedDiffuseLighting is not call anymore in GBuffer or forward pass, including the ConvertSurfaceDataToBSDFData and GetPreLightData, this is done in ModifyBakedDiffuseLighting now
- Refactor shader code: Added a backBakeDiffuseLighting to BuiltinData to handle lighting for transmission
- Refactor shader code: Material must now call InitBuiltinData (Init all to zero + init bakeDiffuseLighting and backBakeDiffuseLighting ) and PostInitBuiltinData

## [3.0.0-preview] - 2018-01-01

### Fixed
- Fixed an issue with distortion that was using previous frame instead of current frame
- Fixed an issue where disabled light where not upgrade correctly to the new physical light unit system introduce in 2.0.5-preview

### Changed
- Update assembly definitions to output assemblies that match Unity naming convention (Unity.*).

## [2.0.5-preview] - 2018-01-01

### Added
- Add option supportDitheringCrossFade on HDRP Asset to allow to remove shader variant during player build if needed
- Add contact shadows for punctual lights (in additional shadow settings), only one light is allowed to cast contact shadows at the same time and so at each frame a dominant light is choosed among all light with contact shadows enabled.
- Add PCSS shadow filter support (from SRP Core)
- Exposed shadow budget parameters in HDRP asset
- Add an option to generate an emissive mesh for area lights (currently rectangle light only). The mesh fits the size, intensity and color of the light.
- Add an option to the HDRP asset to increase the resolution of volumetric lighting.
- Add additional ligth unit support for punctual light (Lumens, Candela) and area lights (Lumens, Luminance)
- Add dedicated Gizmo for the box Influence volume of HDReflectionProbe / PlanarReflectionProbe

### Changed
- Re-enable shadow mask mode in debug view
- SSS and Transmission code have been refactored to be able to share it between various material. Guidelines are in SubsurfaceScattering.hlsl
- Change code in area light with LTC for Lit shader. Magnitude is now take from FGD texture instead of a separate texture
- Improve camera relative rendering: We now apply camera translation on the model matrix, so before the TransformObjectToWorld(). Note: unity_WorldToObject and unity_ObjectToWorld must never be used directly.
- Rename positionWS to positionRWS (Camera relative world position) at a lot of places (mainly in interpolator and FragInputs). In case of custom shader user will be required to update their code.
- Rename positionWS, capturePositionWS, proxyPositionWS, influencePositionWS to positionRWS, capturePositionRWS, proxyPositionRWS, influencePositionRWS (Camera relative world position) in LightDefinition struct.
- Improve the quality of trilinear filtering of density volume textures.
- Improve UI for HDReflectionProbe / PlanarReflectionProbe

### Fixed
- Fixed a shader preprocessor issue when compiling DebugViewMaterialGBuffer.shader against Metal target
- Added a temporary workaround to Lit.hlsl to avoid broken lighting code with Metal/AMD
- Fixed issue when using more than one volume texture mask with density volumes.
- Fixed an error which prevented volumetric lighting from working if no density volumes with 3D textures were present.
- Fix contact shadows applied on transmission
- Fix issue with forward opaque lit shader variant being removed by the shader preprocessor
- Fixed compilation errors on Nintendo Switch (limited XRSetting support).
- Fixed apply range attenuation option on punctual light
- Fixed issue with color temperature not take correctly into account with static lighting
- Don't display fog when diffuse lighting, specular lighting, or lux meter debug mode are enabled.

## [2.0.4-preview] - 2018-01-01

### Fixed
- Fix issue when disabling rough refraction and building a player. Was causing a crash.

## [2.0.3-preview] - 2018-01-01

### Added
- Increased debug color picker limit up to 260k lux

## [2.0.2-preview] - 2018-01-01

### Added
- Add Light -> Planar Reflection Probe command
- Added a false color mode in rendering debug
- Add support for mesh decals
- Add flag to disable projector decals on transparent geometry to save performance and decal texture atlas space
- Add ability to use decal diffuse map as mask only
- Add visualize all shadow masks in lighting debug
- Add export of normal and roughness buffer for forwardOnly and when in supportOnlyForward mode for forward
- Provide a define in lit.hlsl (FORWARD_MATERIAL_READ_FROM_WRITTEN_NORMAL_BUFFER) when output buffer normal is used to read the normal and roughness instead of caclulating it (can save performance, but lower quality due to compression)
- Add color swatch to decal material

### Changed
- Change Render -> Planar Reflection creation to 3D Object -> Mirror
- Change "Enable Reflector" name on SpotLight to "Angle Affect Intensity"
- Change prototype of BSDFData ConvertSurfaceDataToBSDFData(SurfaceData surfaceData) to BSDFData ConvertSurfaceDataToBSDFData(uint2 positionSS, SurfaceData surfaceData)

### Fixed
- Fix issue with StackLit in deferred mode with deferredDirectionalShadow due to GBuffer not being cleared. Gbuffer is still not clear and issue was fix with the new Output of normal buffer.
- Fixed an issue where interpolation volumes were not updated correctly for reflection captures.
- Fixed an exception in Light Loop settings UI

## [2.0.1-preview] - 2018-01-01

### Added
- Add stripper of shader variant when building a player. Save shader compile time.
- Disable per-object culling that was executed in C++ in HD whereas it was not used (Optimization)
- Enable texture streaming debugging (was not working before 2018.2)
- Added Screen Space Reflection with Proxy Projection Model
- Support correctly scene selection for alpha tested object
- Add per light shadow mask mode control (i.e shadow mask distance and shadow mask). It use the option NonLightmappedOnly
- Add geometric filtering to Lit shader (allow to reduce specular aliasing)
- Add shortcut to create DensityVolume and PlanarReflection in hierarchy
- Add a DefaultHDMirrorMaterial material for PlanarReflection
- Added a script to be able to upgrade material to newer version of HDRP
- Removed useless duplication of ForwardError passes.
- Add option to not compile any DEBUG_DISPLAY shader in the player (Faster build) call Support Runtime Debug display

### Changed
- Changed SupportForwardOnly to SupportOnlyForward in render pipeline settings
- Changed versioning variable name in HDAdditionalXXXData from m_version to version
- Create unique name when creating a game object in the rendering menu (i.e Density Volume(2))
- Re-organize various files and folder location to clean the repository
- Change Debug windows name and location. Now located at:  Windows -> General -> Render Pipeline Debug

### Removed
- Removed GlobalLightLoopSettings.maxPlanarReflectionProbes and instead use value of GlobalLightLoopSettings.planarReflectionProbeCacheSize
- Remove EmissiveIntensity parameter and change EmissiveColor to be HDR (Matching Builtin Unity behavior) - Data need to be updated - Launch Edit -> Single Step Upgrade Script -> Upgrade all Materials emissionColor

### Fixed
- Fix issue with LOD transition and instancing
- Fix discrepency between object motion vector and camera motion vector
- Fix issue with spot and dir light gizmo axis not highlighted correctly
- Fix potential crash while register debug windows inputs at startup
- Fix warning when creating Planar reflection
- Fix specular lighting debug mode (was rendering black)
- Allow projector decal with null material to allow to configure decal when HDRP is not set
- Decal atlas texture offset/scale is updated after allocations (used to be before so it was using date from previous frame)

## [0.0.0-preview] - 2018-01-01

### Added
- Configure the VolumetricLightingSystem code path to be on by default
- Trigger a build exception when trying to build an unsupported platform
- Introduce the VolumetricLightingController component, which can (and should) be placed on the camera, and allows one to control the near and the far plane of the V-Buffer (volumetric "froxel" buffer) along with the depth distribution (from logarithmic to linear)
- Add 3D texture support for DensityVolumes
- Add a better mapping of roughness to mipmap for planar reflection
- The VolumetricLightingSystem now uses RTHandles, which allows to save memory by sharing buffers between different cameras (history buffers are not shared), and reduce reallocation frequency by reallocating buffers only if the rendering resolution increases (and suballocating within existing buffers if the rendering resolution decreases)
- Add a Volumetric Dimmer slider to lights to control the intensity of the scattered volumetric lighting
- Add UV tiling and offset support for decals.
- Add mipmapping support for volume 3D mask textures

### Changed
- Default number of planar reflection change from 4 to 2
- Rename _MainDepthTexture to _CameraDepthTexture
- The VolumetricLightingController has been moved to the Interpolation Volume framework and now functions similarly to the VolumetricFog settings
- Update of UI of cookie, CubeCookie, Reflection probe and planar reflection probe to combo box
- Allow enabling/disabling shadows for area lights when they are set to baked.
- Hide applyRangeAttenuation and FadeDistance for directional shadow as they are not used

### Removed
- Remove Resource folder of PreIntegratedFGD and add the resource to RenderPipeline Asset

### Fixed
- Fix ConvertPhysicalLightIntensityToLightIntensity() function used when creating light from script to match HDLightEditor behavior
- Fix numerical issues with the default value of mean free path of volumetric fog
- Fix the bug preventing decals from coexisting with density volumes
- Fix issue with alpha tested geometry using planar/triplanar mapping not render correctly or flickering (due to being wrongly alpha tested in depth prepass)
- Fix meta pass with triplanar (was not handling correctly the normal)
- Fix preview when a planar reflection is present
- Fix Camera preview, it is now a Preview cameraType (was a SceneView)
- Fix handling unknown GPUShadowTypes in the shadow manager.
- Fix area light shapes sent as point lights to the baking backends when they are set to baked.
- Fix unnecessary division by PI for baked area lights.
- Fix line lights sent to the lightmappers. The backends don't support this light type.
- Fix issue with shadow mask framesettings not correctly taken into account when shadow mask is enabled for lighting.
- Fix directional light and shadow mask transition, they are now matching making smooth transition
- Fix banding issues caused by high intensity volumetric lighting
- Fix the debug window being emptied on SRP asset reload
- Fix issue with debug mode not correctly clearing the GBuffer in editor after a resize
- Fix issue with ResetMaterialKeyword not resetting correctly ToggleOff/Roggle Keyword
- Fix issue with motion vector not render correctly if there is no depth prepass in deferred

## [0.0.0-preview] - 2018-01-01

### Added
- Screen Space Refraction projection model (Proxy raycasting, HiZ raymarching)
- Screen Space Refraction settings as volume component
- Added buffered frame history per camera
- Port Global Density Volumes to the Interpolation Volume System.
- Optimize ImportanceSampleLambert() to not require the tangent frame.
- Generalize SampleVBuffer() to handle different sampling and reconstruction methods.
- Improve the quality of volumetric lighting reprojection.
- Optimize Morton Order code in the Subsurface Scattering pass.
- Planar Reflection Probe support roughness (gaussian convolution of captured probe)
- Use an atlas instead of a texture array for cluster transparent decals
- Add a debug view to visualize the decal atlas
- Only store decal textures to atlas if decal is visible, debounce out of memory decal atlas warning.
- Add manipulator gizmo on decal to improve authoring workflow
- Add a minimal StackLit material (work in progress, this version can be used as template to add new material)

### Changed
- EnableShadowMask in FrameSettings (But shadowMaskSupport still disable by default)
- Forced Planar Probe update modes to (Realtime, Every Update, Mirror Camera)
- Screen Space Refraction proxy model uses the proxy of the first environment light (Reflection probe/Planar probe) or the sky
- Moved RTHandle static methods to RTHandles
- Renamed RTHandle to RTHandleSystem.RTHandle
- Move code for PreIntegratedFDG (Lit.shader) into its dedicated folder to be share with other material
- Move code for LTCArea (Lit.shader) into its dedicated folder to be share with other material

### Removed
- Removed Planar Probe mirror plane position and normal fields in inspector, always display mirror plane and normal gizmos

### Fixed
- Fix fog flags in scene view is now taken into account
- Fix sky in preview windows that were disappearing after a load of a new level
- Fix numerical issues in IntersectRayAABB().
- Fix alpha blending of volumetric lighting with transparent objects.
- Fix the near plane of the V-Buffer causing out-of-bounds look-ups in the clustered data structure.
- Depth and color pyramid are properly computed and sampled when the camera renders inside a viewport of a RTHandle.
- Fix decal atlas debug view to work correctly when shadow atlas view is also enabled<|MERGE_RESOLUTION|>--- conflicted
+++ resolved
@@ -105,13 +105,10 @@
 - Added Light decomposition lighting debugging modes and support in AOV
 - Added exposure compensation to Fixed exposure mode
 - Added support for rasterized area light shadows in StackLit
-<<<<<<< HEAD
+- Added support for texture-weighted automatic exposure
+- Added support for POM for emissive map
 - Added alpha channel support in motion blur pass.
 - Added the HDRP Compositor Tool (in Preview).
-=======
-- Added support for texture-weighted automatic exposure
-- Added support for POM for emissive map
->>>>>>> 77adae27
 
 ### Fixed
 - Fix when rescale probe all direction below zero (1219246)
