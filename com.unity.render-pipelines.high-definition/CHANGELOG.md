﻿# Changelog
All notable changes to this package will be documented in this file.

The format is based on [Keep a Changelog](http://keepachangelog.com/en/1.0.0/)
and this project adheres to [Semantic Versioning](http://semver.org/spec/v2.0.0.html).

## [10.1.0] - 2019-08-04

### Added
- Added an option to have only the metering mask displayed in the debug mode.
- Added a new mode to cluster visualization debug where users can see a slice instead of the cluster on opaque objects.
- Added ray traced reflection support for the render graph version of the pipeline.
- Added render graph support of RTAO and required denoisers.
- Added render graph support of RTGI.
- Added support of RTSSS and Recursive Rendering in the render graph mode.
- Added support of RT and screen space shadow for render graph.
- Added tooltips with the full name of the (graphics) compositor properties to properly show large names that otherwise are clipped by the UI (case 1263590)
- Added error message if a callback AOV allocation fail
- Added marker for all AOV request operation on GPU
- Added remapping options for Depth Pyramid debug view mode
- Added an option to support AOV shader at runtime in HDRP settings (case 1265070)
- Added support of SSGI in the render graph mode.

### Fixed
- Fixed several issues with physically-based DoF (TAA ghosting of the CoC buffer, smooth layer transitions, etc)
- Fixed GPU hang on D3D12 on xbox. 
- Fixed Amplitude -> Min/Max parametrization conversion
- Fixed CoatMask block appearing when creating lit master node (case 1264632)
- Fixed issue with SceneEV100 debug mode indicator when rescaling the window.
- Fixed issue with PCSS filter being wrong on first frame. 
- Fixed issue with emissive mesh for area light not appearing in playmode if Reload Scene option is disabled in Enter Playmode Settings.
- Fixed issue when Reflection Probes are set to OnEnable and are never rendered if the probe is enabled when the camera is farther than the probe fade distance. 
- Fixed issue with sun icon being clipped in the look dev window. 
- Fixed error about layers when disabling emissive mesh for area lights.
- Fixed issue when the user deletes the composition graph or .asset in runtime (case 1263319)
- Fixed assertion failure when changing resolution to compositor layers after using AOVs (case 1265023) 
- Fixed flickering layers in graphics compositor (case 1264552)
- Fixed issue causing the editor field not updating the disc area light radius.
- Fixed issues that lead to cookie atlas to be updated every frame even if cached data was valid.
- Fixed an issue where world space UI was not emitted for reflection cameras in HDRP
- Fixed an issue with cookie texture atlas that would cause realtime textures to always update in the atlas even when the content did not change.
- Fixed an issue where only one of the two lookdev views would update when changing the default lookdev volume profile.
- Fixed a bug related to light cluster invalidation.
- Fixed shader warning in DofGather (case 1272931)
- Fixed AOV export of depth buffer which now correctly export linear depth (case 1265001)
- Fixed issue that caused the decal atlas to not be updated upon changing of the decal textures content.
- Fixed "Screen position out of view frustum" error when camera is at exactly the planar reflection probe location.
- Fixed Amplitude -> Min/Max parametrization conversion
- Fixed issue that allocated a small cookie for normal spot lights.
- Fixed issue when undoing a change in diffuse profile list after deleting the volume profile.
- Fixed custom pass re-ordering and removing.
- Fixed TAA issue and hardware dynamic resolution.
- Fixed a static lighting flickering issue caused by having an active planar probe in the scene while rendering inspector preview.
- Fixed an issue where even when set to OnDemand, the sky lighting would still be updated when changing sky parameters.
- Fixed an error message trigerred when a mesh has more than 32 sub-meshes (case 1274508).
- Fixed RTGI getting noisy for grazying angle geometry (case 1266462).
- Fixed an issue with TAA history management on pssl.
- Fixed the global illumination volume override having an unwanted advanced mode (case 1270459).
- Fixed screen space shadow option displayed on directional shadows while they shouldn't (case 1270537).
- Fixed the handling of undo and redo actions in the graphics compositor (cases 1268149, 1266212, 1265028)
- Fixed issue with composition graphs that include virtual textures, cubemaps and other non-2D textures (cases 1263347, 1265638).
- Fixed issues when selecting a new composition graph or setting it to None (cases 1263350, 1266202)
- Fixed ArgumentNullException when saving shader graphs after removing the compositor from the scene (case 1268658)
- Fixed issue with updating the compositor output when not in play mode (case 1266216)
- Fixed warning with area mesh (case 1268379)
- Fixed issue with diffusion profile not being updated upon reset of the editor. 

### Changed
- Preparation pass for RTSSShadows to be supported by render graph.
<<<<<<< HEAD
- Slight reduction of VGPR used by area light code.
=======
- Add tooltips with the full name of the (graphics) compositor properties to properly show large names that otherwise are clipped by the UI (case 1263590)
- Composition profile .asset files cannot be manually edited/reset by users (to avoid breaking things - case 1265631)
- Preparation pass for RTSSShadows to be supported by render graph.
- Changed the way the ray tracing property is displayed on the material (QOL 1265297).
- Exposed lens attenuation mode in default settings and remove it as a debug mode.
- Composition layers without any sub layers are now cleared to black to avoid confusion (case 1265061).
>>>>>>> 98b0174f

## [10.0.0] - 2019-06-10

### Added
- Ray tracing support for VR single-pass
- Added sharpen filter shader parameter and UI for TemporalAA to control image quality instead of hardcoded value
- Added frame settings option for custom post process and custom passes as well as custom color buffer format option.
- Add check in wizard on SRP Batcher enabled.
- Added default implementations of OnPreprocessMaterialDescription for FBX, Obj, Sketchup and 3DS file formats.
- Added custom pass fade radius
- Added after post process injection point for custom passes
- Added basic alpha compositing support - Alpha is available afterpostprocess when using FP16 buffer format.
- Added falloff distance on Reflection Probe and Planar Reflection Probe
- Added Backplate projection from the HDRISky
- Added Shadow Matte in UnlitMasterNode, which only received shadow without lighting
- Added hability to name LightLayers in HDRenderPipelineAsset
- Added a range compression factor for Reflection Probe and Planar Reflection Probe to avoid saturation of colors.
- Added path tracing support for directional, point and spot lights, as well as emission from Lit and Unlit.
- Added non temporal version of SSAO.
- Added more detailed ray tracing stats in the debug window
- Added Disc area light (bake only)
- Added a warning in the material UI to prevent transparent + subsurface-scattering combination.
- Added XR single-pass setting into HDRP asset
- Added a penumbra tint option for lights
- Added support for depth copy with XR SDK
- Added debug setting to Render Pipeline Debug Window to list the active XR views
- Added an option to filter the result of the volumetric lighting (off by default).
- Added a transmission multiplier for directional lights
- Added XR single-pass test mode to Render Pipeline Debug Window
- Added debug setting to Render Pipeline Window to list the active XR views
- Added a new refraction mode for the Lit shader (thin). Which is a box refraction with small thickness values
- Added the code to support Barn Doors for Area Lights based on a shaderconfig option.
- Added HDRPCameraBinder property binder for Visual Effect Graph
- Added "Celestial Body" controls to the Directional Light
- Added new parameters to the Physically Based Sky
- Added Reflections to the DXR Wizard
- Added the possibility to have ray traced colored and semi-transparent shadows on directional lights.
- Added a check in the custom post process template to throw an error if the default shader is not found.
- Exposed the debug overlay ratio in the debug menu.
- Added a separate frame settings for tonemapping alongside color grading.
- Added the receive fog option in the material UI for ShaderGraphs.
- Added a public virtual bool in the custom post processes API to specify if a post processes should be executed in the scene view.
- Added a menu option that checks scene issues with ray tracing. Also removed the previously existing warning at runtime.
- Added Contrast Adaptive Sharpen (CAS) Upscaling effect.
- Added APIs to update probe settings at runtime.
- Added documentation for the rayTracingSupported method in HDRP
- Added user-selectable format for the post processing passes.
- Added support for alpha channel in some post-processing passes (DoF, TAA, Uber).
- Added warnings in FrameSettings inspector when using DXR and atempting to use Asynchronous Execution.
- Exposed Stencil bits that can be used by the user.
- Added history rejection based on velocity of intersected objects for directional, point and spot lights.
- Added a affectsVolumetric field to the HDAdditionalLightData API to know if light affects volumetric fog.
- Add OS and Hardware check in the Wizard fixes for DXR.
- Added option to exclude camera motion from motion blur.
- Added semi-transparent shadows for point and spot lights.
- Added support for semi-transparent shadow for unlit shader and unlit shader graph.
- Added the alpha clip enabled toggle to the material UI for all HDRP shader graphs.
- Added Material Samples to explain how to use the lit shader features
- Added an initial implementation of ray traced sub surface scattering
- Added AssetPostprocessors and Shadergraphs to handle Arnold Standard Surface and 3DsMax Physical material import from FBX.
- Added support for Smoothness Fade start work when enabling ray traced reflections.
- Added Contact shadow, Micro shadows and Screen space refraction API documentation.
- Added script documentation for SSR, SSAO (ray tracing), GI, Light Cluster, RayTracingSettings, Ray Counters, etc.
- Added path tracing support for refraction and internal reflections.
- Added support for Thin Refraction Model and Lit's Clear Coat in Path Tracing.
- Added the Tint parameter to Sky Colored Fog.
- Added of Screen Space Reflections for Transparent materials
- Added a fallback for ray traced area light shadows in case the material is forward or the lit mode is forward.
- Added a new debug mode for light layers.
- Added an "enable" toggle to the SSR volume component.
- Added support for anisotropic specular lobes in path tracing.
- Added support for alpha clipping in path tracing.
- Added support for light cookies in path tracing.
- Added support for transparent shadows in path tracing.
- Added support for iridescence in path tracing.
- Added support for background color in path tracing.
- Added a path tracing test to the test suite.
- Added a warning and workaround instructions that appear when you enable XR single-pass after the first frame with the XR SDK.
- Added the exposure sliders to the planar reflection probe preview
- Added support for subsurface scattering in path tracing.
- Added a new mode that improves the filtering of ray traced shadows (directional, point and spot) based on the distance to the occluder.
- Added support of cookie baking and add support on Disc light.
- Added support for fog attenuation in path tracing.
- Added a new debug panel for volumes
- Added XR setting to control camera jitter for temporal effects
- Added an error message in the DrawRenderers custom pass when rendering opaque objects with an HDRP asset in DeferredOnly mode.
- Added API to enable proper recording of path traced scenes (with the Unity recorder or other tools).
- Added support for fog in Recursive rendering, ray traced reflections and ray traced indirect diffuse.
- Added an alpha blend option for recursive rendering
- Added support for stack lit for ray tracing effects.
- Added support for hair for ray tracing effects.
- Added support for alpha to coverage for HDRP shaders and shader graph
- Added support for Quality Levels to Subsurface Scattering.
- Added option to disable XR rendering on the camera settings.
- Added support for specular AA from geometric curvature in AxF
- Added support for baked AO (no input for now) in AxF
- Added an info box to warn about depth test artifacts when rendering object twice in custom passes with MSAA.
- Added a frame setting for alpha to mask.
- Added support for custom passes in the AOV API
- Added Light decomposition lighting debugging modes and support in AOV
- Added exposure compensation to Fixed exposure mode
- Added support for rasterized area light shadows in StackLit
- Added support for texture-weighted automatic exposure
- Added support for POM for emissive map
- Added alpha channel support in motion blur pass.
- Added the HDRP Compositor Tool (in Preview).
- Added a ray tracing mode option in the HDRP asset that allows to override and shader stripping.
- Added support for arbitrary resolution scaling of Volumetric Lighting to the Fog volume component.
- Added range attenuation for box-shaped spotlights.
- Added scenes for hair and fabric and decals with material samples
- Added fabric materials and textures
- Added information for fabric materials in fabric scene
- Added a DisplayInfo attribute to specify a name override and a display order for Volume Component fields (used only in default inspector for now).
- Added Min distance to contact shadows.
- Added support for Depth of Field in path tracing (by sampling the lens aperture).
- Added an API in HDRP to override the camera within the rendering of a frame (mainly for custom pass).
- Added a function (HDRenderPipeline.ResetRTHandleReferenceSize) to reset the reference size of RTHandle systems.
- Added support for AxF measurements importing into texture resources tilings.
- Added Layer parameter on Area Light to modify Layer of generated Emissive Mesh
- Added a flow map parameter to HDRI Sky
- Implemented ray traced reflections for transparent objects.
- Add a new parameter to control reflections in recursive rendering.
- Added an initial version of SSGI.
- Added Virtual Texturing cache settings to control the size of the Streaming Virtual Texturing caches.
- Added back-compatibility with builtin stereo matrices.
- Added CustomPassUtils API to simplify Blur, Copy and DrawRenderers custom passes.
- Added Histogram guided automatic exposure.
- Added few exposure debug modes.
- Added support for multiple path-traced views at once (e.g., scene and game views).
- Added support for 3DsMax's 2021 Simplified Physical Material from FBX files in the Model Importer.
- Added custom target mid grey for auto exposure.
- Added CustomPassUtils API to simplify Blur, Copy and DrawRenderers custom passes.
- Added an API in HDRP to override the camera within the rendering of a frame (mainly for custom pass).
- Added more custom pass API functions, mainly to render objects from another camera.
- Added support for transparent Unlit in path tracing.
- Added a minimal lit used for RTGI in peformance mode.
- Added procedural metering mask that can follow an object
- Added presets quality settings for RTAO and RTGI.
- Added an override for the shadow culling that allows better directional shadow maps in ray tracing effects (RTR, RTGI, RTSSS and RR).
- Added a Cloud Layer volume override.
- Added Fast Memory support for platform that support it.
- Added CPU and GPU timings for ray tracing effects.
- Added support to combine RTSSS and RTGI (1248733).
- Added IES Profile support for Point, Spot and Rectangular-Area lights
- Added support for multiple mapping modes in AxF.
- Add support of lightlayers on indirect lighting controller
- Added compute shader stripping.
- Added Cull Mode option for opaque materials and ShaderGraphs. 
- Added scene view exposure override.
- Added support for exposure curve remapping for min/max limits.
- Added presets for ray traced reflections.
- Added final image histogram debug view (both luminance and RGB).
- Added an example texture and rotation to the Cloud Layer volume override.
- Added an option to extend the camera culling for skinned mesh animation in ray tracing effects (1258547).
- Added decal layer system similar to light layer. Mesh will receive a decal when both decal layer mask matches.
- Added shader graph nodes for rendering a complex eye shader.
- Added more controls to contact shadows and increased quality in some parts. 
- Added a physically based option in DoF volume.
- Added API to check if a Camera, Light or ReflectionProbe is compatible with HDRP.
- Added path tracing test scene for normal mapping.
- Added missing API documentation.

### Fixed
- Fix when rescale probe all direction below zero (1219246)
- Update documentation of HDRISky-Backplate, precise how to have Ambient Occlusion on the Backplate
- Sorting, undo, labels, layout in the Lighting Explorer.
- Fixed sky settings and materials in Shader Graph Samples package
- Fix/workaround a probable graphics driver bug in the GTAO shader.
- Fixed Hair and PBR shader graphs double sided modes
- Fixed an issue where updating an HDRP asset in the Quality setting panel would not recreate the pipeline.
- Fixed issue with point lights being considered even when occupying less than a pixel on screen (case 1183196)
- Fix a potential NaN source with iridescence (case 1183216)
- Fixed issue of spotlight breaking when minimizing the cone angle via the gizmo (case 1178279)
- Fixed issue that caused decals not to modify the roughness in the normal buffer, causing SSR to not behave correctly (case 1178336)
- Fixed lit transparent refraction with XR single-pass rendering
- Removed extra jitter for TemporalAA in VR
- Fixed ShaderGraph time in main preview
- Fixed issue on some UI elements in HDRP asset not expanding when clicking the arrow (case 1178369)
- Fixed alpha blending in custom post process
- Fixed the modification of the _AlphaCutoff property in the material UI when exposed with a ShaderGraph parameter.
- Fixed HDRP test `1218_Lit_DiffusionProfiles` on Vulkan.
- Fixed an issue where building a player in non-dev mode would generate render target error logs every frame
- Fixed crash when upgrading version of HDRP
- Fixed rendering issues with material previews
- Fixed NPE when using light module in Shuriken particle systems (1173348).
- Refresh cached shadow on editor changes
- Fixed light supported units caching (1182266)
- Fixed an issue where SSAO (that needs temporal reprojection) was still being rendered when Motion Vectors were not available (case 1184998)
- Fixed a nullref when modifying the height parameters inside the layered lit shader UI.
- Fixed Decal gizmo that become white after exiting play mode
- Fixed Decal pivot position to behave like a spotlight
- Fixed an issue where using the LightingOverrideMask would break sky reflection for regular cameras
- Fix DebugMenu FrameSettingsHistory persistency on close
- Fix DensityVolume, ReflectionProbe aned PlanarReflectionProbe advancedControl display
- Fix DXR scene serialization in wizard
- Fixed an issue where Previews would reallocate History Buffers every frame
- Fixed the SetLightLayer function in HDAdditionalLightData setting the wrong light layer
- Fix error first time a preview is created for planar
- Fixed an issue where SSR would use an incorrect roughness value on ForwardOnly (StackLit, AxF, Fabric, etc.) materials when the pipeline is configured to also allow deferred Lit.
- Fixed issues with light explorer (cases 1183468, 1183269)
- Fix dot colors in LayeredLit material inspector
- Fix undo not resetting all value when undoing the material affectation in LayerLit material
- Fix for issue that caused gizmos to render in render textures (case 1174395)
- Fixed the light emissive mesh not updated when the light was disabled/enabled
- Fixed light and shadow layer sync when setting the HDAdditionalLightData.lightlayersMask property
- Fixed a nullref when a custom post process component that was in the HDRP PP list is removed from the project
- Fixed issue that prevented decals from modifying specular occlusion (case 1178272).
- Fixed exposure of volumetric reprojection
- Fixed multi selection support for Scalable Settings in lights
- Fixed font shaders in test projects for VR by using a Shader Graph version
- Fixed refresh of baked cubemap by incrementing updateCount at the end of the bake (case 1158677).
- Fixed issue with rectangular area light when seen from the back
- Fixed decals not affecting lightmap/lightprobe
- Fixed zBufferParams with XR single-pass rendering
- Fixed moving objects not rendered in custom passes
- Fixed abstract classes listed in the + menu of the custom pass list
- Fixed custom pass that was rendered in previews
- Fixed precision error in zero value normals when applying decals (case 1181639)
- Fixed issue that triggered No Scene Lighting view in game view as well (case 1156102)
- Assign default volume profile when creating a new HDRP Asset
- Fixed fov to 0 in planar probe breaking the projection matrix (case 1182014)
- Fixed bugs with shadow caching
- Reassign the same camera for a realtime probe face render request to have appropriate history buffer during realtime probe rendering.
- Fixed issue causing wrong shading when normal map mode is Object space, no normal map is set, but a detail map is present (case 1143352)
- Fixed issue with decal and htile optimization
- Fixed TerrainLit shader compilation error regarding `_Control0_TexelSize` redefinition (case 1178480).
- Fixed warning about duplicate HDRuntimeReflectionSystem when configuring play mode without domain reload.
- Fixed an editor crash when multiple decal projectors were selected and some had null material
- Added all relevant fix actions to FixAll button in Wizard
- Moved FixAll button on top of the Wizard
- Fixed an issue where fog color was not pre-exposed correctly
- Fix priority order when custom passes are overlapping
- Fix cleanup not called when the custom pass GameObject is destroyed
- Replaced most instances of GraphicsSettings.renderPipelineAsset by GraphicsSettings.currentRenderPipeline. This should fix some parameters not working on Quality Settings overrides.
- Fixed an issue with Realtime GI not working on upgraded projects.
- Fixed issue with screen space shadows fallback texture was not set as a texture array.
- Fixed Pyramid Lights bounding box
- Fixed terrain heightmap default/null values and epsilons
- Fixed custom post-processing effects breaking when an abstract class inherited from `CustomPostProcessVolumeComponent`
- Fixed XR single-pass rendering in Editor by using ShaderConfig.s_XrMaxViews to allocate matrix array
- Multiple different skies rendered at the same time by different cameras are now handled correctly without flickering
- Fixed flickering issue happening when different volumes have shadow settings and multiple cameras are present.
- Fixed issue causing planar probes to disappear if there is no light in the scene.
- Fixed a number of issues with the prefab isolation mode (Volumes leaking from the main scene and reflection not working properly)
- Fixed an issue with fog volume component upgrade not working properly
- Fixed Spot light Pyramid Shape has shadow artifacts on aspect ratio values lower than 1
- Fixed issue with AO upsampling in XR
- Fixed camera without HDAdditionalCameraData component not rendering
- Removed the macro ENABLE_RAYTRACING for most of the ray tracing code
- Fixed prefab containing camera reloading in loop while selected in the Project view
- Fixed issue causing NaN wheh the Z scale of an object is set to 0.
- Fixed DXR shader passes attempting to render before pipeline loaded
- Fixed black ambient sky issue when importing a project after deleting Library.
- Fixed issue when upgrading a Standard transparent material (case 1186874)
- Fixed area light cookies not working properly with stack lit
- Fixed material render queue not updated when the shader is changed in the material inspector.
- Fixed a number of issues with full screen debug modes not reseting correctly when setting another mutually exclusive mode
- Fixed compile errors for platforms with no VR support
- Fixed an issue with volumetrics and RTHandle scaling (case 1155236)
- Fixed an issue where sky lighting might be updated uselessly
- Fixed issue preventing to allow setting decal material to none (case 1196129)
- Fixed XR multi-pass decals rendering
- Fixed several fields on Light Inspector that not supported Prefab overrides
- Fixed EOL for some files
- Fixed scene view rendering with volumetrics and XR enabled
- Fixed decals to work with multiple cameras
- Fixed optional clear of GBuffer (Was always on)
- Fixed render target clears with XR single-pass rendering
- Fixed HDRP samples file hierarchy
- Fixed Light units not matching light type
- Fixed QualitySettings panel not displaying HDRP Asset
- Fixed black reflection probes the first time loading a project
- Fixed y-flip in scene view with XR SDK
- Fixed Decal projectors do not immediately respond when parent object layer mask is changed in editor.
- Fixed y-flip in scene view with XR SDK
- Fixed a number of issues with Material Quality setting
- Fixed the transparent Cull Mode option in HD unlit master node settings only visible if double sided is ticked.
- Fixed an issue causing shadowed areas by contact shadows at the edge of far clip plane if contact shadow length is very close to far clip plane.
- Fixed editing a scalable settings will edit all loaded asset in memory instead of targetted asset.
- Fixed Planar reflection default viewer FOV
- Fixed flickering issues when moving the mouse in the editor with ray tracing on.
- Fixed the ShaderGraph main preview being black after switching to SSS in the master node settings
- Fixed custom fullscreen passes in VR
- Fixed camera culling masks not taken in account in custom pass volumes
- Fixed object not drawn in custom pass when using a DrawRenderers with an HDRP shader in a build.
- Fixed injection points for Custom Passes (AfterDepthAndNormal and BeforePreRefraction were missing)
- Fixed a enum to choose shader tags used for drawing objects (DepthPrepass or Forward) when there is no override material.
- Fixed lit objects in the BeforePreRefraction, BeforeTransparent and BeforePostProcess.
- Fixed the None option when binding custom pass render targets to allow binding only depth or color.
- Fixed custom pass buffers allocation so they are not allocated if they're not used.
- Fixed the Custom Pass entry in the volume create asset menu items.
- Fixed Prefab Overrides workflow on Camera.
- Fixed alignment issue in Preset for Camera.
- Fixed alignment issue in Physical part for Camera.
- Fixed FrameSettings multi-edition.
- Fixed a bug happening when denoising multiple ray traced light shadows
- Fixed minor naming issues in ShaderGraph settings
- VFX: Removed z-fight glitches that could appear when using deferred depth prepass and lit quad primitives
- VFX: Preserve specular option for lit outputs (matches HDRP lit shader)
- Fixed an issue with Metal Shader Compiler and GTAO shader for metal
- Fixed resources load issue while upgrading HDRP package.
- Fix LOD fade mask by accounting for field of view
- Fixed spot light missing from ray tracing indirect effects.
- Fixed a UI bug in the diffusion profile list after fixing them from the wizard.
- Fixed the hash collision when creating new diffusion profile assets.
- Fixed a light leaking issue with box light casting shadows (case 1184475)
- Fixed Cookie texture type in the cookie slot of lights (Now displays a warning because it is not supported).
- Fixed a nullref that happens when using the Shuriken particle light module
- Fixed alignment in Wizard
- Fixed text overflow in Wizard's helpbox
- Fixed Wizard button fix all that was not automatically grab all required fixes
- Fixed VR tab for MacOS in Wizard
- Fixed local config package workflow in Wizard
- Fixed issue with contact shadows shifting when MSAA is enabled.
- Fixed EV100 in the PBR sky
- Fixed an issue In URP where sometime the camera is not passed to the volume system and causes a null ref exception (case 1199388)
- Fixed nullref when releasing HDRP with custom pass disabled
- Fixed performance issue derived from copying stencil buffer.
- Fixed an editor freeze when importing a diffusion profile asset from a unity package.
- Fixed an exception when trying to reload a builtin resource.
- Fixed the light type intensity unit reset when switching the light type.
- Fixed compilation error related to define guards and CreateLayoutFromXrSdk()
- Fixed documentation link on CustomPassVolume.
- Fixed player build when HDRP is in the project but not assigned in the graphic settings.
- Fixed an issue where ambient probe would be black for the first face of a baked reflection probe
- VFX: Fixed Missing Reference to Visual Effect Graph Runtime Assembly
- Fixed an issue where rendering done by users in EndCameraRendering would be executed before the main render loop.
- Fixed Prefab Override in main scope of Volume.
- Fixed alignment issue in Presset of main scope of Volume.
- Fixed persistence of ShowChromeGizmo and moved it to toolbar for coherency in ReflectionProbe and PlanarReflectionProbe.
- Fixed Alignement issue in ReflectionProbe and PlanarReflectionProbe.
- Fixed Prefab override workflow issue in ReflectionProbe and PlanarReflectionProbe.
- Fixed empty MoreOptions and moved AdvancedManipulation in a dedicated location for coherency in ReflectionProbe and PlanarReflectionProbe.
- Fixed Prefab override workflow issue in DensityVolume.
- Fixed empty MoreOptions and moved AdvancedManipulation in a dedicated location for coherency in DensityVolume.
- Fix light limit counts specified on the HDRP asset
- Fixed Quality Settings for SSR, Contact Shadows and Ambient Occlusion volume components
- Fixed decalui deriving from hdshaderui instead of just shaderui
- Use DelayedIntField instead of IntField for scalable settings
- Fixed init of debug for FrameSettingsHistory on SceneView camera
- Added a fix script to handle the warning 'referenced script in (GameObject 'SceneIDMap') is missing'
- Fix Wizard load when none selected for RenderPipelineAsset
- Fixed TerrainLitGUI when per-pixel normal property is not present.
- Fixed rendering errors when enabling debug modes with custom passes
- Fix an issue that made PCSS dependent on Atlas resolution (not shadow map res)
- Fixing a bug whith histories when n>4 for ray traced shadows
- Fixing wrong behavior in ray traced shadows for mesh renderers if their cast shadow is shadow only or double sided
- Only tracing rays for shadow if the point is inside the code for spotlight shadows
- Only tracing rays if the point is inside the range for point lights
- Fixing ghosting issues when the screen space shadow  indexes change for a light with ray traced shadows
- Fixed an issue with stencil management and Xbox One build that caused corrupted output in deferred mode.
- Fixed a mismatch in behavior between the culling of shadow maps and ray traced point and spot light shadows
- Fixed recursive ray tracing not working anymore after intermediate buffer refactor.
- Fixed ray traced shadow denoising not working (history rejected all the time).
- Fixed shader warning on xbox one
- Fixed cookies not working for spot lights in ray traced reflections, ray traced GI and recursive rendering
- Fixed an inverted handling of CoatSmoothness for SSR in StackLit.
- Fixed missing distortion inputs in Lit and Unlit material UI.
- Fixed issue that propagated NaNs across multiple frames through the exposure texture.
- Fixed issue with Exclude from TAA stencil ignored.
- Fixed ray traced reflection exposure issue.
- Fixed issue with TAA history not initialising corretly scale factor for first frame
- Fixed issue with stencil test of material classification not using the correct Mask (causing false positive and bad performance with forward material in deferred)
- Fixed issue with History not reset when chaning antialiasing mode on camera
- Fixed issue with volumetric data not being initialized if default settings have volumetric and reprojection off.
- Fixed ray tracing reflection denoiser not applied in tier 1
- Fixed the vibility of ray tracing related methods.
- Fixed the diffusion profile list not saved when clicking the fix button in the material UI.
- Fixed crash when pushing bounce count higher than 1 for ray traced GI or reflections
- Fixed PCSS softness scale so that it better match ray traced reference for punctual lights.
- Fixed exposure management for the path tracer
- Fixed AxF material UI containing two advanced options settings.
- Fixed an issue where cached sky contexts were being destroyed wrongly, breaking lighting in the LookDev
- Fixed issue that clamped PCSS softness too early and not after distance scale.
- Fixed fog affect transparent on HD unlit master node
- Fixed custom post processes re-ordering not saved.
- Fixed NPE when using scalable settings
- Fixed an issue where PBR sky precomputation was reset incorrectly in some cases causing bad performance.
- Fixed a bug due to depth history begin overriden too soon
- Fixed CustomPassSampleCameraColor scale issue when called from Before Transparent injection point.
- Fixed corruption of AO in baked probes.
- Fixed issue with upgrade of projects that still had Very High as shadow filtering quality.
- Fixed issue that caused Distortion UI to appear in Lit.
- Fixed several issues with decal duplicating when editing them.
- Fixed initialization of volumetric buffer params (1204159)
- Fixed an issue where frame count was incorrectly reset for the game view, causing temporal processes to fail.
- Fixed Culling group was not disposed error.
- Fixed issues on some GPU that do not support gathers on integer textures.
- Fixed an issue with ambient probe not being initialized for the first frame after a domain reload for volumetric fog.
- Fixed the scene visibility of decal projectors and density volumes
- Fixed a leak in sky manager.
- Fixed an issue where entering playmode while the light editor is opened would produce null reference exceptions.
- Fixed the debug overlay overlapping the debug menu at runtime.
- Fixed an issue with the framecount when changing scene.
- Fixed errors that occurred when using invalid near and far clip plane values for planar reflections.
- Fixed issue with motion blur sample weighting function.
- Fixed motion vectors in MSAA.
- Fixed sun flare blending (case 1205862).
- Fixed a lot of issues related to ray traced screen space shadows.
- Fixed memory leak caused by apply distortion material not being disposed.
- Fixed Reflection probe incorrectly culled when moving its parent (case 1207660)
- Fixed a nullref when upgrading the Fog volume components while the volume is opened in the inspector.
- Fix issues where decals on PS4 would not correctly write out the tile mask causing bits of the decal to go missing.
- Use appropriate label width and text content so the label is completely visible
- Fixed an issue where final post process pass would not output the default alpha value of 1.0 when using 11_11_10 color buffer format.
- Fixed SSR issue after the MSAA Motion Vector fix.
- Fixed an issue with PCSS on directional light if punctual shadow atlas was not allocated.
- Fixed an issue where shadow resolution would be wrong on the first face of a baked reflection probe.
- Fixed issue with PCSS softness being incorrect for cascades different than the first one.
- Fixed custom post process not rendering when using multiple HDRP asset in quality settings
- Fixed probe gizmo missing id (case 1208975)
- Fixed a warning in raytracingshadowfilter.compute
- Fixed issue with AO breaking with small near plane values.
- Fixed custom post process Cleanup function not called in some cases.
- Fixed shader warning in AO code.
- Fixed a warning in simpledenoiser.compute
- Fixed tube and rectangle light culling to use their shape instead of their range as a bounding box.
- Fixed caused by using gather on a UINT texture in motion blur.
- Fix issue with ambient occlusion breaking when dynamic resolution is active.
- Fixed some possible NaN causes in Depth of Field.
- Fixed Custom Pass nullref due to the new Profiling Sample API changes
- Fixed the black/grey screen issue on after post process Custom Passes in non dev builds.
- Fixed particle lights.
- Improved behavior of lights and probe going over the HDRP asset limits.
- Fixed issue triggered when last punctual light is disabled and more than one camera is used.
- Fixed Custom Pass nullref due to the new Profiling Sample API changes
- Fixed the black/grey screen issue on after post process Custom Passes in non dev builds.
- Fixed XR rendering locked to vsync of main display with Standalone Player.
- Fixed custom pass cleanup not called at the right time when using multiple volumes.
- Fixed an issue on metal with edge of decal having artifact by delaying discard of fragments during decal projection
- Fixed various shader warning
- Fixing unnecessary memory allocations in the ray tracing cluster build
- Fixed duplicate column labels in LightEditor's light tab
- Fixed white and dark flashes on scenes with very high or very low exposure when Automatic Exposure is being used.
- Fixed an issue where passing a null ProfilingSampler would cause a null ref exception.
- Fixed memory leak in Sky when in matcap mode.
- Fixed compilation issues on platform that don't support VR.
- Fixed migration code called when we create a new HDRP asset.
- Fixed RemoveComponent on Camera contextual menu to not remove Camera while a component depend on it.
- Fixed an issue where ambient occlusion and screen space reflections editors would generate null ref exceptions when HDRP was not set as the current pipeline.
- Fixed a null reference exception in the probe UI when no HDRP asset is present.
- Fixed the outline example in the doc (sampling range was dependent on screen resolution)
- Fixed a null reference exception in the HDRI Sky editor when no HDRP asset is present.
- Fixed an issue where Decal Projectors created from script where rotated around the X axis by 90°.
- Fixed frustum used to compute Density Volumes visibility when projection matrix is oblique.
- Fixed a null reference exception in Path Tracing, Recursive Rendering and raytraced Global Illumination editors when no HDRP asset is present.
- Fix for NaNs on certain geometry with Lit shader -- [case 1210058](https://fogbugz.unity3d.com/f/cases/1210058/)
- Fixed an issue where ambient occlusion and screen space reflections editors would generate null ref exceptions when HDRP was not set as the current pipeline.
- Fixed a null reference exception in the probe UI when no HDRP asset is present.
- Fixed the outline example in the doc (sampling range was dependent on screen resolution)
- Fixed a null reference exception in the HDRI Sky editor when no HDRP asset is present.
- Fixed an issue where materials newly created from the contextual menu would have an invalid state, causing various problems until it was edited.
- Fixed transparent material created with ZWrite enabled (now it is disabled by default for new transparent materials)
- Fixed mouseover on Move and Rotate tool while DecalProjector is selected.
- Fixed wrong stencil state on some of the pixel shader versions of deferred shader.
- Fixed an issue where creating decals at runtime could cause a null reference exception.
- Fixed issue that displayed material migration dialog on the creation of new project.
- Fixed various issues with time and animated materials (cases 1210068, 1210064).
- Updated light explorer with latest changes to the Fog and fixed issues when no visual environment was present.
- Fixed not handleling properly the recieve SSR feature with ray traced reflections
- Shadow Atlas is no longer allocated for area lights when they are disabled in the shader config file.
- Avoid MRT Clear on PS4 as it is not implemented yet.
- Fixed runtime debug menu BitField control.
- Fixed the radius value used for ray traced directional light.
- Fixed compilation issues with the layered lit in ray tracing shaders.
- Fixed XR autotests viewport size rounding
- Fixed mip map slider knob displayed when cubemap have no mipmap
- Remove unnecessary skip of material upgrade dialog box.
- Fixed the profiling sample mismatch errors when enabling the profiler in play mode
- Fixed issue that caused NaNs in reflection probes on consoles.
- Fixed adjusting positive axis of Blend Distance slides the negative axis in the density volume component.
- Fixed the blend of reflections based on the weight.
- Fixed fallback for ray traced reflections when denoising is enabled.
- Fixed error spam issue with terrain detail terrainDetailUnsupported (cases 1211848)
- Fixed hardware dynamic resolution causing cropping/scaling issues in scene view (case 1158661)
- Fixed Wizard check order for `Hardware and OS` and `Direct3D12`
- Fix AO issue turning black when Far/Near plane distance is big.
- Fixed issue when opening lookdev and the lookdev volume have not been assigned yet.
- Improved memory usage of the sky system.
- Updated label in HDRP quality preference settings (case 1215100)
- Fixed Decal Projector gizmo not undoing properly (case 1216629)
- Fix a leak in the denoising of ray traced reflections.
- Fixed Alignment issue in Light Preset
- Fixed Environment Header in LightingWindow
- Fixed an issue where hair shader could write garbage in the diffuse lighting buffer, causing NaNs.
- Fixed an exposure issue with ray traced sub-surface scattering.
- Fixed runtime debug menu light hierarchy None not doing anything.
- Fixed the broken ShaderGraph preview when creating a new Lit graph.
- Fix indentation issue in preset of LayeredLit material.
- Fixed minor issues with cubemap preview in the inspector.
- Fixed wrong build error message when building for android on mac.
- Fixed an issue related to denoising ray trace area shadows.
- Fixed wrong build error message when building for android on mac.
- Fixed Wizard persistency of Direct3D12 change on domain reload.
- Fixed Wizard persistency of FixAll on domain reload.
- Fixed Wizard behaviour on domain reload.
- Fixed a potential source of NaN in planar reflection probe atlas.
- Fixed an issue with MipRatio debug mode showing _DebugMatCapTexture not being set.
- Fixed missing initialization of input params in Blit for VR.
- Fix Inf source in LTC for area lights.
- Fix issue with AO being misaligned when multiple view are visible.
- Fix issue that caused the clamp of camera rotation motion for motion blur to be ineffective.
- Fixed issue with AssetPostprocessors dependencies causing models to be imported twice when upgrading the package version.
- Fixed culling of lights with XR SDK
- Fixed memory stomp in shadow caching code, leading to overflow of Shadow request array and runtime errors.
- Fixed an issue related to transparent objects reading the ray traced indirect diffuse buffer
- Fixed an issue with filtering ray traced area lights when the intensity is high or there is an exposure.
- Fixed ill-formed include path in Depth Of Field shader.
- Fixed shader graph and ray tracing after the shader target PR.
- Fixed a bug in semi-transparent shadows (object further than the light casting shadows)
- Fix state enabled of default volume profile when in package.
- Fixed removal of MeshRenderer and MeshFilter on adding Light component.
- Fixed Ray Traced SubSurface Scattering not working with ray traced area lights
- Fixed Ray Traced SubSurface Scattering not working in forward mode.
- Fixed a bug in debug light volumes.
- Fixed a bug related to ray traced area light shadow history.
- Fixed an issue where fog sky color mode could sample NaNs in the sky cubemap.
- Fixed a leak in the PBR sky renderer.
- Added a tooltip to the Ambient Mode parameter in the Visual Envionment volume component.
- Static lighting sky now takes the default volume into account (this fixes discrepancies between baked and realtime lighting).
- Fixed a leak in the sky system.
- Removed MSAA Buffers allocation when lit shader mode is set to "deferred only".
- Fixed invalid cast for realtime reflection probes (case 1220504)
- Fixed invalid game view rendering when disabling all cameras in the scene (case 1105163)
- Hide reflection probes in the renderer components.
- Fixed infinite reload loop while displaying Light's Shadow's Link Light Layer in Inspector of Prefab Asset.
- Fixed the culling was not disposed error in build log.
- Fixed the cookie atlas size and planar atlas size being too big after an upgrade of the HDRP asset.
- Fixed transparent SSR for shader graph.
- Fixed an issue with emissive light meshes not being in the RAS.
- Fixed DXR player build
- Fixed the HDRP asset migration code not being called after an upgrade of the package
- Fixed draw renderers custom pass out of bound exception
- Fixed the PBR shader rendering in deferred
- Fixed some typos in debug menu (case 1224594)
- Fixed ray traced point and spot lights shadows not rejecting istory when semi-transparent or colored.
- Fixed a warning due to StaticLightingSky when reloading domain in some cases.
- Fixed the MaxLightCount being displayed when the light volume debug menu is on ColorAndEdge.
- Fixed issue with unclear naming of debug menu for decals.
- Fixed z-fighting in scene view when scene lighting is off (case 1203927)
- Fixed issue that prevented cubemap thumbnails from rendering (only on D3D11 and Metal).
- Fixed ray tracing with VR single-pass
- Fix an exception in ray tracing that happens if two LOD levels are using the same mesh renderer.
- Fixed error in the console when switching shader to decal in the material UI.
- Fixed an issue with refraction model and ray traced recursive rendering (case 1198578).
- Fixed an issue where a dynamic sky changing any frame may not update the ambient probe.
- Fixed cubemap thumbnail generation at project load time.
- Fixed cubemap thumbnail generation at project load time. 
- Fixed XR culling with multiple cameras
- Fixed XR single-pass with Mock HMD plugin
- Fixed sRGB mismatch with XR SDK
- Fixed an issue where default volume would not update when switching profile.
- Fixed issue with uncached reflection probe cameras reseting the debug mode (case 1224601) 
- Fixed an issue where AO override would not override specular occlusion.
- Fixed an issue where Volume inspector might not refresh correctly in some cases.
- Fixed render texture with XR
- Fixed issue with resources being accessed before initialization process has been performed completely. 
- Half fixed shuriken particle light that cast shadows (only the first one will be correct)
- Fixed issue with atmospheric fog turning black if a planar reflection probe is placed below ground level. (case 1226588)
- Fixed custom pass GC alloc issue in CustomPassVolume.GetActiveVolumes().
- Fixed a bug where instanced shadergraph shaders wouldn't compile on PS4.
- Fixed an issue related to the envlightdatasrt not being bound in recursive rendering.
- Fixed shadow cascade tooltip when using the metric mode (case 1229232)
- Fixed how the area light influence volume is computed to match rasterization.
- Focus on Decal uses the extends of the projectors
- Fixed usage of light size data that are not available at runtime.
- Fixed the depth buffer copy made before custom pass after opaque and normal injection point.
- Fix for issue that prevented scene from being completely saved when baked reflection probes are present and lighting is set to auto generate.
- Fixed drag area width at left of Light's intensity field in Inspector.
- Fixed light type resolution when performing a reset on HDAdditionalLightData (case 1220931)
- Fixed reliance on atan2 undefined behavior in motion vector debug shader.
- Fixed an usage of a a compute buffer not bound (1229964)
- Fixed an issue where changing the default volume profile from another inspector would not update the default volume editor.
- Fix issues in the post process system with RenderTexture being invalid in some cases, causing rendering problems.
- Fixed an issue where unncessarily serialized members in StaticLightingSky component would change each time the scene is changed.
- Fixed a weird behavior in the scalable settings drawing when the space becomes tiny (1212045).
- Fixed a regression in the ray traced indirect diffuse due to the new probe system.
- Fix for range compression factor for probes going negative (now clamped to positive values).
- Fixed path validation when creating new volume profile (case 1229933)
- Fixed a bug where Decal Shader Graphs would not recieve reprojected Position, Normal, or Bitangent data. (1239921)
- Fix reflection hierarchy for CARPAINT in AxF.
- Fix precise fresnel for delta lights for SVBRDF in AxF.
- Fixed the debug exposure mode for display sky reflection and debug view baked lighting
- Fixed MSAA depth resolve when there is no motion vectors
- Fixed various object leaks in HDRP.
- Fixed compile error with XR SubsystemManager.
- Fix for assertion triggering sometimes when saving a newly created lit shader graph (case 1230996)
- Fixed culling of planar reflection probes that change position (case 1218651)
- Fixed null reference when processing lightprobe (case 1235285)
- Fix issue causing wrong planar reflection rendering when more than one camera is present.
- Fix black screen in XR when HDRP package is present but not used.
- Fixed an issue with the specularFGD term being used when the material has a clear coat (lit shader).
- Fixed white flash happening with auto-exposure in some cases (case 1223774)
- Fixed NaN which can appear with real time reflection and inf value
- Fixed an issue that was collapsing the volume components in the HDRP default settings
- Fixed warning about missing bound decal buffer
- Fixed shader warning on Xbox for ResolveStencilBuffer.compute. 
- Fixed PBR shader ZTest rendering in deferred.
- Replaced commands incompatible with async compute in light list build process.
- Diffusion Profile and Material references in HDRP materials are now correctly exported to unity packages. Note that the diffusion profile or the material references need to be edited once before this can work properly.
- Fix MaterialBalls having same guid issue
- Fix spelling and grammatical errors in material samples
- Fixed unneeded cookie texture allocation for cone stop lights.
- Fixed scalarization code for contact shadows.
- Fixed volume debug in playmode
- Fixed issue when toggling anything in HDRP asset that will produce an error (case 1238155)
- Fixed shader warning in PCSS code when using Vulkan.
- Fixed decal that aren't working without Metal and Ambient Occlusion option enabled.
- Fixed an error about procedural sky being logged by mistake.
- Fixed shadowmask UI now correctly showing shadowmask disable
- Made more explicit the warning about raytracing and asynchronous compute. Also fixed the condition in which it appears.
- Fixed a null ref exception in static sky when the default volume profile is invalid.
- DXR: Fixed shader compilation error with shader graph and pathtracer
- Fixed SceneView Draw Modes not being properly updated after opening new scene view panels or changing the editor layout.
- VFX: Removed irrelevant queues in render queue selection from HDRP outputs
- VFX: Motion Vector are correctly renderered with MSAA [Case 1240754](https://issuetracker.unity3d.com/product/unity/issues/guid/1240754/)
- Fixed a cause of NaN when a normal of 0-length is generated (usually via shadergraph). 
- Fixed issue with screen-space shadows not enabled properly when RT is disabled (case 1235821)
- Fixed a performance issue with stochastic ray traced area shadows.
- Fixed cookie texture not updated when changing an import settings (srgb for example).
- Fixed flickering of the game/scene view when lookdev is running.
- Fixed issue with reflection probes in realtime time mode with OnEnable baking having wrong lighting with sky set to dynamic (case 1238047).
- Fixed transparent motion vectors not working when in MSAA.
- Fix error when removing DecalProjector from component contextual menu (case 1243960)
- Fixed issue with post process when running in RGBA16 and an object with additive blending is in the scene.
- Fixed corrupted values on LayeredLit when using Vertex Color multiply mode to multiply and MSAA is activated. 
- Fix conflicts with Handles manipulation when performing a Reset in DecalComponent (case 1238833)
- Fixed depth prepass and postpass being disabled after changing the shader in the material UI.
- Fixed issue with sceneview camera settings not being saved after Editor restart.
- Fixed issue when switching back to custom sensor type in physical camera settings (case 1244350).
- Fixed a null ref exception when running playmode tests with the render pipeline debug window opened.
- Fixed some GCAlloc in the debug window.
- Fixed shader graphs not casting semi-transparent and color shadows (case 1242617)
- Fixed thin refraction mode not working properly.
- Fixed assert on tests caused by probe culling results being requested when culling did not happen. (case 1246169) 
- Fixed over consumption of GPU memory by the Physically Based Sky.
- Fixed an invalid rotation in Planar Reflection Probe editor display, that was causing an error message (case 1182022)
- Put more information in Camera background type tooltip and fixed inconsistent exposure behavior when changing bg type.
- Fixed issue that caused not all baked reflection to be deleted upon clicking "Clear Baked Data" in the lighting menu (case 1136080)
- Fixed an issue where asset preview could be rendered white because of static lighting sky.
- Fixed an issue where static lighting was not updated when removing the static lighting sky profile.
- Fixed the show cookie atlas debug mode not displaying correctly when enabling the clear cookie atlas option.
- Fixed various multi-editing issues when changing Emission parameters.
- Fixed error when undo a Reflection Probe removal in a prefab instance. (case 1244047)
- Fixed Microshadow not working correctly in deferred with LightLayers
- Tentative fix for missing include in depth of field shaders.
- Fixed the light overlap scene view draw mode (wasn't working at all).
- Fixed taaFrameIndex and XR tests 4052 and 4053
- Fixed the prefab integration of custom passes (Prefab Override Highlight not working as expected).
- Cloned volume profile from read only assets are created in the root of the project. (case 1154961)
- Fixed Wizard check on default volume profile to also check it is not the default one in package.
- Fix erroneous central depth sampling in TAA.
- Fixed light layers not correctly disabled when the lightlayers is set to Nothing and Lightlayers isn't enabled in HDRP Asset
- Fixed issue with Model Importer materials falling back to the Legacy default material instead of HDRP's default material when import happens at Editor startup.
- Fixed a wrong condition in CameraSwitcher, potentially causing out of bound exceptions.
- Fixed an issue where editing the Look Dev default profile would not reflect directly in the Look Dev window.
- Fixed a bug where the light list is not cleared but still used when resizing the RT.
- Fixed exposure debug shader with XR single-pass rendering.
- Fixed issues with scene view and transparent motion vectors.
- Fixed black screens for linux/HDRP (1246407)
- Fixed a vulkan and metal warning in the SSGI compute shader.
- Fixed an exception due to the color pyramid not allocated when SSGI is enabled.
- Fixed an issue with the first Depth history was incorrectly copied.
- Fixed path traced DoF focusing issue
- Fix an issue with the half resolution Mode (performance)
- Fix an issue with the color intensity of emissive for performance rtgi
- Fixed issue with rendering being mostly broken when target platform disables VR. 
- Workaround an issue caused by GetKernelThreadGroupSizes  failing to retrieve correct group size. 
- Fix issue with fast memory and rendergraph. 
- Fixed transparent motion vector framesetting not sanitized.
- Fixed wrong order of post process frame settings.
- Fixed white flash when enabling SSR or SSGI.
- The ray traced indrect diffuse and RTGI were combined wrongly with the rest of the lighting (1254318).
- Fixed an exception happening when using RTSSS without using RTShadows.
- Fix inconsistencies with transparent motion vectors and opaque by allowing camera only transparent motion vectors.
- Fix reflection probe frame settings override
- Fixed certain shadow bias artifacts present in volumetric lighting (case 1231885).
- Fixed area light cookie not updated when switch the light type from a spot that had a cookie.
- Fixed issue with dynamic resolution updating when not in play mode.
- Fixed issue with Contrast Adaptive Sharpening upsample mode and preview camera.
- Fix issue causing blocky artifacts when decals affect metallic and are applied on material with specular color workflow.
- Fixed issue with depth pyramid generation and dynamic resolution.
- Fixed an issue where decals were duplicated in prefab isolation mode.
- Fixed an issue where rendering preview with MSAA might generate render graph errors.
- Fixed compile error in PS4 for planar reflection filtering.
- Fixed issue with blue line in prefabs for volume mode.
- Fixing the internsity being applied to RTAO too early leading to unexpected results (1254626).
- Fix issue that caused sky to incorrectly render when using a custom projection matrix.
- Fixed null reference exception when using depth pre/post pass in shadergraph with alpha clip in the material.
- Appropriately constraint blend distance of reflection probe while editing with the inspector (case 1248931)
- Fixed AxF handling of roughness for Blinn-Phong type materials
- Fixed AxF UI errors when surface type is switched to transparent
- Fixed a serialization issue, preventing quality level parameters to undo/redo and update scene view on change.
- Fixed an exception occuring when a camera doesn't have an HDAdditionalCameraData (1254383).
- Fixed ray tracing with XR single-pass.
- Fixed warning in HDAdditionalLightData OnValidate (cases 1250864, 1244578)
- Fixed a bug related to denoising ray traced reflections.
- Fixed nullref in the layered lit material inspector.
- Fixed an issue where manipulating the color wheels in a volume component would reset the cursor every time.
- Fixed an issue where static sky lighting would not be updated for a new scene until it's reloaded at least once.
- Fixed culling for decals when used in prefabs and edited in context.
- Force to rebake probe with missing baked texture. (1253367)
- Fix supported Mac platform detection to handle new major version (11.0) properly
- Fixed typo in the Render Pipeline Wizard under HDRP+VR
- Change transparent SSR name in frame settings to avoid clipping. 
- Fixed missing include guards in shadow hlsl files.
- Repaint the scene view whenever the scene exposure override is changed.
- Fixed an error when clearing the SSGI history texture at creation time (1259930).
- Fixed alpha to mask reset when toggling alpha test in the material UI.
- Fixed an issue where opening the look dev window with the light theme would make the window blink and eventually crash unity.
- Fixed fallback for ray tracing and light layers (1258837).
- Fixed Sorting Priority not displayed correctly in the DrawRenderers custom pass UI.
- Fixed glitch in Project settings window when selecting diffusion profiles in material section (case 1253090)
- Fixed issue with light layers bigger than 8 (and above the supported range). 
- Fixed issue with culling layer mask of area light's emissive mesh 
- Fixed errors when switching area light to disk shape while an area emissive mesh was displayed.
- Fixed default frame settings MSAA toggle for reflection probes (case 1247631)
- Fixed the transparent SSR dependency not being properly disabled according to the asset dependencies (1260271).
- Fixed issue with completely black AO on double sided materials when normal mode is set to None.
- Fixed UI drawing of the quaternion (1251235)
- Fix an issue with the quality mode and perf mode on RTR and RTGI and getting rid of unwanted nans (1256923).
- Fixed unitialized ray tracing resources when using non-default HDRP asset (case 1259467).
- Fixed overused the atlas for Animated/Render Target Cookies (1259930).
- Fixed sky asserts with XR multipass
- Fixed for area light not updating baked light result when modifying with gizmo.
- Fixed robustness issue with GetOddNegativeScale() in ray tracing, which was impacting normal mapping (1261160).
- Fixed regression where moving face of the probe gizmo was not moving its position anymore.
- Fixed XR single-pass macros in tessellation shaders.
- Fixed path-traced subsurface scattering mixing with diffuse and specular BRDFs (1250601).
- Fixed custom pass re-ordering issues.
- Improved robustness of normal mapping when scale is 0, and mapping is extreme (normals in or below the tangent plane).
- Fixed XR Display providers not getting zNear and zFar plane distances passed to them when in HDRP.
- Fixed rendering breaking when disabling tonemapping in the frame settings.
- Fixed issue with serialization of exposure modes in volume profiles not being consistent between HDRP versions (case 1261385).
- Fixed issue with duplicate names in newly created sub-layers in the graphics compositor (case 1263093).
- Remove MSAA debug mode when renderpipeline asset has no MSAA
- Fixed some post processing using motion vectors when they are disabled
- Fixed the multiplier of the environement lights being overriden with a wrong value for ray tracing (1260311).
- Fixed a series of exceptions happening when trying to load an asset during wizard execution (1262171).
- Fixed an issue with Stacklit shader not compiling correctly in player with debug display on (1260579)
- Fixed couple issues in the dependence of building the ray tracing acceleration structure.
- Fix sun disk intensity
- Fixed unwanted ghosting for smooth surfaces.
- Fixing an issue in the recursive rendering flag texture usage.
- Fixed a missing dependecy for choosing to evaluate transparent SSR.
- Fixed issue that failed compilation when XR is disabled.
- Fixed a compilation error in the IES code.
- Fixed issue with dynamic resolution handler when no OnResolutionChange callback is specified. 
- Fixed multiple volumes, planar reflection, and decal projector position when creating them from the menu.
- Reduced the number of global keyword used in deferredTile.shader
- Fixed incorrect processing of Ambient occlusion probe (9% error was introduced)

### Changed
- Improve MIP selection for decals on Transparents
- Color buffer pyramid is not allocated anymore if neither refraction nor distortion are enabled
- Rename Emission Radius to Radius in UI in Point, Spot
- Angular Diameter parameter for directional light is no longuer an advanced property
- DXR: Remove Light Radius and Angular Diamater of Raytrace shadow. Angular Diameter and Radius are used instead.
- Remove MaxSmoothness parameters from UI for point, spot and directional light. The MaxSmoothness is now deduce from Radius Parameters
- DXR: Remove the Ray Tracing Environement Component. Add a Layer Mask to the ray Tracing volume components to define which objects are taken into account for each effect.
- Removed second cubemaps used for shadowing in lookdev
- Disable Physically Based Sky below ground
- Increase max limit of area light and reflection probe to 128
- Change default texture for detailmap to grey
- Optimize Shadow RT load on Tile based architecture platforms.
- Improved quality of SSAO.
- Moved RequestShadowMapRendering() back to public API.
- Update HDRP DXR Wizard with an option to automatically clone the hdrp config package and setup raytracing to 1 in shaders file.
- Added SceneSelection pass for TerrainLit shader.
- Simplified Light's type API regrouping the logic in one place (Check type in HDAdditionalLightData)
- The support of LOD CrossFade (Dithering transition) in master nodes now required to enable it in the master node settings (Save variant)
- Improved shadow bias, by removing constant depth bias and substituting it with slope-scale bias.
- Fix the default stencil values when a material is created from a SSS ShaderGraph.
- Tweak test asset to be compatible with XR: unlit SG material for canvas and double-side font material
- Slightly tweaked the behaviour of bloom when resolution is low to reduce artifacts.
- Hidden fields in Light Inspector that is not relevant while in BakingOnly mode.
- Changed parametrization of PCSS, now softness is derived from angular diameter (for directional lights) or shape radius (for point/spot lights) and min filter size is now in the [0..1] range.
- Moved the copy of the geometry history buffers to right after the depth mip chain generation.
- Rename "Luminance" to "Nits" in UX for physical light unit
- Rename FrameSettings "SkyLighting" to "SkyReflection"
- Reworked XR automated tests
- The ray traced screen space shadow history for directional, spot and point lights is discarded if the light transform has changed.
- Changed the behavior for ray tracing in case a mesh renderer has both transparent and opaque submeshes.
- Improve history buffer management
- Replaced PlayerSettings.virtualRealitySupported with XRGraphics.tryEnable.
- Remove redundant FrameSettings RealTimePlanarReflection
- Improved a bit the GC calls generated during the rendering.
- Material update is now only triggered when the relevant settings are touched in the shader graph master nodes
- Changed the way Sky Intensity (on Sky volume components) is handled. It's now a combo box where users can choose between Exposure, Multiplier or Lux (for HDRI sky only) instead of both multiplier and exposure being applied all the time. Added a new menu item to convert old profiles.
- Change how method for specular occlusions is decided on inspector shader (Lit, LitTesselation, LayeredLit, LayeredLitTessellation)
- Unlocked SSS, SSR, Motion Vectors and Distortion frame settings for reflections probes.
- Hide unused LOD settings in Quality Settings legacy window.
- Reduced the constrained distance for temporal reprojection of ray tracing denoising
- Removed shadow near plane from the Directional Light Shadow UI.
- Improved the performances of custom pass culling.
- The scene view camera now replicates the physical parameters from the camera tagged as "MainCamera".
- Reduced the number of GC.Alloc calls, one simple scene without plarnar / probes, it should be 0B.
- Renamed ProfilingSample to ProfilingScope and unified API. Added GPU Timings.
- Updated macros to be compatible with the new shader preprocessor.
- Ray tracing reflection temporal filtering is now done in pre-exposed space
- Search field selects the appropriate fields in both project settings panels 'HDRP Default Settings' and 'Quality/HDRP'
- Disabled the refraction and transmission map keywords if the material is opaque.
- Keep celestial bodies outside the atmosphere.
- Updated the MSAA documentation to specify what features HDRP supports MSAA for and what features it does not.
- Shader use for Runtime Debug Display are now correctly stripper when doing a release build
- Now each camera has its own Volume Stack. This allows Volume Parameters to be updated as early as possible and be ready for the whole frame without conflicts between cameras.
- Disable Async for SSR, SSAO and Contact shadow when aggregated ray tracing frame setting is on.
- Improved performance when entering play mode without domain reload by a factor of ~25
- Renamed the camera profiling sample to include the camera name
- Discarding the ray tracing history for AO, reflection, diffuse shadows and GI when the viewport size changes.
- Renamed the camera profiling sample to include the camera name
- Renamed the post processing graphic formats to match the new convention.
- The restart in Wizard for DXR will always be last fix from now on
- Refactoring pre-existing materials to share more shader code between rasterization and ray tracing.
- Setting a material's Refraction Model to Thin does not overwrite the Thickness and Transmission Absorption Distance anymore.
- Removed Wind textures from runtime as wind is no longer built into the pipeline
- Changed Shader Graph titles of master nodes to be more easily searchable ("HDRP/x" -> "x (HDRP)")
- Expose StartSinglePass() and StopSinglePass() as public interface for XRPass
- Replaced the Texture array for 2D cookies (spot, area and directional lights) and for planar reflections by an atlas.
- Moved the tier defining from the asset to the concerned volume components.
- Changing from a tier management to a "mode" management for reflection and GI and removing the ability to enable/disable deferred and ray bining (they are now implied by performance mode)
- The default FrameSettings for ScreenSpaceShadows is set to true for Camera in order to give a better workflow for DXR.
- Refactor internal usage of Stencil bits.
- Changed how the material upgrader works and added documentation for it.
- Custom passes now disable the stencil when overwriting the depth and not writing into it.
- Renamed the camera profiling sample to include the camera name
- Changed the way the shadow casting property of transparent and tranmissive materials is handeled for ray tracing.
- Changed inspector materials stencil setting code to have more sharing.
- Updated the default scene and default DXR scene and DefaultVolumeProfile.
- Changed the way the length parameter is used for ray traced contact shadows.
- Improved the coherency of PCSS blur between cascades.
- Updated VR checks in Wizard to reflect new XR System.
- Removing unused alpha threshold depth prepass and post pass for fabric shader graph.
- Transform result from CIE XYZ to sRGB color space in EvalSensitivity for iridescence.
- Moved BeginCameraRendering callback right before culling.
- Changed the visibility of the Indirect Lighting Controller component to public.
- Renamed the cubemap used for diffuse convolution to a more explicit name for the memory profiler.
- Improved behaviour of transmission color on transparent surfaces in path tracing.
- Light dimmer can now get values higher than one and was renamed to multiplier in the UI.
- Removed info box requesting volume component for Visual Environment and updated the documentation with the relevant information.
- Improved light selection oracle for light sampling in path tracing.
- Stripped ray tracing subsurface passes with ray tracing is not enabled.
- Remove LOD cross fade code for ray tracing shaders
- Removed legacy VR code
- Add range-based clipping to box lights (case 1178780)
- Improve area light culling (case 1085873)
- Light Hierarchy debug mode can now adjust Debug Exposure for visualizing high exposure scenes.
- Rejecting history for ray traced reflections based on a threshold evaluated on the neighborhood of the sampled history.
- Renamed "Environment" to "Reflection Probes" in tile/cluster debug menu.
- Utilities namespace is obsolete, moved its content to UnityEngine.Rendering (case 1204677)
- Obsolete Utilities namespace was removed, instead use UnityEngine.Rendering (case 1204677)
- Moved most of the compute shaders to the multi_compile API instead of multiple kernels.
- Use multi_compile API for deferred compute shader with shadow mask.
- Remove the raytracing rendering queue system to make recursive raytraced material work when raytracing is disabled
- Changed a few resources used by ray tracing shaders to be global resources (using register space1) for improved CPU performance.
- All custom pass volumes are now executed for one injection point instead of the first one.
- Hidden unsupported choice in emission in Materials
- Temporal Anti aliasing improvements.
- Optimized PrepareLightsForGPU (cost reduced by over 25%) and PrepareGPULightData (around twice as fast now).
- Moved scene view camera settings for HDRP from the preferences window to the scene view camera settings window.
- Updated shaders to be compatible with Microsoft's DXC.
- Debug exposure in debug menu have been replace to debug exposure compensation in EV100 space and is always visible.
- Further optimized PrepareLightsForGPU (3x faster with few shadows, 1.4x faster with a lot of shadows or equivalently cost reduced by 68% to 37%).
- Raytracing: Replaced the DIFFUSE_LIGHTING_ONLY multicompile by a uniform.
- Raytracing: Removed the dynamic lightmap multicompile.
- Raytracing: Remove the LOD cross fade multi compile for ray tracing.
- Cookie are now supported in lightmaper. All lights casting cookie and baked will now include cookie influence.
- Avoid building the mip chain a second time for SSR for transparent objects.
- Replaced "High Quality" Subsurface Scattering with a set of Quality Levels.
- Replaced "High Quality" Volumetric Lighting with "Screen Resolution Percentage" and "Volume Slice Count" on the Fog volume component.
- Merged material samples and shader samples
- Update material samples scene visuals
- Use multi_compile API for deferred compute shader with shadow mask.
- Made the StaticLightingSky class public so that users can change it by script for baking purpose.
- Shadowmask and realtime reflectoin probe property are hide in Quality settings
- Improved performance of reflection probe management when using a lot of probes.
- Ignoring the disable SSR flags for recursive rendering.
- Removed logic in the UI to disable parameters for contact shadows and fog volume components as it was going against the concept of the volume system.
- Fixed the sub surface mask not being taken into account when computing ray traced sub surface scattering.
- MSAA Within Forward Frame Setting is now enabled by default on Cameras when new Render Pipeline Asset is created
- Slightly changed the TAA anti-flicker mechanism so that it is more aggressive on almost static images (only on High preset for now).
- Changed default exposure compensation to 0.
- Refactored shadow caching system.
- Removed experimental namespace for ray tracing code.
- Increase limit for max numbers of lights in UX
- Removed direct use of BSDFData in the path tracing pass, delegated to the material instead.
- Pre-warm the RTHandle system to reduce the amount of memory allocations and the total memory needed at all points. 
- DXR: Only read the geometric attributes that are required using the share pass info and shader graph defines.
- DXR: Dispatch binned rays in 1D instead of 2D.
- Lit and LayeredLit tessellation cross lod fade don't used dithering anymore between LOD but fade the tessellation height instead. Allow a smoother transition
- Changed the way planar reflections are filtered in order to be a bit more "physically based".
- Increased path tracing BSDFs roughness range from [0.001, 0.999] to [0.00001, 0.99999].
- Changing the default SSGI radius for the all configurations.
- Changed the default parameters for quality RTGI to match expected behavior.
- Add color clear pass while rendering XR occlusion mesh to avoid leaks.
- Only use one texture for ray traced reflection upscaling.
- Adjust the upscale radius based on the roughness value.
- DXR: Changed the way the filter size is decided for directional, point and spot shadows.
- Changed the default exposure mode to "Automatic (Histogram)", along with "Limit Min" to -4 and "Limit Max" to 16.
- Replaced the default scene system with the builtin Scene Template feature.
- Changed extensions of shader CAS include files.
- Making the planar probe atlas's format match the color buffer's format.
- Removing the planarReflectionCacheCompressed setting from asset.
- SHADERPASS for TransparentDepthPrepass and TransparentDepthPostpass identification is using respectively SHADERPASS_TRANSPARENT_DEPTH_PREPASS and SHADERPASS_TRANSPARENT_DEPTH_POSTPASS
- Moved the Parallax Occlusion Mapping node into Shader Graph.
- Renamed the debug name from SSAO to ScreenSpaceAmbientOcclusion (1254974).
- Added missing tooltips and improved the UI of the aperture control (case 1254916).
- Fixed wrong tooltips in the Dof Volume (case 1256641).
- The `CustomPassLoadCameraColor` and `CustomPassSampleCameraColor` functions now returns the correct color buffer when used in after post process instead of the color pyramid (which didn't had post processes).
- PBR Sky now doesn't go black when going below sea level, but it instead freezes calculation as if on the horizon. 
- Fixed an issue with quality setting foldouts not opening when clicking on them (1253088).
- Shutter speed can now be changed by dragging the mouse over the UI label (case 1245007).
- Remove the 'Point Cube Size' for cookie, use the Cubemap size directly.
- VFXTarget with Unlit now allows EmissiveColor output to be consistent with HDRP unlit.
- Only building the RTAS if there is an effect that will require it (1262217).
- Fixed the first ray tracing frame not having the light cluster being set up properly (1260311).
- Render graph pre-setup for ray traced ambient occlusion.
- Avoid casting multiple rays and denoising for hard directional, point and spot ray traced shadows (1261040).
- Making sure the preview cameras do not use ray tracing effects due to a by design issue to build ray tracing acceleration structures (1262166).
- Preparing ray traced reflections for the render graph support (performance and quality).
- Preparing recursive rendering for the render graph port.
- Preparation pass for RTGI, temporal filter and diffuse denoiser for render graph.
- Updated the documentation for the DXR implementation.
- Changed the DXR wizard to support optional checks.
- Changed the DXR wizard steps.
- Preparation pass for RTSSS to be supported by render graph.
- Changed the color space of EmissiveColorLDR property on all shader. Was linear but should have been sRGB. Auto upgrade script handle the conversion.

## [7.1.1] - 2019-09-05

### Added
- Transparency Overdraw debug mode. Allows to visualize transparent objects draw calls as an "heat map".
- Enabled single-pass instancing support for XR SDK with new API cmd.SetInstanceMultiplier()
- XR settings are now available in the HDRP asset
- Support for Material Quality in Shader Graph
- Material Quality support selection in HDRP Asset
- Renamed XR shader macro from UNITY_STEREO_ASSIGN_COMPUTE_EYE_INDEX to UNITY_XR_ASSIGN_VIEW_INDEX
- Raytracing ShaderGraph node for HDRP shaders
- Custom passes volume component with 3 injection points: Before Rendering, Before Transparent and Before Post Process
- Alpha channel is now properly exported to camera render textures when using FP16 color buffer format
- Support for XR SDK mirror view modes
- HD Master nodes in Shader Graph now support Normal and Tangent modification in vertex stage.
- DepthOfFieldCoC option in the fullscreen debug modes.
- Added override Ambient Occlusion option on debug windows
- Added Custom Post Processes with 3 injection points: Before Transparent, Before Post Process and After Post Process
- Added draft of minimal interactive path tracing (experimental) based on DXR API - Support only 4 area light, lit and unlit shader (non-shadergraph)
- Small adjustments to TAA anti flicker (more aggressive on high values).

### Fixed
- Fixed wizard infinite loop on cancellation
- Fixed with compute shader error about too many threads in threadgroup on low GPU
- Fixed invalid contact shadow shaders being created on metal
- Fixed a bug where if Assembly.GetTypes throws an exception due to mis-versioned dlls, then no preprocessors are used in the shader stripper
- Fixed typo in AXF decal property preventing to compile
- Fixed reflection probe with XR single-pass and FPTL
- Fixed force gizmo shown when selecting camera in hierarchy
- Fixed issue with XR occlusion mesh and dynamic resolution
- Fixed an issue where lighting compute buffers were re-created with the wrong size when resizing the window, causing tile artefacts at the top of the screen.
- Fix FrameSettings names and tooltips
- Fixed error with XR SDK when the Editor is not in focus
- Fixed errors with RenderGraph, XR SDK and occlusion mesh
- Fixed shadow routines compilation errors when "real" type is a typedef on "half".
- Fixed toggle volumetric lighting in the light UI
- Fixed post-processing history reset handling rt-scale incorrectly
- Fixed crash with terrain and XR multi-pass
- Fixed ShaderGraph material synchronization issues
- Fixed a null reference exception when using an Emissive texture with Unlit shader (case 1181335)
- Fixed an issue where area lights and point lights where not counted separately with regards to max lights on screen (case 1183196)
- Fixed an SSR and Subsurface Scattering issue (appearing black) when using XR.

### Changed
- Update Wizard layout.
- Remove almost all Garbage collection call within a frame.
- Rename property AdditionalVeclocityChange to AddPrecomputeVelocity
- Call the End/Begin camera rendering callbacks for camera with customRender enabled
- Changeg framesettings migration order of postprocess flags as a pr for reflection settings flags have been backported to 2019.2
- Replaced usage of ENABLE_VR in XRSystem.cs by version defines based on the presence of the built-in VR and XR modules
- Added an update virtual function to the SkyRenderer class. This is called once per frame. This allows a given renderer to amortize heavy computation at the rate it chooses. Currently only the physically based sky implements this.
- Removed mandatory XRPass argument in HDCamera.GetOrCreate()
- Restored the HDCamera parameter to the sky rendering builtin parameters.
- Removed usage of StructuredBuffer for XR View Constants
- Expose Direct Specular Lighting control in FrameSettings
- Deprecated ExponentialFog and VolumetricFog volume components. Now there is only one exponential fog component (Fog) which can add Volumetric Fog as an option. Added a script in Edit -> Render Pipeline -> Upgrade Fog Volume Components.

## [7.0.1] - 2019-07-25

### Added
- Added option in the config package to disable globally Area Lights and to select shadow quality settings for the deferred pipeline.
- When shader log stripping is enabled, shader stripper statistics will be written at `Temp/shader-strip.json`
- Occlusion mesh support from XR SDK

### Fixed
- Fixed XR SDK mirror view blit, cleanup some XRTODO and removed XRDebug.cs
- Fixed culling for volumetrics with XR single-pass rendering
- Fix shadergraph material pass setup not called
- Fixed documentation links in component's Inspector header bar
- Cookies using the render texture output from a camera are now properly updated
- Allow in ShaderGraph to enable pre/post pass when the alpha clip is disabled

### Changed
- RenderQueue for Opaque now start at Background instead of Geometry.
- Clamp the area light size for scripting API when we change the light type
- Added a warning in the material UI when the diffusion profile assigned is not in the HDRP asset


## [7.0.0] - 2019-07-17

### Added
- `Fixed`, `Viewer`, and `Automatic` modes to compute the FOV used when rendering a `PlanarReflectionProbe`
- A checkbox to toggle the chrome gizmo of `ReflectionProbe`and `PlanarReflectionProbe`
- Added a Light layer in shadows that allow for objects to cast shadows without being affected by light (and vice versa).
- You can now access ShaderGraph blend states from the Material UI (for example, **Surface Type**, **Sorting Priority**, and **Blending Mode**). This change may break Materials that use a ShaderGraph, to fix them, select **Edit > Render Pipeline > Reset all ShaderGraph Scene Materials BlendStates**. This syncs the blendstates of you ShaderGraph master nodes with the Material properties.
- You can now control ZTest, ZWrite, and CullMode for transparent Materials.
- Materials that use Unlit Shaders or Unlit Master Node Shaders now cast shadows.
- Added an option to enable the ztest on **After Post Process** materials when TAA is disabled.
- Added a new SSAO (based on Ground Truth Ambient Occlusion algorithm) to replace the previous one.
- Added support for shadow tint on light
- BeginCameraRendering and EndCameraRendering callbacks are now called with probes
- Adding option to update shadow maps only On Enable and On Demand.
- Shader Graphs that use time-dependent vertex modification now generate correct motion vectors.
- Added option to allow a custom spot angle for spot light shadow maps.
- Added frame settings for individual post-processing effects
- Added dither transition between cascades for Low and Medium quality settings
- Added single-pass instancing support with XR SDK
- Added occlusion mesh support with XR SDK
- Added support of Alembic velocity to various shaders
- Added support for more than 2 views for single-pass instancing
- Added support for per punctual/directional light min roughness in StackLit
- Added mirror view support with XR SDK
- Added VR verification in HDRPWizard
- Added DXR verification in HDRPWizard
- Added feedbacks in UI of Volume regarding skies
- Cube LUT support in Tonemapping. Cube LUT helpers for external grading are available in the Post-processing Sample package.

### Fixed
- Fixed an issue with history buffers causing effects like TAA or auto exposure to flicker when more than one camera was visible in the editor
- The correct preview is displayed when selecting multiple `PlanarReflectionProbe`s
- Fixed volumetric rendering with camera-relative code and XR stereo instancing
- Fixed issue with flashing cyan due to async compilation of shader when selecting a mesh
- Fix texture type mismatch when the contact shadow are disabled (causing errors on IOS devices)
- Fixed Generate Shader Includes while in package
- Fixed issue when texture where deleted in ShadowCascadeGUI
- Fixed issue in FrameSettingsHistory when disabling a camera several time without enabling it in between.
- Fixed volumetric reprojection with camera-relative code and XR stereo instancing
- Added custom BaseShaderPreprocessor in HDEditorUtils.GetBaseShaderPreprocessorList()
- Fixed compile issue when USE_XR_SDK is not defined
- Fixed procedural sky sun disk intensity for high directional light intensities
- Fixed Decal mip level when using texture mip map streaming to avoid dropping to lowest permitted mip (now loading all mips)
- Fixed deferred shading for XR single-pass instancing after lightloop refactor
- Fixed cluster and material classification debug (material classification now works with compute as pixel shader lighting)
- Fixed IOS Nan by adding a maximun epsilon definition REAL_EPS that uses HALF_EPS when fp16 are used
- Removed unnecessary GC allocation in motion blur code
- Fixed locked UI with advanded influence volume inspector for probes
- Fixed invalid capture direction when rendering planar reflection probes
- Fixed Decal HTILE optimization with platform not supporting texture atomatic (Disable it)
- Fixed a crash in the build when the contact shadows are disabled
- Fixed camera rendering callbacks order (endCameraRendering was being called before the actual rendering)
- Fixed issue with wrong opaque blending settings for After Postprocess
- Fixed issue with Low resolution transparency on PS4
- Fixed a memory leak on volume profiles
- Fixed The Parallax Occlusion Mappping node in shader graph and it's UV input slot
- Fixed lighting with XR single-pass instancing by disabling deferred tiles
- Fixed the Bloom prefiltering pass
- Fixed post-processing effect relying on Unity's random number generator
- Fixed camera flickering when using TAA and selecting the camera in the editor
- Fixed issue with single shadow debug view and volumetrics
- Fixed most of the problems with light animation and timeline
- Fixed indirect deferred compute with XR single-pass instancing
- Fixed a slight omission in anisotropy calculations derived from HazeMapping in StackLit
- Improved stack computation numerical stability in StackLit
- Fix PBR master node always opaque (wrong blend modes for forward pass)
- Fixed TAA with XR single-pass instancing (missing macros)
- Fixed an issue causing Scene View selection wire gizmo to not appear when using HDRP Shader Graphs.
- Fixed wireframe rendering mode (case 1083989)
- Fixed the renderqueue not updated when the alpha clip is modified in the material UI.
- Fixed the PBR master node preview
- Remove the ReadOnly flag on Reflection Probe's cubemap assets during bake when there are no VCS active.
- Fixed an issue where setting a material debug view would not reset the other exclusive modes
- Spot light shapes are now correctly taken into account when baking
- Now the static lighting sky will correctly take the default values for non-overridden properties
- Fixed material albedo affecting the lux meter
- Extra test in deferred compute shading to avoid shading pixels that were not rendered by the current camera (for camera stacking)

### Changed
- Optimization: Reduce the group size of the deferred lighting pass from 16x16 to 8x8
- Replaced HDCamera.computePassCount by viewCount
- Removed xrInstancing flag in RTHandles (replaced by TextureXR.slices and TextureXR.dimensions)
- Refactor the HDRenderPipeline and lightloop code to preprare for high level rendergraph
- Removed the **Back Then Front Rendering** option in the fabric Master Node settings. Enabling this option previously did nothing.
- Shader type Real translates to FP16 precision on Nintendo Switch.
- Shader framework refactor: Introduce CBSDF, EvaluateBSDF, IsNonZeroBSDF to replace BSDF functions
- Shader framework refactor:  GetBSDFAngles, LightEvaluation and SurfaceShading functions
- Replace ComputeMicroShadowing by GetAmbientOcclusionForMicroShadowing
- Rename WorldToTangent to TangentToWorld as it was incorrectly named
- Remove SunDisk and Sun Halo size from directional light
- Remove all obsolete wind code from shader
- Renamed DecalProjectorComponent into DecalProjector for API alignment.
- Improved the Volume UI and made them Global by default
- Remove very high quality shadow option
- Change default for shadow quality in Deferred to Medium
- Enlighten now use inverse squared falloff (before was using builtin falloff)
- Enlighten is now deprecated. Please use CPU or GPU lightmaper instead.
- Remove the name in the diffusion profile UI
- Changed how shadow map resolution scaling with distance is computed. Now it uses screen space area rather than light range.
- Updated MoreOptions display in UI
- Moved Display Area Light Emissive Mesh script API functions in the editor namespace
- direct strenght properties in ambient occlusion now affect direct specular as well
- Removed advanced Specular Occlusion control in StackLit: SSAO based SO control is hidden and fixed to behave like Lit, SPTD is the only HQ technique shown for baked SO.
- Shader framework refactor: Changed ClampRoughness signature to include PreLightData access.
- HDRPWizard window is now in Window > General > HD Render Pipeline Wizard
- Moved StaticLightingSky to LightingWindow
- Removes the current "Scene Settings" and replace them with "Sky & Fog Settings" (with Physically Based Sky and Volumetric Fog).
- Changed how cached shadow maps are placed inside the atlas to minimize re-rendering of them.

## [6.7.0-preview] - 2019-05-16

### Added
- Added ViewConstants StructuredBuffer to simplify XR rendering
- Added API to render specific settings during a frame
- Added stadia to the supported platforms (2019.3)
- Enabled cascade blends settings in the HD Shadow component
- Added Hardware Dynamic Resolution support.
- Added MatCap debug view to replace the no scene lighting debug view.
- Added clear GBuffer option in FrameSettings (default to false)
- Added preview for decal shader graph (Only albedo, normal and emission)
- Added exposure weight control for decal
- Screen Space Directional Shadow under a define option. Activated for ray tracing
- Added a new abstraction for RendererList that will help transition to Render Graph and future RendererList API
- Added multipass support for VR
- Added XR SDK integration (multipass only)
- Added Shader Graph samples for Hair, Fabric and Decal master nodes.
- Add fade distance, shadow fade distance and light layers to light explorer
- Add method to draw light layer drawer in a rect to HDEditorUtils

### Fixed
- Fixed deserialization crash at runtime
- Fixed for ShaderGraph Unlit masternode not writing velocity
- Fixed a crash when assiging a new HDRP asset with the 'Verify Saving Assets' option enabled
- Fixed exposure to properly support TEXTURE2D_X
- Fixed TerrainLit basemap texture generation
- Fixed a bug that caused nans when material classification was enabled and a tile contained one standard material + a material with transmission.
- Fixed gradient sky hash that was not using the exposure hash
- Fixed displayed default FrameSettings in HDRenderPipelineAsset wrongly updated on scripts reload.
- Fixed gradient sky hash that was not using the exposure hash.
- Fixed visualize cascade mode with exposure.
- Fixed (enabled) exposure on override lighting debug modes.
- Fixed issue with LightExplorer when volume have no profile
- Fixed issue with SSR for negative, infinite and NaN history values
- Fixed LightLayer in HDReflectionProbe and PlanarReflectionProbe inspector that was not displayed as a mask.
- Fixed NaN in transmission when the thickness and a color component of the scattering distance was to 0
- Fixed Light's ShadowMask multi-edition.
- Fixed motion blur and SMAA with VR single-pass instancing
- Fixed NaNs generated by phase functionsin volumetric lighting
- Fixed NaN issue with refraction effect and IOR of 1 at extreme grazing angle
- Fixed nan tracker not using the exposure
- Fixed sorting priority on lit and unlit materials
- Fixed null pointer exception when there are no AOVRequests defined on a camera
- Fixed dirty state of prefab using disabled ReflectionProbes
- Fixed an issue where gizmos and editor grid were not correctly depth tested
- Fixed created default scene prefab non editable due to wrong file extension.
- Fixed an issue where sky convolution was recomputed for nothing when a preview was visible (causing extreme slowness when fabric convolution is enabled)
- Fixed issue with decal that wheren't working currently in player
- Fixed missing stereo rendering macros in some fragment shaders
- Fixed exposure for ReflectionProbe and PlanarReflectionProbe gizmos
- Fixed single-pass instancing on PSVR
- Fixed Vulkan shader issue with Texture2DArray in ScreenSpaceShadow.compute by re-arranging code (workaround)
- Fixed camera-relative issue with lights and XR single-pass instancing
- Fixed single-pass instancing on Vulkan
- Fixed htile synchronization issue with shader graph decal
- Fixed Gizmos are not drawn in Camera preview
- Fixed pre-exposure for emissive decal
- Fixed wrong values computed in PreIntegrateFGD and in the generation of volumetric lighting data by forcing the use of fp32.
- Fixed NaNs arising during the hair lighting pass
- Fixed synchronization issue in decal HTile that occasionally caused rendering artifacts around decal borders
- Fixed QualitySettings getting marked as modified by HDRP (and thus checked out in Perforce)
- Fixed a bug with uninitialized values in light explorer
- Fixed issue with LOD transition
- Fixed shader warnings related to raytracing and TEXTURE2D_X

### Changed
- Refactor PixelCoordToViewDirWS to be VR compatible and to compute it only once per frame
- Modified the variants stripper to take in account multiple HDRP assets used in the build.
- Improve the ray biasing code to avoid self-intersections during the SSR traversal
- Update Pyramid Spot Light to better match emitted light volume.
- Moved _XRViewConstants out of UnityPerPassStereo constant buffer to fix issues with PSSL
- Removed GetPositionInput_Stereo() and single-pass (double-wide) rendering mode
- Changed label width of the frame settings to accommodate better existing options.
- SSR's Default FrameSettings for camera is now enable.
- Re-enabled the sharpening filter on Temporal Anti-aliasing
- Exposed HDEditorUtils.LightLayerMaskDrawer for integration in other packages and user scripting.
- Rename atmospheric scattering in FrameSettings to Fog
- The size modifier in the override for the culling sphere in Shadow Cascades now defaults to 0.6, which is the same as the formerly hardcoded value.
- Moved LOD Bias and Maximum LOD Level from Frame Setting section `Other` to `Rendering`
- ShaderGraph Decal that affect only emissive, only draw in emissive pass (was drawing in dbuffer pass too)
- Apply decal projector fade factor correctly on all attribut and for shader graph decal
- Move RenderTransparentDepthPostpass after all transparent
- Update exposure prepass to interleave XR single-pass instancing views in a checkerboard pattern
- Removed ScriptRuntimeVersion check in wizard.

## [6.6.0-preview] - 2019-04-01

### Added
- Added preliminary changes for XR deferred shading
- Added support of 111110 color buffer
- Added proper support for Recorder in HDRP
- Added depth offset input in shader graph master nodes
- Added a Parallax Occlusion Mapping node
- Added SMAA support
- Added Homothety and Symetry quick edition modifier on volume used in ReflectionProbe, PlanarReflectionProbe and DensityVolume
- Added multi-edition support for DecalProjectorComponent
- Improve hair shader
- Added the _ScreenToTargetScaleHistory uniform variable to be used when sampling HDRP RTHandle history buffers.
- Added settings in `FrameSettings` to change `QualitySettings.lodBias` and `QualitySettings.maximumLODLevel` during a rendering
- Added an exposure node to retrieve the current, inverse and previous frame exposure value.
- Added an HD scene color node which allow to sample the scene color with mips and a toggle to remove the exposure.
- Added safeguard on HD scene creation if default scene not set in the wizard
- Added Low res transparency rendering pass.

### Fixed
- Fixed HDRI sky intensity lux mode
- Fixed dynamic resolution for XR
- Fixed instance identifier semantic string used by Shader Graph
- Fixed null culling result occuring when changing scene that was causing crashes
- Fixed multi-edition light handles and inspector shapes
- Fixed light's LightLayer field when multi-editing
- Fixed normal blend edition handles on DensityVolume
- Fixed an issue with layered lit shader and height based blend where inactive layers would still have influence over the result
- Fixed multi-selection handles color for DensityVolume
- Fixed multi-edition inspector's blend distances for HDReflectionProbe, PlanarReflectionProbe and DensityVolume
- Fixed metric distance that changed along size in DensityVolume
- Fixed DensityVolume shape handles that have not same behaviour in advance and normal edition mode
- Fixed normal map blending in TerrainLit by only blending the derivatives
- Fixed Xbox One rendering just a grey screen instead of the scene
- Fixed probe handles for multiselection
- Fixed baked cubemap import settings for convolution
- Fixed regression causing crash when attempting to open HDRenderPipelineWizard without an HDRenderPipelineAsset setted
- Fixed FullScreenDebug modes: SSAO, SSR, Contact shadow, Prerefraction Color Pyramid, Final Color Pyramid
- Fixed volumetric rendering with stereo instancing
- Fixed shader warning
- Fixed missing resources in existing asset when updating package
- Fixed PBR master node preview in forward rendering or transparent surface
- Fixed deferred shading with stereo instancing
- Fixed "look at" edition mode of Rotation tool for DecalProjectorComponent
- Fixed issue when switching mode in ReflectionProbe and PlanarReflectionProbe
- Fixed issue where migratable component version where not always serialized when part of prefab's instance
- Fixed an issue where shadow would not be rendered properly when light layer are not enabled
- Fixed exposure weight on unlit materials
- Fixed Light intensity not played in the player when recorded with animation/timeline
- Fixed some issues when multi editing HDRenderPipelineAsset
- Fixed emission node breaking the main shader graph preview in certain conditions.
- Fixed checkout of baked probe asset when baking probes.
- Fixed invalid gizmo position for rotated ReflectionProbe
- Fixed multi-edition of material's SurfaceType and RenderingPath
- Fixed whole pipeline reconstruction on selecting for the first time or modifying other than the currently used HDRenderPipelineAsset
- Fixed single shadow debug mode
- Fixed global scale factor debug mode when scale > 1
- Fixed debug menu material overrides not getting applied to the Terrain Lit shader
- Fixed typo in computeLightVariants
- Fixed deferred pass with XR instancing by disabling ComputeLightEvaluation
- Fixed bloom resolution independence
- Fixed lens dirt intensity not behaving properly
- Fixed the Stop NaN feature
- Fixed some resources to handle more than 2 instanced views for XR
- Fixed issue with black screen (NaN) produced on old GPU hardware or intel GPU hardware with gaussian pyramid
- Fixed issue with disabled punctual light would still render when only directional light is present

### Changed
- DensityVolume scripting API will no longuer allow to change between advance and normal edition mode
- Disabled depth of field, lens distortion and panini projection in the scene view
- TerrainLit shaders and includes are reorganized and made simpler.
- TerrainLit shader GUI now allows custom properties to be displayed in the Terrain fold-out section.
- Optimize distortion pass with stencil
- Disable SceneSelectionPass in shader graph preview
- Control punctual light and area light shadow atlas separately
- Move SMAA anti-aliasing option to after Temporal Anti Aliasing one, to avoid problem with previously serialized project settings
- Optimize rendering with static only lighting and when no cullable lights/decals/density volumes are present.
- Updated handles for DecalProjectorComponent for enhanced spacial position readability and have edition mode for better SceneView management
- DecalProjectorComponent are now scale independent in order to have reliable metric unit (see new Size field for changing the size of the volume)
- Restructure code from HDCamera.Update() by adding UpdateAntialiasing() and UpdateViewConstants()
- Renamed velocity to motion vectors
- Objects rendered during the After Post Process pass while TAA is enabled will not benefit from existing depth buffer anymore. This is done to fix an issue where those object would wobble otherwise
- Removed usage of builtin unity matrix for shadow, shadow now use same constant than other view
- The default volume layer mask for cameras & probes is now `Default` instead of `Everything`

## [6.5.0-preview] - 2019-03-07

### Added
- Added depth-of-field support with stereo instancing
- Adding real time area light shadow support
- Added a new FrameSettings: Specular Lighting to toggle the specular during the rendering

### Fixed
- Fixed diffusion profile upgrade breaking package when upgrading to a new version
- Fixed decals cropped by gizmo not updating correctly if prefab
- Fixed an issue when enabling SSR on multiple view
- Fixed edition of the intensity's unit field while selecting multiple lights
- Fixed wrong calculation in soft voxelization for density volume
- Fixed gizmo not working correctly with pre-exposure
- Fixed issue with setting a not available RT when disabling motion vectors
- Fixed planar reflection when looking at mirror normal
- Fixed mutiselection issue with HDLight Inspector
- Fixed HDAdditionalCameraData data migration
- Fixed failing builds when light explorer window is open
- Fixed cascade shadows border sometime causing artefacts between cascades
- Restored shadows in the Cascade Shadow debug visualization
- `camera.RenderToCubemap` use proper face culling

### Changed
- When rendering reflection probe disable all specular lighting and for metals use fresnelF0 as diffuse color for bake lighting.

## [6.4.0-preview] - 2019-02-21

### Added
- VR: Added TextureXR system to selectively expand TEXTURE2D macros to texture array for single-pass stereo instancing + Convert textures call to these macros
- Added an unit selection dropdown next to shutter speed (camera)
- Added error helpbox when trying to use a sub volume component that require the current HDRenderPipelineAsset to support a feature that it is not supporting.
- Add mesh for tube light when display emissive mesh is enabled

### Fixed
- Fixed Light explorer. The volume explorer used `profile` instead of `sharedProfile` which instantiate a custom volume profile instead of editing the asset itself.
- Fixed UI issue where all is displayed using metric unit in shadow cascade and Percent is set in the unit field (happening when opening the inspector).
- Fixed inspector event error when double clicking on an asset (diffusion profile/material).
- Fixed nullref on layered material UI when the material is not an asset.
- Fixed nullref exception when undo/redo a light property.
- Fixed visual bug when area light handle size is 0.

### Changed
- Update UI for 32bit/16bit shadow precision settings in HDRP asset
- Object motion vectors have been disabled in all but the game view. Camera motion vectors are still enabled everywhere, allowing TAA and Motion Blur to work on static objects.
- Enable texture array by default for most rendering code on DX11 and unlock stereo instancing (DX11 only for now)

## [6.3.0-preview] - 2019-02-18

### Added
- Added emissive property for shader graph decals
- Added a diffusion profile override volume so the list of diffusion profile assets to use can be chanaged without affecting the HDRP asset
- Added a "Stop NaNs" option on cameras and in the Scene View preferences.
- Added metric display option in HDShadowSettings and improve clamping
- Added shader parameter mapping in DebugMenu
- Added scripting API to configure DebugData for DebugMenu

### Fixed
- Fixed decals in forward
- Fixed issue with stencil not correctly setup for various master node and shader for the depth pass, motion vector pass and GBuffer/Forward pass
- Fixed SRP batcher and metal
- Fixed culling and shadows for Pyramid, Box, Rectangle and Tube lights
- Fixed an issue where scissor render state leaking from the editor code caused partially black rendering

### Changed
- When a lit material has a clear coat mask that is not null, we now use the clear coat roughness to compute the screen space reflection.
- Diffusion profiles are now limited to one per asset and can be referenced in materials, shader graphs and vfx graphs. Materials will be upgraded automatically except if they are using a shader graph, in this case it will display an error message.

## [6.2.0-preview] - 2019-02-15

### Added
- Added help box listing feature supported in a given HDRenderPipelineAsset alongs with the drawbacks implied.
- Added cascade visualizer, supporting disabled handles when not overriding.

### Fixed
- Fixed post processing with stereo double-wide
- Fixed issue with Metal: Use sign bit to find the cache type instead of lowest bit.
- Fixed invalid state when creating a planar reflection for the first time
- Fix FrameSettings's LitShaderMode not restrained by supported LitShaderMode regression.

### Changed
- The default value roughness value for the clearcoat has been changed from 0.03 to 0.01
- Update default value of based color for master node
- Update Fabric Charlie Sheen lighting model - Remove Fresnel component that wasn't part of initial model + Remap smoothness to [0.0 - 0.6] range for more artist friendly parameter

### Changed
- Code refactor: all macros with ARGS have been swapped with macros with PARAM. This is because the ARGS macros were incorrectly named.

## [6.1.0-preview] - 2019-02-13

### Added
- Added support for post-processing anti-aliasing in the Scene View (FXAA and TAA). These can be set in Preferences.
- Added emissive property for decal material (non-shader graph)

### Fixed
- Fixed a few UI bugs with the color grading curves.
- Fixed "Post Processing" in the scene view not toggling post-processing effects
- Fixed bake only object with flag `ReflectionProbeStaticFlag` when baking a `ReflectionProbe`

### Changed
- Removed unsupported Clear Depth checkbox in Camera inspector
- Updated the toggle for advanced mode in inspectors.

## [6.0.0-preview] - 2019-02-23

### Added
- Added new API to perform a camera rendering
- Added support for hair master node (Double kajiya kay - Lambert)
- Added Reset behaviour in DebugMenu (ingame mapping is right joystick + B)
- Added Default HD scene at new scene creation while in HDRP
- Added Wizard helping to configure HDRP project
- Added new UI for decal material to allow remapping and scaling of some properties
- Added cascade shadow visualisation toggle in HD shadow settings
- Added icons for assets
- Added replace blending mode for distortion
- Added basic distance fade for density volumes
- Added decal master node for shader graph
- Added HD unlit master node (Cross Pipeline version is name Unlit)
- Added new Rendering Queue in materials
- Added post-processing V3 framework embed in HDRP, remove postprocess V2 framework
- Post-processing now uses the generic volume framework
-   New depth-of-field, bloom, panini projection effects, motion blur
-   Exposure is now done as a pre-exposition pass, the whole system has been revamped
-   Exposure now use EV100 everywhere in the UI (Sky, Emissive Light)
- Added emissive intensity (Luminance and EV100 control) control for Emissive
- Added pre-exposure weigth for Emissive
- Added an emissive color node and a slider to control the pre-exposure percentage of emission color
- Added physical camera support where applicable
- Added more color grading tools
- Added changelog level for Shader Variant stripping
- Added Debug mode for validation of material albedo and metalness/specularColor values
- Added a new dynamic mode for ambient probe and renamed BakingSky to StaticLightingSky
- Added command buffer parameter to all Bind() method of material
- Added Material validator in Render Pipeline Debug
- Added code to future support of DXR (not enabled)
- Added support of multiviewport
- Added HDRenderPipeline.RequestSkyEnvironmentUpdate function to force an update from script when sky is set to OnDemand
- Added a Lighting and BackLighting slots in Lit, StackLit, Fabric and Hair master nodes
- Added support for overriding terrain detail rendering shaders, via the render pipeline editor resources asset
- Added xrInstancing flag support to RTHandle
- Added support for cullmask for decal projectors
- Added software dynamic resolution support
- Added support for "After Post-Process" render pass for unlit shader
- Added support for textured rectangular area lights
- Added stereo instancing macros to MSAA shaders
- Added support for Quarter Res Raytraced Reflections (not enabled)
- Added fade factor for decal projectors.
- Added stereo instancing macros to most shaders used in VR
- Added multi edition support for HDRenderPipelineAsset

### Fixed
- Fixed logic to disable FPTL with stereo rendering
- Fixed stacklit transmission and sun highlight
- Fixed decals with stereo rendering
- Fixed sky with stereo rendering
- Fixed flip logic for postprocessing + VR
- Fixed copyStencilBuffer pass for Switch
- Fixed point light shadow map culling that wasn't taking into account far plane
- Fixed usage of SSR with transparent on all master node
- Fixed SSR and microshadowing on fabric material
- Fixed blit pass for stereo rendering
- Fixed lightlist bounds for stereo rendering
- Fixed windows and in-game DebugMenu sync.
- Fixed FrameSettings' LitShaderMode sync when opening DebugMenu.
- Fixed Metal specific issues with decals, hitting a sampler limit and compiling AxF shader
- Fixed an issue with flipped depth buffer during postprocessing
- Fixed normal map use for shadow bias with forward lit - now use geometric normal
- Fixed transparent depth prepass and postpass access so they can be use without alpha clipping for lit shader
- Fixed support of alpha clip shadow for lit master node
- Fixed unlit master node not compiling
- Fixed issue with debug display of reflection probe
- Fixed issue with phong tessellations not working with lit shader
- Fixed issue with vertex displacement being affected by heightmap setting even if not heightmap where assign
- Fixed issue with density mode on Lit terrain producing NaN
- Fixed issue when going back and forth from Lit to LitTesselation for displacement mode
- Fixed issue with ambient occlusion incorrectly applied to emissiveColor with light layers in deferred
- Fixed issue with fabric convolution not using the correct convolved texture when fabric convolution is enabled
- Fixed issue with Thick mode for Transmission that was disabling transmission with directional light
- Fixed shutdown edge cases with HDRP tests
- Fixed slowdow when enabling Fabric convolution in HDRP asset
- Fixed specularAA not compiling in StackLit Master node
- Fixed material debug view with stereo rendering
- Fixed material's RenderQueue edition in default view.
- Fixed banding issues within volumetric density buffer
- Fixed missing multicompile for MSAA for AxF
- Fixed camera-relative support for stereo rendering
- Fixed remove sync with render thread when updating decal texture atlas.
- Fixed max number of keyword reach [256] issue. Several shader feature are now local
- Fixed Scene Color and Depth nodes
- Fixed SSR in forward
- Fixed custom editor of Unlit, HD Unlit and PBR shader graph master node
- Fixed issue with NewFrame not correctly calculated in Editor when switching scene
- Fixed issue with TerrainLit not compiling with depth only pass and normal buffer
- Fixed geometric normal use for shadow bias with PBR master node in forward
- Fixed instancing macro usage for decals
- Fixed error message when having more than one directional light casting shadow
- Fixed error when trying to display preview of Camera or PlanarReflectionProbe
- Fixed LOAD_TEXTURE2D_ARRAY_MSAA macro
- Fixed min-max and amplitude clamping value in inspector of vertex displacement materials
- Fixed issue with alpha shadow clip (was incorrectly clipping object shadow)
- Fixed an issue where sky cubemap would not be cleared correctly when setting the current sky to None
- Fixed a typo in Static Lighting Sky component UI
- Fixed issue with incorrect reset of RenderQueue when switching shader in inspector GUI
- Fixed issue with variant stripper stripping incorrectly some variants
- Fixed a case of ambient lighting flickering because of previews
- Fixed Decals when rendering multiple camera in a single frame
- Fixed cascade shadow count in shader
- Fixed issue with Stacklit shader with Haze effect
- Fixed an issue with the max sample count for the TAA
- Fixed post-process guard band for XR
- Fixed exposure of emissive of Unlit
- Fixed depth only and motion vector pass for Unlit not working correctly with MSAA
- Fixed an issue with stencil buffer copy causing unnecessary compute dispatches for lighting
- Fixed multi edition issue in FrameSettings
- Fixed issue with SRP batcher and DebugDisplay variant of lit shader
- Fixed issue with debug material mode not doing alpha test
- Fixed "Attempting to draw with missing UAV bindings" errors on Vulkan
- Fixed pre-exposure incorrectly apply to preview
- Fixed issue with duplicate 3D texture in 3D texture altas of volumetric?
- Fixed Camera rendering order (base on the depth parameter)
- Fixed shader graph decals not being cropped by gizmo
- Fixed "Attempting to draw with missing UAV bindings" errors on Vulkan.


### Changed
- ColorPyramid compute shader passes is swapped to pixel shader passes on platforms where the later is faster (Nintendo Switch).
- Removing the simple lightloop used by the simple lit shader
- Whole refactor of reflection system: Planar and reflection probe
- Separated Passthrough from other RenderingPath
- Update several properties naming and caption based on feedback from documentation team
- Remove tile shader variant for transparent backface pass of lit shader
- Rename all HDRenderPipeline to HDRP folder for shaders
- Rename decal property label (based on doc team feedback)
- Lit shader mode now default to Deferred to reduce build time
- Update UI of Emission parameters in shaders
- Improve shader variant stripping including shader graph variant
- Refactored render loop to render realtime probes visible per camera
- Enable SRP batcher by default
- Shader code refactor: Rename LIGHTLOOP_SINGLE_PASS => LIGHTLOOP_DISABLE_TILE_AND_CLUSTER and clean all usage of LIGHTLOOP_TILE_PASS
- Shader code refactor: Move pragma definition of vertex and pixel shader inside pass + Move SURFACE_GRADIENT definition in XXXData.hlsl
- Micro-shadowing in Lit forward now use ambientOcclusion instead of SpecularOcclusion
- Upgraded FrameSettings workflow, DebugMenu and Inspector part relative to it
- Update build light list shader code to support 32 threads in wavefronts on Switch
- LayeredLit layers' foldout are now grouped in one main foldout per layer
- Shadow alpha clip can now be enabled on lit shader and haor shader enven for opaque
- Temporal Antialiasing optimization for Xbox One X
- Parameter depthSlice on SetRenderTarget functions now defaults to -1 to bind the entire resource
- Rename SampleCameraDepth() functions to LoadCameraDepth() and SampleCameraDepth(), same for SampleCameraColor() functions
- Improved Motion Blur quality.
- Update stereo frame settings values for single-pass instancing and double-wide
- Rearrange FetchDepth functions to prepare for stereo-instancing
- Remove unused _ComputeEyeIndex
- Updated HDRenderPipelineAsset inspector
- Re-enable SRP batcher for metal

## [5.2.0-preview] - 2018-11-27

### Added
- Added option to run Contact Shadows and Volumetrics Voxelization stage in Async Compute
- Added camera freeze debug mode - Allow to visually see culling result for a camera
- Added support of Gizmo rendering before and after postprocess in Editor
- Added support of LuxAtDistance for punctual lights

### Fixed
- Fixed Debug.DrawLine and Debug.Ray call to work in game view
- Fixed DebugMenu's enum resetted on change
- Fixed divide by 0 in refraction causing NaN
- Fixed disable rough refraction support
- Fixed refraction, SSS and atmospheric scattering for VR
- Fixed forward clustered lighting for VR (double-wide).
- Fixed Light's UX to not allow negative intensity
- Fixed HDRenderPipelineAsset inspector broken when displaying its FrameSettings from project windows.
- Fixed forward clustered lighting for VR (double-wide).
- Fixed HDRenderPipelineAsset inspector broken when displaying its FrameSettings from project windows.
- Fixed Decals and SSR diable flags for all shader graph master node (Lit, Fabric, StackLit, PBR)
- Fixed Distortion blend mode for shader graph master node (Lit, StackLit)
- Fixed bent Normal for Fabric master node in shader graph
- Fixed PBR master node lightlayers
- Fixed shader stripping for built-in lit shaders.

### Changed
- Rename "Regular" in Diffusion profile UI "Thick Object"
- Changed VBuffer depth parametrization for volumetric from distanceRange to depthExtent - Require update of volumetric settings - Fog start at near plan
- SpotLight with box shape use Lux unit only

## [5.1.0-preview] - 2018-11-19

### Added

- Added a separate Editor resources file for resources Unity does not take when it builds a Player.
- You can now disable SSR on Materials in Shader Graph.
- Added support for MSAA when the Supported Lit Shader Mode is set to Both. Previously HDRP only supported MSAA for Forward mode.
- You can now override the emissive color of a Material when in debug mode.
- Exposed max light for Light Loop Settings in HDRP asset UI.
- HDRP no longer performs a NormalDBuffer pass update if there are no decals in the Scene.
- Added distant (fall-back) volumetric fog and improved the fog evaluation precision.
- Added an option to reflect sky in SSR.
- Added a y-axis offset for the PlanarReflectionProbe and offset tool.
- Exposed the option to run SSR and SSAO on async compute.
- Added support for the _GlossMapScale parameter in the Legacy to HDRP Material converter.
- Added wave intrinsic instructions for use in Shaders (for AMD GCN).


### Fixed
- Fixed sphere shaped influence handles clamping in Reflection Probes.
- Fixed Reflection Probe data migration for projects created before using HDRP.
- Fixed UI of Layered Material where Unity previously rendered the scrollbar above the Copy button.
- Fixed Material tessellations parameters Start fade distance and End fade distance. Originally, Unity clamped these values when you modified them.
- Fixed various distortion and refraction issues - handle a better fall-back.
- Fixed SSR for multiple views.
- Fixed SSR issues related to self-intersections.
- Fixed shape density volume handle speed.
- Fixed density volume shape handle moving too fast.
- Fixed the Camera velocity pass that we removed by mistake.
- Fixed some null pointer exceptions when disabling motion vectors support.
- Fixed viewports for both the Subsurface Scattering combine pass and the transparent depth prepass.
- Fixed the blend mode pop-up in the UI. It previously did not appear when you enabled pre-refraction.
- Fixed some null pointer exceptions that previously occurred when you disabled motion vectors support.
- Fixed Layered Lit UI issue with scrollbar.
- Fixed cubemap assignation on custom ReflectionProbe.
- Fixed Reflection Probes’ capture settings' shadow distance.
- Fixed an issue with the SRP batcher and Shader variables declaration.
- Fixed thickness and subsurface slots for fabric Shader master node that wasn't appearing with the right combination of flags.
- Fixed d3d debug layer warning.
- Fixed PCSS sampling quality.
- Fixed the Subsurface and transmission Material feature enabling for fabric Shader.
- Fixed the Shader Graph UV node’s dimensions when using it in a vertex Shader.
- Fixed the planar reflection mirror gizmo's rotation.
- Fixed HDRenderPipelineAsset's FrameSettings not showing the selected enum in the Inspector drop-down.
- Fixed an error with async compute.
- MSAA now supports transparency.
- The HDRP Material upgrader tool now converts metallic values correctly.
- Volumetrics now render in Reflection Probes.
- Fixed a crash that occurred whenever you set a viewport size to 0.
- Fixed the Camera physic parameter that the UI previously did not display.
- Fixed issue in pyramid shaped spotlight handles manipulation

### Changed

- Renamed Line shaped Lights to Tube Lights.
- HDRP now uses mean height fog parametrization.
- Shadow quality settings are set to All when you use HDRP (This setting is not visible in the UI when using SRP). This avoids Legacy Graphics Quality Settings disabling the shadows and give SRP full control over the Shadows instead.
- HDRP now internally uses premultiplied alpha for all fog.
- Updated default FrameSettings used for realtime Reflection Probes when you create a new HDRenderPipelineAsset.
- Remove multi-camera support. LWRP and HDRP will not support multi-camera layered rendering.
- Updated Shader Graph subshaders to use the new instancing define.
- Changed fog distance calculation from distance to plane to distance to sphere.
- Optimized forward rendering using AMD GCN by scalarizing the light loop.
- Changed the UI of the Light Editor.
- Change ordering of includes in HDRP Materials in order to reduce iteration time for faster compilation.
- Added a StackLit master node replacing the InspectorUI version. IMPORTANT: All previously authored StackLit Materials will be lost. You need to recreate them with the master node.

## [5.0.0-preview] - 2018-09-28

### Added
- Added occlusion mesh to depth prepass for VR (VR still disabled for now)
- Added a debug mode to display only one shadow at once
- Added controls for the highlight created by directional lights
- Added a light radius setting to punctual lights to soften light attenuation and simulate fill lighting
- Added a 'minRoughness' parameter to all non-area lights (was previously only available for certain light types)
- Added separate volumetric light/shadow dimmers
- Added per-pixel jitter to volumetrics to reduce aliasing artifacts
- Added a SurfaceShading.hlsl file, which implements material-agnostic shading functionality in an efficient manner
- Added support for shadow bias for thin object transmission
- Added FrameSettings to control realtime planar reflection
- Added control for SRPBatcher on HDRP Asset
- Added an option to clear the shadow atlases in the debug menu
- Added a color visualization of the shadow atlas rescale in debug mode
- Added support for disabling SSR on materials
- Added intrinsic for XBone
- Added new light volume debugging tool
- Added a new SSR debug view mode
- Added translaction's scale invariance on DensityVolume
- Added multiple supported LitShadermode and per renderer choice in case of both Forward and Deferred supported
- Added custom specular occlusion mode to Lit Shader Graph Master node

### Fixed
- Fixed a normal bias issue with Stacklit (Was causing light leaking)
- Fixed camera preview outputing an error when both scene and game view where display and play and exit was call
- Fixed override debug mode not apply correctly on static GI
- Fixed issue where XRGraphicsConfig values set in the asset inspector GUI weren't propagating correctly (VR still disabled for now)
- Fixed issue with tangent that was using SurfaceGradient instead of regular normal decoding
- Fixed wrong error message display when switching to unsupported target like IOS
- Fixed an issue with ambient occlusion texture sometimes not being created properly causing broken rendering
- Shadow near plane is no longer limited at 0.1
- Fixed decal draw order on transparent material
- Fixed an issue where sometime the lookup texture used for GGX convolution was broken, causing broken rendering
- Fixed an issue where you wouldn't see any fog for certain pipeline/scene configurations
- Fixed an issue with volumetric lighting where the anisotropy value of 0 would not result in perfectly isotropic lighting
- Fixed shadow bias when the atlas is rescaled
- Fixed shadow cascade sampling outside of the atlas when cascade count is inferior to 4
- Fixed shadow filter width in deferred rendering not matching shader config
- Fixed stereo sampling of depth texture in MSAA DepthValues.shader
- Fixed box light UI which allowed negative and zero sizes, thus causing NaNs
- Fixed stereo rendering in HDRISky.shader (VR)
- Fixed normal blend and blend sphere influence for reflection probe
- Fixed distortion filtering (was point filtering, now trilinear)
- Fixed contact shadow for large distance
- Fixed depth pyramid debug view mode
- Fixed sphere shaped influence handles clamping in reflection probes
- Fixed reflection probes data migration for project created before using hdrp
- Fixed ambient occlusion for Lit Master Node when slot is connected

### Changed
- Use samplerunity_ShadowMask instead of samplerunity_samplerLightmap for shadow mask
- Allow to resize reflection probe gizmo's size
- Improve quality of screen space shadow
- Remove support of projection model for ScreenSpaceLighting (SSR always use HiZ and refraction always Proxy)
- Remove all the debug mode from SSR that are obsolete now
- Expose frameSettings and Capture settings for reflection and planar probe
- Update UI for reflection probe, planar probe, camera and HDRP Asset
- Implement proper linear blending for volumetric lighting via deep compositing as described in the paper "Deep Compositing Using Lie Algebras"
- Changed  planar mapping to match terrain convention (XZ instead of ZX)
- XRGraphicsConfig is no longer Read/Write. Instead, it's read-only. This improves consistency of XR behavior between the legacy render pipeline and SRP
- Change reflection probe data migration code (to update old reflection probe to new one)
- Updated gizmo for ReflectionProbes
- Updated UI and Gizmo of DensityVolume

## [4.0.0-preview] - 2018-09-28

### Added
- Added a new TerrainLit shader that supports rendering of Unity terrains.
- Added controls for linear fade at the boundary of density volumes
- Added new API to control decals without monobehaviour object
- Improve Decal Gizmo
- Implement Screen Space Reflections (SSR) (alpha version, highly experimental)
- Add an option to invert the fade parameter on a Density Volume
- Added a Fabric shader (experimental) handling cotton and silk
- Added support for MSAA in forward only for opaque only
- Implement smoothness fade for SSR
- Added support for AxF shader (X-rite format - require special AxF importer from Unity not part of HDRP)
- Added control for sundisc on directional light (hack)
- Added a new HD Lit Master node that implements Lit shader support for Shader Graph
- Added Micro shadowing support (hack)
- Added an event on HDAdditionalCameraData for custom rendering
- HDRP Shader Graph shaders now support 4-channel UVs.

### Fixed
- Fixed an issue where sometimes the deferred shadow texture would not be valid, causing wrong rendering.
- Stencil test during decals normal buffer update is now properly applied
- Decals corectly update normal buffer in forward
- Fixed a normalization problem in reflection probe face fading causing artefacts in some cases
- Fix multi-selection behavior of Density Volumes overwriting the albedo value
- Fixed support of depth texture for RenderTexture. HDRP now correctly output depth to user depth buffer if RenderTexture request it.
- Fixed multi-selection behavior of Density Volumes overwriting the albedo value
- Fixed support of depth for RenderTexture. HDRP now correctly output depth to user depth buffer if RenderTexture request it.
- Fixed support of Gizmo in game view in the editor
- Fixed gizmo for spot light type
- Fixed issue with TileViewDebug mode being inversed in gameview
- Fixed an issue with SAMPLE_TEXTURECUBE_SHADOW macro
- Fixed issue with color picker not display correctly when game and scene view are visible at the same time
- Fixed an issue with reflection probe face fading
- Fixed camera motion vectors shader and associated matrices to update correctly for single-pass double-wide stereo rendering
- Fixed light attenuation functions when range attenuation is disabled
- Fixed shadow component algorithm fixup not dirtying the scene, so changes can be saved to disk.
- Fixed some GC leaks for HDRP
- Fixed contact shadow not affected by shadow dimmer
- Fixed GGX that works correctly for the roughness value of 0 (mean specular highlgiht will disappeard for perfect mirror, we rely on maxSmoothness instead to always have a highlight even on mirror surface)
- Add stereo support to ShaderPassForward.hlsl. Forward rendering now seems passable in limited test scenes with camera-relative rendering disabled.
- Add stereo support to ProceduralSky.shader and OpaqueAtmosphericScattering.shader.
- Added CullingGroupManager to fix more GC.Alloc's in HDRP
- Fixed rendering when multiple cameras render into the same render texture

### Changed
- Changed the way depth & color pyramids are built to be faster and better quality, thus improving the look of distortion and refraction.
- Stabilize the dithered LOD transition mask with respect to the camera rotation.
- Avoid multiple depth buffer copies when decals are present
- Refactor code related to the RT handle system (No more normal buffer manager)
- Remove deferred directional shadow and move evaluation before lightloop
- Add a function GetNormalForShadowBias() that material need to implement to return the normal used for normal shadow biasing
- Remove Jimenez Subsurface scattering code (This code was disabled by default, now remove to ease maintenance)
- Change Decal API, decal contribution is now done in Material. Require update of material using decal
- Move a lot of files from CoreRP to HDRP/CoreRP. All moved files weren't used by Ligthweight pipeline. Long term they could move back to CoreRP after CoreRP become out of preview
- Updated camera inspector UI
- Updated decal gizmo
- Optimization: The objects that are rendered in the Motion Vector Pass are not rendered in the prepass anymore
- Removed setting shader inclue path via old API, use package shader include paths
- The default value of 'maxSmoothness' for punctual lights has been changed to 0.99
- Modified deferred compute and vert/frag shaders for first steps towards stereo support
- Moved material specific Shader Graph files into corresponding material folders.
- Hide environment lighting settings when enabling HDRP (Settings are control from sceneSettings)
- Update all shader includes to use absolute path (allow users to create material in their Asset folder)
- Done a reorganization of the files (Move ShaderPass to RenderPipeline folder, Move all shadow related files to Lighting/Shadow and others)
- Improved performance and quality of Screen Space Shadows

## [3.3.0-preview] - 2018-01-01

### Added
- Added an error message to say to use Metal or Vulkan when trying to use OpenGL API
- Added a new Fabric shader model that supports Silk and Cotton/Wool
- Added a new HDRP Lighting Debug mode to visualize Light Volumes for Point, Spot, Line, Rectangular and Reflection Probes
- Add support for reflection probe light layers
- Improve quality of anisotropic on IBL

### Fixed
- Fix an issue where the screen where darken when rendering camera preview
- Fix display correct target platform when showing message to inform user that a platform is not supported
- Remove workaround for metal and vulkan in normal buffer encoding/decoding
- Fixed an issue with color picker not working in forward
- Fixed an issue where reseting HDLight do not reset all of its parameters
- Fixed shader compile warning in DebugLightVolumes.shader

### Changed
- Changed default reflection probe to be 256x256x6 and array size to be 64
- Removed dependence on the NdotL for thickness evaluation for translucency (based on artist's input)
- Increased the precision when comparing Planar or HD reflection probe volumes
- Remove various GC alloc in C#. Slightly better performance

## [3.2.0-preview] - 2018-01-01

### Added
- Added a luminance meter in the debug menu
- Added support of Light, reflection probe, emissive material, volume settings related to lighting to Lighting explorer
- Added support for 16bit shadows

### Fixed
- Fix issue with package upgrading (HDRP resources asset is now versionned to worarkound package manager limitation)
- Fix HDReflectionProbe offset displayed in gizmo different than what is affected.
- Fix decals getting into a state where they could not be removed or disabled.
- Fix lux meter mode - The lux meter isn't affected by the sky anymore
- Fix area light size reset when multi-selected
- Fix filter pass number in HDUtils.BlitQuad
- Fix Lux meter mode that was applying SSS
- Fix planar reflections that were not working with tile/cluster (olbique matrix)
- Fix debug menu at runtime not working after nested prefab PR come to trunk
- Fix scrolling issue in density volume

### Changed
- Shader code refactor: Split MaterialUtilities file in two parts BuiltinUtilities (independent of FragInputs) and MaterialUtilities (Dependent of FragInputs)
- Change screen space shadow rendertarget format from ARGB32 to RG16

## [3.1.0-preview] - 2018-01-01

### Added
- Decal now support per channel selection mask. There is now two mode. One with BaseColor, Normal and Smoothness and another one more expensive with BaseColor, Normal, Smoothness, Metal and AO. Control is on HDRP Asset. This may require to launch an update script for old scene: 'Edit/Render Pipeline/Single step upgrade script/Upgrade all DecalMaterial MaskBlendMode'.
- Decal now supports depth bias for decal mesh, to prevent z-fighting
- Decal material now supports draw order for decal projectors
- Added LightLayers support (Base on mask from renderers name RenderingLayers and mask from light name LightLayers - if they match, the light apply) - cost an extra GBuffer in deferred (more bandwidth)
- When LightLayers is enabled, the AmbientOclusion is store in the GBuffer in deferred path allowing to avoid double occlusion with SSAO. In forward the double occlusion is now always avoided.
- Added the possibility to add an override transform on the camera for volume interpolation
- Added desired lux intensity and auto multiplier for HDRI sky
- Added an option to disable light by type in the debug menu
- Added gradient sky
- Split EmissiveColor and bakeDiffuseLighting in forward avoiding the emissiveColor to be affect by SSAO
- Added a volume to control indirect light intensity
- Added EV 100 intensity unit for area lights
- Added support for RendererPriority on Renderer. This allow to control order of transparent rendering manually. HDRP have now two stage of sorting for transparent in addition to bact to front. Material have a priority then Renderer have a priority.
- Add Coupling of (HD)Camera and HDAdditionalCameraData for reset and remove in inspector contextual menu of Camera
- Add Coupling of (HD)ReflectionProbe and HDAdditionalReflectionData for reset and remove in inspector contextual menu of ReflectoinProbe
- Add macro to forbid unity_ObjectToWorld/unity_WorldToObject to be use as it doesn't handle camera relative rendering
- Add opacity control on contact shadow

### Fixed
- Fixed an issue with PreIntegratedFGD texture being sometimes destroyed and not regenerated causing rendering to break
- PostProcess input buffers are not copied anymore on PC if the viewport size matches the final render target size
- Fixed an issue when manipulating a lot of decals, it was displaying a lot of errors in the inspector
- Fixed capture material with reflection probe
- Refactored Constant Buffers to avoid hitting the maximum number of bound CBs in some cases.
- Fixed the light range affecting the transform scale when changed.
- Snap to grid now works for Decal projector resizing.
- Added a warning for 128x128 cookie texture without mipmaps
- Replace the sampler used for density volumes for correct wrap mode handling

### Changed
- Move Render Pipeline Debug "Windows from Windows->General-> Render Pipeline debug windows" to "Windows from Windows->Analysis-> Render Pipeline debug windows"
- Update detail map formula for smoothness and albedo, goal it to bright and dark perceptually and scale factor is use to control gradient speed
- Refactor the Upgrade material system. Now a material can be update from older version at any time. Call Edit/Render Pipeline/Upgrade all Materials to newer version
- Change name EnableDBuffer to EnableDecals at several place (shader, hdrp asset...), this require a call to Edit/Render Pipeline/Upgrade all Materials to newer version to have up to date material.
- Refactor shader code: BakeLightingData structure have been replace by BuiltinData. Lot of shader code have been remove/change.
- Refactor shader code: All GBuffer are now handled by the deferred material. Mean ShadowMask and LightLayers are control by lit material in lit.hlsl and not outside anymore. Lot of shader code have been remove/change.
- Refactor shader code: Rename GetBakedDiffuseLighting to ModifyBakedDiffuseLighting. This function now handle lighting model for transmission too. Lux meter debug mode is factor outisde.
- Refactor shader code: GetBakedDiffuseLighting is not call anymore in GBuffer or forward pass, including the ConvertSurfaceDataToBSDFData and GetPreLightData, this is done in ModifyBakedDiffuseLighting now
- Refactor shader code: Added a backBakeDiffuseLighting to BuiltinData to handle lighting for transmission
- Refactor shader code: Material must now call InitBuiltinData (Init all to zero + init bakeDiffuseLighting and backBakeDiffuseLighting ) and PostInitBuiltinData

## [3.0.0-preview] - 2018-01-01

### Fixed
- Fixed an issue with distortion that was using previous frame instead of current frame
- Fixed an issue where disabled light where not upgrade correctly to the new physical light unit system introduce in 2.0.5-preview

### Changed
- Update assembly definitions to output assemblies that match Unity naming convention (Unity.*).

## [2.0.5-preview] - 2018-01-01

### Added
- Add option supportDitheringCrossFade on HDRP Asset to allow to remove shader variant during player build if needed
- Add contact shadows for punctual lights (in additional shadow settings), only one light is allowed to cast contact shadows at the same time and so at each frame a dominant light is choosed among all light with contact shadows enabled.
- Add PCSS shadow filter support (from SRP Core)
- Exposed shadow budget parameters in HDRP asset
- Add an option to generate an emissive mesh for area lights (currently rectangle light only). The mesh fits the size, intensity and color of the light.
- Add an option to the HDRP asset to increase the resolution of volumetric lighting.
- Add additional ligth unit support for punctual light (Lumens, Candela) and area lights (Lumens, Luminance)
- Add dedicated Gizmo for the box Influence volume of HDReflectionProbe / PlanarReflectionProbe

### Changed
- Re-enable shadow mask mode in debug view
- SSS and Transmission code have been refactored to be able to share it between various material. Guidelines are in SubsurfaceScattering.hlsl
- Change code in area light with LTC for Lit shader. Magnitude is now take from FGD texture instead of a separate texture
- Improve camera relative rendering: We now apply camera translation on the model matrix, so before the TransformObjectToWorld(). Note: unity_WorldToObject and unity_ObjectToWorld must never be used directly.
- Rename positionWS to positionRWS (Camera relative world position) at a lot of places (mainly in interpolator and FragInputs). In case of custom shader user will be required to update their code.
- Rename positionWS, capturePositionWS, proxyPositionWS, influencePositionWS to positionRWS, capturePositionRWS, proxyPositionRWS, influencePositionRWS (Camera relative world position) in LightDefinition struct.
- Improve the quality of trilinear filtering of density volume textures.
- Improve UI for HDReflectionProbe / PlanarReflectionProbe

### Fixed
- Fixed a shader preprocessor issue when compiling DebugViewMaterialGBuffer.shader against Metal target
- Added a temporary workaround to Lit.hlsl to avoid broken lighting code with Metal/AMD
- Fixed issue when using more than one volume texture mask with density volumes.
- Fixed an error which prevented volumetric lighting from working if no density volumes with 3D textures were present.
- Fix contact shadows applied on transmission
- Fix issue with forward opaque lit shader variant being removed by the shader preprocessor
- Fixed compilation errors on Nintendo Switch (limited XRSetting support).
- Fixed apply range attenuation option on punctual light
- Fixed issue with color temperature not take correctly into account with static lighting
- Don't display fog when diffuse lighting, specular lighting, or lux meter debug mode are enabled.

## [2.0.4-preview] - 2018-01-01

### Fixed
- Fix issue when disabling rough refraction and building a player. Was causing a crash.

## [2.0.3-preview] - 2018-01-01

### Added
- Increased debug color picker limit up to 260k lux

## [2.0.2-preview] - 2018-01-01

### Added
- Add Light -> Planar Reflection Probe command
- Added a false color mode in rendering debug
- Add support for mesh decals
- Add flag to disable projector decals on transparent geometry to save performance and decal texture atlas space
- Add ability to use decal diffuse map as mask only
- Add visualize all shadow masks in lighting debug
- Add export of normal and roughness buffer for forwardOnly and when in supportOnlyForward mode for forward
- Provide a define in lit.hlsl (FORWARD_MATERIAL_READ_FROM_WRITTEN_NORMAL_BUFFER) when output buffer normal is used to read the normal and roughness instead of caclulating it (can save performance, but lower quality due to compression)
- Add color swatch to decal material

### Changed
- Change Render -> Planar Reflection creation to 3D Object -> Mirror
- Change "Enable Reflector" name on SpotLight to "Angle Affect Intensity"
- Change prototype of BSDFData ConvertSurfaceDataToBSDFData(SurfaceData surfaceData) to BSDFData ConvertSurfaceDataToBSDFData(uint2 positionSS, SurfaceData surfaceData)

### Fixed
- Fix issue with StackLit in deferred mode with deferredDirectionalShadow due to GBuffer not being cleared. Gbuffer is still not clear and issue was fix with the new Output of normal buffer.
- Fixed an issue where interpolation volumes were not updated correctly for reflection captures.
- Fixed an exception in Light Loop settings UI

## [2.0.1-preview] - 2018-01-01

### Added
- Add stripper of shader variant when building a player. Save shader compile time.
- Disable per-object culling that was executed in C++ in HD whereas it was not used (Optimization)
- Enable texture streaming debugging (was not working before 2018.2)
- Added Screen Space Reflection with Proxy Projection Model
- Support correctly scene selection for alpha tested object
- Add per light shadow mask mode control (i.e shadow mask distance and shadow mask). It use the option NonLightmappedOnly
- Add geometric filtering to Lit shader (allow to reduce specular aliasing)
- Add shortcut to create DensityVolume and PlanarReflection in hierarchy
- Add a DefaultHDMirrorMaterial material for PlanarReflection
- Added a script to be able to upgrade material to newer version of HDRP
- Removed useless duplication of ForwardError passes.
- Add option to not compile any DEBUG_DISPLAY shader in the player (Faster build) call Support Runtime Debug display

### Changed
- Changed SupportForwardOnly to SupportOnlyForward in render pipeline settings
- Changed versioning variable name in HDAdditionalXXXData from m_version to version
- Create unique name when creating a game object in the rendering menu (i.e Density Volume(2))
- Re-organize various files and folder location to clean the repository
- Change Debug windows name and location. Now located at:  Windows -> General -> Render Pipeline Debug

### Removed
- Removed GlobalLightLoopSettings.maxPlanarReflectionProbes and instead use value of GlobalLightLoopSettings.planarReflectionProbeCacheSize
- Remove EmissiveIntensity parameter and change EmissiveColor to be HDR (Matching Builtin Unity behavior) - Data need to be updated - Launch Edit -> Single Step Upgrade Script -> Upgrade all Materials emissionColor

### Fixed
- Fix issue with LOD transition and instancing
- Fix discrepency between object motion vector and camera motion vector
- Fix issue with spot and dir light gizmo axis not highlighted correctly
- Fix potential crash while register debug windows inputs at startup
- Fix warning when creating Planar reflection
- Fix specular lighting debug mode (was rendering black)
- Allow projector decal with null material to allow to configure decal when HDRP is not set
- Decal atlas texture offset/scale is updated after allocations (used to be before so it was using date from previous frame)

## [0.0.0-preview] - 2018-01-01

### Added
- Configure the VolumetricLightingSystem code path to be on by default
- Trigger a build exception when trying to build an unsupported platform
- Introduce the VolumetricLightingController component, which can (and should) be placed on the camera, and allows one to control the near and the far plane of the V-Buffer (volumetric "froxel" buffer) along with the depth distribution (from logarithmic to linear)
- Add 3D texture support for DensityVolumes
- Add a better mapping of roughness to mipmap for planar reflection
- The VolumetricLightingSystem now uses RTHandles, which allows to save memory by sharing buffers between different cameras (history buffers are not shared), and reduce reallocation frequency by reallocating buffers only if the rendering resolution increases (and suballocating within existing buffers if the rendering resolution decreases)
- Add a Volumetric Dimmer slider to lights to control the intensity of the scattered volumetric lighting
- Add UV tiling and offset support for decals.
- Add mipmapping support for volume 3D mask textures

### Changed
- Default number of planar reflection change from 4 to 2
- Rename _MainDepthTexture to _CameraDepthTexture
- The VolumetricLightingController has been moved to the Interpolation Volume framework and now functions similarly to the VolumetricFog settings
- Update of UI of cookie, CubeCookie, Reflection probe and planar reflection probe to combo box
- Allow enabling/disabling shadows for area lights when they are set to baked.
- Hide applyRangeAttenuation and FadeDistance for directional shadow as they are not used

### Removed
- Remove Resource folder of PreIntegratedFGD and add the resource to RenderPipeline Asset

### Fixed
- Fix ConvertPhysicalLightIntensityToLightIntensity() function used when creating light from script to match HDLightEditor behavior
- Fix numerical issues with the default value of mean free path of volumetric fog
- Fix the bug preventing decals from coexisting with density volumes
- Fix issue with alpha tested geometry using planar/triplanar mapping not render correctly or flickering (due to being wrongly alpha tested in depth prepass)
- Fix meta pass with triplanar (was not handling correctly the normal)
- Fix preview when a planar reflection is present
- Fix Camera preview, it is now a Preview cameraType (was a SceneView)
- Fix handling unknown GPUShadowTypes in the shadow manager.
- Fix area light shapes sent as point lights to the baking backends when they are set to baked.
- Fix unnecessary division by PI for baked area lights.
- Fix line lights sent to the lightmappers. The backends don't support this light type.
- Fix issue with shadow mask framesettings not correctly taken into account when shadow mask is enabled for lighting.
- Fix directional light and shadow mask transition, they are now matching making smooth transition
- Fix banding issues caused by high intensity volumetric lighting
- Fix the debug window being emptied on SRP asset reload
- Fix issue with debug mode not correctly clearing the GBuffer in editor after a resize
- Fix issue with ResetMaterialKeyword not resetting correctly ToggleOff/Roggle Keyword
- Fix issue with motion vector not render correctly if there is no depth prepass in deferred

## [0.0.0-preview] - 2018-01-01

### Added
- Screen Space Refraction projection model (Proxy raycasting, HiZ raymarching)
- Screen Space Refraction settings as volume component
- Added buffered frame history per camera
- Port Global Density Volumes to the Interpolation Volume System.
- Optimize ImportanceSampleLambert() to not require the tangent frame.
- Generalize SampleVBuffer() to handle different sampling and reconstruction methods.
- Improve the quality of volumetric lighting reprojection.
- Optimize Morton Order code in the Subsurface Scattering pass.
- Planar Reflection Probe support roughness (gaussian convolution of captured probe)
- Use an atlas instead of a texture array for cluster transparent decals
- Add a debug view to visualize the decal atlas
- Only store decal textures to atlas if decal is visible, debounce out of memory decal atlas warning.
- Add manipulator gizmo on decal to improve authoring workflow
- Add a minimal StackLit material (work in progress, this version can be used as template to add new material)

### Changed
- EnableShadowMask in FrameSettings (But shadowMaskSupport still disable by default)
- Forced Planar Probe update modes to (Realtime, Every Update, Mirror Camera)
- Screen Space Refraction proxy model uses the proxy of the first environment light (Reflection probe/Planar probe) or the sky
- Moved RTHandle static methods to RTHandles
- Renamed RTHandle to RTHandleSystem.RTHandle
- Move code for PreIntegratedFDG (Lit.shader) into its dedicated folder to be share with other material
- Move code for LTCArea (Lit.shader) into its dedicated folder to be share with other material

### Removed
- Removed Planar Probe mirror plane position and normal fields in inspector, always display mirror plane and normal gizmos

### Fixed
- Fix fog flags in scene view is now taken into account
- Fix sky in preview windows that were disappearing after a load of a new level
- Fix numerical issues in IntersectRayAABB().
- Fix alpha blending of volumetric lighting with transparent objects.
- Fix the near plane of the V-Buffer causing out-of-bounds look-ups in the clustered data structure.
- Depth and color pyramid are properly computed and sampled when the camera renders inside a viewport of a RTHandle.
- Fix decal atlas debug view to work correctly when shadow atlas view is also enabled<|MERGE_RESOLUTION|>--- conflicted
+++ resolved
@@ -67,16 +67,13 @@
 
 ### Changed
 - Preparation pass for RTSSShadows to be supported by render graph.
-<<<<<<< HEAD
-- Slight reduction of VGPR used by area light code.
-=======
 - Add tooltips with the full name of the (graphics) compositor properties to properly show large names that otherwise are clipped by the UI (case 1263590)
 - Composition profile .asset files cannot be manually edited/reset by users (to avoid breaking things - case 1265631)
 - Preparation pass for RTSSShadows to be supported by render graph.
 - Changed the way the ray tracing property is displayed on the material (QOL 1265297).
 - Exposed lens attenuation mode in default settings and remove it as a debug mode.
 - Composition layers without any sub layers are now cleared to black to avoid confusion (case 1265061).
->>>>>>> 98b0174f
+- Slight reduction of VGPR used by area light code.
 
 ## [10.0.0] - 2019-06-10
 
