﻿# Changelog
All notable changes to this package will be documented in this file.

The format is based on [Keep a Changelog](http://keepachangelog.com/en/1.0.0/)
and this project adheres to [Semantic Versioning](http://semver.org/spec/v2.0.0.html).

## [10.1.0] - 2019-08-04

### Added
- Added an option to have only the metering mask displayed in the debug mode.
- Added a new mode to cluster visualization debug where users can see a slice instead of the cluster on opaque objects.
- Added ray traced reflection support for the render graph version of the pipeline.
- Added render graph support of RTAO and required denoisers.
- Added render graph support of RTGI.
- Added support of RTSSS and Recursive Rendering in the render graph mode.
- Added support of RT and screen space shadow for render graph.
- Added tooltips with the full name of the (graphics) compositor properties to properly show large names that otherwise are clipped by the UI (case 1263590)
- Added error message if a callback AOV allocation fail
- Added marker for all AOV request operation on GPU
- Added remapping options for Depth Pyramid debug view mode
- Added an option to support AOV shader at runtime in HDRP settings (case 1265070)
- Added support of SSGI in the render graph mode.
- Added option for 11-11-10 format for cube reflection probes.
- Added an optional check in the HDRP DXR Wizard to verify 64 bits target architecture

### Fixed
- Fixed several issues with physically-based DoF (TAA ghosting of the CoC buffer, smooth layer transitions, etc)
- Fixed GPU hang on D3D12 on xbox. 
- Fixed Amplitude -> Min/Max parametrization conversion
- Fixed CoatMask block appearing when creating lit master node (case 1264632)
- Fixed issue with SceneEV100 debug mode indicator when rescaling the window.
- Fixed issue with PCSS filter being wrong on first frame. 
- Fixed issue with emissive mesh for area light not appearing in playmode if Reload Scene option is disabled in Enter Playmode Settings.
- Fixed issue when Reflection Probes are set to OnEnable and are never rendered if the probe is enabled when the camera is farther than the probe fade distance. 
- Fixed issue with sun icon being clipped in the look dev window. 
- Fixed error about layers when disabling emissive mesh for area lights.
- Fixed issue when the user deletes the composition graph or .asset in runtime (case 1263319)
- Fixed assertion failure when changing resolution to compositor layers after using AOVs (case 1265023) 
- Fixed flickering layers in graphics compositor (case 1264552)
- Fixed issue causing the editor field not updating the disc area light radius.
- Fixed issues that lead to cookie atlas to be updated every frame even if cached data was valid.
- Fixed an issue where world space UI was not emitted for reflection cameras in HDRP
- Fixed an issue with cookie texture atlas that would cause realtime textures to always update in the atlas even when the content did not change.
- Fixed an issue where only one of the two lookdev views would update when changing the default lookdev volume profile.
- Fixed a bug related to light cluster invalidation.
- Fixed shader warning in DofGather (case 1272931)
- Fixed AOV export of depth buffer which now correctly export linear depth (case 1265001)
- Fixed issue that caused the decal atlas to not be updated upon changing of the decal textures content.
- Fixed "Screen position out of view frustum" error when camera is at exactly the planar reflection probe location.
- Fixed Amplitude -> Min/Max parametrization conversion
- Fixed issue that allocated a small cookie for normal spot lights.
- Fixed issue when undoing a change in diffuse profile list after deleting the volume profile.
- Fixed custom pass re-ordering and removing.
- Fixed TAA issue and hardware dynamic resolution.
- Fixed a static lighting flickering issue caused by having an active planar probe in the scene while rendering inspector preview.
- Fixed an issue where even when set to OnDemand, the sky lighting would still be updated when changing sky parameters.
- Fixed an error message trigerred when a mesh has more than 32 sub-meshes (case 1274508).
- Fixed RTGI getting noisy for grazying angle geometry (case 1266462).
- Fixed an issue with TAA history management on pssl.
- Fixed the global illumination volume override having an unwanted advanced mode (case 1270459).
- Fixed screen space shadow option displayed on directional shadows while they shouldn't (case 1270537).
- Fixed the handling of undo and redo actions in the graphics compositor (cases 1268149, 1266212, 1265028)
- Fixed issue with composition graphs that include virtual textures, cubemaps and other non-2D textures (cases 1263347, 1265638).
- Fixed issues when selecting a new composition graph or setting it to None (cases 1263350, 1266202)
- Fixed ArgumentNullException when saving shader graphs after removing the compositor from the scene (case 1268658)
- Fixed issue with updating the compositor output when not in play mode (case 1266216)
- Fixed warning with area mesh (case 1268379)
- Fixed issue with diffusion profile not being updated upon reset of the editor. 
- Fixed an issue that lead to corrupted refraction in some scenarios on xbox.
- Fixed for light loop scalarization not happening. 
- Fixed issue with stencil not being set in rendergraph mode.
- Fixed for post process being overridable in reflection probes even though it is not supported.
- Fixed RTGI in performance mode when light layers are enabled on the asset.
- Fixed SSS materials appearing black in matcap mode.
- Fixed a collision in the interaction of RTR and RTGI.
- Fix for lookdev toggling renderers that are set to non editable or are hidden in the inspector.

### Changed
- Preparation pass for RTSSShadows to be supported by render graph.
- Add tooltips with the full name of the (graphics) compositor properties to properly show large names that otherwise are clipped by the UI (case 1263590)
- Composition profile .asset files cannot be manually edited/reset by users (to avoid breaking things - case 1265631)
- Preparation pass for RTSSShadows to be supported by render graph.
- Changed the way the ray tracing property is displayed on the material (QOL 1265297).
- Exposed lens attenuation mode in default settings and remove it as a debug mode.
- Composition layers without any sub layers are now cleared to black to avoid confusion (case 1265061).
- Slight reduction of VGPR used by area light code.
- Changed thread group size for contact shadows (save 1.1ms on PS4)
- Make sure distortion stencil test happens before pixel shader is run.
- Small optimization that allows to skip motion vector prepping when the whole wave as velocity of 0.
- Improved performance to avoid generating coarse stencil buffer when not needed.
- Remove HTile generation for decals (faster without).
- Improving SSGI Filtering and fixing a blend issue with RTGI.
- Changed the Trackball UI so that it allows explicit numeric values.
- Reduce the G-buffer footprint of anisotropic materials
- Moved SSGI out of preview.

## [10.0.0] - 2019-06-10

### Added
- Ray tracing support for VR single-pass
- Added sharpen filter shader parameter and UI for TemporalAA to control image quality instead of hardcoded value
- Added frame settings option for custom post process and custom passes as well as custom color buffer format option.
- Add check in wizard on SRP Batcher enabled.
- Added default implementations of OnPreprocessMaterialDescription for FBX, Obj, Sketchup and 3DS file formats.
- Added custom pass fade radius
- Added after post process injection point for custom passes
- Added basic alpha compositing support - Alpha is available afterpostprocess when using FP16 buffer format.
- Added falloff distance on Reflection Probe and Planar Reflection Probe
- Added Backplate projection from the HDRISky
- Added Shadow Matte in UnlitMasterNode, which only received shadow without lighting
- Added hability to name LightLayers in HDRenderPipelineAsset
- Added a range compression factor for Reflection Probe and Planar Reflection Probe to avoid saturation of colors.
- Added path tracing support for directional, point and spot lights, as well as emission from Lit and Unlit.
- Added non temporal version of SSAO.
- Added more detailed ray tracing stats in the debug window
- Added Disc area light (bake only)
- Added a warning in the material UI to prevent transparent + subsurface-scattering combination.
- Added XR single-pass setting into HDRP asset
- Added a penumbra tint option for lights
- Added support for depth copy with XR SDK
- Added debug setting to Render Pipeline Debug Window to list the active XR views
- Added an option to filter the result of the volumetric lighting (off by default).
- Added a transmission multiplier for directional lights
- Added XR single-pass test mode to Render Pipeline Debug Window
- Added debug setting to Render Pipeline Window to list the active XR views
- Added a new refraction mode for the Lit shader (thin). Which is a box refraction with small thickness values
- Added the code to support Barn Doors for Area Lights based on a shaderconfig option.
- Added HDRPCameraBinder property binder for Visual Effect Graph
- Added "Celestial Body" controls to the Directional Light
- Added new parameters to the Physically Based Sky
- Added Reflections to the DXR Wizard
- Added the possibility to have ray traced colored and semi-transparent shadows on directional lights.
- Added a check in the custom post process template to throw an error if the default shader is not found.
- Exposed the debug overlay ratio in the debug menu.
- Added a separate frame settings for tonemapping alongside color grading.
- Added the receive fog option in the material UI for ShaderGraphs.
- Added a public virtual bool in the custom post processes API to specify if a post processes should be executed in the scene view.
- Added a menu option that checks scene issues with ray tracing. Also removed the previously existing warning at runtime.
- Added Contrast Adaptive Sharpen (CAS) Upscaling effect.
- Added APIs to update probe settings at runtime.
- Added documentation for the rayTracingSupported method in HDRP
- Added user-selectable format for the post processing passes.
- Added support for alpha channel in some post-processing passes (DoF, TAA, Uber).
- Added warnings in FrameSettings inspector when using DXR and atempting to use Asynchronous Execution.
- Exposed Stencil bits that can be used by the user.
- Added history rejection based on velocity of intersected objects for directional, point and spot lights.
- Added a affectsVolumetric field to the HDAdditionalLightData API to know if light affects volumetric fog.
- Add OS and Hardware check in the Wizard fixes for DXR.
- Added option to exclude camera motion from motion blur.
- Added semi-transparent shadows for point and spot lights.
- Added support for semi-transparent shadow for unlit shader and unlit shader graph.
- Added the alpha clip enabled toggle to the material UI for all HDRP shader graphs.
- Added Material Samples to explain how to use the lit shader features
- Added an initial implementation of ray traced sub surface scattering
- Added AssetPostprocessors and Shadergraphs to handle Arnold Standard Surface and 3DsMax Physical material import from FBX.
- Added support for Smoothness Fade start work when enabling ray traced reflections.
- Added Contact shadow, Micro shadows and Screen space refraction API documentation.
- Added script documentation for SSR, SSAO (ray tracing), GI, Light Cluster, RayTracingSettings, Ray Counters, etc.
- Added path tracing support for refraction and internal reflections.
- Added support for Thin Refraction Model and Lit's Clear Coat in Path Tracing.
- Added the Tint parameter to Sky Colored Fog.
- Added of Screen Space Reflections for Transparent materials
- Added a fallback for ray traced area light shadows in case the material is forward or the lit mode is forward.
- Added a new debug mode for light layers.
- Added an "enable" toggle to the SSR volume component.
- Added support for anisotropic specular lobes in path tracing.
- Added support for alpha clipping in path tracing.
- Added support for light cookies in path tracing.
- Added support for transparent shadows in path tracing.
- Added support for iridescence in path tracing.
- Added support for background color in path tracing.
- Added a path tracing test to the test suite.
- Added a warning and workaround instructions that appear when you enable XR single-pass after the first frame with the XR SDK.
- Added the exposure sliders to the planar reflection probe preview
- Added support for subsurface scattering in path tracing.
- Added a new mode that improves the filtering of ray traced shadows (directional, point and spot) based on the distance to the occluder.
- Added support of cookie baking and add support on Disc light.
- Added support for fog attenuation in path tracing.
- Added a new debug panel for volumes
- Added XR setting to control camera jitter for temporal effects
- Added an error message in the DrawRenderers custom pass when rendering opaque objects with an HDRP asset in DeferredOnly mode.
- Added API to enable proper recording of path traced scenes (with the Unity recorder or other tools).
- Added support for fog in Recursive rendering, ray traced reflections and ray traced indirect diffuse.
- Added an alpha blend option for recursive rendering
- Added support for stack lit for ray tracing effects.
- Added support for hair for ray tracing effects.
- Added support for alpha to coverage for HDRP shaders and shader graph
- Added support for Quality Levels to Subsurface Scattering.
- Added option to disable XR rendering on the camera settings.
- Added support for specular AA from geometric curvature in AxF
- Added support for baked AO (no input for now) in AxF
- Added an info box to warn about depth test artifacts when rendering object twice in custom passes with MSAA.
- Added a frame setting for alpha to mask.
- Added support for custom passes in the AOV API
- Added Light decomposition lighting debugging modes and support in AOV
- Added exposure compensation to Fixed exposure mode
- Added support for rasterized area light shadows in StackLit
- Added support for texture-weighted automatic exposure
- Added support for POM for emissive map
- Added alpha channel support in motion blur pass.
- Added the HDRP Compositor Tool (in Preview).
- Added a ray tracing mode option in the HDRP asset that allows to override and shader stripping.
- Added support for arbitrary resolution scaling of Volumetric Lighting to the Fog volume component.
- Added range attenuation for box-shaped spotlights.
- Added scenes for hair and fabric and decals with material samples
- Added fabric materials and textures
- Added information for fabric materials in fabric scene
- Added a DisplayInfo attribute to specify a name override and a display order for Volume Component fields (used only in default inspector for now).
- Added Min distance to contact shadows.
- Added support for Depth of Field in path tracing (by sampling the lens aperture).
- Added an API in HDRP to override the camera within the rendering of a frame (mainly for custom pass).
- Added a function (HDRenderPipeline.ResetRTHandleReferenceSize) to reset the reference size of RTHandle systems.
- Added support for AxF measurements importing into texture resources tilings.
- Added Layer parameter on Area Light to modify Layer of generated Emissive Mesh
- Added a flow map parameter to HDRI Sky
- Implemented ray traced reflections for transparent objects.
- Add a new parameter to control reflections in recursive rendering.
- Added an initial version of SSGI.
- Added Virtual Texturing cache settings to control the size of the Streaming Virtual Texturing caches.
- Added back-compatibility with builtin stereo matrices.
- Added CustomPassUtils API to simplify Blur, Copy and DrawRenderers custom passes.
- Added Histogram guided automatic exposure.
- Added few exposure debug modes.
- Added support for multiple path-traced views at once (e.g., scene and game views).
- Added support for 3DsMax's 2021 Simplified Physical Material from FBX files in the Model Importer.
- Added custom target mid grey for auto exposure.
- Added CustomPassUtils API to simplify Blur, Copy and DrawRenderers custom passes.
- Added an API in HDRP to override the camera within the rendering of a frame (mainly for custom pass).
- Added more custom pass API functions, mainly to render objects from another camera.
- Added support for transparent Unlit in path tracing.
- Added a minimal lit used for RTGI in peformance mode.
- Added procedural metering mask that can follow an object
- Added presets quality settings for RTAO and RTGI.
- Added an override for the shadow culling that allows better directional shadow maps in ray tracing effects (RTR, RTGI, RTSSS and RR).
- Added a Cloud Layer volume override.
- Added Fast Memory support for platform that support it.
- Added CPU and GPU timings for ray tracing effects.
- Added support to combine RTSSS and RTGI (1248733).
- Added IES Profile support for Point, Spot and Rectangular-Area lights
- Added support for multiple mapping modes in AxF.
- Add support of lightlayers on indirect lighting controller
- Added compute shader stripping.
- Added Cull Mode option for opaque materials and ShaderGraphs. 
- Added scene view exposure override.
- Added support for exposure curve remapping for min/max limits.
- Added presets for ray traced reflections.
- Added final image histogram debug view (both luminance and RGB).
- Added an example texture and rotation to the Cloud Layer volume override.
- Added an option to extend the camera culling for skinned mesh animation in ray tracing effects (1258547).
- Added decal layer system similar to light layer. Mesh will receive a decal when both decal layer mask matches.
- Added shader graph nodes for rendering a complex eye shader.
- Added more controls to contact shadows and increased quality in some parts. 
- Added a physically based option in DoF volume.
- Added API to check if a Camera, Light or ReflectionProbe is compatible with HDRP.
- Added path tracing test scene for normal mapping.
- Added missing API documentation.

### Fixed
- Fix when rescale probe all direction below zero (1219246)
- Update documentation of HDRISky-Backplate, precise how to have Ambient Occlusion on the Backplate
- Sorting, undo, labels, layout in the Lighting Explorer.
- Fixed sky settings and materials in Shader Graph Samples package
- Fix/workaround a probable graphics driver bug in the GTAO shader.
- Fixed Hair and PBR shader graphs double sided modes
- Fixed an issue where updating an HDRP asset in the Quality setting panel would not recreate the pipeline.
- Fixed issue with point lights being considered even when occupying less than a pixel on screen (case 1183196)
- Fix a potential NaN source with iridescence (case 1183216)
- Fixed issue of spotlight breaking when minimizing the cone angle via the gizmo (case 1178279)
- Fixed issue that caused decals not to modify the roughness in the normal buffer, causing SSR to not behave correctly (case 1178336)
- Fixed lit transparent refraction with XR single-pass rendering
- Removed extra jitter for TemporalAA in VR
- Fixed ShaderGraph time in main preview
- Fixed issue on some UI elements in HDRP asset not expanding when clicking the arrow (case 1178369)
- Fixed alpha blending in custom post process
- Fixed the modification of the _AlphaCutoff property in the material UI when exposed with a ShaderGraph parameter.
- Fixed HDRP test `1218_Lit_DiffusionProfiles` on Vulkan.
- Fixed an issue where building a player in non-dev mode would generate render target error logs every frame
- Fixed crash when upgrading version of HDRP
- Fixed rendering issues with material previews
- Fixed NPE when using light module in Shuriken particle systems (1173348).
- Refresh cached shadow on editor changes
- Fixed light supported units caching (1182266)
- Fixed an issue where SSAO (that needs temporal reprojection) was still being rendered when Motion Vectors were not available (case 1184998)
- Fixed a nullref when modifying the height parameters inside the layered lit shader UI.
- Fixed Decal gizmo that become white after exiting play mode
- Fixed Decal pivot position to behave like a spotlight
- Fixed an issue where using the LightingOverrideMask would break sky reflection for regular cameras
- Fix DebugMenu FrameSettingsHistory persistency on close
- Fix DensityVolume, ReflectionProbe aned PlanarReflectionProbe advancedControl display
- Fix DXR scene serialization in wizard
- Fixed an issue where Previews would reallocate History Buffers every frame
- Fixed the SetLightLayer function in HDAdditionalLightData setting the wrong light layer
- Fix error first time a preview is created for planar
- Fixed an issue where SSR would use an incorrect roughness value on ForwardOnly (StackLit, AxF, Fabric, etc.) materials when the pipeline is configured to also allow deferred Lit.
- Fixed issues with light explorer (cases 1183468, 1183269)
- Fix dot colors in LayeredLit material inspector
- Fix undo not resetting all value when undoing the material affectation in LayerLit material
- Fix for issue that caused gizmos to render in render textures (case 1174395)
- Fixed the light emissive mesh not updated when the light was disabled/enabled
- Fixed light and shadow layer sync when setting the HDAdditionalLightData.lightlayersMask property
- Fixed a nullref when a custom post process component that was in the HDRP PP list is removed from the project
- Fixed issue that prevented decals from modifying specular occlusion (case 1178272).
- Fixed exposure of volumetric reprojection
- Fixed multi selection support for Scalable Settings in lights
- Fixed font shaders in test projects for VR by using a Shader Graph version
- Fixed refresh of baked cubemap by incrementing updateCount at the end of the bake (case 1158677).
- Fixed issue with rectangular area light when seen from the back
- Fixed decals not affecting lightmap/lightprobe
- Fixed zBufferParams with XR single-pass rendering
- Fixed moving objects not rendered in custom passes
- Fixed abstract classes listed in the + menu of the custom pass list
- Fixed custom pass that was rendered in previews
- Fixed precision error in zero value normals when applying decals (case 1181639)
- Fixed issue that triggered No Scene Lighting view in game view as well (case 1156102)
- Assign default volume profile when creating a new HDRP Asset
- Fixed fov to 0 in planar probe breaking the projection matrix (case 1182014)
- Fixed bugs with shadow caching
- Reassign the same camera for a realtime probe face render request to have appropriate history buffer during realtime probe rendering.
- Fixed issue causing wrong shading when normal map mode is Object space, no normal map is set, but a detail map is present (case 1143352)
- Fixed issue with decal and htile optimization
- Fixed TerrainLit shader compilation error regarding `_Control0_TexelSize` redefinition (case 1178480).
- Fixed warning about duplicate HDRuntimeReflectionSystem when configuring play mode without domain reload.
- Fixed an editor crash when multiple decal projectors were selected and some had null material
- Added all relevant fix actions to FixAll button in Wizard
- Moved FixAll button on top of the Wizard
- Fixed an issue where fog color was not pre-exposed correctly
- Fix priority order when custom passes are overlapping
- Fix cleanup not called when the custom pass GameObject is destroyed
- Replaced most instances of GraphicsSettings.renderPipelineAsset by GraphicsSettings.currentRenderPipeline. This should fix some parameters not working on Quality Settings overrides.
- Fixed an issue with Realtime GI not working on upgraded projects.
- Fixed issue with screen space shadows fallback texture was not set as a texture array.
- Fixed Pyramid Lights bounding box
- Fixed terrain heightmap default/null values and epsilons
- Fixed custom post-processing effects breaking when an abstract class inherited from `CustomPostProcessVolumeComponent`
- Fixed XR single-pass rendering in Editor by using ShaderConfig.s_XrMaxViews to allocate matrix array
- Multiple different skies rendered at the same time by different cameras are now handled correctly without flickering
- Fixed flickering issue happening when different volumes have shadow settings and multiple cameras are present.
- Fixed issue causing planar probes to disappear if there is no light in the scene.
- Fixed a number of issues with the prefab isolation mode (Volumes leaking from the main scene and reflection not working properly)
- Fixed an issue with fog volume component upgrade not working properly
- Fixed Spot light Pyramid Shape has shadow artifacts on aspect ratio values lower than 1
- Fixed issue with AO upsampling in XR
- Fixed camera without HDAdditionalCameraData component not rendering
- Removed the macro ENABLE_RAYTRACING for most of the ray tracing code
- Fixed prefab containing camera reloading in loop while selected in the Project view
- Fixed issue causing NaN wheh the Z scale of an object is set to 0.
- Fixed DXR shader passes attempting to render before pipeline loaded
- Fixed black ambient sky issue when importing a project after deleting Library.
- Fixed issue when upgrading a Standard transparent material (case 1186874)
- Fixed area light cookies not working properly with stack lit
- Fixed material render queue not updated when the shader is changed in the material inspector.
- Fixed a number of issues with full screen debug modes not reseting correctly when setting another mutually exclusive mode
- Fixed compile errors for platforms with no VR support
- Fixed an issue with volumetrics and RTHandle scaling (case 1155236)
- Fixed an issue where sky lighting might be updated uselessly
- Fixed issue preventing to allow setting decal material to none (case 1196129)
- Fixed XR multi-pass decals rendering
- Fixed several fields on Light Inspector that not supported Prefab overrides
- Fixed EOL for some files
- Fixed scene view rendering with volumetrics and XR enabled
- Fixed decals to work with multiple cameras
- Fixed optional clear of GBuffer (Was always on)
- Fixed render target clears with XR single-pass rendering
- Fixed HDRP samples file hierarchy
- Fixed Light units not matching light type
- Fixed QualitySettings panel not displaying HDRP Asset
- Fixed black reflection probes the first time loading a project
- Fixed y-flip in scene view with XR SDK
- Fixed Decal projectors do not immediately respond when parent object layer mask is changed in editor.
- Fixed y-flip in scene view with XR SDK
- Fixed a number of issues with Material Quality setting
- Fixed the transparent Cull Mode option in HD unlit master node settings only visible if double sided is ticked.
- Fixed an issue causing shadowed areas by contact shadows at the edge of far clip plane if contact shadow length is very close to far clip plane.
- Fixed editing a scalable settings will edit all loaded asset in memory instead of targetted asset.
- Fixed Planar reflection default viewer FOV
- Fixed flickering issues when moving the mouse in the editor with ray tracing on.
- Fixed the ShaderGraph main preview being black after switching to SSS in the master node settings
- Fixed custom fullscreen passes in VR
- Fixed camera culling masks not taken in account in custom pass volumes
- Fixed object not drawn in custom pass when using a DrawRenderers with an HDRP shader in a build.
- Fixed injection points for Custom Passes (AfterDepthAndNormal and BeforePreRefraction were missing)
- Fixed a enum to choose shader tags used for drawing objects (DepthPrepass or Forward) when there is no override material.
- Fixed lit objects in the BeforePreRefraction, BeforeTransparent and BeforePostProcess.
- Fixed the None option when binding custom pass render targets to allow binding only depth or color.
- Fixed custom pass buffers allocation so they are not allocated if they're not used.
- Fixed the Custom Pass entry in the volume create asset menu items.
- Fixed Prefab Overrides workflow on Camera.
- Fixed alignment issue in Preset for Camera.
- Fixed alignment issue in Physical part for Camera.
- Fixed FrameSettings multi-edition.
- Fixed a bug happening when denoising multiple ray traced light shadows
- Fixed minor naming issues in ShaderGraph settings
- VFX: Removed z-fight glitches that could appear when using deferred depth prepass and lit quad primitives
- VFX: Preserve specular option for lit outputs (matches HDRP lit shader)
- Fixed an issue with Metal Shader Compiler and GTAO shader for metal
- Fixed resources load issue while upgrading HDRP package.
- Fix LOD fade mask by accounting for field of view
- Fixed spot light missing from ray tracing indirect effects.
- Fixed a UI bug in the diffusion profile list after fixing them from the wizard.
- Fixed the hash collision when creating new diffusion profile assets.
- Fixed a light leaking issue with box light casting shadows (case 1184475)
- Fixed Cookie texture type in the cookie slot of lights (Now displays a warning because it is not supported).
- Fixed a nullref that happens when using the Shuriken particle light module
- Fixed alignment in Wizard
- Fixed text overflow in Wizard's helpbox
- Fixed Wizard button fix all that was not automatically grab all required fixes
- Fixed VR tab for MacOS in Wizard
- Fixed local config package workflow in Wizard
- Fixed issue with contact shadows shifting when MSAA is enabled.
- Fixed EV100 in the PBR sky
- Fixed an issue In URP where sometime the camera is not passed to the volume system and causes a null ref exception (case 1199388)
- Fixed nullref when releasing HDRP with custom pass disabled
- Fixed performance issue derived from copying stencil buffer.
- Fixed an editor freeze when importing a diffusion profile asset from a unity package.
- Fixed an exception when trying to reload a builtin resource.
- Fixed the light type intensity unit reset when switching the light type.
- Fixed compilation error related to define guards and CreateLayoutFromXrSdk()
- Fixed documentation link on CustomPassVolume.
- Fixed player build when HDRP is in the project but not assigned in the graphic settings.
- Fixed an issue where ambient probe would be black for the first face of a baked reflection probe
- VFX: Fixed Missing Reference to Visual Effect Graph Runtime Assembly
- Fixed an issue where rendering done by users in EndCameraRendering would be executed before the main render loop.
- Fixed Prefab Override in main scope of Volume.
- Fixed alignment issue in Presset of main scope of Volume.
- Fixed persistence of ShowChromeGizmo and moved it to toolbar for coherency in ReflectionProbe and PlanarReflectionProbe.
- Fixed Alignement issue in ReflectionProbe and PlanarReflectionProbe.
- Fixed Prefab override workflow issue in ReflectionProbe and PlanarReflectionProbe.
- Fixed empty MoreOptions and moved AdvancedManipulation in a dedicated location for coherency in ReflectionProbe and PlanarReflectionProbe.
- Fixed Prefab override workflow issue in DensityVolume.
- Fixed empty MoreOptions and moved AdvancedManipulation in a dedicated location for coherency in DensityVolume.
- Fix light limit counts specified on the HDRP asset
- Fixed Quality Settings for SSR, Contact Shadows and Ambient Occlusion volume components
- Fixed decalui deriving from hdshaderui instead of just shaderui
- Use DelayedIntField instead of IntField for scalable settings
- Fixed init of debug for FrameSettingsHistory on SceneView camera
- Added a fix script to handle the warning 'referenced script in (GameObject 'SceneIDMap') is missing'
- Fix Wizard load when none selected for RenderPipelineAsset
- Fixed TerrainLitGUI when per-pixel normal property is not present.
- Fixed rendering errors when enabling debug modes with custom passes
- Fix an issue that made PCSS dependent on Atlas resolution (not shadow map res)
- Fixing a bug whith histories when n>4 for ray traced shadows
- Fixing wrong behavior in ray traced shadows for mesh renderers if their cast shadow is shadow only or double sided
- Only tracing rays for shadow if the point is inside the code for spotlight shadows
- Only tracing rays if the point is inside the range for point lights
- Fixing ghosting issues when the screen space shadow  indexes change for a light with ray traced shadows
- Fixed an issue with stencil management and Xbox One build that caused corrupted output in deferred mode.
- Fixed a mismatch in behavior between the culling of shadow maps and ray traced point and spot light shadows
- Fixed recursive ray tracing not working anymore after intermediate buffer refactor.
- Fixed ray traced shadow denoising not working (history rejected all the time).
- Fixed shader warning on xbox one
- Fixed cookies not working for spot lights in ray traced reflections, ray traced GI and recursive rendering
- Fixed an inverted handling of CoatSmoothness for SSR in StackLit.
- Fixed missing distortion inputs in Lit and Unlit material UI.
- Fixed issue that propagated NaNs across multiple frames through the exposure texture.
- Fixed issue with Exclude from TAA stencil ignored.
- Fixed ray traced reflection exposure issue.
- Fixed issue with TAA history not initialising corretly scale factor for first frame
- Fixed issue with stencil test of material classification not using the correct Mask (causing false positive and bad performance with forward material in deferred)
- Fixed issue with History not reset when chaning antialiasing mode on camera
- Fixed issue with volumetric data not being initialized if default settings have volumetric and reprojection off.
- Fixed ray tracing reflection denoiser not applied in tier 1
- Fixed the vibility of ray tracing related methods.
- Fixed the diffusion profile list not saved when clicking the fix button in the material UI.
- Fixed crash when pushing bounce count higher than 1 for ray traced GI or reflections
- Fixed PCSS softness scale so that it better match ray traced reference for punctual lights.
- Fixed exposure management for the path tracer
- Fixed AxF material UI containing two advanced options settings.
- Fixed an issue where cached sky contexts were being destroyed wrongly, breaking lighting in the LookDev
- Fixed issue that clamped PCSS softness too early and not after distance scale.
- Fixed fog affect transparent on HD unlit master node
- Fixed custom post processes re-ordering not saved.
- Fixed NPE when using scalable settings
- Fixed an issue where PBR sky precomputation was reset incorrectly in some cases causing bad performance.
- Fixed a bug due to depth history begin overriden too soon
- Fixed CustomPassSampleCameraColor scale issue when called from Before Transparent injection point.
- Fixed corruption of AO in baked probes.
- Fixed issue with upgrade of projects that still had Very High as shadow filtering quality.
- Fixed issue that caused Distortion UI to appear in Lit.
- Fixed several issues with decal duplicating when editing them.
- Fixed initialization of volumetric buffer params (1204159)
- Fixed an issue where frame count was incorrectly reset for the game view, causing temporal processes to fail.
- Fixed Culling group was not disposed error.
- Fixed issues on some GPU that do not support gathers on integer textures.
- Fixed an issue with ambient probe not being initialized for the first frame after a domain reload for volumetric fog.
- Fixed the scene visibility of decal projectors and density volumes
- Fixed a leak in sky manager.
- Fixed an issue where entering playmode while the light editor is opened would produce null reference exceptions.
- Fixed the debug overlay overlapping the debug menu at runtime.
- Fixed an issue with the framecount when changing scene.
- Fixed errors that occurred when using invalid near and far clip plane values for planar reflections.
- Fixed issue with motion blur sample weighting function.
- Fixed motion vectors in MSAA.
- Fixed sun flare blending (case 1205862).
- Fixed a lot of issues related to ray traced screen space shadows.
- Fixed memory leak caused by apply distortion material not being disposed.
- Fixed Reflection probe incorrectly culled when moving its parent (case 1207660)
- Fixed a nullref when upgrading the Fog volume components while the volume is opened in the inspector.
- Fix issues where decals on PS4 would not correctly write out the tile mask causing bits of the decal to go missing.
- Use appropriate label width and text content so the label is completely visible
- Fixed an issue where final post process pass would not output the default alpha value of 1.0 when using 11_11_10 color buffer format.
- Fixed SSR issue after the MSAA Motion Vector fix.
- Fixed an issue with PCSS on directional light if punctual shadow atlas was not allocated.
- Fixed an issue where shadow resolution would be wrong on the first face of a baked reflection probe.
- Fixed issue with PCSS softness being incorrect for cascades different than the first one.
- Fixed custom post process not rendering when using multiple HDRP asset in quality settings
- Fixed probe gizmo missing id (case 1208975)
- Fixed a warning in raytracingshadowfilter.compute
- Fixed issue with AO breaking with small near plane values.
- Fixed custom post process Cleanup function not called in some cases.
- Fixed shader warning in AO code.
- Fixed a warning in simpledenoiser.compute
- Fixed tube and rectangle light culling to use their shape instead of their range as a bounding box.
- Fixed caused by using gather on a UINT texture in motion blur.
- Fix issue with ambient occlusion breaking when dynamic resolution is active.
- Fixed some possible NaN causes in Depth of Field.
- Fixed Custom Pass nullref due to the new Profiling Sample API changes
- Fixed the black/grey screen issue on after post process Custom Passes in non dev builds.
- Fixed particle lights.
- Improved behavior of lights and probe going over the HDRP asset limits.
- Fixed issue triggered when last punctual light is disabled and more than one camera is used.
- Fixed Custom Pass nullref due to the new Profiling Sample API changes
- Fixed the black/grey screen issue on after post process Custom Passes in non dev builds.
- Fixed XR rendering locked to vsync of main display with Standalone Player.
- Fixed custom pass cleanup not called at the right time when using multiple volumes.
- Fixed an issue on metal with edge of decal having artifact by delaying discard of fragments during decal projection
- Fixed various shader warning
- Fixing unnecessary memory allocations in the ray tracing cluster build
- Fixed duplicate column labels in LightEditor's light tab
- Fixed white and dark flashes on scenes with very high or very low exposure when Automatic Exposure is being used.
- Fixed an issue where passing a null ProfilingSampler would cause a null ref exception.
- Fixed memory leak in Sky when in matcap mode.
- Fixed compilation issues on platform that don't support VR.
- Fixed migration code called when we create a new HDRP asset.
- Fixed RemoveComponent on Camera contextual menu to not remove Camera while a component depend on it.
- Fixed an issue where ambient occlusion and screen space reflections editors would generate null ref exceptions when HDRP was not set as the current pipeline.
- Fixed a null reference exception in the probe UI when no HDRP asset is present.
- Fixed the outline example in the doc (sampling range was dependent on screen resolution)
- Fixed a null reference exception in the HDRI Sky editor when no HDRP asset is present.
- Fixed an issue where Decal Projectors created from script where rotated around the X axis by 90°.
- Fixed frustum used to compute Density Volumes visibility when projection matrix is oblique.
- Fixed a null reference exception in Path Tracing, Recursive Rendering and raytraced Global Illumination editors when no HDRP asset is present.
- Fix for NaNs on certain geometry with Lit shader -- [case 1210058](https://fogbugz.unity3d.com/f/cases/1210058/)
- Fixed an issue where ambient occlusion and screen space reflections editors would generate null ref exceptions when HDRP was not set as the current pipeline.
- Fixed a null reference exception in the probe UI when no HDRP asset is present.
- Fixed the outline example in the doc (sampling range was dependent on screen resolution)
- Fixed a null reference exception in the HDRI Sky editor when no HDRP asset is present.
- Fixed an issue where materials newly created from the contextual menu would have an invalid state, causing various problems until it was edited.
- Fixed transparent material created with ZWrite enabled (now it is disabled by default for new transparent materials)
- Fixed mouseover on Move and Rotate tool while DecalProjector is selected.
- Fixed wrong stencil state on some of the pixel shader versions of deferred shader.
- Fixed an issue where creating decals at runtime could cause a null reference exception.
- Fixed issue that displayed material migration dialog on the creation of new project.
- Fixed various issues with time and animated materials (cases 1210068, 1210064).
- Updated light explorer with latest changes to the Fog and fixed issues when no visual environment was present.
- Fixed not handleling properly the recieve SSR feature with ray traced reflections
- Shadow Atlas is no longer allocated for area lights when they are disabled in the shader config file.
- Avoid MRT Clear on PS4 as it is not implemented yet.
- Fixed runtime debug menu BitField control.
- Fixed the radius value used for ray traced directional light.
- Fixed compilation issues with the layered lit in ray tracing shaders.
- Fixed XR autotests viewport size rounding
- Fixed mip map slider knob displayed when cubemap have no mipmap
- Remove unnecessary skip of material upgrade dialog box.
- Fixed the profiling sample mismatch errors when enabling the profiler in play mode
- Fixed issue that caused NaNs in reflection probes on consoles.
- Fixed adjusting positive axis of Blend Distance slides the negative axis in the density volume component.
- Fixed the blend of reflections based on the weight.
- Fixed fallback for ray traced reflections when denoising is enabled.
- Fixed error spam issue with terrain detail terrainDetailUnsupported (cases 1211848)
- Fixed hardware dynamic resolution causing cropping/scaling issues in scene view (case 1158661)
- Fixed Wizard check order for `Hardware and OS` and `Direct3D12`
- Fix AO issue turning black when Far/Near plane distance is big.
- Fixed issue when opening lookdev and the lookdev volume have not been assigned yet.
- Improved memory usage of the sky system.
- Updated label in HDRP quality preference settings (case 1215100)
- Fixed Decal Projector gizmo not undoing properly (case 1216629)
- Fix a leak in the denoising of ray traced reflections.
- Fixed Alignment issue in Light Preset
- Fixed Environment Header in LightingWindow
- Fixed an issue where hair shader could write garbage in the diffuse lighting buffer, causing NaNs.
- Fixed an exposure issue with ray traced sub-surface scattering.
- Fixed runtime debug menu light hierarchy None not doing anything.
- Fixed the broken ShaderGraph preview when creating a new Lit graph.
- Fix indentation issue in preset of LayeredLit material.
- Fixed minor issues with cubemap preview in the inspector.
- Fixed wrong build error message when building for android on mac.
- Fixed an issue related to denoising ray trace area shadows.
- Fixed wrong build error message when building for android on mac.
- Fixed Wizard persistency of Direct3D12 change on domain reload.
- Fixed Wizard persistency of FixAll on domain reload.
- Fixed Wizard behaviour on domain reload.
- Fixed a potential source of NaN in planar reflection probe atlas.
- Fixed an issue with MipRatio debug mode showing _DebugMatCapTexture not being set.
- Fixed missing initialization of input params in Blit for VR.
- Fix Inf source in LTC for area lights.
- Fix issue with AO being misaligned when multiple view are visible.
- Fix issue that caused the clamp of camera rotation motion for motion blur to be ineffective.
- Fixed issue with AssetPostprocessors dependencies causing models to be imported twice when upgrading the package version.
- Fixed culling of lights with XR SDK
- Fixed memory stomp in shadow caching code, leading to overflow of Shadow request array and runtime errors.
- Fixed an issue related to transparent objects reading the ray traced indirect diffuse buffer
- Fixed an issue with filtering ray traced area lights when the intensity is high or there is an exposure.
- Fixed ill-formed include path in Depth Of Field shader.
- Fixed shader graph and ray tracing after the shader target PR.
- Fixed a bug in semi-transparent shadows (object further than the light casting shadows)
- Fix state enabled of default volume profile when in package.
- Fixed removal of MeshRenderer and MeshFilter on adding Light component.
- Fixed Ray Traced SubSurface Scattering not working with ray traced area lights
- Fixed Ray Traced SubSurface Scattering not working in forward mode.
- Fixed a bug in debug light volumes.
- Fixed a bug related to ray traced area light shadow history.
- Fixed an issue where fog sky color mode could sample NaNs in the sky cubemap.
- Fixed a leak in the PBR sky renderer.
- Added a tooltip to the Ambient Mode parameter in the Visual Envionment volume component.
- Static lighting sky now takes the default volume into account (this fixes discrepancies between baked and realtime lighting).
- Fixed a leak in the sky system.
- Removed MSAA Buffers allocation when lit shader mode is set to "deferred only".
- Fixed invalid cast for realtime reflection probes (case 1220504)
- Fixed invalid game view rendering when disabling all cameras in the scene (case 1105163)
- Hide reflection probes in the renderer components.
- Fixed infinite reload loop while displaying Light's Shadow's Link Light Layer in Inspector of Prefab Asset.
- Fixed the culling was not disposed error in build log.
- Fixed the cookie atlas size and planar atlas size being too big after an upgrade of the HDRP asset.
- Fixed transparent SSR for shader graph.
- Fixed an issue with emissive light meshes not being in the RAS.
- Fixed DXR player build
- Fixed the HDRP asset migration code not being called after an upgrade of the package
- Fixed draw renderers custom pass out of bound exception
- Fixed the PBR shader rendering in deferred
- Fixed some typos in debug menu (case 1224594)
- Fixed ray traced point and spot lights shadows not rejecting istory when semi-transparent or colored.
- Fixed a warning due to StaticLightingSky when reloading domain in some cases.
- Fixed the MaxLightCount being displayed when the light volume debug menu is on ColorAndEdge.
- Fixed issue with unclear naming of debug menu for decals.
- Fixed z-fighting in scene view when scene lighting is off (case 1203927)
- Fixed issue that prevented cubemap thumbnails from rendering (only on D3D11 and Metal).
- Fixed ray tracing with VR single-pass
- Fix an exception in ray tracing that happens if two LOD levels are using the same mesh renderer.
- Fixed error in the console when switching shader to decal in the material UI.
- Fixed an issue with refraction model and ray traced recursive rendering (case 1198578).
- Fixed an issue where a dynamic sky changing any frame may not update the ambient probe.
- Fixed cubemap thumbnail generation at project load time.
- Fixed cubemap thumbnail generation at project load time. 
- Fixed XR culling with multiple cameras
- Fixed XR single-pass with Mock HMD plugin
- Fixed sRGB mismatch with XR SDK
- Fixed an issue where default volume would not update when switching profile.
- Fixed issue with uncached reflection probe cameras reseting the debug mode (case 1224601) 
- Fixed an issue where AO override would not override specular occlusion.
- Fixed an issue where Volume inspector might not refresh correctly in some cases.
- Fixed render texture with XR
- Fixed issue with resources being accessed before initialization process has been performed completely. 
- Half fixed shuriken particle light that cast shadows (only the first one will be correct)
- Fixed issue with atmospheric fog turning black if a planar reflection probe is placed below ground level. (case 1226588)
- Fixed custom pass GC alloc issue in CustomPassVolume.GetActiveVolumes().
- Fixed a bug where instanced shadergraph shaders wouldn't compile on PS4.
- Fixed an issue related to the envlightdatasrt not being bound in recursive rendering.
- Fixed shadow cascade tooltip when using the metric mode (case 1229232)
- Fixed how the area light influence volume is computed to match rasterization.
- Focus on Decal uses the extends of the projectors
- Fixed usage of light size data that are not available at runtime.
- Fixed the depth buffer copy made before custom pass after opaque and normal injection point.
- Fix for issue that prevented scene from being completely saved when baked reflection probes are present and lighting is set to auto generate.
- Fixed drag area width at left of Light's intensity field in Inspector.
- Fixed light type resolution when performing a reset on HDAdditionalLightData (case 1220931)
- Fixed reliance on atan2 undefined behavior in motion vector debug shader.
- Fixed an usage of a a compute buffer not bound (1229964)
- Fixed an issue where changing the default volume profile from another inspector would not update the default volume editor.
- Fix issues in the post process system with RenderTexture being invalid in some cases, causing rendering problems.
- Fixed an issue where unncessarily serialized members in StaticLightingSky component would change each time the scene is changed.
- Fixed a weird behavior in the scalable settings drawing when the space becomes tiny (1212045).
- Fixed a regression in the ray traced indirect diffuse due to the new probe system.
- Fix for range compression factor for probes going negative (now clamped to positive values).
- Fixed path validation when creating new volume profile (case 1229933)
- Fixed a bug where Decal Shader Graphs would not recieve reprojected Position, Normal, or Bitangent data. (1239921)
- Fix reflection hierarchy for CARPAINT in AxF.
- Fix precise fresnel for delta lights for SVBRDF in AxF.
- Fixed the debug exposure mode for display sky reflection and debug view baked lighting
- Fixed MSAA depth resolve when there is no motion vectors
- Fixed various object leaks in HDRP.
- Fixed compile error with XR SubsystemManager.
- Fix for assertion triggering sometimes when saving a newly created lit shader graph (case 1230996)
- Fixed culling of planar reflection probes that change position (case 1218651)
- Fixed null reference when processing lightprobe (case 1235285)
- Fix issue causing wrong planar reflection rendering when more than one camera is present.
- Fix black screen in XR when HDRP package is present but not used.
- Fixed an issue with the specularFGD term being used when the material has a clear coat (lit shader).
- Fixed white flash happening with auto-exposure in some cases (case 1223774)
- Fixed NaN which can appear with real time reflection and inf value
- Fixed an issue that was collapsing the volume components in the HDRP default settings
- Fixed warning about missing bound decal buffer
- Fixed shader warning on Xbox for ResolveStencilBuffer.compute. 
- Fixed PBR shader ZTest rendering in deferred.
- Replaced commands incompatible with async compute in light list build process.
- Diffusion Profile and Material references in HDRP materials are now correctly exported to unity packages. Note that the diffusion profile or the material references need to be edited once before this can work properly.
- Fix MaterialBalls having same guid issue
- Fix spelling and grammatical errors in material samples
- Fixed unneeded cookie texture allocation for cone stop lights.
- Fixed scalarization code for contact shadows.
- Fixed volume debug in playmode
- Fixed issue when toggling anything in HDRP asset that will produce an error (case 1238155)
- Fixed shader warning in PCSS code when using Vulkan.
- Fixed decal that aren't working without Metal and Ambient Occlusion option enabled.
- Fixed an error about procedural sky being logged by mistake.
- Fixed shadowmask UI now correctly showing shadowmask disable
- Made more explicit the warning about raytracing and asynchronous compute. Also fixed the condition in which it appears.
- Fixed a null ref exception in static sky when the default volume profile is invalid.
- DXR: Fixed shader compilation error with shader graph and pathtracer
- Fixed SceneView Draw Modes not being properly updated after opening new scene view panels or changing the editor layout.
- VFX: Removed irrelevant queues in render queue selection from HDRP outputs
- VFX: Motion Vector are correctly renderered with MSAA [Case 1240754](https://issuetracker.unity3d.com/product/unity/issues/guid/1240754/)
- Fixed a cause of NaN when a normal of 0-length is generated (usually via shadergraph). 
- Fixed issue with screen-space shadows not enabled properly when RT is disabled (case 1235821)
- Fixed a performance issue with stochastic ray traced area shadows.
- Fixed cookie texture not updated when changing an import settings (srgb for example).
- Fixed flickering of the game/scene view when lookdev is running.
- Fixed issue with reflection probes in realtime time mode with OnEnable baking having wrong lighting with sky set to dynamic (case 1238047).
- Fixed transparent motion vectors not working when in MSAA.
- Fix error when removing DecalProjector from component contextual menu (case 1243960)
- Fixed issue with post process when running in RGBA16 and an object with additive blending is in the scene.
- Fixed corrupted values on LayeredLit when using Vertex Color multiply mode to multiply and MSAA is activated. 
- Fix conflicts with Handles manipulation when performing a Reset in DecalComponent (case 1238833)
- Fixed depth prepass and postpass being disabled after changing the shader in the material UI.
- Fixed issue with sceneview camera settings not being saved after Editor restart.
- Fixed issue when switching back to custom sensor type in physical camera settings (case 1244350).
- Fixed a null ref exception when running playmode tests with the render pipeline debug window opened.
- Fixed some GCAlloc in the debug window.
- Fixed shader graphs not casting semi-transparent and color shadows (case 1242617)
- Fixed thin refraction mode not working properly.
- Fixed assert on tests caused by probe culling results being requested when culling did not happen. (case 1246169) 
- Fixed over consumption of GPU memory by the Physically Based Sky.
- Fixed an invalid rotation in Planar Reflection Probe editor display, that was causing an error message (case 1182022)
- Put more information in Camera background type tooltip and fixed inconsistent exposure behavior when changing bg type.
- Fixed issue that caused not all baked reflection to be deleted upon clicking "Clear Baked Data" in the lighting menu (case 1136080)
- Fixed an issue where asset preview could be rendered white because of static lighting sky.
- Fixed an issue where static lighting was not updated when removing the static lighting sky profile.
- Fixed the show cookie atlas debug mode not displaying correctly when enabling the clear cookie atlas option.
- Fixed various multi-editing issues when changing Emission parameters.
- Fixed error when undo a Reflection Probe removal in a prefab instance. (case 1244047)
- Fixed Microshadow not working correctly in deferred with LightLayers
- Tentative fix for missing include in depth of field shaders.
- Fixed the light overlap scene view draw mode (wasn't working at all).
- Fixed taaFrameIndex and XR tests 4052 and 4053
- Fixed the prefab integration of custom passes (Prefab Override Highlight not working as expected).
- Cloned volume profile from read only assets are created in the root of the project. (case 1154961)
- Fixed Wizard check on default volume profile to also check it is not the default one in package.
- Fix erroneous central depth sampling in TAA.
- Fixed light layers not correctly disabled when the lightlayers is set to Nothing and Lightlayers isn't enabled in HDRP Asset
- Fixed issue with Model Importer materials falling back to the Legacy default material instead of HDRP's default material when import happens at Editor startup.
- Fixed a wrong condition in CameraSwitcher, potentially causing out of bound exceptions.
- Fixed an issue where editing the Look Dev default profile would not reflect directly in the Look Dev window.
- Fixed a bug where the light list is not cleared but still used when resizing the RT.
- Fixed exposure debug shader with XR single-pass rendering.
- Fixed issues with scene view and transparent motion vectors.
- Fixed black screens for linux/HDRP (1246407)
- Fixed a vulkan and metal warning in the SSGI compute shader.
- Fixed an exception due to the color pyramid not allocated when SSGI is enabled.
- Fixed an issue with the first Depth history was incorrectly copied.
- Fixed path traced DoF focusing issue
- Fix an issue with the half resolution Mode (performance)
- Fix an issue with the color intensity of emissive for performance rtgi
- Fixed issue with rendering being mostly broken when target platform disables VR. 
- Workaround an issue caused by GetKernelThreadGroupSizes  failing to retrieve correct group size. 
- Fix issue with fast memory and rendergraph. 
- Fixed transparent motion vector framesetting not sanitized.
- Fixed wrong order of post process frame settings.
- Fixed white flash when enabling SSR or SSGI.
- The ray traced indrect diffuse and RTGI were combined wrongly with the rest of the lighting (1254318).
- Fixed an exception happening when using RTSSS without using RTShadows.
- Fix inconsistencies with transparent motion vectors and opaque by allowing camera only transparent motion vectors.
- Fix reflection probe frame settings override
- Fixed certain shadow bias artifacts present in volumetric lighting (case 1231885).
- Fixed area light cookie not updated when switch the light type from a spot that had a cookie.
- Fixed issue with dynamic resolution updating when not in play mode.
- Fixed issue with Contrast Adaptive Sharpening upsample mode and preview camera.
- Fix issue causing blocky artifacts when decals affect metallic and are applied on material with specular color workflow.
- Fixed issue with depth pyramid generation and dynamic resolution.
- Fixed an issue where decals were duplicated in prefab isolation mode.
- Fixed an issue where rendering preview with MSAA might generate render graph errors.
- Fixed compile error in PS4 for planar reflection filtering.
- Fixed issue with blue line in prefabs for volume mode.
- Fixing the internsity being applied to RTAO too early leading to unexpected results (1254626).
- Fix issue that caused sky to incorrectly render when using a custom projection matrix.
- Fixed null reference exception when using depth pre/post pass in shadergraph with alpha clip in the material.
- Appropriately constraint blend distance of reflection probe while editing with the inspector (case 1248931)
- Fixed AxF handling of roughness for Blinn-Phong type materials
- Fixed AxF UI errors when surface type is switched to transparent
- Fixed a serialization issue, preventing quality level parameters to undo/redo and update scene view on change.
- Fixed an exception occuring when a camera doesn't have an HDAdditionalCameraData (1254383).
- Fixed ray tracing with XR single-pass.
- Fixed warning in HDAdditionalLightData OnValidate (cases 1250864, 1244578)
- Fixed a bug related to denoising ray traced reflections.
- Fixed nullref in the layered lit material inspector.
- Fixed an issue where manipulating the color wheels in a volume component would reset the cursor every time.
- Fixed an issue where static sky lighting would not be updated for a new scene until it's reloaded at least once.
- Fixed culling for decals when used in prefabs and edited in context.
- Force to rebake probe with missing baked texture. (1253367)
- Fix supported Mac platform detection to handle new major version (11.0) properly
- Fixed typo in the Render Pipeline Wizard under HDRP+VR
- Change transparent SSR name in frame settings to avoid clipping. 
- Fixed missing include guards in shadow hlsl files.
- Repaint the scene view whenever the scene exposure override is changed.
- Fixed an error when clearing the SSGI history texture at creation time (1259930).
- Fixed alpha to mask reset when toggling alpha test in the material UI.
- Fixed an issue where opening the look dev window with the light theme would make the window blink and eventually crash unity.
- Fixed fallback for ray tracing and light layers (1258837).
- Fixed Sorting Priority not displayed correctly in the DrawRenderers custom pass UI.
- Fixed glitch in Project settings window when selecting diffusion profiles in material section (case 1253090)
- Fixed issue with light layers bigger than 8 (and above the supported range). 
- Fixed issue with culling layer mask of area light's emissive mesh 
- Fixed errors when switching area light to disk shape while an area emissive mesh was displayed.
- Fixed default frame settings MSAA toggle for reflection probes (case 1247631)
- Fixed the transparent SSR dependency not being properly disabled according to the asset dependencies (1260271).
- Fixed issue with completely black AO on double sided materials when normal mode is set to None.
- Fixed UI drawing of the quaternion (1251235)
- Fix an issue with the quality mode and perf mode on RTR and RTGI and getting rid of unwanted nans (1256923).
- Fixed unitialized ray tracing resources when using non-default HDRP asset (case 1259467).
- Fixed overused the atlas for Animated/Render Target Cookies (1259930).
- Fixed sky asserts with XR multipass
- Fixed for area light not updating baked light result when modifying with gizmo.
- Fixed robustness issue with GetOddNegativeScale() in ray tracing, which was impacting normal mapping (1261160).
- Fixed regression where moving face of the probe gizmo was not moving its position anymore.
- Fixed XR single-pass macros in tessellation shaders.
- Fixed path-traced subsurface scattering mixing with diffuse and specular BRDFs (1250601).
- Fixed custom pass re-ordering issues.
- Improved robustness of normal mapping when scale is 0, and mapping is extreme (normals in or below the tangent plane).
- Fixed XR Display providers not getting zNear and zFar plane distances passed to them when in HDRP.
- Fixed rendering breaking when disabling tonemapping in the frame settings.
- Fixed issue with serialization of exposure modes in volume profiles not being consistent between HDRP versions (case 1261385).
- Fixed issue with duplicate names in newly created sub-layers in the graphics compositor (case 1263093).
- Remove MSAA debug mode when renderpipeline asset has no MSAA
- Fixed some post processing using motion vectors when they are disabled
- Fixed the multiplier of the environement lights being overriden with a wrong value for ray tracing (1260311).
- Fixed a series of exceptions happening when trying to load an asset during wizard execution (1262171).
- Fixed an issue with Stacklit shader not compiling correctly in player with debug display on (1260579)
- Fixed couple issues in the dependence of building the ray tracing acceleration structure.
- Fix sun disk intensity
- Fixed unwanted ghosting for smooth surfaces.
- Fixing an issue in the recursive rendering flag texture usage.
- Fixed a missing dependecy for choosing to evaluate transparent SSR.
- Fixed issue that failed compilation when XR is disabled.
- Fixed a compilation error in the IES code.
- Fixed issue with dynamic resolution handler when no OnResolutionChange callback is specified. 
- Fixed multiple volumes, planar reflection, and decal projector position when creating them from the menu.
- Reduced the number of global keyword used in deferredTile.shader
- Fixed incorrect processing of Ambient occlusion probe (9% error was introduced)

### Changed
- Improve MIP selection for decals on Transparents
- Color buffer pyramid is not allocated anymore if neither refraction nor distortion are enabled
- Rename Emission Radius to Radius in UI in Point, Spot
- Angular Diameter parameter for directional light is no longuer an advanced property
- DXR: Remove Light Radius and Angular Diamater of Raytrace shadow. Angular Diameter and Radius are used instead.
- Remove MaxSmoothness parameters from UI for point, spot and directional light. The MaxSmoothness is now deduce from Radius Parameters
- DXR: Remove the Ray Tracing Environement Component. Add a Layer Mask to the ray Tracing volume components to define which objects are taken into account for each effect.
- Removed second cubemaps used for shadowing in lookdev
- Disable Physically Based Sky below ground
- Increase max limit of area light and reflection probe to 128
- Change default texture for detailmap to grey
- Optimize Shadow RT load on Tile based architecture platforms.
- Improved quality of SSAO.
- Moved RequestShadowMapRendering() back to public API.
- Update HDRP DXR Wizard with an option to automatically clone the hdrp config package and setup raytracing to 1 in shaders file.
- Added SceneSelection pass for TerrainLit shader.
- Simplified Light's type API regrouping the logic in one place (Check type in HDAdditionalLightData)
- The support of LOD CrossFade (Dithering transition) in master nodes now required to enable it in the master node settings (Save variant)
- Improved shadow bias, by removing constant depth bias and substituting it with slope-scale bias.
- Fix the default stencil values when a material is created from a SSS ShaderGraph.
- Tweak test asset to be compatible with XR: unlit SG material for canvas and double-side font material
- Slightly tweaked the behaviour of bloom when resolution is low to reduce artifacts.
- Hidden fields in Light Inspector that is not relevant while in BakingOnly mode.
- Changed parametrization of PCSS, now softness is derived from angular diameter (for directional lights) or shape radius (for point/spot lights) and min filter size is now in the [0..1] range.
- Moved the copy of the geometry history buffers to right after the depth mip chain generation.
- Rename "Luminance" to "Nits" in UX for physical light unit
- Rename FrameSettings "SkyLighting" to "SkyReflection"
- Reworked XR automated tests
- The ray traced screen space shadow history for directional, spot and point lights is discarded if the light transform has changed.
- Changed the behavior for ray tracing in case a mesh renderer has both transparent and opaque submeshes.
- Improve history buffer management
- Replaced PlayerSettings.virtualRealitySupported with XRGraphics.tryEnable.
- Remove redundant FrameSettings RealTimePlanarReflection
- Improved a bit the GC calls generated during the rendering.
- Material update is now only triggered when the relevant settings are touched in the shader graph master nodes
- Changed the way Sky Intensity (on Sky volume components) is handled. It's now a combo box where users can choose between Exposure, Multiplier or Lux (for HDRI sky only) instead of both multiplier and exposure being applied all the time. Added a new menu item to convert old profiles.
- Change how method for specular occlusions is decided on inspector shader (Lit, LitTesselation, LayeredLit, LayeredLitTessellation)
- Unlocked SSS, SSR, Motion Vectors and Distortion frame settings for reflections probes.
- Hide unused LOD settings in Quality Settings legacy window.
- Reduced the constrained distance for temporal reprojection of ray tracing denoising
- Removed shadow near plane from the Directional Light Shadow UI.
- Improved the performances of custom pass culling.
- The scene view camera now replicates the physical parameters from the camera tagged as "MainCamera".
- Reduced the number of GC.Alloc calls, one simple scene without plarnar / probes, it should be 0B.
- Renamed ProfilingSample to ProfilingScope and unified API. Added GPU Timings.
- Updated macros to be compatible with the new shader preprocessor.
- Ray tracing reflection temporal filtering is now done in pre-exposed space
- Search field selects the appropriate fields in both project settings panels 'HDRP Default Settings' and 'Quality/HDRP'
- Disabled the refraction and transmission map keywords if the material is opaque.
- Keep celestial bodies outside the atmosphere.
- Updated the MSAA documentation to specify what features HDRP supports MSAA for and what features it does not.
- Shader use for Runtime Debug Display are now correctly stripper when doing a release build
- Now each camera has its own Volume Stack. This allows Volume Parameters to be updated as early as possible and be ready for the whole frame without conflicts between cameras.
- Disable Async for SSR, SSAO and Contact shadow when aggregated ray tracing frame setting is on.
- Improved performance when entering play mode without domain reload by a factor of ~25
- Renamed the camera profiling sample to include the camera name
- Discarding the ray tracing history for AO, reflection, diffuse shadows and GI when the viewport size changes.
- Renamed the camera profiling sample to include the camera name
- Renamed the post processing graphic formats to match the new convention.
- The restart in Wizard for DXR will always be last fix from now on
- Refactoring pre-existing materials to share more shader code between rasterization and ray tracing.
- Setting a material's Refraction Model to Thin does not overwrite the Thickness and Transmission Absorption Distance anymore.
- Removed Wind textures from runtime as wind is no longer built into the pipeline
- Changed Shader Graph titles of master nodes to be more easily searchable ("HDRP/x" -> "x (HDRP)")
- Expose StartSinglePass() and StopSinglePass() as public interface for XRPass
- Replaced the Texture array for 2D cookies (spot, area and directional lights) and for planar reflections by an atlas.
- Moved the tier defining from the asset to the concerned volume components.
- Changing from a tier management to a "mode" management for reflection and GI and removing the ability to enable/disable deferred and ray bining (they are now implied by performance mode)
- The default FrameSettings for ScreenSpaceShadows is set to true for Camera in order to give a better workflow for DXR.
- Refactor internal usage of Stencil bits.
- Changed how the material upgrader works and added documentation for it.
- Custom passes now disable the stencil when overwriting the depth and not writing into it.
- Renamed the camera profiling sample to include the camera name
- Changed the way the shadow casting property of transparent and tranmissive materials is handeled for ray tracing.
- Changed inspector materials stencil setting code to have more sharing.
- Updated the default scene and default DXR scene and DefaultVolumeProfile.
- Changed the way the length parameter is used for ray traced contact shadows.
- Improved the coherency of PCSS blur between cascades.
- Updated VR checks in Wizard to reflect new XR System.
- Removing unused alpha threshold depth prepass and post pass for fabric shader graph.
- Transform result from CIE XYZ to sRGB color space in EvalSensitivity for iridescence.
- Moved BeginCameraRendering callback right before culling.
- Changed the visibility of the Indirect Lighting Controller component to public.
- Renamed the cubemap used for diffuse convolution to a more explicit name for the memory profiler.
- Improved behaviour of transmission color on transparent surfaces in path tracing.
- Light dimmer can now get values higher than one and was renamed to multiplier in the UI.
- Removed info box requesting volume component for Visual Environment and updated the documentation with the relevant information.
- Improved light selection oracle for light sampling in path tracing.
- Stripped ray tracing subsurface passes with ray tracing is not enabled.
- Remove LOD cross fade code for ray tracing shaders
- Removed legacy VR code
- Add range-based clipping to box lights (case 1178780)
- Improve area light culling (case 1085873)
- Light Hierarchy debug mode can now adjust Debug Exposure for visualizing high exposure scenes.
- Rejecting history for ray traced reflections based on a threshold evaluated on the neighborhood of the sampled history.
- Renamed "Environment" to "Reflection Probes" in tile/cluster debug menu.
- Utilities namespace is obsolete, moved its content to UnityEngine.Rendering (case 1204677)
- Obsolete Utilities namespace was removed, instead use UnityEngine.Rendering (case 1204677)
- Moved most of the compute shaders to the multi_compile API instead of multiple kernels.
- Use multi_compile API for deferred compute shader with shadow mask.
- Remove the raytracing rendering queue system to make recursive raytraced material work when raytracing is disabled
- Changed a few resources used by ray tracing shaders to be global resources (using register space1) for improved CPU performance.
- All custom pass volumes are now executed for one injection point instead of the first one.
- Hidden unsupported choice in emission in Materials
- Temporal Anti aliasing improvements.
- Optimized PrepareLightsForGPU (cost reduced by over 25%) and PrepareGPULightData (around twice as fast now).
- Moved scene view camera settings for HDRP from the preferences window to the scene view camera settings window.
- Updated shaders to be compatible with Microsoft's DXC.
- Debug exposure in debug menu have been replace to debug exposure compensation in EV100 space and is always visible.
- Further optimized PrepareLightsForGPU (3x faster with few shadows, 1.4x faster with a lot of shadows or equivalently cost reduced by 68% to 37%).
- Raytracing: Replaced the DIFFUSE_LIGHTING_ONLY multicompile by a uniform.
- Raytracing: Removed the dynamic lightmap multicompile.
- Raytracing: Remove the LOD cross fade multi compile for ray tracing.
- Cookie are now supported in lightmaper. All lights casting cookie and baked will now include cookie influence.
- Avoid building the mip chain a second time for SSR for transparent objects.
- Replaced "High Quality" Subsurface Scattering with a set of Quality Levels.
- Replaced "High Quality" Volumetric Lighting with "Screen Resolution Percentage" and "Volume Slice Count" on the Fog volume component.
- Merged material samples and shader samples
- Update material samples scene visuals
- Use multi_compile API for deferred compute shader with shadow mask.
- Made the StaticLightingSky class public so that users can change it by script for baking purpose.
- Shadowmask and realtime reflectoin probe property are hide in Quality settings
- Improved performance of reflection probe management when using a lot of probes.
- Ignoring the disable SSR flags for recursive rendering.
- Removed logic in the UI to disable parameters for contact shadows and fog volume components as it was going against the concept of the volume system.
- Fixed the sub surface mask not being taken into account when computing ray traced sub surface scattering.
- MSAA Within Forward Frame Setting is now enabled by default on Cameras when new Render Pipeline Asset is created
- Slightly changed the TAA anti-flicker mechanism so that it is more aggressive on almost static images (only on High preset for now).
- Changed default exposure compensation to 0.
- Refactored shadow caching system.
- Removed experimental namespace for ray tracing code.
- Increase limit for max numbers of lights in UX
- Removed direct use of BSDFData in the path tracing pass, delegated to the material instead.
- Pre-warm the RTHandle system to reduce the amount of memory allocations and the total memory needed at all points. 
- DXR: Only read the geometric attributes that are required using the share pass info and shader graph defines.
- DXR: Dispatch binned rays in 1D instead of 2D.
- Lit and LayeredLit tessellation cross lod fade don't used dithering anymore between LOD but fade the tessellation height instead. Allow a smoother transition
- Changed the way planar reflections are filtered in order to be a bit more "physically based".
- Increased path tracing BSDFs roughness range from [0.001, 0.999] to [0.00001, 0.99999].
- Changing the default SSGI radius for the all configurations.
- Changed the default parameters for quality RTGI to match expected behavior.
- Add color clear pass while rendering XR occlusion mesh to avoid leaks.
- Only use one texture for ray traced reflection upscaling.
- Adjust the upscale radius based on the roughness value.
- DXR: Changed the way the filter size is decided for directional, point and spot shadows.
- Changed the default exposure mode to "Automatic (Histogram)", along with "Limit Min" to -4 and "Limit Max" to 16.
- Replaced the default scene system with the builtin Scene Template feature.
- Changed extensions of shader CAS include files.
- Making the planar probe atlas's format match the color buffer's format.
- Removing the planarReflectionCacheCompressed setting from asset.
- SHADERPASS for TransparentDepthPrepass and TransparentDepthPostpass identification is using respectively SHADERPASS_TRANSPARENT_DEPTH_PREPASS and SHADERPASS_TRANSPARENT_DEPTH_POSTPASS
- Moved the Parallax Occlusion Mapping node into Shader Graph.
- Renamed the debug name from SSAO to ScreenSpaceAmbientOcclusion (1254974).
- Added missing tooltips and improved the UI of the aperture control (case 1254916).
- Fixed wrong tooltips in the Dof Volume (case 1256641).
- The `CustomPassLoadCameraColor` and `CustomPassSampleCameraColor` functions now returns the correct color buffer when used in after post process instead of the color pyramid (which didn't had post processes).
- PBR Sky now doesn't go black when going below sea level, but it instead freezes calculation as if on the horizon. 
- Fixed an issue with quality setting foldouts not opening when clicking on them (1253088).
- Shutter speed can now be changed by dragging the mouse over the UI label (case 1245007).
- Remove the 'Point Cube Size' for cookie, use the Cubemap size directly.
- VFXTarget with Unlit now allows EmissiveColor output to be consistent with HDRP unlit.
- Only building the RTAS if there is an effect that will require it (1262217).
- Fixed the first ray tracing frame not having the light cluster being set up properly (1260311).
- Render graph pre-setup for ray traced ambient occlusion.
- Avoid casting multiple rays and denoising for hard directional, point and spot ray traced shadows (1261040).
- Making sure the preview cameras do not use ray tracing effects due to a by design issue to build ray tracing acceleration structures (1262166).
- Preparing ray traced reflections for the render graph support (performance and quality).
- Preparing recursive rendering for the render graph port.
- Preparation pass for RTGI, temporal filter and diffuse denoiser for render graph.
- Updated the documentation for the DXR implementation.
- Changed the DXR wizard to support optional checks.
- Changed the DXR wizard steps.
- Preparation pass for RTSSS to be supported by render graph.
- Changed the color space of EmissiveColorLDR property on all shader. Was linear but should have been sRGB. Auto upgrade script handle the conversion.
<<<<<<< HEAD
- Preparation pass for RTSSShadows to be supported by render graph.
- Rename Raytracing Node to Raytracing Quality Keyword and rename high and low inputs as default and optimized.
=======
>>>>>>> f9f2fd37

## [7.1.1] - 2019-09-05

### Added
- Transparency Overdraw debug mode. Allows to visualize transparent objects draw calls as an "heat map".
- Enabled single-pass instancing support for XR SDK with new API cmd.SetInstanceMultiplier()
- XR settings are now available in the HDRP asset
- Support for Material Quality in Shader Graph
- Material Quality support selection in HDRP Asset
- Renamed XR shader macro from UNITY_STEREO_ASSIGN_COMPUTE_EYE_INDEX to UNITY_XR_ASSIGN_VIEW_INDEX
- Raytracing ShaderGraph node for HDRP shaders
- Custom passes volume component with 3 injection points: Before Rendering, Before Transparent and Before Post Process
- Alpha channel is now properly exported to camera render textures when using FP16 color buffer format
- Support for XR SDK mirror view modes
- HD Master nodes in Shader Graph now support Normal and Tangent modification in vertex stage.
- DepthOfFieldCoC option in the fullscreen debug modes.
- Added override Ambient Occlusion option on debug windows
- Added Custom Post Processes with 3 injection points: Before Transparent, Before Post Process and After Post Process
- Added draft of minimal interactive path tracing (experimental) based on DXR API - Support only 4 area light, lit and unlit shader (non-shadergraph)
- Small adjustments to TAA anti flicker (more aggressive on high values).

### Fixed
- Fixed wizard infinite loop on cancellation
- Fixed with compute shader error about too many threads in threadgroup on low GPU
- Fixed invalid contact shadow shaders being created on metal
- Fixed a bug where if Assembly.GetTypes throws an exception due to mis-versioned dlls, then no preprocessors are used in the shader stripper
- Fixed typo in AXF decal property preventing to compile
- Fixed reflection probe with XR single-pass and FPTL
- Fixed force gizmo shown when selecting camera in hierarchy
- Fixed issue with XR occlusion mesh and dynamic resolution
- Fixed an issue where lighting compute buffers were re-created with the wrong size when resizing the window, causing tile artefacts at the top of the screen.
- Fix FrameSettings names and tooltips
- Fixed error with XR SDK when the Editor is not in focus
- Fixed errors with RenderGraph, XR SDK and occlusion mesh
- Fixed shadow routines compilation errors when "real" type is a typedef on "half".
- Fixed toggle volumetric lighting in the light UI
- Fixed post-processing history reset handling rt-scale incorrectly
- Fixed crash with terrain and XR multi-pass
- Fixed ShaderGraph material synchronization issues
- Fixed a null reference exception when using an Emissive texture with Unlit shader (case 1181335)
- Fixed an issue where area lights and point lights where not counted separately with regards to max lights on screen (case 1183196)
- Fixed an SSR and Subsurface Scattering issue (appearing black) when using XR.

### Changed
- Update Wizard layout.
- Remove almost all Garbage collection call within a frame.
- Rename property AdditionalVeclocityChange to AddPrecomputeVelocity
- Call the End/Begin camera rendering callbacks for camera with customRender enabled
- Changeg framesettings migration order of postprocess flags as a pr for reflection settings flags have been backported to 2019.2
- Replaced usage of ENABLE_VR in XRSystem.cs by version defines based on the presence of the built-in VR and XR modules
- Added an update virtual function to the SkyRenderer class. This is called once per frame. This allows a given renderer to amortize heavy computation at the rate it chooses. Currently only the physically based sky implements this.
- Removed mandatory XRPass argument in HDCamera.GetOrCreate()
- Restored the HDCamera parameter to the sky rendering builtin parameters.
- Removed usage of StructuredBuffer for XR View Constants
- Expose Direct Specular Lighting control in FrameSettings
- Deprecated ExponentialFog and VolumetricFog volume components. Now there is only one exponential fog component (Fog) which can add Volumetric Fog as an option. Added a script in Edit -> Render Pipeline -> Upgrade Fog Volume Components.

## [7.0.1] - 2019-07-25

### Added
- Added option in the config package to disable globally Area Lights and to select shadow quality settings for the deferred pipeline.
- When shader log stripping is enabled, shader stripper statistics will be written at `Temp/shader-strip.json`
- Occlusion mesh support from XR SDK

### Fixed
- Fixed XR SDK mirror view blit, cleanup some XRTODO and removed XRDebug.cs
- Fixed culling for volumetrics with XR single-pass rendering
- Fix shadergraph material pass setup not called
- Fixed documentation links in component's Inspector header bar
- Cookies using the render texture output from a camera are now properly updated
- Allow in ShaderGraph to enable pre/post pass when the alpha clip is disabled

### Changed
- RenderQueue for Opaque now start at Background instead of Geometry.
- Clamp the area light size for scripting API when we change the light type
- Added a warning in the material UI when the diffusion profile assigned is not in the HDRP asset


## [7.0.0] - 2019-07-17

### Added
- `Fixed`, `Viewer`, and `Automatic` modes to compute the FOV used when rendering a `PlanarReflectionProbe`
- A checkbox to toggle the chrome gizmo of `ReflectionProbe`and `PlanarReflectionProbe`
- Added a Light layer in shadows that allow for objects to cast shadows without being affected by light (and vice versa).
- You can now access ShaderGraph blend states from the Material UI (for example, **Surface Type**, **Sorting Priority**, and **Blending Mode**). This change may break Materials that use a ShaderGraph, to fix them, select **Edit > Render Pipeline > Reset all ShaderGraph Scene Materials BlendStates**. This syncs the blendstates of you ShaderGraph master nodes with the Material properties.
- You can now control ZTest, ZWrite, and CullMode for transparent Materials.
- Materials that use Unlit Shaders or Unlit Master Node Shaders now cast shadows.
- Added an option to enable the ztest on **After Post Process** materials when TAA is disabled.
- Added a new SSAO (based on Ground Truth Ambient Occlusion algorithm) to replace the previous one.
- Added support for shadow tint on light
- BeginCameraRendering and EndCameraRendering callbacks are now called with probes
- Adding option to update shadow maps only On Enable and On Demand.
- Shader Graphs that use time-dependent vertex modification now generate correct motion vectors.
- Added option to allow a custom spot angle for spot light shadow maps.
- Added frame settings for individual post-processing effects
- Added dither transition between cascades for Low and Medium quality settings
- Added single-pass instancing support with XR SDK
- Added occlusion mesh support with XR SDK
- Added support of Alembic velocity to various shaders
- Added support for more than 2 views for single-pass instancing
- Added support for per punctual/directional light min roughness in StackLit
- Added mirror view support with XR SDK
- Added VR verification in HDRPWizard
- Added DXR verification in HDRPWizard
- Added feedbacks in UI of Volume regarding skies
- Cube LUT support in Tonemapping. Cube LUT helpers for external grading are available in the Post-processing Sample package.

### Fixed
- Fixed an issue with history buffers causing effects like TAA or auto exposure to flicker when more than one camera was visible in the editor
- The correct preview is displayed when selecting multiple `PlanarReflectionProbe`s
- Fixed volumetric rendering with camera-relative code and XR stereo instancing
- Fixed issue with flashing cyan due to async compilation of shader when selecting a mesh
- Fix texture type mismatch when the contact shadow are disabled (causing errors on IOS devices)
- Fixed Generate Shader Includes while in package
- Fixed issue when texture where deleted in ShadowCascadeGUI
- Fixed issue in FrameSettingsHistory when disabling a camera several time without enabling it in between.
- Fixed volumetric reprojection with camera-relative code and XR stereo instancing
- Added custom BaseShaderPreprocessor in HDEditorUtils.GetBaseShaderPreprocessorList()
- Fixed compile issue when USE_XR_SDK is not defined
- Fixed procedural sky sun disk intensity for high directional light intensities
- Fixed Decal mip level when using texture mip map streaming to avoid dropping to lowest permitted mip (now loading all mips)
- Fixed deferred shading for XR single-pass instancing after lightloop refactor
- Fixed cluster and material classification debug (material classification now works with compute as pixel shader lighting)
- Fixed IOS Nan by adding a maximun epsilon definition REAL_EPS that uses HALF_EPS when fp16 are used
- Removed unnecessary GC allocation in motion blur code
- Fixed locked UI with advanded influence volume inspector for probes
- Fixed invalid capture direction when rendering planar reflection probes
- Fixed Decal HTILE optimization with platform not supporting texture atomatic (Disable it)
- Fixed a crash in the build when the contact shadows are disabled
- Fixed camera rendering callbacks order (endCameraRendering was being called before the actual rendering)
- Fixed issue with wrong opaque blending settings for After Postprocess
- Fixed issue with Low resolution transparency on PS4
- Fixed a memory leak on volume profiles
- Fixed The Parallax Occlusion Mappping node in shader graph and it's UV input slot
- Fixed lighting with XR single-pass instancing by disabling deferred tiles
- Fixed the Bloom prefiltering pass
- Fixed post-processing effect relying on Unity's random number generator
- Fixed camera flickering when using TAA and selecting the camera in the editor
- Fixed issue with single shadow debug view and volumetrics
- Fixed most of the problems with light animation and timeline
- Fixed indirect deferred compute with XR single-pass instancing
- Fixed a slight omission in anisotropy calculations derived from HazeMapping in StackLit
- Improved stack computation numerical stability in StackLit
- Fix PBR master node always opaque (wrong blend modes for forward pass)
- Fixed TAA with XR single-pass instancing (missing macros)
- Fixed an issue causing Scene View selection wire gizmo to not appear when using HDRP Shader Graphs.
- Fixed wireframe rendering mode (case 1083989)
- Fixed the renderqueue not updated when the alpha clip is modified in the material UI.
- Fixed the PBR master node preview
- Remove the ReadOnly flag on Reflection Probe's cubemap assets during bake when there are no VCS active.
- Fixed an issue where setting a material debug view would not reset the other exclusive modes
- Spot light shapes are now correctly taken into account when baking
- Now the static lighting sky will correctly take the default values for non-overridden properties
- Fixed material albedo affecting the lux meter
- Extra test in deferred compute shading to avoid shading pixels that were not rendered by the current camera (for camera stacking)

### Changed
- Optimization: Reduce the group size of the deferred lighting pass from 16x16 to 8x8
- Replaced HDCamera.computePassCount by viewCount
- Removed xrInstancing flag in RTHandles (replaced by TextureXR.slices and TextureXR.dimensions)
- Refactor the HDRenderPipeline and lightloop code to preprare for high level rendergraph
- Removed the **Back Then Front Rendering** option in the fabric Master Node settings. Enabling this option previously did nothing.
- Shader type Real translates to FP16 precision on Nintendo Switch.
- Shader framework refactor: Introduce CBSDF, EvaluateBSDF, IsNonZeroBSDF to replace BSDF functions
- Shader framework refactor:  GetBSDFAngles, LightEvaluation and SurfaceShading functions
- Replace ComputeMicroShadowing by GetAmbientOcclusionForMicroShadowing
- Rename WorldToTangent to TangentToWorld as it was incorrectly named
- Remove SunDisk and Sun Halo size from directional light
- Remove all obsolete wind code from shader
- Renamed DecalProjectorComponent into DecalProjector for API alignment.
- Improved the Volume UI and made them Global by default
- Remove very high quality shadow option
- Change default for shadow quality in Deferred to Medium
- Enlighten now use inverse squared falloff (before was using builtin falloff)
- Enlighten is now deprecated. Please use CPU or GPU lightmaper instead.
- Remove the name in the diffusion profile UI
- Changed how shadow map resolution scaling with distance is computed. Now it uses screen space area rather than light range.
- Updated MoreOptions display in UI
- Moved Display Area Light Emissive Mesh script API functions in the editor namespace
- direct strenght properties in ambient occlusion now affect direct specular as well
- Removed advanced Specular Occlusion control in StackLit: SSAO based SO control is hidden and fixed to behave like Lit, SPTD is the only HQ technique shown for baked SO.
- Shader framework refactor: Changed ClampRoughness signature to include PreLightData access.
- HDRPWizard window is now in Window > General > HD Render Pipeline Wizard
- Moved StaticLightingSky to LightingWindow
- Removes the current "Scene Settings" and replace them with "Sky & Fog Settings" (with Physically Based Sky and Volumetric Fog).
- Changed how cached shadow maps are placed inside the atlas to minimize re-rendering of them.

## [6.7.0-preview] - 2019-05-16

### Added
- Added ViewConstants StructuredBuffer to simplify XR rendering
- Added API to render specific settings during a frame
- Added stadia to the supported platforms (2019.3)
- Enabled cascade blends settings in the HD Shadow component
- Added Hardware Dynamic Resolution support.
- Added MatCap debug view to replace the no scene lighting debug view.
- Added clear GBuffer option in FrameSettings (default to false)
- Added preview for decal shader graph (Only albedo, normal and emission)
- Added exposure weight control for decal
- Screen Space Directional Shadow under a define option. Activated for ray tracing
- Added a new abstraction for RendererList that will help transition to Render Graph and future RendererList API
- Added multipass support for VR
- Added XR SDK integration (multipass only)
- Added Shader Graph samples for Hair, Fabric and Decal master nodes.
- Add fade distance, shadow fade distance and light layers to light explorer
- Add method to draw light layer drawer in a rect to HDEditorUtils

### Fixed
- Fixed deserialization crash at runtime
- Fixed for ShaderGraph Unlit masternode not writing velocity
- Fixed a crash when assiging a new HDRP asset with the 'Verify Saving Assets' option enabled
- Fixed exposure to properly support TEXTURE2D_X
- Fixed TerrainLit basemap texture generation
- Fixed a bug that caused nans when material classification was enabled and a tile contained one standard material + a material with transmission.
- Fixed gradient sky hash that was not using the exposure hash
- Fixed displayed default FrameSettings in HDRenderPipelineAsset wrongly updated on scripts reload.
- Fixed gradient sky hash that was not using the exposure hash.
- Fixed visualize cascade mode with exposure.
- Fixed (enabled) exposure on override lighting debug modes.
- Fixed issue with LightExplorer when volume have no profile
- Fixed issue with SSR for negative, infinite and NaN history values
- Fixed LightLayer in HDReflectionProbe and PlanarReflectionProbe inspector that was not displayed as a mask.
- Fixed NaN in transmission when the thickness and a color component of the scattering distance was to 0
- Fixed Light's ShadowMask multi-edition.
- Fixed motion blur and SMAA with VR single-pass instancing
- Fixed NaNs generated by phase functionsin volumetric lighting
- Fixed NaN issue with refraction effect and IOR of 1 at extreme grazing angle
- Fixed nan tracker not using the exposure
- Fixed sorting priority on lit and unlit materials
- Fixed null pointer exception when there are no AOVRequests defined on a camera
- Fixed dirty state of prefab using disabled ReflectionProbes
- Fixed an issue where gizmos and editor grid were not correctly depth tested
- Fixed created default scene prefab non editable due to wrong file extension.
- Fixed an issue where sky convolution was recomputed for nothing when a preview was visible (causing extreme slowness when fabric convolution is enabled)
- Fixed issue with decal that wheren't working currently in player
- Fixed missing stereo rendering macros in some fragment shaders
- Fixed exposure for ReflectionProbe and PlanarReflectionProbe gizmos
- Fixed single-pass instancing on PSVR
- Fixed Vulkan shader issue with Texture2DArray in ScreenSpaceShadow.compute by re-arranging code (workaround)
- Fixed camera-relative issue with lights and XR single-pass instancing
- Fixed single-pass instancing on Vulkan
- Fixed htile synchronization issue with shader graph decal
- Fixed Gizmos are not drawn in Camera preview
- Fixed pre-exposure for emissive decal
- Fixed wrong values computed in PreIntegrateFGD and in the generation of volumetric lighting data by forcing the use of fp32.
- Fixed NaNs arising during the hair lighting pass
- Fixed synchronization issue in decal HTile that occasionally caused rendering artifacts around decal borders
- Fixed QualitySettings getting marked as modified by HDRP (and thus checked out in Perforce)
- Fixed a bug with uninitialized values in light explorer
- Fixed issue with LOD transition
- Fixed shader warnings related to raytracing and TEXTURE2D_X

### Changed
- Refactor PixelCoordToViewDirWS to be VR compatible and to compute it only once per frame
- Modified the variants stripper to take in account multiple HDRP assets used in the build.
- Improve the ray biasing code to avoid self-intersections during the SSR traversal
- Update Pyramid Spot Light to better match emitted light volume.
- Moved _XRViewConstants out of UnityPerPassStereo constant buffer to fix issues with PSSL
- Removed GetPositionInput_Stereo() and single-pass (double-wide) rendering mode
- Changed label width of the frame settings to accommodate better existing options.
- SSR's Default FrameSettings for camera is now enable.
- Re-enabled the sharpening filter on Temporal Anti-aliasing
- Exposed HDEditorUtils.LightLayerMaskDrawer for integration in other packages and user scripting.
- Rename atmospheric scattering in FrameSettings to Fog
- The size modifier in the override for the culling sphere in Shadow Cascades now defaults to 0.6, which is the same as the formerly hardcoded value.
- Moved LOD Bias and Maximum LOD Level from Frame Setting section `Other` to `Rendering`
- ShaderGraph Decal that affect only emissive, only draw in emissive pass (was drawing in dbuffer pass too)
- Apply decal projector fade factor correctly on all attribut and for shader graph decal
- Move RenderTransparentDepthPostpass after all transparent
- Update exposure prepass to interleave XR single-pass instancing views in a checkerboard pattern
- Removed ScriptRuntimeVersion check in wizard.

## [6.6.0-preview] - 2019-04-01

### Added
- Added preliminary changes for XR deferred shading
- Added support of 111110 color buffer
- Added proper support for Recorder in HDRP
- Added depth offset input in shader graph master nodes
- Added a Parallax Occlusion Mapping node
- Added SMAA support
- Added Homothety and Symetry quick edition modifier on volume used in ReflectionProbe, PlanarReflectionProbe and DensityVolume
- Added multi-edition support for DecalProjectorComponent
- Improve hair shader
- Added the _ScreenToTargetScaleHistory uniform variable to be used when sampling HDRP RTHandle history buffers.
- Added settings in `FrameSettings` to change `QualitySettings.lodBias` and `QualitySettings.maximumLODLevel` during a rendering
- Added an exposure node to retrieve the current, inverse and previous frame exposure value.
- Added an HD scene color node which allow to sample the scene color with mips and a toggle to remove the exposure.
- Added safeguard on HD scene creation if default scene not set in the wizard
- Added Low res transparency rendering pass.

### Fixed
- Fixed HDRI sky intensity lux mode
- Fixed dynamic resolution for XR
- Fixed instance identifier semantic string used by Shader Graph
- Fixed null culling result occuring when changing scene that was causing crashes
- Fixed multi-edition light handles and inspector shapes
- Fixed light's LightLayer field when multi-editing
- Fixed normal blend edition handles on DensityVolume
- Fixed an issue with layered lit shader and height based blend where inactive layers would still have influence over the result
- Fixed multi-selection handles color for DensityVolume
- Fixed multi-edition inspector's blend distances for HDReflectionProbe, PlanarReflectionProbe and DensityVolume
- Fixed metric distance that changed along size in DensityVolume
- Fixed DensityVolume shape handles that have not same behaviour in advance and normal edition mode
- Fixed normal map blending in TerrainLit by only blending the derivatives
- Fixed Xbox One rendering just a grey screen instead of the scene
- Fixed probe handles for multiselection
- Fixed baked cubemap import settings for convolution
- Fixed regression causing crash when attempting to open HDRenderPipelineWizard without an HDRenderPipelineAsset setted
- Fixed FullScreenDebug modes: SSAO, SSR, Contact shadow, Prerefraction Color Pyramid, Final Color Pyramid
- Fixed volumetric rendering with stereo instancing
- Fixed shader warning
- Fixed missing resources in existing asset when updating package
- Fixed PBR master node preview in forward rendering or transparent surface
- Fixed deferred shading with stereo instancing
- Fixed "look at" edition mode of Rotation tool for DecalProjectorComponent
- Fixed issue when switching mode in ReflectionProbe and PlanarReflectionProbe
- Fixed issue where migratable component version where not always serialized when part of prefab's instance
- Fixed an issue where shadow would not be rendered properly when light layer are not enabled
- Fixed exposure weight on unlit materials
- Fixed Light intensity not played in the player when recorded with animation/timeline
- Fixed some issues when multi editing HDRenderPipelineAsset
- Fixed emission node breaking the main shader graph preview in certain conditions.
- Fixed checkout of baked probe asset when baking probes.
- Fixed invalid gizmo position for rotated ReflectionProbe
- Fixed multi-edition of material's SurfaceType and RenderingPath
- Fixed whole pipeline reconstruction on selecting for the first time or modifying other than the currently used HDRenderPipelineAsset
- Fixed single shadow debug mode
- Fixed global scale factor debug mode when scale > 1
- Fixed debug menu material overrides not getting applied to the Terrain Lit shader
- Fixed typo in computeLightVariants
- Fixed deferred pass with XR instancing by disabling ComputeLightEvaluation
- Fixed bloom resolution independence
- Fixed lens dirt intensity not behaving properly
- Fixed the Stop NaN feature
- Fixed some resources to handle more than 2 instanced views for XR
- Fixed issue with black screen (NaN) produced on old GPU hardware or intel GPU hardware with gaussian pyramid
- Fixed issue with disabled punctual light would still render when only directional light is present

### Changed
- DensityVolume scripting API will no longuer allow to change between advance and normal edition mode
- Disabled depth of field, lens distortion and panini projection in the scene view
- TerrainLit shaders and includes are reorganized and made simpler.
- TerrainLit shader GUI now allows custom properties to be displayed in the Terrain fold-out section.
- Optimize distortion pass with stencil
- Disable SceneSelectionPass in shader graph preview
- Control punctual light and area light shadow atlas separately
- Move SMAA anti-aliasing option to after Temporal Anti Aliasing one, to avoid problem with previously serialized project settings
- Optimize rendering with static only lighting and when no cullable lights/decals/density volumes are present.
- Updated handles for DecalProjectorComponent for enhanced spacial position readability and have edition mode for better SceneView management
- DecalProjectorComponent are now scale independent in order to have reliable metric unit (see new Size field for changing the size of the volume)
- Restructure code from HDCamera.Update() by adding UpdateAntialiasing() and UpdateViewConstants()
- Renamed velocity to motion vectors
- Objects rendered during the After Post Process pass while TAA is enabled will not benefit from existing depth buffer anymore. This is done to fix an issue where those object would wobble otherwise
- Removed usage of builtin unity matrix for shadow, shadow now use same constant than other view
- The default volume layer mask for cameras & probes is now `Default` instead of `Everything`

## [6.5.0-preview] - 2019-03-07

### Added
- Added depth-of-field support with stereo instancing
- Adding real time area light shadow support
- Added a new FrameSettings: Specular Lighting to toggle the specular during the rendering

### Fixed
- Fixed diffusion profile upgrade breaking package when upgrading to a new version
- Fixed decals cropped by gizmo not updating correctly if prefab
- Fixed an issue when enabling SSR on multiple view
- Fixed edition of the intensity's unit field while selecting multiple lights
- Fixed wrong calculation in soft voxelization for density volume
- Fixed gizmo not working correctly with pre-exposure
- Fixed issue with setting a not available RT when disabling motion vectors
- Fixed planar reflection when looking at mirror normal
- Fixed mutiselection issue with HDLight Inspector
- Fixed HDAdditionalCameraData data migration
- Fixed failing builds when light explorer window is open
- Fixed cascade shadows border sometime causing artefacts between cascades
- Restored shadows in the Cascade Shadow debug visualization
- `camera.RenderToCubemap` use proper face culling

### Changed
- When rendering reflection probe disable all specular lighting and for metals use fresnelF0 as diffuse color for bake lighting.

## [6.4.0-preview] - 2019-02-21

### Added
- VR: Added TextureXR system to selectively expand TEXTURE2D macros to texture array for single-pass stereo instancing + Convert textures call to these macros
- Added an unit selection dropdown next to shutter speed (camera)
- Added error helpbox when trying to use a sub volume component that require the current HDRenderPipelineAsset to support a feature that it is not supporting.
- Add mesh for tube light when display emissive mesh is enabled

### Fixed
- Fixed Light explorer. The volume explorer used `profile` instead of `sharedProfile` which instantiate a custom volume profile instead of editing the asset itself.
- Fixed UI issue where all is displayed using metric unit in shadow cascade and Percent is set in the unit field (happening when opening the inspector).
- Fixed inspector event error when double clicking on an asset (diffusion profile/material).
- Fixed nullref on layered material UI when the material is not an asset.
- Fixed nullref exception when undo/redo a light property.
- Fixed visual bug when area light handle size is 0.

### Changed
- Update UI for 32bit/16bit shadow precision settings in HDRP asset
- Object motion vectors have been disabled in all but the game view. Camera motion vectors are still enabled everywhere, allowing TAA and Motion Blur to work on static objects.
- Enable texture array by default for most rendering code on DX11 and unlock stereo instancing (DX11 only for now)

## [6.3.0-preview] - 2019-02-18

### Added
- Added emissive property for shader graph decals
- Added a diffusion profile override volume so the list of diffusion profile assets to use can be chanaged without affecting the HDRP asset
- Added a "Stop NaNs" option on cameras and in the Scene View preferences.
- Added metric display option in HDShadowSettings and improve clamping
- Added shader parameter mapping in DebugMenu
- Added scripting API to configure DebugData for DebugMenu

### Fixed
- Fixed decals in forward
- Fixed issue with stencil not correctly setup for various master node and shader for the depth pass, motion vector pass and GBuffer/Forward pass
- Fixed SRP batcher and metal
- Fixed culling and shadows for Pyramid, Box, Rectangle and Tube lights
- Fixed an issue where scissor render state leaking from the editor code caused partially black rendering

### Changed
- When a lit material has a clear coat mask that is not null, we now use the clear coat roughness to compute the screen space reflection.
- Diffusion profiles are now limited to one per asset and can be referenced in materials, shader graphs and vfx graphs. Materials will be upgraded automatically except if they are using a shader graph, in this case it will display an error message.

## [6.2.0-preview] - 2019-02-15

### Added
- Added help box listing feature supported in a given HDRenderPipelineAsset alongs with the drawbacks implied.
- Added cascade visualizer, supporting disabled handles when not overriding.

### Fixed
- Fixed post processing with stereo double-wide
- Fixed issue with Metal: Use sign bit to find the cache type instead of lowest bit.
- Fixed invalid state when creating a planar reflection for the first time
- Fix FrameSettings's LitShaderMode not restrained by supported LitShaderMode regression.

### Changed
- The default value roughness value for the clearcoat has been changed from 0.03 to 0.01
- Update default value of based color for master node
- Update Fabric Charlie Sheen lighting model - Remove Fresnel component that wasn't part of initial model + Remap smoothness to [0.0 - 0.6] range for more artist friendly parameter

### Changed
- Code refactor: all macros with ARGS have been swapped with macros with PARAM. This is because the ARGS macros were incorrectly named.

## [6.1.0-preview] - 2019-02-13

### Added
- Added support for post-processing anti-aliasing in the Scene View (FXAA and TAA). These can be set in Preferences.
- Added emissive property for decal material (non-shader graph)

### Fixed
- Fixed a few UI bugs with the color grading curves.
- Fixed "Post Processing" in the scene view not toggling post-processing effects
- Fixed bake only object with flag `ReflectionProbeStaticFlag` when baking a `ReflectionProbe`

### Changed
- Removed unsupported Clear Depth checkbox in Camera inspector
- Updated the toggle for advanced mode in inspectors.

## [6.0.0-preview] - 2019-02-23

### Added
- Added new API to perform a camera rendering
- Added support for hair master node (Double kajiya kay - Lambert)
- Added Reset behaviour in DebugMenu (ingame mapping is right joystick + B)
- Added Default HD scene at new scene creation while in HDRP
- Added Wizard helping to configure HDRP project
- Added new UI for decal material to allow remapping and scaling of some properties
- Added cascade shadow visualisation toggle in HD shadow settings
- Added icons for assets
- Added replace blending mode for distortion
- Added basic distance fade for density volumes
- Added decal master node for shader graph
- Added HD unlit master node (Cross Pipeline version is name Unlit)
- Added new Rendering Queue in materials
- Added post-processing V3 framework embed in HDRP, remove postprocess V2 framework
- Post-processing now uses the generic volume framework
-   New depth-of-field, bloom, panini projection effects, motion blur
-   Exposure is now done as a pre-exposition pass, the whole system has been revamped
-   Exposure now use EV100 everywhere in the UI (Sky, Emissive Light)
- Added emissive intensity (Luminance and EV100 control) control for Emissive
- Added pre-exposure weigth for Emissive
- Added an emissive color node and a slider to control the pre-exposure percentage of emission color
- Added physical camera support where applicable
- Added more color grading tools
- Added changelog level for Shader Variant stripping
- Added Debug mode for validation of material albedo and metalness/specularColor values
- Added a new dynamic mode for ambient probe and renamed BakingSky to StaticLightingSky
- Added command buffer parameter to all Bind() method of material
- Added Material validator in Render Pipeline Debug
- Added code to future support of DXR (not enabled)
- Added support of multiviewport
- Added HDRenderPipeline.RequestSkyEnvironmentUpdate function to force an update from script when sky is set to OnDemand
- Added a Lighting and BackLighting slots in Lit, StackLit, Fabric and Hair master nodes
- Added support for overriding terrain detail rendering shaders, via the render pipeline editor resources asset
- Added xrInstancing flag support to RTHandle
- Added support for cullmask for decal projectors
- Added software dynamic resolution support
- Added support for "After Post-Process" render pass for unlit shader
- Added support for textured rectangular area lights
- Added stereo instancing macros to MSAA shaders
- Added support for Quarter Res Raytraced Reflections (not enabled)
- Added fade factor for decal projectors.
- Added stereo instancing macros to most shaders used in VR
- Added multi edition support for HDRenderPipelineAsset

### Fixed
- Fixed logic to disable FPTL with stereo rendering
- Fixed stacklit transmission and sun highlight
- Fixed decals with stereo rendering
- Fixed sky with stereo rendering
- Fixed flip logic for postprocessing + VR
- Fixed copyStencilBuffer pass for Switch
- Fixed point light shadow map culling that wasn't taking into account far plane
- Fixed usage of SSR with transparent on all master node
- Fixed SSR and microshadowing on fabric material
- Fixed blit pass for stereo rendering
- Fixed lightlist bounds for stereo rendering
- Fixed windows and in-game DebugMenu sync.
- Fixed FrameSettings' LitShaderMode sync when opening DebugMenu.
- Fixed Metal specific issues with decals, hitting a sampler limit and compiling AxF shader
- Fixed an issue with flipped depth buffer during postprocessing
- Fixed normal map use for shadow bias with forward lit - now use geometric normal
- Fixed transparent depth prepass and postpass access so they can be use without alpha clipping for lit shader
- Fixed support of alpha clip shadow for lit master node
- Fixed unlit master node not compiling
- Fixed issue with debug display of reflection probe
- Fixed issue with phong tessellations not working with lit shader
- Fixed issue with vertex displacement being affected by heightmap setting even if not heightmap where assign
- Fixed issue with density mode on Lit terrain producing NaN
- Fixed issue when going back and forth from Lit to LitTesselation for displacement mode
- Fixed issue with ambient occlusion incorrectly applied to emissiveColor with light layers in deferred
- Fixed issue with fabric convolution not using the correct convolved texture when fabric convolution is enabled
- Fixed issue with Thick mode for Transmission that was disabling transmission with directional light
- Fixed shutdown edge cases with HDRP tests
- Fixed slowdow when enabling Fabric convolution in HDRP asset
- Fixed specularAA not compiling in StackLit Master node
- Fixed material debug view with stereo rendering
- Fixed material's RenderQueue edition in default view.
- Fixed banding issues within volumetric density buffer
- Fixed missing multicompile for MSAA for AxF
- Fixed camera-relative support for stereo rendering
- Fixed remove sync with render thread when updating decal texture atlas.
- Fixed max number of keyword reach [256] issue. Several shader feature are now local
- Fixed Scene Color and Depth nodes
- Fixed SSR in forward
- Fixed custom editor of Unlit, HD Unlit and PBR shader graph master node
- Fixed issue with NewFrame not correctly calculated in Editor when switching scene
- Fixed issue with TerrainLit not compiling with depth only pass and normal buffer
- Fixed geometric normal use for shadow bias with PBR master node in forward
- Fixed instancing macro usage for decals
- Fixed error message when having more than one directional light casting shadow
- Fixed error when trying to display preview of Camera or PlanarReflectionProbe
- Fixed LOAD_TEXTURE2D_ARRAY_MSAA macro
- Fixed min-max and amplitude clamping value in inspector of vertex displacement materials
- Fixed issue with alpha shadow clip (was incorrectly clipping object shadow)
- Fixed an issue where sky cubemap would not be cleared correctly when setting the current sky to None
- Fixed a typo in Static Lighting Sky component UI
- Fixed issue with incorrect reset of RenderQueue when switching shader in inspector GUI
- Fixed issue with variant stripper stripping incorrectly some variants
- Fixed a case of ambient lighting flickering because of previews
- Fixed Decals when rendering multiple camera in a single frame
- Fixed cascade shadow count in shader
- Fixed issue with Stacklit shader with Haze effect
- Fixed an issue with the max sample count for the TAA
- Fixed post-process guard band for XR
- Fixed exposure of emissive of Unlit
- Fixed depth only and motion vector pass for Unlit not working correctly with MSAA
- Fixed an issue with stencil buffer copy causing unnecessary compute dispatches for lighting
- Fixed multi edition issue in FrameSettings
- Fixed issue with SRP batcher and DebugDisplay variant of lit shader
- Fixed issue with debug material mode not doing alpha test
- Fixed "Attempting to draw with missing UAV bindings" errors on Vulkan
- Fixed pre-exposure incorrectly apply to preview
- Fixed issue with duplicate 3D texture in 3D texture altas of volumetric?
- Fixed Camera rendering order (base on the depth parameter)
- Fixed shader graph decals not being cropped by gizmo
- Fixed "Attempting to draw with missing UAV bindings" errors on Vulkan.


### Changed
- ColorPyramid compute shader passes is swapped to pixel shader passes on platforms where the later is faster (Nintendo Switch).
- Removing the simple lightloop used by the simple lit shader
- Whole refactor of reflection system: Planar and reflection probe
- Separated Passthrough from other RenderingPath
- Update several properties naming and caption based on feedback from documentation team
- Remove tile shader variant for transparent backface pass of lit shader
- Rename all HDRenderPipeline to HDRP folder for shaders
- Rename decal property label (based on doc team feedback)
- Lit shader mode now default to Deferred to reduce build time
- Update UI of Emission parameters in shaders
- Improve shader variant stripping including shader graph variant
- Refactored render loop to render realtime probes visible per camera
- Enable SRP batcher by default
- Shader code refactor: Rename LIGHTLOOP_SINGLE_PASS => LIGHTLOOP_DISABLE_TILE_AND_CLUSTER and clean all usage of LIGHTLOOP_TILE_PASS
- Shader code refactor: Move pragma definition of vertex and pixel shader inside pass + Move SURFACE_GRADIENT definition in XXXData.hlsl
- Micro-shadowing in Lit forward now use ambientOcclusion instead of SpecularOcclusion
- Upgraded FrameSettings workflow, DebugMenu and Inspector part relative to it
- Update build light list shader code to support 32 threads in wavefronts on Switch
- LayeredLit layers' foldout are now grouped in one main foldout per layer
- Shadow alpha clip can now be enabled on lit shader and haor shader enven for opaque
- Temporal Antialiasing optimization for Xbox One X
- Parameter depthSlice on SetRenderTarget functions now defaults to -1 to bind the entire resource
- Rename SampleCameraDepth() functions to LoadCameraDepth() and SampleCameraDepth(), same for SampleCameraColor() functions
- Improved Motion Blur quality.
- Update stereo frame settings values for single-pass instancing and double-wide
- Rearrange FetchDepth functions to prepare for stereo-instancing
- Remove unused _ComputeEyeIndex
- Updated HDRenderPipelineAsset inspector
- Re-enable SRP batcher for metal

## [5.2.0-preview] - 2018-11-27

### Added
- Added option to run Contact Shadows and Volumetrics Voxelization stage in Async Compute
- Added camera freeze debug mode - Allow to visually see culling result for a camera
- Added support of Gizmo rendering before and after postprocess in Editor
- Added support of LuxAtDistance for punctual lights

### Fixed
- Fixed Debug.DrawLine and Debug.Ray call to work in game view
- Fixed DebugMenu's enum resetted on change
- Fixed divide by 0 in refraction causing NaN
- Fixed disable rough refraction support
- Fixed refraction, SSS and atmospheric scattering for VR
- Fixed forward clustered lighting for VR (double-wide).
- Fixed Light's UX to not allow negative intensity
- Fixed HDRenderPipelineAsset inspector broken when displaying its FrameSettings from project windows.
- Fixed forward clustered lighting for VR (double-wide).
- Fixed HDRenderPipelineAsset inspector broken when displaying its FrameSettings from project windows.
- Fixed Decals and SSR diable flags for all shader graph master node (Lit, Fabric, StackLit, PBR)
- Fixed Distortion blend mode for shader graph master node (Lit, StackLit)
- Fixed bent Normal for Fabric master node in shader graph
- Fixed PBR master node lightlayers
- Fixed shader stripping for built-in lit shaders.

### Changed
- Rename "Regular" in Diffusion profile UI "Thick Object"
- Changed VBuffer depth parametrization for volumetric from distanceRange to depthExtent - Require update of volumetric settings - Fog start at near plan
- SpotLight with box shape use Lux unit only

## [5.1.0-preview] - 2018-11-19

### Added

- Added a separate Editor resources file for resources Unity does not take when it builds a Player.
- You can now disable SSR on Materials in Shader Graph.
- Added support for MSAA when the Supported Lit Shader Mode is set to Both. Previously HDRP only supported MSAA for Forward mode.
- You can now override the emissive color of a Material when in debug mode.
- Exposed max light for Light Loop Settings in HDRP asset UI.
- HDRP no longer performs a NormalDBuffer pass update if there are no decals in the Scene.
- Added distant (fall-back) volumetric fog and improved the fog evaluation precision.
- Added an option to reflect sky in SSR.
- Added a y-axis offset for the PlanarReflectionProbe and offset tool.
- Exposed the option to run SSR and SSAO on async compute.
- Added support for the _GlossMapScale parameter in the Legacy to HDRP Material converter.
- Added wave intrinsic instructions for use in Shaders (for AMD GCN).


### Fixed
- Fixed sphere shaped influence handles clamping in Reflection Probes.
- Fixed Reflection Probe data migration for projects created before using HDRP.
- Fixed UI of Layered Material where Unity previously rendered the scrollbar above the Copy button.
- Fixed Material tessellations parameters Start fade distance and End fade distance. Originally, Unity clamped these values when you modified them.
- Fixed various distortion and refraction issues - handle a better fall-back.
- Fixed SSR for multiple views.
- Fixed SSR issues related to self-intersections.
- Fixed shape density volume handle speed.
- Fixed density volume shape handle moving too fast.
- Fixed the Camera velocity pass that we removed by mistake.
- Fixed some null pointer exceptions when disabling motion vectors support.
- Fixed viewports for both the Subsurface Scattering combine pass and the transparent depth prepass.
- Fixed the blend mode pop-up in the UI. It previously did not appear when you enabled pre-refraction.
- Fixed some null pointer exceptions that previously occurred when you disabled motion vectors support.
- Fixed Layered Lit UI issue with scrollbar.
- Fixed cubemap assignation on custom ReflectionProbe.
- Fixed Reflection Probes’ capture settings' shadow distance.
- Fixed an issue with the SRP batcher and Shader variables declaration.
- Fixed thickness and subsurface slots for fabric Shader master node that wasn't appearing with the right combination of flags.
- Fixed d3d debug layer warning.
- Fixed PCSS sampling quality.
- Fixed the Subsurface and transmission Material feature enabling for fabric Shader.
- Fixed the Shader Graph UV node’s dimensions when using it in a vertex Shader.
- Fixed the planar reflection mirror gizmo's rotation.
- Fixed HDRenderPipelineAsset's FrameSettings not showing the selected enum in the Inspector drop-down.
- Fixed an error with async compute.
- MSAA now supports transparency.
- The HDRP Material upgrader tool now converts metallic values correctly.
- Volumetrics now render in Reflection Probes.
- Fixed a crash that occurred whenever you set a viewport size to 0.
- Fixed the Camera physic parameter that the UI previously did not display.
- Fixed issue in pyramid shaped spotlight handles manipulation

### Changed

- Renamed Line shaped Lights to Tube Lights.
- HDRP now uses mean height fog parametrization.
- Shadow quality settings are set to All when you use HDRP (This setting is not visible in the UI when using SRP). This avoids Legacy Graphics Quality Settings disabling the shadows and give SRP full control over the Shadows instead.
- HDRP now internally uses premultiplied alpha for all fog.
- Updated default FrameSettings used for realtime Reflection Probes when you create a new HDRenderPipelineAsset.
- Remove multi-camera support. LWRP and HDRP will not support multi-camera layered rendering.
- Updated Shader Graph subshaders to use the new instancing define.
- Changed fog distance calculation from distance to plane to distance to sphere.
- Optimized forward rendering using AMD GCN by scalarizing the light loop.
- Changed the UI of the Light Editor.
- Change ordering of includes in HDRP Materials in order to reduce iteration time for faster compilation.
- Added a StackLit master node replacing the InspectorUI version. IMPORTANT: All previously authored StackLit Materials will be lost. You need to recreate them with the master node.

## [5.0.0-preview] - 2018-09-28

### Added
- Added occlusion mesh to depth prepass for VR (VR still disabled for now)
- Added a debug mode to display only one shadow at once
- Added controls for the highlight created by directional lights
- Added a light radius setting to punctual lights to soften light attenuation and simulate fill lighting
- Added a 'minRoughness' parameter to all non-area lights (was previously only available for certain light types)
- Added separate volumetric light/shadow dimmers
- Added per-pixel jitter to volumetrics to reduce aliasing artifacts
- Added a SurfaceShading.hlsl file, which implements material-agnostic shading functionality in an efficient manner
- Added support for shadow bias for thin object transmission
- Added FrameSettings to control realtime planar reflection
- Added control for SRPBatcher on HDRP Asset
- Added an option to clear the shadow atlases in the debug menu
- Added a color visualization of the shadow atlas rescale in debug mode
- Added support for disabling SSR on materials
- Added intrinsic for XBone
- Added new light volume debugging tool
- Added a new SSR debug view mode
- Added translaction's scale invariance on DensityVolume
- Added multiple supported LitShadermode and per renderer choice in case of both Forward and Deferred supported
- Added custom specular occlusion mode to Lit Shader Graph Master node

### Fixed
- Fixed a normal bias issue with Stacklit (Was causing light leaking)
- Fixed camera preview outputing an error when both scene and game view where display and play and exit was call
- Fixed override debug mode not apply correctly on static GI
- Fixed issue where XRGraphicsConfig values set in the asset inspector GUI weren't propagating correctly (VR still disabled for now)
- Fixed issue with tangent that was using SurfaceGradient instead of regular normal decoding
- Fixed wrong error message display when switching to unsupported target like IOS
- Fixed an issue with ambient occlusion texture sometimes not being created properly causing broken rendering
- Shadow near plane is no longer limited at 0.1
- Fixed decal draw order on transparent material
- Fixed an issue where sometime the lookup texture used for GGX convolution was broken, causing broken rendering
- Fixed an issue where you wouldn't see any fog for certain pipeline/scene configurations
- Fixed an issue with volumetric lighting where the anisotropy value of 0 would not result in perfectly isotropic lighting
- Fixed shadow bias when the atlas is rescaled
- Fixed shadow cascade sampling outside of the atlas when cascade count is inferior to 4
- Fixed shadow filter width in deferred rendering not matching shader config
- Fixed stereo sampling of depth texture in MSAA DepthValues.shader
- Fixed box light UI which allowed negative and zero sizes, thus causing NaNs
- Fixed stereo rendering in HDRISky.shader (VR)
- Fixed normal blend and blend sphere influence for reflection probe
- Fixed distortion filtering (was point filtering, now trilinear)
- Fixed contact shadow for large distance
- Fixed depth pyramid debug view mode
- Fixed sphere shaped influence handles clamping in reflection probes
- Fixed reflection probes data migration for project created before using hdrp
- Fixed ambient occlusion for Lit Master Node when slot is connected

### Changed
- Use samplerunity_ShadowMask instead of samplerunity_samplerLightmap for shadow mask
- Allow to resize reflection probe gizmo's size
- Improve quality of screen space shadow
- Remove support of projection model for ScreenSpaceLighting (SSR always use HiZ and refraction always Proxy)
- Remove all the debug mode from SSR that are obsolete now
- Expose frameSettings and Capture settings for reflection and planar probe
- Update UI for reflection probe, planar probe, camera and HDRP Asset
- Implement proper linear blending for volumetric lighting via deep compositing as described in the paper "Deep Compositing Using Lie Algebras"
- Changed  planar mapping to match terrain convention (XZ instead of ZX)
- XRGraphicsConfig is no longer Read/Write. Instead, it's read-only. This improves consistency of XR behavior between the legacy render pipeline and SRP
- Change reflection probe data migration code (to update old reflection probe to new one)
- Updated gizmo for ReflectionProbes
- Updated UI and Gizmo of DensityVolume

## [4.0.0-preview] - 2018-09-28

### Added
- Added a new TerrainLit shader that supports rendering of Unity terrains.
- Added controls for linear fade at the boundary of density volumes
- Added new API to control decals without monobehaviour object
- Improve Decal Gizmo
- Implement Screen Space Reflections (SSR) (alpha version, highly experimental)
- Add an option to invert the fade parameter on a Density Volume
- Added a Fabric shader (experimental) handling cotton and silk
- Added support for MSAA in forward only for opaque only
- Implement smoothness fade for SSR
- Added support for AxF shader (X-rite format - require special AxF importer from Unity not part of HDRP)
- Added control for sundisc on directional light (hack)
- Added a new HD Lit Master node that implements Lit shader support for Shader Graph
- Added Micro shadowing support (hack)
- Added an event on HDAdditionalCameraData for custom rendering
- HDRP Shader Graph shaders now support 4-channel UVs.

### Fixed
- Fixed an issue where sometimes the deferred shadow texture would not be valid, causing wrong rendering.
- Stencil test during decals normal buffer update is now properly applied
- Decals corectly update normal buffer in forward
- Fixed a normalization problem in reflection probe face fading causing artefacts in some cases
- Fix multi-selection behavior of Density Volumes overwriting the albedo value
- Fixed support of depth texture for RenderTexture. HDRP now correctly output depth to user depth buffer if RenderTexture request it.
- Fixed multi-selection behavior of Density Volumes overwriting the albedo value
- Fixed support of depth for RenderTexture. HDRP now correctly output depth to user depth buffer if RenderTexture request it.
- Fixed support of Gizmo in game view in the editor
- Fixed gizmo for spot light type
- Fixed issue with TileViewDebug mode being inversed in gameview
- Fixed an issue with SAMPLE_TEXTURECUBE_SHADOW macro
- Fixed issue with color picker not display correctly when game and scene view are visible at the same time
- Fixed an issue with reflection probe face fading
- Fixed camera motion vectors shader and associated matrices to update correctly for single-pass double-wide stereo rendering
- Fixed light attenuation functions when range attenuation is disabled
- Fixed shadow component algorithm fixup not dirtying the scene, so changes can be saved to disk.
- Fixed some GC leaks for HDRP
- Fixed contact shadow not affected by shadow dimmer
- Fixed GGX that works correctly for the roughness value of 0 (mean specular highlgiht will disappeard for perfect mirror, we rely on maxSmoothness instead to always have a highlight even on mirror surface)
- Add stereo support to ShaderPassForward.hlsl. Forward rendering now seems passable in limited test scenes with camera-relative rendering disabled.
- Add stereo support to ProceduralSky.shader and OpaqueAtmosphericScattering.shader.
- Added CullingGroupManager to fix more GC.Alloc's in HDRP
- Fixed rendering when multiple cameras render into the same render texture

### Changed
- Changed the way depth & color pyramids are built to be faster and better quality, thus improving the look of distortion and refraction.
- Stabilize the dithered LOD transition mask with respect to the camera rotation.
- Avoid multiple depth buffer copies when decals are present
- Refactor code related to the RT handle system (No more normal buffer manager)
- Remove deferred directional shadow and move evaluation before lightloop
- Add a function GetNormalForShadowBias() that material need to implement to return the normal used for normal shadow biasing
- Remove Jimenez Subsurface scattering code (This code was disabled by default, now remove to ease maintenance)
- Change Decal API, decal contribution is now done in Material. Require update of material using decal
- Move a lot of files from CoreRP to HDRP/CoreRP. All moved files weren't used by Ligthweight pipeline. Long term they could move back to CoreRP after CoreRP become out of preview
- Updated camera inspector UI
- Updated decal gizmo
- Optimization: The objects that are rendered in the Motion Vector Pass are not rendered in the prepass anymore
- Removed setting shader inclue path via old API, use package shader include paths
- The default value of 'maxSmoothness' for punctual lights has been changed to 0.99
- Modified deferred compute and vert/frag shaders for first steps towards stereo support
- Moved material specific Shader Graph files into corresponding material folders.
- Hide environment lighting settings when enabling HDRP (Settings are control from sceneSettings)
- Update all shader includes to use absolute path (allow users to create material in their Asset folder)
- Done a reorganization of the files (Move ShaderPass to RenderPipeline folder, Move all shadow related files to Lighting/Shadow and others)
- Improved performance and quality of Screen Space Shadows

## [3.3.0-preview] - 2018-01-01

### Added
- Added an error message to say to use Metal or Vulkan when trying to use OpenGL API
- Added a new Fabric shader model that supports Silk and Cotton/Wool
- Added a new HDRP Lighting Debug mode to visualize Light Volumes for Point, Spot, Line, Rectangular and Reflection Probes
- Add support for reflection probe light layers
- Improve quality of anisotropic on IBL

### Fixed
- Fix an issue where the screen where darken when rendering camera preview
- Fix display correct target platform when showing message to inform user that a platform is not supported
- Remove workaround for metal and vulkan in normal buffer encoding/decoding
- Fixed an issue with color picker not working in forward
- Fixed an issue where reseting HDLight do not reset all of its parameters
- Fixed shader compile warning in DebugLightVolumes.shader

### Changed
- Changed default reflection probe to be 256x256x6 and array size to be 64
- Removed dependence on the NdotL for thickness evaluation for translucency (based on artist's input)
- Increased the precision when comparing Planar or HD reflection probe volumes
- Remove various GC alloc in C#. Slightly better performance

## [3.2.0-preview] - 2018-01-01

### Added
- Added a luminance meter in the debug menu
- Added support of Light, reflection probe, emissive material, volume settings related to lighting to Lighting explorer
- Added support for 16bit shadows

### Fixed
- Fix issue with package upgrading (HDRP resources asset is now versionned to worarkound package manager limitation)
- Fix HDReflectionProbe offset displayed in gizmo different than what is affected.
- Fix decals getting into a state where they could not be removed or disabled.
- Fix lux meter mode - The lux meter isn't affected by the sky anymore
- Fix area light size reset when multi-selected
- Fix filter pass number in HDUtils.BlitQuad
- Fix Lux meter mode that was applying SSS
- Fix planar reflections that were not working with tile/cluster (olbique matrix)
- Fix debug menu at runtime not working after nested prefab PR come to trunk
- Fix scrolling issue in density volume

### Changed
- Shader code refactor: Split MaterialUtilities file in two parts BuiltinUtilities (independent of FragInputs) and MaterialUtilities (Dependent of FragInputs)
- Change screen space shadow rendertarget format from ARGB32 to RG16

## [3.1.0-preview] - 2018-01-01

### Added
- Decal now support per channel selection mask. There is now two mode. One with BaseColor, Normal and Smoothness and another one more expensive with BaseColor, Normal, Smoothness, Metal and AO. Control is on HDRP Asset. This may require to launch an update script for old scene: 'Edit/Render Pipeline/Single step upgrade script/Upgrade all DecalMaterial MaskBlendMode'.
- Decal now supports depth bias for decal mesh, to prevent z-fighting
- Decal material now supports draw order for decal projectors
- Added LightLayers support (Base on mask from renderers name RenderingLayers and mask from light name LightLayers - if they match, the light apply) - cost an extra GBuffer in deferred (more bandwidth)
- When LightLayers is enabled, the AmbientOclusion is store in the GBuffer in deferred path allowing to avoid double occlusion with SSAO. In forward the double occlusion is now always avoided.
- Added the possibility to add an override transform on the camera for volume interpolation
- Added desired lux intensity and auto multiplier for HDRI sky
- Added an option to disable light by type in the debug menu
- Added gradient sky
- Split EmissiveColor and bakeDiffuseLighting in forward avoiding the emissiveColor to be affect by SSAO
- Added a volume to control indirect light intensity
- Added EV 100 intensity unit for area lights
- Added support for RendererPriority on Renderer. This allow to control order of transparent rendering manually. HDRP have now two stage of sorting for transparent in addition to bact to front. Material have a priority then Renderer have a priority.
- Add Coupling of (HD)Camera and HDAdditionalCameraData for reset and remove in inspector contextual menu of Camera
- Add Coupling of (HD)ReflectionProbe and HDAdditionalReflectionData for reset and remove in inspector contextual menu of ReflectoinProbe
- Add macro to forbid unity_ObjectToWorld/unity_WorldToObject to be use as it doesn't handle camera relative rendering
- Add opacity control on contact shadow

### Fixed
- Fixed an issue with PreIntegratedFGD texture being sometimes destroyed and not regenerated causing rendering to break
- PostProcess input buffers are not copied anymore on PC if the viewport size matches the final render target size
- Fixed an issue when manipulating a lot of decals, it was displaying a lot of errors in the inspector
- Fixed capture material with reflection probe
- Refactored Constant Buffers to avoid hitting the maximum number of bound CBs in some cases.
- Fixed the light range affecting the transform scale when changed.
- Snap to grid now works for Decal projector resizing.
- Added a warning for 128x128 cookie texture without mipmaps
- Replace the sampler used for density volumes for correct wrap mode handling

### Changed
- Move Render Pipeline Debug "Windows from Windows->General-> Render Pipeline debug windows" to "Windows from Windows->Analysis-> Render Pipeline debug windows"
- Update detail map formula for smoothness and albedo, goal it to bright and dark perceptually and scale factor is use to control gradient speed
- Refactor the Upgrade material system. Now a material can be update from older version at any time. Call Edit/Render Pipeline/Upgrade all Materials to newer version
- Change name EnableDBuffer to EnableDecals at several place (shader, hdrp asset...), this require a call to Edit/Render Pipeline/Upgrade all Materials to newer version to have up to date material.
- Refactor shader code: BakeLightingData structure have been replace by BuiltinData. Lot of shader code have been remove/change.
- Refactor shader code: All GBuffer are now handled by the deferred material. Mean ShadowMask and LightLayers are control by lit material in lit.hlsl and not outside anymore. Lot of shader code have been remove/change.
- Refactor shader code: Rename GetBakedDiffuseLighting to ModifyBakedDiffuseLighting. This function now handle lighting model for transmission too. Lux meter debug mode is factor outisde.
- Refactor shader code: GetBakedDiffuseLighting is not call anymore in GBuffer or forward pass, including the ConvertSurfaceDataToBSDFData and GetPreLightData, this is done in ModifyBakedDiffuseLighting now
- Refactor shader code: Added a backBakeDiffuseLighting to BuiltinData to handle lighting for transmission
- Refactor shader code: Material must now call InitBuiltinData (Init all to zero + init bakeDiffuseLighting and backBakeDiffuseLighting ) and PostInitBuiltinData

## [3.0.0-preview] - 2018-01-01

### Fixed
- Fixed an issue with distortion that was using previous frame instead of current frame
- Fixed an issue where disabled light where not upgrade correctly to the new physical light unit system introduce in 2.0.5-preview

### Changed
- Update assembly definitions to output assemblies that match Unity naming convention (Unity.*).

## [2.0.5-preview] - 2018-01-01

### Added
- Add option supportDitheringCrossFade on HDRP Asset to allow to remove shader variant during player build if needed
- Add contact shadows for punctual lights (in additional shadow settings), only one light is allowed to cast contact shadows at the same time and so at each frame a dominant light is choosed among all light with contact shadows enabled.
- Add PCSS shadow filter support (from SRP Core)
- Exposed shadow budget parameters in HDRP asset
- Add an option to generate an emissive mesh for area lights (currently rectangle light only). The mesh fits the size, intensity and color of the light.
- Add an option to the HDRP asset to increase the resolution of volumetric lighting.
- Add additional ligth unit support for punctual light (Lumens, Candela) and area lights (Lumens, Luminance)
- Add dedicated Gizmo for the box Influence volume of HDReflectionProbe / PlanarReflectionProbe

### Changed
- Re-enable shadow mask mode in debug view
- SSS and Transmission code have been refactored to be able to share it between various material. Guidelines are in SubsurfaceScattering.hlsl
- Change code in area light with LTC for Lit shader. Magnitude is now take from FGD texture instead of a separate texture
- Improve camera relative rendering: We now apply camera translation on the model matrix, so before the TransformObjectToWorld(). Note: unity_WorldToObject and unity_ObjectToWorld must never be used directly.
- Rename positionWS to positionRWS (Camera relative world position) at a lot of places (mainly in interpolator and FragInputs). In case of custom shader user will be required to update their code.
- Rename positionWS, capturePositionWS, proxyPositionWS, influencePositionWS to positionRWS, capturePositionRWS, proxyPositionRWS, influencePositionRWS (Camera relative world position) in LightDefinition struct.
- Improve the quality of trilinear filtering of density volume textures.
- Improve UI for HDReflectionProbe / PlanarReflectionProbe

### Fixed
- Fixed a shader preprocessor issue when compiling DebugViewMaterialGBuffer.shader against Metal target
- Added a temporary workaround to Lit.hlsl to avoid broken lighting code with Metal/AMD
- Fixed issue when using more than one volume texture mask with density volumes.
- Fixed an error which prevented volumetric lighting from working if no density volumes with 3D textures were present.
- Fix contact shadows applied on transmission
- Fix issue with forward opaque lit shader variant being removed by the shader preprocessor
- Fixed compilation errors on Nintendo Switch (limited XRSetting support).
- Fixed apply range attenuation option on punctual light
- Fixed issue with color temperature not take correctly into account with static lighting
- Don't display fog when diffuse lighting, specular lighting, or lux meter debug mode are enabled.

## [2.0.4-preview] - 2018-01-01

### Fixed
- Fix issue when disabling rough refraction and building a player. Was causing a crash.

## [2.0.3-preview] - 2018-01-01

### Added
- Increased debug color picker limit up to 260k lux

## [2.0.2-preview] - 2018-01-01

### Added
- Add Light -> Planar Reflection Probe command
- Added a false color mode in rendering debug
- Add support for mesh decals
- Add flag to disable projector decals on transparent geometry to save performance and decal texture atlas space
- Add ability to use decal diffuse map as mask only
- Add visualize all shadow masks in lighting debug
- Add export of normal and roughness buffer for forwardOnly and when in supportOnlyForward mode for forward
- Provide a define in lit.hlsl (FORWARD_MATERIAL_READ_FROM_WRITTEN_NORMAL_BUFFER) when output buffer normal is used to read the normal and roughness instead of caclulating it (can save performance, but lower quality due to compression)
- Add color swatch to decal material

### Changed
- Change Render -> Planar Reflection creation to 3D Object -> Mirror
- Change "Enable Reflector" name on SpotLight to "Angle Affect Intensity"
- Change prototype of BSDFData ConvertSurfaceDataToBSDFData(SurfaceData surfaceData) to BSDFData ConvertSurfaceDataToBSDFData(uint2 positionSS, SurfaceData surfaceData)

### Fixed
- Fix issue with StackLit in deferred mode with deferredDirectionalShadow due to GBuffer not being cleared. Gbuffer is still not clear and issue was fix with the new Output of normal buffer.
- Fixed an issue where interpolation volumes were not updated correctly for reflection captures.
- Fixed an exception in Light Loop settings UI

## [2.0.1-preview] - 2018-01-01

### Added
- Add stripper of shader variant when building a player. Save shader compile time.
- Disable per-object culling that was executed in C++ in HD whereas it was not used (Optimization)
- Enable texture streaming debugging (was not working before 2018.2)
- Added Screen Space Reflection with Proxy Projection Model
- Support correctly scene selection for alpha tested object
- Add per light shadow mask mode control (i.e shadow mask distance and shadow mask). It use the option NonLightmappedOnly
- Add geometric filtering to Lit shader (allow to reduce specular aliasing)
- Add shortcut to create DensityVolume and PlanarReflection in hierarchy
- Add a DefaultHDMirrorMaterial material for PlanarReflection
- Added a script to be able to upgrade material to newer version of HDRP
- Removed useless duplication of ForwardError passes.
- Add option to not compile any DEBUG_DISPLAY shader in the player (Faster build) call Support Runtime Debug display

### Changed
- Changed SupportForwardOnly to SupportOnlyForward in render pipeline settings
- Changed versioning variable name in HDAdditionalXXXData from m_version to version
- Create unique name when creating a game object in the rendering menu (i.e Density Volume(2))
- Re-organize various files and folder location to clean the repository
- Change Debug windows name and location. Now located at:  Windows -> General -> Render Pipeline Debug

### Removed
- Removed GlobalLightLoopSettings.maxPlanarReflectionProbes and instead use value of GlobalLightLoopSettings.planarReflectionProbeCacheSize
- Remove EmissiveIntensity parameter and change EmissiveColor to be HDR (Matching Builtin Unity behavior) - Data need to be updated - Launch Edit -> Single Step Upgrade Script -> Upgrade all Materials emissionColor

### Fixed
- Fix issue with LOD transition and instancing
- Fix discrepency between object motion vector and camera motion vector
- Fix issue with spot and dir light gizmo axis not highlighted correctly
- Fix potential crash while register debug windows inputs at startup
- Fix warning when creating Planar reflection
- Fix specular lighting debug mode (was rendering black)
- Allow projector decal with null material to allow to configure decal when HDRP is not set
- Decal atlas texture offset/scale is updated after allocations (used to be before so it was using date from previous frame)

## [0.0.0-preview] - 2018-01-01

### Added
- Configure the VolumetricLightingSystem code path to be on by default
- Trigger a build exception when trying to build an unsupported platform
- Introduce the VolumetricLightingController component, which can (and should) be placed on the camera, and allows one to control the near and the far plane of the V-Buffer (volumetric "froxel" buffer) along with the depth distribution (from logarithmic to linear)
- Add 3D texture support for DensityVolumes
- Add a better mapping of roughness to mipmap for planar reflection
- The VolumetricLightingSystem now uses RTHandles, which allows to save memory by sharing buffers between different cameras (history buffers are not shared), and reduce reallocation frequency by reallocating buffers only if the rendering resolution increases (and suballocating within existing buffers if the rendering resolution decreases)
- Add a Volumetric Dimmer slider to lights to control the intensity of the scattered volumetric lighting
- Add UV tiling and offset support for decals.
- Add mipmapping support for volume 3D mask textures

### Changed
- Default number of planar reflection change from 4 to 2
- Rename _MainDepthTexture to _CameraDepthTexture
- The VolumetricLightingController has been moved to the Interpolation Volume framework and now functions similarly to the VolumetricFog settings
- Update of UI of cookie, CubeCookie, Reflection probe and planar reflection probe to combo box
- Allow enabling/disabling shadows for area lights when they are set to baked.
- Hide applyRangeAttenuation and FadeDistance for directional shadow as they are not used

### Removed
- Remove Resource folder of PreIntegratedFGD and add the resource to RenderPipeline Asset

### Fixed
- Fix ConvertPhysicalLightIntensityToLightIntensity() function used when creating light from script to match HDLightEditor behavior
- Fix numerical issues with the default value of mean free path of volumetric fog
- Fix the bug preventing decals from coexisting with density volumes
- Fix issue with alpha tested geometry using planar/triplanar mapping not render correctly or flickering (due to being wrongly alpha tested in depth prepass)
- Fix meta pass with triplanar (was not handling correctly the normal)
- Fix preview when a planar reflection is present
- Fix Camera preview, it is now a Preview cameraType (was a SceneView)
- Fix handling unknown GPUShadowTypes in the shadow manager.
- Fix area light shapes sent as point lights to the baking backends when they are set to baked.
- Fix unnecessary division by PI for baked area lights.
- Fix line lights sent to the lightmappers. The backends don't support this light type.
- Fix issue with shadow mask framesettings not correctly taken into account when shadow mask is enabled for lighting.
- Fix directional light and shadow mask transition, they are now matching making smooth transition
- Fix banding issues caused by high intensity volumetric lighting
- Fix the debug window being emptied on SRP asset reload
- Fix issue with debug mode not correctly clearing the GBuffer in editor after a resize
- Fix issue with ResetMaterialKeyword not resetting correctly ToggleOff/Roggle Keyword
- Fix issue with motion vector not render correctly if there is no depth prepass in deferred

## [0.0.0-preview] - 2018-01-01

### Added
- Screen Space Refraction projection model (Proxy raycasting, HiZ raymarching)
- Screen Space Refraction settings as volume component
- Added buffered frame history per camera
- Port Global Density Volumes to the Interpolation Volume System.
- Optimize ImportanceSampleLambert() to not require the tangent frame.
- Generalize SampleVBuffer() to handle different sampling and reconstruction methods.
- Improve the quality of volumetric lighting reprojection.
- Optimize Morton Order code in the Subsurface Scattering pass.
- Planar Reflection Probe support roughness (gaussian convolution of captured probe)
- Use an atlas instead of a texture array for cluster transparent decals
- Add a debug view to visualize the decal atlas
- Only store decal textures to atlas if decal is visible, debounce out of memory decal atlas warning.
- Add manipulator gizmo on decal to improve authoring workflow
- Add a minimal StackLit material (work in progress, this version can be used as template to add new material)

### Changed
- EnableShadowMask in FrameSettings (But shadowMaskSupport still disable by default)
- Forced Planar Probe update modes to (Realtime, Every Update, Mirror Camera)
- Screen Space Refraction proxy model uses the proxy of the first environment light (Reflection probe/Planar probe) or the sky
- Moved RTHandle static methods to RTHandles
- Renamed RTHandle to RTHandleSystem.RTHandle
- Move code for PreIntegratedFDG (Lit.shader) into its dedicated folder to be share with other material
- Move code for LTCArea (Lit.shader) into its dedicated folder to be share with other material

### Removed
- Removed Planar Probe mirror plane position and normal fields in inspector, always display mirror plane and normal gizmos

### Fixed
- Fix fog flags in scene view is now taken into account
- Fix sky in preview windows that were disappearing after a load of a new level
- Fix numerical issues in IntersectRayAABB().
- Fix alpha blending of volumetric lighting with transparent objects.
- Fix the near plane of the V-Buffer causing out-of-bounds look-ups in the clustered data structure.
- Depth and color pyramid are properly computed and sampled when the camera renders inside a viewport of a RTHandle.
- Fix decal atlas debug view to work correctly when shadow atlas view is also enabled<|MERGE_RESOLUTION|>--- conflicted
+++ resolved
@@ -1,4 +1,4 @@
-﻿# Changelog
+# Changelog
 All notable changes to this package will be documented in this file.
 
 The format is based on [Keep a Changelog](http://keepachangelog.com/en/1.0.0/)
@@ -93,6 +93,7 @@
 - Changed the Trackball UI so that it allows explicit numeric values.
 - Reduce the G-buffer footprint of anisotropic materials
 - Moved SSGI out of preview.
+- Rename Raytracing Node to Raytracing Quality Keyword and rename high and low inputs as default and optimized.
 
 ## [10.0.0] - 2019-06-10
 
@@ -1020,11 +1021,6 @@
 - Changed the DXR wizard steps.
 - Preparation pass for RTSSS to be supported by render graph.
 - Changed the color space of EmissiveColorLDR property on all shader. Was linear but should have been sRGB. Auto upgrade script handle the conversion.
-<<<<<<< HEAD
-- Preparation pass for RTSSShadows to be supported by render graph.
-- Rename Raytracing Node to Raytracing Quality Keyword and rename high and low inputs as default and optimized.
-=======
->>>>>>> f9f2fd37
 
 ## [7.1.1] - 2019-09-05
 
