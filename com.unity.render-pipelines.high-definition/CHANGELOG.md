# Changelog
All notable changes to this package will be documented in this file.

The format is based on [Keep a Changelog](http://keepachangelog.com/en/1.0.0/)
and this project adheres to [Semantic Versioning](http://semver.org/spec/v2.0.0.html).

## [Unreleased]

### Added
- Ray tracing support for VR single-pass
- Added sharpen filter shader parameter and UI for TemporalAA to control image quality instead of hardcoded value
- Added frame settings option for custom post process and custom passes as well as custom color buffer format option.
- Add check in wizard on SRP Batcher enabled.
- Added default implementations of OnPreprocessMaterialDescription for FBX, Obj, Sketchup and 3DS file formats.
- Added custom pass fade radius
- Added after post process injection point for custom passes
- Added basic alpha compositing support - Alpha is available afterpostprocess when using FP16 buffer format.
- Added falloff distance on Reflection Probe and Planar Reflection Probe
- Added Backplate projection from the HDRISky
- Added Shadow Matte in UnlitMasterNode, which only received shadow without lighting
- Added hability to name LightLayers in HDRenderPipelineAsset
- Added a range compression factor for Reflection Probe and Planar Reflection Probe to avoid saturation of colors.
- Added path tracing support for directional, point and spot lights, as well as emission from Lit and Unlit.
- Added non temporal version of SSAO.
- Added more detailed ray tracing stats in the debug window
- Added Disc area light (bake only)
- Added a warning in the material UI to prevent transparent + subsurface-scattering combination.
- Added XR single-pass setting into HDRP asset
- Added a penumbra tint option for lights
- Added support for depth copy with XR SDK
- Added debug setting to Render Pipeline Debug Window to list the active XR views
- Added an option to filter the result of the volumetric lighting (off by default).
- Added a transmission multiplier for directional lights
- Added XR single-pass test mode to Render Pipeline Debug Window
- Added debug setting to Render Pipeline Window to list the active XR views
- Added a new refraction mode for the Lit shader (thin). Which is a box refraction with small thickness values
- Added the code to support Barn Doors for Area Lights based on a shaderconfig option.
- Added HDRPCameraBinder property binder for Visual Effect Graph
- Added "Celestial Body" controls to the Directional Light
- Added new parameters to the Physically Based Sky
- Added Reflections to the DXR Wizard
- Added the possibility to have ray traced colored and semi-transparent shadows on directional lights.
- Added a check in the custom post process template to throw an error if the default shader is not found.
- Exposed the debug overlay ratio in the debug menu.
- Added a separate frame settings for tonemapping alongside color grading.
- Added the receive fog option in the material UI for ShaderGraphs.
- Added a public virtual bool in the custom post processes API to specify if a post processes should be executed in the scene view.
- Added a menu option that checks scene issues with ray tracing. Also removed the previously existing warning at runtime.
- Added Contrast Adaptive Sharpen (CAS) Upscaling effect.
- Added APIs to update probe settings at runtime.
- Added documentation for the rayTracingSupported method in HDRP
- Added user-selectable format for the post processing passes.
- Added support for alpha channel in some post-processing passes (DoF, TAA, Uber).
- Added warnings in FrameSettings inspector when using DXR and atempting to use Asynchronous Execution.
- Exposed Stencil bits that can be used by the user.
- Added history rejection based on velocity of intersected objects for directional, point and spot lights.
- Added a affectsVolumetric field to the HDAdditionalLightData API to know if light affects volumetric fog.
- Add OS and Hardware check in the Wizard fixes for DXR.
- Added option to exclude camera motion from motion blur.
- Added semi-transparent shadows for point and spot lights.
- Added support for semi-transparent shadow for unlit shader and unlit shader graph.
- Added the alpha clip enabled toggle to the material UI for all HDRP shader graphs.
- Added Material Samples to explain how to use the lit shader features
- Added an initial implementation of ray traced sub surface scattering
- Added AssetPostprocessors and Shadergraphs to handle Arnold Standard Surface and 3DsMax Physical material import from FBX.
- Added support for Smoothness Fade start work when enabling ray traced reflections.
- Added Contact shadow, Micro shadows and Screen space refraction API documentation.
- Added script documentation for SSR, SSAO (ray tracing), GI, Light Cluster, RayTracingSettings, Ray Counters, etc.
- Added path tracing support for refraction and internal reflections.
- Added support for Thin Refraction Model and Lit's Clear Coat in Path Tracing.
- Added the Tint parameter to Sky Colored Fog.
- Added of Screen Space Reflections for Transparent materials
- Added a fallback for ray traced area light shadows in case the material is forward or the lit mode is forward.
- Added a new debug mode for light layers.
- Added an "enable" toggle to the SSR volume component.
- Added support for anisotropic specular lobes in path tracing.
- Added support for alpha clipping in path tracing.
- Added support for light cookies in path tracing.
- Added support for transparent shadows in path tracing.
- Added support for iridescence in path tracing.
- Added support for background color in path tracing.
- Added a path tracing test to the test suite.
- Added a warning and workaround instructions that appear when you enable XR single-pass after the first frame with the XR SDK.
- Added the exposure sliders to the planar reflection probe preview
- Added support for subsurface scattering in path tracing.
- Added a new mode that improves the filtering of ray traced shadows (directional, point and spot) based on the distance to the occluder.
- Added support of cookie baking and add support on Disc light.
- Added support for fog attenuation in path tracing.
- Added a new debug panel for volumes
- Added XR setting to control camera jitter for temporal effects
- Added an error message in the DrawRenderers custom pass when rendering opaque objects with an HDRP asset in DeferredOnly mode.
- Added API to enable proper recording of path traced scenes (with the Unity recorder or other tools).
- Added support for fog in Recursive rendering, ray traced reflections and ray traced indirect diffuse.
- Added an alpha blend option for recursive rendering
- Added support for stack lit for ray tracing effects.
- Added support for hair for ray tracing effects.
- Added support for alpha to coverage for HDRP shaders and shader graph
- Added support for Quality Levels to Subsurface Scattering.
- Added option to disable XR rendering on the camera settings.
- Added support for specular AA from geometric curvature in AxF
- Added support for baked AO (no input for now) in AxF
- Added an info box to warn about depth test artifacts when rendering object twice in custom passes with MSAA.
- Added a frame setting for alpha to mask.
- Added support for custom passes in the AOV API
- Added Light decomposition lighting debugging modes and support in AOV
- Added exposure compensation to Fixed exposure mode
- Added support for rasterized area light shadows in StackLit
- Added support for texture-weighted automatic exposure
- Added support for POM for emissive map
- Added alpha channel support in motion blur pass.
- Added the HDRP Compositor Tool (in Preview).
- Added a ray tracing mode option in the HDRP asset that allows to override and shader stripping.
- Added support for arbitrary resolution scaling of Volumetric Lighting to the Fog volume component.
- Added range attenuation for box-shaped spotlights.
- Added scenes for hair and fabric and decals with material samples
- Added fabric materials and textures
- Added information for fabric materials in fabric scene
- Added a DisplayInfo attribute to specify a name override and a display order for Volume Component fields (used only in default inspector for now).
- Added Min distance to contact shadows.
- Added support for Depth of Field in path tracing (by sampling the lens aperture).
- Added an API in HDRP to override the camera within the rendering of a frame (mainly for custom pass).
- Added a function (HDRenderPipeline.ResetRTHandleReferenceSize) to reset the reference size of RTHandle systems.
- Added support for AxF measurements importing into texture resources tilings.
- Added Layer parameter on Area Light to modify Layer of generated Emissive Mesh
- Added a flow map parameter to HDRI Sky
- Implemented ray traced reflections for transparent objects.
- Add a new parameter to control reflections in recursive rendering.

### Fixed
- Fix when rescale probe all direction below zero (1219246)
- Update documentation of HDRISky-Backplate, precise how to have Ambient Occlusion on the Backplate
- Sorting, undo, labels, layout in the Lighting Explorer.
- Fixed sky settings and materials in Shader Graph Samples package
- Fix/workaround a probable graphics driver bug in the GTAO shader.
- Fixed Hair and PBR shader graphs double sided modes
- Fixed an issue where updating an HDRP asset in the Quality setting panel would not recreate the pipeline.
- Fixed issue with point lights being considered even when occupying less than a pixel on screen (case 1183196)
- Fix a potential NaN source with iridescence (case 1183216)
- Fixed issue of spotlight breaking when minimizing the cone angle via the gizmo (case 1178279)
- Fixed issue that caused decals not to modify the roughness in the normal buffer, causing SSR to not behave correctly (case 1178336)
- Fixed lit transparent refraction with XR single-pass rendering
- Removed extra jitter for TemporalAA in VR
- Fixed ShaderGraph time in main preview
- Fixed issue on some UI elements in HDRP asset not expanding when clicking the arrow (case 1178369)
- Fixed alpha blending in custom post process
- Fixed the modification of the _AlphaCutoff property in the material UI when exposed with a ShaderGraph parameter.
- Fixed HDRP test `1218_Lit_DiffusionProfiles` on Vulkan.
- Fixed an issue where building a player in non-dev mode would generate render target error logs every frame
- Fixed crash when upgrading version of HDRP
- Fixed rendering issues with material previews
- Fixed NPE when using light module in Shuriken particle systems (1173348).
- Refresh cached shadow on editor changes
- Fixed light supported units caching (1182266)
- Fixed an issue where SSAO (that needs temporal reprojection) was still being rendered when Motion Vectors were not available (case 1184998)
- Fixed a nullref when modifying the height parameters inside the layered lit shader UI.
- Fixed Decal gizmo that become white after exiting play mode
- Fixed Decal pivot position to behave like a spotlight
- Fixed an issue where using the LightingOverrideMask would break sky reflection for regular cameras
- Fix DebugMenu FrameSettingsHistory persistency on close
- Fix DensityVolume, ReflectionProbe aned PlanarReflectionProbe advancedControl display
- Fix DXR scene serialization in wizard
- Fixed an issue where Previews would reallocate History Buffers every frame
- Fixed the SetLightLayer function in HDAdditionalLightData setting the wrong light layer
- Fix error first time a preview is created for planar
- Fixed an issue where SSR would use an incorrect roughness value on ForwardOnly (StackLit, AxF, Fabric, etc.) materials when the pipeline is configured to also allow deferred Lit.
- Fixed issues with light explorer (cases 1183468, 1183269)
- Fix dot colors in LayeredLit material inspector
- Fix undo not resetting all value when undoing the material affectation in LayerLit material
- Fix for issue that caused gizmos to render in render textures (case 1174395)
- Fixed the light emissive mesh not updated when the light was disabled/enabled
- Fixed light and shadow layer sync when setting the HDAdditionalLightData.lightlayersMask property
- Fixed a nullref when a custom post process component that was in the HDRP PP list is removed from the project
- Fixed issue that prevented decals from modifying specular occlusion (case 1178272).
- Fixed exposure of volumetric reprojection
- Fixed multi selection support for Scalable Settings in lights
- Fixed font shaders in test projects for VR by using a Shader Graph version
- Fixed refresh of baked cubemap by incrementing updateCount at the end of the bake (case 1158677).
- Fixed issue with rectangular area light when seen from the back
- Fixed decals not affecting lightmap/lightprobe
- Fixed zBufferParams with XR single-pass rendering
- Fixed moving objects not rendered in custom passes
- Fixed abstract classes listed in the + menu of the custom pass list
- Fixed custom pass that was rendered in previews
- Fixed precision error in zero value normals when applying decals (case 1181639)
- Fixed issue that triggered No Scene Lighting view in game view as well (case 1156102)
- Assign default volume profile when creating a new HDRP Asset
- Fixed fov to 0 in planar probe breaking the projection matrix (case 1182014)
- Fixed bugs with shadow caching
- Reassign the same camera for a realtime probe face render request to have appropriate history buffer during realtime probe rendering.
- Fixed issue causing wrong shading when normal map mode is Object space, no normal map is set, but a detail map is present (case 1143352)
- Fixed issue with decal and htile optimization
- Fixed TerrainLit shader compilation error regarding `_Control0_TexelSize` redefinition (case 1178480).
- Fixed warning about duplicate HDRuntimeReflectionSystem when configuring play mode without domain reload.
- Fixed an editor crash when multiple decal projectors were selected and some had null material
- Added all relevant fix actions to FixAll button in Wizard
- Moved FixAll button on top of the Wizard
- Fixed an issue where fog color was not pre-exposed correctly
- Fix priority order when custom passes are overlapping
- Fix cleanup not called when the custom pass GameObject is destroyed
- Replaced most instances of GraphicsSettings.renderPipelineAsset by GraphicsSettings.currentRenderPipeline. This should fix some parameters not working on Quality Settings overrides.
- Fixed an issue with Realtime GI not working on upgraded projects.
- Fixed issue with screen space shadows fallback texture was not set as a texture array.
- Fixed Pyramid Lights bounding box
- Fixed terrain heightmap default/null values and epsilons
- Fixed custom post-processing effects breaking when an abstract class inherited from `CustomPostProcessVolumeComponent`
- Fixed XR single-pass rendering in Editor by using ShaderConfig.s_XrMaxViews to allocate matrix array
- Multiple different skies rendered at the same time by different cameras are now handled correctly without flickering
- Fixed flickering issue happening when different volumes have shadow settings and multiple cameras are present.
- Fixed issue causing planar probes to disappear if there is no light in the scene.
- Fixed a number of issues with the prefab isolation mode (Volumes leaking from the main scene and reflection not working properly)
- Fixed an issue with fog volume component upgrade not working properly
- Fixed Spot light Pyramid Shape has shadow artifacts on aspect ratio values lower than 1
- Fixed issue with AO upsampling in XR
- Fixed camera without HDAdditionalCameraData component not rendering
- Removed the macro ENABLE_RAYTRACING for most of the ray tracing code
- Fixed prefab containing camera reloading in loop while selected in the Project view
- Fixed issue causing NaN wheh the Z scale of an object is set to 0.
- Fixed DXR shader passes attempting to render before pipeline loaded
- Fixed black ambient sky issue when importing a project after deleting Library.
- Fixed issue when upgrading a Standard transparent material (case 1186874)
- Fixed area light cookies not working properly with stack lit
- Fixed material render queue not updated when the shader is changed in the material inspector.
- Fixed a number of issues with full screen debug modes not reseting correctly when setting another mutually exclusive mode
- Fixed compile errors for platforms with no VR support
- Fixed an issue with volumetrics and RTHandle scaling (case 1155236)
- Fixed an issue where sky lighting might be updated uselessly
- Fixed issue preventing to allow setting decal material to none (case 1196129)
- Fixed XR multi-pass decals rendering
- Fixed several fields on Light Inspector that not supported Prefab overrides
- Fixed EOL for some files
- Fixed scene view rendering with volumetrics and XR enabled
- Fixed decals to work with multiple cameras
- Fixed optional clear of GBuffer (Was always on)
- Fixed render target clears with XR single-pass rendering
- Fixed HDRP samples file hierarchy
- Fixed Light units not matching light type
- Fixed QualitySettings panel not displaying HDRP Asset
- Fixed black reflection probes the first time loading a project
- Fixed y-flip in scene view with XR SDK
- Fixed Decal projectors do not immediately respond when parent object layer mask is changed in editor.
- Fixed y-flip in scene view with XR SDK
- Fixed a number of issues with Material Quality setting
- Fixed the transparent Cull Mode option in HD unlit master node settings only visible if double sided is ticked.
- Fixed an issue causing shadowed areas by contact shadows at the edge of far clip plane if contact shadow length is very close to far clip plane.
- Fixed editing a scalable settings will edit all loaded asset in memory instead of targetted asset.
- Fixed Planar reflection default viewer FOV
- Fixed flickering issues when moving the mouse in the editor with ray tracing on.
- Fixed the ShaderGraph main preview being black after switching to SSS in the master node settings
- Fixed custom fullscreen passes in VR
- Fixed camera culling masks not taken in account in custom pass volumes
- Fixed object not drawn in custom pass when using a DrawRenderers with an HDRP shader in a build.
- Fixed injection points for Custom Passes (AfterDepthAndNormal and BeforePreRefraction were missing)
- Fixed a enum to choose shader tags used for drawing objects (DepthPrepass or Forward) when there is no override material.
- Fixed lit objects in the BeforePreRefraction, BeforeTransparent and BeforePostProcess.
- Fixed the None option when binding custom pass render targets to allow binding only depth or color.
- Fixed custom pass buffers allocation so they are not allocated if they're not used.
- Fixed the Custom Pass entry in the volume create asset menu items.
- Fixed Prefab Overrides workflow on Camera.
- Fixed alignment issue in Preset for Camera.
- Fixed alignment issue in Physical part for Camera.
- Fixed FrameSettings multi-edition.
- Fixed a bug happening when denoising multiple ray traced light shadows
- Fixed minor naming issues in ShaderGraph settings
- VFX: Removed z-fight glitches that could appear when using deferred depth prepass and lit quad primitives
- VFX: Preserve specular option for lit outputs (matches HDRP lit shader)
- Fixed an issue with Metal Shader Compiler and GTAO shader for metal
- Fixed resources load issue while upgrading HDRP package.
- Fix LOD fade mask by accounting for field of view
- Fixed spot light missing from ray tracing indirect effects.
- Fixed a UI bug in the diffusion profile list after fixing them from the wizard.
- Fixed the hash collision when creating new diffusion profile assets.
- Fixed a light leaking issue with box light casting shadows (case 1184475)
- Fixed Cookie texture type in the cookie slot of lights (Now displays a warning because it is not supported).
- Fixed a nullref that happens when using the Shuriken particle light module
- Fixed alignment in Wizard
- Fixed text overflow in Wizard's helpbox
- Fixed Wizard button fix all that was not automatically grab all required fixes
- Fixed VR tab for MacOS in Wizard
- Fixed local config package workflow in Wizard
- Fixed issue with contact shadows shifting when MSAA is enabled.
- Fixed EV100 in the PBR sky
- Fixed an issue In URP where sometime the camera is not passed to the volume system and causes a null ref exception (case 1199388)
- Fixed nullref when releasing HDRP with custom pass disabled
- Fixed performance issue derived from copying stencil buffer.
- Fixed an editor freeze when importing a diffusion profile asset from a unity package.
- Fixed an exception when trying to reload a builtin resource.
- Fixed the light type intensity unit reset when switching the light type.
- Fixed compilation error related to define guards and CreateLayoutFromXrSdk()
- Fixed documentation link on CustomPassVolume.
- Fixed player build when HDRP is in the project but not assigned in the graphic settings.
- Fixed an issue where ambient probe would be black for the first face of a baked reflection probe
- VFX: Fixed Missing Reference to Visual Effect Graph Runtime Assembly
- Fixed an issue where rendering done by users in EndCameraRendering would be executed before the main render loop.
- Fixed Prefab Override in main scope of Volume.
- Fixed alignment issue in Presset of main scope of Volume.
- Fixed persistence of ShowChromeGizmo and moved it to toolbar for coherency in ReflectionProbe and PlanarReflectionProbe.
- Fixed Alignement issue in ReflectionProbe and PlanarReflectionProbe.
- Fixed Prefab override workflow issue in ReflectionProbe and PlanarReflectionProbe.
- Fixed empty MoreOptions and moved AdvancedManipulation in a dedicated location for coherency in ReflectionProbe and PlanarReflectionProbe.
- Fixed Prefab override workflow issue in DensityVolume.
- Fixed empty MoreOptions and moved AdvancedManipulation in a dedicated location for coherency in DensityVolume.
- Fix light limit counts specified on the HDRP asset
- Fixed Quality Settings for SSR, Contact Shadows and Ambient Occlusion volume components
- Fixed decalui deriving from hdshaderui instead of just shaderui
- Use DelayedIntField instead of IntField for scalable settings
- Fixed init of debug for FrameSettingsHistory on SceneView camera
- Added a fix script to handle the warning 'referenced script in (GameObject 'SceneIDMap') is missing'
- Fix Wizard load when none selected for RenderPipelineAsset
- Fixed TerrainLitGUI when per-pixel normal property is not present.
- Fixed rendering errors when enabling debug modes with custom passes
- Fix an issue that made PCSS dependent on Atlas resolution (not shadow map res)
- Fixing a bug whith histories when n>4 for ray traced shadows
- Fixing wrong behavior in ray traced shadows for mesh renderers if their cast shadow is shadow only or double sided
- Only tracing rays for shadow if the point is inside the code for spotlight shadows
- Only tracing rays if the point is inside the range for point lights
- Fixing ghosting issues when the screen space shadow  indexes change for a light with ray traced shadows
- Fixed an issue with stencil management and Xbox One build that caused corrupted output in deferred mode.
- Fixed a mismatch in behavior between the culling of shadow maps and ray traced point and spot light shadows
- Fixed recursive ray tracing not working anymore after intermediate buffer refactor.
- Fixed ray traced shadow denoising not working (history rejected all the time).
- Fixed shader warning on xbox one
- Fixed cookies not working for spot lights in ray traced reflections, ray traced GI and recursive rendering
- Fixed an inverted handling of CoatSmoothness for SSR in StackLit.
- Fixed missing distortion inputs in Lit and Unlit material UI.
- Fixed issue that propagated NaNs across multiple frames through the exposure texture.
- Fixed issue with Exclude from TAA stencil ignored.
- Fixed ray traced reflection exposure issue.
- Fixed issue with TAA history not initialising corretly scale factor for first frame
- Fixed issue with stencil test of material classification not using the correct Mask (causing false positive and bad performance with forward material in deferred)
- Fixed issue with History not reset when chaning antialiasing mode on camera
- Fixed issue with volumetric data not being initialized if default settings have volumetric and reprojection off.
- Fixed ray tracing reflection denoiser not applied in tier 1
- Fixed the vibility of ray tracing related methods.
- Fixed the diffusion profile list not saved when clicking the fix button in the material UI.
- Fixed crash when pushing bounce count higher than 1 for ray traced GI or reflections
- Fixed PCSS softness scale so that it better match ray traced reference for punctual lights.
- Fixed exposure management for the path tracer
- Fixed AxF material UI containing two advanced options settings.
- Fixed an issue where cached sky contexts were being destroyed wrongly, breaking lighting in the LookDev
- Fixed issue that clamped PCSS softness too early and not after distance scale.
- Fixed fog affect transparent on HD unlit master node
- Fixed custom post processes re-ordering not saved.
- Fixed NPE when using scalable settings
- Fixed an issue where PBR sky precomputation was reset incorrectly in some cases causing bad performance.
- Fixed a bug due to depth history begin overriden too soon
- Fixed CustomPassSampleCameraColor scale issue when called from Before Transparent injection point.
- Fixed corruption of AO in baked probes.
- Fixed issue with upgrade of projects that still had Very High as shadow filtering quality.
- Fixed issue that caused Distortion UI to appear in Lit.
- Fixed several issues with decal duplicating when editing them.
- Fixed initialization of volumetric buffer params (1204159)
- Fixed an issue where frame count was incorrectly reset for the game view, causing temporal processes to fail.
- Fixed Culling group was not disposed error.
- Fixed issues on some GPU that do not support gathers on integer textures.
- Fixed an issue with ambient probe not being initialized for the first frame after a domain reload for volumetric fog.
- Fixed the scene visibility of decal projectors and density volumes
- Fixed a leak in sky manager.
- Fixed an issue where entering playmode while the light editor is opened would produce null reference exceptions.
- Fixed the debug overlay overlapping the debug menu at runtime.
- Fixed an issue with the framecount when changing scene.
- Fixed errors that occurred when using invalid near and far clip plane values for planar reflections.
- Fixed issue with motion blur sample weighting function.
- Fixed motion vectors in MSAA.
- Fixed sun flare blending (case 1205862).
- Fixed a lot of issues related to ray traced screen space shadows.
- Fixed memory leak caused by apply distortion material not being disposed.
- Fixed Reflection probe incorrectly culled when moving its parent (case 1207660)
- Fixed a nullref when upgrading the Fog volume components while the volume is opened in the inspector.
- Fix issues where decals on PS4 would not correctly write out the tile mask causing bits of the decal to go missing.
- Use appropriate label width and text content so the label is completely visible
- Fixed an issue where final post process pass would not output the default alpha value of 1.0 when using 11_11_10 color buffer format.
- Fixed SSR issue after the MSAA Motion Vector fix.
- Fixed an issue with PCSS on directional light if punctual shadow atlas was not allocated.
- Fixed an issue where shadow resolution would be wrong on the first face of a baked reflection probe.
- Fixed issue with PCSS softness being incorrect for cascades different than the first one.
- Fixed custom post process not rendering when using multiple HDRP asset in quality settings
- Fixed probe gizmo missing id (case 1208975)
- Fixed a warning in raytracingshadowfilter.compute
- Fixed issue with AO breaking with small near plane values.
- Fixed custom post process Cleanup function not called in some cases.
- Fixed shader warning in AO code.
- Fixed a warning in simpledenoiser.compute
- Fixed tube and rectangle light culling to use their shape instead of their range as a bounding box.
- Fixed caused by using gather on a UINT texture in motion blur.
- Fix issue with ambient occlusion breaking when dynamic resolution is active.
- Fixed some possible NaN causes in Depth of Field.
- Fixed Custom Pass nullref due to the new Profiling Sample API changes
- Fixed the black/grey screen issue on after post process Custom Passes in non dev builds.
- Fixed particle lights.
- Improved behavior of lights and probe going over the HDRP asset limits.
- Fixed issue triggered when last punctual light is disabled and more than one camera is used.
- Fixed Custom Pass nullref due to the new Profiling Sample API changes
- Fixed the black/grey screen issue on after post process Custom Passes in non dev builds.
- Fixed XR rendering locked to vsync of main display with Standalone Player.
- Fixed custom pass cleanup not called at the right time when using multiple volumes.
- Fixed an issue on metal with edge of decal having artifact by delaying discard of fragments during decal projection
- Fixed various shader warning
- Fixing unnecessary memory allocations in the ray tracing cluster build
- Fixed duplicate column labels in LightEditor's light tab
- Fixed white and dark flashes on scenes with very high or very low exposure when Automatic Exposure is being used.
- Fixed an issue where passing a null ProfilingSampler would cause a null ref exception.
- Fixed memory leak in Sky when in matcap mode.
- Fixed compilation issues on platform that don't support VR.
- Fixed migration code called when we create a new HDRP asset.
- Fixed RemoveComponent on Camera contextual menu to not remove Camera while a component depend on it.
- Fixed an issue where ambient occlusion and screen space reflections editors would generate null ref exceptions when HDRP was not set as the current pipeline.
- Fixed a null reference exception in the probe UI when no HDRP asset is present.
- Fixed the outline example in the doc (sampling range was dependent on screen resolution)
- Fixed a null reference exception in the HDRI Sky editor when no HDRP asset is present.
- Fixed an issue where Decal Projectors created from script where rotated around the X axis by 90°.
- Fixed frustum used to compute Density Volumes visibility when projection matrix is oblique.
- Fixed a null reference exception in Path Tracing, Recursive Rendering and raytraced Global Illumination editors when no HDRP asset is present.
- Fix for NaNs on certain geometry with Lit shader -- [case 1210058](https://fogbugz.unity3d.com/f/cases/1210058/)
- Fixed an issue where ambient occlusion and screen space reflections editors would generate null ref exceptions when HDRP was not set as the current pipeline.
- Fixed a null reference exception in the probe UI when no HDRP asset is present.
- Fixed the outline example in the doc (sampling range was dependent on screen resolution)
- Fixed a null reference exception in the HDRI Sky editor when no HDRP asset is present.
- Fixed an issue where materials newly created from the contextual menu would have an invalid state, causing various problems until it was edited.
- Fixed transparent material created with ZWrite enabled (now it is disabled by default for new transparent materials)
- Fixed mouseover on Move and Rotate tool while DecalProjector is selected.
- Fixed wrong stencil state on some of the pixel shader versions of deferred shader.
- Fixed an issue where creating decals at runtime could cause a null reference exception.
- Fixed issue that displayed material migration dialog on the creation of new project.
- Fixed various issues with time and animated materials (cases 1210068, 1210064).
- Updated light explorer with latest changes to the Fog and fixed issues when no visual environment was present.
- Fixed not handleling properly the recieve SSR feature with ray traced reflections
- Shadow Atlas is no longer allocated for area lights when they are disabled in the shader config file.
- Avoid MRT Clear on PS4 as it is not implemented yet.
- Fixed runtime debug menu BitField control.
- Fixed the radius value used for ray traced directional light.
- Fixed compilation issues with the layered lit in ray tracing shaders.
- Fixed XR autotests viewport size rounding
- Fixed mip map slider knob displayed when cubemap have no mipmap
- Remove unnecessary skip of material upgrade dialog box.
- Fixed the profiling sample mismatch errors when enabling the profiler in play mode
- Fixed issue that caused NaNs in reflection probes on consoles.
- Fixed adjusting positive axis of Blend Distance slides the negative axis in the density volume component.
- Fixed the blend of reflections based on the weight.
- Fixed fallback for ray traced reflections when denoising is enabled.
- Fixed error spam issue with terrain detail terrainDetailUnsupported (cases 1211848)
- Fixed hardware dynamic resolution causing cropping/scaling issues in scene view (case 1158661)
- Fixed Wizard check order for `Hardware and OS` and `Direct3D12`
- Fix AO issue turning black when Far/Near plane distance is big.
- Fixed issue when opening lookdev and the lookdev volume have not been assigned yet.
- Improved memory usage of the sky system.
- Updated label in HDRP quality preference settings (case 1215100)
- Fixed Decal Projector gizmo not undoing properly (case 1216629)
- Fix a leak in the denoising of ray traced reflections.
- Fixed Alignment issue in Light Preset
- Fixed Environment Header in LightingWindow
- Fixed an issue where hair shader could write garbage in the diffuse lighting buffer, causing NaNs.
- Fixed an exposure issue with ray traced sub-surface scattering.
- Fixed runtime debug menu light hierarchy None not doing anything.
- Fixed the broken ShaderGraph preview when creating a new Lit graph.
- Fix indentation issue in preset of LayeredLit material.
- Fixed minor issues with cubemap preview in the inspector.
- Fixed wrong build error message when building for android on mac.
- Fixed an issue related to denoising ray trace area shadows.
- Fixed wrong build error message when building for android on mac.
- Fixed Wizard persistency of Direct3D12 change on domain reload.
- Fixed Wizard persistency of FixAll on domain reload.
- Fixed Wizard behaviour on domain reload.
- Fixed a potential source of NaN in planar reflection probe atlas.
- Fixed an issue with MipRatio debug mode showing _DebugMatCapTexture not being set.
- Fixed missing initialization of input params in Blit for VR.
- Fix Inf source in LTC for area lights.
- Fix issue with AO being misaligned when multiple view are visible.
- Fix issue that caused the clamp of camera rotation motion for motion blur to be ineffective.
- Fixed issue with AssetPostprocessors dependencies causing models to be imported twice when upgrading the package version.
- Fixed culling of lights with XR SDK
- Fixed memory stomp in shadow caching code, leading to overflow of Shadow request array and runtime errors.
- Fixed an issue related to transparent objects reading the ray traced indirect diffuse buffer
- Fixed an issue with filtering ray traced area lights when the intensity is high or there is an exposure.
- Fixed ill-formed include path in Depth Of Field shader.
- Fixed shader graph and ray tracing after the shader target PR.
- Fixed a bug in semi-transparent shadows (object further than the light casting shadows)
- Fix state enabled of default volume profile when in package.
- Fixed removal of MeshRenderer and MeshFilter on adding Light component.
- Fixed Ray Traced SubSurface Scattering not working with ray traced area lights
- Fixed Ray Traced SubSurface Scattering not working in forward mode.
- Fixed a bug in debug light volumes.
- Fixed a bug related to ray traced area light shadow history.
- Fixed an issue where fog sky color mode could sample NaNs in the sky cubemap.
- Fixed a leak in the PBR sky renderer.
- Added a tooltip to the Ambient Mode parameter in the Visual Envionment volume component.
- Static lighting sky now takes the default volume into account (this fixes discrepancies between baked and realtime lighting).
- Fixed a leak in the sky system.
- Removed MSAA Buffers allocation when lit shader mode is set to "deferred only".
- Fixed invalid cast for realtime reflection probes (case 1220504)
- Fixed invalid game view rendering when disabling all cameras in the scene (case 1105163)
- Hide reflection probes in the renderer components.
- Fixed infinite reload loop while displaying Light's Shadow's Link Light Layer in Inspector of Prefab Asset.
- Fixed the culling was not disposed error in build log.
- Fixed the cookie atlas size and planar atlas size being too big after an upgrade of the HDRP asset.
- Fixed transparent SSR for shader graph.
- Fixed an issue with emissive light meshes not being in the RAS.
- Fixed DXR player build
- Fixed the HDRP asset migration code not being called after an upgrade of the package
- Fixed draw renderers custom pass out of bound exception
- Fixed the PBR shader rendering in deferred
- Fixed some typos in debug menu (case 1224594)
- Fixed ray traced point and spot lights shadows not rejecting istory when semi-transparent or colored.
- Fixed a warning due to StaticLightingSky when reloading domain in some cases.
- Fixed the MaxLightCount being displayed when the light volume debug menu is on ColorAndEdge.
- Fixed issue with unclear naming of debug menu for decals.
- Fixed z-fighting in scene view when scene lighting is off (case 1203927)
- Fixed issue that prevented cubemap thumbnails from rendering.
- Fixed ray tracing with VR single-pass
- Fix an exception in ray tracing that happens if two LOD levels are using the same mesh renderer.
- Fixed error in the console when switching shader to decal in the material UI.
- Fixed an issue with refraction model and ray traced recursive rendering (case 1198578).
- Fixed an issue where a dynamic sky changing any frame may not update the ambient probe.
- Fixed cubemap thumbnail generation at project load time.
- Fixed cubemap thumbnail generation at project load time. 
- Fixed XR culling with multiple cameras
- Fixed XR single-pass with Mock HMD plugin
- Fixed sRGB mismatch with XR SDK
- Fixed an issue where default volume would not update when switching profile.
- Fixed issue with uncached reflection probe cameras reseting the debug mode (case 1224601) 
- Fixed an issue where AO override would not override specular occlusion.
- Fixed an issue where Volume inspector might not refresh correctly in some cases.
- Fixed render texture with XR
- Fixed issue with resources being accessed before initialization process has been performed completely. 
- Half fixed shuriken particle light that cast shadows (only the first one will be correct)
- Fixed issue with atmospheric fog turning black if a planar reflection probe is placed below ground level. (case 1226588)
- Fixed custom pass GC alloc issue in CustomPassVolume.GetActiveVolumes().
- Fixed a bug where instanced shadergraph shaders wouldn't compile on PS4.
- Fixed an issue related to the envlightdatasrt not being bound in recursive rendering.
- Fixed shadow cascade tooltip when using the metric mode (case 1229232)
- Fixed how the area light influence volume is computed to match rasterization.
- Focus on Decal uses the extends of the projectors
- Fixed usage of light size data that are not available at runtime.
- Fixed the depth buffer copy made before custom pass after opaque and normal injection point.
- Fix for issue that prevented scene from being completely saved when baked reflection probes are present and lighting is set to auto generate.
- Fixed drag area width at left of Light's intensity field in Inspector.
- Fixed light type resolution when performing a reset on HDAdditionalLightData (case 1220931)
- Fixed reliance on atan2 undefined behavior in motion vector debug shader.
- Fixed an usage of a a compute buffer not bound (1229964)
- Fixed an issue where changing the default volume profile from another inspector would not update the default volume editor.
- Fix issues in the post process system with RenderTexture being invalid in some cases, causing rendering problems.
- Fixed an issue where unncessarily serialized members in StaticLightingSky component would change each time the scene is changed.
- Fixed a weird behavior in the scalable settings drawing when the space becomes tiny (1212045).
- Fixed a regression in the ray traced indirect diffuse due to the new probe system.
- Fix for range compression factor for probes going negative (now clamped to positive values).
- Fixed path validation when creating new volume profile (case 1229933)
- Fixed a bug where Decal Shader Graphs would not recieve reprojected Position, Normal, or Bitangent data. (1239921)
- Fix reflection hierarchy for CARPAINT in AxF.
- Fix precise fresnel for delta lights for SVBRDF in AxF.
- Fixed the debug exposure mode for display sky reflection and debug view baked lighting
- Fixed MSAA depth resolve when there is no motion vectors
- Fixed various object leaks in HDRP.
- Fixed compile error with XR SubsystemManager.
- Fix for assertion triggering sometimes when saving a newly created lit shader graph (case 1230996)
- Fixed culling of planar reflection probes that change position (case 1218651)
- Fixed null reference when processing lightprobe (case 1235285)
- Fix issue causing wrong planar reflection rendering when more than one camera is present.
- Fix black screen in XR when HDRP package is present but not used.
- Fixed an issue with the specularFGD term being used when the material has a clear coat (lit shader).
- Fixed white flash happening with auto-exposure in some cases (case 1223774)
- Fixed NaN which can appear with real time reflection and inf value
- Fixed an issue that was collapsing the volume components in the HDRP default settings
- Fixed warning about missing bound decal buffer
- Fixed shader warning on Xbox for ResolveStencilBuffer.compute. 
- Fixed PBR shader ZTest rendering in deferred.
- Replaced commands incompatible with async compute in light list build process.
- Diffusion Profile and Material references in HDRP materials are now correctly exported to unity packages. Note that the diffusion profile or the material references need to be edited once before this can work properly.
- Fix MaterialBalls having same guid issue
- Fix spelling and grammatical errors in material samples
- Fixed unneeded cookie texture allocation for cone stop lights.
- Fixed scalarization code for contact shadows.
- Fixed volume debug in playmode
- Fixed issue when toggling anything in HDRP asset that will produce an error (case 1238155)
- Fixed shader warning in PCSS code when using Vulkan.
- Fixed decal that aren't working without Metal and Ambient Occlusion option enabled.
- Fixed an error about procedural sky being logged by mistake.
- Fixed shadowmask UI now correctly showing shadowmask disable
- Made more explicit the warning about raytracing and asynchronous compute. Also fixed the condition in which it appears.
- Fixed a null ref exception in static sky when the default volume profile is invalid.
- DXR: Fixed shader compilation error with shader graph and pathtracer
- Fixed SceneView Draw Modes not being properly updated after opening new scene view panels or changing the editor layout.
- Fixed issue with screen-space shadows not enabled properly when RT is disabled (case 1235821)
- Fixed a performance issue with stochastic ray traced area shadows.
- Fixed cookie texture not updated when changing an import settings (srgb for example).
- Fixed flickering of the game/scene view when lookdev is running.
- Fixed issue with reflection probes in realtime time mode with OnEnable baking having wrong lighting with sky set to dynamic (case 1238047).
- Fixed transparent motion vectors not working when in MSAA.
- Fix error when removing DecalProjector from component contextual menu (case 1243960)
- Fixed issue with post process when running in RGBA16 and an object with additive blending is in the scene.
- Fixed corrupted values on LayeredLit when using Vertex Color multiply mode to multiply and MSAA is activated. 
- Fix conflicts with Handles manipulation when performing a Reset in DecalComponent (case 1238833)
- Fixed depth prepass and postpass being disabled after changing the shader in the material UI.
- Fixed issue with sceneview camera settings not being saved after Editor restart.
- Fixed issue when switching back to custom sensor type in physical camera settings (case 1244350).
<<<<<<< HEAD
- Fixed assert on tests caused by probe culling results being requested when culling did not happen. (case 1246169) 
=======
- Fixed a null ref exception when running playmode tests with the render pipeline debug window opened.
- Fixed some GCAlloc in the debug window.
- Fixed shader graphs not casting semi-transparent and color shadows (case 1242617)
- Fixed thin refraction mode not working properly.
>>>>>>> 2dfeab26

### Changed
- Improve MIP selection for decals on Transparents
- Color buffer pyramid is not allocated anymore if neither refraction nor distortion are enabled
- Rename Emission Radius to Radius in UI in Point, Spot
- Angular Diameter parameter for directional light is no longuer an advanced property
- DXR: Remove Light Radius and Angular Diamater of Raytrace shadow. Angular Diameter and Radius are used instead.
- Remove MaxSmoothness parameters from UI for point, spot and directional light. The MaxSmoothness is now deduce from Radius Parameters
- DXR: Remove the Ray Tracing Environement Component. Add a Layer Mask to the ray Tracing volume components to define which objects are taken into account for each effect.
- Removed second cubemaps used for shadowing in lookdev
- Disable Physically Based Sky below ground
- Increase max limit of area light and reflection probe to 128
- Change default texture for detailmap to grey
- Optimize Shadow RT load on Tile based architecture platforms.
- Improved quality of SSAO.
- Moved RequestShadowMapRendering() back to public API.
- Update HDRP DXR Wizard with an option to automatically clone the hdrp config package and setup raytracing to 1 in shaders file.
- Added SceneSelection pass for TerrainLit shader.
- Simplified Light's type API regrouping the logic in one place (Check type in HDAdditionalLightData)
- The support of LOD CrossFade (Dithering transition) in master nodes now required to enable it in the master node settings (Save variant)
- Improved shadow bias, by removing constant depth bias and substituting it with slope-scale bias.
- Fix the default stencil values when a material is created from a SSS ShaderGraph.
- Tweak test asset to be compatible with XR: unlit SG material for canvas and double-side font material
- Slightly tweaked the behaviour of bloom when resolution is low to reduce artifacts.
- Hidden fields in Light Inspector that is not relevant while in BakingOnly mode.
- Changed parametrization of PCSS, now softness is derived from angular diameter (for directional lights) or shape radius (for point/spot lights) and min filter size is now in the [0..1] range.
- Moved the copy of the geometry history buffers to right after the depth mip chain generation.
- Rename "Luminance" to "Nits" in UX for physical light unit
- Rename FrameSettings "SkyLighting" to "SkyReflection"
- Reworked XR automated tests
- The ray traced screen space shadow history for directional, spot and point lights is discarded if the light transform has changed.
- Changed the behavior for ray tracing in case a mesh renderer has both transparent and opaque submeshes.
- Improve history buffer management
- Replaced PlayerSettings.virtualRealitySupported with XRGraphics.tryEnable.
- Remove redundant FrameSettings RealTimePlanarReflection
- Improved a bit the GC calls generated during the rendering.
- Material update is now only triggered when the relevant settings are touched in the shader graph master nodes
- Changed the way Sky Intensity (on Sky volume components) is handled. It's now a combo box where users can choose between Exposure, Multiplier or Lux (for HDRI sky only) instead of both multiplier and exposure being applied all the time. Added a new menu item to convert old profiles.
- Change how method for specular occlusions is decided on inspector shader (Lit, LitTesselation, LayeredLit, LayeredLitTessellation)
- Unlocked SSS, SSR, Motion Vectors and Distortion frame settings for reflections probes.
- Hide unused LOD settings in Quality Settings legacy window.
- Reduced the constrained distance for temporal reprojection of ray tracing denoising
- Removed shadow near plane from the Directional Light Shadow UI.
- Improved the performances of custom pass culling.
- The scene view camera now replicates the physical parameters from the camera tagged as "MainCamera".
- Reduced the number of GC.Alloc calls, one simple scene without plarnar / probes, it should be 0B.
- Renamed ProfilingSample to ProfilingScope and unified API. Added GPU Timings.
- Updated macros to be compatible with the new shader preprocessor.
- Ray tracing reflection temporal filtering is now done in pre-exposed space
- Search field selects the appropriate fields in both project settings panels 'HDRP Default Settings' and 'Quality/HDRP'
- Disabled the refraction and transmission map keywords if the material is opaque.
- Keep celestial bodies outside the atmosphere.
- Updated the MSAA documentation to specify what features HDRP supports MSAA for and what features it does not.
- Shader use for Runtime Debug Display are now correctly stripper when doing a release build
- Now each camera has its own Volume Stack. This allows Volume Parameters to be updated as early as possible and be ready for the whole frame without conflicts between cameras.
- Disable Async for SSR, SSAO and Contact shadow when aggregated ray tracing frame setting is on.
- Improved performance when entering play mode without domain reload by a factor of ~25
- Renamed the camera profiling sample to include the camera name
- Discarding the ray tracing history for AO, reflection, diffuse shadows and GI when the viewport size changes.
- Renamed the camera profiling sample to include the camera name
- Renamed the post processing graphic formats to match the new convention.
- The restart in Wizard for DXR will always be last fix from now on
- Refactoring pre-existing materials to share more shader code between rasterization and ray tracing.
- Setting a material's Refraction Model to Thin does not overwrite the Thickness and Transmission Absorption Distance anymore.
- Removed Wind textures from runtime as wind is no longer built into the pipeline
- Changed Shader Graph titles of master nodes to be more easily searchable ("HDRP/x" -> "x (HDRP)")
- Expose StartSinglePass() and StopSinglePass() as public interface for XRPass
- Replaced the Texture array for 2D cookies (spot, area and directional lights) and for planar reflections by an atlas.
- Moved the tier defining from the asset to the concerned volume components.
- Changing from a tier management to a "mode" management for reflection and GI and removing the ability to enable/disable deferred and ray bining (they are now implied by performance mode)
- The default FrameSettings for ScreenSpaceShadows is set to true for Camera in order to give a better workflow for DXR.
- Refactor internal usage of Stencil bits.
- Changed how the material upgrader works and added documentation for it.
- Custom passes now disable the stencil when overwriting the depth and not writing into it.
- Renamed the camera profiling sample to include the camera name
- Changed the way the shadow casting property of transparent and tranmissive materials is handeled for ray tracing.
- Changed inspector materials stencil setting code to have more sharing.
- Updated the default scene and default DXR scene and DefaultVolumeProfile.
- Changed the way the length parameter is used for ray traced contact shadows.
- Improved the coherency of PCSS blur between cascades.
- Updated VR checks in Wizard to reflect new XR System.
- Removing unused alpha threshold depth prepass and post pass for fabric shader graph.
- Transform result from CIE XYZ to sRGB color space in EvalSensitivity for iridescence.
- Moved BeginCameraRendering callback right before culling.
- Changed the visibility of the Indirect Lighting Controller component to public.
- Renamed the cubemap used for diffuse convolution to a more explicit name for the memory profiler.
- Improved behaviour of transmission color on transparent surfaces in path tracing.
- Light dimmer can now get values higher than one and was renamed to multiplier in the UI.
- Removed info box requesting volume component for Visual Environment and updated the documentation with the relevant information.
- Improved light selection oracle for light sampling in path tracing.
- Stripped ray tracing subsurface passes with ray tracing is not enabled.
- Remove LOD cross fade code for ray tracing shaders
- Removed legacy VR code
- Add range-based clipping to box lights (case 1178780)
- Improve area light culling (case 1085873)
- Light Hierarchy debug mode can now adjust Debug Exposure for visualizing high exposure scenes.
- Rejecting history for ray traced reflections based on a threshold evaluated on the neighborhood of the sampled history.
- Renamed "Environment" to "Reflection Probes" in tile/cluster debug menu.
- Utilities namespace is obsolete, moved its content to UnityEngine.Rendering (case 1204677)
- Obsolete Utilities namespace was removed, instead use UnityEngine.Rendering (case 1204677)
- Moved most of the compute shaders to the multi_compile API instead of multiple kernels.
- Use multi_compile API for deferred compute shader with shadow mask.
- Remove the raytracing rendering queue system to make recursive raytraced material work when raytracing is disabled
- Changed a few resources used by ray tracing shaders to be global resources (using register space1) for improved CPU performance.
- All custom pass volumes are now executed for one injection point instead of the first one.
- Hidden unsupported choice in emission in Materials
- Temporal Anti aliasing improvements.
- Optimized PrepareLightsForGPU (cost reduced by over 25%) and PrepareGPULightData (around twice as fast now).
- Moved scene view camera settings for HDRP from the preferences window to the scene view camera settings window.
- Updated shaders to be compatible with Microsoft's DXC.
- Debug exposure in debug menu have been replace to debug exposure compensation in EV100 space and is always visible.
- Further optimized PrepareLightsForGPU (3x faster with few shadows, 1.4x faster with a lot of shadows or equivalently cost reduced by 68% to 37%).
- Raytracing: Replaced the DIFFUSE_LIGHTING_ONLY multicompile by a uniform.
- Raytracing: Removed the dynamic lightmap multicompile.
- Raytracing: Remove the LOD cross fade multi compile for ray tracing.
- Cookie are now supported in lightmaper. All lights casting cookie and baked will now include cookie influence.
- Avoid building the mip chain a second time for SSR for transparent objects.
- Replaced "High Quality" Subsurface Scattering with a set of Quality Levels.
- Replaced "High Quality" Volumetric Lighting with "Screen Resolution Percentage" and "Volume Slice Count" on the Fog volume component.
- Merged material samples and shader samples
- Update material samples scene visuals
- Use multi_compile API for deferred compute shader with shadow mask.
- Made the StaticLightingSky class public so that users can change it by script for baking purpose.
- Shadowmask and realtime reflectoin probe property are hide in Quality settings
- Improved performance of reflection probe management when using a lot of probes.
- Ignoring the disable SSR flags for recursive rendering.
- Removed logic in the UI to disable parameters for contact shadows and fog volume components as it was going against the concept of the volume system.

## [7.1.1] - 2019-09-05

### Added
- Transparency Overdraw debug mode. Allows to visualize transparent objects draw calls as an "heat map".
- Enabled single-pass instancing support for XR SDK with new API cmd.SetInstanceMultiplier()
- XR settings are now available in the HDRP asset
- Support for Material Quality in Shader Graph
- Material Quality support selection in HDRP Asset
- Renamed XR shader macro from UNITY_STEREO_ASSIGN_COMPUTE_EYE_INDEX to UNITY_XR_ASSIGN_VIEW_INDEX
- Raytracing ShaderGraph node for HDRP shaders
- Custom passes volume component with 3 injection points: Before Rendering, Before Transparent and Before Post Process
- Alpha channel is now properly exported to camera render textures when using FP16 color buffer format
- Support for XR SDK mirror view modes
- HD Master nodes in Shader Graph now support Normal and Tangent modification in vertex stage.
- DepthOfFieldCoC option in the fullscreen debug modes.
- Added override Ambient Occlusion option on debug windows
- Added Custom Post Processes with 3 injection points: Before Transparent, Before Post Process and After Post Process
- Added draft of minimal interactive path tracing (experimental) based on DXR API - Support only 4 area light, lit and unlit shader (non-shadergraph)
- Small adjustments to TAA anti flicker (more aggressive on high values).

### Fixed
- Fixed wizard infinite loop on cancellation
- Fixed with compute shader error about too many threads in threadgroup on low GPU
- Fixed invalid contact shadow shaders being created on metal
- Fixed a bug where if Assembly.GetTypes throws an exception due to mis-versioned dlls, then no preprocessors are used in the shader stripper
- Fixed typo in AXF decal property preventing to compile
- Fixed reflection probe with XR single-pass and FPTL
- Fixed force gizmo shown when selecting camera in hierarchy
- Fixed issue with XR occlusion mesh and dynamic resolution
- Fixed an issue where lighting compute buffers were re-created with the wrong size when resizing the window, causing tile artefacts at the top of the screen.
- Fix FrameSettings names and tooltips
- Fixed error with XR SDK when the Editor is not in focus
- Fixed errors with RenderGraph, XR SDK and occlusion mesh
- Fixed shadow routines compilation errors when "real" type is a typedef on "half".
- Fixed toggle volumetric lighting in the light UI
- Fixed post-processing history reset handling rt-scale incorrectly
- Fixed crash with terrain and XR multi-pass
- Fixed ShaderGraph material synchronization issues
- Fixed a null reference exception when using an Emissive texture with Unlit shader (case 1181335)
- Fixed an issue where area lights and point lights where not counted separately with regards to max lights on screen (case 1183196)
- Fixed an SSR and Subsurface Scattering issue (appearing black) when using XR.

### Changed
- Update Wizard layout.
- Remove almost all Garbage collection call within a frame.
- Rename property AdditionalVeclocityChange to AddPrecomputeVelocity
- Call the End/Begin camera rendering callbacks for camera with customRender enabled
- Changeg framesettings migration order of postprocess flags as a pr for reflection settings flags have been backported to 2019.2
- Replaced usage of ENABLE_VR in XRSystem.cs by version defines based on the presence of the built-in VR and XR modules
- Added an update virtual function to the SkyRenderer class. This is called once per frame. This allows a given renderer to amortize heavy computation at the rate it chooses. Currently only the physically based sky implements this.
- Removed mandatory XRPass argument in HDCamera.GetOrCreate()
- Restored the HDCamera parameter to the sky rendering builtin parameters.
- Removed usage of StructuredBuffer for XR View Constants
- Expose Direct Specular Lighting control in FrameSettings
- Deprecated ExponentialFog and VolumetricFog volume components. Now there is only one exponential fog component (Fog) which can add Volumetric Fog as an option. Added a script in Edit -> Render Pipeline -> Upgrade Fog Volume Components.

## [7.0.1] - 2019-07-25

### Added
- Added option in the config package to disable globally Area Lights and to select shadow quality settings for the deferred pipeline.
- When shader log stripping is enabled, shader stripper statistics will be written at `Temp/shader-strip.json`
- Occlusion mesh support from XR SDK

### Fixed
- Fixed XR SDK mirror view blit, cleanup some XRTODO and removed XRDebug.cs
- Fixed culling for volumetrics with XR single-pass rendering
- Fix shadergraph material pass setup not called
- Fixed documentation links in component's Inspector header bar
- Cookies using the render texture output from a camera are now properly updated
- Allow in ShaderGraph to enable pre/post pass when the alpha clip is disabled

### Changed
- RenderQueue for Opaque now start at Background instead of Geometry.
- Clamp the area light size for scripting API when we change the light type
- Added a warning in the material UI when the diffusion profile assigned is not in the HDRP asset


## [7.0.0] - 2019-07-17

### Added
- `Fixed`, `Viewer`, and `Automatic` modes to compute the FOV used when rendering a `PlanarReflectionProbe`
- A checkbox to toggle the chrome gizmo of `ReflectionProbe`and `PlanarReflectionProbe`
- Added a Light layer in shadows that allow for objects to cast shadows without being affected by light (and vice versa).
- You can now access ShaderGraph blend states from the Material UI (for example, **Surface Type**, **Sorting Priority**, and **Blending Mode**). This change may break Materials that use a ShaderGraph, to fix them, select **Edit > Render Pipeline > Reset all ShaderGraph Scene Materials BlendStates**. This syncs the blendstates of you ShaderGraph master nodes with the Material properties.
- You can now control ZTest, ZWrite, and CullMode for transparent Materials.
- Materials that use Unlit Shaders or Unlit Master Node Shaders now cast shadows.
- Added an option to enable the ztest on **After Post Process** materials when TAA is disabled.
- Added a new SSAO (based on Ground Truth Ambient Occlusion algorithm) to replace the previous one.
- Added support for shadow tint on light
- BeginCameraRendering and EndCameraRendering callbacks are now called with probes
- Adding option to update shadow maps only On Enable and On Demand.
- Shader Graphs that use time-dependent vertex modification now generate correct motion vectors.
- Added option to allow a custom spot angle for spot light shadow maps.
- Added frame settings for individual post-processing effects
- Added dither transition between cascades for Low and Medium quality settings
- Added single-pass instancing support with XR SDK
- Added occlusion mesh support with XR SDK
- Added support of Alembic velocity to various shaders
- Added support for more than 2 views for single-pass instancing
- Added support for per punctual/directional light min roughness in StackLit
- Added mirror view support with XR SDK
- Added VR verification in HDRPWizard
- Added DXR verification in HDRPWizard
- Added feedbacks in UI of Volume regarding skies
- Cube LUT support in Tonemapping. Cube LUT helpers for external grading are available in the Post-processing Sample package.

### Fixed
- Fixed an issue with history buffers causing effects like TAA or auto exposure to flicker when more than one camera was visible in the editor
- The correct preview is displayed when selecting multiple `PlanarReflectionProbe`s
- Fixed volumetric rendering with camera-relative code and XR stereo instancing
- Fixed issue with flashing cyan due to async compilation of shader when selecting a mesh
- Fix texture type mismatch when the contact shadow are disabled (causing errors on IOS devices)
- Fixed Generate Shader Includes while in package
- Fixed issue when texture where deleted in ShadowCascadeGUI
- Fixed issue in FrameSettingsHistory when disabling a camera several time without enabling it in between.
- Fixed volumetric reprojection with camera-relative code and XR stereo instancing
- Added custom BaseShaderPreprocessor in HDEditorUtils.GetBaseShaderPreprocessorList()
- Fixed compile issue when USE_XR_SDK is not defined
- Fixed procedural sky sun disk intensity for high directional light intensities
- Fixed Decal mip level when using texture mip map streaming to avoid dropping to lowest permitted mip (now loading all mips)
- Fixed deferred shading for XR single-pass instancing after lightloop refactor
- Fixed cluster and material classification debug (material classification now works with compute as pixel shader lighting)
- Fixed IOS Nan by adding a maximun epsilon definition REAL_EPS that uses HALF_EPS when fp16 are used
- Removed unnecessary GC allocation in motion blur code
- Fixed locked UI with advanded influence volume inspector for probes
- Fixed invalid capture direction when rendering planar reflection probes
- Fixed Decal HTILE optimization with platform not supporting texture atomatic (Disable it)
- Fixed a crash in the build when the contact shadows are disabled
- Fixed camera rendering callbacks order (endCameraRendering was being called before the actual rendering)
- Fixed issue with wrong opaque blending settings for After Postprocess
- Fixed issue with Low resolution transparency on PS4
- Fixed a memory leak on volume profiles
- Fixed The Parallax Occlusion Mappping node in shader graph and it's UV input slot
- Fixed lighting with XR single-pass instancing by disabling deferred tiles
- Fixed the Bloom prefiltering pass
- Fixed post-processing effect relying on Unity's random number generator
- Fixed camera flickering when using TAA and selecting the camera in the editor
- Fixed issue with single shadow debug view and volumetrics
- Fixed most of the problems with light animation and timeline
- Fixed indirect deferred compute with XR single-pass instancing
- Fixed a slight omission in anisotropy calculations derived from HazeMapping in StackLit
- Improved stack computation numerical stability in StackLit
- Fix PBR master node always opaque (wrong blend modes for forward pass)
- Fixed TAA with XR single-pass instancing (missing macros)
- Fixed an issue causing Scene View selection wire gizmo to not appear when using HDRP Shader Graphs.
- Fixed wireframe rendering mode (case 1083989)
- Fixed the renderqueue not updated when the alpha clip is modified in the material UI.
- Fixed the PBR master node preview
- Remove the ReadOnly flag on Reflection Probe's cubemap assets during bake when there are no VCS active.
- Fixed an issue where setting a material debug view would not reset the other exclusive modes
- Spot light shapes are now correctly taken into account when baking
- Now the static lighting sky will correctly take the default values for non-overridden properties
- Fixed material albedo affecting the lux meter
- Extra test in deferred compute shading to avoid shading pixels that were not rendered by the current camera (for camera stacking)

### Changed
- Optimization: Reduce the group size of the deferred lighting pass from 16x16 to 8x8
- Replaced HDCamera.computePassCount by viewCount
- Removed xrInstancing flag in RTHandles (replaced by TextureXR.slices and TextureXR.dimensions)
- Refactor the HDRenderPipeline and lightloop code to preprare for high level rendergraph
- Removed the **Back Then Front Rendering** option in the fabric Master Node settings. Enabling this option previously did nothing.
- Shader type Real translates to FP16 precision on Nintendo Switch.
- Shader framework refactor: Introduce CBSDF, EvaluateBSDF, IsNonZeroBSDF to replace BSDF functions
- Shader framework refactor:  GetBSDFAngles, LightEvaluation and SurfaceShading functions
- Replace ComputeMicroShadowing by GetAmbientOcclusionForMicroShadowing
- Rename WorldToTangent to TangentToWorld as it was incorrectly named
- Remove SunDisk and Sun Halo size from directional light
- Remove all obsolete wind code from shader
- Renamed DecalProjectorComponent into DecalProjector for API alignment.
- Improved the Volume UI and made them Global by default
- Remove very high quality shadow option
- Change default for shadow quality in Deferred to Medium
- Enlighten now use inverse squared falloff (before was using builtin falloff)
- Enlighten is now deprecated. Please use CPU or GPU lightmaper instead.
- Remove the name in the diffusion profile UI
- Changed how shadow map resolution scaling with distance is computed. Now it uses screen space area rather than light range.
- Updated MoreOptions display in UI
- Moved Display Area Light Emissive Mesh script API functions in the editor namespace
- direct strenght properties in ambient occlusion now affect direct specular as well
- Removed advanced Specular Occlusion control in StackLit: SSAO based SO control is hidden and fixed to behave like Lit, SPTD is the only HQ technique shown for baked SO.
- Shader framework refactor: Changed ClampRoughness signature to include PreLightData access.
- HDRPWizard window is now in Window > General > HD Render Pipeline Wizard
- Moved StaticLightingSky to LightingWindow
- Removes the current "Scene Settings" and replace them with "Sky & Fog Settings" (with Physically Based Sky and Volumetric Fog).
- Changed how cached shadow maps are placed inside the atlas to minimize re-rendering of them.

## [6.7.0-preview] - 2019-05-16

### Added
- Added ViewConstants StructuredBuffer to simplify XR rendering
- Added API to render specific settings during a frame
- Added stadia to the supported platforms (2019.3)
- Enabled cascade blends settings in the HD Shadow component
- Added Hardware Dynamic Resolution support.
- Added MatCap debug view to replace the no scene lighting debug view.
- Added clear GBuffer option in FrameSettings (default to false)
- Added preview for decal shader graph (Only albedo, normal and emission)
- Added exposure weight control for decal
- Screen Space Directional Shadow under a define option. Activated for ray tracing
- Added a new abstraction for RendererList that will help transition to Render Graph and future RendererList API
- Added multipass support for VR
- Added XR SDK integration (multipass only)
- Added Shader Graph samples for Hair, Fabric and Decal master nodes.
- Add fade distance, shadow fade distance and light layers to light explorer
- Add method to draw light layer drawer in a rect to HDEditorUtils

### Fixed
- Fixed deserialization crash at runtime
- Fixed for ShaderGraph Unlit masternode not writing velocity
- Fixed a crash when assiging a new HDRP asset with the 'Verify Saving Assets' option enabled
- Fixed exposure to properly support TEXTURE2D_X
- Fixed TerrainLit basemap texture generation
- Fixed a bug that caused nans when material classification was enabled and a tile contained one standard material + a material with transmission.
- Fixed gradient sky hash that was not using the exposure hash
- Fixed displayed default FrameSettings in HDRenderPipelineAsset wrongly updated on scripts reload.
- Fixed gradient sky hash that was not using the exposure hash.
- Fixed visualize cascade mode with exposure.
- Fixed (enabled) exposure on override lighting debug modes.
- Fixed issue with LightExplorer when volume have no profile
- Fixed issue with SSR for negative, infinite and NaN history values
- Fixed LightLayer in HDReflectionProbe and PlanarReflectionProbe inspector that was not displayed as a mask.
- Fixed NaN in transmission when the thickness and a color component of the scattering distance was to 0
- Fixed Light's ShadowMask multi-edition.
- Fixed motion blur and SMAA with VR single-pass instancing
- Fixed NaNs generated by phase functionsin volumetric lighting
- Fixed NaN issue with refraction effect and IOR of 1 at extreme grazing angle
- Fixed nan tracker not using the exposure
- Fixed sorting priority on lit and unlit materials
- Fixed null pointer exception when there are no AOVRequests defined on a camera
- Fixed dirty state of prefab using disabled ReflectionProbes
- Fixed an issue where gizmos and editor grid were not correctly depth tested
- Fixed created default scene prefab non editable due to wrong file extension.
- Fixed an issue where sky convolution was recomputed for nothing when a preview was visible (causing extreme slowness when fabric convolution is enabled)
- Fixed issue with decal that wheren't working currently in player
- Fixed missing stereo rendering macros in some fragment shaders
- Fixed exposure for ReflectionProbe and PlanarReflectionProbe gizmos
- Fixed single-pass instancing on PSVR
- Fixed Vulkan shader issue with Texture2DArray in ScreenSpaceShadow.compute by re-arranging code (workaround)
- Fixed camera-relative issue with lights and XR single-pass instancing
- Fixed single-pass instancing on Vulkan
- Fixed htile synchronization issue with shader graph decal
- Fixed Gizmos are not drawn in Camera preview
- Fixed pre-exposure for emissive decal
- Fixed wrong values computed in PreIntegrateFGD and in the generation of volumetric lighting data by forcing the use of fp32.
- Fixed NaNs arising during the hair lighting pass
- Fixed synchronization issue in decal HTile that occasionally caused rendering artifacts around decal borders
- Fixed QualitySettings getting marked as modified by HDRP (and thus checked out in Perforce)
- Fixed a bug with uninitialized values in light explorer
- Fixed issue with LOD transition
- Fixed shader warnings related to raytracing and TEXTURE2D_X

### Changed
- Refactor PixelCoordToViewDirWS to be VR compatible and to compute it only once per frame
- Modified the variants stripper to take in account multiple HDRP assets used in the build.
- Improve the ray biasing code to avoid self-intersections during the SSR traversal
- Update Pyramid Spot Light to better match emitted light volume.
- Moved _XRViewConstants out of UnityPerPassStereo constant buffer to fix issues with PSSL
- Removed GetPositionInput_Stereo() and single-pass (double-wide) rendering mode
- Changed label width of the frame settings to accommodate better existing options.
- SSR's Default FrameSettings for camera is now enable.
- Re-enabled the sharpening filter on Temporal Anti-aliasing
- Exposed HDEditorUtils.LightLayerMaskDrawer for integration in other packages and user scripting.
- Rename atmospheric scattering in FrameSettings to Fog
- The size modifier in the override for the culling sphere in Shadow Cascades now defaults to 0.6, which is the same as the formerly hardcoded value.
- Moved LOD Bias and Maximum LOD Level from Frame Setting section `Other` to `Rendering`
- ShaderGraph Decal that affect only emissive, only draw in emissive pass (was drawing in dbuffer pass too)
- Apply decal projector fade factor correctly on all attribut and for shader graph decal
- Move RenderTransparentDepthPostpass after all transparent
- Update exposure prepass to interleave XR single-pass instancing views in a checkerboard pattern
- Removed ScriptRuntimeVersion check in wizard.

## [6.6.0-preview] - 2019-04-01

### Added
- Added preliminary changes for XR deferred shading
- Added support of 111110 color buffer
- Added proper support for Recorder in HDRP
- Added depth offset input in shader graph master nodes
- Added a Parallax Occlusion Mapping node
- Added SMAA support
- Added Homothety and Symetry quick edition modifier on volume used in ReflectionProbe, PlanarReflectionProbe and DensityVolume
- Added multi-edition support for DecalProjectorComponent
- Improve hair shader
- Added the _ScreenToTargetScaleHistory uniform variable to be used when sampling HDRP RTHandle history buffers.
- Added settings in `FrameSettings` to change `QualitySettings.lodBias` and `QualitySettings.maximumLODLevel` during a rendering
- Added an exposure node to retrieve the current, inverse and previous frame exposure value.
- Added an HD scene color node which allow to sample the scene color with mips and a toggle to remove the exposure.
- Added safeguard on HD scene creation if default scene not set in the wizard
- Added Low res transparency rendering pass.

### Fixed
- Fixed HDRI sky intensity lux mode
- Fixed dynamic resolution for XR
- Fixed instance identifier semantic string used by Shader Graph
- Fixed null culling result occuring when changing scene that was causing crashes
- Fixed multi-edition light handles and inspector shapes
- Fixed light's LightLayer field when multi-editing
- Fixed normal blend edition handles on DensityVolume
- Fixed an issue with layered lit shader and height based blend where inactive layers would still have influence over the result
- Fixed multi-selection handles color for DensityVolume
- Fixed multi-edition inspector's blend distances for HDReflectionProbe, PlanarReflectionProbe and DensityVolume
- Fixed metric distance that changed along size in DensityVolume
- Fixed DensityVolume shape handles that have not same behaviour in advance and normal edition mode
- Fixed normal map blending in TerrainLit by only blending the derivatives
- Fixed Xbox One rendering just a grey screen instead of the scene
- Fixed probe handles for multiselection
- Fixed baked cubemap import settings for convolution
- Fixed regression causing crash when attempting to open HDRenderPipelineWizard without an HDRenderPipelineAsset setted
- Fixed FullScreenDebug modes: SSAO, SSR, Contact shadow, Prerefraction Color Pyramid, Final Color Pyramid
- Fixed volumetric rendering with stereo instancing
- Fixed shader warning
- Fixed missing resources in existing asset when updating package
- Fixed PBR master node preview in forward rendering or transparent surface
- Fixed deferred shading with stereo instancing
- Fixed "look at" edition mode of Rotation tool for DecalProjectorComponent
- Fixed issue when switching mode in ReflectionProbe and PlanarReflectionProbe
- Fixed issue where migratable component version where not always serialized when part of prefab's instance
- Fixed an issue where shadow would not be rendered properly when light layer are not enabled
- Fixed exposure weight on unlit materials
- Fixed Light intensity not played in the player when recorded with animation/timeline
- Fixed some issues when multi editing HDRenderPipelineAsset
- Fixed emission node breaking the main shader graph preview in certain conditions.
- Fixed checkout of baked probe asset when baking probes.
- Fixed invalid gizmo position for rotated ReflectionProbe
- Fixed multi-edition of material's SurfaceType and RenderingPath
- Fixed whole pipeline reconstruction on selecting for the first time or modifying other than the currently used HDRenderPipelineAsset
- Fixed single shadow debug mode
- Fixed global scale factor debug mode when scale > 1
- Fixed debug menu material overrides not getting applied to the Terrain Lit shader
- Fixed typo in computeLightVariants
- Fixed deferred pass with XR instancing by disabling ComputeLightEvaluation
- Fixed bloom resolution independence
- Fixed lens dirt intensity not behaving properly
- Fixed the Stop NaN feature
- Fixed some resources to handle more than 2 instanced views for XR
- Fixed issue with black screen (NaN) produced on old GPU hardware or intel GPU hardware with gaussian pyramid
- Fixed issue with disabled punctual light would still render when only directional light is present

### Changed
- DensityVolume scripting API will no longuer allow to change between advance and normal edition mode
- Disabled depth of field, lens distortion and panini projection in the scene view
- TerrainLit shaders and includes are reorganized and made simpler.
- TerrainLit shader GUI now allows custom properties to be displayed in the Terrain fold-out section.
- Optimize distortion pass with stencil
- Disable SceneSelectionPass in shader graph preview
- Control punctual light and area light shadow atlas separately
- Move SMAA anti-aliasing option to after Temporal Anti Aliasing one, to avoid problem with previously serialized project settings
- Optimize rendering with static only lighting and when no cullable lights/decals/density volumes are present.
- Updated handles for DecalProjectorComponent for enhanced spacial position readability and have edition mode for better SceneView management
- DecalProjectorComponent are now scale independent in order to have reliable metric unit (see new Size field for changing the size of the volume)
- Restructure code from HDCamera.Update() by adding UpdateAntialiasing() and UpdateViewConstants()
- Renamed velocity to motion vectors
- Objects rendered during the After Post Process pass while TAA is enabled will not benefit from existing depth buffer anymore. This is done to fix an issue where those object would wobble otherwise
- Removed usage of builtin unity matrix for shadow, shadow now use same constant than other view
- The default volume layer mask for cameras & probes is now `Default` instead of `Everything`

## [6.5.0-preview] - 2019-03-07

### Added
- Added depth-of-field support with stereo instancing
- Adding real time area light shadow support
- Added a new FrameSettings: Specular Lighting to toggle the specular during the rendering

### Fixed
- Fixed diffusion profile upgrade breaking package when upgrading to a new version
- Fixed decals cropped by gizmo not updating correctly if prefab
- Fixed an issue when enabling SSR on multiple view
- Fixed edition of the intensity's unit field while selecting multiple lights
- Fixed wrong calculation in soft voxelization for density volume
- Fixed gizmo not working correctly with pre-exposure
- Fixed issue with setting a not available RT when disabling motion vectors
- Fixed planar reflection when looking at mirror normal
- Fixed mutiselection issue with HDLight Inspector
- Fixed HDAdditionalCameraData data migration
- Fixed failing builds when light explorer window is open
- Fixed cascade shadows border sometime causing artefacts between cascades
- Restored shadows in the Cascade Shadow debug visualization
- `camera.RenderToCubemap` use proper face culling

### Changed
- When rendering reflection probe disable all specular lighting and for metals use fresnelF0 as diffuse color for bake lighting.

## [6.4.0-preview] - 2019-02-21

### Added
- VR: Added TextureXR system to selectively expand TEXTURE2D macros to texture array for single-pass stereo instancing + Convert textures call to these macros
- Added an unit selection dropdown next to shutter speed (camera)
- Added error helpbox when trying to use a sub volume component that require the current HDRenderPipelineAsset to support a feature that it is not supporting.
- Add mesh for tube light when display emissive mesh is enabled

### Fixed
- Fixed Light explorer. The volume explorer used `profile` instead of `sharedProfile` which instantiate a custom volume profile instead of editing the asset itself.
- Fixed UI issue where all is displayed using metric unit in shadow cascade and Percent is set in the unit field (happening when opening the inspector).
- Fixed inspector event error when double clicking on an asset (diffusion profile/material).
- Fixed nullref on layered material UI when the material is not an asset.
- Fixed nullref exception when undo/redo a light property.
- Fixed visual bug when area light handle size is 0.

### Changed
- Update UI for 32bit/16bit shadow precision settings in HDRP asset
- Object motion vectors have been disabled in all but the game view. Camera motion vectors are still enabled everywhere, allowing TAA and Motion Blur to work on static objects.
- Enable texture array by default for most rendering code on DX11 and unlock stereo instancing (DX11 only for now)

## [6.3.0-preview] - 2019-02-18

### Added
- Added emissive property for shader graph decals
- Added a diffusion profile override volume so the list of diffusion profile assets to use can be chanaged without affecting the HDRP asset
- Added a "Stop NaNs" option on cameras and in the Scene View preferences.
- Added metric display option in HDShadowSettings and improve clamping
- Added shader parameter mapping in DebugMenu
- Added scripting API to configure DebugData for DebugMenu

### Fixed
- Fixed decals in forward
- Fixed issue with stencil not correctly setup for various master node and shader for the depth pass, motion vector pass and GBuffer/Forward pass
- Fixed SRP batcher and metal
- Fixed culling and shadows for Pyramid, Box, Rectangle and Tube lights
- Fixed an issue where scissor render state leaking from the editor code caused partially black rendering

### Changed
- When a lit material has a clear coat mask that is not null, we now use the clear coat roughness to compute the screen space reflection.
- Diffusion profiles are now limited to one per asset and can be referenced in materials, shader graphs and vfx graphs. Materials will be upgraded automatically except if they are using a shader graph, in this case it will display an error message.

## [6.2.0-preview] - 2019-02-15

### Added
- Added help box listing feature supported in a given HDRenderPipelineAsset alongs with the drawbacks implied.
- Added cascade visualizer, supporting disabled handles when not overriding.

### Fixed
- Fixed post processing with stereo double-wide
- Fixed issue with Metal: Use sign bit to find the cache type instead of lowest bit.
- Fixed invalid state when creating a planar reflection for the first time
- Fix FrameSettings's LitShaderMode not restrained by supported LitShaderMode regression.

### Changed
- The default value roughness value for the clearcoat has been changed from 0.03 to 0.01
- Update default value of based color for master node
- Update Fabric Charlie Sheen lighting model - Remove Fresnel component that wasn't part of initial model + Remap smoothness to [0.0 - 0.6] range for more artist friendly parameter

### Changed
- Code refactor: all macros with ARGS have been swapped with macros with PARAM. This is because the ARGS macros were incorrectly named.

## [6.1.0-preview] - 2019-02-13

### Added
- Added support for post-processing anti-aliasing in the Scene View (FXAA and TAA). These can be set in Preferences.
- Added emissive property for decal material (non-shader graph)

### Fixed
- Fixed a few UI bugs with the color grading curves.
- Fixed "Post Processing" in the scene view not toggling post-processing effects
- Fixed bake only object with flag `ReflectionProbeStaticFlag` when baking a `ReflectionProbe`

### Changed
- Removed unsupported Clear Depth checkbox in Camera inspector
- Updated the toggle for advanced mode in inspectors.

## [6.0.0-preview] - 2019-02-23

### Added
- Added new API to perform a camera rendering
- Added support for hair master node (Double kajiya kay - Lambert)
- Added Reset behaviour in DebugMenu (ingame mapping is right joystick + B)
- Added Default HD scene at new scene creation while in HDRP
- Added Wizard helping to configure HDRP project
- Added new UI for decal material to allow remapping and scaling of some properties
- Added cascade shadow visualisation toggle in HD shadow settings
- Added icons for assets
- Added replace blending mode for distortion
- Added basic distance fade for density volumes
- Added decal master node for shader graph
- Added HD unlit master node (Cross Pipeline version is name Unlit)
- Added new Rendering Queue in materials
- Added post-processing V3 framework embed in HDRP, remove postprocess V2 framework
- Post-processing now uses the generic volume framework
-   New depth-of-field, bloom, panini projection effects, motion blur
-   Exposure is now done as a pre-exposition pass, the whole system has been revamped
-   Exposure now use EV100 everywhere in the UI (Sky, Emissive Light)
- Added emissive intensity (Luminance and EV100 control) control for Emissive
- Added pre-exposure weigth for Emissive
- Added an emissive color node and a slider to control the pre-exposure percentage of emission color
- Added physical camera support where applicable
- Added more color grading tools
- Added changelog level for Shader Variant stripping
- Added Debug mode for validation of material albedo and metalness/specularColor values
- Added a new dynamic mode for ambient probe and renamed BakingSky to StaticLightingSky
- Added command buffer parameter to all Bind() method of material
- Added Material validator in Render Pipeline Debug
- Added code to future support of DXR (not enabled)
- Added support of multiviewport
- Added HDRenderPipeline.RequestSkyEnvironmentUpdate function to force an update from script when sky is set to OnDemand
- Added a Lighting and BackLighting slots in Lit, StackLit, Fabric and Hair master nodes
- Added support for overriding terrain detail rendering shaders, via the render pipeline editor resources asset
- Added xrInstancing flag support to RTHandle
- Added support for cullmask for decal projectors
- Added software dynamic resolution support
- Added support for "After Post-Process" render pass for unlit shader
- Added support for textured rectangular area lights
- Added stereo instancing macros to MSAA shaders
- Added support for Quarter Res Raytraced Reflections (not enabled)
- Added fade factor for decal projectors.
- Added stereo instancing macros to most shaders used in VR
- Added multi edition support for HDRenderPipelineAsset

### Fixed
- Fixed logic to disable FPTL with stereo rendering
- Fixed stacklit transmission and sun highlight
- Fixed decals with stereo rendering
- Fixed sky with stereo rendering
- Fixed flip logic for postprocessing + VR
- Fixed copyStencilBuffer pass for Switch
- Fixed point light shadow map culling that wasn't taking into account far plane
- Fixed usage of SSR with transparent on all master node
- Fixed SSR and microshadowing on fabric material
- Fixed blit pass for stereo rendering
- Fixed lightlist bounds for stereo rendering
- Fixed windows and in-game DebugMenu sync.
- Fixed FrameSettings' LitShaderMode sync when opening DebugMenu.
- Fixed Metal specific issues with decals, hitting a sampler limit and compiling AxF shader
- Fixed an issue with flipped depth buffer during postprocessing
- Fixed normal map use for shadow bias with forward lit - now use geometric normal
- Fixed transparent depth prepass and postpass access so they can be use without alpha clipping for lit shader
- Fixed support of alpha clip shadow for lit master node
- Fixed unlit master node not compiling
- Fixed issue with debug display of reflection probe
- Fixed issue with phong tessellations not working with lit shader
- Fixed issue with vertex displacement being affected by heightmap setting even if not heightmap where assign
- Fixed issue with density mode on Lit terrain producing NaN
- Fixed issue when going back and forth from Lit to LitTesselation for displacement mode
- Fixed issue with ambient occlusion incorrectly applied to emissiveColor with light layers in deferred
- Fixed issue with fabric convolution not using the correct convolved texture when fabric convolution is enabled
- Fixed issue with Thick mode for Transmission that was disabling transmission with directional light
- Fixed shutdown edge cases with HDRP tests
- Fixed slowdow when enabling Fabric convolution in HDRP asset
- Fixed specularAA not compiling in StackLit Master node
- Fixed material debug view with stereo rendering
- Fixed material's RenderQueue edition in default view.
- Fixed banding issues within volumetric density buffer
- Fixed missing multicompile for MSAA for AxF
- Fixed camera-relative support for stereo rendering
- Fixed remove sync with render thread when updating decal texture atlas.
- Fixed max number of keyword reach [256] issue. Several shader feature are now local
- Fixed Scene Color and Depth nodes
- Fixed SSR in forward
- Fixed custom editor of Unlit, HD Unlit and PBR shader graph master node
- Fixed issue with NewFrame not correctly calculated in Editor when switching scene
- Fixed issue with TerrainLit not compiling with depth only pass and normal buffer
- Fixed geometric normal use for shadow bias with PBR master node in forward
- Fixed instancing macro usage for decals
- Fixed error message when having more than one directional light casting shadow
- Fixed error when trying to display preview of Camera or PlanarReflectionProbe
- Fixed LOAD_TEXTURE2D_ARRAY_MSAA macro
- Fixed min-max and amplitude clamping value in inspector of vertex displacement materials
- Fixed issue with alpha shadow clip (was incorrectly clipping object shadow)
- Fixed an issue where sky cubemap would not be cleared correctly when setting the current sky to None
- Fixed a typo in Static Lighting Sky component UI
- Fixed issue with incorrect reset of RenderQueue when switching shader in inspector GUI
- Fixed issue with variant stripper stripping incorrectly some variants
- Fixed a case of ambient lighting flickering because of previews
- Fixed Decals when rendering multiple camera in a single frame
- Fixed cascade shadow count in shader
- Fixed issue with Stacklit shader with Haze effect
- Fixed an issue with the max sample count for the TAA
- Fixed post-process guard band for XR
- Fixed exposure of emissive of Unlit
- Fixed depth only and motion vector pass for Unlit not working correctly with MSAA
- Fixed an issue with stencil buffer copy causing unnecessary compute dispatches for lighting
- Fixed multi edition issue in FrameSettings
- Fixed issue with SRP batcher and DebugDisplay variant of lit shader
- Fixed issue with debug material mode not doing alpha test
- Fixed "Attempting to draw with missing UAV bindings" errors on Vulkan
- Fixed pre-exposure incorrectly apply to preview
- Fixed issue with duplicate 3D texture in 3D texture altas of volumetric?
- Fixed Camera rendering order (base on the depth parameter)
- Fixed shader graph decals not being cropped by gizmo
- Fixed "Attempting to draw with missing UAV bindings" errors on Vulkan.


### Changed
- ColorPyramid compute shader passes is swapped to pixel shader passes on platforms where the later is faster (Nintendo Switch).
- Removing the simple lightloop used by the simple lit shader
- Whole refactor of reflection system: Planar and reflection probe
- Separated Passthrough from other RenderingPath
- Update several properties naming and caption based on feedback from documentation team
- Remove tile shader variant for transparent backface pass of lit shader
- Rename all HDRenderPipeline to HDRP folder for shaders
- Rename decal property label (based on doc team feedback)
- Lit shader mode now default to Deferred to reduce build time
- Update UI of Emission parameters in shaders
- Improve shader variant stripping including shader graph variant
- Refactored render loop to render realtime probes visible per camera
- Enable SRP batcher by default
- Shader code refactor: Rename LIGHTLOOP_SINGLE_PASS => LIGHTLOOP_DISABLE_TILE_AND_CLUSTER and clean all usage of LIGHTLOOP_TILE_PASS
- Shader code refactor: Move pragma definition of vertex and pixel shader inside pass + Move SURFACE_GRADIENT definition in XXXData.hlsl
- Micro-shadowing in Lit forward now use ambientOcclusion instead of SpecularOcclusion
- Upgraded FrameSettings workflow, DebugMenu and Inspector part relative to it
- Update build light list shader code to support 32 threads in wavefronts on Switch
- LayeredLit layers' foldout are now grouped in one main foldout per layer
- Shadow alpha clip can now be enabled on lit shader and haor shader enven for opaque
- Temporal Antialiasing optimization for Xbox One X
- Parameter depthSlice on SetRenderTarget functions now defaults to -1 to bind the entire resource
- Rename SampleCameraDepth() functions to LoadCameraDepth() and SampleCameraDepth(), same for SampleCameraColor() functions
- Improved Motion Blur quality.
- Update stereo frame settings values for single-pass instancing and double-wide
- Rearrange FetchDepth functions to prepare for stereo-instancing
- Remove unused _ComputeEyeIndex
- Updated HDRenderPipelineAsset inspector
- Re-enable SRP batcher for metal

## [5.2.0-preview] - 2018-11-27

### Added
- Added option to run Contact Shadows and Volumetrics Voxelization stage in Async Compute
- Added camera freeze debug mode - Allow to visually see culling result for a camera
- Added support of Gizmo rendering before and after postprocess in Editor
- Added support of LuxAtDistance for punctual lights

### Fixed
- Fixed Debug.DrawLine and Debug.Ray call to work in game view
- Fixed DebugMenu's enum resetted on change
- Fixed divide by 0 in refraction causing NaN
- Fixed disable rough refraction support
- Fixed refraction, SSS and atmospheric scattering for VR
- Fixed forward clustered lighting for VR (double-wide).
- Fixed Light's UX to not allow negative intensity
- Fixed HDRenderPipelineAsset inspector broken when displaying its FrameSettings from project windows.
- Fixed forward clustered lighting for VR (double-wide).
- Fixed HDRenderPipelineAsset inspector broken when displaying its FrameSettings from project windows.
- Fixed Decals and SSR diable flags for all shader graph master node (Lit, Fabric, StackLit, PBR)
- Fixed Distortion blend mode for shader graph master node (Lit, StackLit)
- Fixed bent Normal for Fabric master node in shader graph
- Fixed PBR master node lightlayers
- Fixed shader stripping for built-in lit shaders.

### Changed
- Rename "Regular" in Diffusion profile UI "Thick Object"
- Changed VBuffer depth parametrization for volumetric from distanceRange to depthExtent - Require update of volumetric settings - Fog start at near plan
- SpotLight with box shape use Lux unit only

## [5.1.0-preview] - 2018-11-19

### Added

- Added a separate Editor resources file for resources Unity does not take when it builds a Player.
- You can now disable SSR on Materials in Shader Graph.
- Added support for MSAA when the Supported Lit Shader Mode is set to Both. Previously HDRP only supported MSAA for Forward mode.
- You can now override the emissive color of a Material when in debug mode.
- Exposed max light for Light Loop Settings in HDRP asset UI.
- HDRP no longer performs a NormalDBuffer pass update if there are no decals in the Scene.
- Added distant (fall-back) volumetric fog and improved the fog evaluation precision.
- Added an option to reflect sky in SSR.
- Added a y-axis offset for the PlanarReflectionProbe and offset tool.
- Exposed the option to run SSR and SSAO on async compute.
- Added support for the _GlossMapScale parameter in the Legacy to HDRP Material converter.
- Added wave intrinsic instructions for use in Shaders (for AMD GCN).


### Fixed
- Fixed sphere shaped influence handles clamping in Reflection Probes.
- Fixed Reflection Probe data migration for projects created before using HDRP.
- Fixed UI of Layered Material where Unity previously rendered the scrollbar above the Copy button.
- Fixed Material tessellations parameters Start fade distance and End fade distance. Originally, Unity clamped these values when you modified them.
- Fixed various distortion and refraction issues - handle a better fall-back.
- Fixed SSR for multiple views.
- Fixed SSR issues related to self-intersections.
- Fixed shape density volume handle speed.
- Fixed density volume shape handle moving too fast.
- Fixed the Camera velocity pass that we removed by mistake.
- Fixed some null pointer exceptions when disabling motion vectors support.
- Fixed viewports for both the Subsurface Scattering combine pass and the transparent depth prepass.
- Fixed the blend mode pop-up in the UI. It previously did not appear when you enabled pre-refraction.
- Fixed some null pointer exceptions that previously occurred when you disabled motion vectors support.
- Fixed Layered Lit UI issue with scrollbar.
- Fixed cubemap assignation on custom ReflectionProbe.
- Fixed Reflection Probes’ capture settings' shadow distance.
- Fixed an issue with the SRP batcher and Shader variables declaration.
- Fixed thickness and subsurface slots for fabric Shader master node that wasn't appearing with the right combination of flags.
- Fixed d3d debug layer warning.
- Fixed PCSS sampling quality.
- Fixed the Subsurface and transmission Material feature enabling for fabric Shader.
- Fixed the Shader Graph UV node’s dimensions when using it in a vertex Shader.
- Fixed the planar reflection mirror gizmo's rotation.
- Fixed HDRenderPipelineAsset's FrameSettings not showing the selected enum in the Inspector drop-down.
- Fixed an error with async compute.
- MSAA now supports transparency.
- The HDRP Material upgrader tool now converts metallic values correctly.
- Volumetrics now render in Reflection Probes.
- Fixed a crash that occurred whenever you set a viewport size to 0.
- Fixed the Camera physic parameter that the UI previously did not display.
- Fixed issue in pyramid shaped spotlight handles manipulation

### Changed

- Renamed Line shaped Lights to Tube Lights.
- HDRP now uses mean height fog parametrization.
- Shadow quality settings are set to All when you use HDRP (This setting is not visible in the UI when using SRP). This avoids Legacy Graphics Quality Settings disabling the shadows and give SRP full control over the Shadows instead.
- HDRP now internally uses premultiplied alpha for all fog.
- Updated default FrameSettings used for realtime Reflection Probes when you create a new HDRenderPipelineAsset.
- Remove multi-camera support. LWRP and HDRP will not support multi-camera layered rendering.
- Updated Shader Graph subshaders to use the new instancing define.
- Changed fog distance calculation from distance to plane to distance to sphere.
- Optimized forward rendering using AMD GCN by scalarizing the light loop.
- Changed the UI of the Light Editor.
- Change ordering of includes in HDRP Materials in order to reduce iteration time for faster compilation.
- Added a StackLit master node replacing the InspectorUI version. IMPORTANT: All previously authored StackLit Materials will be lost. You need to recreate them with the master node.

## [5.0.0-preview] - 2018-09-28

### Added
- Added occlusion mesh to depth prepass for VR (VR still disabled for now)
- Added a debug mode to display only one shadow at once
- Added controls for the highlight created by directional lights
- Added a light radius setting to punctual lights to soften light attenuation and simulate fill lighting
- Added a 'minRoughness' parameter to all non-area lights (was previously only available for certain light types)
- Added separate volumetric light/shadow dimmers
- Added per-pixel jitter to volumetrics to reduce aliasing artifacts
- Added a SurfaceShading.hlsl file, which implements material-agnostic shading functionality in an efficient manner
- Added support for shadow bias for thin object transmission
- Added FrameSettings to control realtime planar reflection
- Added control for SRPBatcher on HDRP Asset
- Added an option to clear the shadow atlases in the debug menu
- Added a color visualization of the shadow atlas rescale in debug mode
- Added support for disabling SSR on materials
- Added intrinsic for XBone
- Added new light volume debugging tool
- Added a new SSR debug view mode
- Added translaction's scale invariance on DensityVolume
- Added multiple supported LitShadermode and per renderer choice in case of both Forward and Deferred supported
- Added custom specular occlusion mode to Lit Shader Graph Master node

### Fixed
- Fixed a normal bias issue with Stacklit (Was causing light leaking)
- Fixed camera preview outputing an error when both scene and game view where display and play and exit was call
- Fixed override debug mode not apply correctly on static GI
- Fixed issue where XRGraphicsConfig values set in the asset inspector GUI weren't propagating correctly (VR still disabled for now)
- Fixed issue with tangent that was using SurfaceGradient instead of regular normal decoding
- Fixed wrong error message display when switching to unsupported target like IOS
- Fixed an issue with ambient occlusion texture sometimes not being created properly causing broken rendering
- Shadow near plane is no longer limited at 0.1
- Fixed decal draw order on transparent material
- Fixed an issue where sometime the lookup texture used for GGX convolution was broken, causing broken rendering
- Fixed an issue where you wouldn't see any fog for certain pipeline/scene configurations
- Fixed an issue with volumetric lighting where the anisotropy value of 0 would not result in perfectly isotropic lighting
- Fixed shadow bias when the atlas is rescaled
- Fixed shadow cascade sampling outside of the atlas when cascade count is inferior to 4
- Fixed shadow filter width in deferred rendering not matching shader config
- Fixed stereo sampling of depth texture in MSAA DepthValues.shader
- Fixed box light UI which allowed negative and zero sizes, thus causing NaNs
- Fixed stereo rendering in HDRISky.shader (VR)
- Fixed normal blend and blend sphere influence for reflection probe
- Fixed distortion filtering (was point filtering, now trilinear)
- Fixed contact shadow for large distance
- Fixed depth pyramid debug view mode
- Fixed sphere shaped influence handles clamping in reflection probes
- Fixed reflection probes data migration for project created before using hdrp
- Fixed ambient occlusion for Lit Master Node when slot is connected

### Changed
- Use samplerunity_ShadowMask instead of samplerunity_samplerLightmap for shadow mask
- Allow to resize reflection probe gizmo's size
- Improve quality of screen space shadow
- Remove support of projection model for ScreenSpaceLighting (SSR always use HiZ and refraction always Proxy)
- Remove all the debug mode from SSR that are obsolete now
- Expose frameSettings and Capture settings for reflection and planar probe
- Update UI for reflection probe, planar probe, camera and HDRP Asset
- Implement proper linear blending for volumetric lighting via deep compositing as described in the paper "Deep Compositing Using Lie Algebras"
- Changed  planar mapping to match terrain convention (XZ instead of ZX)
- XRGraphicsConfig is no longer Read/Write. Instead, it's read-only. This improves consistency of XR behavior between the legacy render pipeline and SRP
- Change reflection probe data migration code (to update old reflection probe to new one)
- Updated gizmo for ReflectionProbes
- Updated UI and Gizmo of DensityVolume

## [4.0.0-preview] - 2018-09-28

### Added
- Added a new TerrainLit shader that supports rendering of Unity terrains.
- Added controls for linear fade at the boundary of density volumes
- Added new API to control decals without monobehaviour object
- Improve Decal Gizmo
- Implement Screen Space Reflections (SSR) (alpha version, highly experimental)
- Add an option to invert the fade parameter on a Density Volume
- Added a Fabric shader (experimental) handling cotton and silk
- Added support for MSAA in forward only for opaque only
- Implement smoothness fade for SSR
- Added support for AxF shader (X-rite format - require special AxF importer from Unity not part of HDRP)
- Added control for sundisc on directional light (hack)
- Added a new HD Lit Master node that implements Lit shader support for Shader Graph
- Added Micro shadowing support (hack)
- Added an event on HDAdditionalCameraData for custom rendering
- HDRP Shader Graph shaders now support 4-channel UVs.

### Fixed
- Fixed an issue where sometimes the deferred shadow texture would not be valid, causing wrong rendering.
- Stencil test during decals normal buffer update is now properly applied
- Decals corectly update normal buffer in forward
- Fixed a normalization problem in reflection probe face fading causing artefacts in some cases
- Fix multi-selection behavior of Density Volumes overwriting the albedo value
- Fixed support of depth texture for RenderTexture. HDRP now correctly output depth to user depth buffer if RenderTexture request it.
- Fixed multi-selection behavior of Density Volumes overwriting the albedo value
- Fixed support of depth for RenderTexture. HDRP now correctly output depth to user depth buffer if RenderTexture request it.
- Fixed support of Gizmo in game view in the editor
- Fixed gizmo for spot light type
- Fixed issue with TileViewDebug mode being inversed in gameview
- Fixed an issue with SAMPLE_TEXTURECUBE_SHADOW macro
- Fixed issue with color picker not display correctly when game and scene view are visible at the same time
- Fixed an issue with reflection probe face fading
- Fixed camera motion vectors shader and associated matrices to update correctly for single-pass double-wide stereo rendering
- Fixed light attenuation functions when range attenuation is disabled
- Fixed shadow component algorithm fixup not dirtying the scene, so changes can be saved to disk.
- Fixed some GC leaks for HDRP
- Fixed contact shadow not affected by shadow dimmer
- Fixed GGX that works correctly for the roughness value of 0 (mean specular highlgiht will disappeard for perfect mirror, we rely on maxSmoothness instead to always have a highlight even on mirror surface)
- Add stereo support to ShaderPassForward.hlsl. Forward rendering now seems passable in limited test scenes with camera-relative rendering disabled.
- Add stereo support to ProceduralSky.shader and OpaqueAtmosphericScattering.shader.
- Added CullingGroupManager to fix more GC.Alloc's in HDRP
- Fixed rendering when multiple cameras render into the same render texture

### Changed
- Changed the way depth & color pyramids are built to be faster and better quality, thus improving the look of distortion and refraction.
- Stabilize the dithered LOD transition mask with respect to the camera rotation.
- Avoid multiple depth buffer copies when decals are present
- Refactor code related to the RT handle system (No more normal buffer manager)
- Remove deferred directional shadow and move evaluation before lightloop
- Add a function GetNormalForShadowBias() that material need to implement to return the normal used for normal shadow biasing
- Remove Jimenez Subsurface scattering code (This code was disabled by default, now remove to ease maintenance)
- Change Decal API, decal contribution is now done in Material. Require update of material using decal
- Move a lot of files from CoreRP to HDRP/CoreRP. All moved files weren't used by Ligthweight pipeline. Long term they could move back to CoreRP after CoreRP become out of preview
- Updated camera inspector UI
- Updated decal gizmo
- Optimization: The objects that are rendered in the Motion Vector Pass are not rendered in the prepass anymore
- Removed setting shader inclue path via old API, use package shader include paths
- The default value of 'maxSmoothness' for punctual lights has been changed to 0.99
- Modified deferred compute and vert/frag shaders for first steps towards stereo support
- Moved material specific Shader Graph files into corresponding material folders.
- Hide environment lighting settings when enabling HDRP (Settings are control from sceneSettings)
- Update all shader includes to use absolute path (allow users to create material in their Asset folder)
- Done a reorganization of the files (Move ShaderPass to RenderPipeline folder, Move all shadow related files to Lighting/Shadow and others)
- Improved performance and quality of Screen Space Shadows

## [3.3.0-preview] - 2018-01-01

### Added
- Added an error message to say to use Metal or Vulkan when trying to use OpenGL API
- Added a new Fabric shader model that supports Silk and Cotton/Wool
- Added a new HDRP Lighting Debug mode to visualize Light Volumes for Point, Spot, Line, Rectangular and Reflection Probes
- Add support for reflection probe light layers
- Improve quality of anisotropic on IBL

### Fixed
- Fix an issue where the screen where darken when rendering camera preview
- Fix display correct target platform when showing message to inform user that a platform is not supported
- Remove workaround for metal and vulkan in normal buffer encoding/decoding
- Fixed an issue with color picker not working in forward
- Fixed an issue where reseting HDLight do not reset all of its parameters
- Fixed shader compile warning in DebugLightVolumes.shader

### Changed
- Changed default reflection probe to be 256x256x6 and array size to be 64
- Removed dependence on the NdotL for thickness evaluation for translucency (based on artist's input)
- Increased the precision when comparing Planar or HD reflection probe volumes
- Remove various GC alloc in C#. Slightly better performance

## [3.2.0-preview] - 2018-01-01

### Added
- Added a luminance meter in the debug menu
- Added support of Light, reflection probe, emissive material, volume settings related to lighting to Lighting explorer
- Added support for 16bit shadows

### Fixed
- Fix issue with package upgrading (HDRP resources asset is now versionned to worarkound package manager limitation)
- Fix HDReflectionProbe offset displayed in gizmo different than what is affected.
- Fix decals getting into a state where they could not be removed or disabled.
- Fix lux meter mode - The lux meter isn't affected by the sky anymore
- Fix area light size reset when multi-selected
- Fix filter pass number in HDUtils.BlitQuad
- Fix Lux meter mode that was applying SSS
- Fix planar reflections that were not working with tile/cluster (olbique matrix)
- Fix debug menu at runtime not working after nested prefab PR come to trunk
- Fix scrolling issue in density volume

### Changed
- Shader code refactor: Split MaterialUtilities file in two parts BuiltinUtilities (independent of FragInputs) and MaterialUtilities (Dependent of FragInputs)
- Change screen space shadow rendertarget format from ARGB32 to RG16

## [3.1.0-preview] - 2018-01-01

### Added
- Decal now support per channel selection mask. There is now two mode. One with BaseColor, Normal and Smoothness and another one more expensive with BaseColor, Normal, Smoothness, Metal and AO. Control is on HDRP Asset. This may require to launch an update script for old scene: 'Edit/Render Pipeline/Single step upgrade script/Upgrade all DecalMaterial MaskBlendMode'.
- Decal now supports depth bias for decal mesh, to prevent z-fighting
- Decal material now supports draw order for decal projectors
- Added LightLayers support (Base on mask from renderers name RenderingLayers and mask from light name LightLayers - if they match, the light apply) - cost an extra GBuffer in deferred (more bandwidth)
- When LightLayers is enabled, the AmbientOclusion is store in the GBuffer in deferred path allowing to avoid double occlusion with SSAO. In forward the double occlusion is now always avoided.
- Added the possibility to add an override transform on the camera for volume interpolation
- Added desired lux intensity and auto multiplier for HDRI sky
- Added an option to disable light by type in the debug menu
- Added gradient sky
- Split EmissiveColor and bakeDiffuseLighting in forward avoiding the emissiveColor to be affect by SSAO
- Added a volume to control indirect light intensity
- Added EV 100 intensity unit for area lights
- Added support for RendererPriority on Renderer. This allow to control order of transparent rendering manually. HDRP have now two stage of sorting for transparent in addition to bact to front. Material have a priority then Renderer have a priority.
- Add Coupling of (HD)Camera and HDAdditionalCameraData for reset and remove in inspector contextual menu of Camera
- Add Coupling of (HD)ReflectionProbe and HDAdditionalReflectionData for reset and remove in inspector contextual menu of ReflectoinProbe
- Add macro to forbid unity_ObjectToWorld/unity_WorldToObject to be use as it doesn't handle camera relative rendering
- Add opacity control on contact shadow

### Fixed
- Fixed an issue with PreIntegratedFGD texture being sometimes destroyed and not regenerated causing rendering to break
- PostProcess input buffers are not copied anymore on PC if the viewport size matches the final render target size
- Fixed an issue when manipulating a lot of decals, it was displaying a lot of errors in the inspector
- Fixed capture material with reflection probe
- Refactored Constant Buffers to avoid hitting the maximum number of bound CBs in some cases.
- Fixed the light range affecting the transform scale when changed.
- Snap to grid now works for Decal projector resizing.
- Added a warning for 128x128 cookie texture without mipmaps
- Replace the sampler used for density volumes for correct wrap mode handling

### Changed
- Move Render Pipeline Debug "Windows from Windows->General-> Render Pipeline debug windows" to "Windows from Windows->Analysis-> Render Pipeline debug windows"
- Update detail map formula for smoothness and albedo, goal it to bright and dark perceptually and scale factor is use to control gradient speed
- Refactor the Upgrade material system. Now a material can be update from older version at any time. Call Edit/Render Pipeline/Upgrade all Materials to newer version
- Change name EnableDBuffer to EnableDecals at several place (shader, hdrp asset...), this require a call to Edit/Render Pipeline/Upgrade all Materials to newer version to have up to date material.
- Refactor shader code: BakeLightingData structure have been replace by BuiltinData. Lot of shader code have been remove/change.
- Refactor shader code: All GBuffer are now handled by the deferred material. Mean ShadowMask and LightLayers are control by lit material in lit.hlsl and not outside anymore. Lot of shader code have been remove/change.
- Refactor shader code: Rename GetBakedDiffuseLighting to ModifyBakedDiffuseLighting. This function now handle lighting model for transmission too. Lux meter debug mode is factor outisde.
- Refactor shader code: GetBakedDiffuseLighting is not call anymore in GBuffer or forward pass, including the ConvertSurfaceDataToBSDFData and GetPreLightData, this is done in ModifyBakedDiffuseLighting now
- Refactor shader code: Added a backBakeDiffuseLighting to BuiltinData to handle lighting for transmission
- Refactor shader code: Material must now call InitBuiltinData (Init all to zero + init bakeDiffuseLighting and backBakeDiffuseLighting ) and PostInitBuiltinData

## [3.0.0-preview] - 2018-01-01

### Fixed
- Fixed an issue with distortion that was using previous frame instead of current frame
- Fixed an issue where disabled light where not upgrade correctly to the new physical light unit system introduce in 2.0.5-preview

### Changed
- Update assembly definitions to output assemblies that match Unity naming convention (Unity.*).

## [2.0.5-preview] - 2018-01-01

### Added
- Add option supportDitheringCrossFade on HDRP Asset to allow to remove shader variant during player build if needed
- Add contact shadows for punctual lights (in additional shadow settings), only one light is allowed to cast contact shadows at the same time and so at each frame a dominant light is choosed among all light with contact shadows enabled.
- Add PCSS shadow filter support (from SRP Core)
- Exposed shadow budget parameters in HDRP asset
- Add an option to generate an emissive mesh for area lights (currently rectangle light only). The mesh fits the size, intensity and color of the light.
- Add an option to the HDRP asset to increase the resolution of volumetric lighting.
- Add additional ligth unit support for punctual light (Lumens, Candela) and area lights (Lumens, Luminance)
- Add dedicated Gizmo for the box Influence volume of HDReflectionProbe / PlanarReflectionProbe

### Changed
- Re-enable shadow mask mode in debug view
- SSS and Transmission code have been refactored to be able to share it between various material. Guidelines are in SubsurfaceScattering.hlsl
- Change code in area light with LTC for Lit shader. Magnitude is now take from FGD texture instead of a separate texture
- Improve camera relative rendering: We now apply camera translation on the model matrix, so before the TransformObjectToWorld(). Note: unity_WorldToObject and unity_ObjectToWorld must never be used directly.
- Rename positionWS to positionRWS (Camera relative world position) at a lot of places (mainly in interpolator and FragInputs). In case of custom shader user will be required to update their code.
- Rename positionWS, capturePositionWS, proxyPositionWS, influencePositionWS to positionRWS, capturePositionRWS, proxyPositionRWS, influencePositionRWS (Camera relative world position) in LightDefinition struct.
- Improve the quality of trilinear filtering of density volume textures.
- Improve UI for HDReflectionProbe / PlanarReflectionProbe

### Fixed
- Fixed a shader preprocessor issue when compiling DebugViewMaterialGBuffer.shader against Metal target
- Added a temporary workaround to Lit.hlsl to avoid broken lighting code with Metal/AMD
- Fixed issue when using more than one volume texture mask with density volumes.
- Fixed an error which prevented volumetric lighting from working if no density volumes with 3D textures were present.
- Fix contact shadows applied on transmission
- Fix issue with forward opaque lit shader variant being removed by the shader preprocessor
- Fixed compilation errors on Nintendo Switch (limited XRSetting support).
- Fixed apply range attenuation option on punctual light
- Fixed issue with color temperature not take correctly into account with static lighting
- Don't display fog when diffuse lighting, specular lighting, or lux meter debug mode are enabled.

## [2.0.4-preview] - 2018-01-01

### Fixed
- Fix issue when disabling rough refraction and building a player. Was causing a crash.

## [2.0.3-preview] - 2018-01-01

### Added
- Increased debug color picker limit up to 260k lux

## [2.0.2-preview] - 2018-01-01

### Added
- Add Light -> Planar Reflection Probe command
- Added a false color mode in rendering debug
- Add support for mesh decals
- Add flag to disable projector decals on transparent geometry to save performance and decal texture atlas space
- Add ability to use decal diffuse map as mask only
- Add visualize all shadow masks in lighting debug
- Add export of normal and roughness buffer for forwardOnly and when in supportOnlyForward mode for forward
- Provide a define in lit.hlsl (FORWARD_MATERIAL_READ_FROM_WRITTEN_NORMAL_BUFFER) when output buffer normal is used to read the normal and roughness instead of caclulating it (can save performance, but lower quality due to compression)
- Add color swatch to decal material

### Changed
- Change Render -> Planar Reflection creation to 3D Object -> Mirror
- Change "Enable Reflector" name on SpotLight to "Angle Affect Intensity"
- Change prototype of BSDFData ConvertSurfaceDataToBSDFData(SurfaceData surfaceData) to BSDFData ConvertSurfaceDataToBSDFData(uint2 positionSS, SurfaceData surfaceData)

### Fixed
- Fix issue with StackLit in deferred mode with deferredDirectionalShadow due to GBuffer not being cleared. Gbuffer is still not clear and issue was fix with the new Output of normal buffer.
- Fixed an issue where interpolation volumes were not updated correctly for reflection captures.
- Fixed an exception in Light Loop settings UI

## [2.0.1-preview] - 2018-01-01

### Added
- Add stripper of shader variant when building a player. Save shader compile time.
- Disable per-object culling that was executed in C++ in HD whereas it was not used (Optimization)
- Enable texture streaming debugging (was not working before 2018.2)
- Added Screen Space Reflection with Proxy Projection Model
- Support correctly scene selection for alpha tested object
- Add per light shadow mask mode control (i.e shadow mask distance and shadow mask). It use the option NonLightmappedOnly
- Add geometric filtering to Lit shader (allow to reduce specular aliasing)
- Add shortcut to create DensityVolume and PlanarReflection in hierarchy
- Add a DefaultHDMirrorMaterial material for PlanarReflection
- Added a script to be able to upgrade material to newer version of HDRP
- Removed useless duplication of ForwardError passes.
- Add option to not compile any DEBUG_DISPLAY shader in the player (Faster build) call Support Runtime Debug display

### Changed
- Changed SupportForwardOnly to SupportOnlyForward in render pipeline settings
- Changed versioning variable name in HDAdditionalXXXData from m_version to version
- Create unique name when creating a game object in the rendering menu (i.e Density Volume(2))
- Re-organize various files and folder location to clean the repository
- Change Debug windows name and location. Now located at:  Windows -> General -> Render Pipeline Debug

### Removed
- Removed GlobalLightLoopSettings.maxPlanarReflectionProbes and instead use value of GlobalLightLoopSettings.planarReflectionProbeCacheSize
- Remove EmissiveIntensity parameter and change EmissiveColor to be HDR (Matching Builtin Unity behavior) - Data need to be updated - Launch Edit -> Single Step Upgrade Script -> Upgrade all Materials emissionColor

### Fixed
- Fix issue with LOD transition and instancing
- Fix discrepency between object motion vector and camera motion vector
- Fix issue with spot and dir light gizmo axis not highlighted correctly
- Fix potential crash while register debug windows inputs at startup
- Fix warning when creating Planar reflection
- Fix specular lighting debug mode (was rendering black)
- Allow projector decal with null material to allow to configure decal when HDRP is not set
- Decal atlas texture offset/scale is updated after allocations (used to be before so it was using date from previous frame)

## [0.0.0-preview] - 2018-01-01

### Added
- Configure the VolumetricLightingSystem code path to be on by default
- Trigger a build exception when trying to build an unsupported platform
- Introduce the VolumetricLightingController component, which can (and should) be placed on the camera, and allows one to control the near and the far plane of the V-Buffer (volumetric "froxel" buffer) along with the depth distribution (from logarithmic to linear)
- Add 3D texture support for DensityVolumes
- Add a better mapping of roughness to mipmap for planar reflection
- The VolumetricLightingSystem now uses RTHandles, which allows to save memory by sharing buffers between different cameras (history buffers are not shared), and reduce reallocation frequency by reallocating buffers only if the rendering resolution increases (and suballocating within existing buffers if the rendering resolution decreases)
- Add a Volumetric Dimmer slider to lights to control the intensity of the scattered volumetric lighting
- Add UV tiling and offset support for decals.
- Add mipmapping support for volume 3D mask textures

### Changed
- Default number of planar reflection change from 4 to 2
- Rename _MainDepthTexture to _CameraDepthTexture
- The VolumetricLightingController has been moved to the Interpolation Volume framework and now functions similarly to the VolumetricFog settings
- Update of UI of cookie, CubeCookie, Reflection probe and planar reflection probe to combo box
- Allow enabling/disabling shadows for area lights when they are set to baked.
- Hide applyRangeAttenuation and FadeDistance for directional shadow as they are not used

### Removed
- Remove Resource folder of PreIntegratedFGD and add the resource to RenderPipeline Asset

### Fixed
- Fix ConvertPhysicalLightIntensityToLightIntensity() function used when creating light from script to match HDLightEditor behavior
- Fix numerical issues with the default value of mean free path of volumetric fog
- Fix the bug preventing decals from coexisting with density volumes
- Fix issue with alpha tested geometry using planar/triplanar mapping not render correctly or flickering (due to being wrongly alpha tested in depth prepass)
- Fix meta pass with triplanar (was not handling correctly the normal)
- Fix preview when a planar reflection is present
- Fix Camera preview, it is now a Preview cameraType (was a SceneView)
- Fix handling unknown GPUShadowTypes in the shadow manager.
- Fix area light shapes sent as point lights to the baking backends when they are set to baked.
- Fix unnecessary division by PI for baked area lights.
- Fix line lights sent to the lightmappers. The backends don't support this light type.
- Fix issue with shadow mask framesettings not correctly taken into account when shadow mask is enabled for lighting.
- Fix directional light and shadow mask transition, they are now matching making smooth transition
- Fix banding issues caused by high intensity volumetric lighting
- Fix the debug window being emptied on SRP asset reload
- Fix issue with debug mode not correctly clearing the GBuffer in editor after a resize
- Fix issue with ResetMaterialKeyword not resetting correctly ToggleOff/Roggle Keyword
- Fix issue with motion vector not render correctly if there is no depth prepass in deferred

## [0.0.0-preview] - 2018-01-01

### Added
- Screen Space Refraction projection model (Proxy raycasting, HiZ raymarching)
- Screen Space Refraction settings as volume component
- Added buffered frame history per camera
- Port Global Density Volumes to the Interpolation Volume System.
- Optimize ImportanceSampleLambert() to not require the tangent frame.
- Generalize SampleVBuffer() to handle different sampling and reconstruction methods.
- Improve the quality of volumetric lighting reprojection.
- Optimize Morton Order code in the Subsurface Scattering pass.
- Planar Reflection Probe support roughness (gaussian convolution of captured probe)
- Use an atlas instead of a texture array for cluster transparent decals
- Add a debug view to visualize the decal atlas
- Only store decal textures to atlas if decal is visible, debounce out of memory decal atlas warning.
- Add manipulator gizmo on decal to improve authoring workflow
- Add a minimal StackLit material (work in progress, this version can be used as template to add new material)

### Changed
- EnableShadowMask in FrameSettings (But shadowMaskSupport still disable by default)
- Forced Planar Probe update modes to (Realtime, Every Update, Mirror Camera)
- Screen Space Refraction proxy model uses the proxy of the first environment light (Reflection probe/Planar probe) or the sky
- Moved RTHandle static methods to RTHandles
- Renamed RTHandle to RTHandleSystem.RTHandle
- Move code for PreIntegratedFDG (Lit.shader) into its dedicated folder to be share with other material
- Move code for LTCArea (Lit.shader) into its dedicated folder to be share with other material

### Removed
- Removed Planar Probe mirror plane position and normal fields in inspector, always display mirror plane and normal gizmos

### Fixed
- Fix fog flags in scene view is now taken into account
- Fix sky in preview windows that were disappearing after a load of a new level
- Fix numerical issues in IntersectRayAABB().
- Fix alpha blending of volumetric lighting with transparent objects.
- Fix the near plane of the V-Buffer causing out-of-bounds look-ups in the clustered data structure.
- Depth and color pyramid are properly computed and sampled when the camera renders inside a viewport of a RTHandle.
- Fix decal atlas debug view to work correctly when shadow atlas view is also enabled<|MERGE_RESOLUTION|>--- conflicted
+++ resolved
@@ -591,14 +591,11 @@
 - Fixed depth prepass and postpass being disabled after changing the shader in the material UI.
 - Fixed issue with sceneview camera settings not being saved after Editor restart.
 - Fixed issue when switching back to custom sensor type in physical camera settings (case 1244350).
-<<<<<<< HEAD
-- Fixed assert on tests caused by probe culling results being requested when culling did not happen. (case 1246169) 
-=======
 - Fixed a null ref exception when running playmode tests with the render pipeline debug window opened.
 - Fixed some GCAlloc in the debug window.
 - Fixed shader graphs not casting semi-transparent and color shadows (case 1242617)
 - Fixed thin refraction mode not working properly.
->>>>>>> 2dfeab26
+- Fixed assert on tests caused by probe culling results being requested when culling did not happen. (case 1246169) 
 
 ### Changed
 - Improve MIP selection for decals on Transparents
