# Changelog
All notable changes to this package will be documented in this file.

The format is based on [Keep a Changelog](http://keepachangelog.com/en/1.0.0/)
and this project adheres to [Semantic Versioning](http://semver.org/spec/v2.0.0.html).

## [10.0.0] - 2019-06-10

### Added
- Ray tracing support for VR single-pass
- Added sharpen filter shader parameter and UI for TemporalAA to control image quality instead of hardcoded value
- Added frame settings option for custom post process and custom passes as well as custom color buffer format option.
- Add check in wizard on SRP Batcher enabled.
- Added default implementations of OnPreprocessMaterialDescription for FBX, Obj, Sketchup and 3DS file formats.
- Added custom pass fade radius
- Added after post process injection point for custom passes
- Added basic alpha compositing support - Alpha is available afterpostprocess when using FP16 buffer format.
- Added falloff distance on Reflection Probe and Planar Reflection Probe
- Added Backplate projection from the HDRISky
- Added Shadow Matte in UnlitMasterNode, which only received shadow without lighting
- Added hability to name LightLayers in HDRenderPipelineAsset
- Added a range compression factor for Reflection Probe and Planar Reflection Probe to avoid saturation of colors.
- Added path tracing support for directional, point and spot lights, as well as emission from Lit and Unlit.
- Added non temporal version of SSAO.
- Added more detailed ray tracing stats in the debug window
- Added Disc area light (bake only)
- Added a warning in the material UI to prevent transparent + subsurface-scattering combination.
- Added XR single-pass setting into HDRP asset
- Added a penumbra tint option for lights
- Added support for depth copy with XR SDK
- Added debug setting to Render Pipeline Debug Window to list the active XR views
- Added an option to filter the result of the volumetric lighting (off by default).
- Added a transmission multiplier for directional lights
- Added XR single-pass test mode to Render Pipeline Debug Window
- Added debug setting to Render Pipeline Window to list the active XR views
- Added a new refraction mode for the Lit shader (thin). Which is a box refraction with small thickness values
- Added the code to support Barn Doors for Area Lights based on a shaderconfig option.
- Added HDRPCameraBinder property binder for Visual Effect Graph
- Added "Celestial Body" controls to the Directional Light
- Added new parameters to the Physically Based Sky
- Added Reflections to the DXR Wizard
- Added the possibility to have ray traced colored and semi-transparent shadows on directional lights.
- Added a check in the custom post process template to throw an error if the default shader is not found.
- Exposed the debug overlay ratio in the debug menu.
- Added a separate frame settings for tonemapping alongside color grading.
- Added the receive fog option in the material UI for ShaderGraphs.
- Added a public virtual bool in the custom post processes API to specify if a post processes should be executed in the scene view.
- Added a menu option that checks scene issues with ray tracing. Also removed the previously existing warning at runtime.
- Added Contrast Adaptive Sharpen (CAS) Upscaling effect.
- Added APIs to update probe settings at runtime.
- Added documentation for the rayTracingSupported method in HDRP
- Added user-selectable format for the post processing passes.
- Added support for alpha channel in some post-processing passes (DoF, TAA, Uber).
- Added warnings in FrameSettings inspector when using DXR and atempting to use Asynchronous Execution.
- Exposed Stencil bits that can be used by the user.
- Added history rejection based on velocity of intersected objects for directional, point and spot lights.
- Added a affectsVolumetric field to the HDAdditionalLightData API to know if light affects volumetric fog.
- Add OS and Hardware check in the Wizard fixes for DXR.
- Added option to exclude camera motion from motion blur.
- Added semi-transparent shadows for point and spot lights.
- Added support for semi-transparent shadow for unlit shader and unlit shader graph.
- Added the alpha clip enabled toggle to the material UI for all HDRP shader graphs.
- Added Material Samples to explain how to use the lit shader features
- Added an initial implementation of ray traced sub surface scattering
- Added AssetPostprocessors and Shadergraphs to handle Arnold Standard Surface and 3DsMax Physical material import from FBX.
- Added support for Smoothness Fade start work when enabling ray traced reflections.
- Added Contact shadow, Micro shadows and Screen space refraction API documentation.
- Added script documentation for SSR, SSAO (ray tracing), GI, Light Cluster, RayTracingSettings, Ray Counters, etc.
- Added path tracing support for refraction and internal reflections.
- Added support for Thin Refraction Model and Lit's Clear Coat in Path Tracing.
- Added the Tint parameter to Sky Colored Fog.
- Added of Screen Space Reflections for Transparent materials
- Added a fallback for ray traced area light shadows in case the material is forward or the lit mode is forward.
- Added a new debug mode for light layers.
- Added an "enable" toggle to the SSR volume component.
- Added support for anisotropic specular lobes in path tracing.
- Added support for alpha clipping in path tracing.
- Added support for light cookies in path tracing.
- Added support for transparent shadows in path tracing.
- Added support for iridescence in path tracing.
- Added support for background color in path tracing.
- Added a path tracing test to the test suite.
- Added a warning and workaround instructions that appear when you enable XR single-pass after the first frame with the XR SDK.
- Added the exposure sliders to the planar reflection probe preview
- Added support for subsurface scattering in path tracing.
- Added a new mode that improves the filtering of ray traced shadows (directional, point and spot) based on the distance to the occluder.
- Added support of cookie baking and add support on Disc light.
- Added support for fog attenuation in path tracing.
- Added a new debug panel for volumes
- Added XR setting to control camera jitter for temporal effects
- Added an error message in the DrawRenderers custom pass when rendering opaque objects with an HDRP asset in DeferredOnly mode.
- Added API to enable proper recording of path traced scenes (with the Unity recorder or other tools).
- Added support for fog in Recursive rendering, ray traced reflections and ray traced indirect diffuse.
- Added an alpha blend option for recursive rendering
- Added support for stack lit for ray tracing effects.
- Added support for hair for ray tracing effects.
- Added support for alpha to coverage for HDRP shaders and shader graph
- Added support for Quality Levels to Subsurface Scattering.
- Added option to disable XR rendering on the camera settings.
- Added support for specular AA from geometric curvature in AxF
- Added support for baked AO (no input for now) in AxF
- Added an info box to warn about depth test artifacts when rendering object twice in custom passes with MSAA.
- Added a frame setting for alpha to mask.
- Added support for custom passes in the AOV API
- Added Light decomposition lighting debugging modes and support in AOV
- Added exposure compensation to Fixed exposure mode
- Added support for rasterized area light shadows in StackLit
- Added support for texture-weighted automatic exposure
- Added support for POM for emissive map
- Added alpha channel support in motion blur pass.
- Added the HDRP Compositor Tool (in Preview).
- Added a ray tracing mode option in the HDRP asset that allows to override and shader stripping.
- Added support for arbitrary resolution scaling of Volumetric Lighting to the Fog volume component.
- Added range attenuation for box-shaped spotlights.
- Added scenes for hair and fabric and decals with material samples
- Added fabric materials and textures
- Added information for fabric materials in fabric scene
- Added a DisplayInfo attribute to specify a name override and a display order for Volume Component fields (used only in default inspector for now).
- Added Min distance to contact shadows.
- Added support for Depth of Field in path tracing (by sampling the lens aperture).
- Added an API in HDRP to override the camera within the rendering of a frame (mainly for custom pass).
- Added a function (HDRenderPipeline.ResetRTHandleReferenceSize) to reset the reference size of RTHandle systems.
- Added support for AxF measurements importing into texture resources tilings.
- Added Layer parameter on Area Light to modify Layer of generated Emissive Mesh
- Added a flow map parameter to HDRI Sky
- Implemented ray traced reflections for transparent objects.
- Add a new parameter to control reflections in recursive rendering.
- Added an initial version of SSGI.
- Added Virtual Texturing cache settings to control the size of the Streaming Virtual Texturing caches.
- Added back-compatibility with builtin stereo matrices.
- Added CustomPassUtils API to simplify Blur, Copy and DrawRenderers custom passes.
- Added Histogram guided automatic exposure.
- Added few exposure debug modes.
- Added support for multiple path-traced views at once (e.g., scene and game views).
- Added support for 3DsMax's 2021 Simplified Physical Material from FBX files in the Model Importer.
- Added custom target mid grey for auto exposure.
- Added CustomPassUtils API to simplify Blur, Copy and DrawRenderers custom passes.
- Added an API in HDRP to override the camera within the rendering of a frame (mainly for custom pass).
- Added more custom pass API functions, mainly to render objects from another camera.
- Added support for transparent Unlit in path tracing.
- Added a minimal lit used for RTGI in peformance mode.
- Added procedural metering mask that can follow an object
- Added presets quality settings for RTAO and RTGI.
- Added an override for the shadow culling that allows better directional shadow maps in ray tracing effects (RTR, RTGI, RTSSS and RR).
- Added a Cloud Layer volume override.
- Added Fast Memory support for platform that support it.
- Added CPU and GPU timings for ray tracing effects.
- Added support to combine RTSSS and RTGI (1248733).
- Added IES Profile support for Point, Spot and Rectangular-Area lights
- Added support for multiple mapping modes in AxF.
- Add support of lightlayers on indirect lighting controller
- Added compute shader stripping.
- Added Cull Mode option for opaque materials and ShaderGraphs. 
- Added scene view exposure override.
- Added support for exposure curve remapping for min/max limits.
- Added presets for ray traced reflections.
- Added final image histogram debug view (both luminance and RGB).
- Added an example texture and rotation to the Cloud Layer volume override.
- Added an option to extend the camera culling for skinned mesh animation in ray tracing effects (1258547).

### Fixed
- Fix when rescale probe all direction below zero (1219246)
- Update documentation of HDRISky-Backplate, precise how to have Ambient Occlusion on the Backplate
- Sorting, undo, labels, layout in the Lighting Explorer.
- Fixed sky settings and materials in Shader Graph Samples package
- Fix/workaround a probable graphics driver bug in the GTAO shader.
- Fixed Hair and PBR shader graphs double sided modes
- Fixed an issue where updating an HDRP asset in the Quality setting panel would not recreate the pipeline.
- Fixed issue with point lights being considered even when occupying less than a pixel on screen (case 1183196)
- Fix a potential NaN source with iridescence (case 1183216)
- Fixed issue of spotlight breaking when minimizing the cone angle via the gizmo (case 1178279)
- Fixed issue that caused decals not to modify the roughness in the normal buffer, causing SSR to not behave correctly (case 1178336)
- Fixed lit transparent refraction with XR single-pass rendering
- Removed extra jitter for TemporalAA in VR
- Fixed ShaderGraph time in main preview
- Fixed issue on some UI elements in HDRP asset not expanding when clicking the arrow (case 1178369)
- Fixed alpha blending in custom post process
- Fixed the modification of the _AlphaCutoff property in the material UI when exposed with a ShaderGraph parameter.
- Fixed HDRP test `1218_Lit_DiffusionProfiles` on Vulkan.
- Fixed an issue where building a player in non-dev mode would generate render target error logs every frame
- Fixed crash when upgrading version of HDRP
- Fixed rendering issues with material previews
- Fixed NPE when using light module in Shuriken particle systems (1173348).
- Refresh cached shadow on editor changes
- Fixed light supported units caching (1182266)
- Fixed an issue where SSAO (that needs temporal reprojection) was still being rendered when Motion Vectors were not available (case 1184998)
- Fixed a nullref when modifying the height parameters inside the layered lit shader UI.
- Fixed Decal gizmo that become white after exiting play mode
- Fixed Decal pivot position to behave like a spotlight
- Fixed an issue where using the LightingOverrideMask would break sky reflection for regular cameras
- Fix DebugMenu FrameSettingsHistory persistency on close
- Fix DensityVolume, ReflectionProbe aned PlanarReflectionProbe advancedControl display
- Fix DXR scene serialization in wizard
- Fixed an issue where Previews would reallocate History Buffers every frame
- Fixed the SetLightLayer function in HDAdditionalLightData setting the wrong light layer
- Fix error first time a preview is created for planar
- Fixed an issue where SSR would use an incorrect roughness value on ForwardOnly (StackLit, AxF, Fabric, etc.) materials when the pipeline is configured to also allow deferred Lit.
- Fixed issues with light explorer (cases 1183468, 1183269)
- Fix dot colors in LayeredLit material inspector
- Fix undo not resetting all value when undoing the material affectation in LayerLit material
- Fix for issue that caused gizmos to render in render textures (case 1174395)
- Fixed the light emissive mesh not updated when the light was disabled/enabled
- Fixed light and shadow layer sync when setting the HDAdditionalLightData.lightlayersMask property
- Fixed a nullref when a custom post process component that was in the HDRP PP list is removed from the project
- Fixed issue that prevented decals from modifying specular occlusion (case 1178272).
- Fixed exposure of volumetric reprojection
- Fixed multi selection support for Scalable Settings in lights
- Fixed font shaders in test projects for VR by using a Shader Graph version
- Fixed refresh of baked cubemap by incrementing updateCount at the end of the bake (case 1158677).
- Fixed issue with rectangular area light when seen from the back
- Fixed decals not affecting lightmap/lightprobe
- Fixed zBufferParams with XR single-pass rendering
- Fixed moving objects not rendered in custom passes
- Fixed abstract classes listed in the + menu of the custom pass list
- Fixed custom pass that was rendered in previews
- Fixed precision error in zero value normals when applying decals (case 1181639)
- Fixed issue that triggered No Scene Lighting view in game view as well (case 1156102)
- Assign default volume profile when creating a new HDRP Asset
- Fixed fov to 0 in planar probe breaking the projection matrix (case 1182014)
- Fixed bugs with shadow caching
- Reassign the same camera for a realtime probe face render request to have appropriate history buffer during realtime probe rendering.
- Fixed issue causing wrong shading when normal map mode is Object space, no normal map is set, but a detail map is present (case 1143352)
- Fixed issue with decal and htile optimization
- Fixed TerrainLit shader compilation error regarding `_Control0_TexelSize` redefinition (case 1178480).
- Fixed warning about duplicate HDRuntimeReflectionSystem when configuring play mode without domain reload.
- Fixed an editor crash when multiple decal projectors were selected and some had null material
- Added all relevant fix actions to FixAll button in Wizard
- Moved FixAll button on top of the Wizard
- Fixed an issue where fog color was not pre-exposed correctly
- Fix priority order when custom passes are overlapping
- Fix cleanup not called when the custom pass GameObject is destroyed
- Replaced most instances of GraphicsSettings.renderPipelineAsset by GraphicsSettings.currentRenderPipeline. This should fix some parameters not working on Quality Settings overrides.
- Fixed an issue with Realtime GI not working on upgraded projects.
- Fixed issue with screen space shadows fallback texture was not set as a texture array.
- Fixed Pyramid Lights bounding box
- Fixed terrain heightmap default/null values and epsilons
- Fixed custom post-processing effects breaking when an abstract class inherited from `CustomPostProcessVolumeComponent`
- Fixed XR single-pass rendering in Editor by using ShaderConfig.s_XrMaxViews to allocate matrix array
- Multiple different skies rendered at the same time by different cameras are now handled correctly without flickering
- Fixed flickering issue happening when different volumes have shadow settings and multiple cameras are present.
- Fixed issue causing planar probes to disappear if there is no light in the scene.
- Fixed a number of issues with the prefab isolation mode (Volumes leaking from the main scene and reflection not working properly)
- Fixed an issue with fog volume component upgrade not working properly
- Fixed Spot light Pyramid Shape has shadow artifacts on aspect ratio values lower than 1
- Fixed issue with AO upsampling in XR
- Fixed camera without HDAdditionalCameraData component not rendering
- Removed the macro ENABLE_RAYTRACING for most of the ray tracing code
- Fixed prefab containing camera reloading in loop while selected in the Project view
- Fixed issue causing NaN wheh the Z scale of an object is set to 0.
- Fixed DXR shader passes attempting to render before pipeline loaded
- Fixed black ambient sky issue when importing a project after deleting Library.
- Fixed issue when upgrading a Standard transparent material (case 1186874)
- Fixed area light cookies not working properly with stack lit
- Fixed material render queue not updated when the shader is changed in the material inspector.
- Fixed a number of issues with full screen debug modes not reseting correctly when setting another mutually exclusive mode
- Fixed compile errors for platforms with no VR support
- Fixed an issue with volumetrics and RTHandle scaling (case 1155236)
- Fixed an issue where sky lighting might be updated uselessly
- Fixed issue preventing to allow setting decal material to none (case 1196129)
- Fixed XR multi-pass decals rendering
- Fixed several fields on Light Inspector that not supported Prefab overrides
- Fixed EOL for some files
- Fixed scene view rendering with volumetrics and XR enabled
- Fixed decals to work with multiple cameras
- Fixed optional clear of GBuffer (Was always on)
- Fixed render target clears with XR single-pass rendering
- Fixed HDRP samples file hierarchy
- Fixed Light units not matching light type
- Fixed QualitySettings panel not displaying HDRP Asset
- Fixed black reflection probes the first time loading a project
- Fixed y-flip in scene view with XR SDK
- Fixed Decal projectors do not immediately respond when parent object layer mask is changed in editor.
- Fixed y-flip in scene view with XR SDK
- Fixed a number of issues with Material Quality setting
- Fixed the transparent Cull Mode option in HD unlit master node settings only visible if double sided is ticked.
- Fixed an issue causing shadowed areas by contact shadows at the edge of far clip plane if contact shadow length is very close to far clip plane.
- Fixed editing a scalable settings will edit all loaded asset in memory instead of targetted asset.
- Fixed Planar reflection default viewer FOV
- Fixed flickering issues when moving the mouse in the editor with ray tracing on.
- Fixed the ShaderGraph main preview being black after switching to SSS in the master node settings
- Fixed custom fullscreen passes in VR
- Fixed camera culling masks not taken in account in custom pass volumes
- Fixed object not drawn in custom pass when using a DrawRenderers with an HDRP shader in a build.
- Fixed injection points for Custom Passes (AfterDepthAndNormal and BeforePreRefraction were missing)
- Fixed a enum to choose shader tags used for drawing objects (DepthPrepass or Forward) when there is no override material.
- Fixed lit objects in the BeforePreRefraction, BeforeTransparent and BeforePostProcess.
- Fixed the None option when binding custom pass render targets to allow binding only depth or color.
- Fixed custom pass buffers allocation so they are not allocated if they're not used.
- Fixed the Custom Pass entry in the volume create asset menu items.
- Fixed Prefab Overrides workflow on Camera.
- Fixed alignment issue in Preset for Camera.
- Fixed alignment issue in Physical part for Camera.
- Fixed FrameSettings multi-edition.
- Fixed a bug happening when denoising multiple ray traced light shadows
- Fixed minor naming issues in ShaderGraph settings
- VFX: Removed z-fight glitches that could appear when using deferred depth prepass and lit quad primitives
- VFX: Preserve specular option for lit outputs (matches HDRP lit shader)
- Fixed an issue with Metal Shader Compiler and GTAO shader for metal
- Fixed resources load issue while upgrading HDRP package.
- Fix LOD fade mask by accounting for field of view
- Fixed spot light missing from ray tracing indirect effects.
- Fixed a UI bug in the diffusion profile list after fixing them from the wizard.
- Fixed the hash collision when creating new diffusion profile assets.
- Fixed a light leaking issue with box light casting shadows (case 1184475)
- Fixed Cookie texture type in the cookie slot of lights (Now displays a warning because it is not supported).
- Fixed a nullref that happens when using the Shuriken particle light module
- Fixed alignment in Wizard
- Fixed text overflow in Wizard's helpbox
- Fixed Wizard button fix all that was not automatically grab all required fixes
- Fixed VR tab for MacOS in Wizard
- Fixed local config package workflow in Wizard
- Fixed issue with contact shadows shifting when MSAA is enabled.
- Fixed EV100 in the PBR sky
- Fixed an issue In URP where sometime the camera is not passed to the volume system and causes a null ref exception (case 1199388)
- Fixed nullref when releasing HDRP with custom pass disabled
- Fixed performance issue derived from copying stencil buffer.
- Fixed an editor freeze when importing a diffusion profile asset from a unity package.
- Fixed an exception when trying to reload a builtin resource.
- Fixed the light type intensity unit reset when switching the light type.
- Fixed compilation error related to define guards and CreateLayoutFromXrSdk()
- Fixed documentation link on CustomPassVolume.
- Fixed player build when HDRP is in the project but not assigned in the graphic settings.
- Fixed an issue where ambient probe would be black for the first face of a baked reflection probe
- VFX: Fixed Missing Reference to Visual Effect Graph Runtime Assembly
- Fixed an issue where rendering done by users in EndCameraRendering would be executed before the main render loop.
- Fixed Prefab Override in main scope of Volume.
- Fixed alignment issue in Presset of main scope of Volume.
- Fixed persistence of ShowChromeGizmo and moved it to toolbar for coherency in ReflectionProbe and PlanarReflectionProbe.
- Fixed Alignement issue in ReflectionProbe and PlanarReflectionProbe.
- Fixed Prefab override workflow issue in ReflectionProbe and PlanarReflectionProbe.
- Fixed empty MoreOptions and moved AdvancedManipulation in a dedicated location for coherency in ReflectionProbe and PlanarReflectionProbe.
- Fixed Prefab override workflow issue in DensityVolume.
- Fixed empty MoreOptions and moved AdvancedManipulation in a dedicated location for coherency in DensityVolume.
- Fix light limit counts specified on the HDRP asset
- Fixed Quality Settings for SSR, Contact Shadows and Ambient Occlusion volume components
- Fixed decalui deriving from hdshaderui instead of just shaderui
- Use DelayedIntField instead of IntField for scalable settings
- Fixed init of debug for FrameSettingsHistory on SceneView camera
- Added a fix script to handle the warning 'referenced script in (GameObject 'SceneIDMap') is missing'
- Fix Wizard load when none selected for RenderPipelineAsset
- Fixed TerrainLitGUI when per-pixel normal property is not present.
- Fixed rendering errors when enabling debug modes with custom passes
- Fix an issue that made PCSS dependent on Atlas resolution (not shadow map res)
- Fixing a bug whith histories when n>4 for ray traced shadows
- Fixing wrong behavior in ray traced shadows for mesh renderers if their cast shadow is shadow only or double sided
- Only tracing rays for shadow if the point is inside the code for spotlight shadows
- Only tracing rays if the point is inside the range for point lights
- Fixing ghosting issues when the screen space shadow  indexes change for a light with ray traced shadows
- Fixed an issue with stencil management and Xbox One build that caused corrupted output in deferred mode.
- Fixed a mismatch in behavior between the culling of shadow maps and ray traced point and spot light shadows
- Fixed recursive ray tracing not working anymore after intermediate buffer refactor.
- Fixed ray traced shadow denoising not working (history rejected all the time).
- Fixed shader warning on xbox one
- Fixed cookies not working for spot lights in ray traced reflections, ray traced GI and recursive rendering
- Fixed an inverted handling of CoatSmoothness for SSR in StackLit.
- Fixed missing distortion inputs in Lit and Unlit material UI.
- Fixed issue that propagated NaNs across multiple frames through the exposure texture.
- Fixed issue with Exclude from TAA stencil ignored.
- Fixed ray traced reflection exposure issue.
- Fixed issue with TAA history not initialising corretly scale factor for first frame
- Fixed issue with stencil test of material classification not using the correct Mask (causing false positive and bad performance with forward material in deferred)
- Fixed issue with History not reset when chaning antialiasing mode on camera
- Fixed issue with volumetric data not being initialized if default settings have volumetric and reprojection off.
- Fixed ray tracing reflection denoiser not applied in tier 1
- Fixed the vibility of ray tracing related methods.
- Fixed the diffusion profile list not saved when clicking the fix button in the material UI.
- Fixed crash when pushing bounce count higher than 1 for ray traced GI or reflections
- Fixed PCSS softness scale so that it better match ray traced reference for punctual lights.
- Fixed exposure management for the path tracer
- Fixed AxF material UI containing two advanced options settings.
- Fixed an issue where cached sky contexts were being destroyed wrongly, breaking lighting in the LookDev
- Fixed issue that clamped PCSS softness too early and not after distance scale.
- Fixed fog affect transparent on HD unlit master node
- Fixed custom post processes re-ordering not saved.
- Fixed NPE when using scalable settings
- Fixed an issue where PBR sky precomputation was reset incorrectly in some cases causing bad performance.
- Fixed a bug due to depth history begin overriden too soon
- Fixed CustomPassSampleCameraColor scale issue when called from Before Transparent injection point.
- Fixed corruption of AO in baked probes.
- Fixed issue with upgrade of projects that still had Very High as shadow filtering quality.
- Fixed issue that caused Distortion UI to appear in Lit.
- Fixed several issues with decal duplicating when editing them.
- Fixed initialization of volumetric buffer params (1204159)
- Fixed an issue where frame count was incorrectly reset for the game view, causing temporal processes to fail.
- Fixed Culling group was not disposed error.
- Fixed issues on some GPU that do not support gathers on integer textures.
- Fixed an issue with ambient probe not being initialized for the first frame after a domain reload for volumetric fog.
- Fixed the scene visibility of decal projectors and density volumes
- Fixed a leak in sky manager.
- Fixed an issue where entering playmode while the light editor is opened would produce null reference exceptions.
- Fixed the debug overlay overlapping the debug menu at runtime.
- Fixed an issue with the framecount when changing scene.
- Fixed errors that occurred when using invalid near and far clip plane values for planar reflections.
- Fixed issue with motion blur sample weighting function.
- Fixed motion vectors in MSAA.
- Fixed sun flare blending (case 1205862).
- Fixed a lot of issues related to ray traced screen space shadows.
- Fixed memory leak caused by apply distortion material not being disposed.
- Fixed Reflection probe incorrectly culled when moving its parent (case 1207660)
- Fixed a nullref when upgrading the Fog volume components while the volume is opened in the inspector.
- Fix issues where decals on PS4 would not correctly write out the tile mask causing bits of the decal to go missing.
- Use appropriate label width and text content so the label is completely visible
- Fixed an issue where final post process pass would not output the default alpha value of 1.0 when using 11_11_10 color buffer format.
- Fixed SSR issue after the MSAA Motion Vector fix.
- Fixed an issue with PCSS on directional light if punctual shadow atlas was not allocated.
- Fixed an issue where shadow resolution would be wrong on the first face of a baked reflection probe.
- Fixed issue with PCSS softness being incorrect for cascades different than the first one.
- Fixed custom post process not rendering when using multiple HDRP asset in quality settings
- Fixed probe gizmo missing id (case 1208975)
- Fixed a warning in raytracingshadowfilter.compute
- Fixed issue with AO breaking with small near plane values.
- Fixed custom post process Cleanup function not called in some cases.
- Fixed shader warning in AO code.
- Fixed a warning in simpledenoiser.compute
- Fixed tube and rectangle light culling to use their shape instead of their range as a bounding box.
- Fixed caused by using gather on a UINT texture in motion blur.
- Fix issue with ambient occlusion breaking when dynamic resolution is active.
- Fixed some possible NaN causes in Depth of Field.
- Fixed Custom Pass nullref due to the new Profiling Sample API changes
- Fixed the black/grey screen issue on after post process Custom Passes in non dev builds.
- Fixed particle lights.
- Improved behavior of lights and probe going over the HDRP asset limits.
- Fixed issue triggered when last punctual light is disabled and more than one camera is used.
- Fixed Custom Pass nullref due to the new Profiling Sample API changes
- Fixed the black/grey screen issue on after post process Custom Passes in non dev builds.
- Fixed XR rendering locked to vsync of main display with Standalone Player.
- Fixed custom pass cleanup not called at the right time when using multiple volumes.
- Fixed an issue on metal with edge of decal having artifact by delaying discard of fragments during decal projection
- Fixed various shader warning
- Fixing unnecessary memory allocations in the ray tracing cluster build
- Fixed duplicate column labels in LightEditor's light tab
- Fixed white and dark flashes on scenes with very high or very low exposure when Automatic Exposure is being used.
- Fixed an issue where passing a null ProfilingSampler would cause a null ref exception.
- Fixed memory leak in Sky when in matcap mode.
- Fixed compilation issues on platform that don't support VR.
- Fixed migration code called when we create a new HDRP asset.
- Fixed RemoveComponent on Camera contextual menu to not remove Camera while a component depend on it.
- Fixed an issue where ambient occlusion and screen space reflections editors would generate null ref exceptions when HDRP was not set as the current pipeline.
- Fixed a null reference exception in the probe UI when no HDRP asset is present.
- Fixed the outline example in the doc (sampling range was dependent on screen resolution)
- Fixed a null reference exception in the HDRI Sky editor when no HDRP asset is present.
- Fixed an issue where Decal Projectors created from script where rotated around the X axis by 90°.
- Fixed frustum used to compute Density Volumes visibility when projection matrix is oblique.
- Fixed a null reference exception in Path Tracing, Recursive Rendering and raytraced Global Illumination editors when no HDRP asset is present.
- Fix for NaNs on certain geometry with Lit shader -- [case 1210058](https://fogbugz.unity3d.com/f/cases/1210058/)
- Fixed an issue where ambient occlusion and screen space reflections editors would generate null ref exceptions when HDRP was not set as the current pipeline.
- Fixed a null reference exception in the probe UI when no HDRP asset is present.
- Fixed the outline example in the doc (sampling range was dependent on screen resolution)
- Fixed a null reference exception in the HDRI Sky editor when no HDRP asset is present.
- Fixed an issue where materials newly created from the contextual menu would have an invalid state, causing various problems until it was edited.
- Fixed transparent material created with ZWrite enabled (now it is disabled by default for new transparent materials)
- Fixed mouseover on Move and Rotate tool while DecalProjector is selected.
- Fixed wrong stencil state on some of the pixel shader versions of deferred shader.
- Fixed an issue where creating decals at runtime could cause a null reference exception.
- Fixed issue that displayed material migration dialog on the creation of new project.
- Fixed various issues with time and animated materials (cases 1210068, 1210064).
- Updated light explorer with latest changes to the Fog and fixed issues when no visual environment was present.
- Fixed not handleling properly the recieve SSR feature with ray traced reflections
- Shadow Atlas is no longer allocated for area lights when they are disabled in the shader config file.
- Avoid MRT Clear on PS4 as it is not implemented yet.
- Fixed runtime debug menu BitField control.
- Fixed the radius value used for ray traced directional light.
- Fixed compilation issues with the layered lit in ray tracing shaders.
- Fixed XR autotests viewport size rounding
- Fixed mip map slider knob displayed when cubemap have no mipmap
- Remove unnecessary skip of material upgrade dialog box.
- Fixed the profiling sample mismatch errors when enabling the profiler in play mode
- Fixed issue that caused NaNs in reflection probes on consoles.
- Fixed adjusting positive axis of Blend Distance slides the negative axis in the density volume component.
- Fixed the blend of reflections based on the weight.
- Fixed fallback for ray traced reflections when denoising is enabled.
- Fixed error spam issue with terrain detail terrainDetailUnsupported (cases 1211848)
- Fixed hardware dynamic resolution causing cropping/scaling issues in scene view (case 1158661)
- Fixed Wizard check order for `Hardware and OS` and `Direct3D12`
- Fix AO issue turning black when Far/Near plane distance is big.
- Fixed issue when opening lookdev and the lookdev volume have not been assigned yet.
- Improved memory usage of the sky system.
- Updated label in HDRP quality preference settings (case 1215100)
- Fixed Decal Projector gizmo not undoing properly (case 1216629)
- Fix a leak in the denoising of ray traced reflections.
- Fixed Alignment issue in Light Preset
- Fixed Environment Header in LightingWindow
- Fixed an issue where hair shader could write garbage in the diffuse lighting buffer, causing NaNs.
- Fixed an exposure issue with ray traced sub-surface scattering.
- Fixed runtime debug menu light hierarchy None not doing anything.
- Fixed the broken ShaderGraph preview when creating a new Lit graph.
- Fix indentation issue in preset of LayeredLit material.
- Fixed minor issues with cubemap preview in the inspector.
- Fixed wrong build error message when building for android on mac.
- Fixed an issue related to denoising ray trace area shadows.
- Fixed wrong build error message when building for android on mac.
- Fixed Wizard persistency of Direct3D12 change on domain reload.
- Fixed Wizard persistency of FixAll on domain reload.
- Fixed Wizard behaviour on domain reload.
- Fixed a potential source of NaN in planar reflection probe atlas.
- Fixed an issue with MipRatio debug mode showing _DebugMatCapTexture not being set.
- Fixed missing initialization of input params in Blit for VR.
- Fix Inf source in LTC for area lights.
- Fix issue with AO being misaligned when multiple view are visible.
- Fix issue that caused the clamp of camera rotation motion for motion blur to be ineffective.
- Fixed issue with AssetPostprocessors dependencies causing models to be imported twice when upgrading the package version.
- Fixed culling of lights with XR SDK
- Fixed memory stomp in shadow caching code, leading to overflow of Shadow request array and runtime errors.
- Fixed an issue related to transparent objects reading the ray traced indirect diffuse buffer
- Fixed an issue with filtering ray traced area lights when the intensity is high or there is an exposure.
- Fixed ill-formed include path in Depth Of Field shader.
- Fixed shader graph and ray tracing after the shader target PR.
- Fixed a bug in semi-transparent shadows (object further than the light casting shadows)
- Fix state enabled of default volume profile when in package.
- Fixed removal of MeshRenderer and MeshFilter on adding Light component.
- Fixed Ray Traced SubSurface Scattering not working with ray traced area lights
- Fixed Ray Traced SubSurface Scattering not working in forward mode.
- Fixed a bug in debug light volumes.
- Fixed a bug related to ray traced area light shadow history.
- Fixed an issue where fog sky color mode could sample NaNs in the sky cubemap.
- Fixed a leak in the PBR sky renderer.
- Added a tooltip to the Ambient Mode parameter in the Visual Envionment volume component.
- Static lighting sky now takes the default volume into account (this fixes discrepancies between baked and realtime lighting).
- Fixed a leak in the sky system.
- Removed MSAA Buffers allocation when lit shader mode is set to "deferred only".
- Fixed invalid cast for realtime reflection probes (case 1220504)
- Fixed invalid game view rendering when disabling all cameras in the scene (case 1105163)
- Hide reflection probes in the renderer components.
- Fixed infinite reload loop while displaying Light's Shadow's Link Light Layer in Inspector of Prefab Asset.
- Fixed the culling was not disposed error in build log.
- Fixed the cookie atlas size and planar atlas size being too big after an upgrade of the HDRP asset.
- Fixed transparent SSR for shader graph.
- Fixed an issue with emissive light meshes not being in the RAS.
- Fixed DXR player build
- Fixed the HDRP asset migration code not being called after an upgrade of the package
- Fixed draw renderers custom pass out of bound exception
- Fixed the PBR shader rendering in deferred
- Fixed some typos in debug menu (case 1224594)
- Fixed ray traced point and spot lights shadows not rejecting istory when semi-transparent or colored.
- Fixed a warning due to StaticLightingSky when reloading domain in some cases.
- Fixed the MaxLightCount being displayed when the light volume debug menu is on ColorAndEdge.
- Fixed issue with unclear naming of debug menu for decals.
- Fixed z-fighting in scene view when scene lighting is off (case 1203927)
- Fixed issue that prevented cubemap thumbnails from rendering (only on D3D11 and Metal).
- Fixed ray tracing with VR single-pass
- Fix an exception in ray tracing that happens if two LOD levels are using the same mesh renderer.
- Fixed error in the console when switching shader to decal in the material UI.
- Fixed an issue with refraction model and ray traced recursive rendering (case 1198578).
- Fixed an issue where a dynamic sky changing any frame may not update the ambient probe.
- Fixed cubemap thumbnail generation at project load time.
- Fixed cubemap thumbnail generation at project load time. 
- Fixed XR culling with multiple cameras
- Fixed XR single-pass with Mock HMD plugin
- Fixed sRGB mismatch with XR SDK
- Fixed an issue where default volume would not update when switching profile.
- Fixed issue with uncached reflection probe cameras reseting the debug mode (case 1224601) 
- Fixed an issue where AO override would not override specular occlusion.
- Fixed an issue where Volume inspector might not refresh correctly in some cases.
- Fixed render texture with XR
- Fixed issue with resources being accessed before initialization process has been performed completely. 
- Half fixed shuriken particle light that cast shadows (only the first one will be correct)
- Fixed issue with atmospheric fog turning black if a planar reflection probe is placed below ground level. (case 1226588)
- Fixed custom pass GC alloc issue in CustomPassVolume.GetActiveVolumes().
- Fixed a bug where instanced shadergraph shaders wouldn't compile on PS4.
- Fixed an issue related to the envlightdatasrt not being bound in recursive rendering.
- Fixed shadow cascade tooltip when using the metric mode (case 1229232)
- Fixed how the area light influence volume is computed to match rasterization.
- Focus on Decal uses the extends of the projectors
- Fixed usage of light size data that are not available at runtime.
- Fixed the depth buffer copy made before custom pass after opaque and normal injection point.
- Fix for issue that prevented scene from being completely saved when baked reflection probes are present and lighting is set to auto generate.
- Fixed drag area width at left of Light's intensity field in Inspector.
- Fixed light type resolution when performing a reset on HDAdditionalLightData (case 1220931)
- Fixed reliance on atan2 undefined behavior in motion vector debug shader.
- Fixed an usage of a a compute buffer not bound (1229964)
- Fixed an issue where changing the default volume profile from another inspector would not update the default volume editor.
- Fix issues in the post process system with RenderTexture being invalid in some cases, causing rendering problems.
- Fixed an issue where unncessarily serialized members in StaticLightingSky component would change each time the scene is changed.
- Fixed a weird behavior in the scalable settings drawing when the space becomes tiny (1212045).
- Fixed a regression in the ray traced indirect diffuse due to the new probe system.
- Fix for range compression factor for probes going negative (now clamped to positive values).
- Fixed path validation when creating new volume profile (case 1229933)
- Fixed a bug where Decal Shader Graphs would not recieve reprojected Position, Normal, or Bitangent data. (1239921)
- Fix reflection hierarchy for CARPAINT in AxF.
- Fix precise fresnel for delta lights for SVBRDF in AxF.
- Fixed the debug exposure mode for display sky reflection and debug view baked lighting
- Fixed MSAA depth resolve when there is no motion vectors
- Fixed various object leaks in HDRP.
- Fixed compile error with XR SubsystemManager.
- Fix for assertion triggering sometimes when saving a newly created lit shader graph (case 1230996)
- Fixed culling of planar reflection probes that change position (case 1218651)
- Fixed null reference when processing lightprobe (case 1235285)
- Fix issue causing wrong planar reflection rendering when more than one camera is present.
- Fix black screen in XR when HDRP package is present but not used.
- Fixed an issue with the specularFGD term being used when the material has a clear coat (lit shader).
- Fixed white flash happening with auto-exposure in some cases (case 1223774)
- Fixed NaN which can appear with real time reflection and inf value
- Fixed an issue that was collapsing the volume components in the HDRP default settings
- Fixed warning about missing bound decal buffer
- Fixed shader warning on Xbox for ResolveStencilBuffer.compute. 
- Fixed PBR shader ZTest rendering in deferred.
- Replaced commands incompatible with async compute in light list build process.
- Diffusion Profile and Material references in HDRP materials are now correctly exported to unity packages. Note that the diffusion profile or the material references need to be edited once before this can work properly.
- Fix MaterialBalls having same guid issue
- Fix spelling and grammatical errors in material samples
- Fixed unneeded cookie texture allocation for cone stop lights.
- Fixed scalarization code for contact shadows.
- Fixed volume debug in playmode
- Fixed issue when toggling anything in HDRP asset that will produce an error (case 1238155)
- Fixed shader warning in PCSS code when using Vulkan.
- Fixed decal that aren't working without Metal and Ambient Occlusion option enabled.
- Fixed an error about procedural sky being logged by mistake.
- Fixed shadowmask UI now correctly showing shadowmask disable
- Made more explicit the warning about raytracing and asynchronous compute. Also fixed the condition in which it appears.
- Fixed a null ref exception in static sky when the default volume profile is invalid.
- DXR: Fixed shader compilation error with shader graph and pathtracer
- Fixed SceneView Draw Modes not being properly updated after opening new scene view panels or changing the editor layout.
- VFX: Removed irrelevant queues in render queue selection from HDRP outputs
- VFX: Motion Vector are correctly renderered with MSAA [Case 1240754](https://issuetracker.unity3d.com/product/unity/issues/guid/1240754/)
- Fixed a cause of NaN when a normal of 0-length is generated (usually via shadergraph). 
- Fixed issue with screen-space shadows not enabled properly when RT is disabled (case 1235821)
- Fixed a performance issue with stochastic ray traced area shadows.
- Fixed cookie texture not updated when changing an import settings (srgb for example).
- Fixed flickering of the game/scene view when lookdev is running.
- Fixed issue with reflection probes in realtime time mode with OnEnable baking having wrong lighting with sky set to dynamic (case 1238047).
- Fixed transparent motion vectors not working when in MSAA.
- Fix error when removing DecalProjector from component contextual menu (case 1243960)
- Fixed issue with post process when running in RGBA16 and an object with additive blending is in the scene.
- Fixed corrupted values on LayeredLit when using Vertex Color multiply mode to multiply and MSAA is activated. 
- Fix conflicts with Handles manipulation when performing a Reset in DecalComponent (case 1238833)
- Fixed depth prepass and postpass being disabled after changing the shader in the material UI.
- Fixed issue with sceneview camera settings not being saved after Editor restart.
- Fixed issue when switching back to custom sensor type in physical camera settings (case 1244350).
- Fixed a null ref exception when running playmode tests with the render pipeline debug window opened.
- Fixed some GCAlloc in the debug window.
- Fixed shader graphs not casting semi-transparent and color shadows (case 1242617)
- Fixed thin refraction mode not working properly.
- Fixed assert on tests caused by probe culling results being requested when culling did not happen. (case 1246169) 
- Fixed over consumption of GPU memory by the Physically Based Sky.
- Fixed an invalid rotation in Planar Reflection Probe editor display, that was causing an error message (case 1182022)
- Put more information in Camera background type tooltip and fixed inconsistent exposure behavior when changing bg type.
- Fixed issue that caused not all baked reflection to be deleted upon clicking "Clear Baked Data" in the lighting menu (case 1136080)
- Fixed an issue where asset preview could be rendered white because of static lighting sky.
- Fixed an issue where static lighting was not updated when removing the static lighting sky profile.
- Fixed the show cookie atlas debug mode not displaying correctly when enabling the clear cookie atlas option.
- Fixed various multi-editing issues when changing Emission parameters.
- Fixed error when undo a Reflection Probe removal in a prefab instance. (case 1244047)
- Fixed Microshadow not working correctly in deferred with LightLayers
- Tentative fix for missing include in depth of field shaders.
- Fixed the light overlap scene view draw mode (wasn't working at all).
- Fixed taaFrameIndex and XR tests 4052 and 4053
- Fixed the prefab integration of custom passes (Prefab Override Highlight not working as expected).
- Cloned volume profile from read only assets are created in the root of the project. (case 1154961)
- Fixed Wizard check on default volume profile to also check it is not the default one in package.
- Fix erroneous central depth sampling in TAA.
- Fixed light layers not correctly disabled when the lightlayers is set to Nothing and Lightlayers isn't enabled in HDRP Asset
- Fixed issue with Model Importer materials falling back to the Legacy default material instead of HDRP's default material when import happens at Editor startup.
- Fixed a wrong condition in CameraSwitcher, potentially causing out of bound exceptions.
- Fixed an issue where editing the Look Dev default profile would not reflect directly in the Look Dev window.
- Fixed a bug where the light list is not cleared but still used when resizing the RT.
- Fixed exposure debug shader with XR single-pass rendering.
- Fixed issues with scene view and transparent motion vectors.
- Fixed black screens for linux/HDRP (1246407)
- Fixed a vulkan and metal warning in the SSGI compute shader.
- Fixed an exception due to the color pyramid not allocated when SSGI is enabled.
- Fixed an issue with the first Depth history was incorrectly copied.
- Fixed path traced DoF focusing issue
- Fix an issue with the half resolution Mode (performance)
- Fix an issue with the color intensity of emissive for performance rtgi
- Fixed issue with rendering being mostly broken when target platform disables VR. 
- Workaround an issue caused by GetKernelThreadGroupSizes  failing to retrieve correct group size. 
- Fix issue with fast memory and rendergraph. 
- Fixed transparent motion vector framesetting not sanitized.
- Fixed wrong order of post process frame settings.
- Fixed white flash when enabling SSR or SSGI.
- The ray traced indrect diffuse and RTGI were combined wrongly with the rest of the lighting (1254318).
- Fixed an exception happening when using RTSSS without using RTShadows.
- Fix inconsistencies with transparent motion vectors and opaque by allowing camera only transparent motion vectors.
- Fix reflection probe frame settings override
- Fixed certain shadow bias artifacts present in volumetric lighting (case 1231885).
- Fixed area light cookie not updated when switch the light type from a spot that had a cookie.
- Fixed issue with dynamic resolution updating when not in play mode.
- Fixed issue with Contrast Adaptive Sharpening upsample mode and preview camera.
- Fix issue causing blocky artifacts when decals affect metallic and are applied on material with specular color workflow.
- Fixed issue with depth pyramid generation and dynamic resolution.
- Fixed an issue where decals were duplicated in prefab isolation mode.
- Fixed an issue where rendering preview with MSAA might generate render graph errors.
- Fixed compile error in PS4 for planar reflection filtering.
- Fixed issue with blue line in prefabs for volume mode.
- Fixing the internsity being applied to RTAO too early leading to unexpected results (1254626).
- Fix issue that caused sky to incorrectly render when using a custom projection matrix.
- Fixed null reference exception when using depth pre/post pass in shadergraph with alpha clip in the material.
- Appropriately constraint blend distance of reflection probe while editing with the inspector (case 1248931)
- Fixed AxF handling of roughness for Blinn-Phong type materials
- Fixed AxF UI errors when surface type is switched to transparent
- Fixed a serialization issue, preventing quality level parameters to undo/redo and update scene view on change.
- Fixed an exception occuring when a camera doesn't have an HDAdditionalCameraData (1254383).
- Fixed ray tracing with XR single-pass.
- Fixed warning in HDAdditionalLightData OnValidate (cases 1250864, 1244578)
- Fixed a bug related to denoising ray traced reflections.
- Fixed nullref in the layered lit material inspector.
- Fixed an issue where manipulating the color wheels in a volume component would reset the cursor every time.
- Fixed an issue where static sky lighting would not be updated for a new scene until it's reloaded at least once.
- Fixed culling for decals when used in prefabs and edited in context.
- Force to rebake probe with missing baked texture. (1253367)
- Fix supported Mac platform detection to handle new major version (11.0) properly
- Fixed typo in the Render Pipeline Wizard under HDRP+VR
- Change transparent SSR name in frame settings to avoid clipping. 
<<<<<<< HEAD
- Fixed missing include guards in shadow hlsl files.
=======
- Fixed fallback for ray tracing and light layers (1258837).
>>>>>>> 8d462405

### Changed
- Improve MIP selection for decals on Transparents
- Color buffer pyramid is not allocated anymore if neither refraction nor distortion are enabled
- Rename Emission Radius to Radius in UI in Point, Spot
- Angular Diameter parameter for directional light is no longuer an advanced property
- DXR: Remove Light Radius and Angular Diamater of Raytrace shadow. Angular Diameter and Radius are used instead.
- Remove MaxSmoothness parameters from UI for point, spot and directional light. The MaxSmoothness is now deduce from Radius Parameters
- DXR: Remove the Ray Tracing Environement Component. Add a Layer Mask to the ray Tracing volume components to define which objects are taken into account for each effect.
- Removed second cubemaps used for shadowing in lookdev
- Disable Physically Based Sky below ground
- Increase max limit of area light and reflection probe to 128
- Change default texture for detailmap to grey
- Optimize Shadow RT load on Tile based architecture platforms.
- Improved quality of SSAO.
- Moved RequestShadowMapRendering() back to public API.
- Update HDRP DXR Wizard with an option to automatically clone the hdrp config package and setup raytracing to 1 in shaders file.
- Added SceneSelection pass for TerrainLit shader.
- Simplified Light's type API regrouping the logic in one place (Check type in HDAdditionalLightData)
- The support of LOD CrossFade (Dithering transition) in master nodes now required to enable it in the master node settings (Save variant)
- Improved shadow bias, by removing constant depth bias and substituting it with slope-scale bias.
- Fix the default stencil values when a material is created from a SSS ShaderGraph.
- Tweak test asset to be compatible with XR: unlit SG material for canvas and double-side font material
- Slightly tweaked the behaviour of bloom when resolution is low to reduce artifacts.
- Hidden fields in Light Inspector that is not relevant while in BakingOnly mode.
- Changed parametrization of PCSS, now softness is derived from angular diameter (for directional lights) or shape radius (for point/spot lights) and min filter size is now in the [0..1] range.
- Moved the copy of the geometry history buffers to right after the depth mip chain generation.
- Rename "Luminance" to "Nits" in UX for physical light unit
- Rename FrameSettings "SkyLighting" to "SkyReflection"
- Reworked XR automated tests
- The ray traced screen space shadow history for directional, spot and point lights is discarded if the light transform has changed.
- Changed the behavior for ray tracing in case a mesh renderer has both transparent and opaque submeshes.
- Improve history buffer management
- Replaced PlayerSettings.virtualRealitySupported with XRGraphics.tryEnable.
- Remove redundant FrameSettings RealTimePlanarReflection
- Improved a bit the GC calls generated during the rendering.
- Material update is now only triggered when the relevant settings are touched in the shader graph master nodes
- Changed the way Sky Intensity (on Sky volume components) is handled. It's now a combo box where users can choose between Exposure, Multiplier or Lux (for HDRI sky only) instead of both multiplier and exposure being applied all the time. Added a new menu item to convert old profiles.
- Change how method for specular occlusions is decided on inspector shader (Lit, LitTesselation, LayeredLit, LayeredLitTessellation)
- Unlocked SSS, SSR, Motion Vectors and Distortion frame settings for reflections probes.
- Hide unused LOD settings in Quality Settings legacy window.
- Reduced the constrained distance for temporal reprojection of ray tracing denoising
- Removed shadow near plane from the Directional Light Shadow UI.
- Improved the performances of custom pass culling.
- The scene view camera now replicates the physical parameters from the camera tagged as "MainCamera".
- Reduced the number of GC.Alloc calls, one simple scene without plarnar / probes, it should be 0B.
- Renamed ProfilingSample to ProfilingScope and unified API. Added GPU Timings.
- Updated macros to be compatible with the new shader preprocessor.
- Ray tracing reflection temporal filtering is now done in pre-exposed space
- Search field selects the appropriate fields in both project settings panels 'HDRP Default Settings' and 'Quality/HDRP'
- Disabled the refraction and transmission map keywords if the material is opaque.
- Keep celestial bodies outside the atmosphere.
- Updated the MSAA documentation to specify what features HDRP supports MSAA for and what features it does not.
- Shader use for Runtime Debug Display are now correctly stripper when doing a release build
- Now each camera has its own Volume Stack. This allows Volume Parameters to be updated as early as possible and be ready for the whole frame without conflicts between cameras.
- Disable Async for SSR, SSAO and Contact shadow when aggregated ray tracing frame setting is on.
- Improved performance when entering play mode without domain reload by a factor of ~25
- Renamed the camera profiling sample to include the camera name
- Discarding the ray tracing history for AO, reflection, diffuse shadows and GI when the viewport size changes.
- Renamed the camera profiling sample to include the camera name
- Renamed the post processing graphic formats to match the new convention.
- The restart in Wizard for DXR will always be last fix from now on
- Refactoring pre-existing materials to share more shader code between rasterization and ray tracing.
- Setting a material's Refraction Model to Thin does not overwrite the Thickness and Transmission Absorption Distance anymore.
- Removed Wind textures from runtime as wind is no longer built into the pipeline
- Changed Shader Graph titles of master nodes to be more easily searchable ("HDRP/x" -> "x (HDRP)")
- Expose StartSinglePass() and StopSinglePass() as public interface for XRPass
- Replaced the Texture array for 2D cookies (spot, area and directional lights) and for planar reflections by an atlas.
- Moved the tier defining from the asset to the concerned volume components.
- Changing from a tier management to a "mode" management for reflection and GI and removing the ability to enable/disable deferred and ray bining (they are now implied by performance mode)
- The default FrameSettings for ScreenSpaceShadows is set to true for Camera in order to give a better workflow for DXR.
- Refactor internal usage of Stencil bits.
- Changed how the material upgrader works and added documentation for it.
- Custom passes now disable the stencil when overwriting the depth and not writing into it.
- Renamed the camera profiling sample to include the camera name
- Changed the way the shadow casting property of transparent and tranmissive materials is handeled for ray tracing.
- Changed inspector materials stencil setting code to have more sharing.
- Updated the default scene and default DXR scene and DefaultVolumeProfile.
- Changed the way the length parameter is used for ray traced contact shadows.
- Improved the coherency of PCSS blur between cascades.
- Updated VR checks in Wizard to reflect new XR System.
- Removing unused alpha threshold depth prepass and post pass for fabric shader graph.
- Transform result from CIE XYZ to sRGB color space in EvalSensitivity for iridescence.
- Moved BeginCameraRendering callback right before culling.
- Changed the visibility of the Indirect Lighting Controller component to public.
- Renamed the cubemap used for diffuse convolution to a more explicit name for the memory profiler.
- Improved behaviour of transmission color on transparent surfaces in path tracing.
- Light dimmer can now get values higher than one and was renamed to multiplier in the UI.
- Removed info box requesting volume component for Visual Environment and updated the documentation with the relevant information.
- Improved light selection oracle for light sampling in path tracing.
- Stripped ray tracing subsurface passes with ray tracing is not enabled.
- Remove LOD cross fade code for ray tracing shaders
- Removed legacy VR code
- Add range-based clipping to box lights (case 1178780)
- Improve area light culling (case 1085873)
- Light Hierarchy debug mode can now adjust Debug Exposure for visualizing high exposure scenes.
- Rejecting history for ray traced reflections based on a threshold evaluated on the neighborhood of the sampled history.
- Renamed "Environment" to "Reflection Probes" in tile/cluster debug menu.
- Utilities namespace is obsolete, moved its content to UnityEngine.Rendering (case 1204677)
- Obsolete Utilities namespace was removed, instead use UnityEngine.Rendering (case 1204677)
- Moved most of the compute shaders to the multi_compile API instead of multiple kernels.
- Use multi_compile API for deferred compute shader with shadow mask.
- Remove the raytracing rendering queue system to make recursive raytraced material work when raytracing is disabled
- Changed a few resources used by ray tracing shaders to be global resources (using register space1) for improved CPU performance.
- All custom pass volumes are now executed for one injection point instead of the first one.
- Hidden unsupported choice in emission in Materials
- Temporal Anti aliasing improvements.
- Optimized PrepareLightsForGPU (cost reduced by over 25%) and PrepareGPULightData (around twice as fast now).
- Moved scene view camera settings for HDRP from the preferences window to the scene view camera settings window.
- Updated shaders to be compatible with Microsoft's DXC.
- Debug exposure in debug menu have been replace to debug exposure compensation in EV100 space and is always visible.
- Further optimized PrepareLightsForGPU (3x faster with few shadows, 1.4x faster with a lot of shadows or equivalently cost reduced by 68% to 37%).
- Raytracing: Replaced the DIFFUSE_LIGHTING_ONLY multicompile by a uniform.
- Raytracing: Removed the dynamic lightmap multicompile.
- Raytracing: Remove the LOD cross fade multi compile for ray tracing.
- Cookie are now supported in lightmaper. All lights casting cookie and baked will now include cookie influence.
- Avoid building the mip chain a second time for SSR for transparent objects.
- Replaced "High Quality" Subsurface Scattering with a set of Quality Levels.
- Replaced "High Quality" Volumetric Lighting with "Screen Resolution Percentage" and "Volume Slice Count" on the Fog volume component.
- Merged material samples and shader samples
- Update material samples scene visuals
- Use multi_compile API for deferred compute shader with shadow mask.
- Made the StaticLightingSky class public so that users can change it by script for baking purpose.
- Shadowmask and realtime reflectoin probe property are hide in Quality settings
- Improved performance of reflection probe management when using a lot of probes.
- Ignoring the disable SSR flags for recursive rendering.
- Removed logic in the UI to disable parameters for contact shadows and fog volume components as it was going against the concept of the volume system.
- Fixed the sub surface mask not being taken into account when computing ray traced sub surface scattering.
- MSAA Within Forward Frame Setting is now enabled by default on Cameras when new Render Pipeline Asset is created
- Slightly changed the TAA anti-flicker mechanism so that it is more aggressive on almost static images (only on High preset for now).
- Changed default exposure compensation to 0.
- Refactored shadow caching system.
- Removed experimental namespace for ray tracing code.
- Increase limit for max numbers of lights in UX
- Removed direct use of BSDFData in the path tracing pass, delegated to the material instead.
- Pre-warm the RTHandle system to reduce the amount of memory allocations and the total memory needed at all points. 
- DXR: Only read the geometric attributes that are required using the share pass info and shader graph defines.
- DXR: Dispatch binned rays in 1D instead of 2D.
- Lit and LayeredLit tessellation cross lod fade don't used dithering anymore between LOD but fade the tessellation height instead. Allow a smoother transition
- Changed the way planar reflections are filtered in order to be a bit more "physically based".
- Increased path tracing BSDFs roughness range from [0.001, 0.999] to [0.00001, 0.99999].
- Changing the default SSGI radius for the all configurations.
- Changed the default parameters for quality RTGI to match expected behavior.
- Add color clear pass while rendering XR occlusion mesh to avoid leaks.
- Only use one texture for ray traced reflection upscaling.
- Adjust the upscale radius based on the roughness value.
- DXR: Changed the way the filter size is decided for directional, point and spot shadows.
- Changed the default exposure mode to "Automatic (Histogram)", along with "Limit Min" to -4 and "Limit Max" to 16.
- Replaced the default scene system with the builtin Scene Template feature.
- Changed extensions of shader CAS include files.
- Making the planar probe atlas's format match the color buffer's format.
- Removing the planarReflectionCacheCompressed setting from asset.
- SHADERPASS for TransparentDepthPrepass and TransparentDepthPostpass identification is using respectively SHADERPASS_TRANSPARENT_DEPTH_PREPASS and SHADERPASS_TRANSPARENT_DEPTH_POSTPASS
- Renamed the debug name from SSAO to ScreenSpaceAmbientOcclusion (1254974).
- Added missing tooltips and improved the UI of the aperture control (case 1254916).
- Fixed wrong tooltips in the Dof Volume (case 1256641).

## [7.1.1] - 2019-09-05

### Added
- Transparency Overdraw debug mode. Allows to visualize transparent objects draw calls as an "heat map".
- Enabled single-pass instancing support for XR SDK with new API cmd.SetInstanceMultiplier()
- XR settings are now available in the HDRP asset
- Support for Material Quality in Shader Graph
- Material Quality support selection in HDRP Asset
- Renamed XR shader macro from UNITY_STEREO_ASSIGN_COMPUTE_EYE_INDEX to UNITY_XR_ASSIGN_VIEW_INDEX
- Raytracing ShaderGraph node for HDRP shaders
- Custom passes volume component with 3 injection points: Before Rendering, Before Transparent and Before Post Process
- Alpha channel is now properly exported to camera render textures when using FP16 color buffer format
- Support for XR SDK mirror view modes
- HD Master nodes in Shader Graph now support Normal and Tangent modification in vertex stage.
- DepthOfFieldCoC option in the fullscreen debug modes.
- Added override Ambient Occlusion option on debug windows
- Added Custom Post Processes with 3 injection points: Before Transparent, Before Post Process and After Post Process
- Added draft of minimal interactive path tracing (experimental) based on DXR API - Support only 4 area light, lit and unlit shader (non-shadergraph)
- Small adjustments to TAA anti flicker (more aggressive on high values).

### Fixed
- Fixed wizard infinite loop on cancellation
- Fixed with compute shader error about too many threads in threadgroup on low GPU
- Fixed invalid contact shadow shaders being created on metal
- Fixed a bug where if Assembly.GetTypes throws an exception due to mis-versioned dlls, then no preprocessors are used in the shader stripper
- Fixed typo in AXF decal property preventing to compile
- Fixed reflection probe with XR single-pass and FPTL
- Fixed force gizmo shown when selecting camera in hierarchy
- Fixed issue with XR occlusion mesh and dynamic resolution
- Fixed an issue where lighting compute buffers were re-created with the wrong size when resizing the window, causing tile artefacts at the top of the screen.
- Fix FrameSettings names and tooltips
- Fixed error with XR SDK when the Editor is not in focus
- Fixed errors with RenderGraph, XR SDK and occlusion mesh
- Fixed shadow routines compilation errors when "real" type is a typedef on "half".
- Fixed toggle volumetric lighting in the light UI
- Fixed post-processing history reset handling rt-scale incorrectly
- Fixed crash with terrain and XR multi-pass
- Fixed ShaderGraph material synchronization issues
- Fixed a null reference exception when using an Emissive texture with Unlit shader (case 1181335)
- Fixed an issue where area lights and point lights where not counted separately with regards to max lights on screen (case 1183196)
- Fixed an SSR and Subsurface Scattering issue (appearing black) when using XR.

### Changed
- Update Wizard layout.
- Remove almost all Garbage collection call within a frame.
- Rename property AdditionalVeclocityChange to AddPrecomputeVelocity
- Call the End/Begin camera rendering callbacks for camera with customRender enabled
- Changeg framesettings migration order of postprocess flags as a pr for reflection settings flags have been backported to 2019.2
- Replaced usage of ENABLE_VR in XRSystem.cs by version defines based on the presence of the built-in VR and XR modules
- Added an update virtual function to the SkyRenderer class. This is called once per frame. This allows a given renderer to amortize heavy computation at the rate it chooses. Currently only the physically based sky implements this.
- Removed mandatory XRPass argument in HDCamera.GetOrCreate()
- Restored the HDCamera parameter to the sky rendering builtin parameters.
- Removed usage of StructuredBuffer for XR View Constants
- Expose Direct Specular Lighting control in FrameSettings
- Deprecated ExponentialFog and VolumetricFog volume components. Now there is only one exponential fog component (Fog) which can add Volumetric Fog as an option. Added a script in Edit -> Render Pipeline -> Upgrade Fog Volume Components.

## [7.0.1] - 2019-07-25

### Added
- Added option in the config package to disable globally Area Lights and to select shadow quality settings for the deferred pipeline.
- When shader log stripping is enabled, shader stripper statistics will be written at `Temp/shader-strip.json`
- Occlusion mesh support from XR SDK

### Fixed
- Fixed XR SDK mirror view blit, cleanup some XRTODO and removed XRDebug.cs
- Fixed culling for volumetrics with XR single-pass rendering
- Fix shadergraph material pass setup not called
- Fixed documentation links in component's Inspector header bar
- Cookies using the render texture output from a camera are now properly updated
- Allow in ShaderGraph to enable pre/post pass when the alpha clip is disabled

### Changed
- RenderQueue for Opaque now start at Background instead of Geometry.
- Clamp the area light size for scripting API when we change the light type
- Added a warning in the material UI when the diffusion profile assigned is not in the HDRP asset


## [7.0.0] - 2019-07-17

### Added
- `Fixed`, `Viewer`, and `Automatic` modes to compute the FOV used when rendering a `PlanarReflectionProbe`
- A checkbox to toggle the chrome gizmo of `ReflectionProbe`and `PlanarReflectionProbe`
- Added a Light layer in shadows that allow for objects to cast shadows without being affected by light (and vice versa).
- You can now access ShaderGraph blend states from the Material UI (for example, **Surface Type**, **Sorting Priority**, and **Blending Mode**). This change may break Materials that use a ShaderGraph, to fix them, select **Edit > Render Pipeline > Reset all ShaderGraph Scene Materials BlendStates**. This syncs the blendstates of you ShaderGraph master nodes with the Material properties.
- You can now control ZTest, ZWrite, and CullMode for transparent Materials.
- Materials that use Unlit Shaders or Unlit Master Node Shaders now cast shadows.
- Added an option to enable the ztest on **After Post Process** materials when TAA is disabled.
- Added a new SSAO (based on Ground Truth Ambient Occlusion algorithm) to replace the previous one.
- Added support for shadow tint on light
- BeginCameraRendering and EndCameraRendering callbacks are now called with probes
- Adding option to update shadow maps only On Enable and On Demand.
- Shader Graphs that use time-dependent vertex modification now generate correct motion vectors.
- Added option to allow a custom spot angle for spot light shadow maps.
- Added frame settings for individual post-processing effects
- Added dither transition between cascades for Low and Medium quality settings
- Added single-pass instancing support with XR SDK
- Added occlusion mesh support with XR SDK
- Added support of Alembic velocity to various shaders
- Added support for more than 2 views for single-pass instancing
- Added support for per punctual/directional light min roughness in StackLit
- Added mirror view support with XR SDK
- Added VR verification in HDRPWizard
- Added DXR verification in HDRPWizard
- Added feedbacks in UI of Volume regarding skies
- Cube LUT support in Tonemapping. Cube LUT helpers for external grading are available in the Post-processing Sample package.

### Fixed
- Fixed an issue with history buffers causing effects like TAA or auto exposure to flicker when more than one camera was visible in the editor
- The correct preview is displayed when selecting multiple `PlanarReflectionProbe`s
- Fixed volumetric rendering with camera-relative code and XR stereo instancing
- Fixed issue with flashing cyan due to async compilation of shader when selecting a mesh
- Fix texture type mismatch when the contact shadow are disabled (causing errors on IOS devices)
- Fixed Generate Shader Includes while in package
- Fixed issue when texture where deleted in ShadowCascadeGUI
- Fixed issue in FrameSettingsHistory when disabling a camera several time without enabling it in between.
- Fixed volumetric reprojection with camera-relative code and XR stereo instancing
- Added custom BaseShaderPreprocessor in HDEditorUtils.GetBaseShaderPreprocessorList()
- Fixed compile issue when USE_XR_SDK is not defined
- Fixed procedural sky sun disk intensity for high directional light intensities
- Fixed Decal mip level when using texture mip map streaming to avoid dropping to lowest permitted mip (now loading all mips)
- Fixed deferred shading for XR single-pass instancing after lightloop refactor
- Fixed cluster and material classification debug (material classification now works with compute as pixel shader lighting)
- Fixed IOS Nan by adding a maximun epsilon definition REAL_EPS that uses HALF_EPS when fp16 are used
- Removed unnecessary GC allocation in motion blur code
- Fixed locked UI with advanded influence volume inspector for probes
- Fixed invalid capture direction when rendering planar reflection probes
- Fixed Decal HTILE optimization with platform not supporting texture atomatic (Disable it)
- Fixed a crash in the build when the contact shadows are disabled
- Fixed camera rendering callbacks order (endCameraRendering was being called before the actual rendering)
- Fixed issue with wrong opaque blending settings for After Postprocess
- Fixed issue with Low resolution transparency on PS4
- Fixed a memory leak on volume profiles
- Fixed The Parallax Occlusion Mappping node in shader graph and it's UV input slot
- Fixed lighting with XR single-pass instancing by disabling deferred tiles
- Fixed the Bloom prefiltering pass
- Fixed post-processing effect relying on Unity's random number generator
- Fixed camera flickering when using TAA and selecting the camera in the editor
- Fixed issue with single shadow debug view and volumetrics
- Fixed most of the problems with light animation and timeline
- Fixed indirect deferred compute with XR single-pass instancing
- Fixed a slight omission in anisotropy calculations derived from HazeMapping in StackLit
- Improved stack computation numerical stability in StackLit
- Fix PBR master node always opaque (wrong blend modes for forward pass)
- Fixed TAA with XR single-pass instancing (missing macros)
- Fixed an issue causing Scene View selection wire gizmo to not appear when using HDRP Shader Graphs.
- Fixed wireframe rendering mode (case 1083989)
- Fixed the renderqueue not updated when the alpha clip is modified in the material UI.
- Fixed the PBR master node preview
- Remove the ReadOnly flag on Reflection Probe's cubemap assets during bake when there are no VCS active.
- Fixed an issue where setting a material debug view would not reset the other exclusive modes
- Spot light shapes are now correctly taken into account when baking
- Now the static lighting sky will correctly take the default values for non-overridden properties
- Fixed material albedo affecting the lux meter
- Extra test in deferred compute shading to avoid shading pixels that were not rendered by the current camera (for camera stacking)

### Changed
- Optimization: Reduce the group size of the deferred lighting pass from 16x16 to 8x8
- Replaced HDCamera.computePassCount by viewCount
- Removed xrInstancing flag in RTHandles (replaced by TextureXR.slices and TextureXR.dimensions)
- Refactor the HDRenderPipeline and lightloop code to preprare for high level rendergraph
- Removed the **Back Then Front Rendering** option in the fabric Master Node settings. Enabling this option previously did nothing.
- Shader type Real translates to FP16 precision on Nintendo Switch.
- Shader framework refactor: Introduce CBSDF, EvaluateBSDF, IsNonZeroBSDF to replace BSDF functions
- Shader framework refactor:  GetBSDFAngles, LightEvaluation and SurfaceShading functions
- Replace ComputeMicroShadowing by GetAmbientOcclusionForMicroShadowing
- Rename WorldToTangent to TangentToWorld as it was incorrectly named
- Remove SunDisk and Sun Halo size from directional light
- Remove all obsolete wind code from shader
- Renamed DecalProjectorComponent into DecalProjector for API alignment.
- Improved the Volume UI and made them Global by default
- Remove very high quality shadow option
- Change default for shadow quality in Deferred to Medium
- Enlighten now use inverse squared falloff (before was using builtin falloff)
- Enlighten is now deprecated. Please use CPU or GPU lightmaper instead.
- Remove the name in the diffusion profile UI
- Changed how shadow map resolution scaling with distance is computed. Now it uses screen space area rather than light range.
- Updated MoreOptions display in UI
- Moved Display Area Light Emissive Mesh script API functions in the editor namespace
- direct strenght properties in ambient occlusion now affect direct specular as well
- Removed advanced Specular Occlusion control in StackLit: SSAO based SO control is hidden and fixed to behave like Lit, SPTD is the only HQ technique shown for baked SO.
- Shader framework refactor: Changed ClampRoughness signature to include PreLightData access.
- HDRPWizard window is now in Window > General > HD Render Pipeline Wizard
- Moved StaticLightingSky to LightingWindow
- Removes the current "Scene Settings" and replace them with "Sky & Fog Settings" (with Physically Based Sky and Volumetric Fog).
- Changed how cached shadow maps are placed inside the atlas to minimize re-rendering of them.

## [6.7.0-preview] - 2019-05-16

### Added
- Added ViewConstants StructuredBuffer to simplify XR rendering
- Added API to render specific settings during a frame
- Added stadia to the supported platforms (2019.3)
- Enabled cascade blends settings in the HD Shadow component
- Added Hardware Dynamic Resolution support.
- Added MatCap debug view to replace the no scene lighting debug view.
- Added clear GBuffer option in FrameSettings (default to false)
- Added preview for decal shader graph (Only albedo, normal and emission)
- Added exposure weight control for decal
- Screen Space Directional Shadow under a define option. Activated for ray tracing
- Added a new abstraction for RendererList that will help transition to Render Graph and future RendererList API
- Added multipass support for VR
- Added XR SDK integration (multipass only)
- Added Shader Graph samples for Hair, Fabric and Decal master nodes.
- Add fade distance, shadow fade distance and light layers to light explorer
- Add method to draw light layer drawer in a rect to HDEditorUtils

### Fixed
- Fixed deserialization crash at runtime
- Fixed for ShaderGraph Unlit masternode not writing velocity
- Fixed a crash when assiging a new HDRP asset with the 'Verify Saving Assets' option enabled
- Fixed exposure to properly support TEXTURE2D_X
- Fixed TerrainLit basemap texture generation
- Fixed a bug that caused nans when material classification was enabled and a tile contained one standard material + a material with transmission.
- Fixed gradient sky hash that was not using the exposure hash
- Fixed displayed default FrameSettings in HDRenderPipelineAsset wrongly updated on scripts reload.
- Fixed gradient sky hash that was not using the exposure hash.
- Fixed visualize cascade mode with exposure.
- Fixed (enabled) exposure on override lighting debug modes.
- Fixed issue with LightExplorer when volume have no profile
- Fixed issue with SSR for negative, infinite and NaN history values
- Fixed LightLayer in HDReflectionProbe and PlanarReflectionProbe inspector that was not displayed as a mask.
- Fixed NaN in transmission when the thickness and a color component of the scattering distance was to 0
- Fixed Light's ShadowMask multi-edition.
- Fixed motion blur and SMAA with VR single-pass instancing
- Fixed NaNs generated by phase functionsin volumetric lighting
- Fixed NaN issue with refraction effect and IOR of 1 at extreme grazing angle
- Fixed nan tracker not using the exposure
- Fixed sorting priority on lit and unlit materials
- Fixed null pointer exception when there are no AOVRequests defined on a camera
- Fixed dirty state of prefab using disabled ReflectionProbes
- Fixed an issue where gizmos and editor grid were not correctly depth tested
- Fixed created default scene prefab non editable due to wrong file extension.
- Fixed an issue where sky convolution was recomputed for nothing when a preview was visible (causing extreme slowness when fabric convolution is enabled)
- Fixed issue with decal that wheren't working currently in player
- Fixed missing stereo rendering macros in some fragment shaders
- Fixed exposure for ReflectionProbe and PlanarReflectionProbe gizmos
- Fixed single-pass instancing on PSVR
- Fixed Vulkan shader issue with Texture2DArray in ScreenSpaceShadow.compute by re-arranging code (workaround)
- Fixed camera-relative issue with lights and XR single-pass instancing
- Fixed single-pass instancing on Vulkan
- Fixed htile synchronization issue with shader graph decal
- Fixed Gizmos are not drawn in Camera preview
- Fixed pre-exposure for emissive decal
- Fixed wrong values computed in PreIntegrateFGD and in the generation of volumetric lighting data by forcing the use of fp32.
- Fixed NaNs arising during the hair lighting pass
- Fixed synchronization issue in decal HTile that occasionally caused rendering artifacts around decal borders
- Fixed QualitySettings getting marked as modified by HDRP (and thus checked out in Perforce)
- Fixed a bug with uninitialized values in light explorer
- Fixed issue with LOD transition
- Fixed shader warnings related to raytracing and TEXTURE2D_X

### Changed
- Refactor PixelCoordToViewDirWS to be VR compatible and to compute it only once per frame
- Modified the variants stripper to take in account multiple HDRP assets used in the build.
- Improve the ray biasing code to avoid self-intersections during the SSR traversal
- Update Pyramid Spot Light to better match emitted light volume.
- Moved _XRViewConstants out of UnityPerPassStereo constant buffer to fix issues with PSSL
- Removed GetPositionInput_Stereo() and single-pass (double-wide) rendering mode
- Changed label width of the frame settings to accommodate better existing options.
- SSR's Default FrameSettings for camera is now enable.
- Re-enabled the sharpening filter on Temporal Anti-aliasing
- Exposed HDEditorUtils.LightLayerMaskDrawer for integration in other packages and user scripting.
- Rename atmospheric scattering in FrameSettings to Fog
- The size modifier in the override for the culling sphere in Shadow Cascades now defaults to 0.6, which is the same as the formerly hardcoded value.
- Moved LOD Bias and Maximum LOD Level from Frame Setting section `Other` to `Rendering`
- ShaderGraph Decal that affect only emissive, only draw in emissive pass (was drawing in dbuffer pass too)
- Apply decal projector fade factor correctly on all attribut and for shader graph decal
- Move RenderTransparentDepthPostpass after all transparent
- Update exposure prepass to interleave XR single-pass instancing views in a checkerboard pattern
- Removed ScriptRuntimeVersion check in wizard.

## [6.6.0-preview] - 2019-04-01

### Added
- Added preliminary changes for XR deferred shading
- Added support of 111110 color buffer
- Added proper support for Recorder in HDRP
- Added depth offset input in shader graph master nodes
- Added a Parallax Occlusion Mapping node
- Added SMAA support
- Added Homothety and Symetry quick edition modifier on volume used in ReflectionProbe, PlanarReflectionProbe and DensityVolume
- Added multi-edition support for DecalProjectorComponent
- Improve hair shader
- Added the _ScreenToTargetScaleHistory uniform variable to be used when sampling HDRP RTHandle history buffers.
- Added settings in `FrameSettings` to change `QualitySettings.lodBias` and `QualitySettings.maximumLODLevel` during a rendering
- Added an exposure node to retrieve the current, inverse and previous frame exposure value.
- Added an HD scene color node which allow to sample the scene color with mips and a toggle to remove the exposure.
- Added safeguard on HD scene creation if default scene not set in the wizard
- Added Low res transparency rendering pass.

### Fixed
- Fixed HDRI sky intensity lux mode
- Fixed dynamic resolution for XR
- Fixed instance identifier semantic string used by Shader Graph
- Fixed null culling result occuring when changing scene that was causing crashes
- Fixed multi-edition light handles and inspector shapes
- Fixed light's LightLayer field when multi-editing
- Fixed normal blend edition handles on DensityVolume
- Fixed an issue with layered lit shader and height based blend where inactive layers would still have influence over the result
- Fixed multi-selection handles color for DensityVolume
- Fixed multi-edition inspector's blend distances for HDReflectionProbe, PlanarReflectionProbe and DensityVolume
- Fixed metric distance that changed along size in DensityVolume
- Fixed DensityVolume shape handles that have not same behaviour in advance and normal edition mode
- Fixed normal map blending in TerrainLit by only blending the derivatives
- Fixed Xbox One rendering just a grey screen instead of the scene
- Fixed probe handles for multiselection
- Fixed baked cubemap import settings for convolution
- Fixed regression causing crash when attempting to open HDRenderPipelineWizard without an HDRenderPipelineAsset setted
- Fixed FullScreenDebug modes: SSAO, SSR, Contact shadow, Prerefraction Color Pyramid, Final Color Pyramid
- Fixed volumetric rendering with stereo instancing
- Fixed shader warning
- Fixed missing resources in existing asset when updating package
- Fixed PBR master node preview in forward rendering or transparent surface
- Fixed deferred shading with stereo instancing
- Fixed "look at" edition mode of Rotation tool for DecalProjectorComponent
- Fixed issue when switching mode in ReflectionProbe and PlanarReflectionProbe
- Fixed issue where migratable component version where not always serialized when part of prefab's instance
- Fixed an issue where shadow would not be rendered properly when light layer are not enabled
- Fixed exposure weight on unlit materials
- Fixed Light intensity not played in the player when recorded with animation/timeline
- Fixed some issues when multi editing HDRenderPipelineAsset
- Fixed emission node breaking the main shader graph preview in certain conditions.
- Fixed checkout of baked probe asset when baking probes.
- Fixed invalid gizmo position for rotated ReflectionProbe
- Fixed multi-edition of material's SurfaceType and RenderingPath
- Fixed whole pipeline reconstruction on selecting for the first time or modifying other than the currently used HDRenderPipelineAsset
- Fixed single shadow debug mode
- Fixed global scale factor debug mode when scale > 1
- Fixed debug menu material overrides not getting applied to the Terrain Lit shader
- Fixed typo in computeLightVariants
- Fixed deferred pass with XR instancing by disabling ComputeLightEvaluation
- Fixed bloom resolution independence
- Fixed lens dirt intensity not behaving properly
- Fixed the Stop NaN feature
- Fixed some resources to handle more than 2 instanced views for XR
- Fixed issue with black screen (NaN) produced on old GPU hardware or intel GPU hardware with gaussian pyramid
- Fixed issue with disabled punctual light would still render when only directional light is present

### Changed
- DensityVolume scripting API will no longuer allow to change between advance and normal edition mode
- Disabled depth of field, lens distortion and panini projection in the scene view
- TerrainLit shaders and includes are reorganized and made simpler.
- TerrainLit shader GUI now allows custom properties to be displayed in the Terrain fold-out section.
- Optimize distortion pass with stencil
- Disable SceneSelectionPass in shader graph preview
- Control punctual light and area light shadow atlas separately
- Move SMAA anti-aliasing option to after Temporal Anti Aliasing one, to avoid problem with previously serialized project settings
- Optimize rendering with static only lighting and when no cullable lights/decals/density volumes are present.
- Updated handles for DecalProjectorComponent for enhanced spacial position readability and have edition mode for better SceneView management
- DecalProjectorComponent are now scale independent in order to have reliable metric unit (see new Size field for changing the size of the volume)
- Restructure code from HDCamera.Update() by adding UpdateAntialiasing() and UpdateViewConstants()
- Renamed velocity to motion vectors
- Objects rendered during the After Post Process pass while TAA is enabled will not benefit from existing depth buffer anymore. This is done to fix an issue where those object would wobble otherwise
- Removed usage of builtin unity matrix for shadow, shadow now use same constant than other view
- The default volume layer mask for cameras & probes is now `Default` instead of `Everything`

## [6.5.0-preview] - 2019-03-07

### Added
- Added depth-of-field support with stereo instancing
- Adding real time area light shadow support
- Added a new FrameSettings: Specular Lighting to toggle the specular during the rendering

### Fixed
- Fixed diffusion profile upgrade breaking package when upgrading to a new version
- Fixed decals cropped by gizmo not updating correctly if prefab
- Fixed an issue when enabling SSR on multiple view
- Fixed edition of the intensity's unit field while selecting multiple lights
- Fixed wrong calculation in soft voxelization for density volume
- Fixed gizmo not working correctly with pre-exposure
- Fixed issue with setting a not available RT when disabling motion vectors
- Fixed planar reflection when looking at mirror normal
- Fixed mutiselection issue with HDLight Inspector
- Fixed HDAdditionalCameraData data migration
- Fixed failing builds when light explorer window is open
- Fixed cascade shadows border sometime causing artefacts between cascades
- Restored shadows in the Cascade Shadow debug visualization
- `camera.RenderToCubemap` use proper face culling

### Changed
- When rendering reflection probe disable all specular lighting and for metals use fresnelF0 as diffuse color for bake lighting.

## [6.4.0-preview] - 2019-02-21

### Added
- VR: Added TextureXR system to selectively expand TEXTURE2D macros to texture array for single-pass stereo instancing + Convert textures call to these macros
- Added an unit selection dropdown next to shutter speed (camera)
- Added error helpbox when trying to use a sub volume component that require the current HDRenderPipelineAsset to support a feature that it is not supporting.
- Add mesh for tube light when display emissive mesh is enabled

### Fixed
- Fixed Light explorer. The volume explorer used `profile` instead of `sharedProfile` which instantiate a custom volume profile instead of editing the asset itself.
- Fixed UI issue where all is displayed using metric unit in shadow cascade and Percent is set in the unit field (happening when opening the inspector).
- Fixed inspector event error when double clicking on an asset (diffusion profile/material).
- Fixed nullref on layered material UI when the material is not an asset.
- Fixed nullref exception when undo/redo a light property.
- Fixed visual bug when area light handle size is 0.

### Changed
- Update UI for 32bit/16bit shadow precision settings in HDRP asset
- Object motion vectors have been disabled in all but the game view. Camera motion vectors are still enabled everywhere, allowing TAA and Motion Blur to work on static objects.
- Enable texture array by default for most rendering code on DX11 and unlock stereo instancing (DX11 only for now)

## [6.3.0-preview] - 2019-02-18

### Added
- Added emissive property for shader graph decals
- Added a diffusion profile override volume so the list of diffusion profile assets to use can be chanaged without affecting the HDRP asset
- Added a "Stop NaNs" option on cameras and in the Scene View preferences.
- Added metric display option in HDShadowSettings and improve clamping
- Added shader parameter mapping in DebugMenu
- Added scripting API to configure DebugData for DebugMenu

### Fixed
- Fixed decals in forward
- Fixed issue with stencil not correctly setup for various master node and shader for the depth pass, motion vector pass and GBuffer/Forward pass
- Fixed SRP batcher and metal
- Fixed culling and shadows for Pyramid, Box, Rectangle and Tube lights
- Fixed an issue where scissor render state leaking from the editor code caused partially black rendering

### Changed
- When a lit material has a clear coat mask that is not null, we now use the clear coat roughness to compute the screen space reflection.
- Diffusion profiles are now limited to one per asset and can be referenced in materials, shader graphs and vfx graphs. Materials will be upgraded automatically except if they are using a shader graph, in this case it will display an error message.

## [6.2.0-preview] - 2019-02-15

### Added
- Added help box listing feature supported in a given HDRenderPipelineAsset alongs with the drawbacks implied.
- Added cascade visualizer, supporting disabled handles when not overriding.

### Fixed
- Fixed post processing with stereo double-wide
- Fixed issue with Metal: Use sign bit to find the cache type instead of lowest bit.
- Fixed invalid state when creating a planar reflection for the first time
- Fix FrameSettings's LitShaderMode not restrained by supported LitShaderMode regression.

### Changed
- The default value roughness value for the clearcoat has been changed from 0.03 to 0.01
- Update default value of based color for master node
- Update Fabric Charlie Sheen lighting model - Remove Fresnel component that wasn't part of initial model + Remap smoothness to [0.0 - 0.6] range for more artist friendly parameter

### Changed
- Code refactor: all macros with ARGS have been swapped with macros with PARAM. This is because the ARGS macros were incorrectly named.

## [6.1.0-preview] - 2019-02-13

### Added
- Added support for post-processing anti-aliasing in the Scene View (FXAA and TAA). These can be set in Preferences.
- Added emissive property for decal material (non-shader graph)

### Fixed
- Fixed a few UI bugs with the color grading curves.
- Fixed "Post Processing" in the scene view not toggling post-processing effects
- Fixed bake only object with flag `ReflectionProbeStaticFlag` when baking a `ReflectionProbe`

### Changed
- Removed unsupported Clear Depth checkbox in Camera inspector
- Updated the toggle for advanced mode in inspectors.

## [6.0.0-preview] - 2019-02-23

### Added
- Added new API to perform a camera rendering
- Added support for hair master node (Double kajiya kay - Lambert)
- Added Reset behaviour in DebugMenu (ingame mapping is right joystick + B)
- Added Default HD scene at new scene creation while in HDRP
- Added Wizard helping to configure HDRP project
- Added new UI for decal material to allow remapping and scaling of some properties
- Added cascade shadow visualisation toggle in HD shadow settings
- Added icons for assets
- Added replace blending mode for distortion
- Added basic distance fade for density volumes
- Added decal master node for shader graph
- Added HD unlit master node (Cross Pipeline version is name Unlit)
- Added new Rendering Queue in materials
- Added post-processing V3 framework embed in HDRP, remove postprocess V2 framework
- Post-processing now uses the generic volume framework
-   New depth-of-field, bloom, panini projection effects, motion blur
-   Exposure is now done as a pre-exposition pass, the whole system has been revamped
-   Exposure now use EV100 everywhere in the UI (Sky, Emissive Light)
- Added emissive intensity (Luminance and EV100 control) control for Emissive
- Added pre-exposure weigth for Emissive
- Added an emissive color node and a slider to control the pre-exposure percentage of emission color
- Added physical camera support where applicable
- Added more color grading tools
- Added changelog level for Shader Variant stripping
- Added Debug mode for validation of material albedo and metalness/specularColor values
- Added a new dynamic mode for ambient probe and renamed BakingSky to StaticLightingSky
- Added command buffer parameter to all Bind() method of material
- Added Material validator in Render Pipeline Debug
- Added code to future support of DXR (not enabled)
- Added support of multiviewport
- Added HDRenderPipeline.RequestSkyEnvironmentUpdate function to force an update from script when sky is set to OnDemand
- Added a Lighting and BackLighting slots in Lit, StackLit, Fabric and Hair master nodes
- Added support for overriding terrain detail rendering shaders, via the render pipeline editor resources asset
- Added xrInstancing flag support to RTHandle
- Added support for cullmask for decal projectors
- Added software dynamic resolution support
- Added support for "After Post-Process" render pass for unlit shader
- Added support for textured rectangular area lights
- Added stereo instancing macros to MSAA shaders
- Added support for Quarter Res Raytraced Reflections (not enabled)
- Added fade factor for decal projectors.
- Added stereo instancing macros to most shaders used in VR
- Added multi edition support for HDRenderPipelineAsset

### Fixed
- Fixed logic to disable FPTL with stereo rendering
- Fixed stacklit transmission and sun highlight
- Fixed decals with stereo rendering
- Fixed sky with stereo rendering
- Fixed flip logic for postprocessing + VR
- Fixed copyStencilBuffer pass for Switch
- Fixed point light shadow map culling that wasn't taking into account far plane
- Fixed usage of SSR with transparent on all master node
- Fixed SSR and microshadowing on fabric material
- Fixed blit pass for stereo rendering
- Fixed lightlist bounds for stereo rendering
- Fixed windows and in-game DebugMenu sync.
- Fixed FrameSettings' LitShaderMode sync when opening DebugMenu.
- Fixed Metal specific issues with decals, hitting a sampler limit and compiling AxF shader
- Fixed an issue with flipped depth buffer during postprocessing
- Fixed normal map use for shadow bias with forward lit - now use geometric normal
- Fixed transparent depth prepass and postpass access so they can be use without alpha clipping for lit shader
- Fixed support of alpha clip shadow for lit master node
- Fixed unlit master node not compiling
- Fixed issue with debug display of reflection probe
- Fixed issue with phong tessellations not working with lit shader
- Fixed issue with vertex displacement being affected by heightmap setting even if not heightmap where assign
- Fixed issue with density mode on Lit terrain producing NaN
- Fixed issue when going back and forth from Lit to LitTesselation for displacement mode
- Fixed issue with ambient occlusion incorrectly applied to emissiveColor with light layers in deferred
- Fixed issue with fabric convolution not using the correct convolved texture when fabric convolution is enabled
- Fixed issue with Thick mode for Transmission that was disabling transmission with directional light
- Fixed shutdown edge cases with HDRP tests
- Fixed slowdow when enabling Fabric convolution in HDRP asset
- Fixed specularAA not compiling in StackLit Master node
- Fixed material debug view with stereo rendering
- Fixed material's RenderQueue edition in default view.
- Fixed banding issues within volumetric density buffer
- Fixed missing multicompile for MSAA for AxF
- Fixed camera-relative support for stereo rendering
- Fixed remove sync with render thread when updating decal texture atlas.
- Fixed max number of keyword reach [256] issue. Several shader feature are now local
- Fixed Scene Color and Depth nodes
- Fixed SSR in forward
- Fixed custom editor of Unlit, HD Unlit and PBR shader graph master node
- Fixed issue with NewFrame not correctly calculated in Editor when switching scene
- Fixed issue with TerrainLit not compiling with depth only pass and normal buffer
- Fixed geometric normal use for shadow bias with PBR master node in forward
- Fixed instancing macro usage for decals
- Fixed error message when having more than one directional light casting shadow
- Fixed error when trying to display preview of Camera or PlanarReflectionProbe
- Fixed LOAD_TEXTURE2D_ARRAY_MSAA macro
- Fixed min-max and amplitude clamping value in inspector of vertex displacement materials
- Fixed issue with alpha shadow clip (was incorrectly clipping object shadow)
- Fixed an issue where sky cubemap would not be cleared correctly when setting the current sky to None
- Fixed a typo in Static Lighting Sky component UI
- Fixed issue with incorrect reset of RenderQueue when switching shader in inspector GUI
- Fixed issue with variant stripper stripping incorrectly some variants
- Fixed a case of ambient lighting flickering because of previews
- Fixed Decals when rendering multiple camera in a single frame
- Fixed cascade shadow count in shader
- Fixed issue with Stacklit shader with Haze effect
- Fixed an issue with the max sample count for the TAA
- Fixed post-process guard band for XR
- Fixed exposure of emissive of Unlit
- Fixed depth only and motion vector pass for Unlit not working correctly with MSAA
- Fixed an issue with stencil buffer copy causing unnecessary compute dispatches for lighting
- Fixed multi edition issue in FrameSettings
- Fixed issue with SRP batcher and DebugDisplay variant of lit shader
- Fixed issue with debug material mode not doing alpha test
- Fixed "Attempting to draw with missing UAV bindings" errors on Vulkan
- Fixed pre-exposure incorrectly apply to preview
- Fixed issue with duplicate 3D texture in 3D texture altas of volumetric?
- Fixed Camera rendering order (base on the depth parameter)
- Fixed shader graph decals not being cropped by gizmo
- Fixed "Attempting to draw with missing UAV bindings" errors on Vulkan.


### Changed
- ColorPyramid compute shader passes is swapped to pixel shader passes on platforms where the later is faster (Nintendo Switch).
- Removing the simple lightloop used by the simple lit shader
- Whole refactor of reflection system: Planar and reflection probe
- Separated Passthrough from other RenderingPath
- Update several properties naming and caption based on feedback from documentation team
- Remove tile shader variant for transparent backface pass of lit shader
- Rename all HDRenderPipeline to HDRP folder for shaders
- Rename decal property label (based on doc team feedback)
- Lit shader mode now default to Deferred to reduce build time
- Update UI of Emission parameters in shaders
- Improve shader variant stripping including shader graph variant
- Refactored render loop to render realtime probes visible per camera
- Enable SRP batcher by default
- Shader code refactor: Rename LIGHTLOOP_SINGLE_PASS => LIGHTLOOP_DISABLE_TILE_AND_CLUSTER and clean all usage of LIGHTLOOP_TILE_PASS
- Shader code refactor: Move pragma definition of vertex and pixel shader inside pass + Move SURFACE_GRADIENT definition in XXXData.hlsl
- Micro-shadowing in Lit forward now use ambientOcclusion instead of SpecularOcclusion
- Upgraded FrameSettings workflow, DebugMenu and Inspector part relative to it
- Update build light list shader code to support 32 threads in wavefronts on Switch
- LayeredLit layers' foldout are now grouped in one main foldout per layer
- Shadow alpha clip can now be enabled on lit shader and haor shader enven for opaque
- Temporal Antialiasing optimization for Xbox One X
- Parameter depthSlice on SetRenderTarget functions now defaults to -1 to bind the entire resource
- Rename SampleCameraDepth() functions to LoadCameraDepth() and SampleCameraDepth(), same for SampleCameraColor() functions
- Improved Motion Blur quality.
- Update stereo frame settings values for single-pass instancing and double-wide
- Rearrange FetchDepth functions to prepare for stereo-instancing
- Remove unused _ComputeEyeIndex
- Updated HDRenderPipelineAsset inspector
- Re-enable SRP batcher for metal

## [5.2.0-preview] - 2018-11-27

### Added
- Added option to run Contact Shadows and Volumetrics Voxelization stage in Async Compute
- Added camera freeze debug mode - Allow to visually see culling result for a camera
- Added support of Gizmo rendering before and after postprocess in Editor
- Added support of LuxAtDistance for punctual lights

### Fixed
- Fixed Debug.DrawLine and Debug.Ray call to work in game view
- Fixed DebugMenu's enum resetted on change
- Fixed divide by 0 in refraction causing NaN
- Fixed disable rough refraction support
- Fixed refraction, SSS and atmospheric scattering for VR
- Fixed forward clustered lighting for VR (double-wide).
- Fixed Light's UX to not allow negative intensity
- Fixed HDRenderPipelineAsset inspector broken when displaying its FrameSettings from project windows.
- Fixed forward clustered lighting for VR (double-wide).
- Fixed HDRenderPipelineAsset inspector broken when displaying its FrameSettings from project windows.
- Fixed Decals and SSR diable flags for all shader graph master node (Lit, Fabric, StackLit, PBR)
- Fixed Distortion blend mode for shader graph master node (Lit, StackLit)
- Fixed bent Normal for Fabric master node in shader graph
- Fixed PBR master node lightlayers
- Fixed shader stripping for built-in lit shaders.

### Changed
- Rename "Regular" in Diffusion profile UI "Thick Object"
- Changed VBuffer depth parametrization for volumetric from distanceRange to depthExtent - Require update of volumetric settings - Fog start at near plan
- SpotLight with box shape use Lux unit only

## [5.1.0-preview] - 2018-11-19

### Added

- Added a separate Editor resources file for resources Unity does not take when it builds a Player.
- You can now disable SSR on Materials in Shader Graph.
- Added support for MSAA when the Supported Lit Shader Mode is set to Both. Previously HDRP only supported MSAA for Forward mode.
- You can now override the emissive color of a Material when in debug mode.
- Exposed max light for Light Loop Settings in HDRP asset UI.
- HDRP no longer performs a NormalDBuffer pass update if there are no decals in the Scene.
- Added distant (fall-back) volumetric fog and improved the fog evaluation precision.
- Added an option to reflect sky in SSR.
- Added a y-axis offset for the PlanarReflectionProbe and offset tool.
- Exposed the option to run SSR and SSAO on async compute.
- Added support for the _GlossMapScale parameter in the Legacy to HDRP Material converter.
- Added wave intrinsic instructions for use in Shaders (for AMD GCN).


### Fixed
- Fixed sphere shaped influence handles clamping in Reflection Probes.
- Fixed Reflection Probe data migration for projects created before using HDRP.
- Fixed UI of Layered Material where Unity previously rendered the scrollbar above the Copy button.
- Fixed Material tessellations parameters Start fade distance and End fade distance. Originally, Unity clamped these values when you modified them.
- Fixed various distortion and refraction issues - handle a better fall-back.
- Fixed SSR for multiple views.
- Fixed SSR issues related to self-intersections.
- Fixed shape density volume handle speed.
- Fixed density volume shape handle moving too fast.
- Fixed the Camera velocity pass that we removed by mistake.
- Fixed some null pointer exceptions when disabling motion vectors support.
- Fixed viewports for both the Subsurface Scattering combine pass and the transparent depth prepass.
- Fixed the blend mode pop-up in the UI. It previously did not appear when you enabled pre-refraction.
- Fixed some null pointer exceptions that previously occurred when you disabled motion vectors support.
- Fixed Layered Lit UI issue with scrollbar.
- Fixed cubemap assignation on custom ReflectionProbe.
- Fixed Reflection Probes’ capture settings' shadow distance.
- Fixed an issue with the SRP batcher and Shader variables declaration.
- Fixed thickness and subsurface slots for fabric Shader master node that wasn't appearing with the right combination of flags.
- Fixed d3d debug layer warning.
- Fixed PCSS sampling quality.
- Fixed the Subsurface and transmission Material feature enabling for fabric Shader.
- Fixed the Shader Graph UV node’s dimensions when using it in a vertex Shader.
- Fixed the planar reflection mirror gizmo's rotation.
- Fixed HDRenderPipelineAsset's FrameSettings not showing the selected enum in the Inspector drop-down.
- Fixed an error with async compute.
- MSAA now supports transparency.
- The HDRP Material upgrader tool now converts metallic values correctly.
- Volumetrics now render in Reflection Probes.
- Fixed a crash that occurred whenever you set a viewport size to 0.
- Fixed the Camera physic parameter that the UI previously did not display.
- Fixed issue in pyramid shaped spotlight handles manipulation

### Changed

- Renamed Line shaped Lights to Tube Lights.
- HDRP now uses mean height fog parametrization.
- Shadow quality settings are set to All when you use HDRP (This setting is not visible in the UI when using SRP). This avoids Legacy Graphics Quality Settings disabling the shadows and give SRP full control over the Shadows instead.
- HDRP now internally uses premultiplied alpha for all fog.
- Updated default FrameSettings used for realtime Reflection Probes when you create a new HDRenderPipelineAsset.
- Remove multi-camera support. LWRP and HDRP will not support multi-camera layered rendering.
- Updated Shader Graph subshaders to use the new instancing define.
- Changed fog distance calculation from distance to plane to distance to sphere.
- Optimized forward rendering using AMD GCN by scalarizing the light loop.
- Changed the UI of the Light Editor.
- Change ordering of includes in HDRP Materials in order to reduce iteration time for faster compilation.
- Added a StackLit master node replacing the InspectorUI version. IMPORTANT: All previously authored StackLit Materials will be lost. You need to recreate them with the master node.

## [5.0.0-preview] - 2018-09-28

### Added
- Added occlusion mesh to depth prepass for VR (VR still disabled for now)
- Added a debug mode to display only one shadow at once
- Added controls for the highlight created by directional lights
- Added a light radius setting to punctual lights to soften light attenuation and simulate fill lighting
- Added a 'minRoughness' parameter to all non-area lights (was previously only available for certain light types)
- Added separate volumetric light/shadow dimmers
- Added per-pixel jitter to volumetrics to reduce aliasing artifacts
- Added a SurfaceShading.hlsl file, which implements material-agnostic shading functionality in an efficient manner
- Added support for shadow bias for thin object transmission
- Added FrameSettings to control realtime planar reflection
- Added control for SRPBatcher on HDRP Asset
- Added an option to clear the shadow atlases in the debug menu
- Added a color visualization of the shadow atlas rescale in debug mode
- Added support for disabling SSR on materials
- Added intrinsic for XBone
- Added new light volume debugging tool
- Added a new SSR debug view mode
- Added translaction's scale invariance on DensityVolume
- Added multiple supported LitShadermode and per renderer choice in case of both Forward and Deferred supported
- Added custom specular occlusion mode to Lit Shader Graph Master node

### Fixed
- Fixed a normal bias issue with Stacklit (Was causing light leaking)
- Fixed camera preview outputing an error when both scene and game view where display and play and exit was call
- Fixed override debug mode not apply correctly on static GI
- Fixed issue where XRGraphicsConfig values set in the asset inspector GUI weren't propagating correctly (VR still disabled for now)
- Fixed issue with tangent that was using SurfaceGradient instead of regular normal decoding
- Fixed wrong error message display when switching to unsupported target like IOS
- Fixed an issue with ambient occlusion texture sometimes not being created properly causing broken rendering
- Shadow near plane is no longer limited at 0.1
- Fixed decal draw order on transparent material
- Fixed an issue where sometime the lookup texture used for GGX convolution was broken, causing broken rendering
- Fixed an issue where you wouldn't see any fog for certain pipeline/scene configurations
- Fixed an issue with volumetric lighting where the anisotropy value of 0 would not result in perfectly isotropic lighting
- Fixed shadow bias when the atlas is rescaled
- Fixed shadow cascade sampling outside of the atlas when cascade count is inferior to 4
- Fixed shadow filter width in deferred rendering not matching shader config
- Fixed stereo sampling of depth texture in MSAA DepthValues.shader
- Fixed box light UI which allowed negative and zero sizes, thus causing NaNs
- Fixed stereo rendering in HDRISky.shader (VR)
- Fixed normal blend and blend sphere influence for reflection probe
- Fixed distortion filtering (was point filtering, now trilinear)
- Fixed contact shadow for large distance
- Fixed depth pyramid debug view mode
- Fixed sphere shaped influence handles clamping in reflection probes
- Fixed reflection probes data migration for project created before using hdrp
- Fixed ambient occlusion for Lit Master Node when slot is connected

### Changed
- Use samplerunity_ShadowMask instead of samplerunity_samplerLightmap for shadow mask
- Allow to resize reflection probe gizmo's size
- Improve quality of screen space shadow
- Remove support of projection model for ScreenSpaceLighting (SSR always use HiZ and refraction always Proxy)
- Remove all the debug mode from SSR that are obsolete now
- Expose frameSettings and Capture settings for reflection and planar probe
- Update UI for reflection probe, planar probe, camera and HDRP Asset
- Implement proper linear blending for volumetric lighting via deep compositing as described in the paper "Deep Compositing Using Lie Algebras"
- Changed  planar mapping to match terrain convention (XZ instead of ZX)
- XRGraphicsConfig is no longer Read/Write. Instead, it's read-only. This improves consistency of XR behavior between the legacy render pipeline and SRP
- Change reflection probe data migration code (to update old reflection probe to new one)
- Updated gizmo for ReflectionProbes
- Updated UI and Gizmo of DensityVolume

## [4.0.0-preview] - 2018-09-28

### Added
- Added a new TerrainLit shader that supports rendering of Unity terrains.
- Added controls for linear fade at the boundary of density volumes
- Added new API to control decals without monobehaviour object
- Improve Decal Gizmo
- Implement Screen Space Reflections (SSR) (alpha version, highly experimental)
- Add an option to invert the fade parameter on a Density Volume
- Added a Fabric shader (experimental) handling cotton and silk
- Added support for MSAA in forward only for opaque only
- Implement smoothness fade for SSR
- Added support for AxF shader (X-rite format - require special AxF importer from Unity not part of HDRP)
- Added control for sundisc on directional light (hack)
- Added a new HD Lit Master node that implements Lit shader support for Shader Graph
- Added Micro shadowing support (hack)
- Added an event on HDAdditionalCameraData for custom rendering
- HDRP Shader Graph shaders now support 4-channel UVs.

### Fixed
- Fixed an issue where sometimes the deferred shadow texture would not be valid, causing wrong rendering.
- Stencil test during decals normal buffer update is now properly applied
- Decals corectly update normal buffer in forward
- Fixed a normalization problem in reflection probe face fading causing artefacts in some cases
- Fix multi-selection behavior of Density Volumes overwriting the albedo value
- Fixed support of depth texture for RenderTexture. HDRP now correctly output depth to user depth buffer if RenderTexture request it.
- Fixed multi-selection behavior of Density Volumes overwriting the albedo value
- Fixed support of depth for RenderTexture. HDRP now correctly output depth to user depth buffer if RenderTexture request it.
- Fixed support of Gizmo in game view in the editor
- Fixed gizmo for spot light type
- Fixed issue with TileViewDebug mode being inversed in gameview
- Fixed an issue with SAMPLE_TEXTURECUBE_SHADOW macro
- Fixed issue with color picker not display correctly when game and scene view are visible at the same time
- Fixed an issue with reflection probe face fading
- Fixed camera motion vectors shader and associated matrices to update correctly for single-pass double-wide stereo rendering
- Fixed light attenuation functions when range attenuation is disabled
- Fixed shadow component algorithm fixup not dirtying the scene, so changes can be saved to disk.
- Fixed some GC leaks for HDRP
- Fixed contact shadow not affected by shadow dimmer
- Fixed GGX that works correctly for the roughness value of 0 (mean specular highlgiht will disappeard for perfect mirror, we rely on maxSmoothness instead to always have a highlight even on mirror surface)
- Add stereo support to ShaderPassForward.hlsl. Forward rendering now seems passable in limited test scenes with camera-relative rendering disabled.
- Add stereo support to ProceduralSky.shader and OpaqueAtmosphericScattering.shader.
- Added CullingGroupManager to fix more GC.Alloc's in HDRP
- Fixed rendering when multiple cameras render into the same render texture

### Changed
- Changed the way depth & color pyramids are built to be faster and better quality, thus improving the look of distortion and refraction.
- Stabilize the dithered LOD transition mask with respect to the camera rotation.
- Avoid multiple depth buffer copies when decals are present
- Refactor code related to the RT handle system (No more normal buffer manager)
- Remove deferred directional shadow and move evaluation before lightloop
- Add a function GetNormalForShadowBias() that material need to implement to return the normal used for normal shadow biasing
- Remove Jimenez Subsurface scattering code (This code was disabled by default, now remove to ease maintenance)
- Change Decal API, decal contribution is now done in Material. Require update of material using decal
- Move a lot of files from CoreRP to HDRP/CoreRP. All moved files weren't used by Ligthweight pipeline. Long term they could move back to CoreRP after CoreRP become out of preview
- Updated camera inspector UI
- Updated decal gizmo
- Optimization: The objects that are rendered in the Motion Vector Pass are not rendered in the prepass anymore
- Removed setting shader inclue path via old API, use package shader include paths
- The default value of 'maxSmoothness' for punctual lights has been changed to 0.99
- Modified deferred compute and vert/frag shaders for first steps towards stereo support
- Moved material specific Shader Graph files into corresponding material folders.
- Hide environment lighting settings when enabling HDRP (Settings are control from sceneSettings)
- Update all shader includes to use absolute path (allow users to create material in their Asset folder)
- Done a reorganization of the files (Move ShaderPass to RenderPipeline folder, Move all shadow related files to Lighting/Shadow and others)
- Improved performance and quality of Screen Space Shadows

## [3.3.0-preview] - 2018-01-01

### Added
- Added an error message to say to use Metal or Vulkan when trying to use OpenGL API
- Added a new Fabric shader model that supports Silk and Cotton/Wool
- Added a new HDRP Lighting Debug mode to visualize Light Volumes for Point, Spot, Line, Rectangular and Reflection Probes
- Add support for reflection probe light layers
- Improve quality of anisotropic on IBL

### Fixed
- Fix an issue where the screen where darken when rendering camera preview
- Fix display correct target platform when showing message to inform user that a platform is not supported
- Remove workaround for metal and vulkan in normal buffer encoding/decoding
- Fixed an issue with color picker not working in forward
- Fixed an issue where reseting HDLight do not reset all of its parameters
- Fixed shader compile warning in DebugLightVolumes.shader

### Changed
- Changed default reflection probe to be 256x256x6 and array size to be 64
- Removed dependence on the NdotL for thickness evaluation for translucency (based on artist's input)
- Increased the precision when comparing Planar or HD reflection probe volumes
- Remove various GC alloc in C#. Slightly better performance

## [3.2.0-preview] - 2018-01-01

### Added
- Added a luminance meter in the debug menu
- Added support of Light, reflection probe, emissive material, volume settings related to lighting to Lighting explorer
- Added support for 16bit shadows

### Fixed
- Fix issue with package upgrading (HDRP resources asset is now versionned to worarkound package manager limitation)
- Fix HDReflectionProbe offset displayed in gizmo different than what is affected.
- Fix decals getting into a state where they could not be removed or disabled.
- Fix lux meter mode - The lux meter isn't affected by the sky anymore
- Fix area light size reset when multi-selected
- Fix filter pass number in HDUtils.BlitQuad
- Fix Lux meter mode that was applying SSS
- Fix planar reflections that were not working with tile/cluster (olbique matrix)
- Fix debug menu at runtime not working after nested prefab PR come to trunk
- Fix scrolling issue in density volume

### Changed
- Shader code refactor: Split MaterialUtilities file in two parts BuiltinUtilities (independent of FragInputs) and MaterialUtilities (Dependent of FragInputs)
- Change screen space shadow rendertarget format from ARGB32 to RG16

## [3.1.0-preview] - 2018-01-01

### Added
- Decal now support per channel selection mask. There is now two mode. One with BaseColor, Normal and Smoothness and another one more expensive with BaseColor, Normal, Smoothness, Metal and AO. Control is on HDRP Asset. This may require to launch an update script for old scene: 'Edit/Render Pipeline/Single step upgrade script/Upgrade all DecalMaterial MaskBlendMode'.
- Decal now supports depth bias for decal mesh, to prevent z-fighting
- Decal material now supports draw order for decal projectors
- Added LightLayers support (Base on mask from renderers name RenderingLayers and mask from light name LightLayers - if they match, the light apply) - cost an extra GBuffer in deferred (more bandwidth)
- When LightLayers is enabled, the AmbientOclusion is store in the GBuffer in deferred path allowing to avoid double occlusion with SSAO. In forward the double occlusion is now always avoided.
- Added the possibility to add an override transform on the camera for volume interpolation
- Added desired lux intensity and auto multiplier for HDRI sky
- Added an option to disable light by type in the debug menu
- Added gradient sky
- Split EmissiveColor and bakeDiffuseLighting in forward avoiding the emissiveColor to be affect by SSAO
- Added a volume to control indirect light intensity
- Added EV 100 intensity unit for area lights
- Added support for RendererPriority on Renderer. This allow to control order of transparent rendering manually. HDRP have now two stage of sorting for transparent in addition to bact to front. Material have a priority then Renderer have a priority.
- Add Coupling of (HD)Camera and HDAdditionalCameraData for reset and remove in inspector contextual menu of Camera
- Add Coupling of (HD)ReflectionProbe and HDAdditionalReflectionData for reset and remove in inspector contextual menu of ReflectoinProbe
- Add macro to forbid unity_ObjectToWorld/unity_WorldToObject to be use as it doesn't handle camera relative rendering
- Add opacity control on contact shadow

### Fixed
- Fixed an issue with PreIntegratedFGD texture being sometimes destroyed and not regenerated causing rendering to break
- PostProcess input buffers are not copied anymore on PC if the viewport size matches the final render target size
- Fixed an issue when manipulating a lot of decals, it was displaying a lot of errors in the inspector
- Fixed capture material with reflection probe
- Refactored Constant Buffers to avoid hitting the maximum number of bound CBs in some cases.
- Fixed the light range affecting the transform scale when changed.
- Snap to grid now works for Decal projector resizing.
- Added a warning for 128x128 cookie texture without mipmaps
- Replace the sampler used for density volumes for correct wrap mode handling

### Changed
- Move Render Pipeline Debug "Windows from Windows->General-> Render Pipeline debug windows" to "Windows from Windows->Analysis-> Render Pipeline debug windows"
- Update detail map formula for smoothness and albedo, goal it to bright and dark perceptually and scale factor is use to control gradient speed
- Refactor the Upgrade material system. Now a material can be update from older version at any time. Call Edit/Render Pipeline/Upgrade all Materials to newer version
- Change name EnableDBuffer to EnableDecals at several place (shader, hdrp asset...), this require a call to Edit/Render Pipeline/Upgrade all Materials to newer version to have up to date material.
- Refactor shader code: BakeLightingData structure have been replace by BuiltinData. Lot of shader code have been remove/change.
- Refactor shader code: All GBuffer are now handled by the deferred material. Mean ShadowMask and LightLayers are control by lit material in lit.hlsl and not outside anymore. Lot of shader code have been remove/change.
- Refactor shader code: Rename GetBakedDiffuseLighting to ModifyBakedDiffuseLighting. This function now handle lighting model for transmission too. Lux meter debug mode is factor outisde.
- Refactor shader code: GetBakedDiffuseLighting is not call anymore in GBuffer or forward pass, including the ConvertSurfaceDataToBSDFData and GetPreLightData, this is done in ModifyBakedDiffuseLighting now
- Refactor shader code: Added a backBakeDiffuseLighting to BuiltinData to handle lighting for transmission
- Refactor shader code: Material must now call InitBuiltinData (Init all to zero + init bakeDiffuseLighting and backBakeDiffuseLighting ) and PostInitBuiltinData

## [3.0.0-preview] - 2018-01-01

### Fixed
- Fixed an issue with distortion that was using previous frame instead of current frame
- Fixed an issue where disabled light where not upgrade correctly to the new physical light unit system introduce in 2.0.5-preview

### Changed
- Update assembly definitions to output assemblies that match Unity naming convention (Unity.*).

## [2.0.5-preview] - 2018-01-01

### Added
- Add option supportDitheringCrossFade on HDRP Asset to allow to remove shader variant during player build if needed
- Add contact shadows for punctual lights (in additional shadow settings), only one light is allowed to cast contact shadows at the same time and so at each frame a dominant light is choosed among all light with contact shadows enabled.
- Add PCSS shadow filter support (from SRP Core)
- Exposed shadow budget parameters in HDRP asset
- Add an option to generate an emissive mesh for area lights (currently rectangle light only). The mesh fits the size, intensity and color of the light.
- Add an option to the HDRP asset to increase the resolution of volumetric lighting.
- Add additional ligth unit support for punctual light (Lumens, Candela) and area lights (Lumens, Luminance)
- Add dedicated Gizmo for the box Influence volume of HDReflectionProbe / PlanarReflectionProbe

### Changed
- Re-enable shadow mask mode in debug view
- SSS and Transmission code have been refactored to be able to share it between various material. Guidelines are in SubsurfaceScattering.hlsl
- Change code in area light with LTC for Lit shader. Magnitude is now take from FGD texture instead of a separate texture
- Improve camera relative rendering: We now apply camera translation on the model matrix, so before the TransformObjectToWorld(). Note: unity_WorldToObject and unity_ObjectToWorld must never be used directly.
- Rename positionWS to positionRWS (Camera relative world position) at a lot of places (mainly in interpolator and FragInputs). In case of custom shader user will be required to update their code.
- Rename positionWS, capturePositionWS, proxyPositionWS, influencePositionWS to positionRWS, capturePositionRWS, proxyPositionRWS, influencePositionRWS (Camera relative world position) in LightDefinition struct.
- Improve the quality of trilinear filtering of density volume textures.
- Improve UI for HDReflectionProbe / PlanarReflectionProbe

### Fixed
- Fixed a shader preprocessor issue when compiling DebugViewMaterialGBuffer.shader against Metal target
- Added a temporary workaround to Lit.hlsl to avoid broken lighting code with Metal/AMD
- Fixed issue when using more than one volume texture mask with density volumes.
- Fixed an error which prevented volumetric lighting from working if no density volumes with 3D textures were present.
- Fix contact shadows applied on transmission
- Fix issue with forward opaque lit shader variant being removed by the shader preprocessor
- Fixed compilation errors on Nintendo Switch (limited XRSetting support).
- Fixed apply range attenuation option on punctual light
- Fixed issue with color temperature not take correctly into account with static lighting
- Don't display fog when diffuse lighting, specular lighting, or lux meter debug mode are enabled.

## [2.0.4-preview] - 2018-01-01

### Fixed
- Fix issue when disabling rough refraction and building a player. Was causing a crash.

## [2.0.3-preview] - 2018-01-01

### Added
- Increased debug color picker limit up to 260k lux

## [2.0.2-preview] - 2018-01-01

### Added
- Add Light -> Planar Reflection Probe command
- Added a false color mode in rendering debug
- Add support for mesh decals
- Add flag to disable projector decals on transparent geometry to save performance and decal texture atlas space
- Add ability to use decal diffuse map as mask only
- Add visualize all shadow masks in lighting debug
- Add export of normal and roughness buffer for forwardOnly and when in supportOnlyForward mode for forward
- Provide a define in lit.hlsl (FORWARD_MATERIAL_READ_FROM_WRITTEN_NORMAL_BUFFER) when output buffer normal is used to read the normal and roughness instead of caclulating it (can save performance, but lower quality due to compression)
- Add color swatch to decal material

### Changed
- Change Render -> Planar Reflection creation to 3D Object -> Mirror
- Change "Enable Reflector" name on SpotLight to "Angle Affect Intensity"
- Change prototype of BSDFData ConvertSurfaceDataToBSDFData(SurfaceData surfaceData) to BSDFData ConvertSurfaceDataToBSDFData(uint2 positionSS, SurfaceData surfaceData)

### Fixed
- Fix issue with StackLit in deferred mode with deferredDirectionalShadow due to GBuffer not being cleared. Gbuffer is still not clear and issue was fix with the new Output of normal buffer.
- Fixed an issue where interpolation volumes were not updated correctly for reflection captures.
- Fixed an exception in Light Loop settings UI

## [2.0.1-preview] - 2018-01-01

### Added
- Add stripper of shader variant when building a player. Save shader compile time.
- Disable per-object culling that was executed in C++ in HD whereas it was not used (Optimization)
- Enable texture streaming debugging (was not working before 2018.2)
- Added Screen Space Reflection with Proxy Projection Model
- Support correctly scene selection for alpha tested object
- Add per light shadow mask mode control (i.e shadow mask distance and shadow mask). It use the option NonLightmappedOnly
- Add geometric filtering to Lit shader (allow to reduce specular aliasing)
- Add shortcut to create DensityVolume and PlanarReflection in hierarchy
- Add a DefaultHDMirrorMaterial material for PlanarReflection
- Added a script to be able to upgrade material to newer version of HDRP
- Removed useless duplication of ForwardError passes.
- Add option to not compile any DEBUG_DISPLAY shader in the player (Faster build) call Support Runtime Debug display

### Changed
- Changed SupportForwardOnly to SupportOnlyForward in render pipeline settings
- Changed versioning variable name in HDAdditionalXXXData from m_version to version
- Create unique name when creating a game object in the rendering menu (i.e Density Volume(2))
- Re-organize various files and folder location to clean the repository
- Change Debug windows name and location. Now located at:  Windows -> General -> Render Pipeline Debug

### Removed
- Removed GlobalLightLoopSettings.maxPlanarReflectionProbes and instead use value of GlobalLightLoopSettings.planarReflectionProbeCacheSize
- Remove EmissiveIntensity parameter and change EmissiveColor to be HDR (Matching Builtin Unity behavior) - Data need to be updated - Launch Edit -> Single Step Upgrade Script -> Upgrade all Materials emissionColor

### Fixed
- Fix issue with LOD transition and instancing
- Fix discrepency between object motion vector and camera motion vector
- Fix issue with spot and dir light gizmo axis not highlighted correctly
- Fix potential crash while register debug windows inputs at startup
- Fix warning when creating Planar reflection
- Fix specular lighting debug mode (was rendering black)
- Allow projector decal with null material to allow to configure decal when HDRP is not set
- Decal atlas texture offset/scale is updated after allocations (used to be before so it was using date from previous frame)

## [0.0.0-preview] - 2018-01-01

### Added
- Configure the VolumetricLightingSystem code path to be on by default
- Trigger a build exception when trying to build an unsupported platform
- Introduce the VolumetricLightingController component, which can (and should) be placed on the camera, and allows one to control the near and the far plane of the V-Buffer (volumetric "froxel" buffer) along with the depth distribution (from logarithmic to linear)
- Add 3D texture support for DensityVolumes
- Add a better mapping of roughness to mipmap for planar reflection
- The VolumetricLightingSystem now uses RTHandles, which allows to save memory by sharing buffers between different cameras (history buffers are not shared), and reduce reallocation frequency by reallocating buffers only if the rendering resolution increases (and suballocating within existing buffers if the rendering resolution decreases)
- Add a Volumetric Dimmer slider to lights to control the intensity of the scattered volumetric lighting
- Add UV tiling and offset support for decals.
- Add mipmapping support for volume 3D mask textures

### Changed
- Default number of planar reflection change from 4 to 2
- Rename _MainDepthTexture to _CameraDepthTexture
- The VolumetricLightingController has been moved to the Interpolation Volume framework and now functions similarly to the VolumetricFog settings
- Update of UI of cookie, CubeCookie, Reflection probe and planar reflection probe to combo box
- Allow enabling/disabling shadows for area lights when they are set to baked.
- Hide applyRangeAttenuation and FadeDistance for directional shadow as they are not used

### Removed
- Remove Resource folder of PreIntegratedFGD and add the resource to RenderPipeline Asset

### Fixed
- Fix ConvertPhysicalLightIntensityToLightIntensity() function used when creating light from script to match HDLightEditor behavior
- Fix numerical issues with the default value of mean free path of volumetric fog
- Fix the bug preventing decals from coexisting with density volumes
- Fix issue with alpha tested geometry using planar/triplanar mapping not render correctly or flickering (due to being wrongly alpha tested in depth prepass)
- Fix meta pass with triplanar (was not handling correctly the normal)
- Fix preview when a planar reflection is present
- Fix Camera preview, it is now a Preview cameraType (was a SceneView)
- Fix handling unknown GPUShadowTypes in the shadow manager.
- Fix area light shapes sent as point lights to the baking backends when they are set to baked.
- Fix unnecessary division by PI for baked area lights.
- Fix line lights sent to the lightmappers. The backends don't support this light type.
- Fix issue with shadow mask framesettings not correctly taken into account when shadow mask is enabled for lighting.
- Fix directional light and shadow mask transition, they are now matching making smooth transition
- Fix banding issues caused by high intensity volumetric lighting
- Fix the debug window being emptied on SRP asset reload
- Fix issue with debug mode not correctly clearing the GBuffer in editor after a resize
- Fix issue with ResetMaterialKeyword not resetting correctly ToggleOff/Roggle Keyword
- Fix issue with motion vector not render correctly if there is no depth prepass in deferred

## [0.0.0-preview] - 2018-01-01

### Added
- Screen Space Refraction projection model (Proxy raycasting, HiZ raymarching)
- Screen Space Refraction settings as volume component
- Added buffered frame history per camera
- Port Global Density Volumes to the Interpolation Volume System.
- Optimize ImportanceSampleLambert() to not require the tangent frame.
- Generalize SampleVBuffer() to handle different sampling and reconstruction methods.
- Improve the quality of volumetric lighting reprojection.
- Optimize Morton Order code in the Subsurface Scattering pass.
- Planar Reflection Probe support roughness (gaussian convolution of captured probe)
- Use an atlas instead of a texture array for cluster transparent decals
- Add a debug view to visualize the decal atlas
- Only store decal textures to atlas if decal is visible, debounce out of memory decal atlas warning.
- Add manipulator gizmo on decal to improve authoring workflow
- Add a minimal StackLit material (work in progress, this version can be used as template to add new material)

### Changed
- EnableShadowMask in FrameSettings (But shadowMaskSupport still disable by default)
- Forced Planar Probe update modes to (Realtime, Every Update, Mirror Camera)
- Screen Space Refraction proxy model uses the proxy of the first environment light (Reflection probe/Planar probe) or the sky
- Moved RTHandle static methods to RTHandles
- Renamed RTHandle to RTHandleSystem.RTHandle
- Move code for PreIntegratedFDG (Lit.shader) into its dedicated folder to be share with other material
- Move code for LTCArea (Lit.shader) into its dedicated folder to be share with other material

### Removed
- Removed Planar Probe mirror plane position and normal fields in inspector, always display mirror plane and normal gizmos

### Fixed
- Fix fog flags in scene view is now taken into account
- Fix sky in preview windows that were disappearing after a load of a new level
- Fix numerical issues in IntersectRayAABB().
- Fix alpha blending of volumetric lighting with transparent objects.
- Fix the near plane of the V-Buffer causing out-of-bounds look-ups in the clustered data structure.
- Depth and color pyramid are properly computed and sampled when the camera renders inside a viewport of a RTHandle.
- Fix decal atlas debug view to work correctly when shadow atlas view is also enabled<|MERGE_RESOLUTION|>--- conflicted
+++ resolved
@@ -701,11 +701,8 @@
 - Fix supported Mac platform detection to handle new major version (11.0) properly
 - Fixed typo in the Render Pipeline Wizard under HDRP+VR
 - Change transparent SSR name in frame settings to avoid clipping. 
-<<<<<<< HEAD
+- Fixed fallback for ray tracing and light layers (1258837).
 - Fixed missing include guards in shadow hlsl files.
-=======
-- Fixed fallback for ray tracing and light layers (1258837).
->>>>>>> 8d462405
 
 ### Changed
 - Improve MIP selection for decals on Transparents
