﻿# Changelog
All notable changes to this package will be documented in this file.

The format is based on [Keep a Changelog](http://keepachangelog.com/en/1.0.0/)
and this project adheres to [Semantic Versioning](http://semver.org/spec/v2.0.0.html).

<<<<<<< HEAD
## [8.2.0] - 2020-07-XX

### Fixed
- Fixed an issue where look dev lighting would go black when a new scene is loaded.
=======
## [8.3.0] - 2020-07-23

Version Updated
The version number for this package has increased due to a version update of a related graphics package.

### Fixed

- Fixed TAA issue and hardware dynamic resolution.


>>>>>>> add2d745

## [8.2.0] - 2020-07-08

### Added
- Added a function (HDRenderPipeline.ResetRTHandleReferenceSize) to reset the reference size of RTHandle systems.
- Added support for AxF measurements importing into texture resources tilings.
- Added Layer parameter on Area Light to modify Layer of generated Emissive Mesh
- Added support for multiple mapping modes in AxF.
- Add support of lightlayers on indirect lighting controller

### Fixed
- Fixed issue with reflection probes in realtime time mode with OnEnable baking having wrong lighting with sky set to dynamic (case 1238047).
- Fixed corrupted values on LayeredLit when using Vertex Color multiply mode to multiply and MSAA is activated. 
- Fixed a cause of NaN when a normal of 0-length is generated (usually via shadergraph).
- Fixed a bug where not all entries were generated for the Attributes Struct in Shader Graph shaders. (case 1250275)
- VFX: Removed irrelevant queues in render queue selection from HDRP outputs
- VFX: Motion Vector are correctly renderered with MSAA [Case 1240754](https://issuetracker.unity3d.com/product/unity/issues/guid/1240754/)
- Fixed shadowmask UI now correctly showing shadowmask disable
- Fixed the indirect diffuse texture not being ignored when it should (ray tracing disabled).
- Fixed a performance issue with stochastic ray traced area shadows.
- Made more explicit the warning about raytracing and asynchronous compute. Also fixed the condition in which it appears.
- Fixed a null ref exception in static sky when the default volume profile is invalid.
- Fixed flickering of the game/scene view when lookdev is running.
- Fixed some GCAlloc in the debug window.
- Removed logic in the UI to disable parameters for contact shadows and fog volume components as it was going against the concept of the volume system.
- Fixed over consumption of GPU memory by the Physically Based Sky.
- Put more information in Camera background type tooltip and fixed inconsistent exposure behavior when changing bg type.
- Fixed an issue where asset preview could be rendered white because of static lighting sky.
- Fixed an issue where static lighting was not updated when removing the static lighting sky profile.
- Fixed SceneView Draw Modes not being properly updated after opening new scene view panels or changing the editor layout.
- Fixed depth prepass and postpass being disabled after changing the shader in the material UI.
- Fix an issue in reading the gbuffer for ray traced subsurface scattering (case 1248358).
- Fixed an issue where editing the Look Dev default profile would not reflect directly in the Look Dev window.
- Fixed an issue where manipulating the color wheels in a volume component would reset the cursor every time.
- Fixed an issue where static sky lighting would not be updated for a new scene until it's reloaded at least once.
- Fixed missing include guards in shadow hlsl files.
- Fixed issue with light layers bigger than 8 (and above the supported range). 
- Fixed an issue where decals were duplicated in prefab isolation mode.
- Fixed the valid TRS test failing due to variable not being initialized to the identity matrix in RTShadows (1220600).
- Fixed cookie texture not updated when changing an import settings (srgb for example).
- Fixed transparent motion vectors not working when in MSAA.
- Fixed an invalid rotation in Planar Reflection Probe editor display, that was causing an error message (case 1182022)
- Fix conflicts with Handles manipulation when performing a Reset in DecalComponent (case 1238833)
- Fix error when removing DecalProjector from component contextual menu (case 1243960)
- Fixed issue when switching back to custom sensor type in physical camera settings (case 1244350).
- Fixed the prefab integration of custom passes (Prefab Override Highlight not working as expected).
- Fixed issue with post process when running in RGBA16 and an object with additive blending is in the scene.
- Fixed issue with sceneview camera settings not being saved after Editor restart.
- Fixed issue that caused not all baked reflection to be deleted upon clicking "Clear Baked Data" in the lighting menu (case 1136080)
- Fixed the light overlap scene view draw mode (wasn't working at all).
- Fixed error when undo a Reflection Probe removal in a prefab instance. (case 1244047)
- Fixed various multi-editing issues when changing Emission parameters.
- Fixed issue that prevented cubemap thumbnails from rendering (only on D3D11 and Metal).
- Fixed Microshadow not working correctly in deferred with LightLayers
- Tentative fix for missing include in depth of field shaders.
- Fixed Wizard check on default volume profile to also check it is not the default one in package.
- Fixed light layers not correctly disabled when the lightlayers is set to Nothing and Lightlayers isn't enabled in HDRP Asset
- Fixed AxF handling of roughness for Blinn-Phong type materials
- Fixed AxF UI errors when surface type is switched to transparent
- Fixed a bug where connections to the `Normal` slot on *Stack Lit Master* node would be lost when changing normal space. 
- Fix issue that caused sky to incorrectly render when using a custom projection matrix.
- Fixed issue with completely black AO on double sided materials when normal mode is set to None.
- Fixed issue with culling layer mask of area light's emissive mesh 
- Fixed UI drawing of the quaternion (1251235)
- The `CustomPassLoadCameraColor` and `CustomPassSampleCameraColor` functions now returns the correct color buffer when used in after post process instead of the color pyramid (which didn't had post processes).
- Fixed for area light not updating baked light result when modifying with gizmo.
- Fixed issue with white flash when enabling SSR.
- Fix inconsistencies with transparent motion vectors and opaque by allowing camera only transparent motion vectors.
- Fixed issue with depth pyramid generation and dynamic resolution.
- Fixed a serialization issue, preventing quality level parameters to undo/redo and update scene view on change.
- Fixed an issue where opening the look dev window with the light theme would make the window blink and eventually crash unity.
- Fixed culling for decals when used in prefabs and edited in context.
- Fixed XR single-pass macros in tessellation shaders.
- Fixed regression where moving face of the probe gizmo was not moving its position anymore.

### Changed
- Shadowmask and realtime reflection probe property are hide in Quality settings
- Made the StaticLightingSky class public so that users can change it by script for baking purpose.
- Changed default exposure compensation to 0.
- Improved performance of reflection probe management when using a lot of probes.
- MSAA Within Forward Frame Setting is now enabled by default on Cameras when new Render Pipeline Asset is created
- Cloned volume profile from read only assets are created in the root of the project. (case 1154961)
- Lit and LayeredLit tessellation cross lod fade don't used dithering anymore between LOD but fade the tessellation height instead. Allow a smoother transition

## [8.1.0] - 2020-04-21

### Added
- Add XR setting to control camera jitter for temporal effects #6259
- Added an error message in the DrawRenderers custom pass when rendering opaque objects with an HDRP asset in DeferredOnly mode.
- Added support for specular AA from geometric curvature in AxF
- Added support for baked AO (no input for now) in AxF
- Added an info box to warn about depth test artifacts when rendering object twice in custom passes with MSAA.
- Added support for rasterized area light shadows in StackLit
- Added Light decomposition lighting debugging modes and support in AOV
- Added exposure compensation to Fixed exposure mode
- Added range attenuation for box-shaped spotlights.
- Added Min distance to contact shadows.
- Added scenes for hair and fabric and decals with material samples
- Added fabric materials and textures
- Added information for fabric materials in fabric scene

### Fixed
- Fixed an issue where a dynamic sky changing any frame may not update the ambient probe.
- Fixed an issue where default volume would not update when switching profile.
- Fixed an issue where AO override would not override specular occlusion.
- Fixed an issue where Volume inspector might not refresh correctly in some cases.
- Fixed an issue related to the envlightdatasrt not being bound in recursive rendering.
- Fixed issue with uncached reflection probe cameras reseting the debug mode (case 1224601)
- Fixed issue with atmospheric fog turning black if a planar reflection probe is placed below ground level. (case 1226588)
- Fix when rescale probe all direction below zero (1219246)
- Fixed issue with resources being accessed before initialization process has been performed completely. 
- Fixed render texture with XR
- Fixed sRGB mismatch with XR SDK
- Fixed XR single-pass with Mock HMD plugin
- Fixed XR culling with multiple cameras
- Fixed shadow cascade tooltip when using the metric mode (case 1229232)
- Focus on Decal uses the extends of the projectors
- Fixed how the area light influence volume is computed to match rasterization.
- Fixed usage of light size data that are not available at runtime.
- Fixed light type resolution when performing a reset on HDAdditionalLightData (case 1220931)
- Fixed drag area width at left of Light's intensity field in Inspector.
- Fix for issue that prevented scene from being completely saved when baked reflection probes are present and lighting is set to auto generate.
- Fixed the depth buffer copy made before custom pass after opaque and normal injection point.
- Fixed a weird behavior in the scalable settings drawing when the space becomes tiny (1212045).
- Fixed an usage of a a compute buffer not bound (1229964)
- Fixed an issue where unncessarily serialized members in StaticLightingSky component would change each time the scene is changed.
- Fix issues in the post process system with RenderTexture being invalid in some cases, causing rendering problems.
- Fixed an issue where changing the default volume profile from another inspector would not update the default volume editor.
- Fixed path validation when creating new volume profile (case 1229933)
- Fix for range compression factor for probes going negative (now clamped to positive values).
- Fixed various object leaks in HDRP.
- Fix for assertion triggering sometimes when saving a newly created lit shader graph (case 1230996)
- Fixed MSAA depth resolve when there is no motion vectors
- Fix issue causing wrong planar reflection rendering when more than one camera is present.
- Fixed culling of planar reflection probes that change position (case 1218651)
- Fixed null reference when processing lightprobe (case 1235285)
- Fix black screen in XR when HDRP package is present but not used.
- Fixed white flash happening with auto-exposure in some cases (case 1223774)
- Fixed NaN which can appear with real time reflection and inf value
- Fixed raytracing shader compilation on Metal
- Fixed an issue that was collapsing the volume components in the HDRP default settings
- Fixed warning about missing bound decal buffer
- Fixed the debug exposure mode for display sky reflection and debug view baked lighting
- Fixed shader warning on Xbox for ResolveStencilBuffer.compute. 
- Fixed unneeded cookie texture allocation for cone stop lights.
- Fixed issue when toggling anything in HDRP asset that will produce an error (case 1238155)
- Fixed scalarization code for contact shadows
- Fix MaterialBalls having same guid issue
- Fix spelling and grammatical errors in material samples
- Fixed issues with scene view and transparent motion vectors.
- Pre-warm the RTHandle system to reduce the amount of memory allocations and the total memory needed at all points. 
- Workaround an issue caused by GetKernelThreadGroupSizes  failing to retrieve correct group size. 
- Fixed transparent motion vector framesetting not sanitized.
- Fix reflection probe frame settings override
- Fixed wrong order of post process frame settings.
- Force to rebake probe with missing baked texture. (1253367)
- Fix issue causing blocky artifacts when decals affect metallic and are applied on material with specular color workflow.
- Appropriately constraint blend distance of reflection probe while editing with the inspector (case 1248931)
- Fixed errors when switching area light to disk shape while an area emissive mesh was displayed.
- PBR Sky now doesn't go black when going below sea level, but it instead freezes calculation as if on the horizon. 
- Fixed UI drawing of the quaternion (1251235)
- Fixed taaFrameIndex and XR tests 4052 and 4053

### Changed
- Rejecting history for ray traced reflections based on a threshold evaluated on the neighborhood of the sampled history.
- Renamed "Environment" to "Reflection Probes" in tile/cluster debug menu.
- Utilities namespace is obsolete, moved its content to UnityEngine.Rendering (case 1204677)
- All custom pass volumes are now executed for one injection point instead of the first one.
- Optimized PrepareLightsForGPU (cost reduced by over 25%) and PrepareGPULightData (around twice as fast now).
- Rejecting history for ray traced reflections based on a threshold evaluated on the neighborhood of the sampled history.
- Renamed "Environment" to "Reflection Probes" in tile/cluster debug menu.
- Debug exposure in debug menu have been replace to debug exposure compensation in EV100 space and is always visible.
- Cookie are now supported in lightmaper. All lights casting cookie and baked will now include cookie influence.
- Diffusion Profile and Material references in HDRP materials are now correctly exported to unity packages. Note that the diffusion profile or the material references need to be edited once before this can work properly.

## [8.0.1] - 2020-02-25

Version Updated
The version number for this package has increased due to a version update of a related graphics package.

## [8.0.0] - 2020-02-25

Version Updated
The version number for this package has increased due to a version update of a related graphics package.

## [7.3.0] - 2020-03-11

### Added
- Added the exposure sliders to the planar reflection probe preview
- Added a warning and workaround instructions that appear when you enable XR single-pass after the first frame with the XR SDK.
- Added an "enable" toggle to the SSR volume component.

### Fixed
- Fixed issue with AssetPostprocessors dependencies causing models to be imported twice when upgrading the package version.
- Fix player build DX12
- Fix issue with AO being misaligned when multiple view are visible.
- Fix issue that caused the clamp of camera rotation motion for motion blur to be ineffective.
- Fixed culling of lights with XR SDK
- Fixed memory stomp in shadow caching code, leading to overflow of Shadow request array and runtime errors.
- Fixed an issue related to transparent objects reading the ray traced indirect diffuse buffer
- Fixed an issue with filtering ray traced area lights when the intensity is high or there is an exposure.
- Fixed ill-formed include path in Depth Of Field shader.
- Fixed a bug in semi-transparent shadows (object further than the light casting shadows)
- Fix state enabled of default volume profile when in package.
- Fixed removal of MeshRenderer and MeshFilter on adding Light component. 
- Fixed a bug in debug light volumes.
- Fixed the culling was not disposed error in build log.
- Fixed an issue where fog sky color mode could sample NaNs in the sky cubemap.
- Fixed a leak in the PBR sky renderer.
- Added a tooltip to the Ambient Mode parameter in the Visual Envionment volume component.
- Static lighting sky now takes the default volume into account (this fixes discrepancies between baked and realtime lighting).
- Fixed a leak in the sky system.
- Hide reflection probes in the renderer components.
- Removed MSAA Buffers allocation when lit shader mode is set to "deferred only".
- Fixed invalid cast for realtime reflection probes (case 1220504)
- Fixed invalid game view rendering when disabling all cameras in the scene (case 1105163)
- Fixed infinite reload loop while displaying Light's Shadow's Link Light Layer in Inspector of Prefab Asset.
- Fixed the cookie atlas size and planar atlas size being too big after an upgrade of the HDRP asset.
- Fixed alpha clipping test (comparison was '>', now '>=')
- Fixed preview camera (eg. shader graph preview) when path tracing is on
- Fixed DXR player build
- Fixed compilation issue with linux vulkan and raytrace shader
- Fixed the HDRP asset migration code not being called after an upgrade of the package
- Fixed draw renderers custom pass out of bound exception
- Fixed an issue with emissive light meshes not being in the RAS.
- Fixed a warning due to StaticLightingSky when reloading domain in some cases.
- Fixed the MaxLightCount being displayed when the light volume debug menu is on ColorAndEdge.
- Fix an exception in case two LOD levels are using the same mesh renderer.
- Fixed error in the console when switching shader to decal in the material UI.
- Fixed z-fighting in scene view when scene lighting is off (case 1203927)
- Fixed some typos in debug menu (case 1224594)
- Fixed an issue with refraction model and ray traced recursive rendering (case 1198578).
- Fixed cubemap thumbnail generation at project load time. 
- Half fixed shuriken particle light that cast shadows (only the first one will be correct)
- Fixed an issue with the specularFGD term being used when the material has a clear coat (lit shader).

### Changed
- Renamed the cubemap used for diffuse convolution to a more explicit name for the memory profiler.
- Light dimmer can now get values higher than one and was renamed to multiplier in the UI. 
- Removed info box requesting volume component for Visual Environment and updated the documentation with the relevant information.
- Add range-based clipping to box lights (case 1178780)
- Improve area light culling (case 1085873)
- Light Hierarchy debug mode can now adjust Debug Exposure for visualizing high exposure scenes.
- Changed the diffusion profile warning on the material to an info and changed the message to be more precise.

## [7.2.0] - 2020-02-10

### Added
- Added the possibility to have ray traced colored and semi-transparent shadows on directional lights.
- Exposed the debug overlay ratio in the debug menu.
- Added a separate frame settings for tonemapping alongside color grading.
- Added the receive fog option in the material UI for ShaderGraphs.
- Added a public virtual bool in the custom post processes API to specify if a post processes should be executed in the scene view.
- Added a menu option that checks scene issues with ray tracing. Also removed the previously existing warning at runtime.
- Added Contrast Adaptive Sharpen (CAS) Upscaling effect.
- Added APIs to update probe settings at runtime.
- Added documentation for the rayTracingSupported method in HDRP
- Added user-selectable format for the post processing passes. 
- Added support for alpha channel in some post-processing passes (DoF, TAA, Uber).
- Added warnings in FrameSettings inspector when using DXR and atempting to use Asynchronous Execution.
- Exposed Stencil bits that can be used by the user.
- Added history rejection based on velocity of intersected objects for directional, point and spot lights.
- Added a affectsVolumetric field to the HDAdditionalLightData API to know if light affects volumetric fog.
- Add OS and Hardware check in the Wizard fixes for DXR.
- Added option to exclude camera motion from motion blur.
- Added semi-transparent shadows for point and spot lights.
- Added support for semi-transparent shadow for unlit shader and unlit shader graph.
- Added the alpha clip enabled toggle to the material UI for all HDRP shader graphs.
- Added Material Samples to explain how to use the lit shader features
- Added an initial implementation of ray traced sub surface scattering
- Added AssetPostprocessors and Shadergraphs to handle Arnold Standard Surface and 3DsMax Physical material import from FBX. 
- Added support for Smoothness Fade start work when enabling ray traced reflections.
- Added Contact shadow, Micro shadows and Screen space refraction API documentation.
- Added script documentation for SSR, SSAO (ray tracing), GI, Light Cluster, RayTracingSettings, Ray Counters, etc.
- Added path tracing support for refraction and internal reflections.
- Added support for Thin Refraction Model and Lit's Clear Coat in Path Tracing.
- Added the Tint parameter to Sky Colored Fog.

### Fixed
- Update documentation of HDRISky-Backplate, precise how to have Ambient Occlusion on the Backplate
- Fixed TerrainLitGUI when per-pixel normal property is not present.
- Fixed a bug due to depth history begin overriden too soon
- Fixed issue that caused Distortion UI to appear in Lit.
- Fixed several issues with decal duplicating when editing them.
- Fixed initialization of volumetric buffer params (1204159)
- Fixed an issue where frame count was incorrectly reset for the game view, causing temporal processes to fail.
- Fixed Culling group was not disposed error.
- Fixed issues on some GPU that do not support gathers on integer textures.
- Fixed an issue with ambient probe not being initialized for the first frame after a domain reload for volumetric fog.
- Fixed the scene visibility of decal projectors and density volumes
- Fixed a leak in sky manager.
- Fixed an issue where entering playmode while the light editor is opened would produce null reference exceptions.
- Fixed the debug overlay overlapping the debug menu at runtime.
- Fixed an issue with the framecount when changing scene.
- Fixed errors that occurred when using invalid near and far clip plane values for planar reflections.
- Fixed issue with motion blur sample weighting function.
- Fixed motion vectors in MSAA.
- Fixed sun flare blending (case 1205862).
- Fixed a lot of issues related to ray traced screen space shadows.
- Fixed memory leak caused by apply distortion material not being disposed.
- Fixed Reflection probe incorrectly culled when moving its parent (case 1207660)
- Fixed a nullref when upgrading the Fog volume components while the volume is opened in the inspector.
- Fix issues where decals on PS4 would not correctly write out the tile mask causing bits of the decal to go missing.
- Use appropriate label width and text content so the label is completely visible
- Fixed an issue where final post process pass would not output the default alpha value of 1.0 when using 11_11_10 color buffer format.
- Fixed SSR issue after the MSAA Motion Vector fix.
- Fixed an issue with PCSS on directional light if punctual shadow atlas was not allocated.
- Fixed an issue where shadow resolution would be wrong on the first face of a baked reflection probe.
- Fixed issue with PCSS softness being incorrect for cascades different than the first one.
- Fixed custom post process not rendering when using multiple HDRP asset in quality settings
- Fixed probe gizmo missing id (case 1208975)
- Fixed a warning in raytracingshadowfilter.compute
- Fixed issue with AO breaking with small near plane values.
- Fixed custom post process Cleanup function not called in some cases.
- Fixed shader warning in AO code.
- Fixed a warning in simpledenoiser.compute
- Fixed tube and rectangle light culling to use their shape instead of their range as a bounding box.
- Fixed caused by using gather on a UINT texture in motion blur. 
- Fix issue with ambient occlusion breaking when dynamic resolution is active.
- Fixed some possible NaN causes in Depth of Field.
- Fixed Custom Pass nullref due to the new Profiling Sample API changes
- Fixed the black/grey screen issue on after post process Custom Passes in non dev builds.
- Fixed particle lights.
- Improved behavior of lights and probe going over the HDRP asset limits.
- Fixed issue triggered when last punctual light is disabled and more than one camera is used.
- Fixed Custom Pass nullref due to the new Profiling Sample API changes
- Fixed the black/grey screen issue on after post process Custom Passes in non dev builds.
- Fixed XR rendering locked to vsync of main display with Standalone Player.
- Fixed custom pass cleanup not called at the right time when using multiple volumes.
- Fixed an issue on metal with edge of decal having artifact by delaying discard of fragments during decal projection
- Fixed various shader warning
- Fixing unnecessary memory allocations in the ray tracing cluster build
- Fixed duplicate column labels in LightEditor's light tab
- Fixed white and dark flashes on scenes with very high or very low exposure when Automatic Exposure is being used.
- Fixed an issue where passing a null ProfilingSampler would cause a null ref exception.
- Fixed memory leak in Sky when in matcap mode.
- Fixed compilation issues on platform that don't support VR.
- Fixed migration code called when we create a new HDRP asset.
- Fixed RemoveComponent on Camera contextual menu to not remove Camera while a component depend on it.
- Fixed an issue where ambient occlusion and screen space reflections editors would generate null ref exceptions when HDRP was not set as the current pipeline.
- Fixed a null reference exception in the probe UI when no HDRP asset is present.
- Fixed the outline example in the doc (sampling range was dependent on screen resolution)
- Fixed a null reference exception in the HDRI Sky editor when no HDRP asset is present.
- Fixed an issue where Decal Projectors created from script where rotated around the X axis by 90°.
- Fixed frustum used to compute Density Volumes visibility when projection matrix is oblique.
- Fixed a null reference exception in Path Tracing, Recursive Rendering and raytraced Global Illumination editors when no HDRP asset is present.
- Fix for NaNs on certain geometry with Lit shader -- [case 1210058](https://fogbugz.unity3d.com/f/cases/1210058/)
- Fixed an issue where ambient occlusion and screen space reflections editors would generate null ref exceptions when HDRP was not set as the current pipeline.
- Fixed a null reference exception in the probe UI when no HDRP asset is present.
- Fixed the outline example in the doc (sampling range was dependent on screen resolution)
- Fixed a null reference exception in the HDRI Sky editor when no HDRP asset is present.
- Fixed an issue where materials newly created from the contextual menu would have an invalid state, causing various problems until it was edited.
- Fixed transparent material created with ZWrite enabled (now it is disabled by default for new transparent materials)
- Fixed mouseover on Move and Rotate tool while DecalProjector is selected.
- Fixed wrong stencil state on some of the pixel shader versions of deferred shader.
- Fixed an issue where creating decals at runtime could cause a null reference exception.
- Fixed issue that displayed material migration dialog on the creation of new project.
- Fixed various issues with time and animated materials (cases 1210068, 1210064).
- Updated light explorer with latest changes to the Fog and fixed issues when no visual environment was present.
- Fixed not handleling properly the recieve SSR feature with ray traced reflections
- Shadow Atlas is no longer allocated for area lights when they are disabled in the shader config file.
- Avoid MRT Clear on PS4 as it is not implemented yet.
- Fixed runtime debug menu BitField control.
- Fixed the radius value used for ray traced directional light.
- Fixed compilation issues with the layered lit in ray tracing shaders.
- Fixed XR autotests viewport size rounding
- Fixed mip map slider knob displayed when cubemap have no mipmap
- Remove unnecessary skip of material upgrade dialog box.
- Fixed the profiling sample mismatch errors when enabling the profiler in play mode
- Fixed issue that caused NaNs in reflection probes on consoles.
- Fixed adjusting positive axis of Blend Distance slides the negative axis in the density volume component.
- Fixed the blend of reflections based on the weight.
- Fixed fallback for ray traced reflections when denoising is enabled.
- Fixed error spam issue with terrain detail terrainDetailUnsupported (cases 1211848)
- Fixed hardware dynamic resolution causing cropping/scaling issues in scene view (case 1158661)
- Fixed Wizard check order for `Hardware and OS` and `Direct3D12`
- Fix AO issue turning black when Far/Near plane distance is big.
- Fixed issue when opening lookdev and the lookdev volume have not been assigned yet.
- Improved memory usage of the sky system.
- Updated label in HDRP quality preference settings (case 1215100)
- Fixed Decal Projector gizmo not undoing properly (case 1216629)
- Fix a leak in the denoising of ray traced reflections.
- Fixed Alignment issue in Light Preset
- Fixed Environment Header in LightingWindow
- Fixed an issue where hair shader could write garbage in the diffuse lighting buffer, causing NaNs.
- Fixed an exposure issue with ray traced sub-surface scattering.
- Fixed runtime debug menu light hierarchy None not doing anything.
- Fixed the broken ShaderGraph preview when creating a new Lit graph.
- Fix indentation issue in preset of LayeredLit material.
- Fixed minor issues with cubemap preview in the inspector.
- Fixed wrong build error message when building for android on mac.
- Fixed an issue related to denoising ray trace area shadows.
- Fixed wrong build error message when building for android on mac.
- Fixed Wizard persistency of Direct3D12 change on domain reload.
- Fixed Wizard persistency of FixAll on domain reload.
- Fixed Wizard behaviour on domain reload.
- Fixed a potential source of NaN in planar reflection probe atlas.
- Fixed an issue with MipRatio debug mode showing _DebugMatCapTexture not being set.
- Fixed missing initialization of input params in Blit for VR.
- Fix Inf source in LTC for area lights.
- Fix supported Mac platform detection to handle new major version (11.0) properly

### Changed
- Hide unused LOD settings in Quality Settings legacy window.
- Reduced the constrained distance for temporal reprojection of ray tracing denoising
- Removed shadow near plane from the Directional Light Shadow UI.
- Improved the performances of custom pass culling.
- The scene view camera now replicates the physical parameters from the camera tagged as "MainCamera".
- Reduced the number of GC.Alloc calls, one simple scene without plarnar / probes, it should be 0B.
- Renamed ProfilingSample to ProfilingScope and unified API. Added GPU Timings.
- Updated macros to be compatible with the new shader preprocessor.
- Ray tracing reflection temporal filtering is now done in pre-exposed space
- Search field selects the appropriate fields in both project settings panels 'HDRP Default Settings' and 'Quality/HDRP'
- Disabled the refraction and transmission map keywords if the material is opaque.
- Keep celestial bodies outside the atmosphere.
- Updated the MSAA documentation to specify what features HDRP supports MSAA for and what features it does not.
- Shader use for Runtime Debug Display are now correctly stripper when doing a release build
- Now each camera has its own Volume Stack. This allows Volume Parameters to be updated as early as possible and be ready for the whole frame without conflicts between cameras.
- Disable Async for SSR, SSAO and Contact shadow when aggregated ray tracing frame setting is on.
- Improved performance when entering play mode without domain reload by a factor of ~25
- Renamed the camera profiling sample to include the camera name
- Discarding the ray tracing history for AO, reflection, diffuse shadows and GI when the viewport size changes.
- Renamed the camera profiling sample to include the camera name
- Renamed the post processing graphic formats to match the new convention.
- The restart in Wizard for DXR will always be last fix from now on
- Refactoring pre-existing materials to share more shader code between rasterization and ray tracing.
- Setting a material's Refraction Model to Thin does not overwrite the Thickness and Transmission Absorption Distance anymore.
- Removed Wind textures from runtime as wind is no longer built into the pipeline
- Changed Shader Graph titles of master nodes to be more easily searchable ("HDRP/x" -> "x (HDRP)")
- Expose StartSinglePass() and StopSinglePass() as public interface for XRPass
- Replaced the Texture array for 2D cookies (spot, area and directional lights) and for planar reflections by an atlas.
- Moved the tier defining from the asset to the concerned volume components.
- Changing from a tier management to a "mode" management for reflection and GI and removing the ability to enable/disable deferred and ray bining (they are now implied by performance mode)
- The default FrameSettings for ScreenSpaceShadows is set to true for Camera in order to give a better workflow for DXR.
- Refactor internal usage of Stencil bits.
- Changed how the material upgrader works and added documentation for it.
- Custom passes now disable the stencil when overwriting the depth and not writing into it.
- Renamed the camera profiling sample to include the camera name
- Changed the way the shadow casting property of transparent and tranmissive materials is handeled for ray tracing.
- Changed inspector materials stencil setting code to have more sharing.
- Updated the default scene and default DXR scene and DefaultVolumeProfile.
- Changed the way the length parameter is used for ray traced contact shadows.
- Improved the coherency of PCSS blur between cascades.
- Updated VR checks in Wizard to reflect new XR System.
- Removing unused alpha threshold depth prepass and post pass for fabric shader graph.
- Transform result from CIE XYZ to sRGB color space in EvalSensitivity for iridescence.
- Hide the Probes section in the Renderer editos because it was unused.
- Moved BeginCameraRendering callback right before culling.
- Changed the visibility of the Indirect Lighting Controller component to public.

## [7.1.8] - 2020-01-20

### Fixed
- Fixed white and dark flashes on scenes with very high or very low exposure when Automatic Exposure is being used.
- Fixed memory leak in Sky when in matcap mode.
	
### Changed
- On Xbox and PS4 you will also need to download the com.unity.render-pipeline.platform (ps4 or xboxone) package from the appropriate platform developer forum

## [7.1.7] - 2019-12-11

### Added
- Added a check in the custom post process template to throw an error if the default shader is not found.

### Fixed
- Fixed rendering errors when enabling debug modes with custom passes
- Fix an issue that made PCSS dependent on Atlas resolution (not shadow map res)
- Fixing a bug whith histories when n>4 for ray traced shadows
- Fixing wrong behavior in ray traced shadows for mesh renderers if their cast shadow is shadow only or double sided
- Only tracing rays for shadow if the point is inside the code for spotlight shadows
- Only tracing rays if the point is inside the range for point lights
- Fixing ghosting issues when the screen space shadow  indexes change for a light with ray traced shadows
- Fixed an issue with stencil management and Xbox One build that caused corrupted output in deferred mode.
- Fixed a mismatch in behavior between the culling of shadow maps and ray traced point and spot light shadows
- Fixed recursive ray tracing not working anymore after intermediate buffer refactor.
- Fixed ray traced shadow denoising not working (history rejected all the time).
- Fixed shader warning on xbox one
- Fixed cookies not working for spot lights in ray traced reflections, ray traced GI and recursive rendering
- Fixed an inverted handling of CoatSmoothness for SSR in StackLit.
- Fixed missing distortion inputs in Lit and Unlit material UI.
- Fixed issue that propagated NaNs across multiple frames through the exposure texture. 
- Fixed issue with Exclude from TAA stencil ignored. 
- Fixed ray traced reflection exposure issue.
- Fixed issue with TAA history not initialising corretly scale factor for first frame
- Fixed issue with stencil test of material classification not using the correct Mask (causing false positive and bad performance with forward material in deferred)
- Fixed issue with History not reset when chaning antialiasing mode on camera
- Fixed issue with volumetric data not being initialized if default settings have volumetric and reprojection off. 
- Fixed ray tracing reflection denoiser not applied in tier 1
- Fixed the vibility of ray tracing related methods.
- Fixed the diffusion profile list not saved when clicking the fix button in the material UI.
- Fixed crash when pushing bounce count higher than 1 for ray traced GI or reflections
- Fixed PCSS softness scale so that it better match ray traced reference for punctual lights. 
- Fixed exposure management for the path tracer
- Fixed AxF material UI containing two advanced options settings.
- Fixed an issue where cached sky contexts were being destroyed wrongly, breaking lighting in the LookDev
- Fixed issue that clamped PCSS softness too early and not after distance scale.
- Fixed fog affect transparent on HD unlit master node
- Fixed custom post processes re-ordering not saved.
- Fixed NPE when using scalable settings
- Fixed an issue where PBR sky precomputation was reset incorrectly in some cases causing bad performance.
- Fixed a bug in dxr due to depth history begin overriden too soon
- Fixed CustomPassSampleCameraColor scale issue when called from Before Transparent injection point.
- Fixed corruption of AO in baked probes.
- Fixed issue with upgrade of projects that still had Very High as shadow filtering quality.
- Removed shadow near plane from the Directional Light Shadow UI.
- Fixed performance issue with performances of custom pass culling.

## [7.1.6] - 2019-11-22

### Added
- Added Backplate projection from the HDRISky
- Added Shadow Matte in UnlitMasterNode, which only received shadow without lighting
- Added support for depth copy with XR SDK
- Added debug setting to Render Pipeline Debug Window to list the active XR views
- Added an option to filter the result of the volumetric lighting (off by default).
- Added a transmission multiplier for directional lights
- Added XR single-pass test mode to Render Pipeline Debug Window
- Added debug setting to Render Pipeline Window to list the active XR views
- Added a new refraction mode for the Lit shader (thin). Which is a box refraction with small thickness values
- Added the code to support Barn Doors for Area Lights based on a shaderconfig option.
- Added HDRPCameraBinder property binder for Visual Effect Graph
- Added "Celestial Body" controls to the Directional Light
- Added new parameters to the Physically Based Sky
- Added Reflections to the DXR Wizard

### Fixed
- Fixed y-flip in scene view with XR SDK
- Fixed Decal projectors do not immediately respond when parent object layer mask is changed in editor.
- Fixed y-flip in scene view with XR SDK
- Fixed a number of issues with Material Quality setting
- Fixed the transparent Cull Mode option in HD unlit master node settings only visible if double sided is ticked.
- Fixed an issue causing shadowed areas by contact shadows at the edge of far clip plane if contact shadow length is very close to far clip plane.
- Fixed editing a scalable settings will edit all loaded asset in memory instead of targetted asset.
- Fixed Planar reflection default viewer FOV
- Fixed flickering issues when moving the mouse in the editor with ray tracing on.
- Fixed the ShaderGraph main preview being black after switching to SSS in the master node settings
- Fixed custom fullscreen passes in VR
- Fixed camera culling masks not taken in account in custom pass volumes
- Fixed object not drawn in custom pass when using a DrawRenderers with an HDRP shader in a build.
- Fixed injection points for Custom Passes (AfterDepthAndNormal and BeforePreRefraction were missing)
- Fixed a enum to choose shader tags used for drawing objects (DepthPrepass or Forward) when there is no override material.
- Fixed lit objects in the BeforePreRefraction, BeforeTransparent and BeforePostProcess.
- Fixed the None option when binding custom pass render targets to allow binding only depth or color.
- Fixed custom pass buffers allocation so they are not allocated if they're not used.
- Fixed the Custom Pass entry in the volume create asset menu items.
- Fixed Prefab Overrides workflow on Camera.
- Fixed alignment issue in Preset for Camera.
- Fixed alignment issue in Physical part for Camera.
- Fixed FrameSettings multi-edition.
- Fixed a bug happening when denoising multiple ray traced light shadows
- Fixed minor naming issues in ShaderGraph settings
- Fixed an issue with Metal Shader Compiler and GTAO shader for metal
- Fixed resources load issue while upgrading HDRP package.
- Fixed LOD fade mask by accounting for field of view
- Fixed spot light missing from ray tracing indirect effects.
- Fixed a UI bug in the diffusion profile list after fixing them from the wizard.
- Fixed the hash collision when creating new diffusion profile assets.
- Fixed a light leaking issue with box light casting shadows (case 1184475)
- Fixed Cookie texture type in the cookie slot of lights (Now displays a warning because it is not supported).
- Fixed a nullref that happens when using the Shuriken particle light module
- Fixed alignment in Wizard
- Fixed text overflow in Wizard's helpbox
- Fixed Wizard button fix all that was not automatically grab all required fixes
- Fixed VR tab for MacOS in Wizard
- Fixed local config package workflow in Wizard
- Fixed issue with contact shadows shifting when MSAA is enabled.
- Fixed EV100 in the PBR sky
- Fixed an issue In URP where sometime the camera is not passed to the volume system and causes a null ref exception (case 1199388)
- Fixed nullref when releasing HDRP with custom pass disabled
- Fixed performance issue derived from copying stencil buffer.
- Fixed an editor freeze when importing a diffusion profile asset from a unity package.
- Fixed an exception when trying to reload a builtin resource.
- Fixed the light type intensity unit reset when switching the light type.
- Fixed compilation error related to define guards and CreateLayoutFromXrSdk()
- Fixed documentation link on CustomPassVolume.
- Fixed player build when HDRP is in the project but not assigned in the graphic settings.
- Fixed an issue where ambient probe would be black for the first face of a baked reflection probe
- VFX: Fixed Missing Reference to Visual Effect Graph Runtime Assembly
- Fixed an issue where rendering done by users in EndCameraRendering would be executed before the main render loop.
- Fixed Prefab Override in main scope of Volume.
- Fixed alignment issue in Presset of main scope of Volume.
- Fixed persistence of ShowChromeGizmo and moved it to toolbar for coherency in ReflectionProbe and PlanarReflectionProbe.
- Fixed Alignement issue in ReflectionProbe and PlanarReflectionProbe.
- Fixed Prefab override workflow issue in ReflectionProbe and PlanarReflectionProbe.
- Fixed empty MoreOptions and moved AdvancedManipulation in a dedicated location for coherency in ReflectionProbe and PlanarReflectionProbe.
- Fixed Prefab override workflow issue in DensityVolume.
- Fixed empty MoreOptions and moved AdvancedManipulation in a dedicated location for coherency in DensityVolume.
- Fix light limit counts specified on the HDRP asset
- Fixed Quality Settings for SSR, Contact Shadows and Ambient Occlusion volume components
- Fixed decalui deriving from hdshaderui instead of just shaderui
- Use DelayedIntField instead of IntField for scalable settings

### Changed
- Reworked XR automated tests
- The ray traced screen space shadow history for directional, spot and point lights is discarded if the light transform has changed.
- Changed the behavior for ray tracing in case a mesh renderer has both transparent and opaque submeshes.
- Improve history buffer management
- Replaced PlayerSettings.virtualRealitySupported with XRGraphics.tryEnable.
- Remove redundant FrameSettings RealTimePlanarReflection
- Improved a bit the GC calls generated during the rendering.
- Material update is now only triggered when the relevant settings are touched in the shader graph master nodes
- Changed the way Sky Intensity (on Sky volume components) is handled. It's now a combo box where users can choose between Exposure, Multiplier or Lux (for HDRI sky only) instead of both multiplier and exposure being applied all the time. Added a new menu item to convert old profiles.
- Change how method for specular occlusions is decided on inspector shader (Lit, LitTesselation, LayeredLit, LayeredLitTessellation)
- Unlocked SSS, SSR, Motion Vectors and Distortion frame settings for reflections probes.

## [7.1.5] - 2019-11-15

### Fixed
- Fixed black reflection probes the first time loading a project

## [7.1.4] - 2019-11-13

### Added
- Added XR single-pass setting into HDRP asset
- Added a penumbra tint option for lights

### Fixed
- Fixed EOL for some files
- Fixed scene view rendering with volumetrics and XR enabled
- Fixed decals to work with multiple cameras
- Fixed optional clear of GBuffer (Was always on)
- Fixed render target clears with XR single-pass rendering
- Fixed HDRP samples file hierarchy
- Fixed Light units not matching light type
- Fixed QualitySettings panel not displaying HDRP Asset

### Changed
- Changed parametrization of PCSS, now softness is derived from angular diameter (for directional lights) or shape radius (for point/spot lights) and min filter size is now in the [0..1] range.
- Moved the copy of the geometry history buffers to right after the depth mip chain generation.
- Rename "Luminance" to "Nits" in UX for physical light unit
- Rename FrameSettings "SkyLighting" to "SkyReflection"

## [7.1.3] - 2019-11-04

### Added
- Ray tracing support for VR single-pass
- Added sharpen filter shader parameter and UI for TemporalAA to control image quality instead of hardcoded value
- Added frame settings option for custom post process and custom passes as well as custom color buffer format option.
- Add check in wizard on SRP Batcher enabled.
- Added default implementations of OnPreprocessMaterialDescription for FBX, Obj, Sketchup and 3DS file formats.
- Added custom pass fade radius
- Added after post process injection point for custom passes
- Added basic alpha compositing support - Alpha is available afterpostprocess when using FP16 buffer format.
- Added falloff distance on Reflection Probe and Planar Reflection Probe
- Added hability to name LightLayers in HDRenderPipelineAsset
- Added a range compression factor for Reflection Probe and Planar Reflection Probe to avoid saturation of colors.
- Added path tracing support for directional, point and spot lights, as well as emission from Lit and Unlit.
- Added non temporal version of SSAO.
- Added more detailed ray tracing stats in the debug window
- Added Disc area light (bake only)
- Added a warning in the material UI to prevent transparent + subsurface-scattering combination.

### Fixed
- Sorting, undo, labels, layout in the Lighting Explorer.
- Fixed sky settings and materials in Shader Graph Samples package
- Fixed light supported units caching (1182266)
- Fixed an issue where SSAO (that needs temporal reprojection) was still being rendered when Motion Vectors were not available (case 1184998)
- Fixed a nullref when modifying the height parameters inside the layered lit shader UI.
- Fixed Decal gizmo that become white after exiting play mode
- Fixed Decal pivot position to behave like a spotlight
- Fixed an issue where using the LightingOverrideMask would break sky reflection for regular cameras
- Fix DebugMenu FrameSettingsHistory persistency on close
- Fix DensityVolume, ReflectionProbe aned PlanarReflectionProbe advancedControl display
- Fix DXR scene serialization in wizard
- Fixed an issue where Previews would reallocate History Buffers every frame
- Fixed the SetLightLayer function in HDAdditionalLightData setting the wrong light layer
- Fix error first time a preview is created for planar
- Fixed an issue where SSR would use an incorrect roughness value on ForwardOnly (StackLit, AxF, Fabric, etc.) materials when the pipeline is configured to also allow deferred Lit.
- Fixed issues with light explorer (cases 1183468, 1183269)
- Fix dot colors in LayeredLit material inspector
- Fix undo not resetting all value when undoing the material affectation in LayerLit material
- Fix for issue that caused gizmos to render in render textures (case 1174395)
- Fixed the light emissive mesh not updated when the light was disabled/enabled
- Fixed light and shadow layer sync when setting the HDAdditionalLightData.lightlayersMask property
- Fixed a nullref when a custom post process component that was in the HDRP PP list is removed from the project
- Fixed issue that prevented decals from modifying specular occlusion (case 1178272).
- Fixed exposure of volumetric reprojection
- Fixed multi selection support for Scalable Settings in lights
- Fixed font shaders in test projects for VR by using a Shader Graph version
- Fixed refresh of baked cubemap by incrementing updateCount at the end of the bake (case 1158677).
- Fixed issue with rectangular area light when seen from the back
- Fixed decals not affecting lightmap/lightprobe
- Fixed zBufferParams with XR single-pass rendering
- Fixed moving objects not rendered in custom passes
- Fixed abstract classes listed in the + menu of the custom pass list
- Fixed custom pass that was rendered in previews
- Fixed precision error in zero value normals when applying decals (case 1181639)
- Fixed issue that triggered No Scene Lighting view in game view as well (case 1156102)
- Assign default volume profile when creating a new HDRP Asset
- Fixed fov to 0 in planar probe breaking the projection matrix (case 1182014)
- Fixed bugs with shadow caching
- Reassign the same camera for a realtime probe face render request to have appropriate history buffer during realtime probe rendering.
- Fixed issue causing wrong shading when normal map mode is Object space, no normal map is set, but a detail map is present (case 1143352)
- Fixed issue with decal and htile optimization
- Fixed TerrainLit shader compilation error regarding `_Control0_TexelSize` redefinition (case 1178480).
- Fixed warning about duplicate HDRuntimeReflectionSystem when configuring play mode without domain reload.
- Fixed an editor crash when multiple decal projectors were selected and some had null material
- Added all relevant fix actions to FixAll button in Wizard
- Moved FixAll button on top of the Wizard
- Fixed an issue where fog color was not pre-exposed correctly
- Fix priority order when custom passes are overlapping
- Fix cleanup not called when the custom pass GameObject is destroyed
- Replaced most instances of GraphicsSettings.renderPipelineAsset by GraphicsSettings.currentRenderPipeline. This should fix some parameters not working on Quality Settings overrides.
- Fixed an issue with Realtime GI not working on upgraded projects.
- Fixed issue with screen space shadows fallback texture was not set as a texture array.
- Fixed Pyramid Lights bounding box
- Fixed terrain heightmap default/null values and epsilons
- Fixed custom post-processing effects breaking when an abstract class inherited from `CustomPostProcessVolumeComponent`
- Fixed XR single-pass rendering in Editor by using ShaderConfig.s_XrMaxViews to allocate matrix array
- Multiple different skies rendered at the same time by different cameras are now handled correctly without flickering
- Fixed flickering issue happening when different volumes have shadow settings and multiple cameras are present. 
- Fixed issue causing planar probes to disappear if there is no light in the scene.
- Fixed a number of issues with the prefab isolation mode (Volumes leaking from the main scene and reflection not working properly)
- Fixed an issue with fog volume component upgrade not working properly
- Fixed Spot light Pyramid Shape has shadow artifacts on aspect ratio values lower than 1
- Fixed issue with AO upsampling in XR
- Fixed camera without HDAdditionalCameraData component not rendering
- Removed the macro ENABLE_RAYTRACING for most of the ray tracing code
- Fixed prefab containing camera reloading in loop while selected in the Project view
- Fixed issue causing NaN wheh the Z scale of an object is set to 0.
- Fixed DXR shader passes attempting to render before pipeline loaded
- Fixed black ambient sky issue when importing a project after deleting Library.
- Fixed issue when upgrading a Standard transparent material (case 1186874)
- Fixed area light cookies not working properly with stack lit
- Fixed material render queue not updated when the shader is changed in the material inspector.
- Fixed a number of issues with full screen debug modes not reseting correctly when setting another mutually exclusive mode
- Fixed compile errors for platforms with no VR support
- Fixed an issue with volumetrics and RTHandle scaling (case 1155236)
- Fixed an issue where sky lighting might be updated uselessly
- Fixed issue preventing to allow setting decal material to none (case 1196129)
- Fixed XR multi-pass decals rendering
- Fixed several fields on Light Inspector that not supported Prefab overrides
- VFX: Removed z-fight glitches that could appear when using deferred depth prepass and lit quad primitives
- VFX: Preserve specular option for lit outputs (matches HDRP lit shader)
- Fixed init of debug for FrameSettingsHistory on SceneView camera
- Added a fix script to handle the warning 'referenced script in (GameObject 'SceneIDMap') is missing'
- Fix Wizard load when none selected for RenderPipelineAsset
- Fixed issue with unclear naming of debug menu for decals.

### Changed
- Color buffer pyramid is not allocated anymore if neither refraction nor distortion are enabled
- Rename Emission Radius to Radius in UI in Point, Spot
- Angular Diameter parameter for directional light is no longuer an advanced property
- DXR: Remove Light Radius and Angular Diamater of Raytrace shadow. Angular Diameter and Radius are used instead.
- Remove MaxSmoothness parameters from UI for point, spot and directional light. The MaxSmoothness is now deduce from Radius Parameters
- DXR: Remove the Ray Tracing Environement Component. Add a Layer Mask to the ray Tracing volume components to define which objects are taken into account for each effect.
- Removed second cubemaps used for shadowing in lookdev
- Disable Physically Based Sky below ground
- Increase max limit of area light and reflection probe to 128
- Change default texture for detailmap to grey
- Optimize Shadow RT load on Tile based architecture platforms. 
- Improved quality of SSAO.
- Moved RequestShadowMapRendering() back to public API.
- Update HDRP DXR Wizard with an option to automatically clone the hdrp config package and setup raytracing to 1 in shaders file.
- Added SceneSelection pass for TerrainLit shader.
- Simplified Light's type API regrouping the logic in one place (Check type in HDAdditionalLightData)
- The support of LOD CrossFade (Dithering transition) in master nodes now required to enable it in the master node settings (Save variant)
- Improved shadow bias, by removing constant depth bias and substituting it with slope-scale bias. 
- Fix the default stencil values when a material is created from a SSS ShaderGraph.
- Tweak test asset to be compatible with XR: unlit SG material for canvas and double-side font material
- Slightly tweaked the behaviour of bloom when resolution is low to reduce artifacts.
- Hidden fields in Light Inspector that is not relevant while in BakingOnly mode.

## [7.1.2] - 2019-09-19

### Fixed
- Fix/workaround a probable graphics driver bug in the GTAO shader.
- Fixed Hair and PBR shader graphs double sided modes
- Fixed an issue where updating an HDRP asset in the Quality setting panel would not recreate the pipeline.
- Fixed issue with point lights being considered even when occupying less than a pixel on screen (case 1183196)
- Fix a potential NaN source with iridescence (case 1183216)
- Fixed issue of spotlight breaking when minimizing the cone angle via the gizmo (case 1178279)
- Fixed issue that caused decals not to modify the roughness in the normal buffer, causing SSR to not behave correctly (case 1178336)
- Fixed lit transparent refraction with XR single-pass rendering
- Removed extra jitter for TemporalAA in VR
- Fixed ShaderGraph time in main preview
- Fixed issue on some UI elements in HDRP asset not expanding when clicking the arrow (case 1178369)
- Fixed alpha blending in custom post process
- Fixed the modification of the _AlphaCutoff property in the material UI when exposed with a ShaderGraph parameter.
- Fixed HDRP test `1218_Lit_DiffusionProfiles` on Vulkan.
- Fixed an issue where building a player in non-dev mode would generate render target error logs every frame
- Fixed crash when upgrading version of HDRP
- Fixed rendering issues with material previews
- Fixed NPE when using light module in Shuriken particle systems (1173348).
- Refresh cached shadow on editor changes

## [7.1.1] - 2019-09-05

### Added
- Transparency Overdraw debug mode. Allows to visualize transparent objects draw calls as an "heat map".
- Enabled single-pass instancing support for XR SDK with new API cmd.SetInstanceMultiplier()
- XR settings are now available in the HDRP asset
- Support for Material Quality in Shader Graph
- Material Quality support selection in HDRP Asset
- Renamed XR shader macro from UNITY_STEREO_ASSIGN_COMPUTE_EYE_INDEX to UNITY_XR_ASSIGN_VIEW_INDEX
- Raytracing ShaderGraph node for HDRP shaders
- Custom passes volume component with 3 injection points: Before Rendering, Before Transparent and Before Post Process
- Alpha channel is now properly exported to camera render textures when using FP16 color buffer format
- Support for XR SDK mirror view modes
- HD Master nodes in Shader Graph now support Normal and Tangent modification in vertex stage.
- DepthOfFieldCoC option in the fullscreen debug modes.
- Added override Ambient Occlusion option on debug windows
- Added Custom Post Processes with 3 injection points: Before Transparent, Before Post Process and After Post Process
- Added draft of minimal interactive path tracing (experimental) based on DXR API - Support only 4 area light, lit and unlit shader (non-shadergraph)

### Fixed
- Fixed wizard infinite loop on cancellation
- Fixed with compute shader error about too many threads in threadgroup on low GPU
- Fixed invalid contact shadow shaders being created on metal
- Fixed a bug where if Assembly.GetTypes throws an exception due to mis-versioned dlls, then no preprocessors are used in the shader stripper
- Fixed typo in AXF decal property preventing to compile
- Fixed reflection probe with XR single-pass and FPTL
- Fixed force gizmo shown when selecting camera in hierarchy
- Fixed issue with XR occlusion mesh and dynamic resolution
- Fixed an issue where lighting compute buffers were re-created with the wrong size when resizing the window, causing tile artefacts at the top of the screen.
- Fix FrameSettings names and tooltips
- Fixed error with XR SDK when the Editor is not in focus
- Fixed errors with RenderGraph, XR SDK and occlusion mesh
- Fixed shadow routines compilation errors when "real" type is a typedef on "half".
- Fixed toggle volumetric lighting in the light UI
- Fixed post-processing history reset handling rt-scale incorrectly
- Fixed crash with terrain and XR multi-pass
- Fixed ShaderGraph material synchronization issues
- Fixed a null reference exception when using an Emissive texture with Unlit shader (case 1181335)
- Fixed an issue where area lights and point lights where not counted separately with regards to max lights on screen (case 1183196)
- Fixed an SSR and Subsurface Scattering issue (appearing black) when using XR.

### Changed
- Update Wizard layout.
- Remove almost all Garbage collection call within a frame.
- Rename property AdditionalVeclocityChange to AddPrecomputeVelocity
- Call the End/Begin camera rendering callbacks for camera with customRender enabled
- Changeg framesettings migration order of postprocess flags as a pr for reflection settings flags have been backported to 2019.2
- Replaced usage of ENABLE_VR in XRSystem.cs by version defines based on the presence of the built-in VR and XR modules
- Added an update virtual function to the SkyRenderer class. This is called once per frame. This allows a given renderer to amortize heavy computation at the rate it chooses. Currently only the physically based sky implements this.
- Removed mandatory XRPass argument in HDCamera.GetOrCreate()
- Restored the HDCamera parameter to the sky rendering builtin parameters.
- Removed usage of StructuredBuffer for XR View Constants
- Expose Direct Specular Lighting control in FrameSettings
- Deprecated ExponentialFog and VolumetricFog volume components. Now there is only one exponential fog component (Fog) which can add Volumetric Fog as an option. Added a script in Edit -> Render Pipeline -> Upgrade Fog Volume Components.

## [7.0.1] - 2019-07-25

### Added
- Added option in the config package to disable globally Area Lights and to select shadow quality settings for the deferred pipeline.
- When shader log stripping is enabled, shader stripper statistics will be written at `Temp/shader-strip.json`
- Occlusion mesh support from XR SDK

### Fixed
- Fixed XR SDK mirror view blit, cleanup some XRTODO and removed XRDebug.cs
- Fixed culling for volumetrics with XR single-pass rendering
- Fix shadergraph material pass setup not called
- Fixed documentation links in component's Inspector header bar
- Cookies using the render texture output from a camera are now properly updated
- Allow in ShaderGraph to enable pre/post pass when the alpha clip is disabled

### Changed
- RenderQueue for Opaque now start at Background instead of Geometry.
- Clamp the area light size for scripting API when we change the light type
- Added a warning in the material UI when the diffusion profile assigned is not in the HDRP asset


## [7.0.0] - 2019-07-17

### Added
- `Fixed`, `Viewer`, and `Automatic` modes to compute the FOV used when rendering a `PlanarReflectionProbe`
- A checkbox to toggle the chrome gizmo of `ReflectionProbe`and `PlanarReflectionProbe`
- Added a Light layer in shadows that allow for objects to cast shadows without being affected by light (and vice versa).
- You can now access ShaderGraph blend states from the Material UI (for example, **Surface Type**, **Sorting Priority**, and **Blending Mode**). This change may break Materials that use a ShaderGraph, to fix them, select **Edit > Render Pipeline > Reset all ShaderGraph Scene Materials BlendStates**. This syncs the blendstates of you ShaderGraph master nodes with the Material properties.
- You can now control ZTest, ZWrite, and CullMode for transparent Materials.
- Materials that use Unlit Shaders or Unlit Master Node Shaders now cast shadows.
- Added an option to enable the ztest on **After Post Process** materials when TAA is disabled.
- Added a new SSAO (based on Ground Truth Ambient Occlusion algorithm) to replace the previous one.
- Added support for shadow tint on light
- BeginCameraRendering and EndCameraRendering callbacks are now called with probes
- Adding option to update shadow maps only On Enable and On Demand.
- Shader Graphs that use time-dependent vertex modification now generate correct motion vectors.
- Added option to allow a custom spot angle for spot light shadow maps.
- Added frame settings for individual post-processing effects
- Added dither transition between cascades for Low and Medium quality settings
- Added single-pass instancing support with XR SDK
- Added occlusion mesh support with XR SDK
- Added support of Alembic velocity to various shaders
- Added support for more than 2 views for single-pass instancing
- Added support for per punctual/directional light min roughness in StackLit
- Added mirror view support with XR SDK
- Added VR verification in HDRPWizard
- Added DXR verification in HDRPWizard
- Added feedbacks in UI of Volume regarding skies
- Cube LUT support in Tonemapping. Cube LUT helpers for external grading are available in the Post-processing Sample package.

### Fixed
- Fixed an issue with history buffers causing effects like TAA or auto exposure to flicker when more than one camera was visible in the editor
- The correct preview is displayed when selecting multiple `PlanarReflectionProbe`s
- Fixed volumetric rendering with camera-relative code and XR stereo instancing
- Fixed issue with flashing cyan due to async compilation of shader when selecting a mesh
- Fix texture type mismatch when the contact shadow are disabled (causing errors on IOS devices)
- Fixed Generate Shader Includes while in package
- Fixed issue when texture where deleted in ShadowCascadeGUI
- Fixed issue in FrameSettingsHistory when disabling a camera several time without enabling it in between.
- Fixed volumetric reprojection with camera-relative code and XR stereo instancing
- Added custom BaseShaderPreprocessor in HDEditorUtils.GetBaseShaderPreprocessorList()
- Fixed compile issue when USE_XR_SDK is not defined
- Fixed procedural sky sun disk intensity for high directional light intensities
- Fixed Decal mip level when using texture mip map streaming to avoid dropping to lowest permitted mip (now loading all mips)
- Fixed deferred shading for XR single-pass instancing after lightloop refactor
- Fixed cluster and material classification debug (material classification now works with compute as pixel shader lighting)
- Fixed IOS Nan by adding a maximun epsilon definition REAL_EPS that uses HALF_EPS when fp16 are used
- Removed unnecessary GC allocation in motion blur code
- Fixed locked UI with advanded influence volume inspector for probes
- Fixed invalid capture direction when rendering planar reflection probes
- Fixed Decal HTILE optimization with platform not supporting texture atomatic (Disable it)
- Fixed a crash in the build when the contact shadows are disabled
- Fixed camera rendering callbacks order (endCameraRendering was being called before the actual rendering)
- Fixed issue with wrong opaque blending settings for After Postprocess
- Fixed issue with Low resolution transparency on PS4
- Fixed a memory leak on volume profiles
- Fixed The Parallax Occlusion Mappping node in shader graph and it's UV input slot
- Fixed lighting with XR single-pass instancing by disabling deferred tiles
- Fixed the Bloom prefiltering pass
- Fixed post-processing effect relying on Unity's random number generator
- Fixed camera flickering when using TAA and selecting the camera in the editor
- Fixed issue with single shadow debug view and volumetrics
- Fixed most of the problems with light animation and timeline
- Fixed indirect deferred compute with XR single-pass instancing
- Fixed a slight omission in anisotropy calculations derived from HazeMapping in StackLit
- Improved stack computation numerical stability in StackLit
- Fix PBR master node always opaque (wrong blend modes for forward pass)
- Fixed TAA with XR single-pass instancing (missing macros)
- Fixed an issue causing Scene View selection wire gizmo to not appear when using HDRP Shader Graphs.
- Fixed wireframe rendering mode (case 1083989)
- Fixed the renderqueue not updated when the alpha clip is modified in the material UI.
- Fixed the PBR master node preview
- Remove the ReadOnly flag on Reflection Probe's cubemap assets during bake when there are no VCS active.
- Fixed an issue where setting a material debug view would not reset the other exclusive modes
- Spot light shapes are now correctly taken into account when baking
- Now the static lighting sky will correctly take the default values for non-overridden properties
- Fixed material albedo affecting the lux meter
- Extra test in deferred compute shading to avoid shading pixels that were not rendered by the current camera (for camera stacking)

### Changed
- Optimization: Reduce the group size of the deferred lighting pass from 16x16 to 8x8
- Replaced HDCamera.computePassCount by viewCount
- Removed xrInstancing flag in RTHandles (replaced by TextureXR.slices and TextureXR.dimensions)
- Refactor the HDRenderPipeline and lightloop code to preprare for high level rendergraph
- Removed the **Back Then Front Rendering** option in the fabric Master Node settings. Enabling this option previously did nothing.
- Shader type Real translates to FP16 precision on Nintendo Switch.
- Shader framework refactor: Introduce CBSDF, EvaluateBSDF, IsNonZeroBSDF to replace BSDF functions
- Shader framework refactor:  GetBSDFAngles, LightEvaluation and SurfaceShading functions
- Replace ComputeMicroShadowing by GetAmbientOcclusionForMicroShadowing
- Rename WorldToTangent to TangentToWorld as it was incorrectly named
- Remove SunDisk and Sun Halo size from directional light
- Remove all obsolete wind code from shader
- Renamed DecalProjectorComponent into DecalProjector for API alignment.
- Improved the Volume UI and made them Global by default
- Remove very high quality shadow option
- Change default for shadow quality in Deferred to Medium
- Enlighten now use inverse squared falloff (before was using builtin falloff)
- Enlighten is now deprecated. Please use CPU or GPU lightmaper instead.
- Remove the name in the diffusion profile UI
- Changed how shadow map resolution scaling with distance is computed. Now it uses screen space area rather than light range.
- Updated MoreOptions display in UI
- Moved Display Area Light Emissive Mesh script API functions in the editor namespace
- direct strenght properties in ambient occlusion now affect direct specular as well
- Removed advanced Specular Occlusion control in StackLit: SSAO based SO control is hidden and fixed to behave like Lit, SPTD is the only HQ technique shown for baked SO.
- Shader framework refactor: Changed ClampRoughness signature to include PreLightData access.
- HDRPWizard window is now in Window > General > HD Render Pipeline Wizard
- Moved StaticLightingSky to LightingWindow
- Removes the current "Scene Settings" and replace them with "Sky & Fog Settings" (with Physically Based Sky and Volumetric Fog).
- Changed how cached shadow maps are placed inside the atlas to minimize re-rendering of them.

## [6.7.0-preview] - 2019-05-16

### Added
- Added ViewConstants StructuredBuffer to simplify XR rendering
- Added API to render specific settings during a frame
- Added stadia to the supported platforms (2019.3)
- Enabled cascade blends settings in the HD Shadow component
- Added Hardware Dynamic Resolution support.
- Added MatCap debug view to replace the no scene lighting debug view.
- Added clear GBuffer option in FrameSettings (default to false)
- Added preview for decal shader graph (Only albedo, normal and emission)
- Added exposure weight control for decal
- Screen Space Directional Shadow under a define option. Activated for ray tracing
- Added a new abstraction for RendererList that will help transition to Render Graph and future RendererList API
- Added multipass support for VR
- Added XR SDK integration (multipass only)
- Added Shader Graph samples for Hair, Fabric and Decal master nodes.
- Add fade distance, shadow fade distance and light layers to light explorer
- Add method to draw light layer drawer in a rect to HDEditorUtils

### Fixed
- Fixed deserialization crash at runtime
- Fixed for ShaderGraph Unlit masternode not writing velocity
- Fixed a crash when assiging a new HDRP asset with the 'Verify Saving Assets' option enabled
- Fixed exposure to properly support TEXTURE2D_X
- Fixed TerrainLit basemap texture generation
- Fixed a bug that caused nans when material classification was enabled and a tile contained one standard material + a material with transmission.
- Fixed gradient sky hash that was not using the exposure hash
- Fixed displayed default FrameSettings in HDRenderPipelineAsset wrongly updated on scripts reload.
- Fixed gradient sky hash that was not using the exposure hash.
- Fixed visualize cascade mode with exposure.
- Fixed (enabled) exposure on override lighting debug modes.
- Fixed issue with LightExplorer when volume have no profile
- Fixed issue with SSR for negative, infinite and NaN history values
- Fixed LightLayer in HDReflectionProbe and PlanarReflectionProbe inspector that was not displayed as a mask.
- Fixed NaN in transmission when the thickness and a color component of the scattering distance was to 0
- Fixed Light's ShadowMask multi-edition.
- Fixed motion blur and SMAA with VR single-pass instancing
- Fixed NaNs generated by phase functionsin volumetric lighting
- Fixed NaN issue with refraction effect and IOR of 1 at extreme grazing angle
- Fixed nan tracker not using the exposure
- Fixed sorting priority on lit and unlit materials
- Fixed null pointer exception when there are no AOVRequests defined on a camera
- Fixed dirty state of prefab using disabled ReflectionProbes
- Fixed an issue where gizmos and editor grid were not correctly depth tested
- Fixed created default scene prefab non editable due to wrong file extension.
- Fixed an issue where sky convolution was recomputed for nothing when a preview was visible (causing extreme slowness when fabric convolution is enabled)
- Fixed issue with decal that wheren't working currently in player
- Fixed missing stereo rendering macros in some fragment shaders
- Fixed exposure for ReflectionProbe and PlanarReflectionProbe gizmos
- Fixed single-pass instancing on PSVR
- Fixed Vulkan shader issue with Texture2DArray in ScreenSpaceShadow.compute by re-arranging code (workaround)
- Fixed camera-relative issue with lights and XR single-pass instancing
- Fixed single-pass instancing on Vulkan
- Fixed htile synchronization issue with shader graph decal
- Fixed Gizmos are not drawn in Camera preview
- Fixed pre-exposure for emissive decal
- Fixed wrong values computed in PreIntegrateFGD and in the generation of volumetric lighting data by forcing the use of fp32.
- Fixed NaNs arising during the hair lighting pass
- Fixed synchronization issue in decal HTile that occasionally caused rendering artifacts around decal borders
- Fixed QualitySettings getting marked as modified by HDRP (and thus checked out in Perforce)
- Fixed a bug with uninitialized values in light explorer
- Fixed issue with LOD transition
- Fixed shader warnings related to raytracing and TEXTURE2D_X

### Changed
- Refactor PixelCoordToViewDirWS to be VR compatible and to compute it only once per frame
- Modified the variants stripper to take in account multiple HDRP assets used in the build.
- Improve the ray biasing code to avoid self-intersections during the SSR traversal
- Update Pyramid Spot Light to better match emitted light volume.
- Moved _XRViewConstants out of UnityPerPassStereo constant buffer to fix issues with PSSL
- Removed GetPositionInput_Stereo() and single-pass (double-wide) rendering mode
- Changed label width of the frame settings to accommodate better existing options.
- SSR's Default FrameSettings for camera is now enable.
- Re-enabled the sharpening filter on Temporal Anti-aliasing
- Exposed HDEditorUtils.LightLayerMaskDrawer for integration in other packages and user scripting.
- Rename atmospheric scattering in FrameSettings to Fog
- The size modifier in the override for the culling sphere in Shadow Cascades now defaults to 0.6, which is the same as the formerly hardcoded value.
- Moved LOD Bias and Maximum LOD Level from Frame Setting section `Other` to `Rendering`
- ShaderGraph Decal that affect only emissive, only draw in emissive pass (was drawing in dbuffer pass too)
- Apply decal projector fade factor correctly on all attribut and for shader graph decal
- Move RenderTransparentDepthPostpass after all transparent
- Update exposure prepass to interleave XR single-pass instancing views in a checkerboard pattern
- Removed ScriptRuntimeVersion check in wizard.

## [6.6.0-preview] - 2019-04-01

### Added
- Added preliminary changes for XR deferred shading
- Added support of 111110 color buffer
- Added proper support for Recorder in HDRP
- Added depth offset input in shader graph master nodes
- Added a Parallax Occlusion Mapping node
- Added SMAA support
- Added Homothety and Symetry quick edition modifier on volume used in ReflectionProbe, PlanarReflectionProbe and DensityVolume
- Added multi-edition support for DecalProjectorComponent
- Improve hair shader
- Added the _ScreenToTargetScaleHistory uniform variable to be used when sampling HDRP RTHandle history buffers.
- Added settings in `FrameSettings` to change `QualitySettings.lodBias` and `QualitySettings.maximumLODLevel` during a rendering
- Added an exposure node to retrieve the current, inverse and previous frame exposure value.
- Added an HD scene color node which allow to sample the scene color with mips and a toggle to remove the exposure.
- Added safeguard on HD scene creation if default scene not set in the wizard
- Added Low res transparency rendering pass.

### Fixed
- Fixed HDRI sky intensity lux mode
- Fixed dynamic resolution for XR
- Fixed instance identifier semantic string used by Shader Graph
- Fixed null culling result occuring when changing scene that was causing crashes
- Fixed multi-edition light handles and inspector shapes
- Fixed light's LightLayer field when multi-editing
- Fixed normal blend edition handles on DensityVolume
- Fixed an issue with layered lit shader and height based blend where inactive layers would still have influence over the result
- Fixed multi-selection handles color for DensityVolume
- Fixed multi-edition inspector's blend distances for HDReflectionProbe, PlanarReflectionProbe and DensityVolume
- Fixed metric distance that changed along size in DensityVolume
- Fixed DensityVolume shape handles that have not same behaviour in advance and normal edition mode
- Fixed normal map blending in TerrainLit by only blending the derivatives
- Fixed Xbox One rendering just a grey screen instead of the scene
- Fixed probe handles for multiselection
- Fixed baked cubemap import settings for convolution
- Fixed regression causing crash when attempting to open HDRenderPipelineWizard without an HDRenderPipelineAsset setted
- Fixed FullScreenDebug modes: SSAO, SSR, Contact shadow, Prerefraction Color Pyramid, Final Color Pyramid
- Fixed volumetric rendering with stereo instancing
- Fixed shader warning
- Fixed missing resources in existing asset when updating package
- Fixed PBR master node preview in forward rendering or transparent surface
- Fixed deferred shading with stereo instancing
- Fixed "look at" edition mode of Rotation tool for DecalProjectorComponent
- Fixed issue when switching mode in ReflectionProbe and PlanarReflectionProbe
- Fixed issue where migratable component version where not always serialized when part of prefab's instance
- Fixed an issue where shadow would not be rendered properly when light layer are not enabled
- Fixed exposure weight on unlit materials
- Fixed Light intensity not played in the player when recorded with animation/timeline
- Fixed some issues when multi editing HDRenderPipelineAsset
- Fixed emission node breaking the main shader graph preview in certain conditions.
- Fixed checkout of baked probe asset when baking probes.
- Fixed invalid gizmo position for rotated ReflectionProbe
- Fixed multi-edition of material's SurfaceType and RenderingPath
- Fixed whole pipeline reconstruction on selecting for the first time or modifying other than the currently used HDRenderPipelineAsset
- Fixed single shadow debug mode
- Fixed global scale factor debug mode when scale > 1
- Fixed debug menu material overrides not getting applied to the Terrain Lit shader
- Fixed typo in computeLightVariants
- Fixed deferred pass with XR instancing by disabling ComputeLightEvaluation
- Fixed bloom resolution independence
- Fixed lens dirt intensity not behaving properly
- Fixed the Stop NaN feature
- Fixed some resources to handle more than 2 instanced views for XR
- Fixed issue with black screen (NaN) produced on old GPU hardware or intel GPU hardware with gaussian pyramid
- Fixed issue with disabled punctual light would still render when only directional light is present

### Changed
- DensityVolume scripting API will no longuer allow to change between advance and normal edition mode
- Disabled depth of field, lens distortion and panini projection in the scene view
- TerrainLit shaders and includes are reorganized and made simpler.
- TerrainLit shader GUI now allows custom properties to be displayed in the Terrain fold-out section.
- Optimize distortion pass with stencil
- Disable SceneSelectionPass in shader graph preview
- Control punctual light and area light shadow atlas separately
- Move SMAA anti-aliasing option to after Temporal Anti Aliasing one, to avoid problem with previously serialized project settings
- Optimize rendering with static only lighting and when no cullable lights/decals/density volumes are present.
- Updated handles for DecalProjectorComponent for enhanced spacial position readability and have edition mode for better SceneView management
- DecalProjectorComponent are now scale independent in order to have reliable metric unit (see new Size field for changing the size of the volume)
- Restructure code from HDCamera.Update() by adding UpdateAntialiasing() and UpdateViewConstants()
- Renamed velocity to motion vectors
- Objects rendered during the After Post Process pass while TAA is enabled will not benefit from existing depth buffer anymore. This is done to fix an issue where those object would wobble otherwise
- Removed usage of builtin unity matrix for shadow, shadow now use same constant than other view
- The default volume layer mask for cameras & probes is now `Default` instead of `Everything`

## [6.5.0-preview] - 2019-03-07

### Added
- Added depth-of-field support with stereo instancing
- Adding real time area light shadow support
- Added a new FrameSettings: Specular Lighting to toggle the specular during the rendering

### Fixed
- Fixed diffusion profile upgrade breaking package when upgrading to a new version
- Fixed decals cropped by gizmo not updating correctly if prefab
- Fixed an issue when enabling SSR on multiple view
- Fixed edition of the intensity's unit field while selecting multiple lights
- Fixed wrong calculation in soft voxelization for density volume
- Fixed gizmo not working correctly with pre-exposure
- Fixed issue with setting a not available RT when disabling motion vectors
- Fixed planar reflection when looking at mirror normal
- Fixed mutiselection issue with HDLight Inspector
- Fixed HDAdditionalCameraData data migration
- Fixed failing builds when light explorer window is open
- Fixed cascade shadows border sometime causing artefacts between cascades
- Restored shadows in the Cascade Shadow debug visualization
- `camera.RenderToCubemap` use proper face culling

### Changed
- When rendering reflection probe disable all specular lighting and for metals use fresnelF0 as diffuse color for bake lighting.

## [6.4.0-preview] - 2019-02-21

### Added
- VR: Added TextureXR system to selectively expand TEXTURE2D macros to texture array for single-pass stereo instancing + Convert textures call to these macros
- Added an unit selection dropdown next to shutter speed (camera)
- Added error helpbox when trying to use a sub volume component that require the current HDRenderPipelineAsset to support a feature that it is not supporting.
- Add mesh for tube light when display emissive mesh is enabled

### Fixed
- Fixed Light explorer. The volume explorer used `profile` instead of `sharedProfile` which instantiate a custom volume profile instead of editing the asset itself.
- Fixed UI issue where all is displayed using metric unit in shadow cascade and Percent is set in the unit field (happening when opening the inspector).
- Fixed inspector event error when double clicking on an asset (diffusion profile/material).
- Fixed nullref on layered material UI when the material is not an asset.
- Fixed nullref exception when undo/redo a light property.
- Fixed visual bug when area light handle size is 0.

### Changed
- Update UI for 32bit/16bit shadow precision settings in HDRP asset
- Object motion vectors have been disabled in all but the game view. Camera motion vectors are still enabled everywhere, allowing TAA and Motion Blur to work on static objects.
- Enable texture array by default for most rendering code on DX11 and unlock stereo instancing (DX11 only for now)

## [6.3.0-preview] - 2019-02-18

### Added
- Added emissive property for shader graph decals
- Added a diffusion profile override volume so the list of diffusion profile assets to use can be chanaged without affecting the HDRP asset
- Added a "Stop NaNs" option on cameras and in the Scene View preferences.
- Added metric display option in HDShadowSettings and improve clamping
- Added shader parameter mapping in DebugMenu
- Added scripting API to configure DebugData for DebugMenu

### Fixed
- Fixed decals in forward
- Fixed issue with stencil not correctly setup for various master node and shader for the depth pass, motion vector pass and GBuffer/Forward pass
- Fixed SRP batcher and metal
- Fixed culling and shadows for Pyramid, Box, Rectangle and Tube lights
- Fixed an issue where scissor render state leaking from the editor code caused partially black rendering

### Changed
- When a lit material has a clear coat mask that is not null, we now use the clear coat roughness to compute the screen space reflection.
- Diffusion profiles are now limited to one per asset and can be referenced in materials, shader graphs and vfx graphs. Materials will be upgraded automatically except if they are using a shader graph, in this case it will display an error message.

## [6.2.0-preview] - 2019-02-15

### Added
- Added help box listing feature supported in a given HDRenderPipelineAsset alongs with the drawbacks implied.
- Added cascade visualizer, supporting disabled handles when not overriding.

### Fixed
- Fixed post processing with stereo double-wide
- Fixed issue with Metal: Use sign bit to find the cache type instead of lowest bit.
- Fixed invalid state when creating a planar reflection for the first time
- Fix FrameSettings's LitShaderMode not restrained by supported LitShaderMode regression.

### Changed
- The default value roughness value for the clearcoat has been changed from 0.03 to 0.01
- Update default value of based color for master node
- Update Fabric Charlie Sheen lighting model - Remove Fresnel component that wasn't part of initial model + Remap smoothness to [0.0 - 0.6] range for more artist friendly parameter

### Changed
- Code refactor: all macros with ARGS have been swapped with macros with PARAM. This is because the ARGS macros were incorrectly named.

## [6.1.0-preview] - 2019-02-13

### Added
- Added support for post-processing anti-aliasing in the Scene View (FXAA and TAA). These can be set in Preferences.
- Added emissive property for decal material (non-shader graph)

### Fixed
- Fixed a few UI bugs with the color grading curves.
- Fixed "Post Processing" in the scene view not toggling post-processing effects
- Fixed bake only object with flag `ReflectionProbeStaticFlag` when baking a `ReflectionProbe`

### Changed
- Removed unsupported Clear Depth checkbox in Camera inspector
- Updated the toggle for advanced mode in inspectors.

## [6.0.0-preview] - 2019-02-23

### Added
- Added new API to perform a camera rendering
- Added support for hair master node (Double kajiya kay - Lambert)
- Added Reset behaviour in DebugMenu (ingame mapping is right joystick + B)
- Added Default HD scene at new scene creation while in HDRP
- Added Wizard helping to configure HDRP project
- Added new UI for decal material to allow remapping and scaling of some properties
- Added cascade shadow visualisation toggle in HD shadow settings
- Added icons for assets
- Added replace blending mode for distortion
- Added basic distance fade for density volumes
- Added decal master node for shader graph
- Added HD unlit master node (Cross Pipeline version is name Unlit)
- Added new Rendering Queue in materials
- Added post-processing V3 framework embed in HDRP, remove postprocess V2 framework
- Post-processing now uses the generic volume framework
-   New depth-of-field, bloom, panini projection effects, motion blur
-   Exposure is now done as a pre-exposition pass, the whole system has been revamped
-   Exposure now use EV100 everywhere in the UI (Sky, Emissive Light)
- Added emissive intensity (Luminance and EV100 control) control for Emissive
- Added pre-exposure weigth for Emissive
- Added an emissive color node and a slider to control the pre-exposure percentage of emission color
- Added physical camera support where applicable
- Added more color grading tools
- Added changelog level for Shader Variant stripping
- Added Debug mode for validation of material albedo and metalness/specularColor values
- Added a new dynamic mode for ambient probe and renamed BakingSky to StaticLightingSky
- Added command buffer parameter to all Bind() method of material
- Added Material validator in Render Pipeline Debug
- Added code to future support of DXR (not enabled)
- Added support of multiviewport
- Added HDRenderPipeline.RequestSkyEnvironmentUpdate function to force an update from script when sky is set to OnDemand
- Added a Lighting and BackLighting slots in Lit, StackLit, Fabric and Hair master nodes
- Added support for overriding terrain detail rendering shaders, via the render pipeline editor resources asset
- Added xrInstancing flag support to RTHandle
- Added support for cullmask for decal projectors
- Added software dynamic resolution support
- Added support for "After Post-Process" render pass for unlit shader
- Added support for textured rectangular area lights
- Added stereo instancing macros to MSAA shaders
- Added support for Quarter Res Raytraced Reflections (not enabled)
- Added fade factor for decal projectors.
- Added stereo instancing macros to most shaders used in VR
- Added multi edition support for HDRenderPipelineAsset

### Fixed
- Fixed logic to disable FPTL with stereo rendering
- Fixed stacklit transmission and sun highlight
- Fixed decals with stereo rendering
- Fixed sky with stereo rendering
- Fixed flip logic for postprocessing + VR
- Fixed copyStencilBuffer pass for Switch
- Fixed point light shadow map culling that wasn't taking into account far plane
- Fixed usage of SSR with transparent on all master node
- Fixed SSR and microshadowing on fabric material
- Fixed blit pass for stereo rendering
- Fixed lightlist bounds for stereo rendering
- Fixed windows and in-game DebugMenu sync.
- Fixed FrameSettings' LitShaderMode sync when opening DebugMenu.
- Fixed Metal specific issues with decals, hitting a sampler limit and compiling AxF shader
- Fixed an issue with flipped depth buffer during postprocessing
- Fixed normal map use for shadow bias with forward lit - now use geometric normal
- Fixed transparent depth prepass and postpass access so they can be use without alpha clipping for lit shader
- Fixed support of alpha clip shadow for lit master node
- Fixed unlit master node not compiling
- Fixed issue with debug display of reflection probe
- Fixed issue with phong tessellations not working with lit shader
- Fixed issue with vertex displacement being affected by heightmap setting even if not heightmap where assign
- Fixed issue with density mode on Lit terrain producing NaN
- Fixed issue when going back and forth from Lit to LitTesselation for displacement mode
- Fixed issue with ambient occlusion incorrectly applied to emissiveColor with light layers in deferred
- Fixed issue with fabric convolution not using the correct convolved texture when fabric convolution is enabled
- Fixed issue with Thick mode for Transmission that was disabling transmission with directional light
- Fixed shutdown edge cases with HDRP tests
- Fixed slowdow when enabling Fabric convolution in HDRP asset
- Fixed specularAA not compiling in StackLit Master node
- Fixed material debug view with stereo rendering
- Fixed material's RenderQueue edition in default view.
- Fixed banding issues within volumetric density buffer
- Fixed missing multicompile for MSAA for AxF
- Fixed camera-relative support for stereo rendering
- Fixed remove sync with render thread when updating decal texture atlas.
- Fixed max number of keyword reach [256] issue. Several shader feature are now local
- Fixed Scene Color and Depth nodes
- Fixed SSR in forward
- Fixed custom editor of Unlit, HD Unlit and PBR shader graph master node
- Fixed issue with NewFrame not correctly calculated in Editor when switching scene
- Fixed issue with TerrainLit not compiling with depth only pass and normal buffer
- Fixed geometric normal use for shadow bias with PBR master node in forward
- Fixed instancing macro usage for decals
- Fixed error message when having more than one directional light casting shadow
- Fixed error when trying to display preview of Camera or PlanarReflectionProbe
- Fixed LOAD_TEXTURE2D_ARRAY_MSAA macro
- Fixed min-max and amplitude clamping value in inspector of vertex displacement materials
- Fixed issue with alpha shadow clip (was incorrectly clipping object shadow)
- Fixed an issue where sky cubemap would not be cleared correctly when setting the current sky to None
- Fixed a typo in Static Lighting Sky component UI
- Fixed issue with incorrect reset of RenderQueue when switching shader in inspector GUI
- Fixed issue with variant stripper stripping incorrectly some variants
- Fixed a case of ambient lighting flickering because of previews
- Fixed Decals when rendering multiple camera in a single frame
- Fixed cascade shadow count in shader
- Fixed issue with Stacklit shader with Haze effect
- Fixed an issue with the max sample count for the TAA
- Fixed post-process guard band for XR
- Fixed exposure of emissive of Unlit
- Fixed depth only and motion vector pass for Unlit not working correctly with MSAA
- Fixed an issue with stencil buffer copy causing unnecessary compute dispatches for lighting
- Fixed multi edition issue in FrameSettings
- Fixed issue with SRP batcher and DebugDisplay variant of lit shader
- Fixed issue with debug material mode not doing alpha test
- Fixed "Attempting to draw with missing UAV bindings" errors on Vulkan
- Fixed pre-exposure incorrectly apply to preview
- Fixed issue with duplicate 3D texture in 3D texture altas of volumetric?
- Fixed Camera rendering order (base on the depth parameter)
- Fixed shader graph decals not being cropped by gizmo
- Fixed "Attempting to draw with missing UAV bindings" errors on Vulkan.


### Changed
- ColorPyramid compute shader passes is swapped to pixel shader passes on platforms where the later is faster (Nintendo Switch).
- Removing the simple lightloop used by the simple lit shader
- Whole refactor of reflection system: Planar and reflection probe
- Separated Passthrough from other RenderingPath
- Update several properties naming and caption based on feedback from documentation team
- Remove tile shader variant for transparent backface pass of lit shader
- Rename all HDRenderPipeline to HDRP folder for shaders
- Rename decal property label (based on doc team feedback)
- Lit shader mode now default to Deferred to reduce build time
- Update UI of Emission parameters in shaders
- Improve shader variant stripping including shader graph variant
- Refactored render loop to render realtime probes visible per camera
- Enable SRP batcher by default
- Shader code refactor: Rename LIGHTLOOP_SINGLE_PASS => LIGHTLOOP_DISABLE_TILE_AND_CLUSTER and clean all usage of LIGHTLOOP_TILE_PASS
- Shader code refactor: Move pragma definition of vertex and pixel shader inside pass + Move SURFACE_GRADIENT definition in XXXData.hlsl
- Micro-shadowing in Lit forward now use ambientOcclusion instead of SpecularOcclusion
- Upgraded FrameSettings workflow, DebugMenu and Inspector part relative to it
- Update build light list shader code to support 32 threads in wavefronts on Switch
- LayeredLit layers' foldout are now grouped in one main foldout per layer
- Shadow alpha clip can now be enabled on lit shader and haor shader enven for opaque
- Temporal Antialiasing optimization for Xbox One X
- Parameter depthSlice on SetRenderTarget functions now defaults to -1 to bind the entire resource
- Rename SampleCameraDepth() functions to LoadCameraDepth() and SampleCameraDepth(), same for SampleCameraColor() functions
- Improved Motion Blur quality.
- Update stereo frame settings values for single-pass instancing and double-wide
- Rearrange FetchDepth functions to prepare for stereo-instancing
- Remove unused _ComputeEyeIndex
- Updated HDRenderPipelineAsset inspector
- Re-enable SRP batcher for metal

## [5.2.0-preview] - 2018-11-27

### Added
- Added option to run Contact Shadows and Volumetrics Voxelization stage in Async Compute
- Added camera freeze debug mode - Allow to visually see culling result for a camera
- Added support of Gizmo rendering before and after postprocess in Editor
- Added support of LuxAtDistance for punctual lights

### Fixed
- Fixed Debug.DrawLine and Debug.Ray call to work in game view
- Fixed DebugMenu's enum resetted on change
- Fixed divide by 0 in refraction causing NaN
- Fixed disable rough refraction support
- Fixed refraction, SSS and atmospheric scattering for VR
- Fixed forward clustered lighting for VR (double-wide).
- Fixed Light's UX to not allow negative intensity
- Fixed HDRenderPipelineAsset inspector broken when displaying its FrameSettings from project windows.
- Fixed forward clustered lighting for VR (double-wide).
- Fixed HDRenderPipelineAsset inspector broken when displaying its FrameSettings from project windows.
- Fixed Decals and SSR diable flags for all shader graph master node (Lit, Fabric, StackLit, PBR)
- Fixed Distortion blend mode for shader graph master node (Lit, StackLit)
- Fixed bent Normal for Fabric master node in shader graph
- Fixed PBR master node lightlayers
- Fixed shader stripping for built-in lit shaders.

### Changed
- Rename "Regular" in Diffusion profile UI "Thick Object"
- Changed VBuffer depth parametrization for volumetric from distanceRange to depthExtent - Require update of volumetric settings - Fog start at near plan
- SpotLight with box shape use Lux unit only

## [5.1.0-preview] - 2018-11-19

### Added

- Added a separate Editor resources file for resources Unity does not take when it builds a Player.
- You can now disable SSR on Materials in Shader Graph.
- Added support for MSAA when the Supported Lit Shader Mode is set to Both. Previously HDRP only supported MSAA for Forward mode.
- You can now override the emissive color of a Material when in debug mode.
- Exposed max light for Light Loop Settings in HDRP asset UI.
- HDRP no longer performs a NormalDBuffer pass update if there are no decals in the Scene.
- Added distant (fall-back) volumetric fog and improved the fog evaluation precision.
- Added an option to reflect sky in SSR.
- Added a y-axis offset for the PlanarReflectionProbe and offset tool.
- Exposed the option to run SSR and SSAO on async compute.
- Added support for the _GlossMapScale parameter in the Legacy to HDRP Material converter.
- Added wave intrinsic instructions for use in Shaders (for AMD GCN).


### Fixed
- Fixed sphere shaped influence handles clamping in Reflection Probes.
- Fixed Reflection Probe data migration for projects created before using HDRP.
- Fixed UI of Layered Material where Unity previously rendered the scrollbar above the Copy button.
- Fixed Material tessellations parameters Start fade distance and End fade distance. Originally, Unity clamped these values when you modified them.
- Fixed various distortion and refraction issues - handle a better fall-back.
- Fixed SSR for multiple views.
- Fixed SSR issues related to self-intersections.
- Fixed shape density volume handle speed.
- Fixed density volume shape handle moving too fast.
- Fixed the Camera velocity pass that we removed by mistake.
- Fixed some null pointer exceptions when disabling motion vectors support.
- Fixed viewports for both the Subsurface Scattering combine pass and the transparent depth prepass.
- Fixed the blend mode pop-up in the UI. It previously did not appear when you enabled pre-refraction.
- Fixed some null pointer exceptions that previously occurred when you disabled motion vectors support.
- Fixed Layered Lit UI issue with scrollbar.
- Fixed cubemap assignation on custom ReflectionProbe.
- Fixed Reflection Probes’ capture settings' shadow distance.
- Fixed an issue with the SRP batcher and Shader variables declaration.
- Fixed thickness and subsurface slots for fabric Shader master node that wasn't appearing with the right combination of flags.
- Fixed d3d debug layer warning.
- Fixed PCSS sampling quality.
- Fixed the Subsurface and transmission Material feature enabling for fabric Shader.
- Fixed the Shader Graph UV node’s dimensions when using it in a vertex Shader.
- Fixed the planar reflection mirror gizmo's rotation.
- Fixed HDRenderPipelineAsset's FrameSettings not showing the selected enum in the Inspector drop-down.
- Fixed an error with async compute.
- MSAA now supports transparency.
- The HDRP Material upgrader tool now converts metallic values correctly.
- Volumetrics now render in Reflection Probes.
- Fixed a crash that occurred whenever you set a viewport size to 0.
- Fixed the Camera physic parameter that the UI previously did not display.
- Fixed issue in pyramid shaped spotlight handles manipulation

### Changed

- Renamed Line shaped Lights to Tube Lights.
- HDRP now uses mean height fog parametrization.
- Shadow quality settings are set to All when you use HDRP (This setting is not visible in the UI when using SRP). This avoids Legacy Graphics Quality Settings disabling the shadows and give SRP full control over the Shadows instead.
- HDRP now internally uses premultiplied alpha for all fog.
- Updated default FrameSettings used for realtime Reflection Probes when you create a new HDRenderPipelineAsset.
- Remove multi-camera support. LWRP and HDRP will not support multi-camera layered rendering.
- Updated Shader Graph subshaders to use the new instancing define.
- Changed fog distance calculation from distance to plane to distance to sphere.
- Optimized forward rendering using AMD GCN by scalarizing the light loop.
- Changed the UI of the Light Editor.
- Change ordering of includes in HDRP Materials in order to reduce iteration time for faster compilation.
- Added a StackLit master node replacing the InspectorUI version. IMPORTANT: All previously authored StackLit Materials will be lost. You need to recreate them with the master node.

## [5.0.0-preview] - 2018-09-28

### Added
- Added occlusion mesh to depth prepass for VR (VR still disabled for now)
- Added a debug mode to display only one shadow at once
- Added controls for the highlight created by directional lights
- Added a light radius setting to punctual lights to soften light attenuation and simulate fill lighting
- Added a 'minRoughness' parameter to all non-area lights (was previously only available for certain light types)
- Added separate volumetric light/shadow dimmers
- Added per-pixel jitter to volumetrics to reduce aliasing artifacts
- Added a SurfaceShading.hlsl file, which implements material-agnostic shading functionality in an efficient manner
- Added support for shadow bias for thin object transmission
- Added FrameSettings to control realtime planar reflection
- Added control for SRPBatcher on HDRP Asset
- Added an option to clear the shadow atlases in the debug menu
- Added a color visualization of the shadow atlas rescale in debug mode
- Added support for disabling SSR on materials
- Added intrinsic for XBone
- Added new light volume debugging tool
- Added a new SSR debug view mode
- Added translaction's scale invariance on DensityVolume
- Added multiple supported LitShadermode and per renderer choice in case of both Forward and Deferred supported
- Added custom specular occlusion mode to Lit Shader Graph Master node

### Fixed
- Fixed a normal bias issue with Stacklit (Was causing light leaking)
- Fixed camera preview outputing an error when both scene and game view where display and play and exit was call
- Fixed override debug mode not apply correctly on static GI
- Fixed issue where XRGraphicsConfig values set in the asset inspector GUI weren't propagating correctly (VR still disabled for now)
- Fixed issue with tangent that was using SurfaceGradient instead of regular normal decoding
- Fixed wrong error message display when switching to unsupported target like IOS
- Fixed an issue with ambient occlusion texture sometimes not being created properly causing broken rendering
- Shadow near plane is no longer limited at 0.1
- Fixed decal draw order on transparent material
- Fixed an issue where sometime the lookup texture used for GGX convolution was broken, causing broken rendering
- Fixed an issue where you wouldn't see any fog for certain pipeline/scene configurations
- Fixed an issue with volumetric lighting where the anisotropy value of 0 would not result in perfectly isotropic lighting
- Fixed shadow bias when the atlas is rescaled
- Fixed shadow cascade sampling outside of the atlas when cascade count is inferior to 4
- Fixed shadow filter width in deferred rendering not matching shader config
- Fixed stereo sampling of depth texture in MSAA DepthValues.shader
- Fixed box light UI which allowed negative and zero sizes, thus causing NaNs
- Fixed stereo rendering in HDRISky.shader (VR)
- Fixed normal blend and blend sphere influence for reflection probe
- Fixed distortion filtering (was point filtering, now trilinear)
- Fixed contact shadow for large distance
- Fixed depth pyramid debug view mode
- Fixed sphere shaped influence handles clamping in reflection probes
- Fixed reflection probes data migration for project created before using hdrp
- Fixed ambient occlusion for Lit Master Node when slot is connected

### Changed
- Use samplerunity_ShadowMask instead of samplerunity_samplerLightmap for shadow mask
- Allow to resize reflection probe gizmo's size
- Improve quality of screen space shadow
- Remove support of projection model for ScreenSpaceLighting (SSR always use HiZ and refraction always Proxy)
- Remove all the debug mode from SSR that are obsolete now
- Expose frameSettings and Capture settings for reflection and planar probe
- Update UI for reflection probe, planar probe, camera and HDRP Asset
- Implement proper linear blending for volumetric lighting via deep compositing as described in the paper "Deep Compositing Using Lie Algebras"
- Changed  planar mapping to match terrain convention (XZ instead of ZX)
- XRGraphicsConfig is no longer Read/Write. Instead, it's read-only. This improves consistency of XR behavior between the legacy render pipeline and SRP
- Change reflection probe data migration code (to update old reflection probe to new one)
- Updated gizmo for ReflectionProbes
- Updated UI and Gizmo of DensityVolume

## [4.0.0-preview] - 2018-09-28

### Added
- Added a new TerrainLit shader that supports rendering of Unity terrains.
- Added controls for linear fade at the boundary of density volumes
- Added new API to control decals without monobehaviour object
- Improve Decal Gizmo
- Implement Screen Space Reflections (SSR) (alpha version, highly experimental)
- Add an option to invert the fade parameter on a Density Volume
- Added a Fabric shader (experimental) handling cotton and silk
- Added support for MSAA in forward only for opaque only
- Implement smoothness fade for SSR
- Added support for AxF shader (X-rite format - require special AxF importer from Unity not part of HDRP)
- Added control for sundisc on directional light (hack)
- Added a new HD Lit Master node that implements Lit shader support for Shader Graph
- Added Micro shadowing support (hack)
- Added an event on HDAdditionalCameraData for custom rendering
- HDRP Shader Graph shaders now support 4-channel UVs.

### Fixed
- Fixed an issue where sometimes the deferred shadow texture would not be valid, causing wrong rendering.
- Stencil test during decals normal buffer update is now properly applied
- Decals corectly update normal buffer in forward
- Fixed a normalization problem in reflection probe face fading causing artefacts in some cases
- Fix multi-selection behavior of Density Volumes overwriting the albedo value
- Fixed support of depth texture for RenderTexture. HDRP now correctly output depth to user depth buffer if RenderTexture request it.
- Fixed multi-selection behavior of Density Volumes overwriting the albedo value
- Fixed support of depth for RenderTexture. HDRP now correctly output depth to user depth buffer if RenderTexture request it.
- Fixed support of Gizmo in game view in the editor
- Fixed gizmo for spot light type
- Fixed issue with TileViewDebug mode being inversed in gameview
- Fixed an issue with SAMPLE_TEXTURECUBE_SHADOW macro
- Fixed issue with color picker not display correctly when game and scene view are visible at the same time
- Fixed an issue with reflection probe face fading
- Fixed camera motion vectors shader and associated matrices to update correctly for single-pass double-wide stereo rendering
- Fixed light attenuation functions when range attenuation is disabled
- Fixed shadow component algorithm fixup not dirtying the scene, so changes can be saved to disk.
- Fixed some GC leaks for HDRP
- Fixed contact shadow not affected by shadow dimmer
- Fixed GGX that works correctly for the roughness value of 0 (mean specular highlgiht will disappeard for perfect mirror, we rely on maxSmoothness instead to always have a highlight even on mirror surface)
- Add stereo support to ShaderPassForward.hlsl. Forward rendering now seems passable in limited test scenes with camera-relative rendering disabled.
- Add stereo support to ProceduralSky.shader and OpaqueAtmosphericScattering.shader.
- Added CullingGroupManager to fix more GC.Alloc's in HDRP
- Fixed rendering when multiple cameras render into the same render texture

### Changed
- Changed the way depth & color pyramids are built to be faster and better quality, thus improving the look of distortion and refraction.
- Stabilize the dithered LOD transition mask with respect to the camera rotation.
- Avoid multiple depth buffer copies when decals are present
- Refactor code related to the RT handle system (No more normal buffer manager)
- Remove deferred directional shadow and move evaluation before lightloop
- Add a function GetNormalForShadowBias() that material need to implement to return the normal used for normal shadow biasing
- Remove Jimenez Subsurface scattering code (This code was disabled by default, now remove to ease maintenance)
- Change Decal API, decal contribution is now done in Material. Require update of material using decal
- Move a lot of files from CoreRP to HDRP/CoreRP. All moved files weren't used by Ligthweight pipeline. Long term they could move back to CoreRP after CoreRP become out of preview
- Updated camera inspector UI
- Updated decal gizmo
- Optimization: The objects that are rendered in the Motion Vector Pass are not rendered in the prepass anymore
- Removed setting shader inclue path via old API, use package shader include paths
- The default value of 'maxSmoothness' for punctual lights has been changed to 0.99
- Modified deferred compute and vert/frag shaders for first steps towards stereo support
- Moved material specific Shader Graph files into corresponding material folders.
- Hide environment lighting settings when enabling HDRP (Settings are control from sceneSettings)
- Update all shader includes to use absolute path (allow users to create material in their Asset folder)
- Done a reorganization of the files (Move ShaderPass to RenderPipeline folder, Move all shadow related files to Lighting/Shadow and others)
- Improved performance and quality of Screen Space Shadows

## [3.3.0-preview] - 2018-01-01

### Added
- Added an error message to say to use Metal or Vulkan when trying to use OpenGL API
- Added a new Fabric shader model that supports Silk and Cotton/Wool
- Added a new HDRP Lighting Debug mode to visualize Light Volumes for Point, Spot, Line, Rectangular and Reflection Probes
- Add support for reflection probe light layers
- Improve quality of anisotropic on IBL

### Fixed
- Fix an issue where the screen where darken when rendering camera preview
- Fix display correct target platform when showing message to inform user that a platform is not supported
- Remove workaround for metal and vulkan in normal buffer encoding/decoding
- Fixed an issue with color picker not working in forward
- Fixed an issue where reseting HDLight do not reset all of its parameters
- Fixed shader compile warning in DebugLightVolumes.shader

### Changed
- Changed default reflection probe to be 256x256x6 and array size to be 64
- Removed dependence on the NdotL for thickness evaluation for translucency (based on artist's input)
- Increased the precision when comparing Planar or HD reflection probe volumes
- Remove various GC alloc in C#. Slightly better performance

## [3.2.0-preview] - 2018-01-01

### Added
- Added a luminance meter in the debug menu
- Added support of Light, reflection probe, emissive material, volume settings related to lighting to Lighting explorer
- Added support for 16bit shadows

### Fixed
- Fix issue with package upgrading (HDRP resources asset is now versionned to worarkound package manager limitation)
- Fix HDReflectionProbe offset displayed in gizmo different than what is affected.
- Fix decals getting into a state where they could not be removed or disabled.
- Fix lux meter mode - The lux meter isn't affected by the sky anymore
- Fix area light size reset when multi-selected
- Fix filter pass number in HDUtils.BlitQuad
- Fix Lux meter mode that was applying SSS
- Fix planar reflections that were not working with tile/cluster (olbique matrix)
- Fix debug menu at runtime not working after nested prefab PR come to trunk
- Fix scrolling issue in density volume

### Changed
- Shader code refactor: Split MaterialUtilities file in two parts BuiltinUtilities (independent of FragInputs) and MaterialUtilities (Dependent of FragInputs)
- Change screen space shadow rendertarget format from ARGB32 to RG16

## [3.1.0-preview] - 2018-01-01

### Added
- Decal now support per channel selection mask. There is now two mode. One with BaseColor, Normal and Smoothness and another one more expensive with BaseColor, Normal, Smoothness, Metal and AO. Control is on HDRP Asset. This may require to launch an update script for old scene: 'Edit/Render Pipeline/Single step upgrade script/Upgrade all DecalMaterial MaskBlendMode'.
- Decal now supports depth bias for decal mesh, to prevent z-fighting
- Decal material now supports draw order for decal projectors
- Added LightLayers support (Base on mask from renderers name RenderingLayers and mask from light name LightLayers - if they match, the light apply) - cost an extra GBuffer in deferred (more bandwidth)
- When LightLayers is enabled, the AmbientOclusion is store in the GBuffer in deferred path allowing to avoid double occlusion with SSAO. In forward the double occlusion is now always avoided.
- Added the possibility to add an override transform on the camera for volume interpolation
- Added desired lux intensity and auto multiplier for HDRI sky
- Added an option to disable light by type in the debug menu
- Added gradient sky
- Split EmissiveColor and bakeDiffuseLighting in forward avoiding the emissiveColor to be affect by SSAO
- Added a volume to control indirect light intensity
- Added EV 100 intensity unit for area lights
- Added support for RendererPriority on Renderer. This allow to control order of transparent rendering manually. HDRP have now two stage of sorting for transparent in addition to bact to front. Material have a priority then Renderer have a priority.
- Add Coupling of (HD)Camera and HDAdditionalCameraData for reset and remove in inspector contextual menu of Camera
- Add Coupling of (HD)ReflectionProbe and HDAdditionalReflectionData for reset and remove in inspector contextual menu of ReflectoinProbe
- Add macro to forbid unity_ObjectToWorld/unity_WorldToObject to be use as it doesn't handle camera relative rendering
- Add opacity control on contact shadow

### Fixed
- Fixed an issue with PreIntegratedFGD texture being sometimes destroyed and not regenerated causing rendering to break
- PostProcess input buffers are not copied anymore on PC if the viewport size matches the final render target size
- Fixed an issue when manipulating a lot of decals, it was displaying a lot of errors in the inspector
- Fixed capture material with reflection probe
- Refactored Constant Buffers to avoid hitting the maximum number of bound CBs in some cases.
- Fixed the light range affecting the transform scale when changed.
- Snap to grid now works for Decal projector resizing.
- Added a warning for 128x128 cookie texture without mipmaps
- Replace the sampler used for density volumes for correct wrap mode handling

### Changed
- Move Render Pipeline Debug "Windows from Windows->General-> Render Pipeline debug windows" to "Windows from Windows->Analysis-> Render Pipeline debug windows"
- Update detail map formula for smoothness and albedo, goal it to bright and dark perceptually and scale factor is use to control gradient speed
- Refactor the Upgrade material system. Now a material can be update from older version at any time. Call Edit/Render Pipeline/Upgrade all Materials to newer version
- Change name EnableDBuffer to EnableDecals at several place (shader, hdrp asset...), this require a call to Edit/Render Pipeline/Upgrade all Materials to newer version to have up to date material.
- Refactor shader code: BakeLightingData structure have been replace by BuiltinData. Lot of shader code have been remove/change.
- Refactor shader code: All GBuffer are now handled by the deferred material. Mean ShadowMask and LightLayers are control by lit material in lit.hlsl and not outside anymore. Lot of shader code have been remove/change.
- Refactor shader code: Rename GetBakedDiffuseLighting to ModifyBakedDiffuseLighting. This function now handle lighting model for transmission too. Lux meter debug mode is factor outisde.
- Refactor shader code: GetBakedDiffuseLighting is not call anymore in GBuffer or forward pass, including the ConvertSurfaceDataToBSDFData and GetPreLightData, this is done in ModifyBakedDiffuseLighting now
- Refactor shader code: Added a backBakeDiffuseLighting to BuiltinData to handle lighting for transmission
- Refactor shader code: Material must now call InitBuiltinData (Init all to zero + init bakeDiffuseLighting and backBakeDiffuseLighting ) and PostInitBuiltinData

## [3.0.0-preview] - 2018-01-01

### Fixed
- Fixed an issue with distortion that was using previous frame instead of current frame
- Fixed an issue where disabled light where not upgrade correctly to the new physical light unit system introduce in 2.0.5-preview

### Changed
- Update assembly definitions to output assemblies that match Unity naming convention (Unity.*).

## [2.0.5-preview] - 2018-01-01

### Added
- Add option supportDitheringCrossFade on HDRP Asset to allow to remove shader variant during player build if needed
- Add contact shadows for punctual lights (in additional shadow settings), only one light is allowed to cast contact shadows at the same time and so at each frame a dominant light is choosed among all light with contact shadows enabled.
- Add PCSS shadow filter support (from SRP Core)
- Exposed shadow budget parameters in HDRP asset
- Add an option to generate an emissive mesh for area lights (currently rectangle light only). The mesh fits the size, intensity and color of the light.
- Add an option to the HDRP asset to increase the resolution of volumetric lighting.
- Add additional ligth unit support for punctual light (Lumens, Candela) and area lights (Lumens, Luminance)
- Add dedicated Gizmo for the box Influence volume of HDReflectionProbe / PlanarReflectionProbe

### Changed
- Re-enable shadow mask mode in debug view
- SSS and Transmission code have been refactored to be able to share it between various material. Guidelines are in SubsurfaceScattering.hlsl
- Change code in area light with LTC for Lit shader. Magnitude is now take from FGD texture instead of a separate texture
- Improve camera relative rendering: We now apply camera translation on the model matrix, so before the TransformObjectToWorld(). Note: unity_WorldToObject and unity_ObjectToWorld must never be used directly.
- Rename positionWS to positionRWS (Camera relative world position) at a lot of places (mainly in interpolator and FragInputs). In case of custom shader user will be required to update their code.
- Rename positionWS, capturePositionWS, proxyPositionWS, influencePositionWS to positionRWS, capturePositionRWS, proxyPositionRWS, influencePositionRWS (Camera relative world position) in LightDefinition struct.
- Improve the quality of trilinear filtering of density volume textures.
- Improve UI for HDReflectionProbe / PlanarReflectionProbe

### Fixed
- Fixed a shader preprocessor issue when compiling DebugViewMaterialGBuffer.shader against Metal target
- Added a temporary workaround to Lit.hlsl to avoid broken lighting code with Metal/AMD
- Fixed issue when using more than one volume texture mask with density volumes.
- Fixed an error which prevented volumetric lighting from working if no density volumes with 3D textures were present.
- Fix contact shadows applied on transmission
- Fix issue with forward opaque lit shader variant being removed by the shader preprocessor
- Fixed compilation errors on Nintendo Switch (limited XRSetting support).
- Fixed apply range attenuation option on punctual light
- Fixed issue with color temperature not take correctly into account with static lighting
- Don't display fog when diffuse lighting, specular lighting, or lux meter debug mode are enabled.

## [2.0.4-preview] - 2018-01-01

### Fixed
- Fix issue when disabling rough refraction and building a player. Was causing a crash.

## [2.0.3-preview] - 2018-01-01

### Added
- Increased debug color picker limit up to 260k lux

## [2.0.2-preview] - 2018-01-01

### Added
- Add Light -> Planar Reflection Probe command
- Added a false color mode in rendering debug
- Add support for mesh decals
- Add flag to disable projector decals on transparent geometry to save performance and decal texture atlas space
- Add ability to use decal diffuse map as mask only
- Add visualize all shadow masks in lighting debug
- Add export of normal and roughness buffer for forwardOnly and when in supportOnlyForward mode for forward
- Provide a define in lit.hlsl (FORWARD_MATERIAL_READ_FROM_WRITTEN_NORMAL_BUFFER) when output buffer normal is used to read the normal and roughness instead of caclulating it (can save performance, but lower quality due to compression)
- Add color swatch to decal material

### Changed
- Change Render -> Planar Reflection creation to 3D Object -> Mirror
- Change "Enable Reflector" name on SpotLight to "Angle Affect Intensity"
- Change prototype of BSDFData ConvertSurfaceDataToBSDFData(SurfaceData surfaceData) to BSDFData ConvertSurfaceDataToBSDFData(uint2 positionSS, SurfaceData surfaceData)

### Fixed
- Fix issue with StackLit in deferred mode with deferredDirectionalShadow due to GBuffer not being cleared. Gbuffer is still not clear and issue was fix with the new Output of normal buffer.
- Fixed an issue where interpolation volumes were not updated correctly for reflection captures.
- Fixed an exception in Light Loop settings UI

## [2.0.1-preview] - 2018-01-01

### Added
- Add stripper of shader variant when building a player. Save shader compile time.
- Disable per-object culling that was executed in C++ in HD whereas it was not used (Optimization)
- Enable texture streaming debugging (was not working before 2018.2)
- Added Screen Space Reflection with Proxy Projection Model
- Support correctly scene selection for alpha tested object
- Add per light shadow mask mode control (i.e shadow mask distance and shadow mask). It use the option NonLightmappedOnly
- Add geometric filtering to Lit shader (allow to reduce specular aliasing)
- Add shortcut to create DensityVolume and PlanarReflection in hierarchy
- Add a DefaultHDMirrorMaterial material for PlanarReflection
- Added a script to be able to upgrade material to newer version of HDRP
- Removed useless duplication of ForwardError passes.
- Add option to not compile any DEBUG_DISPLAY shader in the player (Faster build) call Support Runtime Debug display

### Changed
- Changed SupportForwardOnly to SupportOnlyForward in render pipeline settings
- Changed versioning variable name in HDAdditionalXXXData from m_version to version
- Create unique name when creating a game object in the rendering menu (i.e Density Volume(2))
- Re-organize various files and folder location to clean the repository
- Change Debug windows name and location. Now located at:  Windows -> General -> Render Pipeline Debug

### Removed
- Removed GlobalLightLoopSettings.maxPlanarReflectionProbes and instead use value of GlobalLightLoopSettings.planarReflectionProbeCacheSize
- Remove EmissiveIntensity parameter and change EmissiveColor to be HDR (Matching Builtin Unity behavior) - Data need to be updated - Launch Edit -> Single Step Upgrade Script -> Upgrade all Materials emissionColor

### Fixed
- Fix issue with LOD transition and instancing
- Fix discrepency between object motion vector and camera motion vector
- Fix issue with spot and dir light gizmo axis not highlighted correctly
- Fix potential crash while register debug windows inputs at startup
- Fix warning when creating Planar reflection
- Fix specular lighting debug mode (was rendering black)
- Allow projector decal with null material to allow to configure decal when HDRP is not set
- Decal atlas texture offset/scale is updated after allocations (used to be before so it was using date from previous frame)

## [0.0.0-preview] - 2018-01-01

### Added
- Configure the VolumetricLightingSystem code path to be on by default
- Trigger a build exception when trying to build an unsupported platform
- Introduce the VolumetricLightingController component, which can (and should) be placed on the camera, and allows one to control the near and the far plane of the V-Buffer (volumetric "froxel" buffer) along with the depth distribution (from logarithmic to linear)
- Add 3D texture support for DensityVolumes
- Add a better mapping of roughness to mipmap for planar reflection
- The VolumetricLightingSystem now uses RTHandles, which allows to save memory by sharing buffers between different cameras (history buffers are not shared), and reduce reallocation frequency by reallocating buffers only if the rendering resolution increases (and suballocating within existing buffers if the rendering resolution decreases)
- Add a Volumetric Dimmer slider to lights to control the intensity of the scattered volumetric lighting
- Add UV tiling and offset support for decals.
- Add mipmapping support for volume 3D mask textures

### Changed
- Default number of planar reflection change from 4 to 2
- Rename _MainDepthTexture to _CameraDepthTexture
- The VolumetricLightingController has been moved to the Interpolation Volume framework and now functions similarly to the VolumetricFog settings
- Update of UI of cookie, CubeCookie, Reflection probe and planar reflection probe to combo box
- Allow enabling/disabling shadows for area lights when they are set to baked.
- Hide applyRangeAttenuation and FadeDistance for directional shadow as they are not used

### Removed
- Remove Resource folder of PreIntegratedFGD and add the resource to RenderPipeline Asset

### Fixed
- Fix ConvertPhysicalLightIntensityToLightIntensity() function used when creating light from script to match HDLightEditor behavior
- Fix numerical issues with the default value of mean free path of volumetric fog
- Fix the bug preventing decals from coexisting with density volumes
- Fix issue with alpha tested geometry using planar/triplanar mapping not render correctly or flickering (due to being wrongly alpha tested in depth prepass)
- Fix meta pass with triplanar (was not handling correctly the normal)
- Fix preview when a planar reflection is present
- Fix Camera preview, it is now a Preview cameraType (was a SceneView)
- Fix handling unknown GPUShadowTypes in the shadow manager.
- Fix area light shapes sent as point lights to the baking backends when they are set to baked.
- Fix unnecessary division by PI for baked area lights.
- Fix line lights sent to the lightmappers. The backends don't support this light type.
- Fix issue with shadow mask framesettings not correctly taken into account when shadow mask is enabled for lighting.
- Fix directional light and shadow mask transition, they are now matching making smooth transition
- Fix banding issues caused by high intensity volumetric lighting
- Fix the debug window being emptied on SRP asset reload
- Fix issue with debug mode not correctly clearing the GBuffer in editor after a resize
- Fix issue with ResetMaterialKeyword not resetting correctly ToggleOff/Roggle Keyword
- Fix issue with motion vector not render correctly if there is no depth prepass in deferred

## [0.0.0-preview] - 2018-01-01

### Added
- Screen Space Refraction projection model (Proxy raycasting, HiZ raymarching)
- Screen Space Refraction settings as volume component
- Added buffered frame history per camera
- Port Global Density Volumes to the Interpolation Volume System.
- Optimize ImportanceSampleLambert() to not require the tangent frame.
- Generalize SampleVBuffer() to handle different sampling and reconstruction methods.
- Improve the quality of volumetric lighting reprojection.
- Optimize Morton Order code in the Subsurface Scattering pass.
- Planar Reflection Probe support roughness (gaussian convolution of captured probe)
- Use an atlas instead of a texture array for cluster transparent decals
- Add a debug view to visualize the decal atlas
- Only store decal textures to atlas if decal is visible, debounce out of memory decal atlas warning.
- Add manipulator gizmo on decal to improve authoring workflow
- Add a minimal StackLit material (work in progress, this version can be used as template to add new material)

### Changed
- EnableShadowMask in FrameSettings (But shadowMaskSupport still disable by default)
- Forced Planar Probe update modes to (Realtime, Every Update, Mirror Camera)
- Screen Space Refraction proxy model uses the proxy of the first environment light (Reflection probe/Planar probe) or the sky
- Moved RTHandle static methods to RTHandles
- Renamed RTHandle to RTHandleSystem.RTHandle
- Move code for PreIntegratedFDG (Lit.shader) into its dedicated folder to be share with other material
- Move code for LTCArea (Lit.shader) into its dedicated folder to be share with other material

### Removed
- Removed Planar Probe mirror plane position and normal fields in inspector, always display mirror plane and normal gizmos

### Fixed
- Fix fog flags in scene view is now taken into account
- Fix sky in preview windows that were disappearing after a load of a new level
- Fix numerical issues in IntersectRayAABB().
- Fix alpha blending of volumetric lighting with transparent objects.
- Fix the near plane of the V-Buffer causing out-of-bounds look-ups in the clustered data structure.
- Depth and color pyramid are properly computed and sampled when the camera renders inside a viewport of a RTHandle.
- Fix decal atlas debug view to work correctly when shadow atlas view is also enabled<|MERGE_RESOLUTION|>--- conflicted
+++ resolved
@@ -4,23 +4,12 @@
 The format is based on [Keep a Changelog](http://keepachangelog.com/en/1.0.0/)
 and this project adheres to [Semantic Versioning](http://semver.org/spec/v2.0.0.html).
 
-<<<<<<< HEAD
-## [8.2.0] - 2020-07-XX
-
-### Fixed
+
+## [8.3.0] - 2020-07-23
+
+### Fixed
+- Fixed TAA issue and hardware dynamic resolution.
 - Fixed an issue where look dev lighting would go black when a new scene is loaded.
-=======
-## [8.3.0] - 2020-07-23
-
-Version Updated
-The version number for this package has increased due to a version update of a related graphics package.
-
-### Fixed
-
-- Fixed TAA issue and hardware dynamic resolution.
-
-
->>>>>>> add2d745
 
 ## [8.2.0] - 2020-07-08
 
