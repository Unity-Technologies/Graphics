# Changelog
All notable changes to this package will be documented in this file.

The format is based on [Keep a Changelog](http://keepachangelog.com/en/1.0.0/)
and this project adheres to [Semantic Versioning](http://semver.org/spec/v2.0.0.html).

## [Unreleased]

### Added
- Ray tracing support for VR single-pass
- Added sharpen filter shader parameter and UI for TemporalAA to control image quality instead of hardcoded value
- Added frame settings option for custom post process and custom passes as well as custom color buffer format option.
- Add check in wizard on SRP Batcher enabled.
- Added default implementations of OnPreprocessMaterialDescription for FBX, Obj, Sketchup and 3DS file formats.
- Added custom pass fade radius
- Added after post process injection point for custom passes
- Added basic alpha compositing support - Alpha is available afterpostprocess when using FP16 buffer format.
- Added falloff distance on Reflection Probe and Planar Reflection Probe
- Added Backplate projection from the HDRISky
- Added Shadow Matte in UnlitMasterNode, which only received shadow without lighting
- Added hability to name LightLayers in HDRenderPipelineAsset
- Added a range compression factor for Reflection Probe and Planar Reflection Probe to avoid saturation of colors.
- Added path tracing support for directional, point and spot lights, as well as emission from Lit and Unlit.
- Added non temporal version of SSAO.
- Added more detailed ray tracing stats in the debug window
- Added Disc area light (bake only)
- Added a warning in the material UI to prevent transparent + subsurface-scattering combination.
- Added XR single-pass setting into HDRP asset
- Added a penumbra tint option for lights
- Added support for depth copy with XR SDK
- Added debug setting to Render Pipeline Debug Window to list the active XR views
- Added an option to filter the result of the volumetric lighting (off by default).
- Added a transmission multiplier for directional lights
- Added XR single-pass test mode to Render Pipeline Debug Window
- Added debug setting to Render Pipeline Window to list the active XR views
- Added a new refraction mode for the Lit shader (thin). Which is a box refraction with small thickness values
- Added the code to support Barn Doors for Area Lights based on a shaderconfig option.
- Added HDRPCameraBinder property binder for Visual Effect Graph
- Added "Celestial Body" controls to the Directional Light
- Added new parameters to the Physically Based Sky
- Added Reflections to the DXR Wizard
- Added the possibility to have ray traced colored and semi-transparent shadows on directional lights.
- Added a check in the custom post process template to throw an error if the default shader is not found.
- Exposed the debug overlay ratio in the debug menu.
- Added a separate frame settings for tonemapping alongside color grading.
- Added the receive fog option in the material UI for ShaderGraphs.
- Added a public virtual bool in the custom post processes API to specify if a post processes should be executed in the scene view.
- Added a menu option that checks scene issues with ray tracing. Also removed the previously existing warning at runtime.
- Added Contrast Adaptive Sharpen (CAS) Upscaling effect.
- Added APIs to update probe settings at runtime.
- Added documentation for the rayTracingSupported method in HDRP
- Added user-selectable format for the post processing passes.
- Added support for alpha channel in some post-processing passes (DoF, TAA, Uber).
- Added warnings in FrameSettings inspector when using DXR and atempting to use Asynchronous Execution.
- Exposed Stencil bits that can be used by the user.
- Added history rejection based on velocity of intersected objects for directional, point and spot lights.
- Added a affectsVolumetric field to the HDAdditionalLightData API to know if light affects volumetric fog.
- Add OS and Hardware check in the Wizard fixes for DXR.
- Added option to exclude camera motion from motion blur.
- Added semi-transparent shadows for point and spot lights.
- Added support for semi-transparent shadow for unlit shader and unlit shader graph.
- Added the alpha clip enabled toggle to the material UI for all HDRP shader graphs.
- Added Material Samples to explain how to use the lit shader features
- Added an initial implementation of ray traced sub surface scattering
- Added AssetPostprocessors and Shadergraphs to handle Arnold Standard Surface and 3DsMax Physical material import from FBX.
- Added support for Smoothness Fade start work when enabling ray traced reflections.
- Added Contact shadow, Micro shadows and Screen space refraction API documentation.
- Added script documentation for SSR, SSAO (ray tracing), GI, Light Cluster, RayTracingSettings, Ray Counters, etc.
- Added path tracing support for refraction and internal reflections.
- Added support for Thin Refraction Model and Lit's Clear Coat in Path Tracing.
- Added the Tint parameter to Sky Colored Fog.
- Added of Screen Space Reflections for Transparent materials
- Added a fallback for ray traced area light shadows in case the material is forward or the lit mode is forward.
- Added a new debug mode for light layers.
- Added an "enable" toggle to the SSR volume component.
- Added support for anisotropic specular lobes in path tracing.
- Added support for alpha clipping in path tracing.
- Added support for light cookies in path tracing.
- Added support for transparent shadows in path tracing.
- Added support for iridescence in path tracing.
- Added support for background color in path tracing.
- Added a path tracing test to the test suite.
- Added a warning and workaround instructions that appear when you enable XR single-pass after the first frame with the XR SDK.
- Added the exposure sliders to the planar reflection probe preview
- Added support for subsurface scattering in path tracing.
- Added a new mode that improves the filtering of ray traced shadows (directional, point and spot) based on the distance to the occluder.
- Added support of cookie baking and add support on Disc light.
- Added support for fog attenuation in path tracing.
- Added a new debug panel for volumes
- Added XR setting to control camera jitter for temporal effects
- Added an error message in the DrawRenderers custom pass when rendering opaque objects with an HDRP asset in DeferredOnly mode.
- Added API to enable proper recording of path traced scenes (with the Unity recorder or other tools).
- Added support for fog in Recursive rendering, ray traced reflections and ray traced indirect diffuse.
- Added an alpha blend option for recursive rendering
- Added support for stack lit for ray tracing effects.
- Added support for hair for ray tracing effects.
- Added support for alpha to coverage for HDRP shaders and shader graph
- Added support for Quality Levels to Subsurface Scattering.
- Added option to disable XR rendering on the camera settings.
- Added support for specular AA from geometric curvature in AxF
- Added support for baked AO (no input for now) in AxF
- Added an info box to warn about depth test artifacts when rendering object twice in custom passes with MSAA.
- Added a frame setting for alpha to mask.
- Added support for custom passes in the AOV API
- Added Light decomposition lighting debugging modes and support in AOV
- Added exposure compensation to Fixed exposure mode
- Added support for rasterized area light shadows in StackLit
- Added support for texture-weighted automatic exposure
- Added support for POM for emissive map
- Added alpha channel support in motion blur pass.
- Added the HDRP Compositor Tool (in Preview).
- Added a ray tracing mode option in the HDRP asset that allows to override and shader stripping.
- Added support for arbitrary resolution scaling of Volumetric Lighting to the Fog volume component.
- Added range attenuation for box-shaped spotlights.
- Added scenes for hair and fabric and decals with material samples
- Added fabric materials and textures
- Added information for fabric materials in fabric scene
- Added a DisplayInfo attribute to specify a name override and a display order for Volume Component fields (used only in default inspector for now).
- Added Min distance to contact shadows.
- Added support for Depth of Field in path tracing (by sampling the lens aperture).
- Added an API in HDRP to override the camera within the rendering of a frame (mainly for custom pass).
- Added a function (HDRenderPipeline.ResetRTHandleReferenceSize) to reset the reference size of RTHandle systems.
- Added support for AxF measurements importing into texture resources tilings.
- Added Layer parameter on Area Light to modify Layer of generated Emissive Mesh
- Added a flow map parameter to HDRI Sky
- Implemented ray traced reflections for transparent objects.
- Add a new parameter to control reflections in recursive rendering.
- Added an initial version of SSGI.
- Added Virtual Texturing cache settings to control the size of the Streaming Virtual Texturing caches.
- Added back-compatibility with builtin stereo matrices.
- Added CustomPassUtils API to simplify Blur, Copy and DrawRenderers custom passes.
- Added Histogram guided automatic exposure.
- Added few exposure debug modes.
- Added support for multiple path-traced views at once (e.g., scene and game views).
- Added support for 3DsMax's 2021 Simplified Physical Material from FBX files in the Model Importer.
- Added custom target mid grey for auto exposure.
- Added CustomPassUtils API to simplify Blur, Copy and DrawRenderers custom passes.
- Added an API in HDRP to override the camera within the rendering of a frame (mainly for custom pass).
- Added more custom pass API functions, mainly to render objects from another camera.
- Added support for transparent Unlit in path tracing.
- Added a minimal lit used for RTGI in peformance mode.
- Added procedural metering mask that can follow an object
- Added presets quality settings for RTAO and RTGI.

### Fixed
- Fix when rescale probe all direction below zero (1219246)
- Update documentation of HDRISky-Backplate, precise how to have Ambient Occlusion on the Backplate
- Sorting, undo, labels, layout in the Lighting Explorer.
- Fixed sky settings and materials in Shader Graph Samples package
- Fix/workaround a probable graphics driver bug in the GTAO shader.
- Fixed Hair and PBR shader graphs double sided modes
- Fixed an issue where updating an HDRP asset in the Quality setting panel would not recreate the pipeline.
- Fixed issue with point lights being considered even when occupying less than a pixel on screen (case 1183196)
- Fix a potential NaN source with iridescence (case 1183216)
- Fixed issue of spotlight breaking when minimizing the cone angle via the gizmo (case 1178279)
- Fixed issue that caused decals not to modify the roughness in the normal buffer, causing SSR to not behave correctly (case 1178336)
- Fixed lit transparent refraction with XR single-pass rendering
- Removed extra jitter for TemporalAA in VR
- Fixed ShaderGraph time in main preview
- Fixed issue on some UI elements in HDRP asset not expanding when clicking the arrow (case 1178369)
- Fixed alpha blending in custom post process
- Fixed the modification of the _AlphaCutoff property in the material UI when exposed with a ShaderGraph parameter.
- Fixed HDRP test `1218_Lit_DiffusionProfiles` on Vulkan.
- Fixed an issue where building a player in non-dev mode would generate render target error logs every frame
- Fixed crash when upgrading version of HDRP
- Fixed rendering issues with material previews
- Fixed NPE when using light module in Shuriken particle systems (1173348).
- Refresh cached shadow on editor changes
- Fixed light supported units caching (1182266)
- Fixed an issue where SSAO (that needs temporal reprojection) was still being rendered when Motion Vectors were not available (case 1184998)
- Fixed a nullref when modifying the height parameters inside the layered lit shader UI.
- Fixed Decal gizmo that become white after exiting play mode
- Fixed Decal pivot position to behave like a spotlight
- Fixed an issue where using the LightingOverrideMask would break sky reflection for regular cameras
- Fix DebugMenu FrameSettingsHistory persistency on close
- Fix DensityVolume, ReflectionProbe aned PlanarReflectionProbe advancedControl display
- Fix DXR scene serialization in wizard
- Fixed an issue where Previews would reallocate History Buffers every frame
- Fixed the SetLightLayer function in HDAdditionalLightData setting the wrong light layer
- Fix error first time a preview is created for planar
- Fixed an issue where SSR would use an incorrect roughness value on ForwardOnly (StackLit, AxF, Fabric, etc.) materials when the pipeline is configured to also allow deferred Lit.
- Fixed issues with light explorer (cases 1183468, 1183269)
- Fix dot colors in LayeredLit material inspector
- Fix undo not resetting all value when undoing the material affectation in LayerLit material
- Fix for issue that caused gizmos to render in render textures (case 1174395)
- Fixed the light emissive mesh not updated when the light was disabled/enabled
- Fixed light and shadow layer sync when setting the HDAdditionalLightData.lightlayersMask property
- Fixed a nullref when a custom post process component that was in the HDRP PP list is removed from the project
- Fixed issue that prevented decals from modifying specular occlusion (case 1178272).
- Fixed exposure of volumetric reprojection
- Fixed multi selection support for Scalable Settings in lights
- Fixed font shaders in test projects for VR by using a Shader Graph version
- Fixed refresh of baked cubemap by incrementing updateCount at the end of the bake (case 1158677).
- Fixed issue with rectangular area light when seen from the back
- Fixed decals not affecting lightmap/lightprobe
- Fixed zBufferParams with XR single-pass rendering
- Fixed moving objects not rendered in custom passes
- Fixed abstract classes listed in the + menu of the custom pass list
- Fixed custom pass that was rendered in previews
- Fixed precision error in zero value normals when applying decals (case 1181639)
- Fixed issue that triggered No Scene Lighting view in game view as well (case 1156102)
- Assign default volume profile when creating a new HDRP Asset
- Fixed fov to 0 in planar probe breaking the projection matrix (case 1182014)
- Fixed bugs with shadow caching
- Reassign the same camera for a realtime probe face render request to have appropriate history buffer during realtime probe rendering.
- Fixed issue causing wrong shading when normal map mode is Object space, no normal map is set, but a detail map is present (case 1143352)
- Fixed issue with decal and htile optimization
- Fixed TerrainLit shader compilation error regarding `_Control0_TexelSize` redefinition (case 1178480).
- Fixed warning about duplicate HDRuntimeReflectionSystem when configuring play mode without domain reload.
- Fixed an editor crash when multiple decal projectors were selected and some had null material
- Added all relevant fix actions to FixAll button in Wizard
- Moved FixAll button on top of the Wizard
- Fixed an issue where fog color was not pre-exposed correctly
- Fix priority order when custom passes are overlapping
- Fix cleanup not called when the custom pass GameObject is destroyed
- Replaced most instances of GraphicsSettings.renderPipelineAsset by GraphicsSettings.currentRenderPipeline. This should fix some parameters not working on Quality Settings overrides.
- Fixed an issue with Realtime GI not working on upgraded projects.
- Fixed issue with screen space shadows fallback texture was not set as a texture array.
- Fixed Pyramid Lights bounding box
- Fixed terrain heightmap default/null values and epsilons
- Fixed custom post-processing effects breaking when an abstract class inherited from `CustomPostProcessVolumeComponent`
- Fixed XR single-pass rendering in Editor by using ShaderConfig.s_XrMaxViews to allocate matrix array
- Multiple different skies rendered at the same time by different cameras are now handled correctly without flickering
- Fixed flickering issue happening when different volumes have shadow settings and multiple cameras are present.
- Fixed issue causing planar probes to disappear if there is no light in the scene.
- Fixed a number of issues with the prefab isolation mode (Volumes leaking from the main scene and reflection not working properly)
- Fixed an issue with fog volume component upgrade not working properly
- Fixed Spot light Pyramid Shape has shadow artifacts on aspect ratio values lower than 1
- Fixed issue with AO upsampling in XR
- Fixed camera without HDAdditionalCameraData component not rendering
- Removed the macro ENABLE_RAYTRACING for most of the ray tracing code
- Fixed prefab containing camera reloading in loop while selected in the Project view
- Fixed issue causing NaN wheh the Z scale of an object is set to 0.
- Fixed DXR shader passes attempting to render before pipeline loaded
- Fixed black ambient sky issue when importing a project after deleting Library.
- Fixed issue when upgrading a Standard transparent material (case 1186874)
- Fixed area light cookies not working properly with stack lit
- Fixed material render queue not updated when the shader is changed in the material inspector.
- Fixed a number of issues with full screen debug modes not reseting correctly when setting another mutually exclusive mode
- Fixed compile errors for platforms with no VR support
- Fixed an issue with volumetrics and RTHandle scaling (case 1155236)
- Fixed an issue where sky lighting might be updated uselessly
- Fixed issue preventing to allow setting decal material to none (case 1196129)
- Fixed XR multi-pass decals rendering
- Fixed several fields on Light Inspector that not supported Prefab overrides
- Fixed EOL for some files
- Fixed scene view rendering with volumetrics and XR enabled
- Fixed decals to work with multiple cameras
- Fixed optional clear of GBuffer (Was always on)
- Fixed render target clears with XR single-pass rendering
- Fixed HDRP samples file hierarchy
- Fixed Light units not matching light type
- Fixed QualitySettings panel not displaying HDRP Asset
- Fixed black reflection probes the first time loading a project
- Fixed y-flip in scene view with XR SDK
- Fixed Decal projectors do not immediately respond when parent object layer mask is changed in editor.
- Fixed y-flip in scene view with XR SDK
- Fixed a number of issues with Material Quality setting
- Fixed the transparent Cull Mode option in HD unlit master node settings only visible if double sided is ticked.
- Fixed an issue causing shadowed areas by contact shadows at the edge of far clip plane if contact shadow length is very close to far clip plane.
- Fixed editing a scalable settings will edit all loaded asset in memory instead of targetted asset.
- Fixed Planar reflection default viewer FOV
- Fixed flickering issues when moving the mouse in the editor with ray tracing on.
- Fixed the ShaderGraph main preview being black after switching to SSS in the master node settings
- Fixed custom fullscreen passes in VR
- Fixed camera culling masks not taken in account in custom pass volumes
- Fixed object not drawn in custom pass when using a DrawRenderers with an HDRP shader in a build.
- Fixed injection points for Custom Passes (AfterDepthAndNormal and BeforePreRefraction were missing)
- Fixed a enum to choose shader tags used for drawing objects (DepthPrepass or Forward) when there is no override material.
- Fixed lit objects in the BeforePreRefraction, BeforeTransparent and BeforePostProcess.
- Fixed the None option when binding custom pass render targets to allow binding only depth or color.
- Fixed custom pass buffers allocation so they are not allocated if they're not used.
- Fixed the Custom Pass entry in the volume create asset menu items.
- Fixed Prefab Overrides workflow on Camera.
- Fixed alignment issue in Preset for Camera.
- Fixed alignment issue in Physical part for Camera.
- Fixed FrameSettings multi-edition.
- Fixed a bug happening when denoising multiple ray traced light shadows
- Fixed minor naming issues in ShaderGraph settings
- VFX: Removed z-fight glitches that could appear when using deferred depth prepass and lit quad primitives
- VFX: Preserve specular option for lit outputs (matches HDRP lit shader)
- Fixed an issue with Metal Shader Compiler and GTAO shader for metal
- Fixed resources load issue while upgrading HDRP package.
- Fix LOD fade mask by accounting for field of view
- Fixed spot light missing from ray tracing indirect effects.
- Fixed a UI bug in the diffusion profile list after fixing them from the wizard.
- Fixed the hash collision when creating new diffusion profile assets.
- Fixed a light leaking issue with box light casting shadows (case 1184475)
- Fixed Cookie texture type in the cookie slot of lights (Now displays a warning because it is not supported).
- Fixed a nullref that happens when using the Shuriken particle light module
- Fixed alignment in Wizard
- Fixed text overflow in Wizard's helpbox
- Fixed Wizard button fix all that was not automatically grab all required fixes
- Fixed VR tab for MacOS in Wizard
- Fixed local config package workflow in Wizard
- Fixed issue with contact shadows shifting when MSAA is enabled.
- Fixed EV100 in the PBR sky
- Fixed an issue In URP where sometime the camera is not passed to the volume system and causes a null ref exception (case 1199388)
- Fixed nullref when releasing HDRP with custom pass disabled
- Fixed performance issue derived from copying stencil buffer.
- Fixed an editor freeze when importing a diffusion profile asset from a unity package.
- Fixed an exception when trying to reload a builtin resource.
- Fixed the light type intensity unit reset when switching the light type.
- Fixed compilation error related to define guards and CreateLayoutFromXrSdk()
- Fixed documentation link on CustomPassVolume.
- Fixed player build when HDRP is in the project but not assigned in the graphic settings.
- Fixed an issue where ambient probe would be black for the first face of a baked reflection probe
- VFX: Fixed Missing Reference to Visual Effect Graph Runtime Assembly
- Fixed an issue where rendering done by users in EndCameraRendering would be executed before the main render loop.
- Fixed Prefab Override in main scope of Volume.
- Fixed alignment issue in Presset of main scope of Volume.
- Fixed persistence of ShowChromeGizmo and moved it to toolbar for coherency in ReflectionProbe and PlanarReflectionProbe.
- Fixed Alignement issue in ReflectionProbe and PlanarReflectionProbe.
- Fixed Prefab override workflow issue in ReflectionProbe and PlanarReflectionProbe.
- Fixed empty MoreOptions and moved AdvancedManipulation in a dedicated location for coherency in ReflectionProbe and PlanarReflectionProbe.
- Fixed Prefab override workflow issue in DensityVolume.
- Fixed empty MoreOptions and moved AdvancedManipulation in a dedicated location for coherency in DensityVolume.
- Fix light limit counts specified on the HDRP asset
- Fixed Quality Settings for SSR, Contact Shadows and Ambient Occlusion volume components
- Fixed decalui deriving from hdshaderui instead of just shaderui
- Use DelayedIntField instead of IntField for scalable settings
- Fixed init of debug for FrameSettingsHistory on SceneView camera
- Added a fix script to handle the warning 'referenced script in (GameObject 'SceneIDMap') is missing'
- Fix Wizard load when none selected for RenderPipelineAsset
- Fixed TerrainLitGUI when per-pixel normal property is not present.
- Fixed rendering errors when enabling debug modes with custom passes
- Fix an issue that made PCSS dependent on Atlas resolution (not shadow map res)
- Fixing a bug whith histories when n>4 for ray traced shadows
- Fixing wrong behavior in ray traced shadows for mesh renderers if their cast shadow is shadow only or double sided
- Only tracing rays for shadow if the point is inside the code for spotlight shadows
- Only tracing rays if the point is inside the range for point lights
- Fixing ghosting issues when the screen space shadow  indexes change for a light with ray traced shadows
- Fixed an issue with stencil management and Xbox One build that caused corrupted output in deferred mode.
- Fixed a mismatch in behavior between the culling of shadow maps and ray traced point and spot light shadows
- Fixed recursive ray tracing not working anymore after intermediate buffer refactor.
- Fixed ray traced shadow denoising not working (history rejected all the time).
- Fixed shader warning on xbox one
- Fixed cookies not working for spot lights in ray traced reflections, ray traced GI and recursive rendering
- Fixed an inverted handling of CoatSmoothness for SSR in StackLit.
- Fixed missing distortion inputs in Lit and Unlit material UI.
- Fixed issue that propagated NaNs across multiple frames through the exposure texture.
- Fixed issue with Exclude from TAA stencil ignored.
- Fixed ray traced reflection exposure issue.
- Fixed issue with TAA history not initialising corretly scale factor for first frame
- Fixed issue with stencil test of material classification not using the correct Mask (causing false positive and bad performance with forward material in deferred)
- Fixed issue with History not reset when chaning antialiasing mode on camera
- Fixed issue with volumetric data not being initialized if default settings have volumetric and reprojection off.
- Fixed ray tracing reflection denoiser not applied in tier 1
- Fixed the vibility of ray tracing related methods.
- Fixed the diffusion profile list not saved when clicking the fix button in the material UI.
- Fixed crash when pushing bounce count higher than 1 for ray traced GI or reflections
- Fixed PCSS softness scale so that it better match ray traced reference for punctual lights.
- Fixed exposure management for the path tracer
- Fixed AxF material UI containing two advanced options settings.
- Fixed an issue where cached sky contexts were being destroyed wrongly, breaking lighting in the LookDev
- Fixed issue that clamped PCSS softness too early and not after distance scale.
- Fixed fog affect transparent on HD unlit master node
- Fixed custom post processes re-ordering not saved.
- Fixed NPE when using scalable settings
- Fixed an issue where PBR sky precomputation was reset incorrectly in some cases causing bad performance.
- Fixed a bug due to depth history begin overriden too soon
- Fixed CustomPassSampleCameraColor scale issue when called from Before Transparent injection point.
- Fixed corruption of AO in baked probes.
- Fixed issue with upgrade of projects that still had Very High as shadow filtering quality.
- Fixed issue that caused Distortion UI to appear in Lit.
- Fixed several issues with decal duplicating when editing them.
- Fixed initialization of volumetric buffer params (1204159)
- Fixed an issue where frame count was incorrectly reset for the game view, causing temporal processes to fail.
- Fixed Culling group was not disposed error.
- Fixed issues on some GPU that do not support gathers on integer textures.
- Fixed an issue with ambient probe not being initialized for the first frame after a domain reload for volumetric fog.
- Fixed the scene visibility of decal projectors and density volumes
- Fixed a leak in sky manager.
- Fixed an issue where entering playmode while the light editor is opened would produce null reference exceptions.
- Fixed the debug overlay overlapping the debug menu at runtime.
- Fixed an issue with the framecount when changing scene.
- Fixed errors that occurred when using invalid near and far clip plane values for planar reflections.
- Fixed issue with motion blur sample weighting function.
- Fixed motion vectors in MSAA.
- Fixed sun flare blending (case 1205862).
- Fixed a lot of issues related to ray traced screen space shadows.
- Fixed memory leak caused by apply distortion material not being disposed.
- Fixed Reflection probe incorrectly culled when moving its parent (case 1207660)
- Fixed a nullref when upgrading the Fog volume components while the volume is opened in the inspector.
- Fix issues where decals on PS4 would not correctly write out the tile mask causing bits of the decal to go missing.
- Use appropriate label width and text content so the label is completely visible
- Fixed an issue where final post process pass would not output the default alpha value of 1.0 when using 11_11_10 color buffer format.
- Fixed SSR issue after the MSAA Motion Vector fix.
- Fixed an issue with PCSS on directional light if punctual shadow atlas was not allocated.
- Fixed an issue where shadow resolution would be wrong on the first face of a baked reflection probe.
- Fixed issue with PCSS softness being incorrect for cascades different than the first one.
- Fixed custom post process not rendering when using multiple HDRP asset in quality settings
- Fixed probe gizmo missing id (case 1208975)
- Fixed a warning in raytracingshadowfilter.compute
- Fixed issue with AO breaking with small near plane values.
- Fixed custom post process Cleanup function not called in some cases.
- Fixed shader warning in AO code.
- Fixed a warning in simpledenoiser.compute
- Fixed tube and rectangle light culling to use their shape instead of their range as a bounding box.
- Fixed caused by using gather on a UINT texture in motion blur.
- Fix issue with ambient occlusion breaking when dynamic resolution is active.
- Fixed some possible NaN causes in Depth of Field.
- Fixed Custom Pass nullref due to the new Profiling Sample API changes
- Fixed the black/grey screen issue on after post process Custom Passes in non dev builds.
- Fixed particle lights.
- Improved behavior of lights and probe going over the HDRP asset limits.
- Fixed issue triggered when last punctual light is disabled and more than one camera is used.
- Fixed Custom Pass nullref due to the new Profiling Sample API changes
- Fixed the black/grey screen issue on after post process Custom Passes in non dev builds.
- Fixed XR rendering locked to vsync of main display with Standalone Player.
- Fixed custom pass cleanup not called at the right time when using multiple volumes.
- Fixed an issue on metal with edge of decal having artifact by delaying discard of fragments during decal projection
- Fixed various shader warning
- Fixing unnecessary memory allocations in the ray tracing cluster build
- Fixed duplicate column labels in LightEditor's light tab
- Fixed white and dark flashes on scenes with very high or very low exposure when Automatic Exposure is being used.
- Fixed an issue where passing a null ProfilingSampler would cause a null ref exception.
- Fixed memory leak in Sky when in matcap mode.
- Fixed compilation issues on platform that don't support VR.
- Fixed migration code called when we create a new HDRP asset.
- Fixed RemoveComponent on Camera contextual menu to not remove Camera while a component depend on it.
- Fixed an issue where ambient occlusion and screen space reflections editors would generate null ref exceptions when HDRP was not set as the current pipeline.
- Fixed a null reference exception in the probe UI when no HDRP asset is present.
- Fixed the outline example in the doc (sampling range was dependent on screen resolution)
- Fixed a null reference exception in the HDRI Sky editor when no HDRP asset is present.
- Fixed an issue where Decal Projectors created from script where rotated around the X axis by 90°.
- Fixed frustum used to compute Density Volumes visibility when projection matrix is oblique.
- Fixed a null reference exception in Path Tracing, Recursive Rendering and raytraced Global Illumination editors when no HDRP asset is present.
- Fix for NaNs on certain geometry with Lit shader -- [case 1210058](https://fogbugz.unity3d.com/f/cases/1210058/)
- Fixed an issue where ambient occlusion and screen space reflections editors would generate null ref exceptions when HDRP was not set as the current pipeline.
- Fixed a null reference exception in the probe UI when no HDRP asset is present.
- Fixed the outline example in the doc (sampling range was dependent on screen resolution)
- Fixed a null reference exception in the HDRI Sky editor when no HDRP asset is present.
- Fixed an issue where materials newly created from the contextual menu would have an invalid state, causing various problems until it was edited.
- Fixed transparent material created with ZWrite enabled (now it is disabled by default for new transparent materials)
- Fixed mouseover on Move and Rotate tool while DecalProjector is selected.
- Fixed wrong stencil state on some of the pixel shader versions of deferred shader.
- Fixed an issue where creating decals at runtime could cause a null reference exception.
- Fixed issue that displayed material migration dialog on the creation of new project.
- Fixed various issues with time and animated materials (cases 1210068, 1210064).
- Updated light explorer with latest changes to the Fog and fixed issues when no visual environment was present.
- Fixed not handleling properly the recieve SSR feature with ray traced reflections
- Shadow Atlas is no longer allocated for area lights when they are disabled in the shader config file.
- Avoid MRT Clear on PS4 as it is not implemented yet.
- Fixed runtime debug menu BitField control.
- Fixed the radius value used for ray traced directional light.
- Fixed compilation issues with the layered lit in ray tracing shaders.
- Fixed XR autotests viewport size rounding
- Fixed mip map slider knob displayed when cubemap have no mipmap
- Remove unnecessary skip of material upgrade dialog box.
- Fixed the profiling sample mismatch errors when enabling the profiler in play mode
- Fixed issue that caused NaNs in reflection probes on consoles.
- Fixed adjusting positive axis of Blend Distance slides the negative axis in the density volume component.
- Fixed the blend of reflections based on the weight.
- Fixed fallback for ray traced reflections when denoising is enabled.
- Fixed error spam issue with terrain detail terrainDetailUnsupported (cases 1211848)
- Fixed hardware dynamic resolution causing cropping/scaling issues in scene view (case 1158661)
- Fixed Wizard check order for `Hardware and OS` and `Direct3D12`
- Fix AO issue turning black when Far/Near plane distance is big.
- Fixed issue when opening lookdev and the lookdev volume have not been assigned yet.
- Improved memory usage of the sky system.
- Updated label in HDRP quality preference settings (case 1215100)
- Fixed Decal Projector gizmo not undoing properly (case 1216629)
- Fix a leak in the denoising of ray traced reflections.
- Fixed Alignment issue in Light Preset
- Fixed Environment Header in LightingWindow
- Fixed an issue where hair shader could write garbage in the diffuse lighting buffer, causing NaNs.
- Fixed an exposure issue with ray traced sub-surface scattering.
- Fixed runtime debug menu light hierarchy None not doing anything.
- Fixed the broken ShaderGraph preview when creating a new Lit graph.
- Fix indentation issue in preset of LayeredLit material.
- Fixed minor issues with cubemap preview in the inspector.
- Fixed wrong build error message when building for android on mac.
- Fixed an issue related to denoising ray trace area shadows.
- Fixed wrong build error message when building for android on mac.
- Fixed Wizard persistency of Direct3D12 change on domain reload.
- Fixed Wizard persistency of FixAll on domain reload.
- Fixed Wizard behaviour on domain reload.
- Fixed a potential source of NaN in planar reflection probe atlas.
- Fixed an issue with MipRatio debug mode showing _DebugMatCapTexture not being set.
- Fixed missing initialization of input params in Blit for VR.
- Fix Inf source in LTC for area lights.
- Fix issue with AO being misaligned when multiple view are visible.
- Fix issue that caused the clamp of camera rotation motion for motion blur to be ineffective.
- Fixed issue with AssetPostprocessors dependencies causing models to be imported twice when upgrading the package version.
- Fixed culling of lights with XR SDK
- Fixed memory stomp in shadow caching code, leading to overflow of Shadow request array and runtime errors.
- Fixed an issue related to transparent objects reading the ray traced indirect diffuse buffer
- Fixed an issue with filtering ray traced area lights when the intensity is high or there is an exposure.
- Fixed ill-formed include path in Depth Of Field shader.
- Fixed shader graph and ray tracing after the shader target PR.
- Fixed a bug in semi-transparent shadows (object further than the light casting shadows)
- Fix state enabled of default volume profile when in package.
- Fixed removal of MeshRenderer and MeshFilter on adding Light component.
- Fixed Ray Traced SubSurface Scattering not working with ray traced area lights
- Fixed Ray Traced SubSurface Scattering not working in forward mode.
- Fixed a bug in debug light volumes.
- Fixed a bug related to ray traced area light shadow history.
- Fixed an issue where fog sky color mode could sample NaNs in the sky cubemap.
- Fixed a leak in the PBR sky renderer.
- Added a tooltip to the Ambient Mode parameter in the Visual Envionment volume component.
- Static lighting sky now takes the default volume into account (this fixes discrepancies between baked and realtime lighting).
- Fixed a leak in the sky system.
- Removed MSAA Buffers allocation when lit shader mode is set to "deferred only".
- Fixed invalid cast for realtime reflection probes (case 1220504)
- Fixed invalid game view rendering when disabling all cameras in the scene (case 1105163)
- Hide reflection probes in the renderer components.
- Fixed infinite reload loop while displaying Light's Shadow's Link Light Layer in Inspector of Prefab Asset.
- Fixed the culling was not disposed error in build log.
- Fixed the cookie atlas size and planar atlas size being too big after an upgrade of the HDRP asset.
- Fixed transparent SSR for shader graph.
- Fixed an issue with emissive light meshes not being in the RAS.
- Fixed DXR player build
- Fixed the HDRP asset migration code not being called after an upgrade of the package
- Fixed draw renderers custom pass out of bound exception
- Fixed the PBR shader rendering in deferred
- Fixed some typos in debug menu (case 1224594)
- Fixed ray traced point and spot lights shadows not rejecting istory when semi-transparent or colored.
- Fixed a warning due to StaticLightingSky when reloading domain in some cases.
- Fixed the MaxLightCount being displayed when the light volume debug menu is on ColorAndEdge.
- Fixed issue with unclear naming of debug menu for decals.
- Fixed z-fighting in scene view when scene lighting is off (case 1203927)
- Fixed issue that prevented cubemap thumbnails from rendering (only on D3D11 and Metal).
- Fixed ray tracing with VR single-pass
- Fix an exception in ray tracing that happens if two LOD levels are using the same mesh renderer.
- Fixed error in the console when switching shader to decal in the material UI.
- Fixed an issue with refraction model and ray traced recursive rendering (case 1198578).
- Fixed an issue where a dynamic sky changing any frame may not update the ambient probe.
- Fixed cubemap thumbnail generation at project load time.
- Fixed cubemap thumbnail generation at project load time. 
- Fixed XR culling with multiple cameras
- Fixed XR single-pass with Mock HMD plugin
- Fixed sRGB mismatch with XR SDK
- Fixed an issue where default volume would not update when switching profile.
- Fixed issue with uncached reflection probe cameras reseting the debug mode (case 1224601) 
- Fixed an issue where AO override would not override specular occlusion.
- Fixed an issue where Volume inspector might not refresh correctly in some cases.
- Fixed render texture with XR
- Fixed issue with resources being accessed before initialization process has been performed completely. 
- Half fixed shuriken particle light that cast shadows (only the first one will be correct)
- Fixed issue with atmospheric fog turning black if a planar reflection probe is placed below ground level. (case 1226588)
- Fixed custom pass GC alloc issue in CustomPassVolume.GetActiveVolumes().
- Fixed a bug where instanced shadergraph shaders wouldn't compile on PS4.
- Fixed an issue related to the envlightdatasrt not being bound in recursive rendering.
- Fixed shadow cascade tooltip when using the metric mode (case 1229232)
- Fixed how the area light influence volume is computed to match rasterization.
- Focus on Decal uses the extends of the projectors
- Fixed usage of light size data that are not available at runtime.
- Fixed the depth buffer copy made before custom pass after opaque and normal injection point.
- Fix for issue that prevented scene from being completely saved when baked reflection probes are present and lighting is set to auto generate.
- Fixed drag area width at left of Light's intensity field in Inspector.
- Fixed light type resolution when performing a reset on HDAdditionalLightData (case 1220931)
- Fixed reliance on atan2 undefined behavior in motion vector debug shader.
- Fixed an usage of a a compute buffer not bound (1229964)
- Fixed an issue where changing the default volume profile from another inspector would not update the default volume editor.
- Fix issues in the post process system with RenderTexture being invalid in some cases, causing rendering problems.
- Fixed an issue where unncessarily serialized members in StaticLightingSky component would change each time the scene is changed.
- Fixed a weird behavior in the scalable settings drawing when the space becomes tiny (1212045).
- Fixed a regression in the ray traced indirect diffuse due to the new probe system.
- Fix for range compression factor for probes going negative (now clamped to positive values).
- Fixed path validation when creating new volume profile (case 1229933)
- Fixed a bug where Decal Shader Graphs would not recieve reprojected Position, Normal, or Bitangent data. (1239921)
- Fix reflection hierarchy for CARPAINT in AxF.
- Fix precise fresnel for delta lights for SVBRDF in AxF.
- Fixed the debug exposure mode for display sky reflection and debug view baked lighting
- Fixed MSAA depth resolve when there is no motion vectors
- Fixed various object leaks in HDRP.
- Fixed compile error with XR SubsystemManager.
- Fix for assertion triggering sometimes when saving a newly created lit shader graph (case 1230996)
- Fixed culling of planar reflection probes that change position (case 1218651)
- Fixed null reference when processing lightprobe (case 1235285)
- Fix issue causing wrong planar reflection rendering when more than one camera is present.
- Fix black screen in XR when HDRP package is present but not used.
- Fixed an issue with the specularFGD term being used when the material has a clear coat (lit shader).
- Fixed white flash happening with auto-exposure in some cases (case 1223774)
- Fixed NaN which can appear with real time reflection and inf value
- Fixed an issue that was collapsing the volume components in the HDRP default settings
- Fixed warning about missing bound decal buffer
- Fixed shader warning on Xbox for ResolveStencilBuffer.compute. 
- Fixed PBR shader ZTest rendering in deferred.
- Replaced commands incompatible with async compute in light list build process.
- Diffusion Profile and Material references in HDRP materials are now correctly exported to unity packages. Note that the diffusion profile or the material references need to be edited once before this can work properly.
- Fix MaterialBalls having same guid issue
- Fix spelling and grammatical errors in material samples
- Fixed unneeded cookie texture allocation for cone stop lights.
- Fixed scalarization code for contact shadows.
- Fixed volume debug in playmode
- Fixed issue when toggling anything in HDRP asset that will produce an error (case 1238155)
- Fixed shader warning in PCSS code when using Vulkan.
- Fixed decal that aren't working without Metal and Ambient Occlusion option enabled.
- Fixed an error about procedural sky being logged by mistake.
- Fixed shadowmask UI now correctly showing shadowmask disable
- Made more explicit the warning about raytracing and asynchronous compute. Also fixed the condition in which it appears.
- Fixed a null ref exception in static sky when the default volume profile is invalid.
- DXR: Fixed shader compilation error with shader graph and pathtracer
- Fixed SceneView Draw Modes not being properly updated after opening new scene view panels or changing the editor layout.
- VFX: Removed irrelevant queues in render queue selection from HDRP outputs
- VFX: Motion Vector are correctly renderered with MSAA [Case 1240754](https://issuetracker.unity3d.com/product/unity/issues/guid/1240754/)
- Fixed a cause of NaN when a normal of 0-length is generated (usually via shadergraph). 
- Fixed issue with screen-space shadows not enabled properly when RT is disabled (case 1235821)
- Fixed a performance issue with stochastic ray traced area shadows.
- Fixed cookie texture not updated when changing an import settings (srgb for example).
- Fixed flickering of the game/scene view when lookdev is running.
- Fixed issue with reflection probes in realtime time mode with OnEnable baking having wrong lighting with sky set to dynamic (case 1238047).
- Fixed transparent motion vectors not working when in MSAA.
- Fix error when removing DecalProjector from component contextual menu (case 1243960)
- Fixed issue with post process when running in RGBA16 and an object with additive blending is in the scene.
- Fixed corrupted values on LayeredLit when using Vertex Color multiply mode to multiply and MSAA is activated. 
- Fix conflicts with Handles manipulation when performing a Reset in DecalComponent (case 1238833)
- Fixed depth prepass and postpass being disabled after changing the shader in the material UI.
- Fixed issue with sceneview camera settings not being saved after Editor restart.
- Fixed issue when switching back to custom sensor type in physical camera settings (case 1244350).
- Fixed a null ref exception when running playmode tests with the render pipeline debug window opened.
- Fixed some GCAlloc in the debug window.
- Fixed shader graphs not casting semi-transparent and color shadows (case 1242617)
- Fixed thin refraction mode not working properly.
- Fixed assert on tests caused by probe culling results being requested when culling did not happen. (case 1246169) 
- Fixed over consumption of GPU memory by the Physically Based Sky.
- Fixed an invalid rotation in Planar Reflection Probe editor display, that was causing an error message (case 1182022)
- Put more information in Camera background type tooltip and fixed inconsistent exposure behavior when changing bg type.
- Fixed issue that caused not all baked reflection to be deleted upon clicking "Clear Baked Data" in the lighting menu (case 1136080)
- Fixed an issue where asset preview could be rendered white because of static lighting sky.
- Fixed an issue where static lighting was not updated when removing the static lighting sky profile.
- Fixed the show cookie atlas debug mode not displaying correctly when enabling the clear cookie atlas option.
- Fixed various multi-editing issues when changing Emission parameters.
- Fixed error when undo a Reflection Probe removal in a prefab instance. (case 1244047)
- Fixed Microshadow not working correctly in deferred with LightLayers
- Tentative fix for missing include in depth of field shaders.
- Fixed the light overlap scene view draw mode (wasn't working at all).
- Fixed taaFrameIndex and XR tests 4052 and 4053
- Fixed the prefab integration of custom passes (Prefab Override Highlight not working as expected).
- Cloned volume profile from read only assets are created in the root of the project. (case 1154961)
- Fixed Wizard check on default volume profile to also check it is not the default one in package.
- Fix erroneous central depth sampling in TAA.
- Fixed light layers not correctly disabled when the lightlayers is set to Nothing and Lightlayers isn't enabled in HDRP Asset
- Fixed issue with Model Importer materials falling back to the Legacy default material instead of HDRP's default material when import happens at Editor startup.
- Fixed a wrong condition in CameraSwitcher, potentially causing out of bound exceptions.
- Fixed an issue where editing the Look Dev default profile would not reflect directly in the Look Dev window.
- Fixed a bug where the light list is not cleared but still used when resizing the RT.
- Fixed exposure debug shader with XR single-pass rendering.
- Fixed issues with scene view and transparent motion vectors.
- Fixed a vulkan and metal warning in the SSGI compute shader.
- Fixed an exception due to the color pyramid not allocated when SSGI is enabled.
- Fixed an issue with the first Depth history was incorrectly copied.
- Fixed path traced DoF focusing issue
- Fix an issue with the half resolution Mode (performance)
- Fix an issue with the color intensity of emissive for performance rtgi

### Changed
- Improve MIP selection for decals on Transparents
- Color buffer pyramid is not allocated anymore if neither refraction nor distortion are enabled
- Rename Emission Radius to Radius in UI in Point, Spot
- Angular Diameter parameter for directional light is no longuer an advanced property
- DXR: Remove Light Radius and Angular Diamater of Raytrace shadow. Angular Diameter and Radius are used instead.
- Remove MaxSmoothness parameters from UI for point, spot and directional light. The MaxSmoothness is now deduce from Radius Parameters
- DXR: Remove the Ray Tracing Environement Component. Add a Layer Mask to the ray Tracing volume components to define which objects are taken into account for each effect.
- Removed second cubemaps used for shadowing in lookdev
- Disable Physically Based Sky below ground
- Increase max limit of area light and reflection probe to 128
- Change default texture for detailmap to grey
- Optimize Shadow RT load on Tile based architecture platforms.
- Improved quality of SSAO.
- Moved RequestShadowMapRendering() back to public API.
- Update HDRP DXR Wizard with an option to automatically clone the hdrp config package and setup raytracing to 1 in shaders file.
- Added SceneSelection pass for TerrainLit shader.
- Simplified Light's type API regrouping the logic in one place (Check type in HDAdditionalLightData)
- The support of LOD CrossFade (Dithering transition) in master nodes now required to enable it in the master node settings (Save variant)
- Improved shadow bias, by removing constant depth bias and substituting it with slope-scale bias.
- Fix the default stencil values when a material is created from a SSS ShaderGraph.
- Tweak test asset to be compatible with XR: unlit SG material for canvas and double-side font material
- Slightly tweaked the behaviour of bloom when resolution is low to reduce artifacts.
- Hidden fields in Light Inspector that is not relevant while in BakingOnly mode.
- Changed parametrization of PCSS, now softness is derived from angular diameter (for directional lights) or shape radius (for point/spot lights) and min filter size is now in the [0..1] range.
- Moved the copy of the geometry history buffers to right after the depth mip chain generation.
- Rename "Luminance" to "Nits" in UX for physical light unit
- Rename FrameSettings "SkyLighting" to "SkyReflection"
- Reworked XR automated tests
- The ray traced screen space shadow history for directional, spot and point lights is discarded if the light transform has changed.
- Changed the behavior for ray tracing in case a mesh renderer has both transparent and opaque submeshes.
- Improve history buffer management
- Replaced PlayerSettings.virtualRealitySupported with XRGraphics.tryEnable.
- Remove redundant FrameSettings RealTimePlanarReflection
- Improved a bit the GC calls generated during the rendering.
- Material update is now only triggered when the relevant settings are touched in the shader graph master nodes
- Changed the way Sky Intensity (on Sky volume components) is handled. It's now a combo box where users can choose between Exposure, Multiplier or Lux (for HDRI sky only) instead of both multiplier and exposure being applied all the time. Added a new menu item to convert old profiles.
- Change how method for specular occlusions is decided on inspector shader (Lit, LitTesselation, LayeredLit, LayeredLitTessellation)
- Unlocked SSS, SSR, Motion Vectors and Distortion frame settings for reflections probes.
- Hide unused LOD settings in Quality Settings legacy window.
- Reduced the constrained distance for temporal reprojection of ray tracing denoising
- Removed shadow near plane from the Directional Light Shadow UI.
- Improved the performances of custom pass culling.
- The scene view camera now replicates the physical parameters from the camera tagged as "MainCamera".
- Reduced the number of GC.Alloc calls, one simple scene without plarnar / probes, it should be 0B.
- Renamed ProfilingSample to ProfilingScope and unified API. Added GPU Timings.
- Updated macros to be compatible with the new shader preprocessor.
- Ray tracing reflection temporal filtering is now done in pre-exposed space
- Search field selects the appropriate fields in both project settings panels 'HDRP Default Settings' and 'Quality/HDRP'
- Disabled the refraction and transmission map keywords if the material is opaque.
- Keep celestial bodies outside the atmosphere.
- Updated the MSAA documentation to specify what features HDRP supports MSAA for and what features it does not.
- Shader use for Runtime Debug Display are now correctly stripper when doing a release build
- Now each camera has its own Volume Stack. This allows Volume Parameters to be updated as early as possible and be ready for the whole frame without conflicts between cameras.
- Disable Async for SSR, SSAO and Contact shadow when aggregated ray tracing frame setting is on.
- Improved performance when entering play mode without domain reload by a factor of ~25
- Renamed the camera profiling sample to include the camera name
- Discarding the ray tracing history for AO, reflection, diffuse shadows and GI when the viewport size changes.
- Renamed the camera profiling sample to include the camera name
- Renamed the post processing graphic formats to match the new convention.
- The restart in Wizard for DXR will always be last fix from now on
- Refactoring pre-existing materials to share more shader code between rasterization and ray tracing.
- Setting a material's Refraction Model to Thin does not overwrite the Thickness and Transmission Absorption Distance anymore.
- Removed Wind textures from runtime as wind is no longer built into the pipeline
- Changed Shader Graph titles of master nodes to be more easily searchable ("HDRP/x" -> "x (HDRP)")
- Expose StartSinglePass() and StopSinglePass() as public interface for XRPass
- Replaced the Texture array for 2D cookies (spot, area and directional lights) and for planar reflections by an atlas.
- Moved the tier defining from the asset to the concerned volume components.
- Changing from a tier management to a "mode" management for reflection and GI and removing the ability to enable/disable deferred and ray bining (they are now implied by performance mode)
- The default FrameSettings for ScreenSpaceShadows is set to true for Camera in order to give a better workflow for DXR.
- Refactor internal usage of Stencil bits.
- Changed how the material upgrader works and added documentation for it.
- Custom passes now disable the stencil when overwriting the depth and not writing into it.
- Renamed the camera profiling sample to include the camera name
- Changed the way the shadow casting property of transparent and tranmissive materials is handeled for ray tracing.
- Changed inspector materials stencil setting code to have more sharing.
- Updated the default scene and default DXR scene and DefaultVolumeProfile.
- Changed the way the length parameter is used for ray traced contact shadows.
- Improved the coherency of PCSS blur between cascades.
- Updated VR checks in Wizard to reflect new XR System.
- Removing unused alpha threshold depth prepass and post pass for fabric shader graph.
- Transform result from CIE XYZ to sRGB color space in EvalSensitivity for iridescence.
- Moved BeginCameraRendering callback right before culling.
- Changed the visibility of the Indirect Lighting Controller component to public.
- Renamed the cubemap used for diffuse convolution to a more explicit name for the memory profiler.
- Improved behaviour of transmission color on transparent surfaces in path tracing.
- Light dimmer can now get values higher than one and was renamed to multiplier in the UI.
- Removed info box requesting volume component for Visual Environment and updated the documentation with the relevant information.
- Improved light selection oracle for light sampling in path tracing.
- Stripped ray tracing subsurface passes with ray tracing is not enabled.
- Remove LOD cross fade code for ray tracing shaders
- Removed legacy VR code
- Add range-based clipping to box lights (case 1178780)
- Improve area light culling (case 1085873)
- Light Hierarchy debug mode can now adjust Debug Exposure for visualizing high exposure scenes.
- Rejecting history for ray traced reflections based on a threshold evaluated on the neighborhood of the sampled history.
- Renamed "Environment" to "Reflection Probes" in tile/cluster debug menu.
- Utilities namespace is obsolete, moved its content to UnityEngine.Rendering (case 1204677)
- Obsolete Utilities namespace was removed, instead use UnityEngine.Rendering (case 1204677)
- Moved most of the compute shaders to the multi_compile API instead of multiple kernels.
- Use multi_compile API for deferred compute shader with shadow mask.
- Remove the raytracing rendering queue system to make recursive raytraced material work when raytracing is disabled
- Changed a few resources used by ray tracing shaders to be global resources (using register space1) for improved CPU performance.
- All custom pass volumes are now executed for one injection point instead of the first one.
- Hidden unsupported choice in emission in Materials
- Temporal Anti aliasing improvements.
- Optimized PrepareLightsForGPU (cost reduced by over 25%) and PrepareGPULightData (around twice as fast now).
- Moved scene view camera settings for HDRP from the preferences window to the scene view camera settings window.
- Updated shaders to be compatible with Microsoft's DXC.
- Debug exposure in debug menu have been replace to debug exposure compensation in EV100 space and is always visible.
- Further optimized PrepareLightsForGPU (3x faster with few shadows, 1.4x faster with a lot of shadows or equivalently cost reduced by 68% to 37%).
- Raytracing: Replaced the DIFFUSE_LIGHTING_ONLY multicompile by a uniform.
- Raytracing: Removed the dynamic lightmap multicompile.
- Raytracing: Remove the LOD cross fade multi compile for ray tracing.
- Cookie are now supported in lightmaper. All lights casting cookie and baked will now include cookie influence.
- Avoid building the mip chain a second time for SSR for transparent objects.
- Replaced "High Quality" Subsurface Scattering with a set of Quality Levels.
- Replaced "High Quality" Volumetric Lighting with "Screen Resolution Percentage" and "Volume Slice Count" on the Fog volume component.
- Merged material samples and shader samples
- Update material samples scene visuals
- Use multi_compile API for deferred compute shader with shadow mask.
- Made the StaticLightingSky class public so that users can change it by script for baking purpose.
- Shadowmask and realtime reflectoin probe property are hide in Quality settings
- Improved performance of reflection probe management when using a lot of probes.
- Ignoring the disable SSR flags for recursive rendering.
- Removed logic in the UI to disable parameters for contact shadows and fog volume components as it was going against the concept of the volume system.
- Fixed the sub surface mask not being taken into account when computing ray traced sub surface scattering.
- MSAA Within Forward Frame Setting is now enabled by default on Cameras when new Render Pipeline Asset is created
- Slightly changed the TAA anti-flicker mechanism so that it is more aggressive on almost static images (only on High preset for now).
- Changed default exposure compensation to 0.
- Refactored shadow caching system.
- Removed experimental namespace for ray tracing code.
- Increase limit for max numbers of lights in UX
<<<<<<< HEAD
- Changed the way planar reflections are filtered in order to be a bit more "physically based".
=======
- Removed direct use of BSDFData in the path tracing pass, delegated to the material instead.
- Pre-warm the RTHandle system to reduce the amount of memory allocations and the total memory needed at all points. 
- DXR: Only read the geometric attributes that are required using the share pass info and shader graph defines.
- DXR: Dispatch binned rays in 1D instead of 2D.
>>>>>>> 5a74817d

## [7.1.1] - 2019-09-05

### Added
- Transparency Overdraw debug mode. Allows to visualize transparent objects draw calls as an "heat map".
- Enabled single-pass instancing support for XR SDK with new API cmd.SetInstanceMultiplier()
- XR settings are now available in the HDRP asset
- Support for Material Quality in Shader Graph
- Material Quality support selection in HDRP Asset
- Renamed XR shader macro from UNITY_STEREO_ASSIGN_COMPUTE_EYE_INDEX to UNITY_XR_ASSIGN_VIEW_INDEX
- Raytracing ShaderGraph node for HDRP shaders
- Custom passes volume component with 3 injection points: Before Rendering, Before Transparent and Before Post Process
- Alpha channel is now properly exported to camera render textures when using FP16 color buffer format
- Support for XR SDK mirror view modes
- HD Master nodes in Shader Graph now support Normal and Tangent modification in vertex stage.
- DepthOfFieldCoC option in the fullscreen debug modes.
- Added override Ambient Occlusion option on debug windows
- Added Custom Post Processes with 3 injection points: Before Transparent, Before Post Process and After Post Process
- Added draft of minimal interactive path tracing (experimental) based on DXR API - Support only 4 area light, lit and unlit shader (non-shadergraph)
- Small adjustments to TAA anti flicker (more aggressive on high values).

### Fixed
- Fixed wizard infinite loop on cancellation
- Fixed with compute shader error about too many threads in threadgroup on low GPU
- Fixed invalid contact shadow shaders being created on metal
- Fixed a bug where if Assembly.GetTypes throws an exception due to mis-versioned dlls, then no preprocessors are used in the shader stripper
- Fixed typo in AXF decal property preventing to compile
- Fixed reflection probe with XR single-pass and FPTL
- Fixed force gizmo shown when selecting camera in hierarchy
- Fixed issue with XR occlusion mesh and dynamic resolution
- Fixed an issue where lighting compute buffers were re-created with the wrong size when resizing the window, causing tile artefacts at the top of the screen.
- Fix FrameSettings names and tooltips
- Fixed error with XR SDK when the Editor is not in focus
- Fixed errors with RenderGraph, XR SDK and occlusion mesh
- Fixed shadow routines compilation errors when "real" type is a typedef on "half".
- Fixed toggle volumetric lighting in the light UI
- Fixed post-processing history reset handling rt-scale incorrectly
- Fixed crash with terrain and XR multi-pass
- Fixed ShaderGraph material synchronization issues
- Fixed a null reference exception when using an Emissive texture with Unlit shader (case 1181335)
- Fixed an issue where area lights and point lights where not counted separately with regards to max lights on screen (case 1183196)
- Fixed an SSR and Subsurface Scattering issue (appearing black) when using XR.

### Changed
- Update Wizard layout.
- Remove almost all Garbage collection call within a frame.
- Rename property AdditionalVeclocityChange to AddPrecomputeVelocity
- Call the End/Begin camera rendering callbacks for camera with customRender enabled
- Changeg framesettings migration order of postprocess flags as a pr for reflection settings flags have been backported to 2019.2
- Replaced usage of ENABLE_VR in XRSystem.cs by version defines based on the presence of the built-in VR and XR modules
- Added an update virtual function to the SkyRenderer class. This is called once per frame. This allows a given renderer to amortize heavy computation at the rate it chooses. Currently only the physically based sky implements this.
- Removed mandatory XRPass argument in HDCamera.GetOrCreate()
- Restored the HDCamera parameter to the sky rendering builtin parameters.
- Removed usage of StructuredBuffer for XR View Constants
- Expose Direct Specular Lighting control in FrameSettings
- Deprecated ExponentialFog and VolumetricFog volume components. Now there is only one exponential fog component (Fog) which can add Volumetric Fog as an option. Added a script in Edit -> Render Pipeline -> Upgrade Fog Volume Components.

## [7.0.1] - 2019-07-25

### Added
- Added option in the config package to disable globally Area Lights and to select shadow quality settings for the deferred pipeline.
- When shader log stripping is enabled, shader stripper statistics will be written at `Temp/shader-strip.json`
- Occlusion mesh support from XR SDK

### Fixed
- Fixed XR SDK mirror view blit, cleanup some XRTODO and removed XRDebug.cs
- Fixed culling for volumetrics with XR single-pass rendering
- Fix shadergraph material pass setup not called
- Fixed documentation links in component's Inspector header bar
- Cookies using the render texture output from a camera are now properly updated
- Allow in ShaderGraph to enable pre/post pass when the alpha clip is disabled

### Changed
- RenderQueue for Opaque now start at Background instead of Geometry.
- Clamp the area light size for scripting API when we change the light type
- Added a warning in the material UI when the diffusion profile assigned is not in the HDRP asset


## [7.0.0] - 2019-07-17

### Added
- `Fixed`, `Viewer`, and `Automatic` modes to compute the FOV used when rendering a `PlanarReflectionProbe`
- A checkbox to toggle the chrome gizmo of `ReflectionProbe`and `PlanarReflectionProbe`
- Added a Light layer in shadows that allow for objects to cast shadows without being affected by light (and vice versa).
- You can now access ShaderGraph blend states from the Material UI (for example, **Surface Type**, **Sorting Priority**, and **Blending Mode**). This change may break Materials that use a ShaderGraph, to fix them, select **Edit > Render Pipeline > Reset all ShaderGraph Scene Materials BlendStates**. This syncs the blendstates of you ShaderGraph master nodes with the Material properties.
- You can now control ZTest, ZWrite, and CullMode for transparent Materials.
- Materials that use Unlit Shaders or Unlit Master Node Shaders now cast shadows.
- Added an option to enable the ztest on **After Post Process** materials when TAA is disabled.
- Added a new SSAO (based on Ground Truth Ambient Occlusion algorithm) to replace the previous one.
- Added support for shadow tint on light
- BeginCameraRendering and EndCameraRendering callbacks are now called with probes
- Adding option to update shadow maps only On Enable and On Demand.
- Shader Graphs that use time-dependent vertex modification now generate correct motion vectors.
- Added option to allow a custom spot angle for spot light shadow maps.
- Added frame settings for individual post-processing effects
- Added dither transition between cascades for Low and Medium quality settings
- Added single-pass instancing support with XR SDK
- Added occlusion mesh support with XR SDK
- Added support of Alembic velocity to various shaders
- Added support for more than 2 views for single-pass instancing
- Added support for per punctual/directional light min roughness in StackLit
- Added mirror view support with XR SDK
- Added VR verification in HDRPWizard
- Added DXR verification in HDRPWizard
- Added feedbacks in UI of Volume regarding skies
- Cube LUT support in Tonemapping. Cube LUT helpers for external grading are available in the Post-processing Sample package.

### Fixed
- Fixed an issue with history buffers causing effects like TAA or auto exposure to flicker when more than one camera was visible in the editor
- The correct preview is displayed when selecting multiple `PlanarReflectionProbe`s
- Fixed volumetric rendering with camera-relative code and XR stereo instancing
- Fixed issue with flashing cyan due to async compilation of shader when selecting a mesh
- Fix texture type mismatch when the contact shadow are disabled (causing errors on IOS devices)
- Fixed Generate Shader Includes while in package
- Fixed issue when texture where deleted in ShadowCascadeGUI
- Fixed issue in FrameSettingsHistory when disabling a camera several time without enabling it in between.
- Fixed volumetric reprojection with camera-relative code and XR stereo instancing
- Added custom BaseShaderPreprocessor in HDEditorUtils.GetBaseShaderPreprocessorList()
- Fixed compile issue when USE_XR_SDK is not defined
- Fixed procedural sky sun disk intensity for high directional light intensities
- Fixed Decal mip level when using texture mip map streaming to avoid dropping to lowest permitted mip (now loading all mips)
- Fixed deferred shading for XR single-pass instancing after lightloop refactor
- Fixed cluster and material classification debug (material classification now works with compute as pixel shader lighting)
- Fixed IOS Nan by adding a maximun epsilon definition REAL_EPS that uses HALF_EPS when fp16 are used
- Removed unnecessary GC allocation in motion blur code
- Fixed locked UI with advanded influence volume inspector for probes
- Fixed invalid capture direction when rendering planar reflection probes
- Fixed Decal HTILE optimization with platform not supporting texture atomatic (Disable it)
- Fixed a crash in the build when the contact shadows are disabled
- Fixed camera rendering callbacks order (endCameraRendering was being called before the actual rendering)
- Fixed issue with wrong opaque blending settings for After Postprocess
- Fixed issue with Low resolution transparency on PS4
- Fixed a memory leak on volume profiles
- Fixed The Parallax Occlusion Mappping node in shader graph and it's UV input slot
- Fixed lighting with XR single-pass instancing by disabling deferred tiles
- Fixed the Bloom prefiltering pass
- Fixed post-processing effect relying on Unity's random number generator
- Fixed camera flickering when using TAA and selecting the camera in the editor
- Fixed issue with single shadow debug view and volumetrics
- Fixed most of the problems with light animation and timeline
- Fixed indirect deferred compute with XR single-pass instancing
- Fixed a slight omission in anisotropy calculations derived from HazeMapping in StackLit
- Improved stack computation numerical stability in StackLit
- Fix PBR master node always opaque (wrong blend modes for forward pass)
- Fixed TAA with XR single-pass instancing (missing macros)
- Fixed an issue causing Scene View selection wire gizmo to not appear when using HDRP Shader Graphs.
- Fixed wireframe rendering mode (case 1083989)
- Fixed the renderqueue not updated when the alpha clip is modified in the material UI.
- Fixed the PBR master node preview
- Remove the ReadOnly flag on Reflection Probe's cubemap assets during bake when there are no VCS active.
- Fixed an issue where setting a material debug view would not reset the other exclusive modes
- Spot light shapes are now correctly taken into account when baking
- Now the static lighting sky will correctly take the default values for non-overridden properties
- Fixed material albedo affecting the lux meter
- Extra test in deferred compute shading to avoid shading pixels that were not rendered by the current camera (for camera stacking)

### Changed
- Optimization: Reduce the group size of the deferred lighting pass from 16x16 to 8x8
- Replaced HDCamera.computePassCount by viewCount
- Removed xrInstancing flag in RTHandles (replaced by TextureXR.slices and TextureXR.dimensions)
- Refactor the HDRenderPipeline and lightloop code to preprare for high level rendergraph
- Removed the **Back Then Front Rendering** option in the fabric Master Node settings. Enabling this option previously did nothing.
- Shader type Real translates to FP16 precision on Nintendo Switch.
- Shader framework refactor: Introduce CBSDF, EvaluateBSDF, IsNonZeroBSDF to replace BSDF functions
- Shader framework refactor:  GetBSDFAngles, LightEvaluation and SurfaceShading functions
- Replace ComputeMicroShadowing by GetAmbientOcclusionForMicroShadowing
- Rename WorldToTangent to TangentToWorld as it was incorrectly named
- Remove SunDisk and Sun Halo size from directional light
- Remove all obsolete wind code from shader
- Renamed DecalProjectorComponent into DecalProjector for API alignment.
- Improved the Volume UI and made them Global by default
- Remove very high quality shadow option
- Change default for shadow quality in Deferred to Medium
- Enlighten now use inverse squared falloff (before was using builtin falloff)
- Enlighten is now deprecated. Please use CPU or GPU lightmaper instead.
- Remove the name in the diffusion profile UI
- Changed how shadow map resolution scaling with distance is computed. Now it uses screen space area rather than light range.
- Updated MoreOptions display in UI
- Moved Display Area Light Emissive Mesh script API functions in the editor namespace
- direct strenght properties in ambient occlusion now affect direct specular as well
- Removed advanced Specular Occlusion control in StackLit: SSAO based SO control is hidden and fixed to behave like Lit, SPTD is the only HQ technique shown for baked SO.
- Shader framework refactor: Changed ClampRoughness signature to include PreLightData access.
- HDRPWizard window is now in Window > General > HD Render Pipeline Wizard
- Moved StaticLightingSky to LightingWindow
- Removes the current "Scene Settings" and replace them with "Sky & Fog Settings" (with Physically Based Sky and Volumetric Fog).
- Changed how cached shadow maps are placed inside the atlas to minimize re-rendering of them.

## [6.7.0-preview] - 2019-05-16

### Added
- Added ViewConstants StructuredBuffer to simplify XR rendering
- Added API to render specific settings during a frame
- Added stadia to the supported platforms (2019.3)
- Enabled cascade blends settings in the HD Shadow component
- Added Hardware Dynamic Resolution support.
- Added MatCap debug view to replace the no scene lighting debug view.
- Added clear GBuffer option in FrameSettings (default to false)
- Added preview for decal shader graph (Only albedo, normal and emission)
- Added exposure weight control for decal
- Screen Space Directional Shadow under a define option. Activated for ray tracing
- Added a new abstraction for RendererList that will help transition to Render Graph and future RendererList API
- Added multipass support for VR
- Added XR SDK integration (multipass only)
- Added Shader Graph samples for Hair, Fabric and Decal master nodes.
- Add fade distance, shadow fade distance and light layers to light explorer
- Add method to draw light layer drawer in a rect to HDEditorUtils

### Fixed
- Fixed deserialization crash at runtime
- Fixed for ShaderGraph Unlit masternode not writing velocity
- Fixed a crash when assiging a new HDRP asset with the 'Verify Saving Assets' option enabled
- Fixed exposure to properly support TEXTURE2D_X
- Fixed TerrainLit basemap texture generation
- Fixed a bug that caused nans when material classification was enabled and a tile contained one standard material + a material with transmission.
- Fixed gradient sky hash that was not using the exposure hash
- Fixed displayed default FrameSettings in HDRenderPipelineAsset wrongly updated on scripts reload.
- Fixed gradient sky hash that was not using the exposure hash.
- Fixed visualize cascade mode with exposure.
- Fixed (enabled) exposure on override lighting debug modes.
- Fixed issue with LightExplorer when volume have no profile
- Fixed issue with SSR for negative, infinite and NaN history values
- Fixed LightLayer in HDReflectionProbe and PlanarReflectionProbe inspector that was not displayed as a mask.
- Fixed NaN in transmission when the thickness and a color component of the scattering distance was to 0
- Fixed Light's ShadowMask multi-edition.
- Fixed motion blur and SMAA with VR single-pass instancing
- Fixed NaNs generated by phase functionsin volumetric lighting
- Fixed NaN issue with refraction effect and IOR of 1 at extreme grazing angle
- Fixed nan tracker not using the exposure
- Fixed sorting priority on lit and unlit materials
- Fixed null pointer exception when there are no AOVRequests defined on a camera
- Fixed dirty state of prefab using disabled ReflectionProbes
- Fixed an issue where gizmos and editor grid were not correctly depth tested
- Fixed created default scene prefab non editable due to wrong file extension.
- Fixed an issue where sky convolution was recomputed for nothing when a preview was visible (causing extreme slowness when fabric convolution is enabled)
- Fixed issue with decal that wheren't working currently in player
- Fixed missing stereo rendering macros in some fragment shaders
- Fixed exposure for ReflectionProbe and PlanarReflectionProbe gizmos
- Fixed single-pass instancing on PSVR
- Fixed Vulkan shader issue with Texture2DArray in ScreenSpaceShadow.compute by re-arranging code (workaround)
- Fixed camera-relative issue with lights and XR single-pass instancing
- Fixed single-pass instancing on Vulkan
- Fixed htile synchronization issue with shader graph decal
- Fixed Gizmos are not drawn in Camera preview
- Fixed pre-exposure for emissive decal
- Fixed wrong values computed in PreIntegrateFGD and in the generation of volumetric lighting data by forcing the use of fp32.
- Fixed NaNs arising during the hair lighting pass
- Fixed synchronization issue in decal HTile that occasionally caused rendering artifacts around decal borders
- Fixed QualitySettings getting marked as modified by HDRP (and thus checked out in Perforce)
- Fixed a bug with uninitialized values in light explorer
- Fixed issue with LOD transition
- Fixed shader warnings related to raytracing and TEXTURE2D_X

### Changed
- Refactor PixelCoordToViewDirWS to be VR compatible and to compute it only once per frame
- Modified the variants stripper to take in account multiple HDRP assets used in the build.
- Improve the ray biasing code to avoid self-intersections during the SSR traversal
- Update Pyramid Spot Light to better match emitted light volume.
- Moved _XRViewConstants out of UnityPerPassStereo constant buffer to fix issues with PSSL
- Removed GetPositionInput_Stereo() and single-pass (double-wide) rendering mode
- Changed label width of the frame settings to accommodate better existing options.
- SSR's Default FrameSettings for camera is now enable.
- Re-enabled the sharpening filter on Temporal Anti-aliasing
- Exposed HDEditorUtils.LightLayerMaskDrawer for integration in other packages and user scripting.
- Rename atmospheric scattering in FrameSettings to Fog
- The size modifier in the override for the culling sphere in Shadow Cascades now defaults to 0.6, which is the same as the formerly hardcoded value.
- Moved LOD Bias and Maximum LOD Level from Frame Setting section `Other` to `Rendering`
- ShaderGraph Decal that affect only emissive, only draw in emissive pass (was drawing in dbuffer pass too)
- Apply decal projector fade factor correctly on all attribut and for shader graph decal
- Move RenderTransparentDepthPostpass after all transparent
- Update exposure prepass to interleave XR single-pass instancing views in a checkerboard pattern
- Removed ScriptRuntimeVersion check in wizard.

## [6.6.0-preview] - 2019-04-01

### Added
- Added preliminary changes for XR deferred shading
- Added support of 111110 color buffer
- Added proper support for Recorder in HDRP
- Added depth offset input in shader graph master nodes
- Added a Parallax Occlusion Mapping node
- Added SMAA support
- Added Homothety and Symetry quick edition modifier on volume used in ReflectionProbe, PlanarReflectionProbe and DensityVolume
- Added multi-edition support for DecalProjectorComponent
- Improve hair shader
- Added the _ScreenToTargetScaleHistory uniform variable to be used when sampling HDRP RTHandle history buffers.
- Added settings in `FrameSettings` to change `QualitySettings.lodBias` and `QualitySettings.maximumLODLevel` during a rendering
- Added an exposure node to retrieve the current, inverse and previous frame exposure value.
- Added an HD scene color node which allow to sample the scene color with mips and a toggle to remove the exposure.
- Added safeguard on HD scene creation if default scene not set in the wizard
- Added Low res transparency rendering pass.

### Fixed
- Fixed HDRI sky intensity lux mode
- Fixed dynamic resolution for XR
- Fixed instance identifier semantic string used by Shader Graph
- Fixed null culling result occuring when changing scene that was causing crashes
- Fixed multi-edition light handles and inspector shapes
- Fixed light's LightLayer field when multi-editing
- Fixed normal blend edition handles on DensityVolume
- Fixed an issue with layered lit shader and height based blend where inactive layers would still have influence over the result
- Fixed multi-selection handles color for DensityVolume
- Fixed multi-edition inspector's blend distances for HDReflectionProbe, PlanarReflectionProbe and DensityVolume
- Fixed metric distance that changed along size in DensityVolume
- Fixed DensityVolume shape handles that have not same behaviour in advance and normal edition mode
- Fixed normal map blending in TerrainLit by only blending the derivatives
- Fixed Xbox One rendering just a grey screen instead of the scene
- Fixed probe handles for multiselection
- Fixed baked cubemap import settings for convolution
- Fixed regression causing crash when attempting to open HDRenderPipelineWizard without an HDRenderPipelineAsset setted
- Fixed FullScreenDebug modes: SSAO, SSR, Contact shadow, Prerefraction Color Pyramid, Final Color Pyramid
- Fixed volumetric rendering with stereo instancing
- Fixed shader warning
- Fixed missing resources in existing asset when updating package
- Fixed PBR master node preview in forward rendering or transparent surface
- Fixed deferred shading with stereo instancing
- Fixed "look at" edition mode of Rotation tool for DecalProjectorComponent
- Fixed issue when switching mode in ReflectionProbe and PlanarReflectionProbe
- Fixed issue where migratable component version where not always serialized when part of prefab's instance
- Fixed an issue where shadow would not be rendered properly when light layer are not enabled
- Fixed exposure weight on unlit materials
- Fixed Light intensity not played in the player when recorded with animation/timeline
- Fixed some issues when multi editing HDRenderPipelineAsset
- Fixed emission node breaking the main shader graph preview in certain conditions.
- Fixed checkout of baked probe asset when baking probes.
- Fixed invalid gizmo position for rotated ReflectionProbe
- Fixed multi-edition of material's SurfaceType and RenderingPath
- Fixed whole pipeline reconstruction on selecting for the first time or modifying other than the currently used HDRenderPipelineAsset
- Fixed single shadow debug mode
- Fixed global scale factor debug mode when scale > 1
- Fixed debug menu material overrides not getting applied to the Terrain Lit shader
- Fixed typo in computeLightVariants
- Fixed deferred pass with XR instancing by disabling ComputeLightEvaluation
- Fixed bloom resolution independence
- Fixed lens dirt intensity not behaving properly
- Fixed the Stop NaN feature
- Fixed some resources to handle more than 2 instanced views for XR
- Fixed issue with black screen (NaN) produced on old GPU hardware or intel GPU hardware with gaussian pyramid
- Fixed issue with disabled punctual light would still render when only directional light is present

### Changed
- DensityVolume scripting API will no longuer allow to change between advance and normal edition mode
- Disabled depth of field, lens distortion and panini projection in the scene view
- TerrainLit shaders and includes are reorganized and made simpler.
- TerrainLit shader GUI now allows custom properties to be displayed in the Terrain fold-out section.
- Optimize distortion pass with stencil
- Disable SceneSelectionPass in shader graph preview
- Control punctual light and area light shadow atlas separately
- Move SMAA anti-aliasing option to after Temporal Anti Aliasing one, to avoid problem with previously serialized project settings
- Optimize rendering with static only lighting and when no cullable lights/decals/density volumes are present.
- Updated handles for DecalProjectorComponent for enhanced spacial position readability and have edition mode for better SceneView management
- DecalProjectorComponent are now scale independent in order to have reliable metric unit (see new Size field for changing the size of the volume)
- Restructure code from HDCamera.Update() by adding UpdateAntialiasing() and UpdateViewConstants()
- Renamed velocity to motion vectors
- Objects rendered during the After Post Process pass while TAA is enabled will not benefit from existing depth buffer anymore. This is done to fix an issue where those object would wobble otherwise
- Removed usage of builtin unity matrix for shadow, shadow now use same constant than other view
- The default volume layer mask for cameras & probes is now `Default` instead of `Everything`

## [6.5.0-preview] - 2019-03-07

### Added
- Added depth-of-field support with stereo instancing
- Adding real time area light shadow support
- Added a new FrameSettings: Specular Lighting to toggle the specular during the rendering

### Fixed
- Fixed diffusion profile upgrade breaking package when upgrading to a new version
- Fixed decals cropped by gizmo not updating correctly if prefab
- Fixed an issue when enabling SSR on multiple view
- Fixed edition of the intensity's unit field while selecting multiple lights
- Fixed wrong calculation in soft voxelization for density volume
- Fixed gizmo not working correctly with pre-exposure
- Fixed issue with setting a not available RT when disabling motion vectors
- Fixed planar reflection when looking at mirror normal
- Fixed mutiselection issue with HDLight Inspector
- Fixed HDAdditionalCameraData data migration
- Fixed failing builds when light explorer window is open
- Fixed cascade shadows border sometime causing artefacts between cascades
- Restored shadows in the Cascade Shadow debug visualization
- `camera.RenderToCubemap` use proper face culling

### Changed
- When rendering reflection probe disable all specular lighting and for metals use fresnelF0 as diffuse color for bake lighting.

## [6.4.0-preview] - 2019-02-21

### Added
- VR: Added TextureXR system to selectively expand TEXTURE2D macros to texture array for single-pass stereo instancing + Convert textures call to these macros
- Added an unit selection dropdown next to shutter speed (camera)
- Added error helpbox when trying to use a sub volume component that require the current HDRenderPipelineAsset to support a feature that it is not supporting.
- Add mesh for tube light when display emissive mesh is enabled

### Fixed
- Fixed Light explorer. The volume explorer used `profile` instead of `sharedProfile` which instantiate a custom volume profile instead of editing the asset itself.
- Fixed UI issue where all is displayed using metric unit in shadow cascade and Percent is set in the unit field (happening when opening the inspector).
- Fixed inspector event error when double clicking on an asset (diffusion profile/material).
- Fixed nullref on layered material UI when the material is not an asset.
- Fixed nullref exception when undo/redo a light property.
- Fixed visual bug when area light handle size is 0.

### Changed
- Update UI for 32bit/16bit shadow precision settings in HDRP asset
- Object motion vectors have been disabled in all but the game view. Camera motion vectors are still enabled everywhere, allowing TAA and Motion Blur to work on static objects.
- Enable texture array by default for most rendering code on DX11 and unlock stereo instancing (DX11 only for now)

## [6.3.0-preview] - 2019-02-18

### Added
- Added emissive property for shader graph decals
- Added a diffusion profile override volume so the list of diffusion profile assets to use can be chanaged without affecting the HDRP asset
- Added a "Stop NaNs" option on cameras and in the Scene View preferences.
- Added metric display option in HDShadowSettings and improve clamping
- Added shader parameter mapping in DebugMenu
- Added scripting API to configure DebugData for DebugMenu

### Fixed
- Fixed decals in forward
- Fixed issue with stencil not correctly setup for various master node and shader for the depth pass, motion vector pass and GBuffer/Forward pass
- Fixed SRP batcher and metal
- Fixed culling and shadows for Pyramid, Box, Rectangle and Tube lights
- Fixed an issue where scissor render state leaking from the editor code caused partially black rendering

### Changed
- When a lit material has a clear coat mask that is not null, we now use the clear coat roughness to compute the screen space reflection.
- Diffusion profiles are now limited to one per asset and can be referenced in materials, shader graphs and vfx graphs. Materials will be upgraded automatically except if they are using a shader graph, in this case it will display an error message.

## [6.2.0-preview] - 2019-02-15

### Added
- Added help box listing feature supported in a given HDRenderPipelineAsset alongs with the drawbacks implied.
- Added cascade visualizer, supporting disabled handles when not overriding.

### Fixed
- Fixed post processing with stereo double-wide
- Fixed issue with Metal: Use sign bit to find the cache type instead of lowest bit.
- Fixed invalid state when creating a planar reflection for the first time
- Fix FrameSettings's LitShaderMode not restrained by supported LitShaderMode regression.

### Changed
- The default value roughness value for the clearcoat has been changed from 0.03 to 0.01
- Update default value of based color for master node
- Update Fabric Charlie Sheen lighting model - Remove Fresnel component that wasn't part of initial model + Remap smoothness to [0.0 - 0.6] range for more artist friendly parameter

### Changed
- Code refactor: all macros with ARGS have been swapped with macros with PARAM. This is because the ARGS macros were incorrectly named.

## [6.1.0-preview] - 2019-02-13

### Added
- Added support for post-processing anti-aliasing in the Scene View (FXAA and TAA). These can be set in Preferences.
- Added emissive property for decal material (non-shader graph)

### Fixed
- Fixed a few UI bugs with the color grading curves.
- Fixed "Post Processing" in the scene view not toggling post-processing effects
- Fixed bake only object with flag `ReflectionProbeStaticFlag` when baking a `ReflectionProbe`

### Changed
- Removed unsupported Clear Depth checkbox in Camera inspector
- Updated the toggle for advanced mode in inspectors.

## [6.0.0-preview] - 2019-02-23

### Added
- Added new API to perform a camera rendering
- Added support for hair master node (Double kajiya kay - Lambert)
- Added Reset behaviour in DebugMenu (ingame mapping is right joystick + B)
- Added Default HD scene at new scene creation while in HDRP
- Added Wizard helping to configure HDRP project
- Added new UI for decal material to allow remapping and scaling of some properties
- Added cascade shadow visualisation toggle in HD shadow settings
- Added icons for assets
- Added replace blending mode for distortion
- Added basic distance fade for density volumes
- Added decal master node for shader graph
- Added HD unlit master node (Cross Pipeline version is name Unlit)
- Added new Rendering Queue in materials
- Added post-processing V3 framework embed in HDRP, remove postprocess V2 framework
- Post-processing now uses the generic volume framework
-   New depth-of-field, bloom, panini projection effects, motion blur
-   Exposure is now done as a pre-exposition pass, the whole system has been revamped
-   Exposure now use EV100 everywhere in the UI (Sky, Emissive Light)
- Added emissive intensity (Luminance and EV100 control) control for Emissive
- Added pre-exposure weigth for Emissive
- Added an emissive color node and a slider to control the pre-exposure percentage of emission color
- Added physical camera support where applicable
- Added more color grading tools
- Added changelog level for Shader Variant stripping
- Added Debug mode for validation of material albedo and metalness/specularColor values
- Added a new dynamic mode for ambient probe and renamed BakingSky to StaticLightingSky
- Added command buffer parameter to all Bind() method of material
- Added Material validator in Render Pipeline Debug
- Added code to future support of DXR (not enabled)
- Added support of multiviewport
- Added HDRenderPipeline.RequestSkyEnvironmentUpdate function to force an update from script when sky is set to OnDemand
- Added a Lighting and BackLighting slots in Lit, StackLit, Fabric and Hair master nodes
- Added support for overriding terrain detail rendering shaders, via the render pipeline editor resources asset
- Added xrInstancing flag support to RTHandle
- Added support for cullmask for decal projectors
- Added software dynamic resolution support
- Added support for "After Post-Process" render pass for unlit shader
- Added support for textured rectangular area lights
- Added stereo instancing macros to MSAA shaders
- Added support for Quarter Res Raytraced Reflections (not enabled)
- Added fade factor for decal projectors.
- Added stereo instancing macros to most shaders used in VR
- Added multi edition support for HDRenderPipelineAsset

### Fixed
- Fixed logic to disable FPTL with stereo rendering
- Fixed stacklit transmission and sun highlight
- Fixed decals with stereo rendering
- Fixed sky with stereo rendering
- Fixed flip logic for postprocessing + VR
- Fixed copyStencilBuffer pass for Switch
- Fixed point light shadow map culling that wasn't taking into account far plane
- Fixed usage of SSR with transparent on all master node
- Fixed SSR and microshadowing on fabric material
- Fixed blit pass for stereo rendering
- Fixed lightlist bounds for stereo rendering
- Fixed windows and in-game DebugMenu sync.
- Fixed FrameSettings' LitShaderMode sync when opening DebugMenu.
- Fixed Metal specific issues with decals, hitting a sampler limit and compiling AxF shader
- Fixed an issue with flipped depth buffer during postprocessing
- Fixed normal map use for shadow bias with forward lit - now use geometric normal
- Fixed transparent depth prepass and postpass access so they can be use without alpha clipping for lit shader
- Fixed support of alpha clip shadow for lit master node
- Fixed unlit master node not compiling
- Fixed issue with debug display of reflection probe
- Fixed issue with phong tessellations not working with lit shader
- Fixed issue with vertex displacement being affected by heightmap setting even if not heightmap where assign
- Fixed issue with density mode on Lit terrain producing NaN
- Fixed issue when going back and forth from Lit to LitTesselation for displacement mode
- Fixed issue with ambient occlusion incorrectly applied to emissiveColor with light layers in deferred
- Fixed issue with fabric convolution not using the correct convolved texture when fabric convolution is enabled
- Fixed issue with Thick mode for Transmission that was disabling transmission with directional light
- Fixed shutdown edge cases with HDRP tests
- Fixed slowdow when enabling Fabric convolution in HDRP asset
- Fixed specularAA not compiling in StackLit Master node
- Fixed material debug view with stereo rendering
- Fixed material's RenderQueue edition in default view.
- Fixed banding issues within volumetric density buffer
- Fixed missing multicompile for MSAA for AxF
- Fixed camera-relative support for stereo rendering
- Fixed remove sync with render thread when updating decal texture atlas.
- Fixed max number of keyword reach [256] issue. Several shader feature are now local
- Fixed Scene Color and Depth nodes
- Fixed SSR in forward
- Fixed custom editor of Unlit, HD Unlit and PBR shader graph master node
- Fixed issue with NewFrame not correctly calculated in Editor when switching scene
- Fixed issue with TerrainLit not compiling with depth only pass and normal buffer
- Fixed geometric normal use for shadow bias with PBR master node in forward
- Fixed instancing macro usage for decals
- Fixed error message when having more than one directional light casting shadow
- Fixed error when trying to display preview of Camera or PlanarReflectionProbe
- Fixed LOAD_TEXTURE2D_ARRAY_MSAA macro
- Fixed min-max and amplitude clamping value in inspector of vertex displacement materials
- Fixed issue with alpha shadow clip (was incorrectly clipping object shadow)
- Fixed an issue where sky cubemap would not be cleared correctly when setting the current sky to None
- Fixed a typo in Static Lighting Sky component UI
- Fixed issue with incorrect reset of RenderQueue when switching shader in inspector GUI
- Fixed issue with variant stripper stripping incorrectly some variants
- Fixed a case of ambient lighting flickering because of previews
- Fixed Decals when rendering multiple camera in a single frame
- Fixed cascade shadow count in shader
- Fixed issue with Stacklit shader with Haze effect
- Fixed an issue with the max sample count for the TAA
- Fixed post-process guard band for XR
- Fixed exposure of emissive of Unlit
- Fixed depth only and motion vector pass for Unlit not working correctly with MSAA
- Fixed an issue with stencil buffer copy causing unnecessary compute dispatches for lighting
- Fixed multi edition issue in FrameSettings
- Fixed issue with SRP batcher and DebugDisplay variant of lit shader
- Fixed issue with debug material mode not doing alpha test
- Fixed "Attempting to draw with missing UAV bindings" errors on Vulkan
- Fixed pre-exposure incorrectly apply to preview
- Fixed issue with duplicate 3D texture in 3D texture altas of volumetric?
- Fixed Camera rendering order (base on the depth parameter)
- Fixed shader graph decals not being cropped by gizmo
- Fixed "Attempting to draw with missing UAV bindings" errors on Vulkan.


### Changed
- ColorPyramid compute shader passes is swapped to pixel shader passes on platforms where the later is faster (Nintendo Switch).
- Removing the simple lightloop used by the simple lit shader
- Whole refactor of reflection system: Planar and reflection probe
- Separated Passthrough from other RenderingPath
- Update several properties naming and caption based on feedback from documentation team
- Remove tile shader variant for transparent backface pass of lit shader
- Rename all HDRenderPipeline to HDRP folder for shaders
- Rename decal property label (based on doc team feedback)
- Lit shader mode now default to Deferred to reduce build time
- Update UI of Emission parameters in shaders
- Improve shader variant stripping including shader graph variant
- Refactored render loop to render realtime probes visible per camera
- Enable SRP batcher by default
- Shader code refactor: Rename LIGHTLOOP_SINGLE_PASS => LIGHTLOOP_DISABLE_TILE_AND_CLUSTER and clean all usage of LIGHTLOOP_TILE_PASS
- Shader code refactor: Move pragma definition of vertex and pixel shader inside pass + Move SURFACE_GRADIENT definition in XXXData.hlsl
- Micro-shadowing in Lit forward now use ambientOcclusion instead of SpecularOcclusion
- Upgraded FrameSettings workflow, DebugMenu and Inspector part relative to it
- Update build light list shader code to support 32 threads in wavefronts on Switch
- LayeredLit layers' foldout are now grouped in one main foldout per layer
- Shadow alpha clip can now be enabled on lit shader and haor shader enven for opaque
- Temporal Antialiasing optimization for Xbox One X
- Parameter depthSlice on SetRenderTarget functions now defaults to -1 to bind the entire resource
- Rename SampleCameraDepth() functions to LoadCameraDepth() and SampleCameraDepth(), same for SampleCameraColor() functions
- Improved Motion Blur quality.
- Update stereo frame settings values for single-pass instancing and double-wide
- Rearrange FetchDepth functions to prepare for stereo-instancing
- Remove unused _ComputeEyeIndex
- Updated HDRenderPipelineAsset inspector
- Re-enable SRP batcher for metal

## [5.2.0-preview] - 2018-11-27

### Added
- Added option to run Contact Shadows and Volumetrics Voxelization stage in Async Compute
- Added camera freeze debug mode - Allow to visually see culling result for a camera
- Added support of Gizmo rendering before and after postprocess in Editor
- Added support of LuxAtDistance for punctual lights

### Fixed
- Fixed Debug.DrawLine and Debug.Ray call to work in game view
- Fixed DebugMenu's enum resetted on change
- Fixed divide by 0 in refraction causing NaN
- Fixed disable rough refraction support
- Fixed refraction, SSS and atmospheric scattering for VR
- Fixed forward clustered lighting for VR (double-wide).
- Fixed Light's UX to not allow negative intensity
- Fixed HDRenderPipelineAsset inspector broken when displaying its FrameSettings from project windows.
- Fixed forward clustered lighting for VR (double-wide).
- Fixed HDRenderPipelineAsset inspector broken when displaying its FrameSettings from project windows.
- Fixed Decals and SSR diable flags for all shader graph master node (Lit, Fabric, StackLit, PBR)
- Fixed Distortion blend mode for shader graph master node (Lit, StackLit)
- Fixed bent Normal for Fabric master node in shader graph
- Fixed PBR master node lightlayers
- Fixed shader stripping for built-in lit shaders.

### Changed
- Rename "Regular" in Diffusion profile UI "Thick Object"
- Changed VBuffer depth parametrization for volumetric from distanceRange to depthExtent - Require update of volumetric settings - Fog start at near plan
- SpotLight with box shape use Lux unit only

## [5.1.0-preview] - 2018-11-19

### Added

- Added a separate Editor resources file for resources Unity does not take when it builds a Player.
- You can now disable SSR on Materials in Shader Graph.
- Added support for MSAA when the Supported Lit Shader Mode is set to Both. Previously HDRP only supported MSAA for Forward mode.
- You can now override the emissive color of a Material when in debug mode.
- Exposed max light for Light Loop Settings in HDRP asset UI.
- HDRP no longer performs a NormalDBuffer pass update if there are no decals in the Scene.
- Added distant (fall-back) volumetric fog and improved the fog evaluation precision.
- Added an option to reflect sky in SSR.
- Added a y-axis offset for the PlanarReflectionProbe and offset tool.
- Exposed the option to run SSR and SSAO on async compute.
- Added support for the _GlossMapScale parameter in the Legacy to HDRP Material converter.
- Added wave intrinsic instructions for use in Shaders (for AMD GCN).


### Fixed
- Fixed sphere shaped influence handles clamping in Reflection Probes.
- Fixed Reflection Probe data migration for projects created before using HDRP.
- Fixed UI of Layered Material where Unity previously rendered the scrollbar above the Copy button.
- Fixed Material tessellations parameters Start fade distance and End fade distance. Originally, Unity clamped these values when you modified them.
- Fixed various distortion and refraction issues - handle a better fall-back.
- Fixed SSR for multiple views.
- Fixed SSR issues related to self-intersections.
- Fixed shape density volume handle speed.
- Fixed density volume shape handle moving too fast.
- Fixed the Camera velocity pass that we removed by mistake.
- Fixed some null pointer exceptions when disabling motion vectors support.
- Fixed viewports for both the Subsurface Scattering combine pass and the transparent depth prepass.
- Fixed the blend mode pop-up in the UI. It previously did not appear when you enabled pre-refraction.
- Fixed some null pointer exceptions that previously occurred when you disabled motion vectors support.
- Fixed Layered Lit UI issue with scrollbar.
- Fixed cubemap assignation on custom ReflectionProbe.
- Fixed Reflection Probes’ capture settings' shadow distance.
- Fixed an issue with the SRP batcher and Shader variables declaration.
- Fixed thickness and subsurface slots for fabric Shader master node that wasn't appearing with the right combination of flags.
- Fixed d3d debug layer warning.
- Fixed PCSS sampling quality.
- Fixed the Subsurface and transmission Material feature enabling for fabric Shader.
- Fixed the Shader Graph UV node’s dimensions when using it in a vertex Shader.
- Fixed the planar reflection mirror gizmo's rotation.
- Fixed HDRenderPipelineAsset's FrameSettings not showing the selected enum in the Inspector drop-down.
- Fixed an error with async compute.
- MSAA now supports transparency.
- The HDRP Material upgrader tool now converts metallic values correctly.
- Volumetrics now render in Reflection Probes.
- Fixed a crash that occurred whenever you set a viewport size to 0.
- Fixed the Camera physic parameter that the UI previously did not display.
- Fixed issue in pyramid shaped spotlight handles manipulation

### Changed

- Renamed Line shaped Lights to Tube Lights.
- HDRP now uses mean height fog parametrization.
- Shadow quality settings are set to All when you use HDRP (This setting is not visible in the UI when using SRP). This avoids Legacy Graphics Quality Settings disabling the shadows and give SRP full control over the Shadows instead.
- HDRP now internally uses premultiplied alpha for all fog.
- Updated default FrameSettings used for realtime Reflection Probes when you create a new HDRenderPipelineAsset.
- Remove multi-camera support. LWRP and HDRP will not support multi-camera layered rendering.
- Updated Shader Graph subshaders to use the new instancing define.
- Changed fog distance calculation from distance to plane to distance to sphere.
- Optimized forward rendering using AMD GCN by scalarizing the light loop.
- Changed the UI of the Light Editor.
- Change ordering of includes in HDRP Materials in order to reduce iteration time for faster compilation.
- Added a StackLit master node replacing the InspectorUI version. IMPORTANT: All previously authored StackLit Materials will be lost. You need to recreate them with the master node.

## [5.0.0-preview] - 2018-09-28

### Added
- Added occlusion mesh to depth prepass for VR (VR still disabled for now)
- Added a debug mode to display only one shadow at once
- Added controls for the highlight created by directional lights
- Added a light radius setting to punctual lights to soften light attenuation and simulate fill lighting
- Added a 'minRoughness' parameter to all non-area lights (was previously only available for certain light types)
- Added separate volumetric light/shadow dimmers
- Added per-pixel jitter to volumetrics to reduce aliasing artifacts
- Added a SurfaceShading.hlsl file, which implements material-agnostic shading functionality in an efficient manner
- Added support for shadow bias for thin object transmission
- Added FrameSettings to control realtime planar reflection
- Added control for SRPBatcher on HDRP Asset
- Added an option to clear the shadow atlases in the debug menu
- Added a color visualization of the shadow atlas rescale in debug mode
- Added support for disabling SSR on materials
- Added intrinsic for XBone
- Added new light volume debugging tool
- Added a new SSR debug view mode
- Added translaction's scale invariance on DensityVolume
- Added multiple supported LitShadermode and per renderer choice in case of both Forward and Deferred supported
- Added custom specular occlusion mode to Lit Shader Graph Master node

### Fixed
- Fixed a normal bias issue with Stacklit (Was causing light leaking)
- Fixed camera preview outputing an error when both scene and game view where display and play and exit was call
- Fixed override debug mode not apply correctly on static GI
- Fixed issue where XRGraphicsConfig values set in the asset inspector GUI weren't propagating correctly (VR still disabled for now)
- Fixed issue with tangent that was using SurfaceGradient instead of regular normal decoding
- Fixed wrong error message display when switching to unsupported target like IOS
- Fixed an issue with ambient occlusion texture sometimes not being created properly causing broken rendering
- Shadow near plane is no longer limited at 0.1
- Fixed decal draw order on transparent material
- Fixed an issue where sometime the lookup texture used for GGX convolution was broken, causing broken rendering
- Fixed an issue where you wouldn't see any fog for certain pipeline/scene configurations
- Fixed an issue with volumetric lighting where the anisotropy value of 0 would not result in perfectly isotropic lighting
- Fixed shadow bias when the atlas is rescaled
- Fixed shadow cascade sampling outside of the atlas when cascade count is inferior to 4
- Fixed shadow filter width in deferred rendering not matching shader config
- Fixed stereo sampling of depth texture in MSAA DepthValues.shader
- Fixed box light UI which allowed negative and zero sizes, thus causing NaNs
- Fixed stereo rendering in HDRISky.shader (VR)
- Fixed normal blend and blend sphere influence for reflection probe
- Fixed distortion filtering (was point filtering, now trilinear)
- Fixed contact shadow for large distance
- Fixed depth pyramid debug view mode
- Fixed sphere shaped influence handles clamping in reflection probes
- Fixed reflection probes data migration for project created before using hdrp
- Fixed ambient occlusion for Lit Master Node when slot is connected

### Changed
- Use samplerunity_ShadowMask instead of samplerunity_samplerLightmap for shadow mask
- Allow to resize reflection probe gizmo's size
- Improve quality of screen space shadow
- Remove support of projection model for ScreenSpaceLighting (SSR always use HiZ and refraction always Proxy)
- Remove all the debug mode from SSR that are obsolete now
- Expose frameSettings and Capture settings for reflection and planar probe
- Update UI for reflection probe, planar probe, camera and HDRP Asset
- Implement proper linear blending for volumetric lighting via deep compositing as described in the paper "Deep Compositing Using Lie Algebras"
- Changed  planar mapping to match terrain convention (XZ instead of ZX)
- XRGraphicsConfig is no longer Read/Write. Instead, it's read-only. This improves consistency of XR behavior between the legacy render pipeline and SRP
- Change reflection probe data migration code (to update old reflection probe to new one)
- Updated gizmo for ReflectionProbes
- Updated UI and Gizmo of DensityVolume

## [4.0.0-preview] - 2018-09-28

### Added
- Added a new TerrainLit shader that supports rendering of Unity terrains.
- Added controls for linear fade at the boundary of density volumes
- Added new API to control decals without monobehaviour object
- Improve Decal Gizmo
- Implement Screen Space Reflections (SSR) (alpha version, highly experimental)
- Add an option to invert the fade parameter on a Density Volume
- Added a Fabric shader (experimental) handling cotton and silk
- Added support for MSAA in forward only for opaque only
- Implement smoothness fade for SSR
- Added support for AxF shader (X-rite format - require special AxF importer from Unity not part of HDRP)
- Added control for sundisc on directional light (hack)
- Added a new HD Lit Master node that implements Lit shader support for Shader Graph
- Added Micro shadowing support (hack)
- Added an event on HDAdditionalCameraData for custom rendering
- HDRP Shader Graph shaders now support 4-channel UVs.

### Fixed
- Fixed an issue where sometimes the deferred shadow texture would not be valid, causing wrong rendering.
- Stencil test during decals normal buffer update is now properly applied
- Decals corectly update normal buffer in forward
- Fixed a normalization problem in reflection probe face fading causing artefacts in some cases
- Fix multi-selection behavior of Density Volumes overwriting the albedo value
- Fixed support of depth texture for RenderTexture. HDRP now correctly output depth to user depth buffer if RenderTexture request it.
- Fixed multi-selection behavior of Density Volumes overwriting the albedo value
- Fixed support of depth for RenderTexture. HDRP now correctly output depth to user depth buffer if RenderTexture request it.
- Fixed support of Gizmo in game view in the editor
- Fixed gizmo for spot light type
- Fixed issue with TileViewDebug mode being inversed in gameview
- Fixed an issue with SAMPLE_TEXTURECUBE_SHADOW macro
- Fixed issue with color picker not display correctly when game and scene view are visible at the same time
- Fixed an issue with reflection probe face fading
- Fixed camera motion vectors shader and associated matrices to update correctly for single-pass double-wide stereo rendering
- Fixed light attenuation functions when range attenuation is disabled
- Fixed shadow component algorithm fixup not dirtying the scene, so changes can be saved to disk.
- Fixed some GC leaks for HDRP
- Fixed contact shadow not affected by shadow dimmer
- Fixed GGX that works correctly for the roughness value of 0 (mean specular highlgiht will disappeard for perfect mirror, we rely on maxSmoothness instead to always have a highlight even on mirror surface)
- Add stereo support to ShaderPassForward.hlsl. Forward rendering now seems passable in limited test scenes with camera-relative rendering disabled.
- Add stereo support to ProceduralSky.shader and OpaqueAtmosphericScattering.shader.
- Added CullingGroupManager to fix more GC.Alloc's in HDRP
- Fixed rendering when multiple cameras render into the same render texture

### Changed
- Changed the way depth & color pyramids are built to be faster and better quality, thus improving the look of distortion and refraction.
- Stabilize the dithered LOD transition mask with respect to the camera rotation.
- Avoid multiple depth buffer copies when decals are present
- Refactor code related to the RT handle system (No more normal buffer manager)
- Remove deferred directional shadow and move evaluation before lightloop
- Add a function GetNormalForShadowBias() that material need to implement to return the normal used for normal shadow biasing
- Remove Jimenez Subsurface scattering code (This code was disabled by default, now remove to ease maintenance)
- Change Decal API, decal contribution is now done in Material. Require update of material using decal
- Move a lot of files from CoreRP to HDRP/CoreRP. All moved files weren't used by Ligthweight pipeline. Long term they could move back to CoreRP after CoreRP become out of preview
- Updated camera inspector UI
- Updated decal gizmo
- Optimization: The objects that are rendered in the Motion Vector Pass are not rendered in the prepass anymore
- Removed setting shader inclue path via old API, use package shader include paths
- The default value of 'maxSmoothness' for punctual lights has been changed to 0.99
- Modified deferred compute and vert/frag shaders for first steps towards stereo support
- Moved material specific Shader Graph files into corresponding material folders.
- Hide environment lighting settings when enabling HDRP (Settings are control from sceneSettings)
- Update all shader includes to use absolute path (allow users to create material in their Asset folder)
- Done a reorganization of the files (Move ShaderPass to RenderPipeline folder, Move all shadow related files to Lighting/Shadow and others)
- Improved performance and quality of Screen Space Shadows

## [3.3.0-preview] - 2018-01-01

### Added
- Added an error message to say to use Metal or Vulkan when trying to use OpenGL API
- Added a new Fabric shader model that supports Silk and Cotton/Wool
- Added a new HDRP Lighting Debug mode to visualize Light Volumes for Point, Spot, Line, Rectangular and Reflection Probes
- Add support for reflection probe light layers
- Improve quality of anisotropic on IBL

### Fixed
- Fix an issue where the screen where darken when rendering camera preview
- Fix display correct target platform when showing message to inform user that a platform is not supported
- Remove workaround for metal and vulkan in normal buffer encoding/decoding
- Fixed an issue with color picker not working in forward
- Fixed an issue where reseting HDLight do not reset all of its parameters
- Fixed shader compile warning in DebugLightVolumes.shader

### Changed
- Changed default reflection probe to be 256x256x6 and array size to be 64
- Removed dependence on the NdotL for thickness evaluation for translucency (based on artist's input)
- Increased the precision when comparing Planar or HD reflection probe volumes
- Remove various GC alloc in C#. Slightly better performance

## [3.2.0-preview] - 2018-01-01

### Added
- Added a luminance meter in the debug menu
- Added support of Light, reflection probe, emissive material, volume settings related to lighting to Lighting explorer
- Added support for 16bit shadows

### Fixed
- Fix issue with package upgrading (HDRP resources asset is now versionned to worarkound package manager limitation)
- Fix HDReflectionProbe offset displayed in gizmo different than what is affected.
- Fix decals getting into a state where they could not be removed or disabled.
- Fix lux meter mode - The lux meter isn't affected by the sky anymore
- Fix area light size reset when multi-selected
- Fix filter pass number in HDUtils.BlitQuad
- Fix Lux meter mode that was applying SSS
- Fix planar reflections that were not working with tile/cluster (olbique matrix)
- Fix debug menu at runtime not working after nested prefab PR come to trunk
- Fix scrolling issue in density volume

### Changed
- Shader code refactor: Split MaterialUtilities file in two parts BuiltinUtilities (independent of FragInputs) and MaterialUtilities (Dependent of FragInputs)
- Change screen space shadow rendertarget format from ARGB32 to RG16

## [3.1.0-preview] - 2018-01-01

### Added
- Decal now support per channel selection mask. There is now two mode. One with BaseColor, Normal and Smoothness and another one more expensive with BaseColor, Normal, Smoothness, Metal and AO. Control is on HDRP Asset. This may require to launch an update script for old scene: 'Edit/Render Pipeline/Single step upgrade script/Upgrade all DecalMaterial MaskBlendMode'.
- Decal now supports depth bias for decal mesh, to prevent z-fighting
- Decal material now supports draw order for decal projectors
- Added LightLayers support (Base on mask from renderers name RenderingLayers and mask from light name LightLayers - if they match, the light apply) - cost an extra GBuffer in deferred (more bandwidth)
- When LightLayers is enabled, the AmbientOclusion is store in the GBuffer in deferred path allowing to avoid double occlusion with SSAO. In forward the double occlusion is now always avoided.
- Added the possibility to add an override transform on the camera for volume interpolation
- Added desired lux intensity and auto multiplier for HDRI sky
- Added an option to disable light by type in the debug menu
- Added gradient sky
- Split EmissiveColor and bakeDiffuseLighting in forward avoiding the emissiveColor to be affect by SSAO
- Added a volume to control indirect light intensity
- Added EV 100 intensity unit for area lights
- Added support for RendererPriority on Renderer. This allow to control order of transparent rendering manually. HDRP have now two stage of sorting for transparent in addition to bact to front. Material have a priority then Renderer have a priority.
- Add Coupling of (HD)Camera and HDAdditionalCameraData for reset and remove in inspector contextual menu of Camera
- Add Coupling of (HD)ReflectionProbe and HDAdditionalReflectionData for reset and remove in inspector contextual menu of ReflectoinProbe
- Add macro to forbid unity_ObjectToWorld/unity_WorldToObject to be use as it doesn't handle camera relative rendering
- Add opacity control on contact shadow

### Fixed
- Fixed an issue with PreIntegratedFGD texture being sometimes destroyed and not regenerated causing rendering to break
- PostProcess input buffers are not copied anymore on PC if the viewport size matches the final render target size
- Fixed an issue when manipulating a lot of decals, it was displaying a lot of errors in the inspector
- Fixed capture material with reflection probe
- Refactored Constant Buffers to avoid hitting the maximum number of bound CBs in some cases.
- Fixed the light range affecting the transform scale when changed.
- Snap to grid now works for Decal projector resizing.
- Added a warning for 128x128 cookie texture without mipmaps
- Replace the sampler used for density volumes for correct wrap mode handling

### Changed
- Move Render Pipeline Debug "Windows from Windows->General-> Render Pipeline debug windows" to "Windows from Windows->Analysis-> Render Pipeline debug windows"
- Update detail map formula for smoothness and albedo, goal it to bright and dark perceptually and scale factor is use to control gradient speed
- Refactor the Upgrade material system. Now a material can be update from older version at any time. Call Edit/Render Pipeline/Upgrade all Materials to newer version
- Change name EnableDBuffer to EnableDecals at several place (shader, hdrp asset...), this require a call to Edit/Render Pipeline/Upgrade all Materials to newer version to have up to date material.
- Refactor shader code: BakeLightingData structure have been replace by BuiltinData. Lot of shader code have been remove/change.
- Refactor shader code: All GBuffer are now handled by the deferred material. Mean ShadowMask and LightLayers are control by lit material in lit.hlsl and not outside anymore. Lot of shader code have been remove/change.
- Refactor shader code: Rename GetBakedDiffuseLighting to ModifyBakedDiffuseLighting. This function now handle lighting model for transmission too. Lux meter debug mode is factor outisde.
- Refactor shader code: GetBakedDiffuseLighting is not call anymore in GBuffer or forward pass, including the ConvertSurfaceDataToBSDFData and GetPreLightData, this is done in ModifyBakedDiffuseLighting now
- Refactor shader code: Added a backBakeDiffuseLighting to BuiltinData to handle lighting for transmission
- Refactor shader code: Material must now call InitBuiltinData (Init all to zero + init bakeDiffuseLighting and backBakeDiffuseLighting ) and PostInitBuiltinData

## [3.0.0-preview] - 2018-01-01

### Fixed
- Fixed an issue with distortion that was using previous frame instead of current frame
- Fixed an issue where disabled light where not upgrade correctly to the new physical light unit system introduce in 2.0.5-preview

### Changed
- Update assembly definitions to output assemblies that match Unity naming convention (Unity.*).

## [2.0.5-preview] - 2018-01-01

### Added
- Add option supportDitheringCrossFade on HDRP Asset to allow to remove shader variant during player build if needed
- Add contact shadows for punctual lights (in additional shadow settings), only one light is allowed to cast contact shadows at the same time and so at each frame a dominant light is choosed among all light with contact shadows enabled.
- Add PCSS shadow filter support (from SRP Core)
- Exposed shadow budget parameters in HDRP asset
- Add an option to generate an emissive mesh for area lights (currently rectangle light only). The mesh fits the size, intensity and color of the light.
- Add an option to the HDRP asset to increase the resolution of volumetric lighting.
- Add additional ligth unit support for punctual light (Lumens, Candela) and area lights (Lumens, Luminance)
- Add dedicated Gizmo for the box Influence volume of HDReflectionProbe / PlanarReflectionProbe

### Changed
- Re-enable shadow mask mode in debug view
- SSS and Transmission code have been refactored to be able to share it between various material. Guidelines are in SubsurfaceScattering.hlsl
- Change code in area light with LTC for Lit shader. Magnitude is now take from FGD texture instead of a separate texture
- Improve camera relative rendering: We now apply camera translation on the model matrix, so before the TransformObjectToWorld(). Note: unity_WorldToObject and unity_ObjectToWorld must never be used directly.
- Rename positionWS to positionRWS (Camera relative world position) at a lot of places (mainly in interpolator and FragInputs). In case of custom shader user will be required to update their code.
- Rename positionWS, capturePositionWS, proxyPositionWS, influencePositionWS to positionRWS, capturePositionRWS, proxyPositionRWS, influencePositionRWS (Camera relative world position) in LightDefinition struct.
- Improve the quality of trilinear filtering of density volume textures.
- Improve UI for HDReflectionProbe / PlanarReflectionProbe

### Fixed
- Fixed a shader preprocessor issue when compiling DebugViewMaterialGBuffer.shader against Metal target
- Added a temporary workaround to Lit.hlsl to avoid broken lighting code with Metal/AMD
- Fixed issue when using more than one volume texture mask with density volumes.
- Fixed an error which prevented volumetric lighting from working if no density volumes with 3D textures were present.
- Fix contact shadows applied on transmission
- Fix issue with forward opaque lit shader variant being removed by the shader preprocessor
- Fixed compilation errors on Nintendo Switch (limited XRSetting support).
- Fixed apply range attenuation option on punctual light
- Fixed issue with color temperature not take correctly into account with static lighting
- Don't display fog when diffuse lighting, specular lighting, or lux meter debug mode are enabled.

## [2.0.4-preview] - 2018-01-01

### Fixed
- Fix issue when disabling rough refraction and building a player. Was causing a crash.

## [2.0.3-preview] - 2018-01-01

### Added
- Increased debug color picker limit up to 260k lux

## [2.0.2-preview] - 2018-01-01

### Added
- Add Light -> Planar Reflection Probe command
- Added a false color mode in rendering debug
- Add support for mesh decals
- Add flag to disable projector decals on transparent geometry to save performance and decal texture atlas space
- Add ability to use decal diffuse map as mask only
- Add visualize all shadow masks in lighting debug
- Add export of normal and roughness buffer for forwardOnly and when in supportOnlyForward mode for forward
- Provide a define in lit.hlsl (FORWARD_MATERIAL_READ_FROM_WRITTEN_NORMAL_BUFFER) when output buffer normal is used to read the normal and roughness instead of caclulating it (can save performance, but lower quality due to compression)
- Add color swatch to decal material

### Changed
- Change Render -> Planar Reflection creation to 3D Object -> Mirror
- Change "Enable Reflector" name on SpotLight to "Angle Affect Intensity"
- Change prototype of BSDFData ConvertSurfaceDataToBSDFData(SurfaceData surfaceData) to BSDFData ConvertSurfaceDataToBSDFData(uint2 positionSS, SurfaceData surfaceData)

### Fixed
- Fix issue with StackLit in deferred mode with deferredDirectionalShadow due to GBuffer not being cleared. Gbuffer is still not clear and issue was fix with the new Output of normal buffer.
- Fixed an issue where interpolation volumes were not updated correctly for reflection captures.
- Fixed an exception in Light Loop settings UI

## [2.0.1-preview] - 2018-01-01

### Added
- Add stripper of shader variant when building a player. Save shader compile time.
- Disable per-object culling that was executed in C++ in HD whereas it was not used (Optimization)
- Enable texture streaming debugging (was not working before 2018.2)
- Added Screen Space Reflection with Proxy Projection Model
- Support correctly scene selection for alpha tested object
- Add per light shadow mask mode control (i.e shadow mask distance and shadow mask). It use the option NonLightmappedOnly
- Add geometric filtering to Lit shader (allow to reduce specular aliasing)
- Add shortcut to create DensityVolume and PlanarReflection in hierarchy
- Add a DefaultHDMirrorMaterial material for PlanarReflection
- Added a script to be able to upgrade material to newer version of HDRP
- Removed useless duplication of ForwardError passes.
- Add option to not compile any DEBUG_DISPLAY shader in the player (Faster build) call Support Runtime Debug display

### Changed
- Changed SupportForwardOnly to SupportOnlyForward in render pipeline settings
- Changed versioning variable name in HDAdditionalXXXData from m_version to version
- Create unique name when creating a game object in the rendering menu (i.e Density Volume(2))
- Re-organize various files and folder location to clean the repository
- Change Debug windows name and location. Now located at:  Windows -> General -> Render Pipeline Debug

### Removed
- Removed GlobalLightLoopSettings.maxPlanarReflectionProbes and instead use value of GlobalLightLoopSettings.planarReflectionProbeCacheSize
- Remove EmissiveIntensity parameter and change EmissiveColor to be HDR (Matching Builtin Unity behavior) - Data need to be updated - Launch Edit -> Single Step Upgrade Script -> Upgrade all Materials emissionColor

### Fixed
- Fix issue with LOD transition and instancing
- Fix discrepency between object motion vector and camera motion vector
- Fix issue with spot and dir light gizmo axis not highlighted correctly
- Fix potential crash while register debug windows inputs at startup
- Fix warning when creating Planar reflection
- Fix specular lighting debug mode (was rendering black)
- Allow projector decal with null material to allow to configure decal when HDRP is not set
- Decal atlas texture offset/scale is updated after allocations (used to be before so it was using date from previous frame)

## [0.0.0-preview] - 2018-01-01

### Added
- Configure the VolumetricLightingSystem code path to be on by default
- Trigger a build exception when trying to build an unsupported platform
- Introduce the VolumetricLightingController component, which can (and should) be placed on the camera, and allows one to control the near and the far plane of the V-Buffer (volumetric "froxel" buffer) along with the depth distribution (from logarithmic to linear)
- Add 3D texture support for DensityVolumes
- Add a better mapping of roughness to mipmap for planar reflection
- The VolumetricLightingSystem now uses RTHandles, which allows to save memory by sharing buffers between different cameras (history buffers are not shared), and reduce reallocation frequency by reallocating buffers only if the rendering resolution increases (and suballocating within existing buffers if the rendering resolution decreases)
- Add a Volumetric Dimmer slider to lights to control the intensity of the scattered volumetric lighting
- Add UV tiling and offset support for decals.
- Add mipmapping support for volume 3D mask textures

### Changed
- Default number of planar reflection change from 4 to 2
- Rename _MainDepthTexture to _CameraDepthTexture
- The VolumetricLightingController has been moved to the Interpolation Volume framework and now functions similarly to the VolumetricFog settings
- Update of UI of cookie, CubeCookie, Reflection probe and planar reflection probe to combo box
- Allow enabling/disabling shadows for area lights when they are set to baked.
- Hide applyRangeAttenuation and FadeDistance for directional shadow as they are not used

### Removed
- Remove Resource folder of PreIntegratedFGD and add the resource to RenderPipeline Asset

### Fixed
- Fix ConvertPhysicalLightIntensityToLightIntensity() function used when creating light from script to match HDLightEditor behavior
- Fix numerical issues with the default value of mean free path of volumetric fog
- Fix the bug preventing decals from coexisting with density volumes
- Fix issue with alpha tested geometry using planar/triplanar mapping not render correctly or flickering (due to being wrongly alpha tested in depth prepass)
- Fix meta pass with triplanar (was not handling correctly the normal)
- Fix preview when a planar reflection is present
- Fix Camera preview, it is now a Preview cameraType (was a SceneView)
- Fix handling unknown GPUShadowTypes in the shadow manager.
- Fix area light shapes sent as point lights to the baking backends when they are set to baked.
- Fix unnecessary division by PI for baked area lights.
- Fix line lights sent to the lightmappers. The backends don't support this light type.
- Fix issue with shadow mask framesettings not correctly taken into account when shadow mask is enabled for lighting.
- Fix directional light and shadow mask transition, they are now matching making smooth transition
- Fix banding issues caused by high intensity volumetric lighting
- Fix the debug window being emptied on SRP asset reload
- Fix issue with debug mode not correctly clearing the GBuffer in editor after a resize
- Fix issue with ResetMaterialKeyword not resetting correctly ToggleOff/Roggle Keyword
- Fix issue with motion vector not render correctly if there is no depth prepass in deferred

## [0.0.0-preview] - 2018-01-01

### Added
- Screen Space Refraction projection model (Proxy raycasting, HiZ raymarching)
- Screen Space Refraction settings as volume component
- Added buffered frame history per camera
- Port Global Density Volumes to the Interpolation Volume System.
- Optimize ImportanceSampleLambert() to not require the tangent frame.
- Generalize SampleVBuffer() to handle different sampling and reconstruction methods.
- Improve the quality of volumetric lighting reprojection.
- Optimize Morton Order code in the Subsurface Scattering pass.
- Planar Reflection Probe support roughness (gaussian convolution of captured probe)
- Use an atlas instead of a texture array for cluster transparent decals
- Add a debug view to visualize the decal atlas
- Only store decal textures to atlas if decal is visible, debounce out of memory decal atlas warning.
- Add manipulator gizmo on decal to improve authoring workflow
- Add a minimal StackLit material (work in progress, this version can be used as template to add new material)

### Changed
- EnableShadowMask in FrameSettings (But shadowMaskSupport still disable by default)
- Forced Planar Probe update modes to (Realtime, Every Update, Mirror Camera)
- Screen Space Refraction proxy model uses the proxy of the first environment light (Reflection probe/Planar probe) or the sky
- Moved RTHandle static methods to RTHandles
- Renamed RTHandle to RTHandleSystem.RTHandle
- Move code for PreIntegratedFDG (Lit.shader) into its dedicated folder to be share with other material
- Move code for LTCArea (Lit.shader) into its dedicated folder to be share with other material

### Removed
- Removed Planar Probe mirror plane position and normal fields in inspector, always display mirror plane and normal gizmos

### Fixed
- Fix fog flags in scene view is now taken into account
- Fix sky in preview windows that were disappearing after a load of a new level
- Fix numerical issues in IntersectRayAABB().
- Fix alpha blending of volumetric lighting with transparent objects.
- Fix the near plane of the V-Buffer causing out-of-bounds look-ups in the clustered data structure.
- Depth and color pyramid are properly computed and sampled when the camera renders inside a viewport of a RTHandle.
- Fix decal atlas debug view to work correctly when shadow atlas view is also enabled<|MERGE_RESOLUTION|>--- conflicted
+++ resolved
@@ -779,14 +779,11 @@
 - Refactored shadow caching system.
 - Removed experimental namespace for ray tracing code.
 - Increase limit for max numbers of lights in UX
-<<<<<<< HEAD
-- Changed the way planar reflections are filtered in order to be a bit more "physically based".
-=======
 - Removed direct use of BSDFData in the path tracing pass, delegated to the material instead.
 - Pre-warm the RTHandle system to reduce the amount of memory allocations and the total memory needed at all points. 
 - DXR: Only read the geometric attributes that are required using the share pass info and shader graph defines.
 - DXR: Dispatch binned rays in 1D instead of 2D.
->>>>>>> 5a74817d
+- Changed the way planar reflections are filtered in order to be a bit more "physically based".
 
 ## [7.1.1] - 2019-09-05
 
