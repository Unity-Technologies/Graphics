--- conflicted
+++ resolved
@@ -102,9 +102,6 @@
 - Fixed Cutoff not working properly with ray tracing shaders default and SG (case 1261292).
 - Fixed shader compilation issue with Hair shader and debug display mode
 - Fixed cubemap static preview not updated when the asset is imported.
-<<<<<<< HEAD
-- Fixed issue with MSAA resolve killing the alpha channel.
-=======
 - Fixed wizard DXR setup on non-DXR compatible devices.
 - Fixed Custom Post Processes affecting preview cameras.
 - Fixed issue with lens distortion breaking rendering.
@@ -113,7 +110,7 @@
 - Fixed the dependecy of FrameSettings (MSAA, ClearGBuffer, DepthPrepassWithDeferred) (case 1277620).
 - Fixed the usage of GUIEnable for volume components (case 1280018).
 - Fixed the diffusion profile becoming invalid when hitting the reset (case 1269462).
->>>>>>> 50629540
+- Fixed issue with MSAA resolve killing the alpha channel.
 
 ### Changed
 - Preparation pass for RTSSShadows to be supported by render graph.
