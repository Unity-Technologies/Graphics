--- conflicted
+++ resolved
@@ -22,12 +22,9 @@
 - Added support of SSGI in the render graph mode.
 - Added option for 11-11-10 format for cube reflection probes.
 - Added an optional check in the HDRP DXR Wizard to verify 64 bits target architecture
-<<<<<<< HEAD
-- Added a way to check the normals through the material views.
-=======
 - Added option to display timing stats in the debug menu as an average over 1 second. 
 - Added a light unit slider to provide users more context when authoring physically based values.
->>>>>>> f18ade04
+- Added a way to check the normals through the material views.
 
 ### Fixed
 - Fixed several issues with physically-based DoF (TAA ghosting of the CoC buffer, smooth layer transitions, etc)
