# Changelog
All notable changes to this package will be documented in this file.

The format is based on [Keep a Changelog](http://keepachangelog.com/en/1.0.0/)
and this project adheres to [Semantic Versioning](http://semver.org/spec/v2.0.0.html).

## [10.1.0] - 2020-10-12

### Added
- Added an option to have only the metering mask displayed in the debug mode.
- Added a new mode to cluster visualization debug where users can see a slice instead of the cluster on opaque objects.
- Added ray traced reflection support for the render graph version of the pipeline.
- Added render graph support of RTAO and required denoisers.
- Added render graph support of RTGI.
- Added support of RTSSS and Recursive Rendering in the render graph mode.
- Added support of RT and screen space shadow for render graph.
- Added tooltips with the full name of the (graphics) compositor properties to properly show large names that otherwise are clipped by the UI (case 1263590)
- Added error message if a callback AOV allocation fail
- Added marker for all AOV request operation on GPU
- Added remapping options for Depth Pyramid debug view mode
- Added an option to support AOV shader at runtime in HDRP settings (case 1265070)
- Added support of SSGI in the render graph mode.
- Added option for 11-11-10 format for cube reflection probes.
- Added an optional check in the HDRP DXR Wizard to verify 64 bits target architecture
- Added option to display timing stats in the debug menu as an average over 1 second. 
- Added a light unit slider to provide users more context when authoring physically based values.
- Added a way to check the normals through the material views.
- Added Simple mode to Earth Preset for PBR Sky
- Added the export of normals during the prepass for shadow matte for proper SSAO calculation.
- Added the usage of SSAO for shadow matte unlit shader graph.
- Added the support of input system V2
- Added a new volume component parameter to control the max ray length of directional lights(case 1279849).
- Added support for 'Pyramid' and 'Box' spot light shapes in path tracing.
- Added high quality prefiltering option for Bloom.
- Added support for camera relative ray tracing (and keeping non-camera relative ray tracing working)
- Added a rough refraction option on planar reflections.
- Added scalability settings for the planar reflection resolution.
- Added tests for AOV stacking and UI rendering in the graphics compositor.
<<<<<<< HEAD
- Added new algorithm for SSR with temporal accumulation
=======
- Added a new ray tracing only function that samples the specular part of the materials.
>>>>>>> 93961356

### Fixed
- Fixed several issues with physically-based DoF (TAA ghosting of the CoC buffer, smooth layer transitions, etc)
- Fixed GPU hang on D3D12 on xbox. 
- Fixed game view artifacts on resizing when hardware dynamic resolution was enabled
- Fixed black line artifacts occurring when Lanczos upsampling was set for dynamic resolution
- Fixed Amplitude -> Min/Max parametrization conversion
- Fixed CoatMask block appearing when creating lit master node (case 1264632)
- Fixed issue with SceneEV100 debug mode indicator when rescaling the window.
- Fixed issue with PCSS filter being wrong on first frame. 
- Fixed issue with emissive mesh for area light not appearing in playmode if Reload Scene option is disabled in Enter Playmode Settings.
- Fixed issue when Reflection Probes are set to OnEnable and are never rendered if the probe is enabled when the camera is farther than the probe fade distance. 
- Fixed issue with sun icon being clipped in the look dev window. 
- Fixed error about layers when disabling emissive mesh for area lights.
- Fixed issue when the user deletes the composition graph or .asset in runtime (case 1263319)
- Fixed assertion failure when changing resolution to compositor layers after using AOVs (case 1265023) 
- Fixed flickering layers in graphics compositor (case 1264552)
- Fixed issue causing the editor field not updating the disc area light radius.
- Fixed issues that lead to cookie atlas to be updated every frame even if cached data was valid.
- Fixed an issue where world space UI was not emitted for reflection cameras in HDRP
- Fixed an issue with cookie texture atlas that would cause realtime textures to always update in the atlas even when the content did not change.
- Fixed an issue where only one of the two lookdev views would update when changing the default lookdev volume profile.
- Fixed a bug related to light cluster invalidation.
- Fixed shader warning in DofGather (case 1272931)
- Fixed AOV export of depth buffer which now correctly export linear depth (case 1265001)
- Fixed issue that caused the decal atlas to not be updated upon changing of the decal textures content.
- Fixed "Screen position out of view frustum" error when camera is at exactly the planar reflection probe location.
- Fixed Amplitude -> Min/Max parametrization conversion
- Fixed issue that allocated a small cookie for normal spot lights.
- Fixed issue when undoing a change in diffuse profile list after deleting the volume profile.
- Fixed custom pass re-ordering and removing.
- Fixed TAA issue and hardware dynamic resolution.
- Fixed a static lighting flickering issue caused by having an active planar probe in the scene while rendering inspector preview.
- Fixed an issue where even when set to OnDemand, the sky lighting would still be updated when changing sky parameters.
- Fixed an error message trigerred when a mesh has more than 32 sub-meshes (case 1274508).
- Fixed RTGI getting noisy for grazying angle geometry (case 1266462).
- Fixed an issue with TAA history management on pssl.
- Fixed the global illumination volume override having an unwanted advanced mode (case 1270459).
- Fixed screen space shadow option displayed on directional shadows while they shouldn't (case 1270537).
- Fixed the handling of undo and redo actions in the graphics compositor (cases 1268149, 1266212, 1265028)
- Fixed issue with composition graphs that include virtual textures, cubemaps and other non-2D textures (cases 1263347, 1265638).
- Fixed issues when selecting a new composition graph or setting it to None (cases 1263350, 1266202)
- Fixed ArgumentNullException when saving shader graphs after removing the compositor from the scene (case 1268658)
- Fixed issue with updating the compositor output when not in play mode (case 1266216)
- Fixed warning with area mesh (case 1268379)
- Fixed issue with diffusion profile not being updated upon reset of the editor. 
- Fixed an issue that lead to corrupted refraction in some scenarios on xbox.
- Fixed for light loop scalarization not happening. 
- Fixed issue with stencil not being set in rendergraph mode.
- Fixed for post process being overridable in reflection probes even though it is not supported.
- Fixed RTGI in performance mode when light layers are enabled on the asset.
- Fixed SSS materials appearing black in matcap mode.
- Fixed a collision in the interaction of RTR and RTGI.
- Fix for lookdev toggling renderers that are set to non editable or are hidden in the inspector.
- Fixed issue with mipmap debug mode not properly resetting full screen mode (and viceversa). 
- Added unsupported message when using tile debug mode with MSAA.
- Fixed SSGI compilation issues on PS4.
- Fixed "Screen position out of view frustum" error when camera is on exactly the planar reflection probe plane.
- Workaround issue that caused objects using eye shader to not be rendered on xbox.
- Fixed GC allocation when using XR single-pass test mode.
- Fixed text in cascades shadow split being truncated.
- Fixed rendering of custom passes in the Custom Pass Volume inspector
- Force probe to render again if first time was during async shader compilation to avoid having cyan objects.
- Fixed for lookdev library field not being refreshed upon opening a library from the environment library inspector.
- Fixed serialization issue with matcap scale intensity.
- Close Add Override popup of Volume Inspector when the popup looses focus (case 1258571)
- Light quality setting for contact shadow set to on for High quality by default.
- Fixed an exception thrown when closing the look dev because there is no active SRP anymore.
- Fixed alignment of framesettings in HDRP Default Settings
- Fixed an exception thrown when closing the look dev because there is no active SRP anymore.
- Fixed an issue where entering playmode would close the LookDev window.
- Fixed issue with rendergraph on console failing on SSS pass.
- Fixed Cutoff not working properly with ray tracing shaders default and SG (case 1261292).
- Fixed shader compilation issue with Hair shader and debug display mode
- Fixed cubemap static preview not updated when the asset is imported.
- Fixed wizard DXR setup on non-DXR compatible devices.
- Fixed Custom Post Processes affecting preview cameras.
- Fixed issue with lens distortion breaking rendering.
- Fixed save popup appearing twice due to HDRP wizard.
- Fixed error when changing planar probe resolution.
- Fixed the dependecy of FrameSettings (MSAA, ClearGBuffer, DepthPrepassWithDeferred) (case 1277620).
- Fixed the usage of GUIEnable for volume components (case 1280018).
- Fixed the diffusion profile becoming invalid when hitting the reset (case 1269462).
- Fixed issue with MSAA resolve killing the alpha channel.
- Fixed a warning in materialevalulation
- Fixed an error when building the player.
- Fixed issue with box light not visible if range is below one and range attenuation is off.
- Fixed an issue that caused a null reference when deleting camera component in a prefab. (case 1244430)
- Fixed issue with bloom showing a thin black line after rescaling window. 
- Fixed rendergraph motion vector resolve.
- Fixed the Ray-Tracing related Debug Display not working in render graph mode.
- Fix nan in pbr sky
- Fixed Light skin not properly applied on the LookDev when switching from Dark Skin (case 1278802)
- Fixed accumulation on DX11
- Fixed issue with screen space UI not drawing on the graphics compositor (case 1279272).
- Fixed error Maximum allowed thread group count is 65535 when resolution is very high. 
- LOD meshes are now properly stripped based on the maximum lod value parameters contained in the HDRP asset.
- Fixed an inconsistency in the LOD group UI where LOD bias was not the right one.
- Fixed outlines in transitions between post-processed and plain regions in the graphics compositor (case 1278775).
- Fix decal being applied twice with LOD Crossfade.
- Fixed camera stacking for AOVs in the graphics compositor (case 1273223).
- Fixed backface selection on some shader not ignore correctly.
- Disable quad overdraw on ps4.
- Fixed error when resizing the graphics compositor's output and when re-adding a compositor in the scene
- Fixed issues with bloom, alpha and HDR layers in the compositor (case 1272621).
- Fixed alpha not having TAA applied to it.
- Fix issue with alpha output in forward.
- Fix compilation issue on Vulkan for shaders using high quality shadows in XR mode.
- Fixed wrong error message when fixing DXR resources from Wizard.
- Fixed compilation error of quad overdraw with double sided materials
- Fixed screen corruption on xbox when using TAA and Motion Blur with rendergraph. 
- Fixed UX issue in the graphics compositor related to clear depth and the defaults for new layers, add better tooltips and fix minor bugs (case 1283904)
- Fixed scene visibility not working for custom pass volumes.
- Fixed issue with several override entries in the runtime debug menu. 
- Fixed issue with rendergraph failing to execute every 30 minutes. 
- Fixed Lit ShaderGraph surface option property block to only display transmission and energy conserving specular color options for their proper material mode (case 1257050)
- Fixed nan in reflection probe when volumetric fog filtering is enabled, causing the whole probe to be invalid.
- Fixed Debug Color pixel became grey
- Fixed TAA flickering on the very edge of screen. 
- Fixed profiling scope for quality RTGI.
- Fixed the denoising and multi-sample not being used for smooth multibounce RTReflections.

### Changed
- Preparation pass for RTSSShadows to be supported by render graph.
- Add tooltips with the full name of the (graphics) compositor properties to properly show large names that otherwise are clipped by the UI (case 1263590)
- Composition profile .asset files cannot be manually edited/reset by users (to avoid breaking things - case 1265631)
- Preparation pass for RTSSShadows to be supported by render graph.
- Changed the way the ray tracing property is displayed on the material (QOL 1265297).
- Exposed lens attenuation mode in default settings and remove it as a debug mode.
- Composition layers without any sub layers are now cleared to black to avoid confusion (case 1265061).
- Slight reduction of VGPR used by area light code.
- Changed thread group size for contact shadows (save 1.1ms on PS4)
- Make sure distortion stencil test happens before pixel shader is run.
- Small optimization that allows to skip motion vector prepping when the whole wave as velocity of 0.
- Improved performance to avoid generating coarse stencil buffer when not needed.
- Remove HTile generation for decals (faster without).
- Improving SSGI Filtering and fixing a blend issue with RTGI.
- Changed the Trackball UI so that it allows explicit numeric values.
- Reduce the G-buffer footprint of anisotropic materials
- Moved SSGI out of preview.
- Skip an unneeded depth buffer copy on consoles. 
- Replaced the Density Volume Texture Tool with the new 3D Texture Importer.
- Rename Raytracing Node to Raytracing Quality Keyword and rename high and low inputs as default and raytraced. All raytracing effects now use the raytraced mode but path tracing.
- Moved diffusion profile list to the HDRP default settings panel.
- Skip biquadratic resampling of vbuffer when volumetric fog filtering is enabled.
- Optimized Grain and sRGB Dithering.
- On platforms that allow it skip the first mip of the depth pyramid and compute it alongside the depth buffer used for low res transparents.
- When trying to install the local configuration package, if another one is already present the user is now asked whether they want to keep it or not.
- Improved MSAA color resolve to fix issues when very bright and very dark samples are resolved together.
- Improve performance of GPU light AABB generation
- Removed the max clamp value for the RTR, RTAO and RTGI's ray length (case 1279849).
- Meshes assigned with a decal material are not visible anymore in ray-tracing or path-tracing.
- Removed BLEND shader keywords.
- Remove a rendergraph debug option to clear resources on release from UI.
- added SV_PrimitiveID in the VaryingMesh structure for fulldebugscreenpass as well as primitiveID in FragInputs
- Changed which local frame is used for multi-bounce RTReflections.

## [10.0.0] - 2019-06-10

### Added
- Ray tracing support for VR single-pass
- Added sharpen filter shader parameter and UI for TemporalAA to control image quality instead of hardcoded value
- Added frame settings option for custom post process and custom passes as well as custom color buffer format option.
- Add check in wizard on SRP Batcher enabled.
- Added default implementations of OnPreprocessMaterialDescription for FBX, Obj, Sketchup and 3DS file formats.
- Added custom pass fade radius
- Added after post process injection point for custom passes
- Added basic alpha compositing support - Alpha is available afterpostprocess when using FP16 buffer format.
- Added falloff distance on Reflection Probe and Planar Reflection Probe
- Added Backplate projection from the HDRISky
- Added Shadow Matte in UnlitMasterNode, which only received shadow without lighting
- Added hability to name LightLayers in HDRenderPipelineAsset
- Added a range compression factor for Reflection Probe and Planar Reflection Probe to avoid saturation of colors.
- Added path tracing support for directional, point and spot lights, as well as emission from Lit and Unlit.
- Added non temporal version of SSAO.
- Added more detailed ray tracing stats in the debug window
- Added Disc area light (bake only)
- Added a warning in the material UI to prevent transparent + subsurface-scattering combination.
- Added XR single-pass setting into HDRP asset
- Added a penumbra tint option for lights
- Added support for depth copy with XR SDK
- Added debug setting to Render Pipeline Debug Window to list the active XR views
- Added an option to filter the result of the volumetric lighting (off by default).
- Added a transmission multiplier for directional lights
- Added XR single-pass test mode to Render Pipeline Debug Window
- Added debug setting to Render Pipeline Window to list the active XR views
- Added a new refraction mode for the Lit shader (thin). Which is a box refraction with small thickness values
- Added the code to support Barn Doors for Area Lights based on a shaderconfig option.
- Added HDRPCameraBinder property binder for Visual Effect Graph
- Added "Celestial Body" controls to the Directional Light
- Added new parameters to the Physically Based Sky
- Added Reflections to the DXR Wizard
- Added the possibility to have ray traced colored and semi-transparent shadows on directional lights.
- Added a check in the custom post process template to throw an error if the default shader is not found.
- Exposed the debug overlay ratio in the debug menu.
- Added a separate frame settings for tonemapping alongside color grading.
- Added the receive fog option in the material UI for ShaderGraphs.
- Added a public virtual bool in the custom post processes API to specify if a post processes should be executed in the scene view.
- Added a menu option that checks scene issues with ray tracing. Also removed the previously existing warning at runtime.
- Added Contrast Adaptive Sharpen (CAS) Upscaling effect.
- Added APIs to update probe settings at runtime.
- Added documentation for the rayTracingSupported method in HDRP
- Added user-selectable format for the post processing passes.
- Added support for alpha channel in some post-processing passes (DoF, TAA, Uber).
- Added warnings in FrameSettings inspector when using DXR and atempting to use Asynchronous Execution.
- Exposed Stencil bits that can be used by the user.
- Added history rejection based on velocity of intersected objects for directional, point and spot lights.
- Added a affectsVolumetric field to the HDAdditionalLightData API to know if light affects volumetric fog.
- Add OS and Hardware check in the Wizard fixes for DXR.
- Added option to exclude camera motion from motion blur.
- Added semi-transparent shadows for point and spot lights.
- Added support for semi-transparent shadow for unlit shader and unlit shader graph.
- Added the alpha clip enabled toggle to the material UI for all HDRP shader graphs.
- Added Material Samples to explain how to use the lit shader features
- Added an initial implementation of ray traced sub surface scattering
- Added AssetPostprocessors and Shadergraphs to handle Arnold Standard Surface and 3DsMax Physical material import from FBX.
- Added support for Smoothness Fade start work when enabling ray traced reflections.
- Added Contact shadow, Micro shadows and Screen space refraction API documentation.
- Added script documentation for SSR, SSAO (ray tracing), GI, Light Cluster, RayTracingSettings, Ray Counters, etc.
- Added path tracing support for refraction and internal reflections.
- Added support for Thin Refraction Model and Lit's Clear Coat in Path Tracing.
- Added the Tint parameter to Sky Colored Fog.
- Added of Screen Space Reflections for Transparent materials
- Added a fallback for ray traced area light shadows in case the material is forward or the lit mode is forward.
- Added a new debug mode for light layers.
- Added an "enable" toggle to the SSR volume component.
- Added support for anisotropic specular lobes in path tracing.
- Added support for alpha clipping in path tracing.
- Added support for light cookies in path tracing.
- Added support for transparent shadows in path tracing.
- Added support for iridescence in path tracing.
- Added support for background color in path tracing.
- Added a path tracing test to the test suite.
- Added a warning and workaround instructions that appear when you enable XR single-pass after the first frame with the XR SDK.
- Added the exposure sliders to the planar reflection probe preview
- Added support for subsurface scattering in path tracing.
- Added a new mode that improves the filtering of ray traced shadows (directional, point and spot) based on the distance to the occluder.
- Added support of cookie baking and add support on Disc light.
- Added support for fog attenuation in path tracing.
- Added a new debug panel for volumes
- Added XR setting to control camera jitter for temporal effects
- Added an error message in the DrawRenderers custom pass when rendering opaque objects with an HDRP asset in DeferredOnly mode.
- Added API to enable proper recording of path traced scenes (with the Unity recorder or other tools).
- Added support for fog in Recursive rendering, ray traced reflections and ray traced indirect diffuse.
- Added an alpha blend option for recursive rendering
- Added support for stack lit for ray tracing effects.
- Added support for hair for ray tracing effects.
- Added support for alpha to coverage for HDRP shaders and shader graph
- Added support for Quality Levels to Subsurface Scattering.
- Added option to disable XR rendering on the camera settings.
- Added support for specular AA from geometric curvature in AxF
- Added support for baked AO (no input for now) in AxF
- Added an info box to warn about depth test artifacts when rendering object twice in custom passes with MSAA.
- Added a frame setting for alpha to mask.
- Added support for custom passes in the AOV API
- Added Light decomposition lighting debugging modes and support in AOV
- Added exposure compensation to Fixed exposure mode
- Added support for rasterized area light shadows in StackLit
- Added support for texture-weighted automatic exposure
- Added support for POM for emissive map
- Added alpha channel support in motion blur pass.
- Added the HDRP Compositor Tool (in Preview).
- Added a ray tracing mode option in the HDRP asset that allows to override and shader stripping.
- Added support for arbitrary resolution scaling of Volumetric Lighting to the Fog volume component.
- Added range attenuation for box-shaped spotlights.
- Added scenes for hair and fabric and decals with material samples
- Added fabric materials and textures
- Added information for fabric materials in fabric scene
- Added a DisplayInfo attribute to specify a name override and a display order for Volume Component fields (used only in default inspector for now).
- Added Min distance to contact shadows.
- Added support for Depth of Field in path tracing (by sampling the lens aperture).
- Added an API in HDRP to override the camera within the rendering of a frame (mainly for custom pass).
- Added a function (HDRenderPipeline.ResetRTHandleReferenceSize) to reset the reference size of RTHandle systems.
- Added support for AxF measurements importing into texture resources tilings.
- Added Layer parameter on Area Light to modify Layer of generated Emissive Mesh
- Added a flow map parameter to HDRI Sky
- Implemented ray traced reflections for transparent objects.
- Add a new parameter to control reflections in recursive rendering.
- Added an initial version of SSGI.
- Added Virtual Texturing cache settings to control the size of the Streaming Virtual Texturing caches.
- Added back-compatibility with builtin stereo matrices.
- Added CustomPassUtils API to simplify Blur, Copy and DrawRenderers custom passes.
- Added Histogram guided automatic exposure.
- Added few exposure debug modes.
- Added support for multiple path-traced views at once (e.g., scene and game views).
- Added support for 3DsMax's 2021 Simplified Physical Material from FBX files in the Model Importer.
- Added custom target mid grey for auto exposure.
- Added CustomPassUtils API to simplify Blur, Copy and DrawRenderers custom passes.
- Added an API in HDRP to override the camera within the rendering of a frame (mainly for custom pass).
- Added more custom pass API functions, mainly to render objects from another camera.
- Added support for transparent Unlit in path tracing.
- Added a minimal lit used for RTGI in peformance mode.
- Added procedural metering mask that can follow an object
- Added presets quality settings for RTAO and RTGI.
- Added an override for the shadow culling that allows better directional shadow maps in ray tracing effects (RTR, RTGI, RTSSS and RR).
- Added a Cloud Layer volume override.
- Added Fast Memory support for platform that support it.
- Added CPU and GPU timings for ray tracing effects.
- Added support to combine RTSSS and RTGI (1248733).
- Added IES Profile support for Point, Spot and Rectangular-Area lights
- Added support for multiple mapping modes in AxF.
- Add support of lightlayers on indirect lighting controller
- Added compute shader stripping.
- Added Cull Mode option for opaque materials and ShaderGraphs. 
- Added scene view exposure override.
- Added support for exposure curve remapping for min/max limits.
- Added presets for ray traced reflections.
- Added final image histogram debug view (both luminance and RGB).
- Added an example texture and rotation to the Cloud Layer volume override.
- Added an option to extend the camera culling for skinned mesh animation in ray tracing effects (1258547).
- Added decal layer system similar to light layer. Mesh will receive a decal when both decal layer mask matches.
- Added shader graph nodes for rendering a complex eye shader.
- Added more controls to contact shadows and increased quality in some parts. 
- Added a physically based option in DoF volume.
- Added API to check if a Camera, Light or ReflectionProbe is compatible with HDRP.
- Added path tracing test scene for normal mapping.
- Added missing API documentation.
- Remove CloudLayer
- Added quad overdraw and vertex density debug modes.

### Fixed
- fix when saved HDWizard window tab index out of range (1260273)
- Fix when rescale probe all direction below zero (1219246)
- Update documentation of HDRISky-Backplate, precise how to have Ambient Occlusion on the Backplate
- Sorting, undo, labels, layout in the Lighting Explorer.
- Fixed sky settings and materials in Shader Graph Samples package
- Fix/workaround a probable graphics driver bug in the GTAO shader.
- Fixed Hair and PBR shader graphs double sided modes
- Fixed an issue where updating an HDRP asset in the Quality setting panel would not recreate the pipeline.
- Fixed issue with point lights being considered even when occupying less than a pixel on screen (case 1183196)
- Fix a potential NaN source with iridescence (case 1183216)
- Fixed issue of spotlight breaking when minimizing the cone angle via the gizmo (case 1178279)
- Fixed issue that caused decals not to modify the roughness in the normal buffer, causing SSR to not behave correctly (case 1178336)
- Fixed lit transparent refraction with XR single-pass rendering
- Removed extra jitter for TemporalAA in VR
- Fixed ShaderGraph time in main preview
- Fixed issue on some UI elements in HDRP asset not expanding when clicking the arrow (case 1178369)
- Fixed alpha blending in custom post process
- Fixed the modification of the _AlphaCutoff property in the material UI when exposed with a ShaderGraph parameter.
- Fixed HDRP test `1218_Lit_DiffusionProfiles` on Vulkan.
- Fixed an issue where building a player in non-dev mode would generate render target error logs every frame
- Fixed crash when upgrading version of HDRP
- Fixed rendering issues with material previews
- Fixed NPE when using light module in Shuriken particle systems (1173348).
- Refresh cached shadow on editor changes
- Fixed light supported units caching (1182266)
- Fixed an issue where SSAO (that needs temporal reprojection) was still being rendered when Motion Vectors were not available (case 1184998)
- Fixed a nullref when modifying the height parameters inside the layered lit shader UI.
- Fixed Decal gizmo that become white after exiting play mode
- Fixed Decal pivot position to behave like a spotlight
- Fixed an issue where using the LightingOverrideMask would break sky reflection for regular cameras
- Fix DebugMenu FrameSettingsHistory persistency on close
- Fix DensityVolume, ReflectionProbe aned PlanarReflectionProbe advancedControl display
- Fix DXR scene serialization in wizard
- Fixed an issue where Previews would reallocate History Buffers every frame
- Fixed the SetLightLayer function in HDAdditionalLightData setting the wrong light layer
- Fix error first time a preview is created for planar
- Fixed an issue where SSR would use an incorrect roughness value on ForwardOnly (StackLit, AxF, Fabric, etc.) materials when the pipeline is configured to also allow deferred Lit.
- Fixed issues with light explorer (cases 1183468, 1183269)
- Fix dot colors in LayeredLit material inspector
- Fix undo not resetting all value when undoing the material affectation in LayerLit material
- Fix for issue that caused gizmos to render in render textures (case 1174395)
- Fixed the light emissive mesh not updated when the light was disabled/enabled
- Fixed light and shadow layer sync when setting the HDAdditionalLightData.lightlayersMask property
- Fixed a nullref when a custom post process component that was in the HDRP PP list is removed from the project
- Fixed issue that prevented decals from modifying specular occlusion (case 1178272).
- Fixed exposure of volumetric reprojection
- Fixed multi selection support for Scalable Settings in lights
- Fixed font shaders in test projects for VR by using a Shader Graph version
- Fixed refresh of baked cubemap by incrementing updateCount at the end of the bake (case 1158677).
- Fixed issue with rectangular area light when seen from the back
- Fixed decals not affecting lightmap/lightprobe
- Fixed zBufferParams with XR single-pass rendering
- Fixed moving objects not rendered in custom passes
- Fixed abstract classes listed in the + menu of the custom pass list
- Fixed custom pass that was rendered in previews
- Fixed precision error in zero value normals when applying decals (case 1181639)
- Fixed issue that triggered No Scene Lighting view in game view as well (case 1156102)
- Assign default volume profile when creating a new HDRP Asset
- Fixed fov to 0 in planar probe breaking the projection matrix (case 1182014)
- Fixed bugs with shadow caching
- Reassign the same camera for a realtime probe face render request to have appropriate history buffer during realtime probe rendering.
- Fixed issue causing wrong shading when normal map mode is Object space, no normal map is set, but a detail map is present (case 1143352)
- Fixed issue with decal and htile optimization
- Fixed TerrainLit shader compilation error regarding `_Control0_TexelSize` redefinition (case 1178480).
- Fixed warning about duplicate HDRuntimeReflectionSystem when configuring play mode without domain reload.
- Fixed an editor crash when multiple decal projectors were selected and some had null material
- Added all relevant fix actions to FixAll button in Wizard
- Moved FixAll button on top of the Wizard
- Fixed an issue where fog color was not pre-exposed correctly
- Fix priority order when custom passes are overlapping
- Fix cleanup not called when the custom pass GameObject is destroyed
- Replaced most instances of GraphicsSettings.renderPipelineAsset by GraphicsSettings.currentRenderPipeline. This should fix some parameters not working on Quality Settings overrides.
- Fixed an issue with Realtime GI not working on upgraded projects.
- Fixed issue with screen space shadows fallback texture was not set as a texture array.
- Fixed Pyramid Lights bounding box
- Fixed terrain heightmap default/null values and epsilons
- Fixed custom post-processing effects breaking when an abstract class inherited from `CustomPostProcessVolumeComponent`
- Fixed XR single-pass rendering in Editor by using ShaderConfig.s_XrMaxViews to allocate matrix array
- Multiple different skies rendered at the same time by different cameras are now handled correctly without flickering
- Fixed flickering issue happening when different volumes have shadow settings and multiple cameras are present.
- Fixed issue causing planar probes to disappear if there is no light in the scene.
- Fixed a number of issues with the prefab isolation mode (Volumes leaking from the main scene and reflection not working properly)
- Fixed an issue with fog volume component upgrade not working properly
- Fixed Spot light Pyramid Shape has shadow artifacts on aspect ratio values lower than 1
- Fixed issue with AO upsampling in XR
- Fixed camera without HDAdditionalCameraData component not rendering
- Removed the macro ENABLE_RAYTRACING for most of the ray tracing code
- Fixed prefab containing camera reloading in loop while selected in the Project view
- Fixed issue causing NaN wheh the Z scale of an object is set to 0.
- Fixed DXR shader passes attempting to render before pipeline loaded
- Fixed black ambient sky issue when importing a project after deleting Library.
- Fixed issue when upgrading a Standard transparent material (case 1186874)
- Fixed area light cookies not working properly with stack lit
- Fixed material render queue not updated when the shader is changed in the material inspector.
- Fixed a number of issues with full screen debug modes not reseting correctly when setting another mutually exclusive mode
- Fixed compile errors for platforms with no VR support
- Fixed an issue with volumetrics and RTHandle scaling (case 1155236)
- Fixed an issue where sky lighting might be updated uselessly
- Fixed issue preventing to allow setting decal material to none (case 1196129)
- Fixed XR multi-pass decals rendering
- Fixed several fields on Light Inspector that not supported Prefab overrides
- Fixed EOL for some files
- Fixed scene view rendering with volumetrics and XR enabled
- Fixed decals to work with multiple cameras
- Fixed optional clear of GBuffer (Was always on)
- Fixed render target clears with XR single-pass rendering
- Fixed HDRP samples file hierarchy
- Fixed Light units not matching light type
- Fixed QualitySettings panel not displaying HDRP Asset
- Fixed black reflection probes the first time loading a project
- Fixed y-flip in scene view with XR SDK
- Fixed Decal projectors do not immediately respond when parent object layer mask is changed in editor.
- Fixed y-flip in scene view with XR SDK
- Fixed a number of issues with Material Quality setting
- Fixed the transparent Cull Mode option in HD unlit master node settings only visible if double sided is ticked.
- Fixed an issue causing shadowed areas by contact shadows at the edge of far clip plane if contact shadow length is very close to far clip plane.
- Fixed editing a scalable settings will edit all loaded asset in memory instead of targetted asset.
- Fixed Planar reflection default viewer FOV
- Fixed flickering issues when moving the mouse in the editor with ray tracing on.
- Fixed the ShaderGraph main preview being black after switching to SSS in the master node settings
- Fixed custom fullscreen passes in VR
- Fixed camera culling masks not taken in account in custom pass volumes
- Fixed object not drawn in custom pass when using a DrawRenderers with an HDRP shader in a build.
- Fixed injection points for Custom Passes (AfterDepthAndNormal and BeforePreRefraction were missing)
- Fixed a enum to choose shader tags used for drawing objects (DepthPrepass or Forward) when there is no override material.
- Fixed lit objects in the BeforePreRefraction, BeforeTransparent and BeforePostProcess.
- Fixed the None option when binding custom pass render targets to allow binding only depth or color.
- Fixed custom pass buffers allocation so they are not allocated if they're not used.
- Fixed the Custom Pass entry in the volume create asset menu items.
- Fixed Prefab Overrides workflow on Camera.
- Fixed alignment issue in Preset for Camera.
- Fixed alignment issue in Physical part for Camera.
- Fixed FrameSettings multi-edition.
- Fixed a bug happening when denoising multiple ray traced light shadows
- Fixed minor naming issues in ShaderGraph settings
- VFX: Removed z-fight glitches that could appear when using deferred depth prepass and lit quad primitives
- VFX: Preserve specular option for lit outputs (matches HDRP lit shader)
- Fixed an issue with Metal Shader Compiler and GTAO shader for metal
- Fixed resources load issue while upgrading HDRP package.
- Fix LOD fade mask by accounting for field of view
- Fixed spot light missing from ray tracing indirect effects.
- Fixed a UI bug in the diffusion profile list after fixing them from the wizard.
- Fixed the hash collision when creating new diffusion profile assets.
- Fixed a light leaking issue with box light casting shadows (case 1184475)
- Fixed Cookie texture type in the cookie slot of lights (Now displays a warning because it is not supported).
- Fixed a nullref that happens when using the Shuriken particle light module
- Fixed alignment in Wizard
- Fixed text overflow in Wizard's helpbox
- Fixed Wizard button fix all that was not automatically grab all required fixes
- Fixed VR tab for MacOS in Wizard
- Fixed local config package workflow in Wizard
- Fixed issue with contact shadows shifting when MSAA is enabled.
- Fixed EV100 in the PBR sky
- Fixed an issue In URP where sometime the camera is not passed to the volume system and causes a null ref exception (case 1199388)
- Fixed nullref when releasing HDRP with custom pass disabled
- Fixed performance issue derived from copying stencil buffer.
- Fixed an editor freeze when importing a diffusion profile asset from a unity package.
- Fixed an exception when trying to reload a builtin resource.
- Fixed the light type intensity unit reset when switching the light type.
- Fixed compilation error related to define guards and CreateLayoutFromXrSdk()
- Fixed documentation link on CustomPassVolume.
- Fixed player build when HDRP is in the project but not assigned in the graphic settings.
- Fixed an issue where ambient probe would be black for the first face of a baked reflection probe
- VFX: Fixed Missing Reference to Visual Effect Graph Runtime Assembly
- Fixed an issue where rendering done by users in EndCameraRendering would be executed before the main render loop.
- Fixed Prefab Override in main scope of Volume.
- Fixed alignment issue in Presset of main scope of Volume.
- Fixed persistence of ShowChromeGizmo and moved it to toolbar for coherency in ReflectionProbe and PlanarReflectionProbe.
- Fixed Alignement issue in ReflectionProbe and PlanarReflectionProbe.
- Fixed Prefab override workflow issue in ReflectionProbe and PlanarReflectionProbe.
- Fixed empty MoreOptions and moved AdvancedManipulation in a dedicated location for coherency in ReflectionProbe and PlanarReflectionProbe.
- Fixed Prefab override workflow issue in DensityVolume.
- Fixed empty MoreOptions and moved AdvancedManipulation in a dedicated location for coherency in DensityVolume.
- Fix light limit counts specified on the HDRP asset
- Fixed Quality Settings for SSR, Contact Shadows and Ambient Occlusion volume components
- Fixed decalui deriving from hdshaderui instead of just shaderui
- Use DelayedIntField instead of IntField for scalable settings
- Fixed init of debug for FrameSettingsHistory on SceneView camera
- Added a fix script to handle the warning 'referenced script in (GameObject 'SceneIDMap') is missing'
- Fix Wizard load when none selected for RenderPipelineAsset
- Fixed TerrainLitGUI when per-pixel normal property is not present.
- Fixed rendering errors when enabling debug modes with custom passes
- Fix an issue that made PCSS dependent on Atlas resolution (not shadow map res)
- Fixing a bug whith histories when n>4 for ray traced shadows
- Fixing wrong behavior in ray traced shadows for mesh renderers if their cast shadow is shadow only or double sided
- Only tracing rays for shadow if the point is inside the code for spotlight shadows
- Only tracing rays if the point is inside the range for point lights
- Fixing ghosting issues when the screen space shadow  indexes change for a light with ray traced shadows
- Fixed an issue with stencil management and Xbox One build that caused corrupted output in deferred mode.
- Fixed a mismatch in behavior between the culling of shadow maps and ray traced point and spot light shadows
- Fixed recursive ray tracing not working anymore after intermediate buffer refactor.
- Fixed ray traced shadow denoising not working (history rejected all the time).
- Fixed shader warning on xbox one
- Fixed cookies not working for spot lights in ray traced reflections, ray traced GI and recursive rendering
- Fixed an inverted handling of CoatSmoothness for SSR in StackLit.
- Fixed missing distortion inputs in Lit and Unlit material UI.
- Fixed issue that propagated NaNs across multiple frames through the exposure texture.
- Fixed issue with Exclude from TAA stencil ignored.
- Fixed ray traced reflection exposure issue.
- Fixed issue with TAA history not initialising corretly scale factor for first frame
- Fixed issue with stencil test of material classification not using the correct Mask (causing false positive and bad performance with forward material in deferred)
- Fixed issue with History not reset when chaning antialiasing mode on camera
- Fixed issue with volumetric data not being initialized if default settings have volumetric and reprojection off.
- Fixed ray tracing reflection denoiser not applied in tier 1
- Fixed the vibility of ray tracing related methods.
- Fixed the diffusion profile list not saved when clicking the fix button in the material UI.
- Fixed crash when pushing bounce count higher than 1 for ray traced GI or reflections
- Fixed PCSS softness scale so that it better match ray traced reference for punctual lights.
- Fixed exposure management for the path tracer
- Fixed AxF material UI containing two advanced options settings.
- Fixed an issue where cached sky contexts were being destroyed wrongly, breaking lighting in the LookDev
- Fixed issue that clamped PCSS softness too early and not after distance scale.
- Fixed fog affect transparent on HD unlit master node
- Fixed custom post processes re-ordering not saved.
- Fixed NPE when using scalable settings
- Fixed an issue where PBR sky precomputation was reset incorrectly in some cases causing bad performance.
- Fixed a bug due to depth history begin overriden too soon
- Fixed CustomPassSampleCameraColor scale issue when called from Before Transparent injection point.
- Fixed corruption of AO in baked probes.
- Fixed issue with upgrade of projects that still had Very High as shadow filtering quality.
- Fixed issue that caused Distortion UI to appear in Lit.
- Fixed several issues with decal duplicating when editing them.
- Fixed initialization of volumetric buffer params (1204159)
- Fixed an issue where frame count was incorrectly reset for the game view, causing temporal processes to fail.
- Fixed Culling group was not disposed error.
- Fixed issues on some GPU that do not support gathers on integer textures.
- Fixed an issue with ambient probe not being initialized for the first frame after a domain reload for volumetric fog.
- Fixed the scene visibility of decal projectors and density volumes
- Fixed a leak in sky manager.
- Fixed an issue where entering playmode while the light editor is opened would produce null reference exceptions.
- Fixed the debug overlay overlapping the debug menu at runtime.
- Fixed an issue with the framecount when changing scene.
- Fixed errors that occurred when using invalid near and far clip plane values for planar reflections.
- Fixed issue with motion blur sample weighting function.
- Fixed motion vectors in MSAA.
- Fixed sun flare blending (case 1205862).
- Fixed a lot of issues related to ray traced screen space shadows.
- Fixed memory leak caused by apply distortion material not being disposed.
- Fixed Reflection probe incorrectly culled when moving its parent (case 1207660)
- Fixed a nullref when upgrading the Fog volume components while the volume is opened in the inspector.
- Fix issues where decals on PS4 would not correctly write out the tile mask causing bits of the decal to go missing.
- Use appropriate label width and text content so the label is completely visible
- Fixed an issue where final post process pass would not output the default alpha value of 1.0 when using 11_11_10 color buffer format.
- Fixed SSR issue after the MSAA Motion Vector fix.
- Fixed an issue with PCSS on directional light if punctual shadow atlas was not allocated.
- Fixed an issue where shadow resolution would be wrong on the first face of a baked reflection probe.
- Fixed issue with PCSS softness being incorrect for cascades different than the first one.
- Fixed custom post process not rendering when using multiple HDRP asset in quality settings
- Fixed probe gizmo missing id (case 1208975)
- Fixed a warning in raytracingshadowfilter.compute
- Fixed issue with AO breaking with small near plane values.
- Fixed custom post process Cleanup function not called in some cases.
- Fixed shader warning in AO code.
- Fixed a warning in simpledenoiser.compute
- Fixed tube and rectangle light culling to use their shape instead of their range as a bounding box.
- Fixed caused by using gather on a UINT texture in motion blur.
- Fix issue with ambient occlusion breaking when dynamic resolution is active.
- Fixed some possible NaN causes in Depth of Field.
- Fixed Custom Pass nullref due to the new Profiling Sample API changes
- Fixed the black/grey screen issue on after post process Custom Passes in non dev builds.
- Fixed particle lights.
- Improved behavior of lights and probe going over the HDRP asset limits.
- Fixed issue triggered when last punctual light is disabled and more than one camera is used.
- Fixed Custom Pass nullref due to the new Profiling Sample API changes
- Fixed the black/grey screen issue on after post process Custom Passes in non dev builds.
- Fixed XR rendering locked to vsync of main display with Standalone Player.
- Fixed custom pass cleanup not called at the right time when using multiple volumes.
- Fixed an issue on metal with edge of decal having artifact by delaying discard of fragments during decal projection
- Fixed various shader warning
- Fixing unnecessary memory allocations in the ray tracing cluster build
- Fixed duplicate column labels in LightEditor's light tab
- Fixed white and dark flashes on scenes with very high or very low exposure when Automatic Exposure is being used.
- Fixed an issue where passing a null ProfilingSampler would cause a null ref exception.
- Fixed memory leak in Sky when in matcap mode.
- Fixed compilation issues on platform that don't support VR.
- Fixed migration code called when we create a new HDRP asset.
- Fixed RemoveComponent on Camera contextual menu to not remove Camera while a component depend on it.
- Fixed an issue where ambient occlusion and screen space reflections editors would generate null ref exceptions when HDRP was not set as the current pipeline.
- Fixed a null reference exception in the probe UI when no HDRP asset is present.
- Fixed the outline example in the doc (sampling range was dependent on screen resolution)
- Fixed a null reference exception in the HDRI Sky editor when no HDRP asset is present.
- Fixed an issue where Decal Projectors created from script where rotated around the X axis by 90°.
- Fixed frustum used to compute Density Volumes visibility when projection matrix is oblique.
- Fixed a null reference exception in Path Tracing, Recursive Rendering and raytraced Global Illumination editors when no HDRP asset is present.
- Fix for NaNs on certain geometry with Lit shader -- [case 1210058](https://fogbugz.unity3d.com/f/cases/1210058/)
- Fixed an issue where ambient occlusion and screen space reflections editors would generate null ref exceptions when HDRP was not set as the current pipeline.
- Fixed a null reference exception in the probe UI when no HDRP asset is present.
- Fixed the outline example in the doc (sampling range was dependent on screen resolution)
- Fixed a null reference exception in the HDRI Sky editor when no HDRP asset is present.
- Fixed an issue where materials newly created from the contextual menu would have an invalid state, causing various problems until it was edited.
- Fixed transparent material created with ZWrite enabled (now it is disabled by default for new transparent materials)
- Fixed mouseover on Move and Rotate tool while DecalProjector is selected.
- Fixed wrong stencil state on some of the pixel shader versions of deferred shader.
- Fixed an issue where creating decals at runtime could cause a null reference exception.
- Fixed issue that displayed material migration dialog on the creation of new project.
- Fixed various issues with time and animated materials (cases 1210068, 1210064).
- Updated light explorer with latest changes to the Fog and fixed issues when no visual environment was present.
- Fixed not handleling properly the recieve SSR feature with ray traced reflections
- Shadow Atlas is no longer allocated for area lights when they are disabled in the shader config file.
- Avoid MRT Clear on PS4 as it is not implemented yet.
- Fixed runtime debug menu BitField control.
- Fixed the radius value used for ray traced directional light.
- Fixed compilation issues with the layered lit in ray tracing shaders.
- Fixed XR autotests viewport size rounding
- Fixed mip map slider knob displayed when cubemap have no mipmap
- Remove unnecessary skip of material upgrade dialog box.
- Fixed the profiling sample mismatch errors when enabling the profiler in play mode
- Fixed issue that caused NaNs in reflection probes on consoles.
- Fixed adjusting positive axis of Blend Distance slides the negative axis in the density volume component.
- Fixed the blend of reflections based on the weight.
- Fixed fallback for ray traced reflections when denoising is enabled.
- Fixed error spam issue with terrain detail terrainDetailUnsupported (cases 1211848)
- Fixed hardware dynamic resolution causing cropping/scaling issues in scene view (case 1158661)
- Fixed Wizard check order for `Hardware and OS` and `Direct3D12`
- Fix AO issue turning black when Far/Near plane distance is big.
- Fixed issue when opening lookdev and the lookdev volume have not been assigned yet.
- Improved memory usage of the sky system.
- Updated label in HDRP quality preference settings (case 1215100)
- Fixed Decal Projector gizmo not undoing properly (case 1216629)
- Fix a leak in the denoising of ray traced reflections.
- Fixed Alignment issue in Light Preset
- Fixed Environment Header in LightingWindow
- Fixed an issue where hair shader could write garbage in the diffuse lighting buffer, causing NaNs.
- Fixed an exposure issue with ray traced sub-surface scattering.
- Fixed runtime debug menu light hierarchy None not doing anything.
- Fixed the broken ShaderGraph preview when creating a new Lit graph.
- Fix indentation issue in preset of LayeredLit material.
- Fixed minor issues with cubemap preview in the inspector.
- Fixed wrong build error message when building for android on mac.
- Fixed an issue related to denoising ray trace area shadows.
- Fixed wrong build error message when building for android on mac.
- Fixed Wizard persistency of Direct3D12 change on domain reload.
- Fixed Wizard persistency of FixAll on domain reload.
- Fixed Wizard behaviour on domain reload.
- Fixed a potential source of NaN in planar reflection probe atlas.
- Fixed an issue with MipRatio debug mode showing _DebugMatCapTexture not being set.
- Fixed missing initialization of input params in Blit for VR.
- Fix Inf source in LTC for area lights.
- Fix issue with AO being misaligned when multiple view are visible.
- Fix issue that caused the clamp of camera rotation motion for motion blur to be ineffective.
- Fixed issue with AssetPostprocessors dependencies causing models to be imported twice when upgrading the package version.
- Fixed culling of lights with XR SDK
- Fixed memory stomp in shadow caching code, leading to overflow of Shadow request array and runtime errors.
- Fixed an issue related to transparent objects reading the ray traced indirect diffuse buffer
- Fixed an issue with filtering ray traced area lights when the intensity is high or there is an exposure.
- Fixed ill-formed include path in Depth Of Field shader.
- Fixed shader graph and ray tracing after the shader target PR.
- Fixed a bug in semi-transparent shadows (object further than the light casting shadows)
- Fix state enabled of default volume profile when in package.
- Fixed removal of MeshRenderer and MeshFilter on adding Light component.
- Fixed Ray Traced SubSurface Scattering not working with ray traced area lights
- Fixed Ray Traced SubSurface Scattering not working in forward mode.
- Fixed a bug in debug light volumes.
- Fixed a bug related to ray traced area light shadow history.
- Fixed an issue where fog sky color mode could sample NaNs in the sky cubemap.
- Fixed a leak in the PBR sky renderer.
- Added a tooltip to the Ambient Mode parameter in the Visual Envionment volume component.
- Static lighting sky now takes the default volume into account (this fixes discrepancies between baked and realtime lighting).
- Fixed a leak in the sky system.
- Removed MSAA Buffers allocation when lit shader mode is set to "deferred only".
- Fixed invalid cast for realtime reflection probes (case 1220504)
- Fixed invalid game view rendering when disabling all cameras in the scene (case 1105163)
- Hide reflection probes in the renderer components.
- Fixed infinite reload loop while displaying Light's Shadow's Link Light Layer in Inspector of Prefab Asset.
- Fixed the culling was not disposed error in build log.
- Fixed the cookie atlas size and planar atlas size being too big after an upgrade of the HDRP asset.
- Fixed transparent SSR for shader graph.
- Fixed an issue with emissive light meshes not being in the RAS.
- Fixed DXR player build
- Fixed the HDRP asset migration code not being called after an upgrade of the package
- Fixed draw renderers custom pass out of bound exception
- Fixed the PBR shader rendering in deferred
- Fixed some typos in debug menu (case 1224594)
- Fixed ray traced point and spot lights shadows not rejecting istory when semi-transparent or colored.
- Fixed a warning due to StaticLightingSky when reloading domain in some cases.
- Fixed the MaxLightCount being displayed when the light volume debug menu is on ColorAndEdge.
- Fixed issue with unclear naming of debug menu for decals.
- Fixed z-fighting in scene view when scene lighting is off (case 1203927)
- Fixed issue that prevented cubemap thumbnails from rendering (only on D3D11 and Metal).
- Fixed ray tracing with VR single-pass
- Fix an exception in ray tracing that happens if two LOD levels are using the same mesh renderer.
- Fixed error in the console when switching shader to decal in the material UI.
- Fixed an issue with refraction model and ray traced recursive rendering (case 1198578).
- Fixed an issue where a dynamic sky changing any frame may not update the ambient probe.
- Fixed cubemap thumbnail generation at project load time.
- Fixed cubemap thumbnail generation at project load time. 
- Fixed XR culling with multiple cameras
- Fixed XR single-pass with Mock HMD plugin
- Fixed sRGB mismatch with XR SDK
- Fixed an issue where default volume would not update when switching profile.
- Fixed issue with uncached reflection probe cameras reseting the debug mode (case 1224601) 
- Fixed an issue where AO override would not override specular occlusion.
- Fixed an issue where Volume inspector might not refresh correctly in some cases.
- Fixed render texture with XR
- Fixed issue with resources being accessed before initialization process has been performed completely. 
- Half fixed shuriken particle light that cast shadows (only the first one will be correct)
- Fixed issue with atmospheric fog turning black if a planar reflection probe is placed below ground level. (case 1226588)
- Fixed custom pass GC alloc issue in CustomPassVolume.GetActiveVolumes().
- Fixed a bug where instanced shadergraph shaders wouldn't compile on PS4.
- Fixed an issue related to the envlightdatasrt not being bound in recursive rendering.
- Fixed shadow cascade tooltip when using the metric mode (case 1229232)
- Fixed how the area light influence volume is computed to match rasterization.
- Focus on Decal uses the extends of the projectors
- Fixed usage of light size data that are not available at runtime.
- Fixed the depth buffer copy made before custom pass after opaque and normal injection point.
- Fix for issue that prevented scene from being completely saved when baked reflection probes are present and lighting is set to auto generate.
- Fixed drag area width at left of Light's intensity field in Inspector.
- Fixed light type resolution when performing a reset on HDAdditionalLightData (case 1220931)
- Fixed reliance on atan2 undefined behavior in motion vector debug shader.
- Fixed an usage of a a compute buffer not bound (1229964)
- Fixed an issue where changing the default volume profile from another inspector would not update the default volume editor.
- Fix issues in the post process system with RenderTexture being invalid in some cases, causing rendering problems.
- Fixed an issue where unncessarily serialized members in StaticLightingSky component would change each time the scene is changed.
- Fixed a weird behavior in the scalable settings drawing when the space becomes tiny (1212045).
- Fixed a regression in the ray traced indirect diffuse due to the new probe system.
- Fix for range compression factor for probes going negative (now clamped to positive values).
- Fixed path validation when creating new volume profile (case 1229933)
- Fixed a bug where Decal Shader Graphs would not recieve reprojected Position, Normal, or Bitangent data. (1239921)
- Fix reflection hierarchy for CARPAINT in AxF.
- Fix precise fresnel for delta lights for SVBRDF in AxF.
- Fixed the debug exposure mode for display sky reflection and debug view baked lighting
- Fixed MSAA depth resolve when there is no motion vectors
- Fixed various object leaks in HDRP.
- Fixed compile error with XR SubsystemManager.
- Fix for assertion triggering sometimes when saving a newly created lit shader graph (case 1230996)
- Fixed culling of planar reflection probes that change position (case 1218651)
- Fixed null reference when processing lightprobe (case 1235285)
- Fix issue causing wrong planar reflection rendering when more than one camera is present.
- Fix black screen in XR when HDRP package is present but not used.
- Fixed an issue with the specularFGD term being used when the material has a clear coat (lit shader).
- Fixed white flash happening with auto-exposure in some cases (case 1223774)
- Fixed NaN which can appear with real time reflection and inf value
- Fixed an issue that was collapsing the volume components in the HDRP default settings
- Fixed warning about missing bound decal buffer
- Fixed shader warning on Xbox for ResolveStencilBuffer.compute. 
- Fixed PBR shader ZTest rendering in deferred.
- Replaced commands incompatible with async compute in light list build process.
- Diffusion Profile and Material references in HDRP materials are now correctly exported to unity packages. Note that the diffusion profile or the material references need to be edited once before this can work properly.
- Fix MaterialBalls having same guid issue
- Fix spelling and grammatical errors in material samples
- Fixed unneeded cookie texture allocation for cone stop lights.
- Fixed scalarization code for contact shadows.
- Fixed volume debug in playmode
- Fixed issue when toggling anything in HDRP asset that will produce an error (case 1238155)
- Fixed shader warning in PCSS code when using Vulkan.
- Fixed decal that aren't working without Metal and Ambient Occlusion option enabled.
- Fixed an error about procedural sky being logged by mistake.
- Fixed shadowmask UI now correctly showing shadowmask disable
- Made more explicit the warning about raytracing and asynchronous compute. Also fixed the condition in which it appears.
- Fixed a null ref exception in static sky when the default volume profile is invalid.
- DXR: Fixed shader compilation error with shader graph and pathtracer
- Fixed SceneView Draw Modes not being properly updated after opening new scene view panels or changing the editor layout.
- VFX: Removed irrelevant queues in render queue selection from HDRP outputs
- VFX: Motion Vector are correctly renderered with MSAA [Case 1240754](https://issuetracker.unity3d.com/product/unity/issues/guid/1240754/)
- Fixed a cause of NaN when a normal of 0-length is generated (usually via shadergraph). 
- Fixed issue with screen-space shadows not enabled properly when RT is disabled (case 1235821)
- Fixed a performance issue with stochastic ray traced area shadows.
- Fixed cookie texture not updated when changing an import settings (srgb for example).
- Fixed flickering of the game/scene view when lookdev is running.
- Fixed issue with reflection probes in realtime time mode with OnEnable baking having wrong lighting with sky set to dynamic (case 1238047).
- Fixed transparent motion vectors not working when in MSAA.
- Fix error when removing DecalProjector from component contextual menu (case 1243960)
- Fixed issue with post process when running in RGBA16 and an object with additive blending is in the scene.
- Fixed corrupted values on LayeredLit when using Vertex Color multiply mode to multiply and MSAA is activated. 
- Fix conflicts with Handles manipulation when performing a Reset in DecalComponent (case 1238833)
- Fixed depth prepass and postpass being disabled after changing the shader in the material UI.
- Fixed issue with sceneview camera settings not being saved after Editor restart.
- Fixed issue when switching back to custom sensor type in physical camera settings (case 1244350).
- Fixed a null ref exception when running playmode tests with the render pipeline debug window opened.
- Fixed some GCAlloc in the debug window.
- Fixed shader graphs not casting semi-transparent and color shadows (case 1242617)
- Fixed thin refraction mode not working properly.
- Fixed assert on tests caused by probe culling results being requested when culling did not happen. (case 1246169) 
- Fixed over consumption of GPU memory by the Physically Based Sky.
- Fixed an invalid rotation in Planar Reflection Probe editor display, that was causing an error message (case 1182022)
- Put more information in Camera background type tooltip and fixed inconsistent exposure behavior when changing bg type.
- Fixed issue that caused not all baked reflection to be deleted upon clicking "Clear Baked Data" in the lighting menu (case 1136080)
- Fixed an issue where asset preview could be rendered white because of static lighting sky.
- Fixed an issue where static lighting was not updated when removing the static lighting sky profile.
- Fixed the show cookie atlas debug mode not displaying correctly when enabling the clear cookie atlas option.
- Fixed various multi-editing issues when changing Emission parameters.
- Fixed error when undo a Reflection Probe removal in a prefab instance. (case 1244047)
- Fixed Microshadow not working correctly in deferred with LightLayers
- Tentative fix for missing include in depth of field shaders.
- Fixed the light overlap scene view draw mode (wasn't working at all).
- Fixed taaFrameIndex and XR tests 4052 and 4053
- Fixed the prefab integration of custom passes (Prefab Override Highlight not working as expected).
- Cloned volume profile from read only assets are created in the root of the project. (case 1154961)
- Fixed Wizard check on default volume profile to also check it is not the default one in package.
- Fix erroneous central depth sampling in TAA.
- Fixed light layers not correctly disabled when the lightlayers is set to Nothing and Lightlayers isn't enabled in HDRP Asset
- Fixed issue with Model Importer materials falling back to the Legacy default material instead of HDRP's default material when import happens at Editor startup.
- Fixed a wrong condition in CameraSwitcher, potentially causing out of bound exceptions.
- Fixed an issue where editing the Look Dev default profile would not reflect directly in the Look Dev window.
- Fixed a bug where the light list is not cleared but still used when resizing the RT.
- Fixed exposure debug shader with XR single-pass rendering.
- Fixed issues with scene view and transparent motion vectors.
- Fixed black screens for linux/HDRP (1246407)
- Fixed a vulkan and metal warning in the SSGI compute shader.
- Fixed an exception due to the color pyramid not allocated when SSGI is enabled.
- Fixed an issue with the first Depth history was incorrectly copied.
- Fixed path traced DoF focusing issue
- Fix an issue with the half resolution Mode (performance)
- Fix an issue with the color intensity of emissive for performance rtgi
- Fixed issue with rendering being mostly broken when target platform disables VR. 
- Workaround an issue caused by GetKernelThreadGroupSizes  failing to retrieve correct group size. 
- Fix issue with fast memory and rendergraph. 
- Fixed transparent motion vector framesetting not sanitized.
- Fixed wrong order of post process frame settings.
- Fixed white flash when enabling SSR or SSGI.
- The ray traced indrect diffuse and RTGI were combined wrongly with the rest of the lighting (1254318).
- Fixed an exception happening when using RTSSS without using RTShadows.
- Fix inconsistencies with transparent motion vectors and opaque by allowing camera only transparent motion vectors.
- Fix reflection probe frame settings override
- Fixed certain shadow bias artifacts present in volumetric lighting (case 1231885).
- Fixed area light cookie not updated when switch the light type from a spot that had a cookie.
- Fixed issue with dynamic resolution updating when not in play mode.
- Fixed issue with Contrast Adaptive Sharpening upsample mode and preview camera.
- Fix issue causing blocky artifacts when decals affect metallic and are applied on material with specular color workflow.
- Fixed issue with depth pyramid generation and dynamic resolution.
- Fixed an issue where decals were duplicated in prefab isolation mode.
- Fixed an issue where rendering preview with MSAA might generate render graph errors.
- Fixed compile error in PS4 for planar reflection filtering.
- Fixed issue with blue line in prefabs for volume mode.
- Fixing the internsity being applied to RTAO too early leading to unexpected results (1254626).
- Fix issue that caused sky to incorrectly render when using a custom projection matrix.
- Fixed null reference exception when using depth pre/post pass in shadergraph with alpha clip in the material.
- Appropriately constraint blend distance of reflection probe while editing with the inspector (case 1248931)
- Fixed AxF handling of roughness for Blinn-Phong type materials
- Fixed AxF UI errors when surface type is switched to transparent
- Fixed a serialization issue, preventing quality level parameters to undo/redo and update scene view on change.
- Fixed an exception occuring when a camera doesn't have an HDAdditionalCameraData (1254383).
- Fixed ray tracing with XR single-pass.
- Fixed warning in HDAdditionalLightData OnValidate (cases 1250864, 1244578)
- Fixed a bug related to denoising ray traced reflections.
- Fixed nullref in the layered lit material inspector.
- Fixed an issue where manipulating the color wheels in a volume component would reset the cursor every time.
- Fixed an issue where static sky lighting would not be updated for a new scene until it's reloaded at least once.
- Fixed culling for decals when used in prefabs and edited in context.
- Force to rebake probe with missing baked texture. (1253367)
- Fix supported Mac platform detection to handle new major version (11.0) properly
- Fixed typo in the Render Pipeline Wizard under HDRP+VR
- Change transparent SSR name in frame settings to avoid clipping. 
- Fixed missing include guards in shadow hlsl files.
- Repaint the scene view whenever the scene exposure override is changed.
- Fixed an error when clearing the SSGI history texture at creation time (1259930).
- Fixed alpha to mask reset when toggling alpha test in the material UI.
- Fixed an issue where opening the look dev window with the light theme would make the window blink and eventually crash unity.
- Fixed fallback for ray tracing and light layers (1258837).
- Fixed Sorting Priority not displayed correctly in the DrawRenderers custom pass UI.
- Fixed glitch in Project settings window when selecting diffusion profiles in material section (case 1253090)
- Fixed issue with light layers bigger than 8 (and above the supported range). 
- Fixed issue with culling layer mask of area light's emissive mesh 
- Fixed overused the atlas for Animated/Render Target Cookies (1259930).
- Fixed errors when switching area light to disk shape while an area emissive mesh was displayed.
- Fixed default frame settings MSAA toggle for reflection probes (case 1247631)
- Fixed the transparent SSR dependency not being properly disabled according to the asset dependencies (1260271).
- Fixed issue with completely black AO on double sided materials when normal mode is set to None.
- Fixed UI drawing of the quaternion (1251235)
- Fix an issue with the quality mode and perf mode on RTR and RTGI and getting rid of unwanted nans (1256923).
- Fixed unitialized ray tracing resources when using non-default HDRP asset (case 1259467).
- Fixed overused the atlas for Animated/Render Target Cookies (1259930).
- Fixed sky asserts with XR multipass
- Fixed for area light not updating baked light result when modifying with gizmo.
- Fixed robustness issue with GetOddNegativeScale() in ray tracing, which was impacting normal mapping (1261160).
- Fixed regression where moving face of the probe gizmo was not moving its position anymore.
- Fixed XR single-pass macros in tessellation shaders.
- Fixed path-traced subsurface scattering mixing with diffuse and specular BRDFs (1250601).
- Fixed custom pass re-ordering issues.
- Improved robustness of normal mapping when scale is 0, and mapping is extreme (normals in or below the tangent plane).
- Fixed XR Display providers not getting zNear and zFar plane distances passed to them when in HDRP.
- Fixed rendering breaking when disabling tonemapping in the frame settings.
- Fixed issue with serialization of exposure modes in volume profiles not being consistent between HDRP versions (case 1261385).
- Fixed issue with duplicate names in newly created sub-layers in the graphics compositor (case 1263093).
- Remove MSAA debug mode when renderpipeline asset has no MSAA
- Fixed some post processing using motion vectors when they are disabled
- Fixed the multiplier of the environement lights being overriden with a wrong value for ray tracing (1260311).
- Fixed a series of exceptions happening when trying to load an asset during wizard execution (1262171).
- Fixed an issue with Stacklit shader not compiling correctly in player with debug display on (1260579)
- Fixed couple issues in the dependence of building the ray tracing acceleration structure.
- Fix sun disk intensity
- Fixed unwanted ghosting for smooth surfaces.
- Fixing an issue in the recursive rendering flag texture usage.
- Fixed a missing dependecy for choosing to evaluate transparent SSR.
- Fixed issue that failed compilation when XR is disabled.
- Fixed a compilation error in the IES code.
- Fixed issue with dynamic resolution handler when no OnResolutionChange callback is specified. 
- Fixed multiple volumes, planar reflection, and decal projector position when creating them from the menu.
- Reduced the number of global keyword used in deferredTile.shader
- Fixed incorrect processing of Ambient occlusion probe (9% error was introduced)
- Fixed multiedition of framesettings drop down (case 1270044)
- Fixed planar probe gizmo

### Changed
- Improve MIP selection for decals on Transparents
- Color buffer pyramid is not allocated anymore if neither refraction nor distortion are enabled
- Rename Emission Radius to Radius in UI in Point, Spot
- Angular Diameter parameter for directional light is no longuer an advanced property
- DXR: Remove Light Radius and Angular Diamater of Raytrace shadow. Angular Diameter and Radius are used instead.
- Remove MaxSmoothness parameters from UI for point, spot and directional light. The MaxSmoothness is now deduce from Radius Parameters
- DXR: Remove the Ray Tracing Environement Component. Add a Layer Mask to the ray Tracing volume components to define which objects are taken into account for each effect.
- Removed second cubemaps used for shadowing in lookdev
- Disable Physically Based Sky below ground
- Increase max limit of area light and reflection probe to 128
- Change default texture for detailmap to grey
- Optimize Shadow RT load on Tile based architecture platforms.
- Improved quality of SSAO.
- Moved RequestShadowMapRendering() back to public API.
- Update HDRP DXR Wizard with an option to automatically clone the hdrp config package and setup raytracing to 1 in shaders file.
- Added SceneSelection pass for TerrainLit shader.
- Simplified Light's type API regrouping the logic in one place (Check type in HDAdditionalLightData)
- The support of LOD CrossFade (Dithering transition) in master nodes now required to enable it in the master node settings (Save variant)
- Improved shadow bias, by removing constant depth bias and substituting it with slope-scale bias.
- Fix the default stencil values when a material is created from a SSS ShaderGraph.
- Tweak test asset to be compatible with XR: unlit SG material for canvas and double-side font material
- Slightly tweaked the behaviour of bloom when resolution is low to reduce artifacts.
- Hidden fields in Light Inspector that is not relevant while in BakingOnly mode.
- Changed parametrization of PCSS, now softness is derived from angular diameter (for directional lights) or shape radius (for point/spot lights) and min filter size is now in the [0..1] range.
- Moved the copy of the geometry history buffers to right after the depth mip chain generation.
- Rename "Luminance" to "Nits" in UX for physical light unit
- Rename FrameSettings "SkyLighting" to "SkyReflection"
- Reworked XR automated tests
- The ray traced screen space shadow history for directional, spot and point lights is discarded if the light transform has changed.
- Changed the behavior for ray tracing in case a mesh renderer has both transparent and opaque submeshes.
- Improve history buffer management
- Replaced PlayerSettings.virtualRealitySupported with XRGraphics.tryEnable.
- Remove redundant FrameSettings RealTimePlanarReflection
- Improved a bit the GC calls generated during the rendering.
- Material update is now only triggered when the relevant settings are touched in the shader graph master nodes
- Changed the way Sky Intensity (on Sky volume components) is handled. It's now a combo box where users can choose between Exposure, Multiplier or Lux (for HDRI sky only) instead of both multiplier and exposure being applied all the time. Added a new menu item to convert old profiles.
- Change how method for specular occlusions is decided on inspector shader (Lit, LitTesselation, LayeredLit, LayeredLitTessellation)
- Unlocked SSS, SSR, Motion Vectors and Distortion frame settings for reflections probes.
- Hide unused LOD settings in Quality Settings legacy window.
- Reduced the constrained distance for temporal reprojection of ray tracing denoising
- Removed shadow near plane from the Directional Light Shadow UI.
- Improved the performances of custom pass culling.
- The scene view camera now replicates the physical parameters from the camera tagged as "MainCamera".
- Reduced the number of GC.Alloc calls, one simple scene without plarnar / probes, it should be 0B.
- Renamed ProfilingSample to ProfilingScope and unified API. Added GPU Timings.
- Updated macros to be compatible with the new shader preprocessor.
- Ray tracing reflection temporal filtering is now done in pre-exposed space
- Search field selects the appropriate fields in both project settings panels 'HDRP Default Settings' and 'Quality/HDRP'
- Disabled the refraction and transmission map keywords if the material is opaque.
- Keep celestial bodies outside the atmosphere.
- Updated the MSAA documentation to specify what features HDRP supports MSAA for and what features it does not.
- Shader use for Runtime Debug Display are now correctly stripper when doing a release build
- Now each camera has its own Volume Stack. This allows Volume Parameters to be updated as early as possible and be ready for the whole frame without conflicts between cameras.
- Disable Async for SSR, SSAO and Contact shadow when aggregated ray tracing frame setting is on.
- Improved performance when entering play mode without domain reload by a factor of ~25
- Renamed the camera profiling sample to include the camera name
- Discarding the ray tracing history for AO, reflection, diffuse shadows and GI when the viewport size changes.
- Renamed the camera profiling sample to include the camera name
- Renamed the post processing graphic formats to match the new convention.
- The restart in Wizard for DXR will always be last fix from now on
- Refactoring pre-existing materials to share more shader code between rasterization and ray tracing.
- Setting a material's Refraction Model to Thin does not overwrite the Thickness and Transmission Absorption Distance anymore.
- Removed Wind textures from runtime as wind is no longer built into the pipeline
- Changed Shader Graph titles of master nodes to be more easily searchable ("HDRP/x" -> "x (HDRP)")
- Expose StartSinglePass() and StopSinglePass() as public interface for XRPass
- Replaced the Texture array for 2D cookies (spot, area and directional lights) and for planar reflections by an atlas.
- Moved the tier defining from the asset to the concerned volume components.
- Changing from a tier management to a "mode" management for reflection and GI and removing the ability to enable/disable deferred and ray bining (they are now implied by performance mode)
- The default FrameSettings for ScreenSpaceShadows is set to true for Camera in order to give a better workflow for DXR.
- Refactor internal usage of Stencil bits.
- Changed how the material upgrader works and added documentation for it.
- Custom passes now disable the stencil when overwriting the depth and not writing into it.
- Renamed the camera profiling sample to include the camera name
- Changed the way the shadow casting property of transparent and tranmissive materials is handeled for ray tracing.
- Changed inspector materials stencil setting code to have more sharing.
- Updated the default scene and default DXR scene and DefaultVolumeProfile.
- Changed the way the length parameter is used for ray traced contact shadows.
- Improved the coherency of PCSS blur between cascades.
- Updated VR checks in Wizard to reflect new XR System.
- Removing unused alpha threshold depth prepass and post pass for fabric shader graph.
- Transform result from CIE XYZ to sRGB color space in EvalSensitivity for iridescence.
- Moved BeginCameraRendering callback right before culling.
- Changed the visibility of the Indirect Lighting Controller component to public.
- Renamed the cubemap used for diffuse convolution to a more explicit name for the memory profiler.
- Improved behaviour of transmission color on transparent surfaces in path tracing.
- Light dimmer can now get values higher than one and was renamed to multiplier in the UI.
- Removed info box requesting volume component for Visual Environment and updated the documentation with the relevant information.
- Improved light selection oracle for light sampling in path tracing.
- Stripped ray tracing subsurface passes with ray tracing is not enabled.
- Remove LOD cross fade code for ray tracing shaders
- Removed legacy VR code
- Add range-based clipping to box lights (case 1178780)
- Improve area light culling (case 1085873)
- Light Hierarchy debug mode can now adjust Debug Exposure for visualizing high exposure scenes.
- Rejecting history for ray traced reflections based on a threshold evaluated on the neighborhood of the sampled history.
- Renamed "Environment" to "Reflection Probes" in tile/cluster debug menu.
- Utilities namespace is obsolete, moved its content to UnityEngine.Rendering (case 1204677)
- Obsolete Utilities namespace was removed, instead use UnityEngine.Rendering (case 1204677)
- Moved most of the compute shaders to the multi_compile API instead of multiple kernels.
- Use multi_compile API for deferred compute shader with shadow mask.
- Remove the raytracing rendering queue system to make recursive raytraced material work when raytracing is disabled
- Changed a few resources used by ray tracing shaders to be global resources (using register space1) for improved CPU performance.
- All custom pass volumes are now executed for one injection point instead of the first one.
- Hidden unsupported choice in emission in Materials
- Temporal Anti aliasing improvements.
- Optimized PrepareLightsForGPU (cost reduced by over 25%) and PrepareGPULightData (around twice as fast now).
- Moved scene view camera settings for HDRP from the preferences window to the scene view camera settings window.
- Updated shaders to be compatible with Microsoft's DXC.
- Debug exposure in debug menu have been replace to debug exposure compensation in EV100 space and is always visible.
- Further optimized PrepareLightsForGPU (3x faster with few shadows, 1.4x faster with a lot of shadows or equivalently cost reduced by 68% to 37%).
- Raytracing: Replaced the DIFFUSE_LIGHTING_ONLY multicompile by a uniform.
- Raytracing: Removed the dynamic lightmap multicompile.
- Raytracing: Remove the LOD cross fade multi compile for ray tracing.
- Cookie are now supported in lightmaper. All lights casting cookie and baked will now include cookie influence.
- Avoid building the mip chain a second time for SSR for transparent objects.
- Replaced "High Quality" Subsurface Scattering with a set of Quality Levels.
- Replaced "High Quality" Volumetric Lighting with "Screen Resolution Percentage" and "Volume Slice Count" on the Fog volume component.
- Merged material samples and shader samples
- Update material samples scene visuals
- Use multi_compile API for deferred compute shader with shadow mask.
- Made the StaticLightingSky class public so that users can change it by script for baking purpose.
- Shadowmask and realtime reflectoin probe property are hide in Quality settings
- Improved performance of reflection probe management when using a lot of probes.
- Ignoring the disable SSR flags for recursive rendering.
- Removed logic in the UI to disable parameters for contact shadows and fog volume components as it was going against the concept of the volume system.
- Fixed the sub surface mask not being taken into account when computing ray traced sub surface scattering.
- MSAA Within Forward Frame Setting is now enabled by default on Cameras when new Render Pipeline Asset is created
- Slightly changed the TAA anti-flicker mechanism so that it is more aggressive on almost static images (only on High preset for now).
- Changed default exposure compensation to 0.
- Refactored shadow caching system.
- Removed experimental namespace for ray tracing code.
- Increase limit for max numbers of lights in UX
- Removed direct use of BSDFData in the path tracing pass, delegated to the material instead.
- Pre-warm the RTHandle system to reduce the amount of memory allocations and the total memory needed at all points. 
- DXR: Only read the geometric attributes that are required using the share pass info and shader graph defines.
- DXR: Dispatch binned rays in 1D instead of 2D.
- Lit and LayeredLit tessellation cross lod fade don't used dithering anymore between LOD but fade the tessellation height instead. Allow a smoother transition
- Changed the way planar reflections are filtered in order to be a bit more "physically based".
- Increased path tracing BSDFs roughness range from [0.001, 0.999] to [0.00001, 0.99999].
- Changing the default SSGI radius for the all configurations.
- Changed the default parameters for quality RTGI to match expected behavior.
- Add color clear pass while rendering XR occlusion mesh to avoid leaks.
- Only use one texture for ray traced reflection upscaling.
- Adjust the upscale radius based on the roughness value.
- DXR: Changed the way the filter size is decided for directional, point and spot shadows.
- Changed the default exposure mode to "Automatic (Histogram)", along with "Limit Min" to -4 and "Limit Max" to 16.
- Replaced the default scene system with the builtin Scene Template feature.
- Changed extensions of shader CAS include files.
- Making the planar probe atlas's format match the color buffer's format.
- Removing the planarReflectionCacheCompressed setting from asset.
- SHADERPASS for TransparentDepthPrepass and TransparentDepthPostpass identification is using respectively SHADERPASS_TRANSPARENT_DEPTH_PREPASS and SHADERPASS_TRANSPARENT_DEPTH_POSTPASS
- Moved the Parallax Occlusion Mapping node into Shader Graph.
- Renamed the debug name from SSAO to ScreenSpaceAmbientOcclusion (1254974).
- Added missing tooltips and improved the UI of the aperture control (case 1254916).
- Fixed wrong tooltips in the Dof Volume (case 1256641).
- The `CustomPassLoadCameraColor` and `CustomPassSampleCameraColor` functions now returns the correct color buffer when used in after post process instead of the color pyramid (which didn't had post processes).
- PBR Sky now doesn't go black when going below sea level, but it instead freezes calculation as if on the horizon. 
- Fixed an issue with quality setting foldouts not opening when clicking on them (1253088).
- Shutter speed can now be changed by dragging the mouse over the UI label (case 1245007).
- Remove the 'Point Cube Size' for cookie, use the Cubemap size directly.
- VFXTarget with Unlit now allows EmissiveColor output to be consistent with HDRP unlit.
- Only building the RTAS if there is an effect that will require it (1262217).
- Fixed the first ray tracing frame not having the light cluster being set up properly (1260311).
- Render graph pre-setup for ray traced ambient occlusion.
- Avoid casting multiple rays and denoising for hard directional, point and spot ray traced shadows (1261040).
- Making sure the preview cameras do not use ray tracing effects due to a by design issue to build ray tracing acceleration structures (1262166).
- Preparing ray traced reflections for the render graph support (performance and quality).
- Preparing recursive rendering for the render graph port.
- Preparation pass for RTGI, temporal filter and diffuse denoiser for render graph.
- Updated the documentation for the DXR implementation.
- Changed the DXR wizard to support optional checks.
- Changed the DXR wizard steps.
- Preparation pass for RTSSS to be supported by render graph.
- Changed the color space of EmissiveColorLDR property on all shader. Was linear but should have been sRGB. Auto upgrade script handle the conversion.

## [7.1.1] - 2019-09-05

### Added
- Transparency Overdraw debug mode. Allows to visualize transparent objects draw calls as an "heat map".
- Enabled single-pass instancing support for XR SDK with new API cmd.SetInstanceMultiplier()
- XR settings are now available in the HDRP asset
- Support for Material Quality in Shader Graph
- Material Quality support selection in HDRP Asset
- Renamed XR shader macro from UNITY_STEREO_ASSIGN_COMPUTE_EYE_INDEX to UNITY_XR_ASSIGN_VIEW_INDEX
- Raytracing ShaderGraph node for HDRP shaders
- Custom passes volume component with 3 injection points: Before Rendering, Before Transparent and Before Post Process
- Alpha channel is now properly exported to camera render textures when using FP16 color buffer format
- Support for XR SDK mirror view modes
- HD Master nodes in Shader Graph now support Normal and Tangent modification in vertex stage.
- DepthOfFieldCoC option in the fullscreen debug modes.
- Added override Ambient Occlusion option on debug windows
- Added Custom Post Processes with 3 injection points: Before Transparent, Before Post Process and After Post Process
- Added draft of minimal interactive path tracing (experimental) based on DXR API - Support only 4 area light, lit and unlit shader (non-shadergraph)
- Small adjustments to TAA anti flicker (more aggressive on high values).

### Fixed
- Fixed wizard infinite loop on cancellation
- Fixed with compute shader error about too many threads in threadgroup on low GPU
- Fixed invalid contact shadow shaders being created on metal
- Fixed a bug where if Assembly.GetTypes throws an exception due to mis-versioned dlls, then no preprocessors are used in the shader stripper
- Fixed typo in AXF decal property preventing to compile
- Fixed reflection probe with XR single-pass and FPTL
- Fixed force gizmo shown when selecting camera in hierarchy
- Fixed issue with XR occlusion mesh and dynamic resolution
- Fixed an issue where lighting compute buffers were re-created with the wrong size when resizing the window, causing tile artefacts at the top of the screen.
- Fix FrameSettings names and tooltips
- Fixed error with XR SDK when the Editor is not in focus
- Fixed errors with RenderGraph, XR SDK and occlusion mesh
- Fixed shadow routines compilation errors when "real" type is a typedef on "half".
- Fixed toggle volumetric lighting in the light UI
- Fixed post-processing history reset handling rt-scale incorrectly
- Fixed crash with terrain and XR multi-pass
- Fixed ShaderGraph material synchronization issues
- Fixed a null reference exception when using an Emissive texture with Unlit shader (case 1181335)
- Fixed an issue where area lights and point lights where not counted separately with regards to max lights on screen (case 1183196)
- Fixed an SSR and Subsurface Scattering issue (appearing black) when using XR.

### Changed
- Update Wizard layout.
- Remove almost all Garbage collection call within a frame.
- Rename property AdditionalVeclocityChange to AddPrecomputeVelocity
- Call the End/Begin camera rendering callbacks for camera with customRender enabled
- Changeg framesettings migration order of postprocess flags as a pr for reflection settings flags have been backported to 2019.2
- Replaced usage of ENABLE_VR in XRSystem.cs by version defines based on the presence of the built-in VR and XR modules
- Added an update virtual function to the SkyRenderer class. This is called once per frame. This allows a given renderer to amortize heavy computation at the rate it chooses. Currently only the physically based sky implements this.
- Removed mandatory XRPass argument in HDCamera.GetOrCreate()
- Restored the HDCamera parameter to the sky rendering builtin parameters.
- Removed usage of StructuredBuffer for XR View Constants
- Expose Direct Specular Lighting control in FrameSettings
- Deprecated ExponentialFog and VolumetricFog volume components. Now there is only one exponential fog component (Fog) which can add Volumetric Fog as an option. Added a script in Edit -> Render Pipeline -> Upgrade Fog Volume Components.

## [7.0.1] - 2019-07-25

### Added
- Added option in the config package to disable globally Area Lights and to select shadow quality settings for the deferred pipeline.
- When shader log stripping is enabled, shader stripper statistics will be written at `Temp/shader-strip.json`
- Occlusion mesh support from XR SDK

### Fixed
- Fixed XR SDK mirror view blit, cleanup some XRTODO and removed XRDebug.cs
- Fixed culling for volumetrics with XR single-pass rendering
- Fix shadergraph material pass setup not called
- Fixed documentation links in component's Inspector header bar
- Cookies using the render texture output from a camera are now properly updated
- Allow in ShaderGraph to enable pre/post pass when the alpha clip is disabled

### Changed
- RenderQueue for Opaque now start at Background instead of Geometry.
- Clamp the area light size for scripting API when we change the light type
- Added a warning in the material UI when the diffusion profile assigned is not in the HDRP asset


## [7.0.0] - 2019-07-17

### Added
- `Fixed`, `Viewer`, and `Automatic` modes to compute the FOV used when rendering a `PlanarReflectionProbe`
- A checkbox to toggle the chrome gizmo of `ReflectionProbe`and `PlanarReflectionProbe`
- Added a Light layer in shadows that allow for objects to cast shadows without being affected by light (and vice versa).
- You can now access ShaderGraph blend states from the Material UI (for example, **Surface Type**, **Sorting Priority**, and **Blending Mode**). This change may break Materials that use a ShaderGraph, to fix them, select **Edit > Render Pipeline > Reset all ShaderGraph Scene Materials BlendStates**. This syncs the blendstates of you ShaderGraph master nodes with the Material properties.
- You can now control ZTest, ZWrite, and CullMode for transparent Materials.
- Materials that use Unlit Shaders or Unlit Master Node Shaders now cast shadows.
- Added an option to enable the ztest on **After Post Process** materials when TAA is disabled.
- Added a new SSAO (based on Ground Truth Ambient Occlusion algorithm) to replace the previous one.
- Added support for shadow tint on light
- BeginCameraRendering and EndCameraRendering callbacks are now called with probes
- Adding option to update shadow maps only On Enable and On Demand.
- Shader Graphs that use time-dependent vertex modification now generate correct motion vectors.
- Added option to allow a custom spot angle for spot light shadow maps.
- Added frame settings for individual post-processing effects
- Added dither transition between cascades for Low and Medium quality settings
- Added single-pass instancing support with XR SDK
- Added occlusion mesh support with XR SDK
- Added support of Alembic velocity to various shaders
- Added support for more than 2 views for single-pass instancing
- Added support for per punctual/directional light min roughness in StackLit
- Added mirror view support with XR SDK
- Added VR verification in HDRPWizard
- Added DXR verification in HDRPWizard
- Added feedbacks in UI of Volume regarding skies
- Cube LUT support in Tonemapping. Cube LUT helpers for external grading are available in the Post-processing Sample package.

### Fixed
- Fixed an issue with history buffers causing effects like TAA or auto exposure to flicker when more than one camera was visible in the editor
- The correct preview is displayed when selecting multiple `PlanarReflectionProbe`s
- Fixed volumetric rendering with camera-relative code and XR stereo instancing
- Fixed issue with flashing cyan due to async compilation of shader when selecting a mesh
- Fix texture type mismatch when the contact shadow are disabled (causing errors on IOS devices)
- Fixed Generate Shader Includes while in package
- Fixed issue when texture where deleted in ShadowCascadeGUI
- Fixed issue in FrameSettingsHistory when disabling a camera several time without enabling it in between.
- Fixed volumetric reprojection with camera-relative code and XR stereo instancing
- Added custom BaseShaderPreprocessor in HDEditorUtils.GetBaseShaderPreprocessorList()
- Fixed compile issue when USE_XR_SDK is not defined
- Fixed procedural sky sun disk intensity for high directional light intensities
- Fixed Decal mip level when using texture mip map streaming to avoid dropping to lowest permitted mip (now loading all mips)
- Fixed deferred shading for XR single-pass instancing after lightloop refactor
- Fixed cluster and material classification debug (material classification now works with compute as pixel shader lighting)
- Fixed IOS Nan by adding a maximun epsilon definition REAL_EPS that uses HALF_EPS when fp16 are used
- Removed unnecessary GC allocation in motion blur code
- Fixed locked UI with advanded influence volume inspector for probes
- Fixed invalid capture direction when rendering planar reflection probes
- Fixed Decal HTILE optimization with platform not supporting texture atomatic (Disable it)
- Fixed a crash in the build when the contact shadows are disabled
- Fixed camera rendering callbacks order (endCameraRendering was being called before the actual rendering)
- Fixed issue with wrong opaque blending settings for After Postprocess
- Fixed issue with Low resolution transparency on PS4
- Fixed a memory leak on volume profiles
- Fixed The Parallax Occlusion Mappping node in shader graph and it's UV input slot
- Fixed lighting with XR single-pass instancing by disabling deferred tiles
- Fixed the Bloom prefiltering pass
- Fixed post-processing effect relying on Unity's random number generator
- Fixed camera flickering when using TAA and selecting the camera in the editor
- Fixed issue with single shadow debug view and volumetrics
- Fixed most of the problems with light animation and timeline
- Fixed indirect deferred compute with XR single-pass instancing
- Fixed a slight omission in anisotropy calculations derived from HazeMapping in StackLit
- Improved stack computation numerical stability in StackLit
- Fix PBR master node always opaque (wrong blend modes for forward pass)
- Fixed TAA with XR single-pass instancing (missing macros)
- Fixed an issue causing Scene View selection wire gizmo to not appear when using HDRP Shader Graphs.
- Fixed wireframe rendering mode (case 1083989)
- Fixed the renderqueue not updated when the alpha clip is modified in the material UI.
- Fixed the PBR master node preview
- Remove the ReadOnly flag on Reflection Probe's cubemap assets during bake when there are no VCS active.
- Fixed an issue where setting a material debug view would not reset the other exclusive modes
- Spot light shapes are now correctly taken into account when baking
- Now the static lighting sky will correctly take the default values for non-overridden properties
- Fixed material albedo affecting the lux meter
- Extra test in deferred compute shading to avoid shading pixels that were not rendered by the current camera (for camera stacking)

### Changed
- Optimization: Reduce the group size of the deferred lighting pass from 16x16 to 8x8
- Replaced HDCamera.computePassCount by viewCount
- Removed xrInstancing flag in RTHandles (replaced by TextureXR.slices and TextureXR.dimensions)
- Refactor the HDRenderPipeline and lightloop code to preprare for high level rendergraph
- Removed the **Back Then Front Rendering** option in the fabric Master Node settings. Enabling this option previously did nothing.
- Shader type Real translates to FP16 precision on Nintendo Switch.
- Shader framework refactor: Introduce CBSDF, EvaluateBSDF, IsNonZeroBSDF to replace BSDF functions
- Shader framework refactor:  GetBSDFAngles, LightEvaluation and SurfaceShading functions
- Replace ComputeMicroShadowing by GetAmbientOcclusionForMicroShadowing
- Rename WorldToTangent to TangentToWorld as it was incorrectly named
- Remove SunDisk and Sun Halo size from directional light
- Remove all obsolete wind code from shader
- Renamed DecalProjectorComponent into DecalProjector for API alignment.
- Improved the Volume UI and made them Global by default
- Remove very high quality shadow option
- Change default for shadow quality in Deferred to Medium
- Enlighten now use inverse squared falloff (before was using builtin falloff)
- Enlighten is now deprecated. Please use CPU or GPU lightmaper instead.
- Remove the name in the diffusion profile UI
- Changed how shadow map resolution scaling with distance is computed. Now it uses screen space area rather than light range.
- Updated MoreOptions display in UI
- Moved Display Area Light Emissive Mesh script API functions in the editor namespace
- direct strenght properties in ambient occlusion now affect direct specular as well
- Removed advanced Specular Occlusion control in StackLit: SSAO based SO control is hidden and fixed to behave like Lit, SPTD is the only HQ technique shown for baked SO.
- Shader framework refactor: Changed ClampRoughness signature to include PreLightData access.
- HDRPWizard window is now in Window > General > HD Render Pipeline Wizard
- Moved StaticLightingSky to LightingWindow
- Removes the current "Scene Settings" and replace them with "Sky & Fog Settings" (with Physically Based Sky and Volumetric Fog).
- Changed how cached shadow maps are placed inside the atlas to minimize re-rendering of them.

## [6.7.0-preview] - 2019-05-16

### Added
- Added ViewConstants StructuredBuffer to simplify XR rendering
- Added API to render specific settings during a frame
- Added stadia to the supported platforms (2019.3)
- Enabled cascade blends settings in the HD Shadow component
- Added Hardware Dynamic Resolution support.
- Added MatCap debug view to replace the no scene lighting debug view.
- Added clear GBuffer option in FrameSettings (default to false)
- Added preview for decal shader graph (Only albedo, normal and emission)
- Added exposure weight control for decal
- Screen Space Directional Shadow under a define option. Activated for ray tracing
- Added a new abstraction for RendererList that will help transition to Render Graph and future RendererList API
- Added multipass support for VR
- Added XR SDK integration (multipass only)
- Added Shader Graph samples for Hair, Fabric and Decal master nodes.
- Add fade distance, shadow fade distance and light layers to light explorer
- Add method to draw light layer drawer in a rect to HDEditorUtils

### Fixed
- Fixed deserialization crash at runtime
- Fixed for ShaderGraph Unlit masternode not writing velocity
- Fixed a crash when assiging a new HDRP asset with the 'Verify Saving Assets' option enabled
- Fixed exposure to properly support TEXTURE2D_X
- Fixed TerrainLit basemap texture generation
- Fixed a bug that caused nans when material classification was enabled and a tile contained one standard material + a material with transmission.
- Fixed gradient sky hash that was not using the exposure hash
- Fixed displayed default FrameSettings in HDRenderPipelineAsset wrongly updated on scripts reload.
- Fixed gradient sky hash that was not using the exposure hash.
- Fixed visualize cascade mode with exposure.
- Fixed (enabled) exposure on override lighting debug modes.
- Fixed issue with LightExplorer when volume have no profile
- Fixed issue with SSR for negative, infinite and NaN history values
- Fixed LightLayer in HDReflectionProbe and PlanarReflectionProbe inspector that was not displayed as a mask.
- Fixed NaN in transmission when the thickness and a color component of the scattering distance was to 0
- Fixed Light's ShadowMask multi-edition.
- Fixed motion blur and SMAA with VR single-pass instancing
- Fixed NaNs generated by phase functionsin volumetric lighting
- Fixed NaN issue with refraction effect and IOR of 1 at extreme grazing angle
- Fixed nan tracker not using the exposure
- Fixed sorting priority on lit and unlit materials
- Fixed null pointer exception when there are no AOVRequests defined on a camera
- Fixed dirty state of prefab using disabled ReflectionProbes
- Fixed an issue where gizmos and editor grid were not correctly depth tested
- Fixed created default scene prefab non editable due to wrong file extension.
- Fixed an issue where sky convolution was recomputed for nothing when a preview was visible (causing extreme slowness when fabric convolution is enabled)
- Fixed issue with decal that wheren't working currently in player
- Fixed missing stereo rendering macros in some fragment shaders
- Fixed exposure for ReflectionProbe and PlanarReflectionProbe gizmos
- Fixed single-pass instancing on PSVR
- Fixed Vulkan shader issue with Texture2DArray in ScreenSpaceShadow.compute by re-arranging code (workaround)
- Fixed camera-relative issue with lights and XR single-pass instancing
- Fixed single-pass instancing on Vulkan
- Fixed htile synchronization issue with shader graph decal
- Fixed Gizmos are not drawn in Camera preview
- Fixed pre-exposure for emissive decal
- Fixed wrong values computed in PreIntegrateFGD and in the generation of volumetric lighting data by forcing the use of fp32.
- Fixed NaNs arising during the hair lighting pass
- Fixed synchronization issue in decal HTile that occasionally caused rendering artifacts around decal borders
- Fixed QualitySettings getting marked as modified by HDRP (and thus checked out in Perforce)
- Fixed a bug with uninitialized values in light explorer
- Fixed issue with LOD transition
- Fixed shader warnings related to raytracing and TEXTURE2D_X

### Changed
- Refactor PixelCoordToViewDirWS to be VR compatible and to compute it only once per frame
- Modified the variants stripper to take in account multiple HDRP assets used in the build.
- Improve the ray biasing code to avoid self-intersections during the SSR traversal
- Update Pyramid Spot Light to better match emitted light volume.
- Moved _XRViewConstants out of UnityPerPassStereo constant buffer to fix issues with PSSL
- Removed GetPositionInput_Stereo() and single-pass (double-wide) rendering mode
- Changed label width of the frame settings to accommodate better existing options.
- SSR's Default FrameSettings for camera is now enable.
- Re-enabled the sharpening filter on Temporal Anti-aliasing
- Exposed HDEditorUtils.LightLayerMaskDrawer for integration in other packages and user scripting.
- Rename atmospheric scattering in FrameSettings to Fog
- The size modifier in the override for the culling sphere in Shadow Cascades now defaults to 0.6, which is the same as the formerly hardcoded value.
- Moved LOD Bias and Maximum LOD Level from Frame Setting section `Other` to `Rendering`
- ShaderGraph Decal that affect only emissive, only draw in emissive pass (was drawing in dbuffer pass too)
- Apply decal projector fade factor correctly on all attribut and for shader graph decal
- Move RenderTransparentDepthPostpass after all transparent
- Update exposure prepass to interleave XR single-pass instancing views in a checkerboard pattern
- Removed ScriptRuntimeVersion check in wizard.

## [6.6.0-preview] - 2019-04-01

### Added
- Added preliminary changes for XR deferred shading
- Added support of 111110 color buffer
- Added proper support for Recorder in HDRP
- Added depth offset input in shader graph master nodes
- Added a Parallax Occlusion Mapping node
- Added SMAA support
- Added Homothety and Symetry quick edition modifier on volume used in ReflectionProbe, PlanarReflectionProbe and DensityVolume
- Added multi-edition support for DecalProjectorComponent
- Improve hair shader
- Added the _ScreenToTargetScaleHistory uniform variable to be used when sampling HDRP RTHandle history buffers.
- Added settings in `FrameSettings` to change `QualitySettings.lodBias` and `QualitySettings.maximumLODLevel` during a rendering
- Added an exposure node to retrieve the current, inverse and previous frame exposure value.
- Added an HD scene color node which allow to sample the scene color with mips and a toggle to remove the exposure.
- Added safeguard on HD scene creation if default scene not set in the wizard
- Added Low res transparency rendering pass.

### Fixed
- Fixed HDRI sky intensity lux mode
- Fixed dynamic resolution for XR
- Fixed instance identifier semantic string used by Shader Graph
- Fixed null culling result occuring when changing scene that was causing crashes
- Fixed multi-edition light handles and inspector shapes
- Fixed light's LightLayer field when multi-editing
- Fixed normal blend edition handles on DensityVolume
- Fixed an issue with layered lit shader and height based blend where inactive layers would still have influence over the result
- Fixed multi-selection handles color for DensityVolume
- Fixed multi-edition inspector's blend distances for HDReflectionProbe, PlanarReflectionProbe and DensityVolume
- Fixed metric distance that changed along size in DensityVolume
- Fixed DensityVolume shape handles that have not same behaviour in advance and normal edition mode
- Fixed normal map blending in TerrainLit by only blending the derivatives
- Fixed Xbox One rendering just a grey screen instead of the scene
- Fixed probe handles for multiselection
- Fixed baked cubemap import settings for convolution
- Fixed regression causing crash when attempting to open HDRenderPipelineWizard without an HDRenderPipelineAsset setted
- Fixed FullScreenDebug modes: SSAO, SSR, Contact shadow, Prerefraction Color Pyramid, Final Color Pyramid
- Fixed volumetric rendering with stereo instancing
- Fixed shader warning
- Fixed missing resources in existing asset when updating package
- Fixed PBR master node preview in forward rendering or transparent surface
- Fixed deferred shading with stereo instancing
- Fixed "look at" edition mode of Rotation tool for DecalProjectorComponent
- Fixed issue when switching mode in ReflectionProbe and PlanarReflectionProbe
- Fixed issue where migratable component version where not always serialized when part of prefab's instance
- Fixed an issue where shadow would not be rendered properly when light layer are not enabled
- Fixed exposure weight on unlit materials
- Fixed Light intensity not played in the player when recorded with animation/timeline
- Fixed some issues when multi editing HDRenderPipelineAsset
- Fixed emission node breaking the main shader graph preview in certain conditions.
- Fixed checkout of baked probe asset when baking probes.
- Fixed invalid gizmo position for rotated ReflectionProbe
- Fixed multi-edition of material's SurfaceType and RenderingPath
- Fixed whole pipeline reconstruction on selecting for the first time or modifying other than the currently used HDRenderPipelineAsset
- Fixed single shadow debug mode
- Fixed global scale factor debug mode when scale > 1
- Fixed debug menu material overrides not getting applied to the Terrain Lit shader
- Fixed typo in computeLightVariants
- Fixed deferred pass with XR instancing by disabling ComputeLightEvaluation
- Fixed bloom resolution independence
- Fixed lens dirt intensity not behaving properly
- Fixed the Stop NaN feature
- Fixed some resources to handle more than 2 instanced views for XR
- Fixed issue with black screen (NaN) produced on old GPU hardware or intel GPU hardware with gaussian pyramid
- Fixed issue with disabled punctual light would still render when only directional light is present

### Changed
- DensityVolume scripting API will no longuer allow to change between advance and normal edition mode
- Disabled depth of field, lens distortion and panini projection in the scene view
- TerrainLit shaders and includes are reorganized and made simpler.
- TerrainLit shader GUI now allows custom properties to be displayed in the Terrain fold-out section.
- Optimize distortion pass with stencil
- Disable SceneSelectionPass in shader graph preview
- Control punctual light and area light shadow atlas separately
- Move SMAA anti-aliasing option to after Temporal Anti Aliasing one, to avoid problem with previously serialized project settings
- Optimize rendering with static only lighting and when no cullable lights/decals/density volumes are present.
- Updated handles for DecalProjectorComponent for enhanced spacial position readability and have edition mode for better SceneView management
- DecalProjectorComponent are now scale independent in order to have reliable metric unit (see new Size field for changing the size of the volume)
- Restructure code from HDCamera.Update() by adding UpdateAntialiasing() and UpdateViewConstants()
- Renamed velocity to motion vectors
- Objects rendered during the After Post Process pass while TAA is enabled will not benefit from existing depth buffer anymore. This is done to fix an issue where those object would wobble otherwise
- Removed usage of builtin unity matrix for shadow, shadow now use same constant than other view
- The default volume layer mask for cameras & probes is now `Default` instead of `Everything`

## [6.5.0-preview] - 2019-03-07

### Added
- Added depth-of-field support with stereo instancing
- Adding real time area light shadow support
- Added a new FrameSettings: Specular Lighting to toggle the specular during the rendering

### Fixed
- Fixed diffusion profile upgrade breaking package when upgrading to a new version
- Fixed decals cropped by gizmo not updating correctly if prefab
- Fixed an issue when enabling SSR on multiple view
- Fixed edition of the intensity's unit field while selecting multiple lights
- Fixed wrong calculation in soft voxelization for density volume
- Fixed gizmo not working correctly with pre-exposure
- Fixed issue with setting a not available RT when disabling motion vectors
- Fixed planar reflection when looking at mirror normal
- Fixed mutiselection issue with HDLight Inspector
- Fixed HDAdditionalCameraData data migration
- Fixed failing builds when light explorer window is open
- Fixed cascade shadows border sometime causing artefacts between cascades
- Restored shadows in the Cascade Shadow debug visualization
- `camera.RenderToCubemap` use proper face culling

### Changed
- When rendering reflection probe disable all specular lighting and for metals use fresnelF0 as diffuse color for bake lighting.

## [6.4.0-preview] - 2019-02-21

### Added
- VR: Added TextureXR system to selectively expand TEXTURE2D macros to texture array for single-pass stereo instancing + Convert textures call to these macros
- Added an unit selection dropdown next to shutter speed (camera)
- Added error helpbox when trying to use a sub volume component that require the current HDRenderPipelineAsset to support a feature that it is not supporting.
- Add mesh for tube light when display emissive mesh is enabled

### Fixed
- Fixed Light explorer. The volume explorer used `profile` instead of `sharedProfile` which instantiate a custom volume profile instead of editing the asset itself.
- Fixed UI issue where all is displayed using metric unit in shadow cascade and Percent is set in the unit field (happening when opening the inspector).
- Fixed inspector event error when double clicking on an asset (diffusion profile/material).
- Fixed nullref on layered material UI when the material is not an asset.
- Fixed nullref exception when undo/redo a light property.
- Fixed visual bug when area light handle size is 0.

### Changed
- Update UI for 32bit/16bit shadow precision settings in HDRP asset
- Object motion vectors have been disabled in all but the game view. Camera motion vectors are still enabled everywhere, allowing TAA and Motion Blur to work on static objects.
- Enable texture array by default for most rendering code on DX11 and unlock stereo instancing (DX11 only for now)

## [6.3.0-preview] - 2019-02-18

### Added
- Added emissive property for shader graph decals
- Added a diffusion profile override volume so the list of diffusion profile assets to use can be chanaged without affecting the HDRP asset
- Added a "Stop NaNs" option on cameras and in the Scene View preferences.
- Added metric display option in HDShadowSettings and improve clamping
- Added shader parameter mapping in DebugMenu
- Added scripting API to configure DebugData for DebugMenu

### Fixed
- Fixed decals in forward
- Fixed issue with stencil not correctly setup for various master node and shader for the depth pass, motion vector pass and GBuffer/Forward pass
- Fixed SRP batcher and metal
- Fixed culling and shadows for Pyramid, Box, Rectangle and Tube lights
- Fixed an issue where scissor render state leaking from the editor code caused partially black rendering

### Changed
- When a lit material has a clear coat mask that is not null, we now use the clear coat roughness to compute the screen space reflection.
- Diffusion profiles are now limited to one per asset and can be referenced in materials, shader graphs and vfx graphs. Materials will be upgraded automatically except if they are using a shader graph, in this case it will display an error message.

## [6.2.0-preview] - 2019-02-15

### Added
- Added help box listing feature supported in a given HDRenderPipelineAsset alongs with the drawbacks implied.
- Added cascade visualizer, supporting disabled handles when not overriding.

### Fixed
- Fixed post processing with stereo double-wide
- Fixed issue with Metal: Use sign bit to find the cache type instead of lowest bit.
- Fixed invalid state when creating a planar reflection for the first time
- Fix FrameSettings's LitShaderMode not restrained by supported LitShaderMode regression.

### Changed
- The default value roughness value for the clearcoat has been changed from 0.03 to 0.01
- Update default value of based color for master node
- Update Fabric Charlie Sheen lighting model - Remove Fresnel component that wasn't part of initial model + Remap smoothness to [0.0 - 0.6] range for more artist friendly parameter

### Changed
- Code refactor: all macros with ARGS have been swapped with macros with PARAM. This is because the ARGS macros were incorrectly named.

## [6.1.0-preview] - 2019-02-13

### Added
- Added support for post-processing anti-aliasing in the Scene View (FXAA and TAA). These can be set in Preferences.
- Added emissive property for decal material (non-shader graph)

### Fixed
- Fixed a few UI bugs with the color grading curves.
- Fixed "Post Processing" in the scene view not toggling post-processing effects
- Fixed bake only object with flag `ReflectionProbeStaticFlag` when baking a `ReflectionProbe`

### Changed
- Removed unsupported Clear Depth checkbox in Camera inspector
- Updated the toggle for advanced mode in inspectors.

## [6.0.0-preview] - 2019-02-23

### Added
- Added new API to perform a camera rendering
- Added support for hair master node (Double kajiya kay - Lambert)
- Added Reset behaviour in DebugMenu (ingame mapping is right joystick + B)
- Added Default HD scene at new scene creation while in HDRP
- Added Wizard helping to configure HDRP project
- Added new UI for decal material to allow remapping and scaling of some properties
- Added cascade shadow visualisation toggle in HD shadow settings
- Added icons for assets
- Added replace blending mode for distortion
- Added basic distance fade for density volumes
- Added decal master node for shader graph
- Added HD unlit master node (Cross Pipeline version is name Unlit)
- Added new Rendering Queue in materials
- Added post-processing V3 framework embed in HDRP, remove postprocess V2 framework
- Post-processing now uses the generic volume framework
-   New depth-of-field, bloom, panini projection effects, motion blur
-   Exposure is now done as a pre-exposition pass, the whole system has been revamped
-   Exposure now use EV100 everywhere in the UI (Sky, Emissive Light)
- Added emissive intensity (Luminance and EV100 control) control for Emissive
- Added pre-exposure weigth for Emissive
- Added an emissive color node and a slider to control the pre-exposure percentage of emission color
- Added physical camera support where applicable
- Added more color grading tools
- Added changelog level for Shader Variant stripping
- Added Debug mode for validation of material albedo and metalness/specularColor values
- Added a new dynamic mode for ambient probe and renamed BakingSky to StaticLightingSky
- Added command buffer parameter to all Bind() method of material
- Added Material validator in Render Pipeline Debug
- Added code to future support of DXR (not enabled)
- Added support of multiviewport
- Added HDRenderPipeline.RequestSkyEnvironmentUpdate function to force an update from script when sky is set to OnDemand
- Added a Lighting and BackLighting slots in Lit, StackLit, Fabric and Hair master nodes
- Added support for overriding terrain detail rendering shaders, via the render pipeline editor resources asset
- Added xrInstancing flag support to RTHandle
- Added support for cullmask for decal projectors
- Added software dynamic resolution support
- Added support for "After Post-Process" render pass for unlit shader
- Added support for textured rectangular area lights
- Added stereo instancing macros to MSAA shaders
- Added support for Quarter Res Raytraced Reflections (not enabled)
- Added fade factor for decal projectors.
- Added stereo instancing macros to most shaders used in VR
- Added multi edition support for HDRenderPipelineAsset

### Fixed
- Fixed logic to disable FPTL with stereo rendering
- Fixed stacklit transmission and sun highlight
- Fixed decals with stereo rendering
- Fixed sky with stereo rendering
- Fixed flip logic for postprocessing + VR
- Fixed copyStencilBuffer pass for Switch
- Fixed point light shadow map culling that wasn't taking into account far plane
- Fixed usage of SSR with transparent on all master node
- Fixed SSR and microshadowing on fabric material
- Fixed blit pass for stereo rendering
- Fixed lightlist bounds for stereo rendering
- Fixed windows and in-game DebugMenu sync.
- Fixed FrameSettings' LitShaderMode sync when opening DebugMenu.
- Fixed Metal specific issues with decals, hitting a sampler limit and compiling AxF shader
- Fixed an issue with flipped depth buffer during postprocessing
- Fixed normal map use for shadow bias with forward lit - now use geometric normal
- Fixed transparent depth prepass and postpass access so they can be use without alpha clipping for lit shader
- Fixed support of alpha clip shadow for lit master node
- Fixed unlit master node not compiling
- Fixed issue with debug display of reflection probe
- Fixed issue with phong tessellations not working with lit shader
- Fixed issue with vertex displacement being affected by heightmap setting even if not heightmap where assign
- Fixed issue with density mode on Lit terrain producing NaN
- Fixed issue when going back and forth from Lit to LitTesselation for displacement mode
- Fixed issue with ambient occlusion incorrectly applied to emissiveColor with light layers in deferred
- Fixed issue with fabric convolution not using the correct convolved texture when fabric convolution is enabled
- Fixed issue with Thick mode for Transmission that was disabling transmission with directional light
- Fixed shutdown edge cases with HDRP tests
- Fixed slowdow when enabling Fabric convolution in HDRP asset
- Fixed specularAA not compiling in StackLit Master node
- Fixed material debug view with stereo rendering
- Fixed material's RenderQueue edition in default view.
- Fixed banding issues within volumetric density buffer
- Fixed missing multicompile for MSAA for AxF
- Fixed camera-relative support for stereo rendering
- Fixed remove sync with render thread when updating decal texture atlas.
- Fixed max number of keyword reach [256] issue. Several shader feature are now local
- Fixed Scene Color and Depth nodes
- Fixed SSR in forward
- Fixed custom editor of Unlit, HD Unlit and PBR shader graph master node
- Fixed issue with NewFrame not correctly calculated in Editor when switching scene
- Fixed issue with TerrainLit not compiling with depth only pass and normal buffer
- Fixed geometric normal use for shadow bias with PBR master node in forward
- Fixed instancing macro usage for decals
- Fixed error message when having more than one directional light casting shadow
- Fixed error when trying to display preview of Camera or PlanarReflectionProbe
- Fixed LOAD_TEXTURE2D_ARRAY_MSAA macro
- Fixed min-max and amplitude clamping value in inspector of vertex displacement materials
- Fixed issue with alpha shadow clip (was incorrectly clipping object shadow)
- Fixed an issue where sky cubemap would not be cleared correctly when setting the current sky to None
- Fixed a typo in Static Lighting Sky component UI
- Fixed issue with incorrect reset of RenderQueue when switching shader in inspector GUI
- Fixed issue with variant stripper stripping incorrectly some variants
- Fixed a case of ambient lighting flickering because of previews
- Fixed Decals when rendering multiple camera in a single frame
- Fixed cascade shadow count in shader
- Fixed issue with Stacklit shader with Haze effect
- Fixed an issue with the max sample count for the TAA
- Fixed post-process guard band for XR
- Fixed exposure of emissive of Unlit
- Fixed depth only and motion vector pass for Unlit not working correctly with MSAA
- Fixed an issue with stencil buffer copy causing unnecessary compute dispatches for lighting
- Fixed multi edition issue in FrameSettings
- Fixed issue with SRP batcher and DebugDisplay variant of lit shader
- Fixed issue with debug material mode not doing alpha test
- Fixed "Attempting to draw with missing UAV bindings" errors on Vulkan
- Fixed pre-exposure incorrectly apply to preview
- Fixed issue with duplicate 3D texture in 3D texture altas of volumetric?
- Fixed Camera rendering order (base on the depth parameter)
- Fixed shader graph decals not being cropped by gizmo
- Fixed "Attempting to draw with missing UAV bindings" errors on Vulkan.


### Changed
- ColorPyramid compute shader passes is swapped to pixel shader passes on platforms where the later is faster (Nintendo Switch).
- Removing the simple lightloop used by the simple lit shader
- Whole refactor of reflection system: Planar and reflection probe
- Separated Passthrough from other RenderingPath
- Update several properties naming and caption based on feedback from documentation team
- Remove tile shader variant for transparent backface pass of lit shader
- Rename all HDRenderPipeline to HDRP folder for shaders
- Rename decal property label (based on doc team feedback)
- Lit shader mode now default to Deferred to reduce build time
- Update UI of Emission parameters in shaders
- Improve shader variant stripping including shader graph variant
- Refactored render loop to render realtime probes visible per camera
- Enable SRP batcher by default
- Shader code refactor: Rename LIGHTLOOP_SINGLE_PASS => LIGHTLOOP_DISABLE_TILE_AND_CLUSTER and clean all usage of LIGHTLOOP_TILE_PASS
- Shader code refactor: Move pragma definition of vertex and pixel shader inside pass + Move SURFACE_GRADIENT definition in XXXData.hlsl
- Micro-shadowing in Lit forward now use ambientOcclusion instead of SpecularOcclusion
- Upgraded FrameSettings workflow, DebugMenu and Inspector part relative to it
- Update build light list shader code to support 32 threads in wavefronts on Switch
- LayeredLit layers' foldout are now grouped in one main foldout per layer
- Shadow alpha clip can now be enabled on lit shader and haor shader enven for opaque
- Temporal Antialiasing optimization for Xbox One X
- Parameter depthSlice on SetRenderTarget functions now defaults to -1 to bind the entire resource
- Rename SampleCameraDepth() functions to LoadCameraDepth() and SampleCameraDepth(), same for SampleCameraColor() functions
- Improved Motion Blur quality.
- Update stereo frame settings values for single-pass instancing and double-wide
- Rearrange FetchDepth functions to prepare for stereo-instancing
- Remove unused _ComputeEyeIndex
- Updated HDRenderPipelineAsset inspector
- Re-enable SRP batcher for metal

## [5.2.0-preview] - 2018-11-27

### Added
- Added option to run Contact Shadows and Volumetrics Voxelization stage in Async Compute
- Added camera freeze debug mode - Allow to visually see culling result for a camera
- Added support of Gizmo rendering before and after postprocess in Editor
- Added support of LuxAtDistance for punctual lights

### Fixed
- Fixed Debug.DrawLine and Debug.Ray call to work in game view
- Fixed DebugMenu's enum resetted on change
- Fixed divide by 0 in refraction causing NaN
- Fixed disable rough refraction support
- Fixed refraction, SSS and atmospheric scattering for VR
- Fixed forward clustered lighting for VR (double-wide).
- Fixed Light's UX to not allow negative intensity
- Fixed HDRenderPipelineAsset inspector broken when displaying its FrameSettings from project windows.
- Fixed forward clustered lighting for VR (double-wide).
- Fixed HDRenderPipelineAsset inspector broken when displaying its FrameSettings from project windows.
- Fixed Decals and SSR diable flags for all shader graph master node (Lit, Fabric, StackLit, PBR)
- Fixed Distortion blend mode for shader graph master node (Lit, StackLit)
- Fixed bent Normal for Fabric master node in shader graph
- Fixed PBR master node lightlayers
- Fixed shader stripping for built-in lit shaders.

### Changed
- Rename "Regular" in Diffusion profile UI "Thick Object"
- Changed VBuffer depth parametrization for volumetric from distanceRange to depthExtent - Require update of volumetric settings - Fog start at near plan
- SpotLight with box shape use Lux unit only

## [5.1.0-preview] - 2018-11-19

### Added

- Added a separate Editor resources file for resources Unity does not take when it builds a Player.
- You can now disable SSR on Materials in Shader Graph.
- Added support for MSAA when the Supported Lit Shader Mode is set to Both. Previously HDRP only supported MSAA for Forward mode.
- You can now override the emissive color of a Material when in debug mode.
- Exposed max light for Light Loop Settings in HDRP asset UI.
- HDRP no longer performs a NormalDBuffer pass update if there are no decals in the Scene.
- Added distant (fall-back) volumetric fog and improved the fog evaluation precision.
- Added an option to reflect sky in SSR.
- Added a y-axis offset for the PlanarReflectionProbe and offset tool.
- Exposed the option to run SSR and SSAO on async compute.
- Added support for the _GlossMapScale parameter in the Legacy to HDRP Material converter.
- Added wave intrinsic instructions for use in Shaders (for AMD GCN).


### Fixed
- Fixed sphere shaped influence handles clamping in Reflection Probes.
- Fixed Reflection Probe data migration for projects created before using HDRP.
- Fixed UI of Layered Material where Unity previously rendered the scrollbar above the Copy button.
- Fixed Material tessellations parameters Start fade distance and End fade distance. Originally, Unity clamped these values when you modified them.
- Fixed various distortion and refraction issues - handle a better fall-back.
- Fixed SSR for multiple views.
- Fixed SSR issues related to self-intersections.
- Fixed shape density volume handle speed.
- Fixed density volume shape handle moving too fast.
- Fixed the Camera velocity pass that we removed by mistake.
- Fixed some null pointer exceptions when disabling motion vectors support.
- Fixed viewports for both the Subsurface Scattering combine pass and the transparent depth prepass.
- Fixed the blend mode pop-up in the UI. It previously did not appear when you enabled pre-refraction.
- Fixed some null pointer exceptions that previously occurred when you disabled motion vectors support.
- Fixed Layered Lit UI issue with scrollbar.
- Fixed cubemap assignation on custom ReflectionProbe.
- Fixed Reflection Probes’ capture settings' shadow distance.
- Fixed an issue with the SRP batcher and Shader variables declaration.
- Fixed thickness and subsurface slots for fabric Shader master node that wasn't appearing with the right combination of flags.
- Fixed d3d debug layer warning.
- Fixed PCSS sampling quality.
- Fixed the Subsurface and transmission Material feature enabling for fabric Shader.
- Fixed the Shader Graph UV node’s dimensions when using it in a vertex Shader.
- Fixed the planar reflection mirror gizmo's rotation.
- Fixed HDRenderPipelineAsset's FrameSettings not showing the selected enum in the Inspector drop-down.
- Fixed an error with async compute.
- MSAA now supports transparency.
- The HDRP Material upgrader tool now converts metallic values correctly.
- Volumetrics now render in Reflection Probes.
- Fixed a crash that occurred whenever you set a viewport size to 0.
- Fixed the Camera physic parameter that the UI previously did not display.
- Fixed issue in pyramid shaped spotlight handles manipulation

### Changed

- Renamed Line shaped Lights to Tube Lights.
- HDRP now uses mean height fog parametrization.
- Shadow quality settings are set to All when you use HDRP (This setting is not visible in the UI when using SRP). This avoids Legacy Graphics Quality Settings disabling the shadows and give SRP full control over the Shadows instead.
- HDRP now internally uses premultiplied alpha for all fog.
- Updated default FrameSettings used for realtime Reflection Probes when you create a new HDRenderPipelineAsset.
- Remove multi-camera support. LWRP and HDRP will not support multi-camera layered rendering.
- Updated Shader Graph subshaders to use the new instancing define.
- Changed fog distance calculation from distance to plane to distance to sphere.
- Optimized forward rendering using AMD GCN by scalarizing the light loop.
- Changed the UI of the Light Editor.
- Change ordering of includes in HDRP Materials in order to reduce iteration time for faster compilation.
- Added a StackLit master node replacing the InspectorUI version. IMPORTANT: All previously authored StackLit Materials will be lost. You need to recreate them with the master node.

## [5.0.0-preview] - 2018-09-28

### Added
- Added occlusion mesh to depth prepass for VR (VR still disabled for now)
- Added a debug mode to display only one shadow at once
- Added controls for the highlight created by directional lights
- Added a light radius setting to punctual lights to soften light attenuation and simulate fill lighting
- Added a 'minRoughness' parameter to all non-area lights (was previously only available for certain light types)
- Added separate volumetric light/shadow dimmers
- Added per-pixel jitter to volumetrics to reduce aliasing artifacts
- Added a SurfaceShading.hlsl file, which implements material-agnostic shading functionality in an efficient manner
- Added support for shadow bias for thin object transmission
- Added FrameSettings to control realtime planar reflection
- Added control for SRPBatcher on HDRP Asset
- Added an option to clear the shadow atlases in the debug menu
- Added a color visualization of the shadow atlas rescale in debug mode
- Added support for disabling SSR on materials
- Added intrinsic for XBone
- Added new light volume debugging tool
- Added a new SSR debug view mode
- Added translaction's scale invariance on DensityVolume
- Added multiple supported LitShadermode and per renderer choice in case of both Forward and Deferred supported
- Added custom specular occlusion mode to Lit Shader Graph Master node

### Fixed
- Fixed a normal bias issue with Stacklit (Was causing light leaking)
- Fixed camera preview outputing an error when both scene and game view where display and play and exit was call
- Fixed override debug mode not apply correctly on static GI
- Fixed issue where XRGraphicsConfig values set in the asset inspector GUI weren't propagating correctly (VR still disabled for now)
- Fixed issue with tangent that was using SurfaceGradient instead of regular normal decoding
- Fixed wrong error message display when switching to unsupported target like IOS
- Fixed an issue with ambient occlusion texture sometimes not being created properly causing broken rendering
- Shadow near plane is no longer limited at 0.1
- Fixed decal draw order on transparent material
- Fixed an issue where sometime the lookup texture used for GGX convolution was broken, causing broken rendering
- Fixed an issue where you wouldn't see any fog for certain pipeline/scene configurations
- Fixed an issue with volumetric lighting where the anisotropy value of 0 would not result in perfectly isotropic lighting
- Fixed shadow bias when the atlas is rescaled
- Fixed shadow cascade sampling outside of the atlas when cascade count is inferior to 4
- Fixed shadow filter width in deferred rendering not matching shader config
- Fixed stereo sampling of depth texture in MSAA DepthValues.shader
- Fixed box light UI which allowed negative and zero sizes, thus causing NaNs
- Fixed stereo rendering in HDRISky.shader (VR)
- Fixed normal blend and blend sphere influence for reflection probe
- Fixed distortion filtering (was point filtering, now trilinear)
- Fixed contact shadow for large distance
- Fixed depth pyramid debug view mode
- Fixed sphere shaped influence handles clamping in reflection probes
- Fixed reflection probes data migration for project created before using hdrp
- Fixed ambient occlusion for Lit Master Node when slot is connected

### Changed
- Use samplerunity_ShadowMask instead of samplerunity_samplerLightmap for shadow mask
- Allow to resize reflection probe gizmo's size
- Improve quality of screen space shadow
- Remove support of projection model for ScreenSpaceLighting (SSR always use HiZ and refraction always Proxy)
- Remove all the debug mode from SSR that are obsolete now
- Expose frameSettings and Capture settings for reflection and planar probe
- Update UI for reflection probe, planar probe, camera and HDRP Asset
- Implement proper linear blending for volumetric lighting via deep compositing as described in the paper "Deep Compositing Using Lie Algebras"
- Changed  planar mapping to match terrain convention (XZ instead of ZX)
- XRGraphicsConfig is no longer Read/Write. Instead, it's read-only. This improves consistency of XR behavior between the legacy render pipeline and SRP
- Change reflection probe data migration code (to update old reflection probe to new one)
- Updated gizmo for ReflectionProbes
- Updated UI and Gizmo of DensityVolume

## [4.0.0-preview] - 2018-09-28

### Added
- Added a new TerrainLit shader that supports rendering of Unity terrains.
- Added controls for linear fade at the boundary of density volumes
- Added new API to control decals without monobehaviour object
- Improve Decal Gizmo
- Implement Screen Space Reflections (SSR) (alpha version, highly experimental)
- Add an option to invert the fade parameter on a Density Volume
- Added a Fabric shader (experimental) handling cotton and silk
- Added support for MSAA in forward only for opaque only
- Implement smoothness fade for SSR
- Added support for AxF shader (X-rite format - require special AxF importer from Unity not part of HDRP)
- Added control for sundisc on directional light (hack)
- Added a new HD Lit Master node that implements Lit shader support for Shader Graph
- Added Micro shadowing support (hack)
- Added an event on HDAdditionalCameraData for custom rendering
- HDRP Shader Graph shaders now support 4-channel UVs.

### Fixed
- Fixed an issue where sometimes the deferred shadow texture would not be valid, causing wrong rendering.
- Stencil test during decals normal buffer update is now properly applied
- Decals corectly update normal buffer in forward
- Fixed a normalization problem in reflection probe face fading causing artefacts in some cases
- Fix multi-selection behavior of Density Volumes overwriting the albedo value
- Fixed support of depth texture for RenderTexture. HDRP now correctly output depth to user depth buffer if RenderTexture request it.
- Fixed multi-selection behavior of Density Volumes overwriting the albedo value
- Fixed support of depth for RenderTexture. HDRP now correctly output depth to user depth buffer if RenderTexture request it.
- Fixed support of Gizmo in game view in the editor
- Fixed gizmo for spot light type
- Fixed issue with TileViewDebug mode being inversed in gameview
- Fixed an issue with SAMPLE_TEXTURECUBE_SHADOW macro
- Fixed issue with color picker not display correctly when game and scene view are visible at the same time
- Fixed an issue with reflection probe face fading
- Fixed camera motion vectors shader and associated matrices to update correctly for single-pass double-wide stereo rendering
- Fixed light attenuation functions when range attenuation is disabled
- Fixed shadow component algorithm fixup not dirtying the scene, so changes can be saved to disk.
- Fixed some GC leaks for HDRP
- Fixed contact shadow not affected by shadow dimmer
- Fixed GGX that works correctly for the roughness value of 0 (mean specular highlgiht will disappeard for perfect mirror, we rely on maxSmoothness instead to always have a highlight even on mirror surface)
- Add stereo support to ShaderPassForward.hlsl. Forward rendering now seems passable in limited test scenes with camera-relative rendering disabled.
- Add stereo support to ProceduralSky.shader and OpaqueAtmosphericScattering.shader.
- Added CullingGroupManager to fix more GC.Alloc's in HDRP
- Fixed rendering when multiple cameras render into the same render texture

### Changed
- Changed the way depth & color pyramids are built to be faster and better quality, thus improving the look of distortion and refraction.
- Stabilize the dithered LOD transition mask with respect to the camera rotation.
- Avoid multiple depth buffer copies when decals are present
- Refactor code related to the RT handle system (No more normal buffer manager)
- Remove deferred directional shadow and move evaluation before lightloop
- Add a function GetNormalForShadowBias() that material need to implement to return the normal used for normal shadow biasing
- Remove Jimenez Subsurface scattering code (This code was disabled by default, now remove to ease maintenance)
- Change Decal API, decal contribution is now done in Material. Require update of material using decal
- Move a lot of files from CoreRP to HDRP/CoreRP. All moved files weren't used by Ligthweight pipeline. Long term they could move back to CoreRP after CoreRP become out of preview
- Updated camera inspector UI
- Updated decal gizmo
- Optimization: The objects that are rendered in the Motion Vector Pass are not rendered in the prepass anymore
- Removed setting shader inclue path via old API, use package shader include paths
- The default value of 'maxSmoothness' for punctual lights has been changed to 0.99
- Modified deferred compute and vert/frag shaders for first steps towards stereo support
- Moved material specific Shader Graph files into corresponding material folders.
- Hide environment lighting settings when enabling HDRP (Settings are control from sceneSettings)
- Update all shader includes to use absolute path (allow users to create material in their Asset folder)
- Done a reorganization of the files (Move ShaderPass to RenderPipeline folder, Move all shadow related files to Lighting/Shadow and others)
- Improved performance and quality of Screen Space Shadows

## [3.3.0-preview] - 2018-01-01

### Added
- Added an error message to say to use Metal or Vulkan when trying to use OpenGL API
- Added a new Fabric shader model that supports Silk and Cotton/Wool
- Added a new HDRP Lighting Debug mode to visualize Light Volumes for Point, Spot, Line, Rectangular and Reflection Probes
- Add support for reflection probe light layers
- Improve quality of anisotropic on IBL

### Fixed
- Fix an issue where the screen where darken when rendering camera preview
- Fix display correct target platform when showing message to inform user that a platform is not supported
- Remove workaround for metal and vulkan in normal buffer encoding/decoding
- Fixed an issue with color picker not working in forward
- Fixed an issue where reseting HDLight do not reset all of its parameters
- Fixed shader compile warning in DebugLightVolumes.shader

### Changed
- Changed default reflection probe to be 256x256x6 and array size to be 64
- Removed dependence on the NdotL for thickness evaluation for translucency (based on artist's input)
- Increased the precision when comparing Planar or HD reflection probe volumes
- Remove various GC alloc in C#. Slightly better performance

## [3.2.0-preview] - 2018-01-01

### Added
- Added a luminance meter in the debug menu
- Added support of Light, reflection probe, emissive material, volume settings related to lighting to Lighting explorer
- Added support for 16bit shadows

### Fixed
- Fix issue with package upgrading (HDRP resources asset is now versionned to worarkound package manager limitation)
- Fix HDReflectionProbe offset displayed in gizmo different than what is affected.
- Fix decals getting into a state where they could not be removed or disabled.
- Fix lux meter mode - The lux meter isn't affected by the sky anymore
- Fix area light size reset when multi-selected
- Fix filter pass number in HDUtils.BlitQuad
- Fix Lux meter mode that was applying SSS
- Fix planar reflections that were not working with tile/cluster (olbique matrix)
- Fix debug menu at runtime not working after nested prefab PR come to trunk
- Fix scrolling issue in density volume

### Changed
- Shader code refactor: Split MaterialUtilities file in two parts BuiltinUtilities (independent of FragInputs) and MaterialUtilities (Dependent of FragInputs)
- Change screen space shadow rendertarget format from ARGB32 to RG16

## [3.1.0-preview] - 2018-01-01

### Added
- Decal now support per channel selection mask. There is now two mode. One with BaseColor, Normal and Smoothness and another one more expensive with BaseColor, Normal, Smoothness, Metal and AO. Control is on HDRP Asset. This may require to launch an update script for old scene: 'Edit/Render Pipeline/Single step upgrade script/Upgrade all DecalMaterial MaskBlendMode'.
- Decal now supports depth bias for decal mesh, to prevent z-fighting
- Decal material now supports draw order for decal projectors
- Added LightLayers support (Base on mask from renderers name RenderingLayers and mask from light name LightLayers - if they match, the light apply) - cost an extra GBuffer in deferred (more bandwidth)
- When LightLayers is enabled, the AmbientOclusion is store in the GBuffer in deferred path allowing to avoid double occlusion with SSAO. In forward the double occlusion is now always avoided.
- Added the possibility to add an override transform on the camera for volume interpolation
- Added desired lux intensity and auto multiplier for HDRI sky
- Added an option to disable light by type in the debug menu
- Added gradient sky
- Split EmissiveColor and bakeDiffuseLighting in forward avoiding the emissiveColor to be affect by SSAO
- Added a volume to control indirect light intensity
- Added EV 100 intensity unit for area lights
- Added support for RendererPriority on Renderer. This allow to control order of transparent rendering manually. HDRP have now two stage of sorting for transparent in addition to bact to front. Material have a priority then Renderer have a priority.
- Add Coupling of (HD)Camera and HDAdditionalCameraData for reset and remove in inspector contextual menu of Camera
- Add Coupling of (HD)ReflectionProbe and HDAdditionalReflectionData for reset and remove in inspector contextual menu of ReflectoinProbe
- Add macro to forbid unity_ObjectToWorld/unity_WorldToObject to be use as it doesn't handle camera relative rendering
- Add opacity control on contact shadow

### Fixed
- Fixed an issue with PreIntegratedFGD texture being sometimes destroyed and not regenerated causing rendering to break
- PostProcess input buffers are not copied anymore on PC if the viewport size matches the final render target size
- Fixed an issue when manipulating a lot of decals, it was displaying a lot of errors in the inspector
- Fixed capture material with reflection probe
- Refactored Constant Buffers to avoid hitting the maximum number of bound CBs in some cases.
- Fixed the light range affecting the transform scale when changed.
- Snap to grid now works for Decal projector resizing.
- Added a warning for 128x128 cookie texture without mipmaps
- Replace the sampler used for density volumes for correct wrap mode handling

### Changed
- Move Render Pipeline Debug "Windows from Windows->General-> Render Pipeline debug windows" to "Windows from Windows->Analysis-> Render Pipeline debug windows"
- Update detail map formula for smoothness and albedo, goal it to bright and dark perceptually and scale factor is use to control gradient speed
- Refactor the Upgrade material system. Now a material can be update from older version at any time. Call Edit/Render Pipeline/Upgrade all Materials to newer version
- Change name EnableDBuffer to EnableDecals at several place (shader, hdrp asset...), this require a call to Edit/Render Pipeline/Upgrade all Materials to newer version to have up to date material.
- Refactor shader code: BakeLightingData structure have been replace by BuiltinData. Lot of shader code have been remove/change.
- Refactor shader code: All GBuffer are now handled by the deferred material. Mean ShadowMask and LightLayers are control by lit material in lit.hlsl and not outside anymore. Lot of shader code have been remove/change.
- Refactor shader code: Rename GetBakedDiffuseLighting to ModifyBakedDiffuseLighting. This function now handle lighting model for transmission too. Lux meter debug mode is factor outisde.
- Refactor shader code: GetBakedDiffuseLighting is not call anymore in GBuffer or forward pass, including the ConvertSurfaceDataToBSDFData and GetPreLightData, this is done in ModifyBakedDiffuseLighting now
- Refactor shader code: Added a backBakeDiffuseLighting to BuiltinData to handle lighting for transmission
- Refactor shader code: Material must now call InitBuiltinData (Init all to zero + init bakeDiffuseLighting and backBakeDiffuseLighting ) and PostInitBuiltinData

## [3.0.0-preview] - 2018-01-01

### Fixed
- Fixed an issue with distortion that was using previous frame instead of current frame
- Fixed an issue where disabled light where not upgrade correctly to the new physical light unit system introduce in 2.0.5-preview

### Changed
- Update assembly definitions to output assemblies that match Unity naming convention (Unity.*).

## [2.0.5-preview] - 2018-01-01

### Added
- Add option supportDitheringCrossFade on HDRP Asset to allow to remove shader variant during player build if needed
- Add contact shadows for punctual lights (in additional shadow settings), only one light is allowed to cast contact shadows at the same time and so at each frame a dominant light is choosed among all light with contact shadows enabled.
- Add PCSS shadow filter support (from SRP Core)
- Exposed shadow budget parameters in HDRP asset
- Add an option to generate an emissive mesh for area lights (currently rectangle light only). The mesh fits the size, intensity and color of the light.
- Add an option to the HDRP asset to increase the resolution of volumetric lighting.
- Add additional ligth unit support for punctual light (Lumens, Candela) and area lights (Lumens, Luminance)
- Add dedicated Gizmo for the box Influence volume of HDReflectionProbe / PlanarReflectionProbe

### Changed
- Re-enable shadow mask mode in debug view
- SSS and Transmission code have been refactored to be able to share it between various material. Guidelines are in SubsurfaceScattering.hlsl
- Change code in area light with LTC for Lit shader. Magnitude is now take from FGD texture instead of a separate texture
- Improve camera relative rendering: We now apply camera translation on the model matrix, so before the TransformObjectToWorld(). Note: unity_WorldToObject and unity_ObjectToWorld must never be used directly.
- Rename positionWS to positionRWS (Camera relative world position) at a lot of places (mainly in interpolator and FragInputs). In case of custom shader user will be required to update their code.
- Rename positionWS, capturePositionWS, proxyPositionWS, influencePositionWS to positionRWS, capturePositionRWS, proxyPositionRWS, influencePositionRWS (Camera relative world position) in LightDefinition struct.
- Improve the quality of trilinear filtering of density volume textures.
- Improve UI for HDReflectionProbe / PlanarReflectionProbe

### Fixed
- Fixed a shader preprocessor issue when compiling DebugViewMaterialGBuffer.shader against Metal target
- Added a temporary workaround to Lit.hlsl to avoid broken lighting code with Metal/AMD
- Fixed issue when using more than one volume texture mask with density volumes.
- Fixed an error which prevented volumetric lighting from working if no density volumes with 3D textures were present.
- Fix contact shadows applied on transmission
- Fix issue with forward opaque lit shader variant being removed by the shader preprocessor
- Fixed compilation errors on Nintendo Switch (limited XRSetting support).
- Fixed apply range attenuation option on punctual light
- Fixed issue with color temperature not take correctly into account with static lighting
- Don't display fog when diffuse lighting, specular lighting, or lux meter debug mode are enabled.

## [2.0.4-preview] - 2018-01-01

### Fixed
- Fix issue when disabling rough refraction and building a player. Was causing a crash.

## [2.0.3-preview] - 2018-01-01

### Added
- Increased debug color picker limit up to 260k lux

## [2.0.2-preview] - 2018-01-01

### Added
- Add Light -> Planar Reflection Probe command
- Added a false color mode in rendering debug
- Add support for mesh decals
- Add flag to disable projector decals on transparent geometry to save performance and decal texture atlas space
- Add ability to use decal diffuse map as mask only
- Add visualize all shadow masks in lighting debug
- Add export of normal and roughness buffer for forwardOnly and when in supportOnlyForward mode for forward
- Provide a define in lit.hlsl (FORWARD_MATERIAL_READ_FROM_WRITTEN_NORMAL_BUFFER) when output buffer normal is used to read the normal and roughness instead of caclulating it (can save performance, but lower quality due to compression)
- Add color swatch to decal material

### Changed
- Change Render -> Planar Reflection creation to 3D Object -> Mirror
- Change "Enable Reflector" name on SpotLight to "Angle Affect Intensity"
- Change prototype of BSDFData ConvertSurfaceDataToBSDFData(SurfaceData surfaceData) to BSDFData ConvertSurfaceDataToBSDFData(uint2 positionSS, SurfaceData surfaceData)

### Fixed
- Fix issue with StackLit in deferred mode with deferredDirectionalShadow due to GBuffer not being cleared. Gbuffer is still not clear and issue was fix with the new Output of normal buffer.
- Fixed an issue where interpolation volumes were not updated correctly for reflection captures.
- Fixed an exception in Light Loop settings UI

## [2.0.1-preview] - 2018-01-01

### Added
- Add stripper of shader variant when building a player. Save shader compile time.
- Disable per-object culling that was executed in C++ in HD whereas it was not used (Optimization)
- Enable texture streaming debugging (was not working before 2018.2)
- Added Screen Space Reflection with Proxy Projection Model
- Support correctly scene selection for alpha tested object
- Add per light shadow mask mode control (i.e shadow mask distance and shadow mask). It use the option NonLightmappedOnly
- Add geometric filtering to Lit shader (allow to reduce specular aliasing)
- Add shortcut to create DensityVolume and PlanarReflection in hierarchy
- Add a DefaultHDMirrorMaterial material for PlanarReflection
- Added a script to be able to upgrade material to newer version of HDRP
- Removed useless duplication of ForwardError passes.
- Add option to not compile any DEBUG_DISPLAY shader in the player (Faster build) call Support Runtime Debug display

### Changed
- Changed SupportForwardOnly to SupportOnlyForward in render pipeline settings
- Changed versioning variable name in HDAdditionalXXXData from m_version to version
- Create unique name when creating a game object in the rendering menu (i.e Density Volume(2))
- Re-organize various files and folder location to clean the repository
- Change Debug windows name and location. Now located at:  Windows -> General -> Render Pipeline Debug

### Removed
- Removed GlobalLightLoopSettings.maxPlanarReflectionProbes and instead use value of GlobalLightLoopSettings.planarReflectionProbeCacheSize
- Remove EmissiveIntensity parameter and change EmissiveColor to be HDR (Matching Builtin Unity behavior) - Data need to be updated - Launch Edit -> Single Step Upgrade Script -> Upgrade all Materials emissionColor

### Fixed
- Fix issue with LOD transition and instancing
- Fix discrepency between object motion vector and camera motion vector
- Fix issue with spot and dir light gizmo axis not highlighted correctly
- Fix potential crash while register debug windows inputs at startup
- Fix warning when creating Planar reflection
- Fix specular lighting debug mode (was rendering black)
- Allow projector decal with null material to allow to configure decal when HDRP is not set
- Decal atlas texture offset/scale is updated after allocations (used to be before so it was using date from previous frame)

## [0.0.0-preview] - 2018-01-01

### Added
- Configure the VolumetricLightingSystem code path to be on by default
- Trigger a build exception when trying to build an unsupported platform
- Introduce the VolumetricLightingController component, which can (and should) be placed on the camera, and allows one to control the near and the far plane of the V-Buffer (volumetric "froxel" buffer) along with the depth distribution (from logarithmic to linear)
- Add 3D texture support for DensityVolumes
- Add a better mapping of roughness to mipmap for planar reflection
- The VolumetricLightingSystem now uses RTHandles, which allows to save memory by sharing buffers between different cameras (history buffers are not shared), and reduce reallocation frequency by reallocating buffers only if the rendering resolution increases (and suballocating within existing buffers if the rendering resolution decreases)
- Add a Volumetric Dimmer slider to lights to control the intensity of the scattered volumetric lighting
- Add UV tiling and offset support for decals.
- Add mipmapping support for volume 3D mask textures

### Changed
- Default number of planar reflection change from 4 to 2
- Rename _MainDepthTexture to _CameraDepthTexture
- The VolumetricLightingController has been moved to the Interpolation Volume framework and now functions similarly to the VolumetricFog settings
- Update of UI of cookie, CubeCookie, Reflection probe and planar reflection probe to combo box
- Allow enabling/disabling shadows for area lights when they are set to baked.
- Hide applyRangeAttenuation and FadeDistance for directional shadow as they are not used

### Removed
- Remove Resource folder of PreIntegratedFGD and add the resource to RenderPipeline Asset

### Fixed
- Fix ConvertPhysicalLightIntensityToLightIntensity() function used when creating light from script to match HDLightEditor behavior
- Fix numerical issues with the default value of mean free path of volumetric fog
- Fix the bug preventing decals from coexisting with density volumes
- Fix issue with alpha tested geometry using planar/triplanar mapping not render correctly or flickering (due to being wrongly alpha tested in depth prepass)
- Fix meta pass with triplanar (was not handling correctly the normal)
- Fix preview when a planar reflection is present
- Fix Camera preview, it is now a Preview cameraType (was a SceneView)
- Fix handling unknown GPUShadowTypes in the shadow manager.
- Fix area light shapes sent as point lights to the baking backends when they are set to baked.
- Fix unnecessary division by PI for baked area lights.
- Fix line lights sent to the lightmappers. The backends don't support this light type.
- Fix issue with shadow mask framesettings not correctly taken into account when shadow mask is enabled for lighting.
- Fix directional light and shadow mask transition, they are now matching making smooth transition
- Fix banding issues caused by high intensity volumetric lighting
- Fix the debug window being emptied on SRP asset reload
- Fix issue with debug mode not correctly clearing the GBuffer in editor after a resize
- Fix issue with ResetMaterialKeyword not resetting correctly ToggleOff/Roggle Keyword
- Fix issue with motion vector not render correctly if there is no depth prepass in deferred

## [0.0.0-preview] - 2018-01-01

### Added
- Screen Space Refraction projection model (Proxy raycasting, HiZ raymarching)
- Screen Space Refraction settings as volume component
- Added buffered frame history per camera
- Port Global Density Volumes to the Interpolation Volume System.
- Optimize ImportanceSampleLambert() to not require the tangent frame.
- Generalize SampleVBuffer() to handle different sampling and reconstruction methods.
- Improve the quality of volumetric lighting reprojection.
- Optimize Morton Order code in the Subsurface Scattering pass.
- Planar Reflection Probe support roughness (gaussian convolution of captured probe)
- Use an atlas instead of a texture array for cluster transparent decals
- Add a debug view to visualize the decal atlas
- Only store decal textures to atlas if decal is visible, debounce out of memory decal atlas warning.
- Add manipulator gizmo on decal to improve authoring workflow
- Add a minimal StackLit material (work in progress, this version can be used as template to add new material)

### Changed
- EnableShadowMask in FrameSettings (But shadowMaskSupport still disable by default)
- Forced Planar Probe update modes to (Realtime, Every Update, Mirror Camera)
- Screen Space Refraction proxy model uses the proxy of the first environment light (Reflection probe/Planar probe) or the sky
- Moved RTHandle static methods to RTHandles
- Renamed RTHandle to RTHandleSystem.RTHandle
- Move code for PreIntegratedFDG (Lit.shader) into its dedicated folder to be share with other material
- Move code for LTCArea (Lit.shader) into its dedicated folder to be share with other material

### Removed
- Removed Planar Probe mirror plane position and normal fields in inspector, always display mirror plane and normal gizmos

### Fixed
- Fix fog flags in scene view is now taken into account
- Fix sky in preview windows that were disappearing after a load of a new level
- Fix numerical issues in IntersectRayAABB().
- Fix alpha blending of volumetric lighting with transparent objects.
- Fix the near plane of the V-Buffer causing out-of-bounds look-ups in the clustered data structure.
- Depth and color pyramid are properly computed and sampled when the camera renders inside a viewport of a RTHandle.
- Fix decal atlas debug view to work correctly when shadow atlas view is also enabled<|MERGE_RESOLUTION|>--- conflicted
+++ resolved
@@ -36,11 +36,8 @@
 - Added a rough refraction option on planar reflections.
 - Added scalability settings for the planar reflection resolution.
 - Added tests for AOV stacking and UI rendering in the graphics compositor.
-<<<<<<< HEAD
+- Added a new ray tracing only function that samples the specular part of the materials.
 - Added new algorithm for SSR with temporal accumulation
-=======
-- Added a new ray tracing only function that samples the specular part of the materials.
->>>>>>> 93961356
 
 ### Fixed
 - Fixed several issues with physically-based DoF (TAA ghosting of the CoC buffer, smooth layer transitions, etc)
