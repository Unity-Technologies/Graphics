--- conflicted
+++ resolved
@@ -12,11 +12,8 @@
 - Added support for nested volume components to volume system.
 - Added a cameraCullingResult field in Custom Pass Context to give access to both custom pass and camera culling result.
 - Added a slider to control the fallback value of the directional shadow when the cascade have no coverage.
-<<<<<<< HEAD
+- Added a toggle to allow to include or exclude smooth surfaces from ray traced reflection denoising.
 - Added light unit slider for automatic and automatic histrogram exposure limits.
-=======
-- Added a toggle to allow to include or exclude smooth surfaces from ray traced reflection denoising.
->>>>>>> 0cf69b68
 
 ### Fixed
 - Fixed probe volumes debug views.
