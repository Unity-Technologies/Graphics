# Changelog
All notable changes to this package will be documented in this file.

The format is based on [Keep a Changelog](http://keepachangelog.com/en/1.0.0/)
and this project adheres to [Semantic Versioning](http://semver.org/spec/v2.0.0.html).

## [Unreleased]

### Added
- Ray tracing support for VR single-pass
- Added sharpen filter shader parameter and UI for TemporalAA to control image quality instead of hardcoded value
- Added frame settings option for custom post process and custom passes as well as custom color buffer format option.
- Add check in wizard on SRP Batcher enabled.
- Added default implementations of OnPreprocessMaterialDescription for FBX, Obj, Sketchup and 3DS file formats.
- Added custom pass fade radius
- Added after post process injection point for custom passes
- Added basic alpha compositing support - Alpha is available afterpostprocess when using FP16 buffer format.
- Added falloff distance on Reflection Probe and Planar Reflection Probe
- Added Backplate projection from the HDRISky
- Added Shadow Matte in UnlitMasterNode, which only received shadow without lighting
- Added hability to name LightLayers in HDRenderPipelineAsset
- Added a range compression factor for Reflection Probe and Planar Reflection Probe to avoid saturation of colors.
- Added path tracing support for directional, point and spot lights, as well as emission from Lit and Unlit.
- Added non temporal version of SSAO.
- Added more detailed ray tracing stats in the debug window
- Added Disc area light (bake only)
- Added a warning in the material UI to prevent transparent + subsurface-scattering combination.
- Added XR single-pass setting into HDRP asset
- Added a penumbra tint option for lights
- Added support for depth copy with XR SDK
- Added debug setting to Render Pipeline Debug Window to list the active XR views
- Added an option to filter the result of the volumetric lighting (off by default).
- Added a transmission multiplier for directional lights
- Added XR single-pass test mode to Render Pipeline Debug Window
- Added debug setting to Render Pipeline Window to list the active XR views
- Added a new refraction mode for the Lit shader (thin). Which is a box refraction with small thickness values
- Added the code to support Barn Doors for Area Lights based on a shaderconfig option.
- Added HDRPCameraBinder property binder for Visual Effect Graph
- Added "Celestial Body" controls to the Directional Light
- Added new parameters to the Physically Based Sky
- Added Reflections to the DXR Wizard
- Added the possibility to have ray traced colored and semi-transparent shadows on directional lights.
- Added a check in the custom post process template to throw an error if the default shader is not found.
- Exposed the debug overlay ratio in the debug menu.
- Added a separate frame settings for tonemapping alongside color grading.
- Added the receive fog option in the material UI for ShaderGraphs.
- Added a public virtual bool in the custom post processes API to specify if a post processes should be executed in the scene view.
- Added a menu option that checks scene issues with ray tracing. Also removed the previously existing warning at runtime.
- Added Contrast Adaptive Sharpen (CAS) Upscaling effect.
- Added APIs to update probe settings at runtime.
- Added documentation for the rayTracingSupported method in HDRP
- Added user-selectable format for the post processing passes.
- Added support for alpha channel in some post-processing passes (DoF, TAA, Uber).
- Added warnings in FrameSettings inspector when using DXR and atempting to use Asynchronous Execution.
- Exposed Stencil bits that can be used by the user.
- Added history rejection based on velocity of intersected objects for directional, point and spot lights.
- Added a affectsVolumetric field to the HDAdditionalLightData API to know if light affects volumetric fog.
- Add OS and Hardware check in the Wizard fixes for DXR.
- Added option to exclude camera motion from motion blur.
- Added semi-transparent shadows for point and spot lights.
- Added support for semi-transparent shadow for unlit shader and unlit shader graph.
- Added the alpha clip enabled toggle to the material UI for all HDRP shader graphs.
- Added Material Samples to explain how to use the lit shader features
- Added an initial implementation of ray traced sub surface scattering
- Added AssetPostprocessors and Shadergraphs to handle Arnold Standard Surface and 3DsMax Physical material import from FBX.
- Added support for Smoothness Fade start work when enabling ray traced reflections.
- Added Contact shadow, Micro shadows and Screen space refraction API documentation.
- Added script documentation for SSR, SSAO (ray tracing), GI, Light Cluster, RayTracingSettings, Ray Counters, etc.
- Added path tracing support for refraction and internal reflections.
- Added support for Thin Refraction Model and Lit's Clear Coat in Path Tracing.
- Added the Tint parameter to Sky Colored Fog.
- Added of Screen Space Reflections for Transparent materials
- Added a fallback for ray traced area light shadows in case the material is forward or the lit mode is forward.
- Added a new debug mode for light layers.
- Added an "enable" toggle to the SSR volume component.
- Added support for anisotropic specular lobes in path tracing.
- Added support for alpha clipping in path tracing.
- Added support for light cookies in path tracing.
- Added support for transparent shadows in path tracing.
- Added support for iridescence in path tracing.
- Added support for background color in path tracing.
- Added a path tracing test to the test suite.
- Added a warning and workaround instructions that appear when you enable XR single-pass after the first frame with the XR SDK.
- Added the exposure sliders to the planar reflection probe preview
- Added support for subsurface scattering in path tracing.
- Added a new mode that improves the filtering of ray traced shadows (directional, point and spot) based on the distance to the occluder.
- Added support of cookie baking and add support on Disc light.
- Added support for fog attenuation in path tracing.
- Added a new debug panel for volumes
- Added XR setting to control camera jitter for temporal effects
- Added an error message in the DrawRenderers custom pass when rendering opaque objects with an HDRP asset in DeferredOnly mode.
- Added API to enable proper recording of path traced scenes (with the Unity recorder or other tools).
- Added support for fog in Recursive rendering, ray traced reflections and ray traced indirect diffuse.
- Added an alpha blend option for recursive rendering
- Added support for stack lit for ray tracing effects.
- Added support for hair for ray tracing effects.
- Added support for alpha to coverage for HDRP shaders and shader graph
- Added support for Quality Levels to Subsurface Scattering.
- Added option to disable XR rendering on the camera settings.
- Added support for specular AA from geometric curvature in AxF
- Added support for baked AO (no input for now) in AxF
- Added an info box to warn about depth test artifacts when rendering object twice in custom passes with MSAA.
- Added a frame setting for alpha to mask.
- Added support for custom passes in the AOV API
- Added Light decomposition lighting debugging modes and support in AOV
- Added exposure compensation to Fixed exposure mode
- Added support for rasterized area light shadows in StackLit
- Added support for texture-weighted automatic exposure
- Added support for POM for emissive map
- Added alpha channel support in motion blur pass.
- Added the HDRP Compositor Tool (in Preview).
- Added a ray tracing mode option in the HDRP asset that allows to override and shader stripping.
- Added support for arbitrary resolution scaling of Volumetric Lighting to the Fog volume component.
- Added range attenuation for box-shaped spotlights.
- Added scenes for hair and fabric and decals with material samples
- Added fabric materials and textures
- Added information for fabric materials in fabric scene
- Added a DisplayInfo attribute to specify a name override and a display order for Volume Component fields (used only in default inspector for now).
- Added Min distance to contact shadows.
- Added support for Depth of Field in path tracing (by sampling the lens aperture).
- Added an API in HDRP to override the camera within the rendering of a frame (mainly for custom pass).
- Added a function (HDRenderPipeline.ResetRTHandleReferenceSize) to reset the reference size of RTHandle systems.
- Added support for AxF measurements importing into texture resources tilings.
- Added Layer parameter on Area Light to modify Layer of generated Emissive Mesh
- Added a flow map parameter to HDRI Sky
- Implemented ray traced reflections for transparent objects.
- Add a new parameter to control reflections in recursive rendering.

### Fixed
- Fix when rescale probe all direction below zero (1219246)
- Update documentation of HDRISky-Backplate, precise how to have Ambient Occlusion on the Backplate
- Sorting, undo, labels, layout in the Lighting Explorer.
- Fixed sky settings and materials in Shader Graph Samples package
- Fix/workaround a probable graphics driver bug in the GTAO shader.
- Fixed Hair and PBR shader graphs double sided modes
- Fixed an issue where updating an HDRP asset in the Quality setting panel would not recreate the pipeline.
- Fixed issue with point lights being considered even when occupying less than a pixel on screen (case 1183196)
- Fix a potential NaN source with iridescence (case 1183216)
- Fixed issue of spotlight breaking when minimizing the cone angle via the gizmo (case 1178279)
- Fixed issue that caused decals not to modify the roughness in the normal buffer, causing SSR to not behave correctly (case 1178336)
- Fixed lit transparent refraction with XR single-pass rendering
- Removed extra jitter for TemporalAA in VR
- Fixed ShaderGraph time in main preview
- Fixed issue on some UI elements in HDRP asset not expanding when clicking the arrow (case 1178369)
- Fixed alpha blending in custom post process
- Fixed the modification of the _AlphaCutoff property in the material UI when exposed with a ShaderGraph parameter.
- Fixed HDRP test `1218_Lit_DiffusionProfiles` on Vulkan.
- Fixed an issue where building a player in non-dev mode would generate render target error logs every frame
- Fixed crash when upgrading version of HDRP
- Fixed rendering issues with material previews
- Fixed NPE when using light module in Shuriken particle systems (1173348).
- Refresh cached shadow on editor changes
- Fixed light supported units caching (1182266)
- Fixed an issue where SSAO (that needs temporal reprojection) was still being rendered when Motion Vectors were not available (case 1184998)
- Fixed a nullref when modifying the height parameters inside the layered lit shader UI.
- Fixed Decal gizmo that become white after exiting play mode
- Fixed Decal pivot position to behave like a spotlight
- Fixed an issue where using the LightingOverrideMask would break sky reflection for regular cameras
- Fix DebugMenu FrameSettingsHistory persistency on close
- Fix DensityVolume, ReflectionProbe aned PlanarReflectionProbe advancedControl display
- Fix DXR scene serialization in wizard
- Fixed an issue where Previews would reallocate History Buffers every frame
- Fixed the SetLightLayer function in HDAdditionalLightData setting the wrong light layer
- Fix error first time a preview is created for planar
- Fixed an issue where SSR would use an incorrect roughness value on ForwardOnly (StackLit, AxF, Fabric, etc.) materials when the pipeline is configured to also allow deferred Lit.
- Fixed issues with light explorer (cases 1183468, 1183269)
- Fix dot colors in LayeredLit material inspector
- Fix undo not resetting all value when undoing the material affectation in LayerLit material
- Fix for issue that caused gizmos to render in render textures (case 1174395)
- Fixed the light emissive mesh not updated when the light was disabled/enabled
- Fixed light and shadow layer sync when setting the HDAdditionalLightData.lightlayersMask property
- Fixed a nullref when a custom post process component that was in the HDRP PP list is removed from the project
- Fixed issue that prevented decals from modifying specular occlusion (case 1178272).
- Fixed exposure of volumetric reprojection
- Fixed multi selection support for Scalable Settings in lights
- Fixed font shaders in test projects for VR by using a Shader Graph version
- Fixed refresh of baked cubemap by incrementing updateCount at the end of the bake (case 1158677).
- Fixed issue with rectangular area light when seen from the back
- Fixed decals not affecting lightmap/lightprobe
- Fixed zBufferParams with XR single-pass rendering
- Fixed moving objects not rendered in custom passes
- Fixed abstract classes listed in the + menu of the custom pass list
- Fixed custom pass that was rendered in previews
- Fixed precision error in zero value normals when applying decals (case 1181639)
- Fixed issue that triggered No Scene Lighting view in game view as well (case 1156102)
- Assign default volume profile when creating a new HDRP Asset
- Fixed fov to 0 in planar probe breaking the projection matrix (case 1182014)
- Fixed bugs with shadow caching
- Reassign the same camera for a realtime probe face render request to have appropriate history buffer during realtime probe rendering.
- Fixed issue causing wrong shading when normal map mode is Object space, no normal map is set, but a detail map is present (case 1143352)
- Fixed issue with decal and htile optimization
- Fixed TerrainLit shader compilation error regarding `_Control0_TexelSize` redefinition (case 1178480).
- Fixed warning about duplicate HDRuntimeReflectionSystem when configuring play mode without domain reload.
- Fixed an editor crash when multiple decal projectors were selected and some had null material
- Added all relevant fix actions to FixAll button in Wizard
- Moved FixAll button on top of the Wizard
- Fixed an issue where fog color was not pre-exposed correctly
- Fix priority order when custom passes are overlapping
- Fix cleanup not called when the custom pass GameObject is destroyed
- Replaced most instances of GraphicsSettings.renderPipelineAsset by GraphicsSettings.currentRenderPipeline. This should fix some parameters not working on Quality Settings overrides.
- Fixed an issue with Realtime GI not working on upgraded projects.
- Fixed issue with screen space shadows fallback texture was not set as a texture array.
- Fixed Pyramid Lights bounding box
- Fixed terrain heightmap default/null values and epsilons
- Fixed custom post-processing effects breaking when an abstract class inherited from `CustomPostProcessVolumeComponent`
- Fixed XR single-pass rendering in Editor by using ShaderConfig.s_XrMaxViews to allocate matrix array
- Multiple different skies rendered at the same time by different cameras are now handled correctly without flickering
- Fixed flickering issue happening when different volumes have shadow settings and multiple cameras are present.
- Fixed issue causing planar probes to disappear if there is no light in the scene.
- Fixed a number of issues with the prefab isolation mode (Volumes leaking from the main scene and reflection not working properly)
- Fixed an issue with fog volume component upgrade not working properly
- Fixed Spot light Pyramid Shape has shadow artifacts on aspect ratio values lower than 1
- Fixed issue with AO upsampling in XR
- Fixed camera without HDAdditionalCameraData component not rendering
- Removed the macro ENABLE_RAYTRACING for most of the ray tracing code
- Fixed prefab containing camera reloading in loop while selected in the Project view
- Fixed issue causing NaN wheh the Z scale of an object is set to 0.
- Fixed DXR shader passes attempting to render before pipeline loaded
- Fixed black ambient sky issue when importing a project after deleting Library.
- Fixed issue when upgrading a Standard transparent material (case 1186874)
- Fixed area light cookies not working properly with stack lit
- Fixed material render queue not updated when the shader is changed in the material inspector.
- Fixed a number of issues with full screen debug modes not reseting correctly when setting another mutually exclusive mode
- Fixed compile errors for platforms with no VR support
- Fixed an issue with volumetrics and RTHandle scaling (case 1155236)
- Fixed an issue where sky lighting might be updated uselessly
- Fixed issue preventing to allow setting decal material to none (case 1196129)
- Fixed XR multi-pass decals rendering
- Fixed several fields on Light Inspector that not supported Prefab overrides
- Fixed EOL for some files
- Fixed scene view rendering with volumetrics and XR enabled
- Fixed decals to work with multiple cameras
- Fixed optional clear of GBuffer (Was always on)
- Fixed render target clears with XR single-pass rendering
- Fixed HDRP samples file hierarchy
- Fixed Light units not matching light type
- Fixed QualitySettings panel not displaying HDRP Asset
- Fixed black reflection probes the first time loading a project
- Fixed y-flip in scene view with XR SDK
- Fixed Decal projectors do not immediately respond when parent object layer mask is changed in editor.
- Fixed y-flip in scene view with XR SDK
- Fixed a number of issues with Material Quality setting
- Fixed the transparent Cull Mode option in HD unlit master node settings only visible if double sided is ticked.
- Fixed an issue causing shadowed areas by contact shadows at the edge of far clip plane if contact shadow length is very close to far clip plane.
- Fixed editing a scalable settings will edit all loaded asset in memory instead of targetted asset.
- Fixed Planar reflection default viewer FOV
- Fixed flickering issues when moving the mouse in the editor with ray tracing on.
- Fixed the ShaderGraph main preview being black after switching to SSS in the master node settings
- Fixed custom fullscreen passes in VR
- Fixed camera culling masks not taken in account in custom pass volumes
- Fixed object not drawn in custom pass when using a DrawRenderers with an HDRP shader in a build.
- Fixed injection points for Custom Passes (AfterDepthAndNormal and BeforePreRefraction were missing)
- Fixed a enum to choose shader tags used for drawing objects (DepthPrepass or Forward) when there is no override material.
- Fixed lit objects in the BeforePreRefraction, BeforeTransparent and BeforePostProcess.
- Fixed the None option when binding custom pass render targets to allow binding only depth or color.
- Fixed custom pass buffers allocation so they are not allocated if they're not used.
- Fixed the Custom Pass entry in the volume create asset menu items.
- Fixed Prefab Overrides workflow on Camera.
- Fixed alignment issue in Preset for Camera.
- Fixed alignment issue in Physical part for Camera.
- Fixed FrameSettings multi-edition.
- Fixed a bug happening when denoising multiple ray traced light shadows
- Fixed minor naming issues in ShaderGraph settings
- VFX: Removed z-fight glitches that could appear when using deferred depth prepass and lit quad primitives
- VFX: Preserve specular option for lit outputs (matches HDRP lit shader)
- Fixed an issue with Metal Shader Compiler and GTAO shader for metal
- Fixed resources load issue while upgrading HDRP package.
- Fix LOD fade mask by accounting for field of view
- Fixed spot light missing from ray tracing indirect effects.
- Fixed a UI bug in the diffusion profile list after fixing them from the wizard.
- Fixed the hash collision when creating new diffusion profile assets.
- Fixed a light leaking issue with box light casting shadows (case 1184475)
- Fixed Cookie texture type in the cookie slot of lights (Now displays a warning because it is not supported).
- Fixed a nullref that happens when using the Shuriken particle light module
- Fixed alignment in Wizard
- Fixed text overflow in Wizard's helpbox
- Fixed Wizard button fix all that was not automatically grab all required fixes
- Fixed VR tab for MacOS in Wizard
- Fixed local config package workflow in Wizard
- Fixed issue with contact shadows shifting when MSAA is enabled.
- Fixed EV100 in the PBR sky
- Fixed an issue In URP where sometime the camera is not passed to the volume system and causes a null ref exception (case 1199388)
- Fixed nullref when releasing HDRP with custom pass disabled
- Fixed performance issue derived from copying stencil buffer.
- Fixed an editor freeze when importing a diffusion profile asset from a unity package.
- Fixed an exception when trying to reload a builtin resource.
- Fixed the light type intensity unit reset when switching the light type.
- Fixed compilation error related to define guards and CreateLayoutFromXrSdk()
- Fixed documentation link on CustomPassVolume.
- Fixed player build when HDRP is in the project but not assigned in the graphic settings.
- Fixed an issue where ambient probe would be black for the first face of a baked reflection probe
- VFX: Fixed Missing Reference to Visual Effect Graph Runtime Assembly
- Fixed an issue where rendering done by users in EndCameraRendering would be executed before the main render loop.
- Fixed Prefab Override in main scope of Volume.
- Fixed alignment issue in Presset of main scope of Volume.
- Fixed persistence of ShowChromeGizmo and moved it to toolbar for coherency in ReflectionProbe and PlanarReflectionProbe.
- Fixed Alignement issue in ReflectionProbe and PlanarReflectionProbe.
- Fixed Prefab override workflow issue in ReflectionProbe and PlanarReflectionProbe.
- Fixed empty MoreOptions and moved AdvancedManipulation in a dedicated location for coherency in ReflectionProbe and PlanarReflectionProbe.
- Fixed Prefab override workflow issue in DensityVolume.
- Fixed empty MoreOptions and moved AdvancedManipulation in a dedicated location for coherency in DensityVolume.
- Fix light limit counts specified on the HDRP asset
- Fixed Quality Settings for SSR, Contact Shadows and Ambient Occlusion volume components
- Fixed decalui deriving from hdshaderui instead of just shaderui
- Use DelayedIntField instead of IntField for scalable settings
- Fixed init of debug for FrameSettingsHistory on SceneView camera
- Added a fix script to handle the warning 'referenced script in (GameObject 'SceneIDMap') is missing'
- Fix Wizard load when none selected for RenderPipelineAsset
- Fixed TerrainLitGUI when per-pixel normal property is not present.
- Fixed rendering errors when enabling debug modes with custom passes
- Fix an issue that made PCSS dependent on Atlas resolution (not shadow map res)
- Fixing a bug whith histories when n>4 for ray traced shadows
- Fixing wrong behavior in ray traced shadows for mesh renderers if their cast shadow is shadow only or double sided
- Only tracing rays for shadow if the point is inside the code for spotlight shadows
- Only tracing rays if the point is inside the range for point lights
- Fixing ghosting issues when the screen space shadow  indexes change for a light with ray traced shadows
- Fixed an issue with stencil management and Xbox One build that caused corrupted output in deferred mode.
- Fixed a mismatch in behavior between the culling of shadow maps and ray traced point and spot light shadows
- Fixed recursive ray tracing not working anymore after intermediate buffer refactor.
- Fixed ray traced shadow denoising not working (history rejected all the time).
- Fixed shader warning on xbox one
- Fixed cookies not working for spot lights in ray traced reflections, ray traced GI and recursive rendering
- Fixed an inverted handling of CoatSmoothness for SSR in StackLit.
- Fixed missing distortion inputs in Lit and Unlit material UI.
- Fixed issue that propagated NaNs across multiple frames through the exposure texture.
- Fixed issue with Exclude from TAA stencil ignored.
- Fixed ray traced reflection exposure issue.
- Fixed issue with TAA history not initialising corretly scale factor for first frame
- Fixed issue with stencil test of material classification not using the correct Mask (causing false positive and bad performance with forward material in deferred)
- Fixed issue with History not reset when chaning antialiasing mode on camera
- Fixed issue with volumetric data not being initialized if default settings have volumetric and reprojection off.
- Fixed ray tracing reflection denoiser not applied in tier 1
- Fixed the vibility of ray tracing related methods.
- Fixed the diffusion profile list not saved when clicking the fix button in the material UI.
- Fixed crash when pushing bounce count higher than 1 for ray traced GI or reflections
- Fixed PCSS softness scale so that it better match ray traced reference for punctual lights.
- Fixed exposure management for the path tracer
- Fixed AxF material UI containing two advanced options settings.
- Fixed an issue where cached sky contexts were being destroyed wrongly, breaking lighting in the LookDev
- Fixed issue that clamped PCSS softness too early and not after distance scale.
- Fixed fog affect transparent on HD unlit master node
- Fixed custom post processes re-ordering not saved.
- Fixed NPE when using scalable settings
- Fixed an issue where PBR sky precomputation was reset incorrectly in some cases causing bad performance.
- Fixed a bug due to depth history begin overriden too soon
- Fixed CustomPassSampleCameraColor scale issue when called from Before Transparent injection point.
- Fixed corruption of AO in baked probes.
- Fixed issue with upgrade of projects that still had Very High as shadow filtering quality.
- Fixed issue that caused Distortion UI to appear in Lit.
- Fixed several issues with decal duplicating when editing them.
- Fixed initialization of volumetric buffer params (1204159)
- Fixed an issue where frame count was incorrectly reset for the game view, causing temporal processes to fail.
- Fixed Culling group was not disposed error.
- Fixed issues on some GPU that do not support gathers on integer textures.
- Fixed an issue with ambient probe not being initialized for the first frame after a domain reload for volumetric fog.
- Fixed the scene visibility of decal projectors and density volumes
- Fixed a leak in sky manager.
- Fixed an issue where entering playmode while the light editor is opened would produce null reference exceptions.
- Fixed the debug overlay overlapping the debug menu at runtime.
- Fixed an issue with the framecount when changing scene.
- Fixed errors that occurred when using invalid near and far clip plane values for planar reflections.
- Fixed issue with motion blur sample weighting function.
- Fixed motion vectors in MSAA.
- Fixed sun flare blending (case 1205862).
- Fixed a lot of issues related to ray traced screen space shadows.
- Fixed memory leak caused by apply distortion material not being disposed.
- Fixed Reflection probe incorrectly culled when moving its parent (case 1207660)
- Fixed a nullref when upgrading the Fog volume components while the volume is opened in the inspector.
- Fix issues where decals on PS4 would not correctly write out the tile mask causing bits of the decal to go missing.
- Use appropriate label width and text content so the label is completely visible
- Fixed an issue where final post process pass would not output the default alpha value of 1.0 when using 11_11_10 color buffer format.
- Fixed SSR issue after the MSAA Motion Vector fix.
- Fixed an issue with PCSS on directional light if punctual shadow atlas was not allocated.
- Fixed an issue where shadow resolution would be wrong on the first face of a baked reflection probe.
- Fixed issue with PCSS softness being incorrect for cascades different than the first one.
- Fixed custom post process not rendering when using multiple HDRP asset in quality settings
- Fixed probe gizmo missing id (case 1208975)
- Fixed a warning in raytracingshadowfilter.compute
- Fixed issue with AO breaking with small near plane values.
- Fixed custom post process Cleanup function not called in some cases.
- Fixed shader warning in AO code.
- Fixed a warning in simpledenoiser.compute
- Fixed tube and rectangle light culling to use their shape instead of their range as a bounding box.
- Fixed caused by using gather on a UINT texture in motion blur.
- Fix issue with ambient occlusion breaking when dynamic resolution is active.
- Fixed some possible NaN causes in Depth of Field.
- Fixed Custom Pass nullref due to the new Profiling Sample API changes
- Fixed the black/grey screen issue on after post process Custom Passes in non dev builds.
- Fixed particle lights.
- Improved behavior of lights and probe going over the HDRP asset limits.
- Fixed issue triggered when last punctual light is disabled and more than one camera is used.
- Fixed Custom Pass nullref due to the new Profiling Sample API changes
- Fixed the black/grey screen issue on after post process Custom Passes in non dev builds.
- Fixed XR rendering locked to vsync of main display with Standalone Player.
- Fixed custom pass cleanup not called at the right time when using multiple volumes.
- Fixed an issue on metal with edge of decal having artifact by delaying discard of fragments during decal projection
- Fixed various shader warning
- Fixing unnecessary memory allocations in the ray tracing cluster build
- Fixed duplicate column labels in LightEditor's light tab
- Fixed white and dark flashes on scenes with very high or very low exposure when Automatic Exposure is being used.
- Fixed an issue where passing a null ProfilingSampler would cause a null ref exception.
- Fixed memory leak in Sky when in matcap mode.
- Fixed compilation issues on platform that don't support VR.
- Fixed migration code called when we create a new HDRP asset.
- Fixed RemoveComponent on Camera contextual menu to not remove Camera while a component depend on it.
- Fixed an issue where ambient occlusion and screen space reflections editors would generate null ref exceptions when HDRP was not set as the current pipeline.
- Fixed a null reference exception in the probe UI when no HDRP asset is present.
- Fixed the outline example in the doc (sampling range was dependent on screen resolution)
- Fixed a null reference exception in the HDRI Sky editor when no HDRP asset is present.
- Fixed an issue where Decal Projectors created from script where rotated around the X axis by 90°.
- Fixed frustum used to compute Density Volumes visibility when projection matrix is oblique.
- Fixed a null reference exception in Path Tracing, Recursive Rendering and raytraced Global Illumination editors when no HDRP asset is present.
- Fix for NaNs on certain geometry with Lit shader -- [case 1210058](https://fogbugz.unity3d.com/f/cases/1210058/)
- Fixed an issue where ambient occlusion and screen space reflections editors would generate null ref exceptions when HDRP was not set as the current pipeline.
- Fixed a null reference exception in the probe UI when no HDRP asset is present.
- Fixed the outline example in the doc (sampling range was dependent on screen resolution)
- Fixed a null reference exception in the HDRI Sky editor when no HDRP asset is present.
- Fixed an issue where materials newly created from the contextual menu would have an invalid state, causing various problems until it was edited.
- Fixed transparent material created with ZWrite enabled (now it is disabled by default for new transparent materials)
- Fixed mouseover on Move and Rotate tool while DecalProjector is selected.
- Fixed wrong stencil state on some of the pixel shader versions of deferred shader.
- Fixed an issue where creating decals at runtime could cause a null reference exception.
- Fixed issue that displayed material migration dialog on the creation of new project.
- Fixed various issues with time and animated materials (cases 1210068, 1210064).
- Updated light explorer with latest changes to the Fog and fixed issues when no visual environment was present.
- Fixed not handleling properly the recieve SSR feature with ray traced reflections
- Shadow Atlas is no longer allocated for area lights when they are disabled in the shader config file.
- Avoid MRT Clear on PS4 as it is not implemented yet.
- Fixed runtime debug menu BitField control.
- Fixed the radius value used for ray traced directional light.
- Fixed compilation issues with the layered lit in ray tracing shaders.
- Fixed XR autotests viewport size rounding
- Fixed mip map slider knob displayed when cubemap have no mipmap
- Remove unnecessary skip of material upgrade dialog box.
- Fixed the profiling sample mismatch errors when enabling the profiler in play mode
- Fixed issue that caused NaNs in reflection probes on consoles.
- Fixed adjusting positive axis of Blend Distance slides the negative axis in the density volume component.
- Fixed the blend of reflections based on the weight.
- Fixed fallback for ray traced reflections when denoising is enabled.
- Fixed error spam issue with terrain detail terrainDetailUnsupported (cases 1211848)
- Fixed hardware dynamic resolution causing cropping/scaling issues in scene view (case 1158661)
- Fixed Wizard check order for `Hardware and OS` and `Direct3D12`
- Fix AO issue turning black when Far/Near plane distance is big.
- Fixed issue when opening lookdev and the lookdev volume have not been assigned yet.
- Improved memory usage of the sky system.
- Updated label in HDRP quality preference settings (case 1215100)
- Fixed Decal Projector gizmo not undoing properly (case 1216629)
- Fix a leak in the denoising of ray traced reflections.
- Fixed Alignment issue in Light Preset
- Fixed Environment Header in LightingWindow
- Fixed an issue where hair shader could write garbage in the diffuse lighting buffer, causing NaNs.
- Fixed an exposure issue with ray traced sub-surface scattering.
- Fixed runtime debug menu light hierarchy None not doing anything.
- Fixed the broken ShaderGraph preview when creating a new Lit graph.
- Fix indentation issue in preset of LayeredLit material.
- Fixed minor issues with cubemap preview in the inspector.
- Fixed wrong build error message when building for android on mac.
- Fixed an issue related to denoising ray trace area shadows.
- Fixed wrong build error message when building for android on mac.
- Fixed Wizard persistency of Direct3D12 change on domain reload.
- Fixed Wizard persistency of FixAll on domain reload.
- Fixed Wizard behaviour on domain reload.
- Fixed a potential source of NaN in planar reflection probe atlas.
- Fixed an issue with MipRatio debug mode showing _DebugMatCapTexture not being set.
- Fixed missing initialization of input params in Blit for VR.
- Fix Inf source in LTC for area lights.
- Fix issue with AO being misaligned when multiple view are visible.
- Fix issue that caused the clamp of camera rotation motion for motion blur to be ineffective.
- Fixed issue with AssetPostprocessors dependencies causing models to be imported twice when upgrading the package version.
- Fixed culling of lights with XR SDK
- Fixed memory stomp in shadow caching code, leading to overflow of Shadow request array and runtime errors.
- Fixed an issue related to transparent objects reading the ray traced indirect diffuse buffer
- Fixed an issue with filtering ray traced area lights when the intensity is high or there is an exposure.
- Fixed ill-formed include path in Depth Of Field shader.
- Fixed shader graph and ray tracing after the shader target PR.
- Fixed a bug in semi-transparent shadows (object further than the light casting shadows)
- Fix state enabled of default volume profile when in package.
- Fixed removal of MeshRenderer and MeshFilter on adding Light component.
- Fixed Ray Traced SubSurface Scattering not working with ray traced area lights
- Fixed Ray Traced SubSurface Scattering not working in forward mode.
- Fixed a bug in debug light volumes.
- Fixed a bug related to ray traced area light shadow history.
- Fixed an issue where fog sky color mode could sample NaNs in the sky cubemap.
- Fixed a leak in the PBR sky renderer.
- Added a tooltip to the Ambient Mode parameter in the Visual Envionment volume component.
- Static lighting sky now takes the default volume into account (this fixes discrepancies between baked and realtime lighting).
- Fixed a leak in the sky system.
- Removed MSAA Buffers allocation when lit shader mode is set to "deferred only".
- Fixed invalid cast for realtime reflection probes (case 1220504)
- Fixed invalid game view rendering when disabling all cameras in the scene (case 1105163)
- Hide reflection probes in the renderer components.
- Fixed infinite reload loop while displaying Light's Shadow's Link Light Layer in Inspector of Prefab Asset.
- Fixed the culling was not disposed error in build log.
- Fixed the cookie atlas size and planar atlas size being too big after an upgrade of the HDRP asset.
- Fixed transparent SSR for shader graph.
- Fixed an issue with emissive light meshes not being in the RAS.
- Fixed DXR player build
- Fixed the HDRP asset migration code not being called after an upgrade of the package
- Fixed draw renderers custom pass out of bound exception
- Fixed the PBR shader rendering in deferred
- Fixed some typos in debug menu (case 1224594)
- Fixed ray traced point and spot lights shadows not rejecting istory when semi-transparent or colored.
- Fixed a warning due to StaticLightingSky when reloading domain in some cases.
- Fixed the MaxLightCount being displayed when the light volume debug menu is on ColorAndEdge.
- Fixed issue with unclear naming of debug menu for decals.
- Fixed z-fighting in scene view when scene lighting is off (case 1203927)
- Fixed issue that prevented cubemap thumbnails from rendering.
- Fixed ray tracing with VR single-pass
- Fix an exception in ray tracing that happens if two LOD levels are using the same mesh renderer.
- Fixed error in the console when switching shader to decal in the material UI.
- Fixed an issue with refraction model and ray traced recursive rendering (case 1198578).
- Fixed an issue where a dynamic sky changing any frame may not update the ambient probe.
- Fixed cubemap thumbnail generation at project load time.
- Fixed cubemap thumbnail generation at project load time. 
- Fixed XR culling with multiple cameras
- Fixed XR single-pass with Mock HMD plugin
- Fixed sRGB mismatch with XR SDK
- Fixed an issue where default volume would not update when switching profile.
- Fixed issue with uncached reflection probe cameras reseting the debug mode (case 1224601) 
- Fixed an issue where AO override would not override specular occlusion.
- Fixed an issue where Volume inspector might not refresh correctly in some cases.
- Fixed render texture with XR
- Fixed issue with resources being accessed before initialization process has been performed completely. 
- Half fixed shuriken particle light that cast shadows (only the first one will be correct)
- Fixed issue with atmospheric fog turning black if a planar reflection probe is placed below ground level. (case 1226588)
- Fixed custom pass GC alloc issue in CustomPassVolume.GetActiveVolumes().
- Fixed a bug where instanced shadergraph shaders wouldn't compile on PS4.
- Fixed an issue related to the envlightdatasrt not being bound in recursive rendering.
- Fixed shadow cascade tooltip when using the metric mode (case 1229232)
- Fixed how the area light influence volume is computed to match rasterization.
- Focus on Decal uses the extends of the projectors
- Fixed usage of light size data that are not available at runtime.
- Fixed the depth buffer copy made before custom pass after opaque and normal injection point.
- Fix for issue that prevented scene from being completely saved when baked reflection probes are present and lighting is set to auto generate.
- Fixed drag area width at left of Light's intensity field in Inspector.
- Fixed light type resolution when performing a reset on HDAdditionalLightData (case 1220931)
- Fixed reliance on atan2 undefined behavior in motion vector debug shader.
- Fixed an usage of a a compute buffer not bound (1229964)
- Fixed an issue where changing the default volume profile from another inspector would not update the default volume editor.
- Fix issues in the post process system with RenderTexture being invalid in some cases, causing rendering problems.
- Fixed an issue where unncessarily serialized members in StaticLightingSky component would change each time the scene is changed.
- Fixed a weird behavior in the scalable settings drawing when the space becomes tiny (1212045).
- Fixed a regression in the ray traced indirect diffuse due to the new probe system.
- Fix for range compression factor for probes going negative (now clamped to positive values).
- Fixed path validation when creating new volume profile (case 1229933)
- Fixed a bug where Decal Shader Graphs would not recieve reprojected Position, Normal, or Bitangent data. (1239921)
- Fix reflection hierarchy for CARPAINT in AxF.
- Fix precise fresnel for delta lights for SVBRDF in AxF.
- Fixed the debug exposure mode for display sky reflection and debug view baked lighting
- Fixed MSAA depth resolve when there is no motion vectors
- Fixed various object leaks in HDRP.
- Fixed compile error with XR SubsystemManager.
- Fix for assertion triggering sometimes when saving a newly created lit shader graph (case 1230996)
- Fixed culling of planar reflection probes that change position (case 1218651)
- Fixed null reference when processing lightprobe (case 1235285)
- Fix issue causing wrong planar reflection rendering when more than one camera is present.
- Fix black screen in XR when HDRP package is present but not used.
- Fixed an issue with the specularFGD term being used when the material has a clear coat (lit shader).
- Fixed white flash happening with auto-exposure in some cases (case 1223774)
- Fixed NaN which can appear with real time reflection and inf value
- Fixed an issue that was collapsing the volume components in the HDRP default settings
- Fixed warning about missing bound decal buffer
- Fixed shader warning on Xbox for ResolveStencilBuffer.compute. 
- Fixed PBR shader ZTest rendering in deferred.
- Replaced commands incompatible with async compute in light list build process.
- Diffusion Profile and Material references in HDRP materials are now correctly exported to unity packages. Note that the diffusion profile or the material references need to be edited once before this can work properly.
- Fix MaterialBalls having same guid issue
- Fix spelling and grammatical errors in material samples
- Fixed unneeded cookie texture allocation for cone stop lights.
- Fixed scalarization code for contact shadows.
- Fixed volume debug in playmode
- Fixed issue when toggling anything in HDRP asset that will produce an error (case 1238155)
- Fixed shader warning in PCSS code when using Vulkan.
- Fixed decal that aren't working without Metal and Ambient Occlusion option enabled.
- Fixed an error about procedural sky being logged by mistake.
- Fixed shadowmask UI now correctly showing shadowmask disable
- Made more explicit the warning about raytracing and asynchronous compute. Also fixed the condition in which it appears.
- Fixed a null ref exception in static sky when the default volume profile is invalid.
- DXR: Fixed shader compilation error with shader graph and pathtracer
- Fixed SceneView Draw Modes not being properly updated after opening new scene view panels or changing the editor layout.
- Fixed issue with screen-space shadows not enabled properly when RT is disabled (case 1235821)
- Fixed a performance issue with stochastic ray traced area shadows.
- Fixed cookie texture not updated when changing an import settings (srgb for example).
- Fixed flickering of the game/scene view when lookdev is running.
- Fixed issue with reflection probes in realtime time mode with OnEnable baking having wrong lighting with sky set to dynamic (case 1238047).
- Fixed transparent motion vectors not working when in MSAA.
- Fix error when removing DecalProjector from component contextual menu (case 1243960)
- Fixed issue with post process when running in RGBA16 and an object with additive blending is in the scene.
<<<<<<< HEAD
- Fixed issue when switching back to custom sensor type in physical camera settings (case 1244350).
=======
- Fixed corrupted values on LayeredLit when using Vertex Color multiply mode to multiply and MSAA is activated. 
- Fix conflicts with Handles manipulation when performing a Reset in DecalComponent (case 1238833)
- Fixed depth prepass and postpass being disabled after changing the shader in the material UI.
- Fixed issue with sceneview camera settings not being saved after Editor restart.
>>>>>>> 943e8beb

### Changed
- Improve MIP selection for decals on Transparents
- Color buffer pyramid is not allocated anymore if neither refraction nor distortion are enabled
- Rename Emission Radius to Radius in UI in Point, Spot
- Angular Diameter parameter for directional light is no longuer an advanced property
- DXR: Remove Light Radius and Angular Diamater of Raytrace shadow. Angular Diameter and Radius are used instead.
- Remove MaxSmoothness parameters from UI for point, spot and directional light. The MaxSmoothness is now deduce from Radius Parameters
- DXR: Remove the Ray Tracing Environement Component. Add a Layer Mask to the ray Tracing volume components to define which objects are taken into account for each effect.
- Removed second cubemaps used for shadowing in lookdev
- Disable Physically Based Sky below ground
- Increase max limit of area light and reflection probe to 128
- Change default texture for detailmap to grey
- Optimize Shadow RT load on Tile based architecture platforms.
- Improved quality of SSAO.
- Moved RequestShadowMapRendering() back to public API.
- Update HDRP DXR Wizard with an option to automatically clone the hdrp config package and setup raytracing to 1 in shaders file.
- Added SceneSelection pass for TerrainLit shader.
- Simplified Light's type API regrouping the logic in one place (Check type in HDAdditionalLightData)
- The support of LOD CrossFade (Dithering transition) in master nodes now required to enable it in the master node settings (Save variant)
- Improved shadow bias, by removing constant depth bias and substituting it with slope-scale bias.
- Fix the default stencil values when a material is created from a SSS ShaderGraph.
- Tweak test asset to be compatible with XR: unlit SG material for canvas and double-side font material
- Slightly tweaked the behaviour of bloom when resolution is low to reduce artifacts.
- Hidden fields in Light Inspector that is not relevant while in BakingOnly mode.
- Changed parametrization of PCSS, now softness is derived from angular diameter (for directional lights) or shape radius (for point/spot lights) and min filter size is now in the [0..1] range.
- Moved the copy of the geometry history buffers to right after the depth mip chain generation.
- Rename "Luminance" to "Nits" in UX for physical light unit
- Rename FrameSettings "SkyLighting" to "SkyReflection"
- Reworked XR automated tests
- The ray traced screen space shadow history for directional, spot and point lights is discarded if the light transform has changed.
- Changed the behavior for ray tracing in case a mesh renderer has both transparent and opaque submeshes.
- Improve history buffer management
- Replaced PlayerSettings.virtualRealitySupported with XRGraphics.tryEnable.
- Remove redundant FrameSettings RealTimePlanarReflection
- Improved a bit the GC calls generated during the rendering.
- Material update is now only triggered when the relevant settings are touched in the shader graph master nodes
- Changed the way Sky Intensity (on Sky volume components) is handled. It's now a combo box where users can choose between Exposure, Multiplier or Lux (for HDRI sky only) instead of both multiplier and exposure being applied all the time. Added a new menu item to convert old profiles.
- Change how method for specular occlusions is decided on inspector shader (Lit, LitTesselation, LayeredLit, LayeredLitTessellation)
- Unlocked SSS, SSR, Motion Vectors and Distortion frame settings for reflections probes.
- Hide unused LOD settings in Quality Settings legacy window.
- Reduced the constrained distance for temporal reprojection of ray tracing denoising
- Removed shadow near plane from the Directional Light Shadow UI.
- Improved the performances of custom pass culling.
- The scene view camera now replicates the physical parameters from the camera tagged as "MainCamera".
- Reduced the number of GC.Alloc calls, one simple scene without plarnar / probes, it should be 0B.
- Renamed ProfilingSample to ProfilingScope and unified API. Added GPU Timings.
- Updated macros to be compatible with the new shader preprocessor.
- Ray tracing reflection temporal filtering is now done in pre-exposed space
- Search field selects the appropriate fields in both project settings panels 'HDRP Default Settings' and 'Quality/HDRP'
- Disabled the refraction and transmission map keywords if the material is opaque.
- Keep celestial bodies outside the atmosphere.
- Updated the MSAA documentation to specify what features HDRP supports MSAA for and what features it does not.
- Shader use for Runtime Debug Display are now correctly stripper when doing a release build
- Now each camera has its own Volume Stack. This allows Volume Parameters to be updated as early as possible and be ready for the whole frame without conflicts between cameras.
- Disable Async for SSR, SSAO and Contact shadow when aggregated ray tracing frame setting is on.
- Improved performance when entering play mode without domain reload by a factor of ~25
- Renamed the camera profiling sample to include the camera name
- Discarding the ray tracing history for AO, reflection, diffuse shadows and GI when the viewport size changes.
- Renamed the camera profiling sample to include the camera name
- Renamed the post processing graphic formats to match the new convention.
- The restart in Wizard for DXR will always be last fix from now on
- Refactoring pre-existing materials to share more shader code between rasterization and ray tracing.
- Setting a material's Refraction Model to Thin does not overwrite the Thickness and Transmission Absorption Distance anymore.
- Removed Wind textures from runtime as wind is no longer built into the pipeline
- Changed Shader Graph titles of master nodes to be more easily searchable ("HDRP/x" -> "x (HDRP)")
- Expose StartSinglePass() and StopSinglePass() as public interface for XRPass
- Replaced the Texture array for 2D cookies (spot, area and directional lights) and for planar reflections by an atlas.
- Moved the tier defining from the asset to the concerned volume components.
- Changing from a tier management to a "mode" management for reflection and GI and removing the ability to enable/disable deferred and ray bining (they are now implied by performance mode)
- The default FrameSettings for ScreenSpaceShadows is set to true for Camera in order to give a better workflow for DXR.
- Refactor internal usage of Stencil bits.
- Changed how the material upgrader works and added documentation for it.
- Custom passes now disable the stencil when overwriting the depth and not writing into it.
- Renamed the camera profiling sample to include the camera name
- Changed the way the shadow casting property of transparent and tranmissive materials is handeled for ray tracing.
- Changed inspector materials stencil setting code to have more sharing.
- Updated the default scene and default DXR scene and DefaultVolumeProfile.
- Changed the way the length parameter is used for ray traced contact shadows.
- Improved the coherency of PCSS blur between cascades.
- Updated VR checks in Wizard to reflect new XR System.
- Removing unused alpha threshold depth prepass and post pass for fabric shader graph.
- Transform result from CIE XYZ to sRGB color space in EvalSensitivity for iridescence.
- Moved BeginCameraRendering callback right before culling.
- Changed the visibility of the Indirect Lighting Controller component to public.
- Renamed the cubemap used for diffuse convolution to a more explicit name for the memory profiler.
- Improved behaviour of transmission color on transparent surfaces in path tracing.
- Light dimmer can now get values higher than one and was renamed to multiplier in the UI.
- Removed info box requesting volume component for Visual Environment and updated the documentation with the relevant information.
- Improved light selection oracle for light sampling in path tracing.
- Stripped ray tracing subsurface passes with ray tracing is not enabled.
- Remove LOD cross fade code for ray tracing shaders
- Removed legacy VR code
- Add range-based clipping to box lights (case 1178780)
- Improve area light culling (case 1085873)
- Light Hierarchy debug mode can now adjust Debug Exposure for visualizing high exposure scenes.
- Rejecting history for ray traced reflections based on a threshold evaluated on the neighborhood of the sampled history.
- Renamed "Environment" to "Reflection Probes" in tile/cluster debug menu.
- Utilities namespace is obsolete, moved its content to UnityEngine.Rendering (case 1204677)
- Obsolete Utilities namespace was removed, instead use UnityEngine.Rendering (case 1204677)
- Moved most of the compute shaders to the multi_compile API instead of multiple kernels.
- Use multi_compile API for deferred compute shader with shadow mask.
- Remove the raytracing rendering queue system to make recursive raytraced material work when raytracing is disabled
- Changed a few resources used by ray tracing shaders to be global resources (using register space1) for improved CPU performance.
- All custom pass volumes are now executed for one injection point instead of the first one.
- Hidden unsupported choice in emission in Materials
- Temporal Anti aliasing improvements.
- Optimized PrepareLightsForGPU (cost reduced by over 25%) and PrepareGPULightData (around twice as fast now).
- Moved scene view camera settings for HDRP from the preferences window to the scene view camera settings window.
- Updated shaders to be compatible with Microsoft's DXC.
- Debug exposure in debug menu have been replace to debug exposure compensation in EV100 space and is always visible.
- Further optimized PrepareLightsForGPU (3x faster with few shadows, 1.4x faster with a lot of shadows or equivalently cost reduced by 68% to 37%).
- Raytracing: Replaced the DIFFUSE_LIGHTING_ONLY multicompile by a uniform.
- Raytracing: Removed the dynamic lightmap multicompile.
- Raytracing: Remove the LOD cross fade multi compile for ray tracing.
- Cookie are now supported in lightmaper. All lights casting cookie and baked will now include cookie influence.
- Avoid building the mip chain a second time for SSR for transparent objects.
- Replaced "High Quality" Subsurface Scattering with a set of Quality Levels.
- Replaced "High Quality" Volumetric Lighting with "Screen Resolution Percentage" and "Volume Slice Count" on the Fog volume component.
- Merged material samples and shader samples
- Update material samples scene visuals
- Use multi_compile API for deferred compute shader with shadow mask.
- Made the StaticLightingSky class public so that users can change it by script for baking purpose.
- Shadowmask and realtime reflectoin probe property are hide in Quality settings
- Improved performance of reflection probe management when using a lot of probes.
- Ignoring the disable SSR flags for recursive rendering.

## [7.1.1] - 2019-09-05

### Added
- Transparency Overdraw debug mode. Allows to visualize transparent objects draw calls as an "heat map".
- Enabled single-pass instancing support for XR SDK with new API cmd.SetInstanceMultiplier()
- XR settings are now available in the HDRP asset
- Support for Material Quality in Shader Graph
- Material Quality support selection in HDRP Asset
- Renamed XR shader macro from UNITY_STEREO_ASSIGN_COMPUTE_EYE_INDEX to UNITY_XR_ASSIGN_VIEW_INDEX
- Raytracing ShaderGraph node for HDRP shaders
- Custom passes volume component with 3 injection points: Before Rendering, Before Transparent and Before Post Process
- Alpha channel is now properly exported to camera render textures when using FP16 color buffer format
- Support for XR SDK mirror view modes
- HD Master nodes in Shader Graph now support Normal and Tangent modification in vertex stage.
- DepthOfFieldCoC option in the fullscreen debug modes.
- Added override Ambient Occlusion option on debug windows
- Added Custom Post Processes with 3 injection points: Before Transparent, Before Post Process and After Post Process
- Added draft of minimal interactive path tracing (experimental) based on DXR API - Support only 4 area light, lit and unlit shader (non-shadergraph)
- Small adjustments to TAA anti flicker (more aggressive on high values).

### Fixed
- Fixed wizard infinite loop on cancellation
- Fixed with compute shader error about too many threads in threadgroup on low GPU
- Fixed invalid contact shadow shaders being created on metal
- Fixed a bug where if Assembly.GetTypes throws an exception due to mis-versioned dlls, then no preprocessors are used in the shader stripper
- Fixed typo in AXF decal property preventing to compile
- Fixed reflection probe with XR single-pass and FPTL
- Fixed force gizmo shown when selecting camera in hierarchy
- Fixed issue with XR occlusion mesh and dynamic resolution
- Fixed an issue where lighting compute buffers were re-created with the wrong size when resizing the window, causing tile artefacts at the top of the screen.
- Fix FrameSettings names and tooltips
- Fixed error with XR SDK when the Editor is not in focus
- Fixed errors with RenderGraph, XR SDK and occlusion mesh
- Fixed shadow routines compilation errors when "real" type is a typedef on "half".
- Fixed toggle volumetric lighting in the light UI
- Fixed post-processing history reset handling rt-scale incorrectly
- Fixed crash with terrain and XR multi-pass
- Fixed ShaderGraph material synchronization issues
- Fixed a null reference exception when using an Emissive texture with Unlit shader (case 1181335)
- Fixed an issue where area lights and point lights where not counted separately with regards to max lights on screen (case 1183196)
- Fixed an SSR and Subsurface Scattering issue (appearing black) when using XR.

### Changed
- Update Wizard layout.
- Remove almost all Garbage collection call within a frame.
- Rename property AdditionalVeclocityChange to AddPrecomputeVelocity
- Call the End/Begin camera rendering callbacks for camera with customRender enabled
- Changeg framesettings migration order of postprocess flags as a pr for reflection settings flags have been backported to 2019.2
- Replaced usage of ENABLE_VR in XRSystem.cs by version defines based on the presence of the built-in VR and XR modules
- Added an update virtual function to the SkyRenderer class. This is called once per frame. This allows a given renderer to amortize heavy computation at the rate it chooses. Currently only the physically based sky implements this.
- Removed mandatory XRPass argument in HDCamera.GetOrCreate()
- Restored the HDCamera parameter to the sky rendering builtin parameters.
- Removed usage of StructuredBuffer for XR View Constants
- Expose Direct Specular Lighting control in FrameSettings
- Deprecated ExponentialFog and VolumetricFog volume components. Now there is only one exponential fog component (Fog) which can add Volumetric Fog as an option. Added a script in Edit -> Render Pipeline -> Upgrade Fog Volume Components.

## [7.0.1] - 2019-07-25

### Added
- Added option in the config package to disable globally Area Lights and to select shadow quality settings for the deferred pipeline.
- When shader log stripping is enabled, shader stripper statistics will be written at `Temp/shader-strip.json`
- Occlusion mesh support from XR SDK

### Fixed
- Fixed XR SDK mirror view blit, cleanup some XRTODO and removed XRDebug.cs
- Fixed culling for volumetrics with XR single-pass rendering
- Fix shadergraph material pass setup not called
- Fixed documentation links in component's Inspector header bar
- Cookies using the render texture output from a camera are now properly updated
- Allow in ShaderGraph to enable pre/post pass when the alpha clip is disabled

### Changed
- RenderQueue for Opaque now start at Background instead of Geometry.
- Clamp the area light size for scripting API when we change the light type
- Added a warning in the material UI when the diffusion profile assigned is not in the HDRP asset


## [7.0.0] - 2019-07-17

### Added
- `Fixed`, `Viewer`, and `Automatic` modes to compute the FOV used when rendering a `PlanarReflectionProbe`
- A checkbox to toggle the chrome gizmo of `ReflectionProbe`and `PlanarReflectionProbe`
- Added a Light layer in shadows that allow for objects to cast shadows without being affected by light (and vice versa).
- You can now access ShaderGraph blend states from the Material UI (for example, **Surface Type**, **Sorting Priority**, and **Blending Mode**). This change may break Materials that use a ShaderGraph, to fix them, select **Edit > Render Pipeline > Reset all ShaderGraph Scene Materials BlendStates**. This syncs the blendstates of you ShaderGraph master nodes with the Material properties.
- You can now control ZTest, ZWrite, and CullMode for transparent Materials.
- Materials that use Unlit Shaders or Unlit Master Node Shaders now cast shadows.
- Added an option to enable the ztest on **After Post Process** materials when TAA is disabled.
- Added a new SSAO (based on Ground Truth Ambient Occlusion algorithm) to replace the previous one.
- Added support for shadow tint on light
- BeginCameraRendering and EndCameraRendering callbacks are now called with probes
- Adding option to update shadow maps only On Enable and On Demand.
- Shader Graphs that use time-dependent vertex modification now generate correct motion vectors.
- Added option to allow a custom spot angle for spot light shadow maps.
- Added frame settings for individual post-processing effects
- Added dither transition between cascades for Low and Medium quality settings
- Added single-pass instancing support with XR SDK
- Added occlusion mesh support with XR SDK
- Added support of Alembic velocity to various shaders
- Added support for more than 2 views for single-pass instancing
- Added support for per punctual/directional light min roughness in StackLit
- Added mirror view support with XR SDK
- Added VR verification in HDRPWizard
- Added DXR verification in HDRPWizard
- Added feedbacks in UI of Volume regarding skies
- Cube LUT support in Tonemapping. Cube LUT helpers for external grading are available in the Post-processing Sample package.

### Fixed
- Fixed an issue with history buffers causing effects like TAA or auto exposure to flicker when more than one camera was visible in the editor
- The correct preview is displayed when selecting multiple `PlanarReflectionProbe`s
- Fixed volumetric rendering with camera-relative code and XR stereo instancing
- Fixed issue with flashing cyan due to async compilation of shader when selecting a mesh
- Fix texture type mismatch when the contact shadow are disabled (causing errors on IOS devices)
- Fixed Generate Shader Includes while in package
- Fixed issue when texture where deleted in ShadowCascadeGUI
- Fixed issue in FrameSettingsHistory when disabling a camera several time without enabling it in between.
- Fixed volumetric reprojection with camera-relative code and XR stereo instancing
- Added custom BaseShaderPreprocessor in HDEditorUtils.GetBaseShaderPreprocessorList()
- Fixed compile issue when USE_XR_SDK is not defined
- Fixed procedural sky sun disk intensity for high directional light intensities
- Fixed Decal mip level when using texture mip map streaming to avoid dropping to lowest permitted mip (now loading all mips)
- Fixed deferred shading for XR single-pass instancing after lightloop refactor
- Fixed cluster and material classification debug (material classification now works with compute as pixel shader lighting)
- Fixed IOS Nan by adding a maximun epsilon definition REAL_EPS that uses HALF_EPS when fp16 are used
- Removed unnecessary GC allocation in motion blur code
- Fixed locked UI with advanded influence volume inspector for probes
- Fixed invalid capture direction when rendering planar reflection probes
- Fixed Decal HTILE optimization with platform not supporting texture atomatic (Disable it)
- Fixed a crash in the build when the contact shadows are disabled
- Fixed camera rendering callbacks order (endCameraRendering was being called before the actual rendering)
- Fixed issue with wrong opaque blending settings for After Postprocess
- Fixed issue with Low resolution transparency on PS4
- Fixed a memory leak on volume profiles
- Fixed The Parallax Occlusion Mappping node in shader graph and it's UV input slot
- Fixed lighting with XR single-pass instancing by disabling deferred tiles
- Fixed the Bloom prefiltering pass
- Fixed post-processing effect relying on Unity's random number generator
- Fixed camera flickering when using TAA and selecting the camera in the editor
- Fixed issue with single shadow debug view and volumetrics
- Fixed most of the problems with light animation and timeline
- Fixed indirect deferred compute with XR single-pass instancing
- Fixed a slight omission in anisotropy calculations derived from HazeMapping in StackLit
- Improved stack computation numerical stability in StackLit
- Fix PBR master node always opaque (wrong blend modes for forward pass)
- Fixed TAA with XR single-pass instancing (missing macros)
- Fixed an issue causing Scene View selection wire gizmo to not appear when using HDRP Shader Graphs.
- Fixed wireframe rendering mode (case 1083989)
- Fixed the renderqueue not updated when the alpha clip is modified in the material UI.
- Fixed the PBR master node preview
- Remove the ReadOnly flag on Reflection Probe's cubemap assets during bake when there are no VCS active.
- Fixed an issue where setting a material debug view would not reset the other exclusive modes
- Spot light shapes are now correctly taken into account when baking
- Now the static lighting sky will correctly take the default values for non-overridden properties
- Fixed material albedo affecting the lux meter
- Extra test in deferred compute shading to avoid shading pixels that were not rendered by the current camera (for camera stacking)

### Changed
- Optimization: Reduce the group size of the deferred lighting pass from 16x16 to 8x8
- Replaced HDCamera.computePassCount by viewCount
- Removed xrInstancing flag in RTHandles (replaced by TextureXR.slices and TextureXR.dimensions)
- Refactor the HDRenderPipeline and lightloop code to preprare for high level rendergraph
- Removed the **Back Then Front Rendering** option in the fabric Master Node settings. Enabling this option previously did nothing.
- Shader type Real translates to FP16 precision on Nintendo Switch.
- Shader framework refactor: Introduce CBSDF, EvaluateBSDF, IsNonZeroBSDF to replace BSDF functions
- Shader framework refactor:  GetBSDFAngles, LightEvaluation and SurfaceShading functions
- Replace ComputeMicroShadowing by GetAmbientOcclusionForMicroShadowing
- Rename WorldToTangent to TangentToWorld as it was incorrectly named
- Remove SunDisk and Sun Halo size from directional light
- Remove all obsolete wind code from shader
- Renamed DecalProjectorComponent into DecalProjector for API alignment.
- Improved the Volume UI and made them Global by default
- Remove very high quality shadow option
- Change default for shadow quality in Deferred to Medium
- Enlighten now use inverse squared falloff (before was using builtin falloff)
- Enlighten is now deprecated. Please use CPU or GPU lightmaper instead.
- Remove the name in the diffusion profile UI
- Changed how shadow map resolution scaling with distance is computed. Now it uses screen space area rather than light range.
- Updated MoreOptions display in UI
- Moved Display Area Light Emissive Mesh script API functions in the editor namespace
- direct strenght properties in ambient occlusion now affect direct specular as well
- Removed advanced Specular Occlusion control in StackLit: SSAO based SO control is hidden and fixed to behave like Lit, SPTD is the only HQ technique shown for baked SO.
- Shader framework refactor: Changed ClampRoughness signature to include PreLightData access.
- HDRPWizard window is now in Window > General > HD Render Pipeline Wizard
- Moved StaticLightingSky to LightingWindow
- Removes the current "Scene Settings" and replace them with "Sky & Fog Settings" (with Physically Based Sky and Volumetric Fog).
- Changed how cached shadow maps are placed inside the atlas to minimize re-rendering of them.

## [6.7.0-preview] - 2019-05-16

### Added
- Added ViewConstants StructuredBuffer to simplify XR rendering
- Added API to render specific settings during a frame
- Added stadia to the supported platforms (2019.3)
- Enabled cascade blends settings in the HD Shadow component
- Added Hardware Dynamic Resolution support.
- Added MatCap debug view to replace the no scene lighting debug view.
- Added clear GBuffer option in FrameSettings (default to false)
- Added preview for decal shader graph (Only albedo, normal and emission)
- Added exposure weight control for decal
- Screen Space Directional Shadow under a define option. Activated for ray tracing
- Added a new abstraction for RendererList that will help transition to Render Graph and future RendererList API
- Added multipass support for VR
- Added XR SDK integration (multipass only)
- Added Shader Graph samples for Hair, Fabric and Decal master nodes.
- Add fade distance, shadow fade distance and light layers to light explorer
- Add method to draw light layer drawer in a rect to HDEditorUtils

### Fixed
- Fixed deserialization crash at runtime
- Fixed for ShaderGraph Unlit masternode not writing velocity
- Fixed a crash when assiging a new HDRP asset with the 'Verify Saving Assets' option enabled
- Fixed exposure to properly support TEXTURE2D_X
- Fixed TerrainLit basemap texture generation
- Fixed a bug that caused nans when material classification was enabled and a tile contained one standard material + a material with transmission.
- Fixed gradient sky hash that was not using the exposure hash
- Fixed displayed default FrameSettings in HDRenderPipelineAsset wrongly updated on scripts reload.
- Fixed gradient sky hash that was not using the exposure hash.
- Fixed visualize cascade mode with exposure.
- Fixed (enabled) exposure on override lighting debug modes.
- Fixed issue with LightExplorer when volume have no profile
- Fixed issue with SSR for negative, infinite and NaN history values
- Fixed LightLayer in HDReflectionProbe and PlanarReflectionProbe inspector that was not displayed as a mask.
- Fixed NaN in transmission when the thickness and a color component of the scattering distance was to 0
- Fixed Light's ShadowMask multi-edition.
- Fixed motion blur and SMAA with VR single-pass instancing
- Fixed NaNs generated by phase functionsin volumetric lighting
- Fixed NaN issue with refraction effect and IOR of 1 at extreme grazing angle
- Fixed nan tracker not using the exposure
- Fixed sorting priority on lit and unlit materials
- Fixed null pointer exception when there are no AOVRequests defined on a camera
- Fixed dirty state of prefab using disabled ReflectionProbes
- Fixed an issue where gizmos and editor grid were not correctly depth tested
- Fixed created default scene prefab non editable due to wrong file extension.
- Fixed an issue where sky convolution was recomputed for nothing when a preview was visible (causing extreme slowness when fabric convolution is enabled)
- Fixed issue with decal that wheren't working currently in player
- Fixed missing stereo rendering macros in some fragment shaders
- Fixed exposure for ReflectionProbe and PlanarReflectionProbe gizmos
- Fixed single-pass instancing on PSVR
- Fixed Vulkan shader issue with Texture2DArray in ScreenSpaceShadow.compute by re-arranging code (workaround)
- Fixed camera-relative issue with lights and XR single-pass instancing
- Fixed single-pass instancing on Vulkan
- Fixed htile synchronization issue with shader graph decal
- Fixed Gizmos are not drawn in Camera preview
- Fixed pre-exposure for emissive decal
- Fixed wrong values computed in PreIntegrateFGD and in the generation of volumetric lighting data by forcing the use of fp32.
- Fixed NaNs arising during the hair lighting pass
- Fixed synchronization issue in decal HTile that occasionally caused rendering artifacts around decal borders
- Fixed QualitySettings getting marked as modified by HDRP (and thus checked out in Perforce)
- Fixed a bug with uninitialized values in light explorer
- Fixed issue with LOD transition
- Fixed shader warnings related to raytracing and TEXTURE2D_X

### Changed
- Refactor PixelCoordToViewDirWS to be VR compatible and to compute it only once per frame
- Modified the variants stripper to take in account multiple HDRP assets used in the build.
- Improve the ray biasing code to avoid self-intersections during the SSR traversal
- Update Pyramid Spot Light to better match emitted light volume.
- Moved _XRViewConstants out of UnityPerPassStereo constant buffer to fix issues with PSSL
- Removed GetPositionInput_Stereo() and single-pass (double-wide) rendering mode
- Changed label width of the frame settings to accommodate better existing options.
- SSR's Default FrameSettings for camera is now enable.
- Re-enabled the sharpening filter on Temporal Anti-aliasing
- Exposed HDEditorUtils.LightLayerMaskDrawer for integration in other packages and user scripting.
- Rename atmospheric scattering in FrameSettings to Fog
- The size modifier in the override for the culling sphere in Shadow Cascades now defaults to 0.6, which is the same as the formerly hardcoded value.
- Moved LOD Bias and Maximum LOD Level from Frame Setting section `Other` to `Rendering`
- ShaderGraph Decal that affect only emissive, only draw in emissive pass (was drawing in dbuffer pass too)
- Apply decal projector fade factor correctly on all attribut and for shader graph decal
- Move RenderTransparentDepthPostpass after all transparent
- Update exposure prepass to interleave XR single-pass instancing views in a checkerboard pattern
- Removed ScriptRuntimeVersion check in wizard.

## [6.6.0-preview] - 2019-04-01

### Added
- Added preliminary changes for XR deferred shading
- Added support of 111110 color buffer
- Added proper support for Recorder in HDRP
- Added depth offset input in shader graph master nodes
- Added a Parallax Occlusion Mapping node
- Added SMAA support
- Added Homothety and Symetry quick edition modifier on volume used in ReflectionProbe, PlanarReflectionProbe and DensityVolume
- Added multi-edition support for DecalProjectorComponent
- Improve hair shader
- Added the _ScreenToTargetScaleHistory uniform variable to be used when sampling HDRP RTHandle history buffers.
- Added settings in `FrameSettings` to change `QualitySettings.lodBias` and `QualitySettings.maximumLODLevel` during a rendering
- Added an exposure node to retrieve the current, inverse and previous frame exposure value.
- Added an HD scene color node which allow to sample the scene color with mips and a toggle to remove the exposure.
- Added safeguard on HD scene creation if default scene not set in the wizard
- Added Low res transparency rendering pass.

### Fixed
- Fixed HDRI sky intensity lux mode
- Fixed dynamic resolution for XR
- Fixed instance identifier semantic string used by Shader Graph
- Fixed null culling result occuring when changing scene that was causing crashes
- Fixed multi-edition light handles and inspector shapes
- Fixed light's LightLayer field when multi-editing
- Fixed normal blend edition handles on DensityVolume
- Fixed an issue with layered lit shader and height based blend where inactive layers would still have influence over the result
- Fixed multi-selection handles color for DensityVolume
- Fixed multi-edition inspector's blend distances for HDReflectionProbe, PlanarReflectionProbe and DensityVolume
- Fixed metric distance that changed along size in DensityVolume
- Fixed DensityVolume shape handles that have not same behaviour in advance and normal edition mode
- Fixed normal map blending in TerrainLit by only blending the derivatives
- Fixed Xbox One rendering just a grey screen instead of the scene
- Fixed probe handles for multiselection
- Fixed baked cubemap import settings for convolution
- Fixed regression causing crash when attempting to open HDRenderPipelineWizard without an HDRenderPipelineAsset setted
- Fixed FullScreenDebug modes: SSAO, SSR, Contact shadow, Prerefraction Color Pyramid, Final Color Pyramid
- Fixed volumetric rendering with stereo instancing
- Fixed shader warning
- Fixed missing resources in existing asset when updating package
- Fixed PBR master node preview in forward rendering or transparent surface
- Fixed deferred shading with stereo instancing
- Fixed "look at" edition mode of Rotation tool for DecalProjectorComponent
- Fixed issue when switching mode in ReflectionProbe and PlanarReflectionProbe
- Fixed issue where migratable component version where not always serialized when part of prefab's instance
- Fixed an issue where shadow would not be rendered properly when light layer are not enabled
- Fixed exposure weight on unlit materials
- Fixed Light intensity not played in the player when recorded with animation/timeline
- Fixed some issues when multi editing HDRenderPipelineAsset
- Fixed emission node breaking the main shader graph preview in certain conditions.
- Fixed checkout of baked probe asset when baking probes.
- Fixed invalid gizmo position for rotated ReflectionProbe
- Fixed multi-edition of material's SurfaceType and RenderingPath
- Fixed whole pipeline reconstruction on selecting for the first time or modifying other than the currently used HDRenderPipelineAsset
- Fixed single shadow debug mode
- Fixed global scale factor debug mode when scale > 1
- Fixed debug menu material overrides not getting applied to the Terrain Lit shader
- Fixed typo in computeLightVariants
- Fixed deferred pass with XR instancing by disabling ComputeLightEvaluation
- Fixed bloom resolution independence
- Fixed lens dirt intensity not behaving properly
- Fixed the Stop NaN feature
- Fixed some resources to handle more than 2 instanced views for XR
- Fixed issue with black screen (NaN) produced on old GPU hardware or intel GPU hardware with gaussian pyramid
- Fixed issue with disabled punctual light would still render when only directional light is present

### Changed
- DensityVolume scripting API will no longuer allow to change between advance and normal edition mode
- Disabled depth of field, lens distortion and panini projection in the scene view
- TerrainLit shaders and includes are reorganized and made simpler.
- TerrainLit shader GUI now allows custom properties to be displayed in the Terrain fold-out section.
- Optimize distortion pass with stencil
- Disable SceneSelectionPass in shader graph preview
- Control punctual light and area light shadow atlas separately
- Move SMAA anti-aliasing option to after Temporal Anti Aliasing one, to avoid problem with previously serialized project settings
- Optimize rendering with static only lighting and when no cullable lights/decals/density volumes are present.
- Updated handles for DecalProjectorComponent for enhanced spacial position readability and have edition mode for better SceneView management
- DecalProjectorComponent are now scale independent in order to have reliable metric unit (see new Size field for changing the size of the volume)
- Restructure code from HDCamera.Update() by adding UpdateAntialiasing() and UpdateViewConstants()
- Renamed velocity to motion vectors
- Objects rendered during the After Post Process pass while TAA is enabled will not benefit from existing depth buffer anymore. This is done to fix an issue where those object would wobble otherwise
- Removed usage of builtin unity matrix for shadow, shadow now use same constant than other view
- The default volume layer mask for cameras & probes is now `Default` instead of `Everything`

## [6.5.0-preview] - 2019-03-07

### Added
- Added depth-of-field support with stereo instancing
- Adding real time area light shadow support
- Added a new FrameSettings: Specular Lighting to toggle the specular during the rendering

### Fixed
- Fixed diffusion profile upgrade breaking package when upgrading to a new version
- Fixed decals cropped by gizmo not updating correctly if prefab
- Fixed an issue when enabling SSR on multiple view
- Fixed edition of the intensity's unit field while selecting multiple lights
- Fixed wrong calculation in soft voxelization for density volume
- Fixed gizmo not working correctly with pre-exposure
- Fixed issue with setting a not available RT when disabling motion vectors
- Fixed planar reflection when looking at mirror normal
- Fixed mutiselection issue with HDLight Inspector
- Fixed HDAdditionalCameraData data migration
- Fixed failing builds when light explorer window is open
- Fixed cascade shadows border sometime causing artefacts between cascades
- Restored shadows in the Cascade Shadow debug visualization
- `camera.RenderToCubemap` use proper face culling

### Changed
- When rendering reflection probe disable all specular lighting and for metals use fresnelF0 as diffuse color for bake lighting.

## [6.4.0-preview] - 2019-02-21

### Added
- VR: Added TextureXR system to selectively expand TEXTURE2D macros to texture array for single-pass stereo instancing + Convert textures call to these macros
- Added an unit selection dropdown next to shutter speed (camera)
- Added error helpbox when trying to use a sub volume component that require the current HDRenderPipelineAsset to support a feature that it is not supporting.
- Add mesh for tube light when display emissive mesh is enabled

### Fixed
- Fixed Light explorer. The volume explorer used `profile` instead of `sharedProfile` which instantiate a custom volume profile instead of editing the asset itself.
- Fixed UI issue where all is displayed using metric unit in shadow cascade and Percent is set in the unit field (happening when opening the inspector).
- Fixed inspector event error when double clicking on an asset (diffusion profile/material).
- Fixed nullref on layered material UI when the material is not an asset.
- Fixed nullref exception when undo/redo a light property.
- Fixed visual bug when area light handle size is 0.

### Changed
- Update UI for 32bit/16bit shadow precision settings in HDRP asset
- Object motion vectors have been disabled in all but the game view. Camera motion vectors are still enabled everywhere, allowing TAA and Motion Blur to work on static objects.
- Enable texture array by default for most rendering code on DX11 and unlock stereo instancing (DX11 only for now)

## [6.3.0-preview] - 2019-02-18

### Added
- Added emissive property for shader graph decals
- Added a diffusion profile override volume so the list of diffusion profile assets to use can be chanaged without affecting the HDRP asset
- Added a "Stop NaNs" option on cameras and in the Scene View preferences.
- Added metric display option in HDShadowSettings and improve clamping
- Added shader parameter mapping in DebugMenu
- Added scripting API to configure DebugData for DebugMenu

### Fixed
- Fixed decals in forward
- Fixed issue with stencil not correctly setup for various master node and shader for the depth pass, motion vector pass and GBuffer/Forward pass
- Fixed SRP batcher and metal
- Fixed culling and shadows for Pyramid, Box, Rectangle and Tube lights
- Fixed an issue where scissor render state leaking from the editor code caused partially black rendering

### Changed
- When a lit material has a clear coat mask that is not null, we now use the clear coat roughness to compute the screen space reflection.
- Diffusion profiles are now limited to one per asset and can be referenced in materials, shader graphs and vfx graphs. Materials will be upgraded automatically except if they are using a shader graph, in this case it will display an error message.

## [6.2.0-preview] - 2019-02-15

### Added
- Added help box listing feature supported in a given HDRenderPipelineAsset alongs with the drawbacks implied.
- Added cascade visualizer, supporting disabled handles when not overriding.

### Fixed
- Fixed post processing with stereo double-wide
- Fixed issue with Metal: Use sign bit to find the cache type instead of lowest bit.
- Fixed invalid state when creating a planar reflection for the first time
- Fix FrameSettings's LitShaderMode not restrained by supported LitShaderMode regression.

### Changed
- The default value roughness value for the clearcoat has been changed from 0.03 to 0.01
- Update default value of based color for master node
- Update Fabric Charlie Sheen lighting model - Remove Fresnel component that wasn't part of initial model + Remap smoothness to [0.0 - 0.6] range for more artist friendly parameter

### Changed
- Code refactor: all macros with ARGS have been swapped with macros with PARAM. This is because the ARGS macros were incorrectly named.

## [6.1.0-preview] - 2019-02-13

### Added
- Added support for post-processing anti-aliasing in the Scene View (FXAA and TAA). These can be set in Preferences.
- Added emissive property for decal material (non-shader graph)

### Fixed
- Fixed a few UI bugs with the color grading curves.
- Fixed "Post Processing" in the scene view not toggling post-processing effects
- Fixed bake only object with flag `ReflectionProbeStaticFlag` when baking a `ReflectionProbe`

### Changed
- Removed unsupported Clear Depth checkbox in Camera inspector
- Updated the toggle for advanced mode in inspectors.

## [6.0.0-preview] - 2019-02-23

### Added
- Added new API to perform a camera rendering
- Added support for hair master node (Double kajiya kay - Lambert)
- Added Reset behaviour in DebugMenu (ingame mapping is right joystick + B)
- Added Default HD scene at new scene creation while in HDRP
- Added Wizard helping to configure HDRP project
- Added new UI for decal material to allow remapping and scaling of some properties
- Added cascade shadow visualisation toggle in HD shadow settings
- Added icons for assets
- Added replace blending mode for distortion
- Added basic distance fade for density volumes
- Added decal master node for shader graph
- Added HD unlit master node (Cross Pipeline version is name Unlit)
- Added new Rendering Queue in materials
- Added post-processing V3 framework embed in HDRP, remove postprocess V2 framework
- Post-processing now uses the generic volume framework
-   New depth-of-field, bloom, panini projection effects, motion blur
-   Exposure is now done as a pre-exposition pass, the whole system has been revamped
-   Exposure now use EV100 everywhere in the UI (Sky, Emissive Light)
- Added emissive intensity (Luminance and EV100 control) control for Emissive
- Added pre-exposure weigth for Emissive
- Added an emissive color node and a slider to control the pre-exposure percentage of emission color
- Added physical camera support where applicable
- Added more color grading tools
- Added changelog level for Shader Variant stripping
- Added Debug mode for validation of material albedo and metalness/specularColor values
- Added a new dynamic mode for ambient probe and renamed BakingSky to StaticLightingSky
- Added command buffer parameter to all Bind() method of material
- Added Material validator in Render Pipeline Debug
- Added code to future support of DXR (not enabled)
- Added support of multiviewport
- Added HDRenderPipeline.RequestSkyEnvironmentUpdate function to force an update from script when sky is set to OnDemand
- Added a Lighting and BackLighting slots in Lit, StackLit, Fabric and Hair master nodes
- Added support for overriding terrain detail rendering shaders, via the render pipeline editor resources asset
- Added xrInstancing flag support to RTHandle
- Added support for cullmask for decal projectors
- Added software dynamic resolution support
- Added support for "After Post-Process" render pass for unlit shader
- Added support for textured rectangular area lights
- Added stereo instancing macros to MSAA shaders
- Added support for Quarter Res Raytraced Reflections (not enabled)
- Added fade factor for decal projectors.
- Added stereo instancing macros to most shaders used in VR
- Added multi edition support for HDRenderPipelineAsset

### Fixed
- Fixed logic to disable FPTL with stereo rendering
- Fixed stacklit transmission and sun highlight
- Fixed decals with stereo rendering
- Fixed sky with stereo rendering
- Fixed flip logic for postprocessing + VR
- Fixed copyStencilBuffer pass for Switch
- Fixed point light shadow map culling that wasn't taking into account far plane
- Fixed usage of SSR with transparent on all master node
- Fixed SSR and microshadowing on fabric material
- Fixed blit pass for stereo rendering
- Fixed lightlist bounds for stereo rendering
- Fixed windows and in-game DebugMenu sync.
- Fixed FrameSettings' LitShaderMode sync when opening DebugMenu.
- Fixed Metal specific issues with decals, hitting a sampler limit and compiling AxF shader
- Fixed an issue with flipped depth buffer during postprocessing
- Fixed normal map use for shadow bias with forward lit - now use geometric normal
- Fixed transparent depth prepass and postpass access so they can be use without alpha clipping for lit shader
- Fixed support of alpha clip shadow for lit master node
- Fixed unlit master node not compiling
- Fixed issue with debug display of reflection probe
- Fixed issue with phong tessellations not working with lit shader
- Fixed issue with vertex displacement being affected by heightmap setting even if not heightmap where assign
- Fixed issue with density mode on Lit terrain producing NaN
- Fixed issue when going back and forth from Lit to LitTesselation for displacement mode
- Fixed issue with ambient occlusion incorrectly applied to emissiveColor with light layers in deferred
- Fixed issue with fabric convolution not using the correct convolved texture when fabric convolution is enabled
- Fixed issue with Thick mode for Transmission that was disabling transmission with directional light
- Fixed shutdown edge cases with HDRP tests
- Fixed slowdow when enabling Fabric convolution in HDRP asset
- Fixed specularAA not compiling in StackLit Master node
- Fixed material debug view with stereo rendering
- Fixed material's RenderQueue edition in default view.
- Fixed banding issues within volumetric density buffer
- Fixed missing multicompile for MSAA for AxF
- Fixed camera-relative support for stereo rendering
- Fixed remove sync with render thread when updating decal texture atlas.
- Fixed max number of keyword reach [256] issue. Several shader feature are now local
- Fixed Scene Color and Depth nodes
- Fixed SSR in forward
- Fixed custom editor of Unlit, HD Unlit and PBR shader graph master node
- Fixed issue with NewFrame not correctly calculated in Editor when switching scene
- Fixed issue with TerrainLit not compiling with depth only pass and normal buffer
- Fixed geometric normal use for shadow bias with PBR master node in forward
- Fixed instancing macro usage for decals
- Fixed error message when having more than one directional light casting shadow
- Fixed error when trying to display preview of Camera or PlanarReflectionProbe
- Fixed LOAD_TEXTURE2D_ARRAY_MSAA macro
- Fixed min-max and amplitude clamping value in inspector of vertex displacement materials
- Fixed issue with alpha shadow clip (was incorrectly clipping object shadow)
- Fixed an issue where sky cubemap would not be cleared correctly when setting the current sky to None
- Fixed a typo in Static Lighting Sky component UI
- Fixed issue with incorrect reset of RenderQueue when switching shader in inspector GUI
- Fixed issue with variant stripper stripping incorrectly some variants
- Fixed a case of ambient lighting flickering because of previews
- Fixed Decals when rendering multiple camera in a single frame
- Fixed cascade shadow count in shader
- Fixed issue with Stacklit shader with Haze effect
- Fixed an issue with the max sample count for the TAA
- Fixed post-process guard band for XR
- Fixed exposure of emissive of Unlit
- Fixed depth only and motion vector pass for Unlit not working correctly with MSAA
- Fixed an issue with stencil buffer copy causing unnecessary compute dispatches for lighting
- Fixed multi edition issue in FrameSettings
- Fixed issue with SRP batcher and DebugDisplay variant of lit shader
- Fixed issue with debug material mode not doing alpha test
- Fixed "Attempting to draw with missing UAV bindings" errors on Vulkan
- Fixed pre-exposure incorrectly apply to preview
- Fixed issue with duplicate 3D texture in 3D texture altas of volumetric?
- Fixed Camera rendering order (base on the depth parameter)
- Fixed shader graph decals not being cropped by gizmo
- Fixed "Attempting to draw with missing UAV bindings" errors on Vulkan.


### Changed
- ColorPyramid compute shader passes is swapped to pixel shader passes on platforms where the later is faster (Nintendo Switch).
- Removing the simple lightloop used by the simple lit shader
- Whole refactor of reflection system: Planar and reflection probe
- Separated Passthrough from other RenderingPath
- Update several properties naming and caption based on feedback from documentation team
- Remove tile shader variant for transparent backface pass of lit shader
- Rename all HDRenderPipeline to HDRP folder for shaders
- Rename decal property label (based on doc team feedback)
- Lit shader mode now default to Deferred to reduce build time
- Update UI of Emission parameters in shaders
- Improve shader variant stripping including shader graph variant
- Refactored render loop to render realtime probes visible per camera
- Enable SRP batcher by default
- Shader code refactor: Rename LIGHTLOOP_SINGLE_PASS => LIGHTLOOP_DISABLE_TILE_AND_CLUSTER and clean all usage of LIGHTLOOP_TILE_PASS
- Shader code refactor: Move pragma definition of vertex and pixel shader inside pass + Move SURFACE_GRADIENT definition in XXXData.hlsl
- Micro-shadowing in Lit forward now use ambientOcclusion instead of SpecularOcclusion
- Upgraded FrameSettings workflow, DebugMenu and Inspector part relative to it
- Update build light list shader code to support 32 threads in wavefronts on Switch
- LayeredLit layers' foldout are now grouped in one main foldout per layer
- Shadow alpha clip can now be enabled on lit shader and haor shader enven for opaque
- Temporal Antialiasing optimization for Xbox One X
- Parameter depthSlice on SetRenderTarget functions now defaults to -1 to bind the entire resource
- Rename SampleCameraDepth() functions to LoadCameraDepth() and SampleCameraDepth(), same for SampleCameraColor() functions
- Improved Motion Blur quality.
- Update stereo frame settings values for single-pass instancing and double-wide
- Rearrange FetchDepth functions to prepare for stereo-instancing
- Remove unused _ComputeEyeIndex
- Updated HDRenderPipelineAsset inspector
- Re-enable SRP batcher for metal

## [5.2.0-preview] - 2018-11-27

### Added
- Added option to run Contact Shadows and Volumetrics Voxelization stage in Async Compute
- Added camera freeze debug mode - Allow to visually see culling result for a camera
- Added support of Gizmo rendering before and after postprocess in Editor
- Added support of LuxAtDistance for punctual lights

### Fixed
- Fixed Debug.DrawLine and Debug.Ray call to work in game view
- Fixed DebugMenu's enum resetted on change
- Fixed divide by 0 in refraction causing NaN
- Fixed disable rough refraction support
- Fixed refraction, SSS and atmospheric scattering for VR
- Fixed forward clustered lighting for VR (double-wide).
- Fixed Light's UX to not allow negative intensity
- Fixed HDRenderPipelineAsset inspector broken when displaying its FrameSettings from project windows.
- Fixed forward clustered lighting for VR (double-wide).
- Fixed HDRenderPipelineAsset inspector broken when displaying its FrameSettings from project windows.
- Fixed Decals and SSR diable flags for all shader graph master node (Lit, Fabric, StackLit, PBR)
- Fixed Distortion blend mode for shader graph master node (Lit, StackLit)
- Fixed bent Normal for Fabric master node in shader graph
- Fixed PBR master node lightlayers
- Fixed shader stripping for built-in lit shaders.

### Changed
- Rename "Regular" in Diffusion profile UI "Thick Object"
- Changed VBuffer depth parametrization for volumetric from distanceRange to depthExtent - Require update of volumetric settings - Fog start at near plan
- SpotLight with box shape use Lux unit only

## [5.1.0-preview] - 2018-11-19

### Added

- Added a separate Editor resources file for resources Unity does not take when it builds a Player.
- You can now disable SSR on Materials in Shader Graph.
- Added support for MSAA when the Supported Lit Shader Mode is set to Both. Previously HDRP only supported MSAA for Forward mode.
- You can now override the emissive color of a Material when in debug mode.
- Exposed max light for Light Loop Settings in HDRP asset UI.
- HDRP no longer performs a NormalDBuffer pass update if there are no decals in the Scene.
- Added distant (fall-back) volumetric fog and improved the fog evaluation precision.
- Added an option to reflect sky in SSR.
- Added a y-axis offset for the PlanarReflectionProbe and offset tool.
- Exposed the option to run SSR and SSAO on async compute.
- Added support for the _GlossMapScale parameter in the Legacy to HDRP Material converter.
- Added wave intrinsic instructions for use in Shaders (for AMD GCN).


### Fixed
- Fixed sphere shaped influence handles clamping in Reflection Probes.
- Fixed Reflection Probe data migration for projects created before using HDRP.
- Fixed UI of Layered Material where Unity previously rendered the scrollbar above the Copy button.
- Fixed Material tessellations parameters Start fade distance and End fade distance. Originally, Unity clamped these values when you modified them.
- Fixed various distortion and refraction issues - handle a better fall-back.
- Fixed SSR for multiple views.
- Fixed SSR issues related to self-intersections.
- Fixed shape density volume handle speed.
- Fixed density volume shape handle moving too fast.
- Fixed the Camera velocity pass that we removed by mistake.
- Fixed some null pointer exceptions when disabling motion vectors support.
- Fixed viewports for both the Subsurface Scattering combine pass and the transparent depth prepass.
- Fixed the blend mode pop-up in the UI. It previously did not appear when you enabled pre-refraction.
- Fixed some null pointer exceptions that previously occurred when you disabled motion vectors support.
- Fixed Layered Lit UI issue with scrollbar.
- Fixed cubemap assignation on custom ReflectionProbe.
- Fixed Reflection Probes’ capture settings' shadow distance.
- Fixed an issue with the SRP batcher and Shader variables declaration.
- Fixed thickness and subsurface slots for fabric Shader master node that wasn't appearing with the right combination of flags.
- Fixed d3d debug layer warning.
- Fixed PCSS sampling quality.
- Fixed the Subsurface and transmission Material feature enabling for fabric Shader.
- Fixed the Shader Graph UV node’s dimensions when using it in a vertex Shader.
- Fixed the planar reflection mirror gizmo's rotation.
- Fixed HDRenderPipelineAsset's FrameSettings not showing the selected enum in the Inspector drop-down.
- Fixed an error with async compute.
- MSAA now supports transparency.
- The HDRP Material upgrader tool now converts metallic values correctly.
- Volumetrics now render in Reflection Probes.
- Fixed a crash that occurred whenever you set a viewport size to 0.
- Fixed the Camera physic parameter that the UI previously did not display.
- Fixed issue in pyramid shaped spotlight handles manipulation

### Changed

- Renamed Line shaped Lights to Tube Lights.
- HDRP now uses mean height fog parametrization.
- Shadow quality settings are set to All when you use HDRP (This setting is not visible in the UI when using SRP). This avoids Legacy Graphics Quality Settings disabling the shadows and give SRP full control over the Shadows instead.
- HDRP now internally uses premultiplied alpha for all fog.
- Updated default FrameSettings used for realtime Reflection Probes when you create a new HDRenderPipelineAsset.
- Remove multi-camera support. LWRP and HDRP will not support multi-camera layered rendering.
- Updated Shader Graph subshaders to use the new instancing define.
- Changed fog distance calculation from distance to plane to distance to sphere.
- Optimized forward rendering using AMD GCN by scalarizing the light loop.
- Changed the UI of the Light Editor.
- Change ordering of includes in HDRP Materials in order to reduce iteration time for faster compilation.
- Added a StackLit master node replacing the InspectorUI version. IMPORTANT: All previously authored StackLit Materials will be lost. You need to recreate them with the master node.

## [5.0.0-preview] - 2018-09-28

### Added
- Added occlusion mesh to depth prepass for VR (VR still disabled for now)
- Added a debug mode to display only one shadow at once
- Added controls for the highlight created by directional lights
- Added a light radius setting to punctual lights to soften light attenuation and simulate fill lighting
- Added a 'minRoughness' parameter to all non-area lights (was previously only available for certain light types)
- Added separate volumetric light/shadow dimmers
- Added per-pixel jitter to volumetrics to reduce aliasing artifacts
- Added a SurfaceShading.hlsl file, which implements material-agnostic shading functionality in an efficient manner
- Added support for shadow bias for thin object transmission
- Added FrameSettings to control realtime planar reflection
- Added control for SRPBatcher on HDRP Asset
- Added an option to clear the shadow atlases in the debug menu
- Added a color visualization of the shadow atlas rescale in debug mode
- Added support for disabling SSR on materials
- Added intrinsic for XBone
- Added new light volume debugging tool
- Added a new SSR debug view mode
- Added translaction's scale invariance on DensityVolume
- Added multiple supported LitShadermode and per renderer choice in case of both Forward and Deferred supported
- Added custom specular occlusion mode to Lit Shader Graph Master node

### Fixed
- Fixed a normal bias issue with Stacklit (Was causing light leaking)
- Fixed camera preview outputing an error when both scene and game view where display and play and exit was call
- Fixed override debug mode not apply correctly on static GI
- Fixed issue where XRGraphicsConfig values set in the asset inspector GUI weren't propagating correctly (VR still disabled for now)
- Fixed issue with tangent that was using SurfaceGradient instead of regular normal decoding
- Fixed wrong error message display when switching to unsupported target like IOS
- Fixed an issue with ambient occlusion texture sometimes not being created properly causing broken rendering
- Shadow near plane is no longer limited at 0.1
- Fixed decal draw order on transparent material
- Fixed an issue where sometime the lookup texture used for GGX convolution was broken, causing broken rendering
- Fixed an issue where you wouldn't see any fog for certain pipeline/scene configurations
- Fixed an issue with volumetric lighting where the anisotropy value of 0 would not result in perfectly isotropic lighting
- Fixed shadow bias when the atlas is rescaled
- Fixed shadow cascade sampling outside of the atlas when cascade count is inferior to 4
- Fixed shadow filter width in deferred rendering not matching shader config
- Fixed stereo sampling of depth texture in MSAA DepthValues.shader
- Fixed box light UI which allowed negative and zero sizes, thus causing NaNs
- Fixed stereo rendering in HDRISky.shader (VR)
- Fixed normal blend and blend sphere influence for reflection probe
- Fixed distortion filtering (was point filtering, now trilinear)
- Fixed contact shadow for large distance
- Fixed depth pyramid debug view mode
- Fixed sphere shaped influence handles clamping in reflection probes
- Fixed reflection probes data migration for project created before using hdrp
- Fixed ambient occlusion for Lit Master Node when slot is connected

### Changed
- Use samplerunity_ShadowMask instead of samplerunity_samplerLightmap for shadow mask
- Allow to resize reflection probe gizmo's size
- Improve quality of screen space shadow
- Remove support of projection model for ScreenSpaceLighting (SSR always use HiZ and refraction always Proxy)
- Remove all the debug mode from SSR that are obsolete now
- Expose frameSettings and Capture settings for reflection and planar probe
- Update UI for reflection probe, planar probe, camera and HDRP Asset
- Implement proper linear blending for volumetric lighting via deep compositing as described in the paper "Deep Compositing Using Lie Algebras"
- Changed  planar mapping to match terrain convention (XZ instead of ZX)
- XRGraphicsConfig is no longer Read/Write. Instead, it's read-only. This improves consistency of XR behavior between the legacy render pipeline and SRP
- Change reflection probe data migration code (to update old reflection probe to new one)
- Updated gizmo for ReflectionProbes
- Updated UI and Gizmo of DensityVolume

## [4.0.0-preview] - 2018-09-28

### Added
- Added a new TerrainLit shader that supports rendering of Unity terrains.
- Added controls for linear fade at the boundary of density volumes
- Added new API to control decals without monobehaviour object
- Improve Decal Gizmo
- Implement Screen Space Reflections (SSR) (alpha version, highly experimental)
- Add an option to invert the fade parameter on a Density Volume
- Added a Fabric shader (experimental) handling cotton and silk
- Added support for MSAA in forward only for opaque only
- Implement smoothness fade for SSR
- Added support for AxF shader (X-rite format - require special AxF importer from Unity not part of HDRP)
- Added control for sundisc on directional light (hack)
- Added a new HD Lit Master node that implements Lit shader support for Shader Graph
- Added Micro shadowing support (hack)
- Added an event on HDAdditionalCameraData for custom rendering
- HDRP Shader Graph shaders now support 4-channel UVs.

### Fixed
- Fixed an issue where sometimes the deferred shadow texture would not be valid, causing wrong rendering.
- Stencil test during decals normal buffer update is now properly applied
- Decals corectly update normal buffer in forward
- Fixed a normalization problem in reflection probe face fading causing artefacts in some cases
- Fix multi-selection behavior of Density Volumes overwriting the albedo value
- Fixed support of depth texture for RenderTexture. HDRP now correctly output depth to user depth buffer if RenderTexture request it.
- Fixed multi-selection behavior of Density Volumes overwriting the albedo value
- Fixed support of depth for RenderTexture. HDRP now correctly output depth to user depth buffer if RenderTexture request it.
- Fixed support of Gizmo in game view in the editor
- Fixed gizmo for spot light type
- Fixed issue with TileViewDebug mode being inversed in gameview
- Fixed an issue with SAMPLE_TEXTURECUBE_SHADOW macro
- Fixed issue with color picker not display correctly when game and scene view are visible at the same time
- Fixed an issue with reflection probe face fading
- Fixed camera motion vectors shader and associated matrices to update correctly for single-pass double-wide stereo rendering
- Fixed light attenuation functions when range attenuation is disabled
- Fixed shadow component algorithm fixup not dirtying the scene, so changes can be saved to disk.
- Fixed some GC leaks for HDRP
- Fixed contact shadow not affected by shadow dimmer
- Fixed GGX that works correctly for the roughness value of 0 (mean specular highlgiht will disappeard for perfect mirror, we rely on maxSmoothness instead to always have a highlight even on mirror surface)
- Add stereo support to ShaderPassForward.hlsl. Forward rendering now seems passable in limited test scenes with camera-relative rendering disabled.
- Add stereo support to ProceduralSky.shader and OpaqueAtmosphericScattering.shader.
- Added CullingGroupManager to fix more GC.Alloc's in HDRP
- Fixed rendering when multiple cameras render into the same render texture

### Changed
- Changed the way depth & color pyramids are built to be faster and better quality, thus improving the look of distortion and refraction.
- Stabilize the dithered LOD transition mask with respect to the camera rotation.
- Avoid multiple depth buffer copies when decals are present
- Refactor code related to the RT handle system (No more normal buffer manager)
- Remove deferred directional shadow and move evaluation before lightloop
- Add a function GetNormalForShadowBias() that material need to implement to return the normal used for normal shadow biasing
- Remove Jimenez Subsurface scattering code (This code was disabled by default, now remove to ease maintenance)
- Change Decal API, decal contribution is now done in Material. Require update of material using decal
- Move a lot of files from CoreRP to HDRP/CoreRP. All moved files weren't used by Ligthweight pipeline. Long term they could move back to CoreRP after CoreRP become out of preview
- Updated camera inspector UI
- Updated decal gizmo
- Optimization: The objects that are rendered in the Motion Vector Pass are not rendered in the prepass anymore
- Removed setting shader inclue path via old API, use package shader include paths
- The default value of 'maxSmoothness' for punctual lights has been changed to 0.99
- Modified deferred compute and vert/frag shaders for first steps towards stereo support
- Moved material specific Shader Graph files into corresponding material folders.
- Hide environment lighting settings when enabling HDRP (Settings are control from sceneSettings)
- Update all shader includes to use absolute path (allow users to create material in their Asset folder)
- Done a reorganization of the files (Move ShaderPass to RenderPipeline folder, Move all shadow related files to Lighting/Shadow and others)
- Improved performance and quality of Screen Space Shadows

## [3.3.0-preview] - 2018-01-01

### Added
- Added an error message to say to use Metal or Vulkan when trying to use OpenGL API
- Added a new Fabric shader model that supports Silk and Cotton/Wool
- Added a new HDRP Lighting Debug mode to visualize Light Volumes for Point, Spot, Line, Rectangular and Reflection Probes
- Add support for reflection probe light layers
- Improve quality of anisotropic on IBL

### Fixed
- Fix an issue where the screen where darken when rendering camera preview
- Fix display correct target platform when showing message to inform user that a platform is not supported
- Remove workaround for metal and vulkan in normal buffer encoding/decoding
- Fixed an issue with color picker not working in forward
- Fixed an issue where reseting HDLight do not reset all of its parameters
- Fixed shader compile warning in DebugLightVolumes.shader

### Changed
- Changed default reflection probe to be 256x256x6 and array size to be 64
- Removed dependence on the NdotL for thickness evaluation for translucency (based on artist's input)
- Increased the precision when comparing Planar or HD reflection probe volumes
- Remove various GC alloc in C#. Slightly better performance

## [3.2.0-preview] - 2018-01-01

### Added
- Added a luminance meter in the debug menu
- Added support of Light, reflection probe, emissive material, volume settings related to lighting to Lighting explorer
- Added support for 16bit shadows

### Fixed
- Fix issue with package upgrading (HDRP resources asset is now versionned to worarkound package manager limitation)
- Fix HDReflectionProbe offset displayed in gizmo different than what is affected.
- Fix decals getting into a state where they could not be removed or disabled.
- Fix lux meter mode - The lux meter isn't affected by the sky anymore
- Fix area light size reset when multi-selected
- Fix filter pass number in HDUtils.BlitQuad
- Fix Lux meter mode that was applying SSS
- Fix planar reflections that were not working with tile/cluster (olbique matrix)
- Fix debug menu at runtime not working after nested prefab PR come to trunk
- Fix scrolling issue in density volume

### Changed
- Shader code refactor: Split MaterialUtilities file in two parts BuiltinUtilities (independent of FragInputs) and MaterialUtilities (Dependent of FragInputs)
- Change screen space shadow rendertarget format from ARGB32 to RG16

## [3.1.0-preview] - 2018-01-01

### Added
- Decal now support per channel selection mask. There is now two mode. One with BaseColor, Normal and Smoothness and another one more expensive with BaseColor, Normal, Smoothness, Metal and AO. Control is on HDRP Asset. This may require to launch an update script for old scene: 'Edit/Render Pipeline/Single step upgrade script/Upgrade all DecalMaterial MaskBlendMode'.
- Decal now supports depth bias for decal mesh, to prevent z-fighting
- Decal material now supports draw order for decal projectors
- Added LightLayers support (Base on mask from renderers name RenderingLayers and mask from light name LightLayers - if they match, the light apply) - cost an extra GBuffer in deferred (more bandwidth)
- When LightLayers is enabled, the AmbientOclusion is store in the GBuffer in deferred path allowing to avoid double occlusion with SSAO. In forward the double occlusion is now always avoided.
- Added the possibility to add an override transform on the camera for volume interpolation
- Added desired lux intensity and auto multiplier for HDRI sky
- Added an option to disable light by type in the debug menu
- Added gradient sky
- Split EmissiveColor and bakeDiffuseLighting in forward avoiding the emissiveColor to be affect by SSAO
- Added a volume to control indirect light intensity
- Added EV 100 intensity unit for area lights
- Added support for RendererPriority on Renderer. This allow to control order of transparent rendering manually. HDRP have now two stage of sorting for transparent in addition to bact to front. Material have a priority then Renderer have a priority.
- Add Coupling of (HD)Camera and HDAdditionalCameraData for reset and remove in inspector contextual menu of Camera
- Add Coupling of (HD)ReflectionProbe and HDAdditionalReflectionData for reset and remove in inspector contextual menu of ReflectoinProbe
- Add macro to forbid unity_ObjectToWorld/unity_WorldToObject to be use as it doesn't handle camera relative rendering
- Add opacity control on contact shadow

### Fixed
- Fixed an issue with PreIntegratedFGD texture being sometimes destroyed and not regenerated causing rendering to break
- PostProcess input buffers are not copied anymore on PC if the viewport size matches the final render target size
- Fixed an issue when manipulating a lot of decals, it was displaying a lot of errors in the inspector
- Fixed capture material with reflection probe
- Refactored Constant Buffers to avoid hitting the maximum number of bound CBs in some cases.
- Fixed the light range affecting the transform scale when changed.
- Snap to grid now works for Decal projector resizing.
- Added a warning for 128x128 cookie texture without mipmaps
- Replace the sampler used for density volumes for correct wrap mode handling

### Changed
- Move Render Pipeline Debug "Windows from Windows->General-> Render Pipeline debug windows" to "Windows from Windows->Analysis-> Render Pipeline debug windows"
- Update detail map formula for smoothness and albedo, goal it to bright and dark perceptually and scale factor is use to control gradient speed
- Refactor the Upgrade material system. Now a material can be update from older version at any time. Call Edit/Render Pipeline/Upgrade all Materials to newer version
- Change name EnableDBuffer to EnableDecals at several place (shader, hdrp asset...), this require a call to Edit/Render Pipeline/Upgrade all Materials to newer version to have up to date material.
- Refactor shader code: BakeLightingData structure have been replace by BuiltinData. Lot of shader code have been remove/change.
- Refactor shader code: All GBuffer are now handled by the deferred material. Mean ShadowMask and LightLayers are control by lit material in lit.hlsl and not outside anymore. Lot of shader code have been remove/change.
- Refactor shader code: Rename GetBakedDiffuseLighting to ModifyBakedDiffuseLighting. This function now handle lighting model for transmission too. Lux meter debug mode is factor outisde.
- Refactor shader code: GetBakedDiffuseLighting is not call anymore in GBuffer or forward pass, including the ConvertSurfaceDataToBSDFData and GetPreLightData, this is done in ModifyBakedDiffuseLighting now
- Refactor shader code: Added a backBakeDiffuseLighting to BuiltinData to handle lighting for transmission
- Refactor shader code: Material must now call InitBuiltinData (Init all to zero + init bakeDiffuseLighting and backBakeDiffuseLighting ) and PostInitBuiltinData

## [3.0.0-preview] - 2018-01-01

### Fixed
- Fixed an issue with distortion that was using previous frame instead of current frame
- Fixed an issue where disabled light where not upgrade correctly to the new physical light unit system introduce in 2.0.5-preview

### Changed
- Update assembly definitions to output assemblies that match Unity naming convention (Unity.*).

## [2.0.5-preview] - 2018-01-01

### Added
- Add option supportDitheringCrossFade on HDRP Asset to allow to remove shader variant during player build if needed
- Add contact shadows for punctual lights (in additional shadow settings), only one light is allowed to cast contact shadows at the same time and so at each frame a dominant light is choosed among all light with contact shadows enabled.
- Add PCSS shadow filter support (from SRP Core)
- Exposed shadow budget parameters in HDRP asset
- Add an option to generate an emissive mesh for area lights (currently rectangle light only). The mesh fits the size, intensity and color of the light.
- Add an option to the HDRP asset to increase the resolution of volumetric lighting.
- Add additional ligth unit support for punctual light (Lumens, Candela) and area lights (Lumens, Luminance)
- Add dedicated Gizmo for the box Influence volume of HDReflectionProbe / PlanarReflectionProbe

### Changed
- Re-enable shadow mask mode in debug view
- SSS and Transmission code have been refactored to be able to share it between various material. Guidelines are in SubsurfaceScattering.hlsl
- Change code in area light with LTC for Lit shader. Magnitude is now take from FGD texture instead of a separate texture
- Improve camera relative rendering: We now apply camera translation on the model matrix, so before the TransformObjectToWorld(). Note: unity_WorldToObject and unity_ObjectToWorld must never be used directly.
- Rename positionWS to positionRWS (Camera relative world position) at a lot of places (mainly in interpolator and FragInputs). In case of custom shader user will be required to update their code.
- Rename positionWS, capturePositionWS, proxyPositionWS, influencePositionWS to positionRWS, capturePositionRWS, proxyPositionRWS, influencePositionRWS (Camera relative world position) in LightDefinition struct.
- Improve the quality of trilinear filtering of density volume textures.
- Improve UI for HDReflectionProbe / PlanarReflectionProbe

### Fixed
- Fixed a shader preprocessor issue when compiling DebugViewMaterialGBuffer.shader against Metal target
- Added a temporary workaround to Lit.hlsl to avoid broken lighting code with Metal/AMD
- Fixed issue when using more than one volume texture mask with density volumes.
- Fixed an error which prevented volumetric lighting from working if no density volumes with 3D textures were present.
- Fix contact shadows applied on transmission
- Fix issue with forward opaque lit shader variant being removed by the shader preprocessor
- Fixed compilation errors on Nintendo Switch (limited XRSetting support).
- Fixed apply range attenuation option on punctual light
- Fixed issue with color temperature not take correctly into account with static lighting
- Don't display fog when diffuse lighting, specular lighting, or lux meter debug mode are enabled.

## [2.0.4-preview] - 2018-01-01

### Fixed
- Fix issue when disabling rough refraction and building a player. Was causing a crash.

## [2.0.3-preview] - 2018-01-01

### Added
- Increased debug color picker limit up to 260k lux

## [2.0.2-preview] - 2018-01-01

### Added
- Add Light -> Planar Reflection Probe command
- Added a false color mode in rendering debug
- Add support for mesh decals
- Add flag to disable projector decals on transparent geometry to save performance and decal texture atlas space
- Add ability to use decal diffuse map as mask only
- Add visualize all shadow masks in lighting debug
- Add export of normal and roughness buffer for forwardOnly and when in supportOnlyForward mode for forward
- Provide a define in lit.hlsl (FORWARD_MATERIAL_READ_FROM_WRITTEN_NORMAL_BUFFER) when output buffer normal is used to read the normal and roughness instead of caclulating it (can save performance, but lower quality due to compression)
- Add color swatch to decal material

### Changed
- Change Render -> Planar Reflection creation to 3D Object -> Mirror
- Change "Enable Reflector" name on SpotLight to "Angle Affect Intensity"
- Change prototype of BSDFData ConvertSurfaceDataToBSDFData(SurfaceData surfaceData) to BSDFData ConvertSurfaceDataToBSDFData(uint2 positionSS, SurfaceData surfaceData)

### Fixed
- Fix issue with StackLit in deferred mode with deferredDirectionalShadow due to GBuffer not being cleared. Gbuffer is still not clear and issue was fix with the new Output of normal buffer.
- Fixed an issue where interpolation volumes were not updated correctly for reflection captures.
- Fixed an exception in Light Loop settings UI

## [2.0.1-preview] - 2018-01-01

### Added
- Add stripper of shader variant when building a player. Save shader compile time.
- Disable per-object culling that was executed in C++ in HD whereas it was not used (Optimization)
- Enable texture streaming debugging (was not working before 2018.2)
- Added Screen Space Reflection with Proxy Projection Model
- Support correctly scene selection for alpha tested object
- Add per light shadow mask mode control (i.e shadow mask distance and shadow mask). It use the option NonLightmappedOnly
- Add geometric filtering to Lit shader (allow to reduce specular aliasing)
- Add shortcut to create DensityVolume and PlanarReflection in hierarchy
- Add a DefaultHDMirrorMaterial material for PlanarReflection
- Added a script to be able to upgrade material to newer version of HDRP
- Removed useless duplication of ForwardError passes.
- Add option to not compile any DEBUG_DISPLAY shader in the player (Faster build) call Support Runtime Debug display

### Changed
- Changed SupportForwardOnly to SupportOnlyForward in render pipeline settings
- Changed versioning variable name in HDAdditionalXXXData from m_version to version
- Create unique name when creating a game object in the rendering menu (i.e Density Volume(2))
- Re-organize various files and folder location to clean the repository
- Change Debug windows name and location. Now located at:  Windows -> General -> Render Pipeline Debug

### Removed
- Removed GlobalLightLoopSettings.maxPlanarReflectionProbes and instead use value of GlobalLightLoopSettings.planarReflectionProbeCacheSize
- Remove EmissiveIntensity parameter and change EmissiveColor to be HDR (Matching Builtin Unity behavior) - Data need to be updated - Launch Edit -> Single Step Upgrade Script -> Upgrade all Materials emissionColor

### Fixed
- Fix issue with LOD transition and instancing
- Fix discrepency between object motion vector and camera motion vector
- Fix issue with spot and dir light gizmo axis not highlighted correctly
- Fix potential crash while register debug windows inputs at startup
- Fix warning when creating Planar reflection
- Fix specular lighting debug mode (was rendering black)
- Allow projector decal with null material to allow to configure decal when HDRP is not set
- Decal atlas texture offset/scale is updated after allocations (used to be before so it was using date from previous frame)

## [0.0.0-preview] - 2018-01-01

### Added
- Configure the VolumetricLightingSystem code path to be on by default
- Trigger a build exception when trying to build an unsupported platform
- Introduce the VolumetricLightingController component, which can (and should) be placed on the camera, and allows one to control the near and the far plane of the V-Buffer (volumetric "froxel" buffer) along with the depth distribution (from logarithmic to linear)
- Add 3D texture support for DensityVolumes
- Add a better mapping of roughness to mipmap for planar reflection
- The VolumetricLightingSystem now uses RTHandles, which allows to save memory by sharing buffers between different cameras (history buffers are not shared), and reduce reallocation frequency by reallocating buffers only if the rendering resolution increases (and suballocating within existing buffers if the rendering resolution decreases)
- Add a Volumetric Dimmer slider to lights to control the intensity of the scattered volumetric lighting
- Add UV tiling and offset support for decals.
- Add mipmapping support for volume 3D mask textures

### Changed
- Default number of planar reflection change from 4 to 2
- Rename _MainDepthTexture to _CameraDepthTexture
- The VolumetricLightingController has been moved to the Interpolation Volume framework and now functions similarly to the VolumetricFog settings
- Update of UI of cookie, CubeCookie, Reflection probe and planar reflection probe to combo box
- Allow enabling/disabling shadows for area lights when they are set to baked.
- Hide applyRangeAttenuation and FadeDistance for directional shadow as they are not used

### Removed
- Remove Resource folder of PreIntegratedFGD and add the resource to RenderPipeline Asset

### Fixed
- Fix ConvertPhysicalLightIntensityToLightIntensity() function used when creating light from script to match HDLightEditor behavior
- Fix numerical issues with the default value of mean free path of volumetric fog
- Fix the bug preventing decals from coexisting with density volumes
- Fix issue with alpha tested geometry using planar/triplanar mapping not render correctly or flickering (due to being wrongly alpha tested in depth prepass)
- Fix meta pass with triplanar (was not handling correctly the normal)
- Fix preview when a planar reflection is present
- Fix Camera preview, it is now a Preview cameraType (was a SceneView)
- Fix handling unknown GPUShadowTypes in the shadow manager.
- Fix area light shapes sent as point lights to the baking backends when they are set to baked.
- Fix unnecessary division by PI for baked area lights.
- Fix line lights sent to the lightmappers. The backends don't support this light type.
- Fix issue with shadow mask framesettings not correctly taken into account when shadow mask is enabled for lighting.
- Fix directional light and shadow mask transition, they are now matching making smooth transition
- Fix banding issues caused by high intensity volumetric lighting
- Fix the debug window being emptied on SRP asset reload
- Fix issue with debug mode not correctly clearing the GBuffer in editor after a resize
- Fix issue with ResetMaterialKeyword not resetting correctly ToggleOff/Roggle Keyword
- Fix issue with motion vector not render correctly if there is no depth prepass in deferred

## [0.0.0-preview] - 2018-01-01

### Added
- Screen Space Refraction projection model (Proxy raycasting, HiZ raymarching)
- Screen Space Refraction settings as volume component
- Added buffered frame history per camera
- Port Global Density Volumes to the Interpolation Volume System.
- Optimize ImportanceSampleLambert() to not require the tangent frame.
- Generalize SampleVBuffer() to handle different sampling and reconstruction methods.
- Improve the quality of volumetric lighting reprojection.
- Optimize Morton Order code in the Subsurface Scattering pass.
- Planar Reflection Probe support roughness (gaussian convolution of captured probe)
- Use an atlas instead of a texture array for cluster transparent decals
- Add a debug view to visualize the decal atlas
- Only store decal textures to atlas if decal is visible, debounce out of memory decal atlas warning.
- Add manipulator gizmo on decal to improve authoring workflow
- Add a minimal StackLit material (work in progress, this version can be used as template to add new material)

### Changed
- EnableShadowMask in FrameSettings (But shadowMaskSupport still disable by default)
- Forced Planar Probe update modes to (Realtime, Every Update, Mirror Camera)
- Screen Space Refraction proxy model uses the proxy of the first environment light (Reflection probe/Planar probe) or the sky
- Moved RTHandle static methods to RTHandles
- Renamed RTHandle to RTHandleSystem.RTHandle
- Move code for PreIntegratedFDG (Lit.shader) into its dedicated folder to be share with other material
- Move code for LTCArea (Lit.shader) into its dedicated folder to be share with other material

### Removed
- Removed Planar Probe mirror plane position and normal fields in inspector, always display mirror plane and normal gizmos

### Fixed
- Fix fog flags in scene view is now taken into account
- Fix sky in preview windows that were disappearing after a load of a new level
- Fix numerical issues in IntersectRayAABB().
- Fix alpha blending of volumetric lighting with transparent objects.
- Fix the near plane of the V-Buffer causing out-of-bounds look-ups in the clustered data structure.
- Depth and color pyramid are properly computed and sampled when the camera renders inside a viewport of a RTHandle.
- Fix decal atlas debug view to work correctly when shadow atlas view is also enabled<|MERGE_RESOLUTION|>--- conflicted
+++ resolved
@@ -586,14 +586,11 @@
 - Fixed transparent motion vectors not working when in MSAA.
 - Fix error when removing DecalProjector from component contextual menu (case 1243960)
 - Fixed issue with post process when running in RGBA16 and an object with additive blending is in the scene.
-<<<<<<< HEAD
-- Fixed issue when switching back to custom sensor type in physical camera settings (case 1244350).
-=======
 - Fixed corrupted values on LayeredLit when using Vertex Color multiply mode to multiply and MSAA is activated. 
 - Fix conflicts with Handles manipulation when performing a Reset in DecalComponent (case 1238833)
 - Fixed depth prepass and postpass being disabled after changing the shader in the material UI.
 - Fixed issue with sceneview camera settings not being saved after Editor restart.
->>>>>>> 943e8beb
+- Fixed issue when switching back to custom sensor type in physical camera settings (case 1244350).
 
 ### Changed
 - Improve MIP selection for decals on Transparents
