--- conflicted
+++ resolved
@@ -45,13 +45,10 @@
 - Cleanup Shader UI.
 - Fixed sub-shadow rendering for cached shadow maps.
 - Fixed PCSS filtering issues with cached shadow maps.
-<<<<<<< HEAD
-- Fixed: SSR with transparent (case 1311088)
-=======
 - Fixed performance issue with ShaderGraph and Alpha Test
 - Fixed error when increasing the maximum planar reflection limit (case 1306530).
 - Fixed alpha output in debug view and AOVs when using shadow matte (case 1311830).
->>>>>>> 57b3f7d5
+- Fixed: SSR with transparent (case 1311088)
 
 ### Changed
 - Changed Window/Render Pipeline/HD Render Pipeline Wizard to Window/Rendering/HDRP Wizard
