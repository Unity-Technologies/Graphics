--- conflicted
+++ resolved
@@ -67,11 +67,8 @@
 - Fixed exceptions occuring when selecting mulitple decal projectors without materials assigned (case 1283659).
 - Fixed LookDev error message when pipeline is not loaded.
 - Properly reject history when enabling seond denoiser for RTGI.
-<<<<<<< HEAD
+- Fixed an issue that could cause objects to not be rendered when using Vulkan API.
 - Fixed normal flip with double sided materials.
-=======
-- Fixed an issue that could cause objects to not be rendered when using Vulkan API.
->>>>>>> f27103b4
 
 ### Changed
 - Combined occlusion meshes into one to reduce draw calls and state changes with XR single-pass.
