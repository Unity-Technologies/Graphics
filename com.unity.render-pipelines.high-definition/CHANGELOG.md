# Changelog
All notable changes to this package will be documented in this file.

The format is based on [Keep a Changelog](http://keepachangelog.com/en/1.0.0/)
and this project adheres to [Semantic Versioning](http://semver.org/spec/v2.0.0.html).

## [12.0.0] - 2021-01-11

### Added
- Added support for XboxSeries platform.
- Added pivot point manipulation for Decals (inspector and edit mode).
- Added UV manipulation for Decals (edit mode).
- Added color and intensity customization for Decals.
- Added a history rejection criterion based on if the pixel was moving in world space (case 1302392).
- Added the default quality settings to the HDRP asset for RTAO, RTR and RTGI (case 1304370).
- Added TargetMidGrayParameterDrawer
- Added an option to have double sided GI be controlled separately from material double-sided option.
- Added new AOV APIs for overriding the internal rendering format, and for outputing the world space position.
- Added browsing of the documentation of Compositor Window
- Added a complete solution for volumetric clouds for HDRP including a cloud map generation tool.
- Added a Force Forward Emissive option for Lit Material that forces the Emissive contribution to render in a separate forward pass when the Lit Material is in Deferred Lit shader Mode.
- Added new API in CachedShadowManager
- Added an additional check in the "check scene for ray tracing" (case 1314963).
- Added shader graph unit test for IsFrontFace node
- API to allow OnDemand shadows to not render upon placement in the Cached Shadow Atlas.
- Exposed update upon light movement for directional light shadows in UI.
- Added a setting in the HDRP asset to change the Density Volume mask resolution of being locked at 32x32x32 (HDRP Asset > Lighting > Volumetrics > Max Density Volume Size).
- Added a Falloff Mode (Linear or Exponential) in the Density Volume for volume blending with Blend Distance.
- Added support for screen space shadows (directional and point, no area) for shadow matte unlit shader graph.
- Added support for volumetric clouds in planar reflections.

### Fixed
- Fixed Intensity Multiplier not affecting realtime global illumination.
- Fixed an exception when opening the color picker in the material UI (case 1307143).
- Fixed lights shadow frustum near and far planes.
- Fixed various issues with non-temporal SSAO and rendergraph.
- Fixed white flashes on camera cuts on volumetric fog.
- Fixed light layer issue when performing editing on multiple lights.
- Fixed an issue where selection in a debug panel would reset when cycling through enum items.
- Fixed material keywords with fbx importer.
- Fixed lightmaps not working properly with shader graphs in ray traced reflections (case 1305335).
- Fixed skybox for ortho cameras.
- Fixed model import by adding additional data if needed.
- Fix screen being over-exposed when changing very different skies.
- Fixed pixelated appearance of Contrast Adaptive Sharpen upscaler and several other issues when Hardware DRS is on
- VFX: Debug material view were rendering pink for albedo. (case 1290752)
- VFX: Debug material view incorrect depth test. (case 1293291)
- VFX: Fixed LPPV with lit particles in deferred (case 1293608)
- Fixed incorrect debug wireframe overlay on tessellated geometry (using littessellation), caused by the picking pass using an incorrect camera matrix.
- Fixed nullref in layered lit shader editor.
- Fix issue with Depth of Field CoC debug view.
- Fixed an issue where first frame of SSAO could exhibit ghosting artefacts.
- Fixed an issue with the mipmap generation internal format after rendering format change.
- Fixed multiple any hit occuring on transparent objects (case 1294927).
- Cleanup Shader UI.
- Spacing on LayerListMaterialUIBlock
- Generating a GUIContent with an Icon instead of making MaterialHeaderScopes drawing a Rect every time
- Fixed sub-shadow rendering for cached shadow maps.
- Fixed PCSS filtering issues with cached shadow maps.
- Fixed performance issue with ShaderGraph and Alpha Test
- Fixed error when increasing the maximum planar reflection limit (case 1306530).
- Fixed alpha output in debug view and AOVs when using shadow matte (case 1311830).
- Fixed an issue with transparent meshes writing their depths and recursive rendering (case 1314409).
- Fixed issue with compositor custom pass hooks added/removed repeatedly (case 1315971).
- Fixed: SSR with transparent (case 1311088)
- Fixed decals in material debug display.
- Fix crash on VolumeComponentWithQualityEditor when the current Pipeline is not HDRP
- Fixed WouldFitInAtlas that would previously return wrong results if any one face of a point light would fit (it used to return true even though the light in entirety wouldn't fit).
- Fixed issue with NaNs in Volumetric Clouds on some platforms.
- Fixed update upon light movement for directional light rotation.
- Fixed issue that caused a rebake of Probe Volume Data to see effect of changed normal bias.
- Fixed loss of persistency of ratio between pivot position and size when sliding by 0 in DecalProjector inspector (case 1308338)
- Fixed nullref when adding a volume component in a Volume profile asset (case 1317156).
- Fixed decal normal for double sided materials (case 1312065).
- Fixed multiple HDRP Frame Settings panel issues: missing "Refraction" Frame Setting. Fixing ordering of Rough Distortion, it should now be under the Distortion setting.
- Fixed Rough Distortion frame setting not greyed out when Distortion is disabled in HDRP Asset
- Fixed issue with automatic exposure settings not updating scene view.
- Fixed issue with velocity rejection in post-DoF TAA. Fixing this reduces ghosting (case 1304381).
- Fixed missing option to use POM on emissive for tessellated shaders.
- Fixed an issue in the planar reflection probe convolution.
- Fixed an issue with debug overriding emissive material color for deferred path (case 1313123).
- Fixed a limit case when the camera is exactly at the lower cloud level (case 1316988).
- Fixed the various history buffers being discarded when the fog was enabled/disabled (case 1316072).
- Fixed resize IES when already baked in the Atlas 1299233
- Fixed ability to override AlphaToMask FrameSetting while camera in deferred lit shader mode
- Fixed issue with physically-based DoF computation and transparent materials with depth-writes ON.
- Fixed issue of accessing default frame setting stored in current HDRPAsset instead fo the default HDRPAsset
- Fixed SSGI frame setting not greyed out while SSGI is disabled in HDRP Asset
- Fixed ability to override AlphaToMask FrameSetting while camera in deferred lit shader mode
- Fixed Missing lighting quality settings for SSGI (case 1312067).
- Fixed HDRP material being constantly dirty.
- Fixed wizard checking FrameSettings not in HDRP Default Settings
- Fixed error when opening the default composition graph in the Graphics Compositor (case 1318933).
- Fixed gizmo rendering when wireframe mode is selected.
- Fixed issue in path tracing, where objects would cast shadows even if not present in the path traced layers (case 1318857).
- Fixed SRP batcher not compatible with Decal (case 1311586)
<<<<<<< HEAD
- Fixed SSR Precision for 4K Screens
=======
- Fixed grey screen on playstation platform when histogram exposure is enabled but the curve mapping is not used.
>>>>>>> 18dd20df

### Changed
- Changed Window/Render Pipeline/HD Render Pipeline Wizard to Window/Rendering/HDRP Wizard
- Removed the material pass probe volumes evaluation mode.
- Changed GameObject/Rendering/Density Volume to GameObject/Volume/Density Volume
- Changed GameObject/Rendering/Decal Projector to GameObject/Decal Projector
- Changed GameObject/Volume/Sky and Fog Volume to GameObject/Volume/Sky and Fog Global Volume
- Move the Decal Gizmo Color initialization to preferences
- Unifying the history validation pass so that it is only done once for the whole frame and not per effect.
- Moved Edit/Render Pipeline/HD Render Pipeline/Render Selected Camera to log Exr to Edit/Rendering/Render Selected HDRP Camera to log Exr
- Moved Edit/Render Pipeline/HD Render Pipeline/Export Sky to Image to Edit/Rendering/Export HDRP Sky to Image
- Moved Edit/Render Pipeline/HD Render Pipeline/Check Scene Content for Ray Tracing to Edit/Rendering/Check Scene Content for HDRP Ray Tracing
- Moved Edit/Render Pipeline/HD Render Pipeline/Upgrade from Builtin pipeline/Upgrade Project Materials to High Definition Materials to Edit/Rendering/Materials/Convert All Built-in Materials to HDRP"
- Moved Edit/Render Pipeline/HD Render Pipeline/Upgrade from Builtin pipeline/Upgrade Selected Materials to High Definition Materials to Edit/Rendering/Materials/Convert Selected Built-in Materials to HDRP
- Moved Edit/Render Pipeline/HD Render Pipeline/Upgrade from Builtin pipeline/Upgrade Scene Terrains to High Definition Terrains to Edit/Rendering/Materials/Convert Scene Terrains to HDRP Terrains
- Updated the tooltip for the Decal Angle Fade property (requires to enable Decal Layers in both HDRP asset and Frame settings) (case 1308048).
- The RTAO's history is now discarded if the occlusion caster was moving (case 1303418).
- Change Asset/Create/Shader/HD Render Pipeline/Decal Shader Graph to Asset/Create/Shader Graph/HDRP/Decal Shader Graph
- Change Asset/Create/Shader/HD Render Pipeline/Eye Shader Graph to Asset/Create/Shader Graph/HDRP/Eye Shader Graph
- Change Asset/Create/Shader/HD Render Pipeline/Fabric Shader Graph to Asset/Create/Shader Graph/HDRP/Decal Fabric Shader Graph
- Change Asset/Create/Shader/HD Render Pipeline/Eye Shader Graph to Asset/Create/Shader Graph/HDRP/Hair Shader Graph
- Change Asset/Create/Shader/HD Render Pipeline/Lit Shader Graph to Asset/Create/Shader Graph/HDRP/Lit
- Change Asset/Create/Shader/HD Render Pipeline/StackLit Shader Graph to Asset/Create/Shader Graph/HDRP/StackLit Shader GraphShader Graph
- Change Asset/Create/Shader/HD Render Pipeline/Unlit Shader Graph to Asset/Create/Shader Graph/HDRP/Unlit Shader Graph
- Change Asset/Create/Shader/HD Render Pipeline/Custom FullScreen Pass to Asset/Create/Shader/HDRP Custom FullScreen Pass
- Change Asset/Create/Shader/HD Render Pipeline/Custom Renderers Pass to Asset/Create/Shader/HDRP Custom Renderers Pass
- Change Asset/Create/Shader/HD Render Pipeline/Post Process Pass to Asset/Create/Shader/HDRP Post Process
- Change Assets/Create/Rendering/High Definition Render Pipeline Asset to Assets/Create/Rendering/HDRP Asset
- Change Assets/Create/Rendering/Diffusion Profile to Assets/Create/Rendering/HDRP Diffusion Profile
- Change Assets/Create/Rendering/C# Custom Pass to Assets/Create/Rendering/HDRP C# Custom Pass
- Change Assets/Create/Rendering/C# Post Process Volume to Assets/Create/Rendering/HDRP C# Post Process Volume
- Change labels about scroll direction and cloud type.
- Change the handling of additional properties to base class
- Improved shadow cascade GUI drawing with pixel perfect, hover and focus functionalities.
- Improving the screen space global illumination.
- ClearFlag.Depth does not implicitely clear stencil anymore. ClearFlag.Stencil added.
- Improved the Camera Inspector, new sections and better grouping of fields
- Moving MaterialHeaderScopes to Core
- Changed resolution (to match the render buffer) of the sky used for camera misses in Path Tracing. (case 1304114).
- Tidy up of platform abstraction code for shader optimization.
- Display a warning help box when decal atlas is out of size.
- Moved the HDRP render graph debug panel content to the Rendering debug panel.
- Changed Path Tracing's maximum intensity from clamped (0 to 100) to positive value (case 1310514).
- Avoid unnecessary RenderGraphBuilder.ReadTexture in the "Set Final Target" pass
- Density Volumes can now take a 3D RenderTexture as mask, the mask can use RGBA format for RGB fog.
- Decreased the minimal Fog Distance value in the Density Volume to 0.05.
- Virtual Texturing Resolver now performs RTHandle resize logic in HDRP instead of in core Unity
- Cached the base types of Volume Manager to improve memory and cpu usage.
- Reduced the maximal number of bounces for both RTGI and RTR (case 1318876).

## [11.0.0] - 2020-10-21

### Added
- Added a new API to bake HDRP probes from C# (case 1276360)
- Added support for pre-exposure for planar reflections.
- Added support for nested volume components to volume system.
- Added a cameraCullingResult field in Custom Pass Context to give access to both custom pass and camera culling result.
- Added a toggle to allow to include or exclude smooth surfaces from ray traced reflection denoising.
- Added support for raytracing for AxF material
- Added rasterized area light shadows for AxF material
- Added a cloud system and the CloudLayer volume override.
- Added per-stage shader keywords.

### Fixed
- Fixed probe volumes debug views.
- Fixed ShaderGraph Decal material not showing exposed properties.
- Fixed couple samplers that had the wrong name in raytracing code
- VFX: Fixed LPPV with lit particles in deferred (case 1293608)
- Fixed the default background color for previews to use the original color.
- Fixed compilation issues on platforms that don't support XR.
- Fixed issue with compute shader stripping for probe volumes variants.
- Fixed issue with an empty index buffer not being released.
- Fixed issue when debug full screen 'Transparent Screen Space Reflection' do not take in consideration debug exposure

### Changed
- Removed the material pass probe volumes evaluation mode.
- Volume parameter of type Cubemap can now accept Cubemap render textures and custom render textures.
- Removed the superior clamping value for the recursive rendering max ray length.
- Removed the superior clamping value for the ray tracing light cluster size.
- Removed the readonly keyword on the cullingResults of the CustomPassContext to allow users to overwrite.
- The DrawRenderers function of CustomPassUtils class now takes a sortingCriteria in parameter.
- When in half res, RTR denoising is executed at half resolution and the upscale happens at the end.
- Removed the upscale radius from the RTR.

## [10.3.0] - 2020-12-01

### Added
- Added a slider to control the fallback value of the directional shadow when the cascade have no coverage.
- Added light unit slider for automatic and automatic histrogram exposure limits.
- Added View Bias for mesh decals.
- Added support for the PlayStation 5 platform.

### Fixed
- Fixed computation of geometric normal in path tracing (case 1293029).
- Fixed issues with path-traced volumetric scattering (cases 1295222, 1295234).
- Fixed issue with faulty shadow transition when view is close to an object under some aspect ratio conditions
- Fixed issue where some ShaderGraph generated shaders were not SRP compatible because of UnityPerMaterial cbuffer layout mismatches [1292501] (https://issuetracker.unity3d.com/issues/a2-some-translucent-plus-alphaclipping-shadergraphs-are-not-srp-batcher-compatible)
- Fixed issues with path-traced volumetric scattering (cases 1295222, 1295234)
- Fixed Rendergraph issue with virtual texturing and debug mode while in forward.
- Fixed wrong coat normal space in shader graph
- Fixed NullPointerException when baking probes from the lighting window (case 1289680)
- Fixed volumetric fog with XR single-pass rendering.
- Fixed issues with first frame rendering when RenderGraph is used (auto exposure, AO)
- Fixed AOV api in render graph (case 1296605)
- Fixed a small discrepancy in the marker placement in light intensity sliders (case 1299750)
- Fixed issue with VT resolve pass rendergraph errors when opaque and transparent are disabled in frame settings.
- Fixed a bug in the sphere-aabb light cluster (case 1294767).
- Fixed issue when submitting SRPContext during EndCameraRendering.
- Fixed baked light being included into the ray tracing light cluster (case 1296203).
- Fixed enums UI for the shadergraph nodes.
- Fixed ShaderGraph stack blocks appearing when opening the settings in Hair and Eye ShaderGraphs.
- Fixed white screen when undoing in the editor.
- Fixed display of LOD Bias and maximum level in frame settings when using Quality Levels
- Fixed an issue when trying to open a look dev env library when Look Dev is not supported.
- Fixed shader graph not supporting indirectdxr multibounce (case 1294694).
- Fixed the planar depth texture not being properly created and rendered to (case 1299617).
- Fixed C# 8 compilation issue with turning on nullable checks (case 1300167)
- Fixed affects AO for deacl materials.
- Fixed case where material keywords would not get setup before usage.
- Fixed an issue with material using distortion from ShaderGraph init after Material creation (case 1294026)
- Fixed Clearcoat on Stacklit or Lit breaks when URP is imported into the project (case 1297806)
- VFX : Debug material view were rendering pink for albedo. (case 1290752)
- Fixed XR depth copy when using MSAA.
- Fixed GC allocations from XR occlusion mesh when using multipass.
- Fixed an issue with the frame count management for the volumetric fog (case 1299251).
- Fixed an issue with half res ssgi upscale.
- Fixed timing issues with accumulation motion blur
- Fixed register spilling on  FXC in light list shaders.
- Fixed issue with shadow mask and area lights.
- Fixed an issue with the capture callback (now includes post processing results).
- Fixed decal draw order for ShaderGraph decal materials.
- Fixed StackLit ShaderGraph surface option property block to only display energy conserving specular color option for the specular parametrization (case 1257050)
- Fixed missing BeginCameraRendering call for custom render mode of a Camera.
- Fixed LayerMask editor for volume parameters.
- Fixed the condition on temporal accumulation in the reflection denoiser (case 1303504).
- Fixed box light attenuation.
- Fixed after post process custom pass scale issue when dynamic resolution is enabled (case 1299194).
- Fixed an issue with light intensity prefab override application not visible in the inspector (case 1299563).
- Fixed Undo/Redo instability of light temperature.
- Fixed label style in pbr sky editor.
- Fixed side effect on styles during compositor rendering.
- Fixed size and spacing of compositor info boxes (case 1305652).
- Fixed spacing of UI widgets in the Graphics Compositor (case 1305638).
- Fixed undo-redo on layered lit editor.
- Fixed tesselation culling, big triangles using lit tesselation shader would dissapear when camera is too close to them (case 1299116)
- Fixed issue with compositor related custom passes still active after disabling the compositor (case 1305330)
- Fixed regression in Wizard that not fix runtime ressource anymore (case 1287627)
- Fixed error in Depth Of Field near radius blur calculation (case 1306228).
- Fixed a reload bug when using objects from the scene in the lookdev (case 1300916).
- Fixed some render texture leaks.
- Fixed light gizmo showing shadow near plane when shadows are disabled.
- Fixed path tracing alpha channel support (case 1304187).
- Fixed shadow matte not working with ambient occlusion when MSAA is enabled
- Fixed issues with compositor's undo (cases 1305633, 1307170).
- VFX : Debug material view incorrect depth test. (case 1293291)
- Fixed wrong shader / properties assignement to materials created from 3DsMax 2021 Physical Material. (case 1293576)
- Fixed Emissive color property from Autodesk Interactive materials not editable in Inspector. (case 1307234)
- Fixed exception when changing the current render pipeline to from HDRP to universal (case 1306291).
- Fixed an issue in shadergraph when switch from a RenderingPass (case 1307653)
- Fixed LookDev environment library assignement after leaving playmode.
- Fixed a locale issue with the diffusion profile property values in ShaderGraph on PC where comma is the decimal separator.
- Fixed error in the RTHandle scale of Depth Of Field when TAA is enabled.
- Fixed Quality Level set to the last one of the list after a Build (case 1307450)
- Fixed XR depth copy (case 1286908).
- Fixed Warnings about "SceneIdMap" missing script in eye material sample scene

### Changed
- Now reflection probes cannot have SSAO, SSGI, SSR, ray tracing effects or volumetric reprojection.
- Rename HDRP sub menu in Assets/Create/Shader to HD Render Pipeline for consistency.
- Improved robustness of volumetric sampling in path tracing (case 1295187).
- Changed the message when the graphics device doesn't support ray tracing (case 1287355).
- When a Custom Pass Volume is disabled, the custom pass Cleanup() function is called, it allows to release resources when the volume isn't used anymore.
- Enable Reflector for Spotlight by default
- Changed the convergence time of ssgi to 16 frames and the preset value
- Changed the clamping approach for RTR and RTGI (in both perf and quality) to improve visual quality.
- Changed the warning message for ray traced area shadows (case 1303410).
- Disabled specular occlusion for what we consider medium and larger scale ao > 1.25 with a 25cm falloff interval.
- Change the source value for the ray tracing frame index iterator from m_FrameCount to the camera frame count (case 1301356).
- Removed backplate from rendering of lighting cubemap as it did not really work conceptually and caused artefacts.
- Transparent materials created by the Model Importer are set to not cast shadows. ( case 1295747)
- Change some light unit slider value ranges to better reflect the lighting scenario.
- Change the tooltip for color shadows and semi-transparent shadows (case 1307704).

## [10.2.1] - 2020-11-30

### Added
- Added a warning when trying to bake with static lighting being in an invalid state.

### Fixed
- Fixed stylesheet reloading for LookDev window and Wizard window.
- Fixed XR single-pass rendering with legacy shaders using unity_StereoWorldSpaceCameraPos.
- Fixed issue displaying wrong debug mode in runtime debug menu UI.
- Fixed useless editor repaint when using lod bias.
- Fixed multi-editing with new light intensity slider.
- Fixed issue with density volumes flickering when editing shape box.
- Fixed issue with image layers in the graphics compositor (case 1289936).
- Fixed issue with angle fading when rotating decal projector.
- Fixed issue with gameview repaint in the graphics compositor (case 1290622).
- Fixed some labels being clipped in the Render Graph Viewer
- Fixed issue when decal projector material is none.
- Fixed the sampling of the normal buffer in the the forward transparent pass.
- Fixed bloom prefiltering tooltip.
- Fixed NullReferenceException when loading multipel scene async
- Fixed missing alpha blend state properties in Axf shader and update default stencil properties
- Fixed normal buffer not bound to custom pass anymore.
- Fixed issues with camera management in the graphics compositor (cases 1292548, 1292549).
- Fixed an issue where a warning about the static sky not being ready was wrongly displayed.
- Fixed the clear coat not being handled properly for SSR and RTR (case 1291654).
- Fixed ghosting in RTGI and RTAO when denoising is enabled and the RTHandle size is not equal to the Viewport size (case 1291654).
- Fixed alpha output when atmospheric scattering is enabled.
- Fixed issue with TAA history sharpening when view is downsampled.
- Fixed lookdev movement.
- Fixed volume component tooltips using the same parameter name.
- Fixed issue with saving some quality settings in volume overrides  (case 1293747)
- Fixed NullReferenceException in HDRenderPipeline.UpgradeResourcesIfNeeded (case 1292524)
- Fixed SSGI texture allocation when not using the RenderGraph.
- Fixed NullReference Exception when setting Max Shadows On Screen to 0 in the HDRP asset.
- Fixed path tracing accumulation not being reset when changing to a different frame of an animation.
- Fixed issue with saving some quality settings in volume overrides  (case 1293747)

### Changed
- Volume Manager now always tests scene culling masks. This was required to fix hybrid workflow.
- Now the screen space shadow is only used if the analytic value is valid.
- Distance based roughness is disabled by default and have a control
- Changed the name from the Depth Buffer Thickness to Depth Tolerance for SSGI (case 1301352).

## [10.2.0] - 2020-10-19

### Added
- Added a rough distortion frame setting and and info box on distortion materials.
- Adding support of 4 channel tex coords for ray tracing (case 1265309).
- Added a help button on the volume component toolbar for documentation.
- Added range remapping to metallic property for Lit and Decal shaders.
- Exposed the API to access HDRP shader pass names.
- Added the status check of default camera frame settings in the DXR wizard.
- Added frame setting for Virtual Texturing.
- Added a fade distance for light influencing volumetric lighting.
- Adding an "Include For Ray Tracing" toggle on lights to allow the user to exclude them when ray tracing is enabled in the frame settings of a camera.
- Added fog volumetric scattering support for path tracing.
- Added new algorithm for SSR with temporal accumulation
- Added quality preset of the new volumetric fog parameters.
- Added missing documentation for unsupported SG RT nodes and light's include for raytracing attrbute.
- Added documentation for LODs not being supported by ray tracing.
- Added more options to control how the component of motion vectors coming from the camera transform will affect the motion blur with new clamping modes.
- Added anamorphism support for phsyical DoF, switched to blue noise sampling and fixed tiling artifacts.

### Fixed
- Fixed an issue where the Exposure Shader Graph node had clipped text. (case 1265057)
- Fixed an issue when rendering into texture where alpha would not default to 1.0 when using 11_11_10 color buffer in non-dev builds.
- Fixed issues with reordering and hiding graphics compositor layers (cases 1283903, 1285282, 1283886).
- Fixed the possibility to have a shader with a pre-refraction render queue and refraction enabled at the same time.
- Fixed a migration issue with the rendering queue in ShaderGraph when upgrading to 10.x;
- Fixed the object space matrices in shader graph for ray tracing.
- Changed the cornea refraction function to take a view dir in object space.
- Fixed upside down XR occlusion mesh.
- Fixed precision issue with the atmospheric fog.
- Fixed issue with TAA and no motion vectors.
- Fixed the stripping not working the terrain alphatest feature required for terrain holes (case 1205902).
- Fixed bounding box generation that resulted in incorrect light culling (case 3875925).
- VFX : Fix Emissive writing in Opaque Lit Output with PSSL platforms (case 273378).
- Fixed issue where pivot of DecalProjector was not aligned anymore on Transform position when manipulating the size of the projector from the Inspector.
- Fixed a null reference exception when creating a diffusion profile asset.
- Fixed the diffusion profile not being registered as a dependency of the ShaderGraph.
- Fixing exceptions in the console when putting the SSGI in low quality mode (render graph).
- Fixed NullRef Exception when decals are in the scene, no asset is set and HDRP wizard is run.
- Fixed issue with TAA causing bleeding of a view into another when multiple views are visible.
- Fix an issue that caused issues of usability of editor if a very high resolution is set by mistake and then reverted back to a smaller resolution.
- Fixed issue where Default Volume Profile Asset change in project settings was not added to the undo stack (case 1285268).
- Fixed undo after enabling compositor.
- Fixed the ray tracing shadow UI being displayed while it shouldn't (case 1286391).
- Fixed issues with physically-based DoF, improved speed and robustness
- Fixed a warning happening when putting the range of lights to 0.
- Fixed issue when null parameters in a volume component would spam null reference errors. Produce a warning instead.
- Fixed volument component creation via script.
- Fixed GC allocs in render graph.
- Fixed scene picking passes.
- Fixed broken ray tracing light cluster full screen debug.
- Fixed dead code causing error.
- Fixed issue when dragging slider in inspector for ProjectionDepth.
- Fixed issue when resizing Inspector window that make the DecalProjector editor flickers.
- Fixed issue in DecalProjector editor when the Inspector window have a too small width: the size appears on 2 lines but the editor not let place for the second one.
- Fixed issue (null reference in console) when selecting a DensityVolume with rectangle selection.
- Fixed issue when linking the field of view with the focal length in physical camera
- Fixed supported platform build and error message.
- Fixed exceptions occuring when selecting mulitple decal projectors without materials assigned (case 1283659).
- Fixed LookDev error message when pipeline is not loaded.
- Properly reject history when enabling seond denoiser for RTGI.
- Fixed an issue that could cause objects to not be rendered when using Vulkan API.
- Fixed issue with lookdev shadows looking wrong upon exiting playmode.
- Fixed temporary Editor freeze when selecting AOV output in graphics compositor (case 1288744).
- Fixed normal flip with double sided materials.
- Fixed shadow resolution settings level in the light explorer.
- Fixed the ShaderGraph being dirty after the first save.
- Fixed XR shadows culling
- Fixed Nans happening when upscaling the RTGI.
- Fixed the adjust weight operation not being done for the non-rendergraph pipeline.
- Fixed overlap with SSR Transparent default frame settings message on DXR Wizard.
- Fixed alpha channel in the stop NaNs and motion blur shaders.
- Fixed undo of duplicate environments in the look dev environment library.
- Fixed a ghosting issue with RTShadows (Sun, Point and Spot), RTAO and RTGI when the camera is moving fast.
- Fixed a SSGI denoiser bug for large scenes.
- Fixed a Nan issue with SSGI.
- Fixed an issue with IsFrontFace node in Shader Graph not working properly
- Fixed CustomPassUtils.RenderFrom* functions and CustomPassUtils.DisableSinglePassRendering struct in VR.
- Fixed custom pass markers not recorded when render graph was enabled.
- Fixed exceptions when unchecking "Big Tile Prepass" on the frame settings with render-graph.
- Fixed an issue causing errors in GenerateMaxZ when opaque objects or decals are disabled.
- Fixed an issue with Bake button of Reflection Probe when in custom mode
- Fixed exceptions related to the debug display settings when changing the default frame settings.
- Fixed picking for materials with depth offset.
- Fixed issue with exposure history being uninitialized on second frame.
- Fixed issue when changing FoV with the physical camera fold-out closed.
- Fixed some labels being clipped in the Render Graph Viewer

### Changed
- Combined occlusion meshes into one to reduce draw calls and state changes with XR single-pass.
- Claryfied doc for the LayeredLit material.
- Various improvements for the Volumetric Fog.
- Use draggable fields for float scalable settings
- Migrated the fabric & hair shadergraph samples directly into the renderpipeline resources.
- Removed green coloration of the UV on the DecalProjector gizmo.
- Removed _BLENDMODE_PRESERVE_SPECULAR_LIGHTING keyword from shaders.
- Now the DXR wizard displays the name of the target asset that needs to be changed.
- Standardized naming for the option regarding Transparent objects being able to receive Screen Space Reflections.
- Making the reflection and refractions of cubemaps distance based.
- Changed Receive SSR to also controls Receive SSGI on opaque objects.
- Improved the punctual light shadow rescale algorithm.
- Changed the names of some of the parameters for the Eye Utils SG Nodes.
- Restored frame setting for async compute of contact shadows.
- Removed the possibility to have MSAA (through the frame settings) when ray tracing is active.
- Range handles for decal projector angle fading.
- Smoother angle fading for decal projector.

## [10.1.0] - 2020-10-12

### Added
- Added an option to have only the metering mask displayed in the debug mode.
- Added a new mode to cluster visualization debug where users can see a slice instead of the cluster on opaque objects.
- Added ray traced reflection support for the render graph version of the pipeline.
- Added render graph support of RTAO and required denoisers.
- Added render graph support of RTGI.
- Added support of RTSSS and Recursive Rendering in the render graph mode.
- Added support of RT and screen space shadow for render graph.
- Added tooltips with the full name of the (graphics) compositor properties to properly show large names that otherwise are clipped by the UI (case 1263590)
- Added error message if a callback AOV allocation fail
- Added marker for all AOV request operation on GPU
- Added remapping options for Depth Pyramid debug view mode
- Added an option to support AOV shader at runtime in HDRP settings (case 1265070)
- Added support of SSGI in the render graph mode.
- Added option for 11-11-10 format for cube reflection probes.
- Added an optional check in the HDRP DXR Wizard to verify 64 bits target architecture
- Added option to display timing stats in the debug menu as an average over 1 second.
- Added a light unit slider to provide users more context when authoring physically based values.
- Added a way to check the normals through the material views.
- Added Simple mode to Earth Preset for PBR Sky
- Added the export of normals during the prepass for shadow matte for proper SSAO calculation.
- Added the usage of SSAO for shadow matte unlit shader graph.
- Added the support of input system V2
- Added a new volume component parameter to control the max ray length of directional lights(case 1279849).
- Added support for 'Pyramid' and 'Box' spot light shapes in path tracing.
- Added high quality prefiltering option for Bloom.
- Added support for camera relative ray tracing (and keeping non-camera relative ray tracing working)
- Added a rough refraction option on planar reflections.
- Added scalability settings for the planar reflection resolution.
- Added tests for AOV stacking and UI rendering in the graphics compositor.
- Added a new ray tracing only function that samples the specular part of the materials.
- Adding missing marker for ray tracing profiling (RaytracingDeferredLighting)
- Added the support of eye shader for ray tracing.
- Exposed Refraction Model to the material UI when using a Lit ShaderGraph.
- Added bounding sphere support to screen-space axis-aligned bounding box generation pass.

### Fixed
- Fixed several issues with physically-based DoF (TAA ghosting of the CoC buffer, smooth layer transitions, etc)
- Fixed GPU hang on D3D12 on xbox.
- Fixed game view artifacts on resizing when hardware dynamic resolution was enabled
- Fixed black line artifacts occurring when Lanczos upsampling was set for dynamic resolution
- Fixed Amplitude -> Min/Max parametrization conversion
- Fixed CoatMask block appearing when creating lit master node (case 1264632)
- Fixed issue with SceneEV100 debug mode indicator when rescaling the window.
- Fixed issue with PCSS filter being wrong on first frame.
- Fixed issue with emissive mesh for area light not appearing in playmode if Reload Scene option is disabled in Enter Playmode Settings.
- Fixed issue when Reflection Probes are set to OnEnable and are never rendered if the probe is enabled when the camera is farther than the probe fade distance.
- Fixed issue with sun icon being clipped in the look dev window.
- Fixed error about layers when disabling emissive mesh for area lights.
- Fixed issue when the user deletes the composition graph or .asset in runtime (case 1263319)
- Fixed assertion failure when changing resolution to compositor layers after using AOVs (case 1265023)
- Fixed flickering layers in graphics compositor (case 1264552)
- Fixed issue causing the editor field not updating the disc area light radius.
- Fixed issues that lead to cookie atlas to be updated every frame even if cached data was valid.
- Fixed an issue where world space UI was not emitted for reflection cameras in HDRP
- Fixed an issue with cookie texture atlas that would cause realtime textures to always update in the atlas even when the content did not change.
- Fixed an issue where only one of the two lookdev views would update when changing the default lookdev volume profile.
- Fixed a bug related to light cluster invalidation.
- Fixed shader warning in DofGather (case 1272931)
- Fixed AOV export of depth buffer which now correctly export linear depth (case 1265001)
- Fixed issue that caused the decal atlas to not be updated upon changing of the decal textures content.
- Fixed "Screen position out of view frustum" error when camera is at exactly the planar reflection probe location.
- Fixed Amplitude -> Min/Max parametrization conversion
- Fixed issue that allocated a small cookie for normal spot lights.
- Fixed issue when undoing a change in diffuse profile list after deleting the volume profile.
- Fixed custom pass re-ordering and removing.
- Fixed TAA issue and hardware dynamic resolution.
- Fixed a static lighting flickering issue caused by having an active planar probe in the scene while rendering inspector preview.
- Fixed an issue where even when set to OnDemand, the sky lighting would still be updated when changing sky parameters.
- Fixed an error message trigerred when a mesh has more than 32 sub-meshes (case 1274508).
- Fixed RTGI getting noisy for grazying angle geometry (case 1266462).
- Fixed an issue with TAA history management on pssl.
- Fixed the global illumination volume override having an unwanted advanced mode (case 1270459).
- Fixed screen space shadow option displayed on directional shadows while they shouldn't (case 1270537).
- Fixed the handling of undo and redo actions in the graphics compositor (cases 1268149, 1266212, 1265028)
- Fixed issue with composition graphs that include virtual textures, cubemaps and other non-2D textures (cases 1263347, 1265638).
- Fixed issues when selecting a new composition graph or setting it to None (cases 1263350, 1266202)
- Fixed ArgumentNullException when saving shader graphs after removing the compositor from the scene (case 1268658)
- Fixed issue with updating the compositor output when not in play mode (case 1266216)
- Fixed warning with area mesh (case 1268379)
- Fixed issue with diffusion profile not being updated upon reset of the editor.
- Fixed an issue that lead to corrupted refraction in some scenarios on xbox.
- Fixed for light loop scalarization not happening.
- Fixed issue with stencil not being set in rendergraph mode.
- Fixed for post process being overridable in reflection probes even though it is not supported.
- Fixed RTGI in performance mode when light layers are enabled on the asset.
- Fixed SSS materials appearing black in matcap mode.
- Fixed a collision in the interaction of RTR and RTGI.
- Fix for lookdev toggling renderers that are set to non editable or are hidden in the inspector.
- Fixed issue with mipmap debug mode not properly resetting full screen mode (and viceversa).
- Added unsupported message when using tile debug mode with MSAA.
- Fixed SSGI compilation issues on PS4.
- Fixed "Screen position out of view frustum" error when camera is on exactly the planar reflection probe plane.
- Workaround issue that caused objects using eye shader to not be rendered on xbox.
- Fixed GC allocation when using XR single-pass test mode.
- Fixed text in cascades shadow split being truncated.
- Fixed rendering of custom passes in the Custom Pass Volume inspector
- Force probe to render again if first time was during async shader compilation to avoid having cyan objects.
- Fixed for lookdev library field not being refreshed upon opening a library from the environment library inspector.
- Fixed serialization issue with matcap scale intensity.
- Close Add Override popup of Volume Inspector when the popup looses focus (case 1258571)
- Light quality setting for contact shadow set to on for High quality by default.
- Fixed an exception thrown when closing the look dev because there is no active SRP anymore.
- Fixed alignment of framesettings in HDRP Default Settings
- Fixed an exception thrown when closing the look dev because there is no active SRP anymore.
- Fixed an issue where entering playmode would close the LookDev window.
- Fixed issue with rendergraph on console failing on SSS pass.
- Fixed Cutoff not working properly with ray tracing shaders default and SG (case 1261292).
- Fixed shader compilation issue with Hair shader and debug display mode
- Fixed cubemap static preview not updated when the asset is imported.
- Fixed wizard DXR setup on non-DXR compatible devices.
- Fixed Custom Post Processes affecting preview cameras.
- Fixed issue with lens distortion breaking rendering.
- Fixed save popup appearing twice due to HDRP wizard.
- Fixed error when changing planar probe resolution.
- Fixed the dependecy of FrameSettings (MSAA, ClearGBuffer, DepthPrepassWithDeferred) (case 1277620).
- Fixed the usage of GUIEnable for volume components (case 1280018).
- Fixed the diffusion profile becoming invalid when hitting the reset (case 1269462).
- Fixed issue with MSAA resolve killing the alpha channel.
- Fixed a warning in materialevalulation
- Fixed an error when building the player.
- Fixed issue with box light not visible if range is below one and range attenuation is off.
- Fixed an issue that caused a null reference when deleting camera component in a prefab. (case 1244430)
- Fixed issue with bloom showing a thin black line after rescaling window.
- Fixed rendergraph motion vector resolve.
- Fixed the Ray-Tracing related Debug Display not working in render graph mode.
- Fix nan in pbr sky
- Fixed Light skin not properly applied on the LookDev when switching from Dark Skin (case 1278802)
- Fixed accumulation on DX11
- Fixed issue with screen space UI not drawing on the graphics compositor (case 1279272).
- Fixed error Maximum allowed thread group count is 65535 when resolution is very high.
- LOD meshes are now properly stripped based on the maximum lod value parameters contained in the HDRP asset.
- Fixed an inconsistency in the LOD group UI where LOD bias was not the right one.
- Fixed outlines in transitions between post-processed and plain regions in the graphics compositor (case 1278775).
- Fix decal being applied twice with LOD Crossfade.
- Fixed camera stacking for AOVs in the graphics compositor (case 1273223).
- Fixed backface selection on some shader not ignore correctly.
- Disable quad overdraw on ps4.
- Fixed error when resizing the graphics compositor's output and when re-adding a compositor in the scene
- Fixed issues with bloom, alpha and HDR layers in the compositor (case 1272621).
- Fixed alpha not having TAA applied to it.
- Fix issue with alpha output in forward.
- Fix compilation issue on Vulkan for shaders using high quality shadows in XR mode.
- Fixed wrong error message when fixing DXR resources from Wizard.
- Fixed compilation error of quad overdraw with double sided materials
- Fixed screen corruption on xbox when using TAA and Motion Blur with rendergraph.
- Fixed UX issue in the graphics compositor related to clear depth and the defaults for new layers, add better tooltips and fix minor bugs (case 1283904)
- Fixed scene visibility not working for custom pass volumes.
- Fixed issue with several override entries in the runtime debug menu.
- Fixed issue with rendergraph failing to execute every 30 minutes.
- Fixed Lit ShaderGraph surface option property block to only display transmission and energy conserving specular color options for their proper material mode (case 1257050)
- Fixed nan in reflection probe when volumetric fog filtering is enabled, causing the whole probe to be invalid.
- Fixed Debug Color pixel became grey
- Fixed TAA flickering on the very edge of screen.
- Fixed profiling scope for quality RTGI.
- Fixed the denoising and multi-sample not being used for smooth multibounce RTReflections.
- Fixed issue where multiple cameras would cause GC each frame.
- Fixed after post process rendering pass options not showing for unlit ShaderGraphs.
- Fixed null reference in the Undo callback of the graphics compositor
- Fixed cullmode for SceneSelectionPass.
- Fixed issue that caused non-static object to not render at times in OnEnable reflection probes.
- Baked reflection probes now correctly use static sky for ambient lighting.

### Changed
- Preparation pass for RTSSShadows to be supported by render graph.
- Add tooltips with the full name of the (graphics) compositor properties to properly show large names that otherwise are clipped by the UI (case 1263590)
- Composition profile .asset files cannot be manually edited/reset by users (to avoid breaking things - case 1265631)
- Preparation pass for RTSSShadows to be supported by render graph.
- Changed the way the ray tracing property is displayed on the material (QOL 1265297).
- Exposed lens attenuation mode in default settings and remove it as a debug mode.
- Composition layers without any sub layers are now cleared to black to avoid confusion (case 1265061).
- Slight reduction of VGPR used by area light code.
- Changed thread group size for contact shadows (save 1.1ms on PS4)
- Make sure distortion stencil test happens before pixel shader is run.
- Small optimization that allows to skip motion vector prepping when the whole wave as velocity of 0.
- Improved performance to avoid generating coarse stencil buffer when not needed.
- Remove HTile generation for decals (faster without).
- Improving SSGI Filtering and fixing a blend issue with RTGI.
- Changed the Trackball UI so that it allows explicit numeric values.
- Reduce the G-buffer footprint of anisotropic materials
- Moved SSGI out of preview.
- Skip an unneeded depth buffer copy on consoles.
- Replaced the Density Volume Texture Tool with the new 3D Texture Importer.
- Rename Raytracing Node to Raytracing Quality Keyword and rename high and low inputs as default and raytraced. All raytracing effects now use the raytraced mode but path tracing.
- Moved diffusion profile list to the HDRP default settings panel.
- Skip biquadratic resampling of vbuffer when volumetric fog filtering is enabled.
- Optimized Grain and sRGB Dithering.
- On platforms that allow it skip the first mip of the depth pyramid and compute it alongside the depth buffer used for low res transparents.
- When trying to install the local configuration package, if another one is already present the user is now asked whether they want to keep it or not.
- Improved MSAA color resolve to fix issues when very bright and very dark samples are resolved together.
- Improve performance of GPU light AABB generation
- Removed the max clamp value for the RTR, RTAO and RTGI's ray length (case 1279849).
- Meshes assigned with a decal material are not visible anymore in ray-tracing or path-tracing.
- Removed BLEND shader keywords.
- Remove a rendergraph debug option to clear resources on release from UI.
- added SV_PrimitiveID in the VaryingMesh structure for fulldebugscreenpass as well as primitiveID in FragInputs
- Changed which local frame is used for multi-bounce RTReflections.
- Move System Generated Values semantics out of VaryingsMesh structure.
- Other forms of FSAA are silently deactivated, when path tracing is on.
- Removed XRSystemTests. The GC verification is now done during playmode tests (case 1285012).
- SSR now uses the pre-refraction color pyramid.
- Various improvements for the Volumetric Fog.
- Optimizations for volumetric fog.

## [10.0.0] - 2019-06-10

### Added
- Ray tracing support for VR single-pass
- Added sharpen filter shader parameter and UI for TemporalAA to control image quality instead of hardcoded value
- Added frame settings option for custom post process and custom passes as well as custom color buffer format option.
- Add check in wizard on SRP Batcher enabled.
- Added default implementations of OnPreprocessMaterialDescription for FBX, Obj, Sketchup and 3DS file formats.
- Added custom pass fade radius
- Added after post process injection point for custom passes
- Added basic alpha compositing support - Alpha is available afterpostprocess when using FP16 buffer format.
- Added falloff distance on Reflection Probe and Planar Reflection Probe
- Added Backplate projection from the HDRISky
- Added Shadow Matte in UnlitMasterNode, which only received shadow without lighting
- Added hability to name LightLayers in HDRenderPipelineAsset
- Added a range compression factor for Reflection Probe and Planar Reflection Probe to avoid saturation of colors.
- Added path tracing support for directional, point and spot lights, as well as emission from Lit and Unlit.
- Added non temporal version of SSAO.
- Added more detailed ray tracing stats in the debug window
- Added Disc area light (bake only)
- Added a warning in the material UI to prevent transparent + subsurface-scattering combination.
- Added XR single-pass setting into HDRP asset
- Added a penumbra tint option for lights
- Added support for depth copy with XR SDK
- Added debug setting to Render Pipeline Debug Window to list the active XR views
- Added an option to filter the result of the volumetric lighting (off by default).
- Added a transmission multiplier for directional lights
- Added XR single-pass test mode to Render Pipeline Debug Window
- Added debug setting to Render Pipeline Window to list the active XR views
- Added a new refraction mode for the Lit shader (thin). Which is a box refraction with small thickness values
- Added the code to support Barn Doors for Area Lights based on a shaderconfig option.
- Added HDRPCameraBinder property binder for Visual Effect Graph
- Added "Celestial Body" controls to the Directional Light
- Added new parameters to the Physically Based Sky
- Added Reflections to the DXR Wizard
- Added the possibility to have ray traced colored and semi-transparent shadows on directional lights.
- Added a check in the custom post process template to throw an error if the default shader is not found.
- Exposed the debug overlay ratio in the debug menu.
- Added a separate frame settings for tonemapping alongside color grading.
- Added the receive fog option in the material UI for ShaderGraphs.
- Added a public virtual bool in the custom post processes API to specify if a post processes should be executed in the scene view.
- Added a menu option that checks scene issues with ray tracing. Also removed the previously existing warning at runtime.
- Added Contrast Adaptive Sharpen (CAS) Upscaling effect.
- Added APIs to update probe settings at runtime.
- Added documentation for the rayTracingSupported method in HDRP
- Added user-selectable format for the post processing passes.
- Added support for alpha channel in some post-processing passes (DoF, TAA, Uber).
- Added warnings in FrameSettings inspector when using DXR and atempting to use Asynchronous Execution.
- Exposed Stencil bits that can be used by the user.
- Added history rejection based on velocity of intersected objects for directional, point and spot lights.
- Added a affectsVolumetric field to the HDAdditionalLightData API to know if light affects volumetric fog.
- Add OS and Hardware check in the Wizard fixes for DXR.
- Added option to exclude camera motion from motion blur.
- Added semi-transparent shadows for point and spot lights.
- Added support for semi-transparent shadow for unlit shader and unlit shader graph.
- Added the alpha clip enabled toggle to the material UI for all HDRP shader graphs.
- Added Material Samples to explain how to use the lit shader features
- Added an initial implementation of ray traced sub surface scattering
- Added AssetPostprocessors and Shadergraphs to handle Arnold Standard Surface and 3DsMax Physical material import from FBX.
- Added support for Smoothness Fade start work when enabling ray traced reflections.
- Added Contact shadow, Micro shadows and Screen space refraction API documentation.
- Added script documentation for SSR, SSAO (ray tracing), GI, Light Cluster, RayTracingSettings, Ray Counters, etc.
- Added path tracing support for refraction and internal reflections.
- Added support for Thin Refraction Model and Lit's Clear Coat in Path Tracing.
- Added the Tint parameter to Sky Colored Fog.
- Added of Screen Space Reflections for Transparent materials
- Added a fallback for ray traced area light shadows in case the material is forward or the lit mode is forward.
- Added a new debug mode for light layers.
- Added an "enable" toggle to the SSR volume component.
- Added support for anisotropic specular lobes in path tracing.
- Added support for alpha clipping in path tracing.
- Added support for light cookies in path tracing.
- Added support for transparent shadows in path tracing.
- Added support for iridescence in path tracing.
- Added support for background color in path tracing.
- Added a path tracing test to the test suite.
- Added a warning and workaround instructions that appear when you enable XR single-pass after the first frame with the XR SDK.
- Added the exposure sliders to the planar reflection probe preview
- Added support for subsurface scattering in path tracing.
- Added a new mode that improves the filtering of ray traced shadows (directional, point and spot) based on the distance to the occluder.
- Added support of cookie baking and add support on Disc light.
- Added support for fog attenuation in path tracing.
- Added a new debug panel for volumes
- Added XR setting to control camera jitter for temporal effects
- Added an error message in the DrawRenderers custom pass when rendering opaque objects with an HDRP asset in DeferredOnly mode.
- Added API to enable proper recording of path traced scenes (with the Unity recorder or other tools).
- Added support for fog in Recursive rendering, ray traced reflections and ray traced indirect diffuse.
- Added an alpha blend option for recursive rendering
- Added support for stack lit for ray tracing effects.
- Added support for hair for ray tracing effects.
- Added support for alpha to coverage for HDRP shaders and shader graph
- Added support for Quality Levels to Subsurface Scattering.
- Added option to disable XR rendering on the camera settings.
- Added support for specular AA from geometric curvature in AxF
- Added support for baked AO (no input for now) in AxF
- Added an info box to warn about depth test artifacts when rendering object twice in custom passes with MSAA.
- Added a frame setting for alpha to mask.
- Added support for custom passes in the AOV API
- Added Light decomposition lighting debugging modes and support in AOV
- Added exposure compensation to Fixed exposure mode
- Added support for rasterized area light shadows in StackLit
- Added support for texture-weighted automatic exposure
- Added support for POM for emissive map
- Added alpha channel support in motion blur pass.
- Added the HDRP Compositor Tool (in Preview).
- Added a ray tracing mode option in the HDRP asset that allows to override and shader stripping.
- Added support for arbitrary resolution scaling of Volumetric Lighting to the Fog volume component.
- Added range attenuation for box-shaped spotlights.
- Added scenes for hair and fabric and decals with material samples
- Added fabric materials and textures
- Added information for fabric materials in fabric scene
- Added a DisplayInfo attribute to specify a name override and a display order for Volume Component fields (used only in default inspector for now).
- Added Min distance to contact shadows.
- Added support for Depth of Field in path tracing (by sampling the lens aperture).
- Added an API in HDRP to override the camera within the rendering of a frame (mainly for custom pass).
- Added a function (HDRenderPipeline.ResetRTHandleReferenceSize) to reset the reference size of RTHandle systems.
- Added support for AxF measurements importing into texture resources tilings.
- Added Layer parameter on Area Light to modify Layer of generated Emissive Mesh
- Added a flow map parameter to HDRI Sky
- Implemented ray traced reflections for transparent objects.
- Add a new parameter to control reflections in recursive rendering.
- Added an initial version of SSGI.
- Added Virtual Texturing cache settings to control the size of the Streaming Virtual Texturing caches.
- Added back-compatibility with builtin stereo matrices.
- Added CustomPassUtils API to simplify Blur, Copy and DrawRenderers custom passes.
- Added Histogram guided automatic exposure.
- Added few exposure debug modes.
- Added support for multiple path-traced views at once (e.g., scene and game views).
- Added support for 3DsMax's 2021 Simplified Physical Material from FBX files in the Model Importer.
- Added custom target mid grey for auto exposure.
- Added CustomPassUtils API to simplify Blur, Copy and DrawRenderers custom passes.
- Added an API in HDRP to override the camera within the rendering of a frame (mainly for custom pass).
- Added more custom pass API functions, mainly to render objects from another camera.
- Added support for transparent Unlit in path tracing.
- Added a minimal lit used for RTGI in peformance mode.
- Added procedural metering mask that can follow an object
- Added presets quality settings for RTAO and RTGI.
- Added an override for the shadow culling that allows better directional shadow maps in ray tracing effects (RTR, RTGI, RTSSS and RR).
- Added a Cloud Layer volume override.
- Added Fast Memory support for platform that support it.
- Added CPU and GPU timings for ray tracing effects.
- Added support to combine RTSSS and RTGI (1248733).
- Added IES Profile support for Point, Spot and Rectangular-Area lights
- Added support for multiple mapping modes in AxF.
- Add support of lightlayers on indirect lighting controller
- Added compute shader stripping.
- Added Cull Mode option for opaque materials and ShaderGraphs.
- Added scene view exposure override.
- Added support for exposure curve remapping for min/max limits.
- Added presets for ray traced reflections.
- Added final image histogram debug view (both luminance and RGB).
- Added an example texture and rotation to the Cloud Layer volume override.
- Added an option to extend the camera culling for skinned mesh animation in ray tracing effects (1258547).
- Added decal layer system similar to light layer. Mesh will receive a decal when both decal layer mask matches.
- Added shader graph nodes for rendering a complex eye shader.
- Added more controls to contact shadows and increased quality in some parts.
- Added a physically based option in DoF volume.
- Added API to check if a Camera, Light or ReflectionProbe is compatible with HDRP.
- Added path tracing test scene for normal mapping.
- Added missing API documentation.
- Remove CloudLayer
- Added quad overdraw and vertex density debug modes.

### Fixed
- fix when saved HDWizard window tab index out of range (1260273)
- Fix when rescale probe all direction below zero (1219246)
- Update documentation of HDRISky-Backplate, precise how to have Ambient Occlusion on the Backplate
- Sorting, undo, labels, layout in the Lighting Explorer.
- Fixed sky settings and materials in Shader Graph Samples package
- Fix/workaround a probable graphics driver bug in the GTAO shader.
- Fixed Hair and PBR shader graphs double sided modes
- Fixed an issue where updating an HDRP asset in the Quality setting panel would not recreate the pipeline.
- Fixed issue with point lights being considered even when occupying less than a pixel on screen (case 1183196)
- Fix a potential NaN source with iridescence (case 1183216)
- Fixed issue of spotlight breaking when minimizing the cone angle via the gizmo (case 1178279)
- Fixed issue that caused decals not to modify the roughness in the normal buffer, causing SSR to not behave correctly (case 1178336)
- Fixed lit transparent refraction with XR single-pass rendering
- Removed extra jitter for TemporalAA in VR
- Fixed ShaderGraph time in main preview
- Fixed issue on some UI elements in HDRP asset not expanding when clicking the arrow (case 1178369)
- Fixed alpha blending in custom post process
- Fixed the modification of the _AlphaCutoff property in the material UI when exposed with a ShaderGraph parameter.
- Fixed HDRP test `1218_Lit_DiffusionProfiles` on Vulkan.
- Fixed an issue where building a player in non-dev mode would generate render target error logs every frame
- Fixed crash when upgrading version of HDRP
- Fixed rendering issues with material previews
- Fixed NPE when using light module in Shuriken particle systems (1173348).
- Refresh cached shadow on editor changes
- Fixed light supported units caching (1182266)
- Fixed an issue where SSAO (that needs temporal reprojection) was still being rendered when Motion Vectors were not available (case 1184998)
- Fixed a nullref when modifying the height parameters inside the layered lit shader UI.
- Fixed Decal gizmo that become white after exiting play mode
- Fixed Decal pivot position to behave like a spotlight
- Fixed an issue where using the LightingOverrideMask would break sky reflection for regular cameras
- Fix DebugMenu FrameSettingsHistory persistency on close
- Fix DensityVolume, ReflectionProbe aned PlanarReflectionProbe advancedControl display
- Fix DXR scene serialization in wizard
- Fixed an issue where Previews would reallocate History Buffers every frame
- Fixed the SetLightLayer function in HDAdditionalLightData setting the wrong light layer
- Fix error first time a preview is created for planar
- Fixed an issue where SSR would use an incorrect roughness value on ForwardOnly (StackLit, AxF, Fabric, etc.) materials when the pipeline is configured to also allow deferred Lit.
- Fixed issues with light explorer (cases 1183468, 1183269)
- Fix dot colors in LayeredLit material inspector
- Fix undo not resetting all value when undoing the material affectation in LayerLit material
- Fix for issue that caused gizmos to render in render textures (case 1174395)
- Fixed the light emissive mesh not updated when the light was disabled/enabled
- Fixed light and shadow layer sync when setting the HDAdditionalLightData.lightlayersMask property
- Fixed a nullref when a custom post process component that was in the HDRP PP list is removed from the project
- Fixed issue that prevented decals from modifying specular occlusion (case 1178272).
- Fixed exposure of volumetric reprojection
- Fixed multi selection support for Scalable Settings in lights
- Fixed font shaders in test projects for VR by using a Shader Graph version
- Fixed refresh of baked cubemap by incrementing updateCount at the end of the bake (case 1158677).
- Fixed issue with rectangular area light when seen from the back
- Fixed decals not affecting lightmap/lightprobe
- Fixed zBufferParams with XR single-pass rendering
- Fixed moving objects not rendered in custom passes
- Fixed abstract classes listed in the + menu of the custom pass list
- Fixed custom pass that was rendered in previews
- Fixed precision error in zero value normals when applying decals (case 1181639)
- Fixed issue that triggered No Scene Lighting view in game view as well (case 1156102)
- Assign default volume profile when creating a new HDRP Asset
- Fixed fov to 0 in planar probe breaking the projection matrix (case 1182014)
- Fixed bugs with shadow caching
- Reassign the same camera for a realtime probe face render request to have appropriate history buffer during realtime probe rendering.
- Fixed issue causing wrong shading when normal map mode is Object space, no normal map is set, but a detail map is present (case 1143352)
- Fixed issue with decal and htile optimization
- Fixed TerrainLit shader compilation error regarding `_Control0_TexelSize` redefinition (case 1178480).
- Fixed warning about duplicate HDRuntimeReflectionSystem when configuring play mode without domain reload.
- Fixed an editor crash when multiple decal projectors were selected and some had null material
- Added all relevant fix actions to FixAll button in Wizard
- Moved FixAll button on top of the Wizard
- Fixed an issue where fog color was not pre-exposed correctly
- Fix priority order when custom passes are overlapping
- Fix cleanup not called when the custom pass GameObject is destroyed
- Replaced most instances of GraphicsSettings.renderPipelineAsset by GraphicsSettings.currentRenderPipeline. This should fix some parameters not working on Quality Settings overrides.
- Fixed an issue with Realtime GI not working on upgraded projects.
- Fixed issue with screen space shadows fallback texture was not set as a texture array.
- Fixed Pyramid Lights bounding box
- Fixed terrain heightmap default/null values and epsilons
- Fixed custom post-processing effects breaking when an abstract class inherited from `CustomPostProcessVolumeComponent`
- Fixed XR single-pass rendering in Editor by using ShaderConfig.s_XrMaxViews to allocate matrix array
- Multiple different skies rendered at the same time by different cameras are now handled correctly without flickering
- Fixed flickering issue happening when different volumes have shadow settings and multiple cameras are present.
- Fixed issue causing planar probes to disappear if there is no light in the scene.
- Fixed a number of issues with the prefab isolation mode (Volumes leaking from the main scene and reflection not working properly)
- Fixed an issue with fog volume component upgrade not working properly
- Fixed Spot light Pyramid Shape has shadow artifacts on aspect ratio values lower than 1
- Fixed issue with AO upsampling in XR
- Fixed camera without HDAdditionalCameraData component not rendering
- Removed the macro ENABLE_RAYTRACING for most of the ray tracing code
- Fixed prefab containing camera reloading in loop while selected in the Project view
- Fixed issue causing NaN wheh the Z scale of an object is set to 0.
- Fixed DXR shader passes attempting to render before pipeline loaded
- Fixed black ambient sky issue when importing a project after deleting Library.
- Fixed issue when upgrading a Standard transparent material (case 1186874)
- Fixed area light cookies not working properly with stack lit
- Fixed material render queue not updated when the shader is changed in the material inspector.
- Fixed a number of issues with full screen debug modes not reseting correctly when setting another mutually exclusive mode
- Fixed compile errors for platforms with no VR support
- Fixed an issue with volumetrics and RTHandle scaling (case 1155236)
- Fixed an issue where sky lighting might be updated uselessly
- Fixed issue preventing to allow setting decal material to none (case 1196129)
- Fixed XR multi-pass decals rendering
- Fixed several fields on Light Inspector that not supported Prefab overrides
- Fixed EOL for some files
- Fixed scene view rendering with volumetrics and XR enabled
- Fixed decals to work with multiple cameras
- Fixed optional clear of GBuffer (Was always on)
- Fixed render target clears with XR single-pass rendering
- Fixed HDRP samples file hierarchy
- Fixed Light units not matching light type
- Fixed QualitySettings panel not displaying HDRP Asset
- Fixed black reflection probes the first time loading a project
- Fixed y-flip in scene view with XR SDK
- Fixed Decal projectors do not immediately respond when parent object layer mask is changed in editor.
- Fixed y-flip in scene view with XR SDK
- Fixed a number of issues with Material Quality setting
- Fixed the transparent Cull Mode option in HD unlit master node settings only visible if double sided is ticked.
- Fixed an issue causing shadowed areas by contact shadows at the edge of far clip plane if contact shadow length is very close to far clip plane.
- Fixed editing a scalable settings will edit all loaded asset in memory instead of targetted asset.
- Fixed Planar reflection default viewer FOV
- Fixed flickering issues when moving the mouse in the editor with ray tracing on.
- Fixed the ShaderGraph main preview being black after switching to SSS in the master node settings
- Fixed custom fullscreen passes in VR
- Fixed camera culling masks not taken in account in custom pass volumes
- Fixed object not drawn in custom pass when using a DrawRenderers with an HDRP shader in a build.
- Fixed injection points for Custom Passes (AfterDepthAndNormal and BeforePreRefraction were missing)
- Fixed a enum to choose shader tags used for drawing objects (DepthPrepass or Forward) when there is no override material.
- Fixed lit objects in the BeforePreRefraction, BeforeTransparent and BeforePostProcess.
- Fixed the None option when binding custom pass render targets to allow binding only depth or color.
- Fixed custom pass buffers allocation so they are not allocated if they're not used.
- Fixed the Custom Pass entry in the volume create asset menu items.
- Fixed Prefab Overrides workflow on Camera.
- Fixed alignment issue in Preset for Camera.
- Fixed alignment issue in Physical part for Camera.
- Fixed FrameSettings multi-edition.
- Fixed a bug happening when denoising multiple ray traced light shadows
- Fixed minor naming issues in ShaderGraph settings
- VFX: Removed z-fight glitches that could appear when using deferred depth prepass and lit quad primitives
- VFX: Preserve specular option for lit outputs (matches HDRP lit shader)
- Fixed an issue with Metal Shader Compiler and GTAO shader for metal
- Fixed resources load issue while upgrading HDRP package.
- Fix LOD fade mask by accounting for field of view
- Fixed spot light missing from ray tracing indirect effects.
- Fixed a UI bug in the diffusion profile list after fixing them from the wizard.
- Fixed the hash collision when creating new diffusion profile assets.
- Fixed a light leaking issue with box light casting shadows (case 1184475)
- Fixed Cookie texture type in the cookie slot of lights (Now displays a warning because it is not supported).
- Fixed a nullref that happens when using the Shuriken particle light module
- Fixed alignment in Wizard
- Fixed text overflow in Wizard's helpbox
- Fixed Wizard button fix all that was not automatically grab all required fixes
- Fixed VR tab for MacOS in Wizard
- Fixed local config package workflow in Wizard
- Fixed issue with contact shadows shifting when MSAA is enabled.
- Fixed EV100 in the PBR sky
- Fixed an issue In URP where sometime the camera is not passed to the volume system and causes a null ref exception (case 1199388)
- Fixed nullref when releasing HDRP with custom pass disabled
- Fixed performance issue derived from copying stencil buffer.
- Fixed an editor freeze when importing a diffusion profile asset from a unity package.
- Fixed an exception when trying to reload a builtin resource.
- Fixed the light type intensity unit reset when switching the light type.
- Fixed compilation error related to define guards and CreateLayoutFromXrSdk()
- Fixed documentation link on CustomPassVolume.
- Fixed player build when HDRP is in the project but not assigned in the graphic settings.
- Fixed an issue where ambient probe would be black for the first face of a baked reflection probe
- VFX: Fixed Missing Reference to Visual Effect Graph Runtime Assembly
- Fixed an issue where rendering done by users in EndCameraRendering would be executed before the main render loop.
- Fixed Prefab Override in main scope of Volume.
- Fixed alignment issue in Presset of main scope of Volume.
- Fixed persistence of ShowChromeGizmo and moved it to toolbar for coherency in ReflectionProbe and PlanarReflectionProbe.
- Fixed Alignement issue in ReflectionProbe and PlanarReflectionProbe.
- Fixed Prefab override workflow issue in ReflectionProbe and PlanarReflectionProbe.
- Fixed empty MoreOptions and moved AdvancedManipulation in a dedicated location for coherency in ReflectionProbe and PlanarReflectionProbe.
- Fixed Prefab override workflow issue in DensityVolume.
- Fixed empty MoreOptions and moved AdvancedManipulation in a dedicated location for coherency in DensityVolume.
- Fix light limit counts specified on the HDRP asset
- Fixed Quality Settings for SSR, Contact Shadows and Ambient Occlusion volume components
- Fixed decalui deriving from hdshaderui instead of just shaderui
- Use DelayedIntField instead of IntField for scalable settings
- Fixed init of debug for FrameSettingsHistory on SceneView camera
- Added a fix script to handle the warning 'referenced script in (GameObject 'SceneIDMap') is missing'
- Fix Wizard load when none selected for RenderPipelineAsset
- Fixed TerrainLitGUI when per-pixel normal property is not present.
- Fixed rendering errors when enabling debug modes with custom passes
- Fix an issue that made PCSS dependent on Atlas resolution (not shadow map res)
- Fixing a bug whith histories when n>4 for ray traced shadows
- Fixing wrong behavior in ray traced shadows for mesh renderers if their cast shadow is shadow only or double sided
- Only tracing rays for shadow if the point is inside the code for spotlight shadows
- Only tracing rays if the point is inside the range for point lights
- Fixing ghosting issues when the screen space shadow  indexes change for a light with ray traced shadows
- Fixed an issue with stencil management and Xbox One build that caused corrupted output in deferred mode.
- Fixed a mismatch in behavior between the culling of shadow maps and ray traced point and spot light shadows
- Fixed recursive ray tracing not working anymore after intermediate buffer refactor.
- Fixed ray traced shadow denoising not working (history rejected all the time).
- Fixed shader warning on xbox one
- Fixed cookies not working for spot lights in ray traced reflections, ray traced GI and recursive rendering
- Fixed an inverted handling of CoatSmoothness for SSR in StackLit.
- Fixed missing distortion inputs in Lit and Unlit material UI.
- Fixed issue that propagated NaNs across multiple frames through the exposure texture.
- Fixed issue with Exclude from TAA stencil ignored.
- Fixed ray traced reflection exposure issue.
- Fixed issue with TAA history not initialising corretly scale factor for first frame
- Fixed issue with stencil test of material classification not using the correct Mask (causing false positive and bad performance with forward material in deferred)
- Fixed issue with History not reset when chaning antialiasing mode on camera
- Fixed issue with volumetric data not being initialized if default settings have volumetric and reprojection off.
- Fixed ray tracing reflection denoiser not applied in tier 1
- Fixed the vibility of ray tracing related methods.
- Fixed the diffusion profile list not saved when clicking the fix button in the material UI.
- Fixed crash when pushing bounce count higher than 1 for ray traced GI or reflections
- Fixed PCSS softness scale so that it better match ray traced reference for punctual lights.
- Fixed exposure management for the path tracer
- Fixed AxF material UI containing two advanced options settings.
- Fixed an issue where cached sky contexts were being destroyed wrongly, breaking lighting in the LookDev
- Fixed issue that clamped PCSS softness too early and not after distance scale.
- Fixed fog affect transparent on HD unlit master node
- Fixed custom post processes re-ordering not saved.
- Fixed NPE when using scalable settings
- Fixed an issue where PBR sky precomputation was reset incorrectly in some cases causing bad performance.
- Fixed a bug due to depth history begin overriden too soon
- Fixed CustomPassSampleCameraColor scale issue when called from Before Transparent injection point.
- Fixed corruption of AO in baked probes.
- Fixed issue with upgrade of projects that still had Very High as shadow filtering quality.
- Fixed issue that caused Distortion UI to appear in Lit.
- Fixed several issues with decal duplicating when editing them.
- Fixed initialization of volumetric buffer params (1204159)
- Fixed an issue where frame count was incorrectly reset for the game view, causing temporal processes to fail.
- Fixed Culling group was not disposed error.
- Fixed issues on some GPU that do not support gathers on integer textures.
- Fixed an issue with ambient probe not being initialized for the first frame after a domain reload for volumetric fog.
- Fixed the scene visibility of decal projectors and density volumes
- Fixed a leak in sky manager.
- Fixed an issue where entering playmode while the light editor is opened would produce null reference exceptions.
- Fixed the debug overlay overlapping the debug menu at runtime.
- Fixed an issue with the framecount when changing scene.
- Fixed errors that occurred when using invalid near and far clip plane values for planar reflections.
- Fixed issue with motion blur sample weighting function.
- Fixed motion vectors in MSAA.
- Fixed sun flare blending (case 1205862).
- Fixed a lot of issues related to ray traced screen space shadows.
- Fixed memory leak caused by apply distortion material not being disposed.
- Fixed Reflection probe incorrectly culled when moving its parent (case 1207660)
- Fixed a nullref when upgrading the Fog volume components while the volume is opened in the inspector.
- Fix issues where decals on PS4 would not correctly write out the tile mask causing bits of the decal to go missing.
- Use appropriate label width and text content so the label is completely visible
- Fixed an issue where final post process pass would not output the default alpha value of 1.0 when using 11_11_10 color buffer format.
- Fixed SSR issue after the MSAA Motion Vector fix.
- Fixed an issue with PCSS on directional light if punctual shadow atlas was not allocated.
- Fixed an issue where shadow resolution would be wrong on the first face of a baked reflection probe.
- Fixed issue with PCSS softness being incorrect for cascades different than the first one.
- Fixed custom post process not rendering when using multiple HDRP asset in quality settings
- Fixed probe gizmo missing id (case 1208975)
- Fixed a warning in raytracingshadowfilter.compute
- Fixed issue with AO breaking with small near plane values.
- Fixed custom post process Cleanup function not called in some cases.
- Fixed shader warning in AO code.
- Fixed a warning in simpledenoiser.compute
- Fixed tube and rectangle light culling to use their shape instead of their range as a bounding box.
- Fixed caused by using gather on a UINT texture in motion blur.
- Fix issue with ambient occlusion breaking when dynamic resolution is active.
- Fixed some possible NaN causes in Depth of Field.
- Fixed Custom Pass nullref due to the new Profiling Sample API changes
- Fixed the black/grey screen issue on after post process Custom Passes in non dev builds.
- Fixed particle lights.
- Improved behavior of lights and probe going over the HDRP asset limits.
- Fixed issue triggered when last punctual light is disabled and more than one camera is used.
- Fixed Custom Pass nullref due to the new Profiling Sample API changes
- Fixed the black/grey screen issue on after post process Custom Passes in non dev builds.
- Fixed XR rendering locked to vsync of main display with Standalone Player.
- Fixed custom pass cleanup not called at the right time when using multiple volumes.
- Fixed an issue on metal with edge of decal having artifact by delaying discard of fragments during decal projection
- Fixed various shader warning
- Fixing unnecessary memory allocations in the ray tracing cluster build
- Fixed duplicate column labels in LightEditor's light tab
- Fixed white and dark flashes on scenes with very high or very low exposure when Automatic Exposure is being used.
- Fixed an issue where passing a null ProfilingSampler would cause a null ref exception.
- Fixed memory leak in Sky when in matcap mode.
- Fixed compilation issues on platform that don't support VR.
- Fixed migration code called when we create a new HDRP asset.
- Fixed RemoveComponent on Camera contextual menu to not remove Camera while a component depend on it.
- Fixed an issue where ambient occlusion and screen space reflections editors would generate null ref exceptions when HDRP was not set as the current pipeline.
- Fixed a null reference exception in the probe UI when no HDRP asset is present.
- Fixed the outline example in the doc (sampling range was dependent on screen resolution)
- Fixed a null reference exception in the HDRI Sky editor when no HDRP asset is present.
- Fixed an issue where Decal Projectors created from script where rotated around the X axis by 90°.
- Fixed frustum used to compute Density Volumes visibility when projection matrix is oblique.
- Fixed a null reference exception in Path Tracing, Recursive Rendering and raytraced Global Illumination editors when no HDRP asset is present.
- Fix for NaNs on certain geometry with Lit shader -- [case 1210058](https://fogbugz.unity3d.com/f/cases/1210058/)
- Fixed an issue where ambient occlusion and screen space reflections editors would generate null ref exceptions when HDRP was not set as the current pipeline.
- Fixed a null reference exception in the probe UI when no HDRP asset is present.
- Fixed the outline example in the doc (sampling range was dependent on screen resolution)
- Fixed a null reference exception in the HDRI Sky editor when no HDRP asset is present.
- Fixed an issue where materials newly created from the contextual menu would have an invalid state, causing various problems until it was edited.
- Fixed transparent material created with ZWrite enabled (now it is disabled by default for new transparent materials)
- Fixed mouseover on Move and Rotate tool while DecalProjector is selected.
- Fixed wrong stencil state on some of the pixel shader versions of deferred shader.
- Fixed an issue where creating decals at runtime could cause a null reference exception.
- Fixed issue that displayed material migration dialog on the creation of new project.
- Fixed various issues with time and animated materials (cases 1210068, 1210064).
- Updated light explorer with latest changes to the Fog and fixed issues when no visual environment was present.
- Fixed not handleling properly the recieve SSR feature with ray traced reflections
- Shadow Atlas is no longer allocated for area lights when they are disabled in the shader config file.
- Avoid MRT Clear on PS4 as it is not implemented yet.
- Fixed runtime debug menu BitField control.
- Fixed the radius value used for ray traced directional light.
- Fixed compilation issues with the layered lit in ray tracing shaders.
- Fixed XR autotests viewport size rounding
- Fixed mip map slider knob displayed when cubemap have no mipmap
- Remove unnecessary skip of material upgrade dialog box.
- Fixed the profiling sample mismatch errors when enabling the profiler in play mode
- Fixed issue that caused NaNs in reflection probes on consoles.
- Fixed adjusting positive axis of Blend Distance slides the negative axis in the density volume component.
- Fixed the blend of reflections based on the weight.
- Fixed fallback for ray traced reflections when denoising is enabled.
- Fixed error spam issue with terrain detail terrainDetailUnsupported (cases 1211848)
- Fixed hardware dynamic resolution causing cropping/scaling issues in scene view (case 1158661)
- Fixed Wizard check order for `Hardware and OS` and `Direct3D12`
- Fix AO issue turning black when Far/Near plane distance is big.
- Fixed issue when opening lookdev and the lookdev volume have not been assigned yet.
- Improved memory usage of the sky system.
- Updated label in HDRP quality preference settings (case 1215100)
- Fixed Decal Projector gizmo not undoing properly (case 1216629)
- Fix a leak in the denoising of ray traced reflections.
- Fixed Alignment issue in Light Preset
- Fixed Environment Header in LightingWindow
- Fixed an issue where hair shader could write garbage in the diffuse lighting buffer, causing NaNs.
- Fixed an exposure issue with ray traced sub-surface scattering.
- Fixed runtime debug menu light hierarchy None not doing anything.
- Fixed the broken ShaderGraph preview when creating a new Lit graph.
- Fix indentation issue in preset of LayeredLit material.
- Fixed minor issues with cubemap preview in the inspector.
- Fixed wrong build error message when building for android on mac.
- Fixed an issue related to denoising ray trace area shadows.
- Fixed wrong build error message when building for android on mac.
- Fixed Wizard persistency of Direct3D12 change on domain reload.
- Fixed Wizard persistency of FixAll on domain reload.
- Fixed Wizard behaviour on domain reload.
- Fixed a potential source of NaN in planar reflection probe atlas.
- Fixed an issue with MipRatio debug mode showing _DebugMatCapTexture not being set.
- Fixed missing initialization of input params in Blit for VR.
- Fix Inf source in LTC for area lights.
- Fix issue with AO being misaligned when multiple view are visible.
- Fix issue that caused the clamp of camera rotation motion for motion blur to be ineffective.
- Fixed issue with AssetPostprocessors dependencies causing models to be imported twice when upgrading the package version.
- Fixed culling of lights with XR SDK
- Fixed memory stomp in shadow caching code, leading to overflow of Shadow request array and runtime errors.
- Fixed an issue related to transparent objects reading the ray traced indirect diffuse buffer
- Fixed an issue with filtering ray traced area lights when the intensity is high or there is an exposure.
- Fixed ill-formed include path in Depth Of Field shader.
- Fixed shader graph and ray tracing after the shader target PR.
- Fixed a bug in semi-transparent shadows (object further than the light casting shadows)
- Fix state enabled of default volume profile when in package.
- Fixed removal of MeshRenderer and MeshFilter on adding Light component.
- Fixed Ray Traced SubSurface Scattering not working with ray traced area lights
- Fixed Ray Traced SubSurface Scattering not working in forward mode.
- Fixed a bug in debug light volumes.
- Fixed a bug related to ray traced area light shadow history.
- Fixed an issue where fog sky color mode could sample NaNs in the sky cubemap.
- Fixed a leak in the PBR sky renderer.
- Added a tooltip to the Ambient Mode parameter in the Visual Envionment volume component.
- Static lighting sky now takes the default volume into account (this fixes discrepancies between baked and realtime lighting).
- Fixed a leak in the sky system.
- Removed MSAA Buffers allocation when lit shader mode is set to "deferred only".
- Fixed invalid cast for realtime reflection probes (case 1220504)
- Fixed invalid game view rendering when disabling all cameras in the scene (case 1105163)
- Hide reflection probes in the renderer components.
- Fixed infinite reload loop while displaying Light's Shadow's Link Light Layer in Inspector of Prefab Asset.
- Fixed the culling was not disposed error in build log.
- Fixed the cookie atlas size and planar atlas size being too big after an upgrade of the HDRP asset.
- Fixed transparent SSR for shader graph.
- Fixed an issue with emissive light meshes not being in the RAS.
- Fixed DXR player build
- Fixed the HDRP asset migration code not being called after an upgrade of the package
- Fixed draw renderers custom pass out of bound exception
- Fixed the PBR shader rendering in deferred
- Fixed some typos in debug menu (case 1224594)
- Fixed ray traced point and spot lights shadows not rejecting istory when semi-transparent or colored.
- Fixed a warning due to StaticLightingSky when reloading domain in some cases.
- Fixed the MaxLightCount being displayed when the light volume debug menu is on ColorAndEdge.
- Fixed issue with unclear naming of debug menu for decals.
- Fixed z-fighting in scene view when scene lighting is off (case 1203927)
- Fixed issue that prevented cubemap thumbnails from rendering (only on D3D11 and Metal).
- Fixed ray tracing with VR single-pass
- Fix an exception in ray tracing that happens if two LOD levels are using the same mesh renderer.
- Fixed error in the console when switching shader to decal in the material UI.
- Fixed an issue with refraction model and ray traced recursive rendering (case 1198578).
- Fixed an issue where a dynamic sky changing any frame may not update the ambient probe.
- Fixed cubemap thumbnail generation at project load time.
- Fixed cubemap thumbnail generation at project load time.
- Fixed XR culling with multiple cameras
- Fixed XR single-pass with Mock HMD plugin
- Fixed sRGB mismatch with XR SDK
- Fixed an issue where default volume would not update when switching profile.
- Fixed issue with uncached reflection probe cameras reseting the debug mode (case 1224601)
- Fixed an issue where AO override would not override specular occlusion.
- Fixed an issue where Volume inspector might not refresh correctly in some cases.
- Fixed render texture with XR
- Fixed issue with resources being accessed before initialization process has been performed completely.
- Half fixed shuriken particle light that cast shadows (only the first one will be correct)
- Fixed issue with atmospheric fog turning black if a planar reflection probe is placed below ground level. (case 1226588)
- Fixed custom pass GC alloc issue in CustomPassVolume.GetActiveVolumes().
- Fixed a bug where instanced shadergraph shaders wouldn't compile on PS4.
- Fixed an issue related to the envlightdatasrt not being bound in recursive rendering.
- Fixed shadow cascade tooltip when using the metric mode (case 1229232)
- Fixed how the area light influence volume is computed to match rasterization.
- Focus on Decal uses the extends of the projectors
- Fixed usage of light size data that are not available at runtime.
- Fixed the depth buffer copy made before custom pass after opaque and normal injection point.
- Fix for issue that prevented scene from being completely saved when baked reflection probes are present and lighting is set to auto generate.
- Fixed drag area width at left of Light's intensity field in Inspector.
- Fixed light type resolution when performing a reset on HDAdditionalLightData (case 1220931)
- Fixed reliance on atan2 undefined behavior in motion vector debug shader.
- Fixed an usage of a a compute buffer not bound (1229964)
- Fixed an issue where changing the default volume profile from another inspector would not update the default volume editor.
- Fix issues in the post process system with RenderTexture being invalid in some cases, causing rendering problems.
- Fixed an issue where unncessarily serialized members in StaticLightingSky component would change each time the scene is changed.
- Fixed a weird behavior in the scalable settings drawing when the space becomes tiny (1212045).
- Fixed a regression in the ray traced indirect diffuse due to the new probe system.
- Fix for range compression factor for probes going negative (now clamped to positive values).
- Fixed path validation when creating new volume profile (case 1229933)
- Fixed a bug where Decal Shader Graphs would not recieve reprojected Position, Normal, or Bitangent data. (1239921)
- Fix reflection hierarchy for CARPAINT in AxF.
- Fix precise fresnel for delta lights for SVBRDF in AxF.
- Fixed the debug exposure mode for display sky reflection and debug view baked lighting
- Fixed MSAA depth resolve when there is no motion vectors
- Fixed various object leaks in HDRP.
- Fixed compile error with XR SubsystemManager.
- Fix for assertion triggering sometimes when saving a newly created lit shader graph (case 1230996)
- Fixed culling of planar reflection probes that change position (case 1218651)
- Fixed null reference when processing lightprobe (case 1235285)
- Fix issue causing wrong planar reflection rendering when more than one camera is present.
- Fix black screen in XR when HDRP package is present but not used.
- Fixed an issue with the specularFGD term being used when the material has a clear coat (lit shader).
- Fixed white flash happening with auto-exposure in some cases (case 1223774)
- Fixed NaN which can appear with real time reflection and inf value
- Fixed an issue that was collapsing the volume components in the HDRP default settings
- Fixed warning about missing bound decal buffer
- Fixed shader warning on Xbox for ResolveStencilBuffer.compute.
- Fixed PBR shader ZTest rendering in deferred.
- Replaced commands incompatible with async compute in light list build process.
- Diffusion Profile and Material references in HDRP materials are now correctly exported to unity packages. Note that the diffusion profile or the material references need to be edited once before this can work properly.
- Fix MaterialBalls having same guid issue
- Fix spelling and grammatical errors in material samples
- Fixed unneeded cookie texture allocation for cone stop lights.
- Fixed scalarization code for contact shadows.
- Fixed volume debug in playmode
- Fixed issue when toggling anything in HDRP asset that will produce an error (case 1238155)
- Fixed shader warning in PCSS code when using Vulkan.
- Fixed decal that aren't working without Metal and Ambient Occlusion option enabled.
- Fixed an error about procedural sky being logged by mistake.
- Fixed shadowmask UI now correctly showing shadowmask disable
- Made more explicit the warning about raytracing and asynchronous compute. Also fixed the condition in which it appears.
- Fixed a null ref exception in static sky when the default volume profile is invalid.
- DXR: Fixed shader compilation error with shader graph and pathtracer
- Fixed SceneView Draw Modes not being properly updated after opening new scene view panels or changing the editor layout.
- VFX: Removed irrelevant queues in render queue selection from HDRP outputs
- VFX: Motion Vector are correctly renderered with MSAA [Case 1240754](https://issuetracker.unity3d.com/product/unity/issues/guid/1240754/)
- Fixed a cause of NaN when a normal of 0-length is generated (usually via shadergraph).
- Fixed issue with screen-space shadows not enabled properly when RT is disabled (case 1235821)
- Fixed a performance issue with stochastic ray traced area shadows.
- Fixed cookie texture not updated when changing an import settings (srgb for example).
- Fixed flickering of the game/scene view when lookdev is running.
- Fixed issue with reflection probes in realtime time mode with OnEnable baking having wrong lighting with sky set to dynamic (case 1238047).
- Fixed transparent motion vectors not working when in MSAA.
- Fix error when removing DecalProjector from component contextual menu (case 1243960)
- Fixed issue with post process when running in RGBA16 and an object with additive blending is in the scene.
- Fixed corrupted values on LayeredLit when using Vertex Color multiply mode to multiply and MSAA is activated.
- Fix conflicts with Handles manipulation when performing a Reset in DecalComponent (case 1238833)
- Fixed depth prepass and postpass being disabled after changing the shader in the material UI.
- Fixed issue with sceneview camera settings not being saved after Editor restart.
- Fixed issue when switching back to custom sensor type in physical camera settings (case 1244350).
- Fixed a null ref exception when running playmode tests with the render pipeline debug window opened.
- Fixed some GCAlloc in the debug window.
- Fixed shader graphs not casting semi-transparent and color shadows (case 1242617)
- Fixed thin refraction mode not working properly.
- Fixed assert on tests caused by probe culling results being requested when culling did not happen. (case 1246169)
- Fixed over consumption of GPU memory by the Physically Based Sky.
- Fixed an invalid rotation in Planar Reflection Probe editor display, that was causing an error message (case 1182022)
- Put more information in Camera background type tooltip and fixed inconsistent exposure behavior when changing bg type.
- Fixed issue that caused not all baked reflection to be deleted upon clicking "Clear Baked Data" in the lighting menu (case 1136080)
- Fixed an issue where asset preview could be rendered white because of static lighting sky.
- Fixed an issue where static lighting was not updated when removing the static lighting sky profile.
- Fixed the show cookie atlas debug mode not displaying correctly when enabling the clear cookie atlas option.
- Fixed various multi-editing issues when changing Emission parameters.
- Fixed error when undo a Reflection Probe removal in a prefab instance. (case 1244047)
- Fixed Microshadow not working correctly in deferred with LightLayers
- Tentative fix for missing include in depth of field shaders.
- Fixed the light overlap scene view draw mode (wasn't working at all).
- Fixed taaFrameIndex and XR tests 4052 and 4053
- Fixed the prefab integration of custom passes (Prefab Override Highlight not working as expected).
- Cloned volume profile from read only assets are created in the root of the project. (case 1154961)
- Fixed Wizard check on default volume profile to also check it is not the default one in package.
- Fix erroneous central depth sampling in TAA.
- Fixed light layers not correctly disabled when the lightlayers is set to Nothing and Lightlayers isn't enabled in HDRP Asset
- Fixed issue with Model Importer materials falling back to the Legacy default material instead of HDRP's default material when import happens at Editor startup.
- Fixed a wrong condition in CameraSwitcher, potentially causing out of bound exceptions.
- Fixed an issue where editing the Look Dev default profile would not reflect directly in the Look Dev window.
- Fixed a bug where the light list is not cleared but still used when resizing the RT.
- Fixed exposure debug shader with XR single-pass rendering.
- Fixed issues with scene view and transparent motion vectors.
- Fixed black screens for linux/HDRP (1246407)
- Fixed a vulkan and metal warning in the SSGI compute shader.
- Fixed an exception due to the color pyramid not allocated when SSGI is enabled.
- Fixed an issue with the first Depth history was incorrectly copied.
- Fixed path traced DoF focusing issue
- Fix an issue with the half resolution Mode (performance)
- Fix an issue with the color intensity of emissive for performance rtgi
- Fixed issue with rendering being mostly broken when target platform disables VR.
- Workaround an issue caused by GetKernelThreadGroupSizes  failing to retrieve correct group size.
- Fix issue with fast memory and rendergraph.
- Fixed transparent motion vector framesetting not sanitized.
- Fixed wrong order of post process frame settings.
- Fixed white flash when enabling SSR or SSGI.
- The ray traced indrect diffuse and RTGI were combined wrongly with the rest of the lighting (1254318).
- Fixed an exception happening when using RTSSS without using RTShadows.
- Fix inconsistencies with transparent motion vectors and opaque by allowing camera only transparent motion vectors.
- Fix reflection probe frame settings override
- Fixed certain shadow bias artifacts present in volumetric lighting (case 1231885).
- Fixed area light cookie not updated when switch the light type from a spot that had a cookie.
- Fixed issue with dynamic resolution updating when not in play mode.
- Fixed issue with Contrast Adaptive Sharpening upsample mode and preview camera.
- Fix issue causing blocky artifacts when decals affect metallic and are applied on material with specular color workflow.
- Fixed issue with depth pyramid generation and dynamic resolution.
- Fixed an issue where decals were duplicated in prefab isolation mode.
- Fixed an issue where rendering preview with MSAA might generate render graph errors.
- Fixed compile error in PS4 for planar reflection filtering.
- Fixed issue with blue line in prefabs for volume mode.
- Fixing the internsity being applied to RTAO too early leading to unexpected results (1254626).
- Fix issue that caused sky to incorrectly render when using a custom projection matrix.
- Fixed null reference exception when using depth pre/post pass in shadergraph with alpha clip in the material.
- Appropriately constraint blend distance of reflection probe while editing with the inspector (case 1248931)
- Fixed AxF handling of roughness for Blinn-Phong type materials
- Fixed AxF UI errors when surface type is switched to transparent
- Fixed a serialization issue, preventing quality level parameters to undo/redo and update scene view on change.
- Fixed an exception occuring when a camera doesn't have an HDAdditionalCameraData (1254383).
- Fixed ray tracing with XR single-pass.
- Fixed warning in HDAdditionalLightData OnValidate (cases 1250864, 1244578)
- Fixed a bug related to denoising ray traced reflections.
- Fixed nullref in the layered lit material inspector.
- Fixed an issue where manipulating the color wheels in a volume component would reset the cursor every time.
- Fixed an issue where static sky lighting would not be updated for a new scene until it's reloaded at least once.
- Fixed culling for decals when used in prefabs and edited in context.
- Force to rebake probe with missing baked texture. (1253367)
- Fix supported Mac platform detection to handle new major version (11.0) properly
- Fixed typo in the Render Pipeline Wizard under HDRP+VR
- Change transparent SSR name in frame settings to avoid clipping.
- Fixed missing include guards in shadow hlsl files.
- Repaint the scene view whenever the scene exposure override is changed.
- Fixed an error when clearing the SSGI history texture at creation time (1259930).
- Fixed alpha to mask reset when toggling alpha test in the material UI.
- Fixed an issue where opening the look dev window with the light theme would make the window blink and eventually crash unity.
- Fixed fallback for ray tracing and light layers (1258837).
- Fixed Sorting Priority not displayed correctly in the DrawRenderers custom pass UI.
- Fixed glitch in Project settings window when selecting diffusion profiles in material section (case 1253090)
- Fixed issue with light layers bigger than 8 (and above the supported range).
- Fixed issue with culling layer mask of area light's emissive mesh
- Fixed overused the atlas for Animated/Render Target Cookies (1259930).
- Fixed errors when switching area light to disk shape while an area emissive mesh was displayed.
- Fixed default frame settings MSAA toggle for reflection probes (case 1247631)
- Fixed the transparent SSR dependency not being properly disabled according to the asset dependencies (1260271).
- Fixed issue with completely black AO on double sided materials when normal mode is set to None.
- Fixed UI drawing of the quaternion (1251235)
- Fix an issue with the quality mode and perf mode on RTR and RTGI and getting rid of unwanted nans (1256923).
- Fixed unitialized ray tracing resources when using non-default HDRP asset (case 1259467).
- Fixed overused the atlas for Animated/Render Target Cookies (1259930).
- Fixed sky asserts with XR multipass
- Fixed for area light not updating baked light result when modifying with gizmo.
- Fixed robustness issue with GetOddNegativeScale() in ray tracing, which was impacting normal mapping (1261160).
- Fixed regression where moving face of the probe gizmo was not moving its position anymore.
- Fixed XR single-pass macros in tessellation shaders.
- Fixed path-traced subsurface scattering mixing with diffuse and specular BRDFs (1250601).
- Fixed custom pass re-ordering issues.
- Improved robustness of normal mapping when scale is 0, and mapping is extreme (normals in or below the tangent plane).
- Fixed XR Display providers not getting zNear and zFar plane distances passed to them when in HDRP.
- Fixed rendering breaking when disabling tonemapping in the frame settings.
- Fixed issue with serialization of exposure modes in volume profiles not being consistent between HDRP versions (case 1261385).
- Fixed issue with duplicate names in newly created sub-layers in the graphics compositor (case 1263093).
- Remove MSAA debug mode when renderpipeline asset has no MSAA
- Fixed some post processing using motion vectors when they are disabled
- Fixed the multiplier of the environement lights being overriden with a wrong value for ray tracing (1260311).
- Fixed a series of exceptions happening when trying to load an asset during wizard execution (1262171).
- Fixed an issue with Stacklit shader not compiling correctly in player with debug display on (1260579)
- Fixed couple issues in the dependence of building the ray tracing acceleration structure.
- Fix sun disk intensity
- Fixed unwanted ghosting for smooth surfaces.
- Fixing an issue in the recursive rendering flag texture usage.
- Fixed a missing dependecy for choosing to evaluate transparent SSR.
- Fixed issue that failed compilation when XR is disabled.
- Fixed a compilation error in the IES code.
- Fixed issue with dynamic resolution handler when no OnResolutionChange callback is specified.
- Fixed multiple volumes, planar reflection, and decal projector position when creating them from the menu.
- Reduced the number of global keyword used in deferredTile.shader
- Fixed incorrect processing of Ambient occlusion probe (9% error was introduced)
- Fixed multiedition of framesettings drop down (case 1270044)
- Fixed planar probe gizmo

### Changed
- Improve MIP selection for decals on Transparents
- Color buffer pyramid is not allocated anymore if neither refraction nor distortion are enabled
- Rename Emission Radius to Radius in UI in Point, Spot
- Angular Diameter parameter for directional light is no longuer an advanced property
- DXR: Remove Light Radius and Angular Diamater of Raytrace shadow. Angular Diameter and Radius are used instead.
- Remove MaxSmoothness parameters from UI for point, spot and directional light. The MaxSmoothness is now deduce from Radius Parameters
- DXR: Remove the Ray Tracing Environement Component. Add a Layer Mask to the ray Tracing volume components to define which objects are taken into account for each effect.
- Removed second cubemaps used for shadowing in lookdev
- Disable Physically Based Sky below ground
- Increase max limit of area light and reflection probe to 128
- Change default texture for detailmap to grey
- Optimize Shadow RT load on Tile based architecture platforms.
- Improved quality of SSAO.
- Moved RequestShadowMapRendering() back to public API.
- Update HDRP DXR Wizard with an option to automatically clone the hdrp config package and setup raytracing to 1 in shaders file.
- Added SceneSelection pass for TerrainLit shader.
- Simplified Light's type API regrouping the logic in one place (Check type in HDAdditionalLightData)
- The support of LOD CrossFade (Dithering transition) in master nodes now required to enable it in the master node settings (Save variant)
- Improved shadow bias, by removing constant depth bias and substituting it with slope-scale bias.
- Fix the default stencil values when a material is created from a SSS ShaderGraph.
- Tweak test asset to be compatible with XR: unlit SG material for canvas and double-side font material
- Slightly tweaked the behaviour of bloom when resolution is low to reduce artifacts.
- Hidden fields in Light Inspector that is not relevant while in BakingOnly mode.
- Changed parametrization of PCSS, now softness is derived from angular diameter (for directional lights) or shape radius (for point/spot lights) and min filter size is now in the [0..1] range.
- Moved the copy of the geometry history buffers to right after the depth mip chain generation.
- Rename "Luminance" to "Nits" in UX for physical light unit
- Rename FrameSettings "SkyLighting" to "SkyReflection"
- Reworked XR automated tests
- The ray traced screen space shadow history for directional, spot and point lights is discarded if the light transform has changed.
- Changed the behavior for ray tracing in case a mesh renderer has both transparent and opaque submeshes.
- Improve history buffer management
- Replaced PlayerSettings.virtualRealitySupported with XRGraphics.tryEnable.
- Remove redundant FrameSettings RealTimePlanarReflection
- Improved a bit the GC calls generated during the rendering.
- Material update is now only triggered when the relevant settings are touched in the shader graph master nodes
- Changed the way Sky Intensity (on Sky volume components) is handled. It's now a combo box where users can choose between Exposure, Multiplier or Lux (for HDRI sky only) instead of both multiplier and exposure being applied all the time. Added a new menu item to convert old profiles.
- Change how method for specular occlusions is decided on inspector shader (Lit, LitTesselation, LayeredLit, LayeredLitTessellation)
- Unlocked SSS, SSR, Motion Vectors and Distortion frame settings for reflections probes.
- Hide unused LOD settings in Quality Settings legacy window.
- Reduced the constrained distance for temporal reprojection of ray tracing denoising
- Removed shadow near plane from the Directional Light Shadow UI.
- Improved the performances of custom pass culling.
- The scene view camera now replicates the physical parameters from the camera tagged as "MainCamera".
- Reduced the number of GC.Alloc calls, one simple scene without plarnar / probes, it should be 0B.
- Renamed ProfilingSample to ProfilingScope and unified API. Added GPU Timings.
- Updated macros to be compatible with the new shader preprocessor.
- Ray tracing reflection temporal filtering is now done in pre-exposed space
- Search field selects the appropriate fields in both project settings panels 'HDRP Default Settings' and 'Quality/HDRP'
- Disabled the refraction and transmission map keywords if the material is opaque.
- Keep celestial bodies outside the atmosphere.
- Updated the MSAA documentation to specify what features HDRP supports MSAA for and what features it does not.
- Shader use for Runtime Debug Display are now correctly stripper when doing a release build
- Now each camera has its own Volume Stack. This allows Volume Parameters to be updated as early as possible and be ready for the whole frame without conflicts between cameras.
- Disable Async for SSR, SSAO and Contact shadow when aggregated ray tracing frame setting is on.
- Improved performance when entering play mode without domain reload by a factor of ~25
- Renamed the camera profiling sample to include the camera name
- Discarding the ray tracing history for AO, reflection, diffuse shadows and GI when the viewport size changes.
- Renamed the camera profiling sample to include the camera name
- Renamed the post processing graphic formats to match the new convention.
- The restart in Wizard for DXR will always be last fix from now on
- Refactoring pre-existing materials to share more shader code between rasterization and ray tracing.
- Setting a material's Refraction Model to Thin does not overwrite the Thickness and Transmission Absorption Distance anymore.
- Removed Wind textures from runtime as wind is no longer built into the pipeline
- Changed Shader Graph titles of master nodes to be more easily searchable ("HDRP/x" -> "x (HDRP)")
- Expose StartSinglePass() and StopSinglePass() as public interface for XRPass
- Replaced the Texture array for 2D cookies (spot, area and directional lights) and for planar reflections by an atlas.
- Moved the tier defining from the asset to the concerned volume components.
- Changing from a tier management to a "mode" management for reflection and GI and removing the ability to enable/disable deferred and ray bining (they are now implied by performance mode)
- The default FrameSettings for ScreenSpaceShadows is set to true for Camera in order to give a better workflow for DXR.
- Refactor internal usage of Stencil bits.
- Changed how the material upgrader works and added documentation for it.
- Custom passes now disable the stencil when overwriting the depth and not writing into it.
- Renamed the camera profiling sample to include the camera name
- Changed the way the shadow casting property of transparent and tranmissive materials is handeled for ray tracing.
- Changed inspector materials stencil setting code to have more sharing.
- Updated the default scene and default DXR scene and DefaultVolumeProfile.
- Changed the way the length parameter is used for ray traced contact shadows.
- Improved the coherency of PCSS blur between cascades.
- Updated VR checks in Wizard to reflect new XR System.
- Removing unused alpha threshold depth prepass and post pass for fabric shader graph.
- Transform result from CIE XYZ to sRGB color space in EvalSensitivity for iridescence.
- Moved BeginCameraRendering callback right before culling.
- Changed the visibility of the Indirect Lighting Controller component to public.
- Renamed the cubemap used for diffuse convolution to a more explicit name for the memory profiler.
- Improved behaviour of transmission color on transparent surfaces in path tracing.
- Light dimmer can now get values higher than one and was renamed to multiplier in the UI.
- Removed info box requesting volume component for Visual Environment and updated the documentation with the relevant information.
- Improved light selection oracle for light sampling in path tracing.
- Stripped ray tracing subsurface passes with ray tracing is not enabled.
- Remove LOD cross fade code for ray tracing shaders
- Removed legacy VR code
- Add range-based clipping to box lights (case 1178780)
- Improve area light culling (case 1085873)
- Light Hierarchy debug mode can now adjust Debug Exposure for visualizing high exposure scenes.
- Rejecting history for ray traced reflections based on a threshold evaluated on the neighborhood of the sampled history.
- Renamed "Environment" to "Reflection Probes" in tile/cluster debug menu.
- Utilities namespace is obsolete, moved its content to UnityEngine.Rendering (case 1204677)
- Obsolete Utilities namespace was removed, instead use UnityEngine.Rendering (case 1204677)
- Moved most of the compute shaders to the multi_compile API instead of multiple kernels.
- Use multi_compile API for deferred compute shader with shadow mask.
- Remove the raytracing rendering queue system to make recursive raytraced material work when raytracing is disabled
- Changed a few resources used by ray tracing shaders to be global resources (using register space1) for improved CPU performance.
- All custom pass volumes are now executed for one injection point instead of the first one.
- Hidden unsupported choice in emission in Materials
- Temporal Anti aliasing improvements.
- Optimized PrepareLightsForGPU (cost reduced by over 25%) and PrepareGPULightData (around twice as fast now).
- Moved scene view camera settings for HDRP from the preferences window to the scene view camera settings window.
- Updated shaders to be compatible with Microsoft's DXC.
- Debug exposure in debug menu have been replace to debug exposure compensation in EV100 space and is always visible.
- Further optimized PrepareLightsForGPU (3x faster with few shadows, 1.4x faster with a lot of shadows or equivalently cost reduced by 68% to 37%).
- Raytracing: Replaced the DIFFUSE_LIGHTING_ONLY multicompile by a uniform.
- Raytracing: Removed the dynamic lightmap multicompile.
- Raytracing: Remove the LOD cross fade multi compile for ray tracing.
- Cookie are now supported in lightmaper. All lights casting cookie and baked will now include cookie influence.
- Avoid building the mip chain a second time for SSR for transparent objects.
- Replaced "High Quality" Subsurface Scattering with a set of Quality Levels.
- Replaced "High Quality" Volumetric Lighting with "Screen Resolution Percentage" and "Volume Slice Count" on the Fog volume component.
- Merged material samples and shader samples
- Update material samples scene visuals
- Use multi_compile API for deferred compute shader with shadow mask.
- Made the StaticLightingSky class public so that users can change it by script for baking purpose.
- Shadowmask and realtime reflectoin probe property are hide in Quality settings
- Improved performance of reflection probe management when using a lot of probes.
- Ignoring the disable SSR flags for recursive rendering.
- Removed logic in the UI to disable parameters for contact shadows and fog volume components as it was going against the concept of the volume system.
- Fixed the sub surface mask not being taken into account when computing ray traced sub surface scattering.
- MSAA Within Forward Frame Setting is now enabled by default on Cameras when new Render Pipeline Asset is created
- Slightly changed the TAA anti-flicker mechanism so that it is more aggressive on almost static images (only on High preset for now).
- Changed default exposure compensation to 0.
- Refactored shadow caching system.
- Removed experimental namespace for ray tracing code.
- Increase limit for max numbers of lights in UX
- Removed direct use of BSDFData in the path tracing pass, delegated to the material instead.
- Pre-warm the RTHandle system to reduce the amount of memory allocations and the total memory needed at all points.
- DXR: Only read the geometric attributes that are required using the share pass info and shader graph defines.
- DXR: Dispatch binned rays in 1D instead of 2D.
- Lit and LayeredLit tessellation cross lod fade don't used dithering anymore between LOD but fade the tessellation height instead. Allow a smoother transition
- Changed the way planar reflections are filtered in order to be a bit more "physically based".
- Increased path tracing BSDFs roughness range from [0.001, 0.999] to [0.00001, 0.99999].
- Changing the default SSGI radius for the all configurations.
- Changed the default parameters for quality RTGI to match expected behavior.
- Add color clear pass while rendering XR occlusion mesh to avoid leaks.
- Only use one texture for ray traced reflection upscaling.
- Adjust the upscale radius based on the roughness value.
- DXR: Changed the way the filter size is decided for directional, point and spot shadows.
- Changed the default exposure mode to "Automatic (Histogram)", along with "Limit Min" to -4 and "Limit Max" to 16.
- Replaced the default scene system with the builtin Scene Template feature.
- Changed extensions of shader CAS include files.
- Making the planar probe atlas's format match the color buffer's format.
- Removing the planarReflectionCacheCompressed setting from asset.
- SHADERPASS for TransparentDepthPrepass and TransparentDepthPostpass identification is using respectively SHADERPASS_TRANSPARENT_DEPTH_PREPASS and SHADERPASS_TRANSPARENT_DEPTH_POSTPASS
- Moved the Parallax Occlusion Mapping node into Shader Graph.
- Renamed the debug name from SSAO to ScreenSpaceAmbientOcclusion (1254974).
- Added missing tooltips and improved the UI of the aperture control (case 1254916).
- Fixed wrong tooltips in the Dof Volume (case 1256641).
- The `CustomPassLoadCameraColor` and `CustomPassSampleCameraColor` functions now returns the correct color buffer when used in after post process instead of the color pyramid (which didn't had post processes).
- PBR Sky now doesn't go black when going below sea level, but it instead freezes calculation as if on the horizon.
- Fixed an issue with quality setting foldouts not opening when clicking on them (1253088).
- Shutter speed can now be changed by dragging the mouse over the UI label (case 1245007).
- Remove the 'Point Cube Size' for cookie, use the Cubemap size directly.
- VFXTarget with Unlit now allows EmissiveColor output to be consistent with HDRP unlit.
- Only building the RTAS if there is an effect that will require it (1262217).
- Fixed the first ray tracing frame not having the light cluster being set up properly (1260311).
- Render graph pre-setup for ray traced ambient occlusion.
- Avoid casting multiple rays and denoising for hard directional, point and spot ray traced shadows (1261040).
- Making sure the preview cameras do not use ray tracing effects due to a by design issue to build ray tracing acceleration structures (1262166).
- Preparing ray traced reflections for the render graph support (performance and quality).
- Preparing recursive rendering for the render graph port.
- Preparation pass for RTGI, temporal filter and diffuse denoiser for render graph.
- Updated the documentation for the DXR implementation.
- Changed the DXR wizard to support optional checks.
- Changed the DXR wizard steps.
- Preparation pass for RTSSS to be supported by render graph.
- Changed the color space of EmissiveColorLDR property on all shader. Was linear but should have been sRGB. Auto upgrade script handle the conversion.

## [7.1.1] - 2019-09-05

### Added
- Transparency Overdraw debug mode. Allows to visualize transparent objects draw calls as an "heat map".
- Enabled single-pass instancing support for XR SDK with new API cmd.SetInstanceMultiplier()
- XR settings are now available in the HDRP asset
- Support for Material Quality in Shader Graph
- Material Quality support selection in HDRP Asset
- Renamed XR shader macro from UNITY_STEREO_ASSIGN_COMPUTE_EYE_INDEX to UNITY_XR_ASSIGN_VIEW_INDEX
- Raytracing ShaderGraph node for HDRP shaders
- Custom passes volume component with 3 injection points: Before Rendering, Before Transparent and Before Post Process
- Alpha channel is now properly exported to camera render textures when using FP16 color buffer format
- Support for XR SDK mirror view modes
- HD Master nodes in Shader Graph now support Normal and Tangent modification in vertex stage.
- DepthOfFieldCoC option in the fullscreen debug modes.
- Added override Ambient Occlusion option on debug windows
- Added Custom Post Processes with 3 injection points: Before Transparent, Before Post Process and After Post Process
- Added draft of minimal interactive path tracing (experimental) based on DXR API - Support only 4 area light, lit and unlit shader (non-shadergraph)
- Small adjustments to TAA anti flicker (more aggressive on high values).

### Fixed
- Fixed wizard infinite loop on cancellation
- Fixed with compute shader error about too many threads in threadgroup on low GPU
- Fixed invalid contact shadow shaders being created on metal
- Fixed a bug where if Assembly.GetTypes throws an exception due to mis-versioned dlls, then no preprocessors are used in the shader stripper
- Fixed typo in AXF decal property preventing to compile
- Fixed reflection probe with XR single-pass and FPTL
- Fixed force gizmo shown when selecting camera in hierarchy
- Fixed issue with XR occlusion mesh and dynamic resolution
- Fixed an issue where lighting compute buffers were re-created with the wrong size when resizing the window, causing tile artefacts at the top of the screen.
- Fix FrameSettings names and tooltips
- Fixed error with XR SDK when the Editor is not in focus
- Fixed errors with RenderGraph, XR SDK and occlusion mesh
- Fixed shadow routines compilation errors when "real" type is a typedef on "half".
- Fixed toggle volumetric lighting in the light UI
- Fixed post-processing history reset handling rt-scale incorrectly
- Fixed crash with terrain and XR multi-pass
- Fixed ShaderGraph material synchronization issues
- Fixed a null reference exception when using an Emissive texture with Unlit shader (case 1181335)
- Fixed an issue where area lights and point lights where not counted separately with regards to max lights on screen (case 1183196)
- Fixed an SSR and Subsurface Scattering issue (appearing black) when using XR.

### Changed
- Update Wizard layout.
- Remove almost all Garbage collection call within a frame.
- Rename property AdditionalVeclocityChange to AddPrecomputeVelocity
- Call the End/Begin camera rendering callbacks for camera with customRender enabled
- Changeg framesettings migration order of postprocess flags as a pr for reflection settings flags have been backported to 2019.2
- Replaced usage of ENABLE_VR in XRSystem.cs by version defines based on the presence of the built-in VR and XR modules
- Added an update virtual function to the SkyRenderer class. This is called once per frame. This allows a given renderer to amortize heavy computation at the rate it chooses. Currently only the physically based sky implements this.
- Removed mandatory XRPass argument in HDCamera.GetOrCreate()
- Restored the HDCamera parameter to the sky rendering builtin parameters.
- Removed usage of StructuredBuffer for XR View Constants
- Expose Direct Specular Lighting control in FrameSettings
- Deprecated ExponentialFog and VolumetricFog volume components. Now there is only one exponential fog component (Fog) which can add Volumetric Fog as an option. Added a script in Edit -> Render Pipeline -> Upgrade Fog Volume Components.

## [7.0.1] - 2019-07-25

### Added
- Added option in the config package to disable globally Area Lights and to select shadow quality settings for the deferred pipeline.
- When shader log stripping is enabled, shader stripper statistics will be written at `Temp/shader-strip.json`
- Occlusion mesh support from XR SDK

### Fixed
- Fixed XR SDK mirror view blit, cleanup some XRTODO and removed XRDebug.cs
- Fixed culling for volumetrics with XR single-pass rendering
- Fix shadergraph material pass setup not called
- Fixed documentation links in component's Inspector header bar
- Cookies using the render texture output from a camera are now properly updated
- Allow in ShaderGraph to enable pre/post pass when the alpha clip is disabled

### Changed
- RenderQueue for Opaque now start at Background instead of Geometry.
- Clamp the area light size for scripting API when we change the light type
- Added a warning in the material UI when the diffusion profile assigned is not in the HDRP asset


## [7.0.0] - 2019-07-17

### Added
- `Fixed`, `Viewer`, and `Automatic` modes to compute the FOV used when rendering a `PlanarReflectionProbe`
- A checkbox to toggle the chrome gizmo of `ReflectionProbe`and `PlanarReflectionProbe`
- Added a Light layer in shadows that allow for objects to cast shadows without being affected by light (and vice versa).
- You can now access ShaderGraph blend states from the Material UI (for example, **Surface Type**, **Sorting Priority**, and **Blending Mode**). This change may break Materials that use a ShaderGraph, to fix them, select **Edit > Render Pipeline > Reset all ShaderGraph Scene Materials BlendStates**. This syncs the blendstates of you ShaderGraph master nodes with the Material properties.
- You can now control ZTest, ZWrite, and CullMode for transparent Materials.
- Materials that use Unlit Shaders or Unlit Master Node Shaders now cast shadows.
- Added an option to enable the ztest on **After Post Process** materials when TAA is disabled.
- Added a new SSAO (based on Ground Truth Ambient Occlusion algorithm) to replace the previous one.
- Added support for shadow tint on light
- BeginCameraRendering and EndCameraRendering callbacks are now called with probes
- Adding option to update shadow maps only On Enable and On Demand.
- Shader Graphs that use time-dependent vertex modification now generate correct motion vectors.
- Added option to allow a custom spot angle for spot light shadow maps.
- Added frame settings for individual post-processing effects
- Added dither transition between cascades for Low and Medium quality settings
- Added single-pass instancing support with XR SDK
- Added occlusion mesh support with XR SDK
- Added support of Alembic velocity to various shaders
- Added support for more than 2 views for single-pass instancing
- Added support for per punctual/directional light min roughness in StackLit
- Added mirror view support with XR SDK
- Added VR verification in HDRPWizard
- Added DXR verification in HDRPWizard
- Added feedbacks in UI of Volume regarding skies
- Cube LUT support in Tonemapping. Cube LUT helpers for external grading are available in the Post-processing Sample package.

### Fixed
- Fixed an issue with history buffers causing effects like TAA or auto exposure to flicker when more than one camera was visible in the editor
- The correct preview is displayed when selecting multiple `PlanarReflectionProbe`s
- Fixed volumetric rendering with camera-relative code and XR stereo instancing
- Fixed issue with flashing cyan due to async compilation of shader when selecting a mesh
- Fix texture type mismatch when the contact shadow are disabled (causing errors on IOS devices)
- Fixed Generate Shader Includes while in package
- Fixed issue when texture where deleted in ShadowCascadeGUI
- Fixed issue in FrameSettingsHistory when disabling a camera several time without enabling it in between.
- Fixed volumetric reprojection with camera-relative code and XR stereo instancing
- Added custom BaseShaderPreprocessor in HDEditorUtils.GetBaseShaderPreprocessorList()
- Fixed compile issue when USE_XR_SDK is not defined
- Fixed procedural sky sun disk intensity for high directional light intensities
- Fixed Decal mip level when using texture mip map streaming to avoid dropping to lowest permitted mip (now loading all mips)
- Fixed deferred shading for XR single-pass instancing after lightloop refactor
- Fixed cluster and material classification debug (material classification now works with compute as pixel shader lighting)
- Fixed IOS Nan by adding a maximun epsilon definition REAL_EPS that uses HALF_EPS when fp16 are used
- Removed unnecessary GC allocation in motion blur code
- Fixed locked UI with advanded influence volume inspector for probes
- Fixed invalid capture direction when rendering planar reflection probes
- Fixed Decal HTILE optimization with platform not supporting texture atomatic (Disable it)
- Fixed a crash in the build when the contact shadows are disabled
- Fixed camera rendering callbacks order (endCameraRendering was being called before the actual rendering)
- Fixed issue with wrong opaque blending settings for After Postprocess
- Fixed issue with Low resolution transparency on PS4
- Fixed a memory leak on volume profiles
- Fixed The Parallax Occlusion Mappping node in shader graph and it's UV input slot
- Fixed lighting with XR single-pass instancing by disabling deferred tiles
- Fixed the Bloom prefiltering pass
- Fixed post-processing effect relying on Unity's random number generator
- Fixed camera flickering when using TAA and selecting the camera in the editor
- Fixed issue with single shadow debug view and volumetrics
- Fixed most of the problems with light animation and timeline
- Fixed indirect deferred compute with XR single-pass instancing
- Fixed a slight omission in anisotropy calculations derived from HazeMapping in StackLit
- Improved stack computation numerical stability in StackLit
- Fix PBR master node always opaque (wrong blend modes for forward pass)
- Fixed TAA with XR single-pass instancing (missing macros)
- Fixed an issue causing Scene View selection wire gizmo to not appear when using HDRP Shader Graphs.
- Fixed wireframe rendering mode (case 1083989)
- Fixed the renderqueue not updated when the alpha clip is modified in the material UI.
- Fixed the PBR master node preview
- Remove the ReadOnly flag on Reflection Probe's cubemap assets during bake when there are no VCS active.
- Fixed an issue where setting a material debug view would not reset the other exclusive modes
- Spot light shapes are now correctly taken into account when baking
- Now the static lighting sky will correctly take the default values for non-overridden properties
- Fixed material albedo affecting the lux meter
- Extra test in deferred compute shading to avoid shading pixels that were not rendered by the current camera (for camera stacking)

### Changed
- Optimization: Reduce the group size of the deferred lighting pass from 16x16 to 8x8
- Replaced HDCamera.computePassCount by viewCount
- Removed xrInstancing flag in RTHandles (replaced by TextureXR.slices and TextureXR.dimensions)
- Refactor the HDRenderPipeline and lightloop code to preprare for high level rendergraph
- Removed the **Back Then Front Rendering** option in the fabric Master Node settings. Enabling this option previously did nothing.
- Changed shader type Real to translate to FP16 precision on some platforms.
- Shader framework refactor: Introduce CBSDF, EvaluateBSDF, IsNonZeroBSDF to replace BSDF functions
- Shader framework refactor:  GetBSDFAngles, LightEvaluation and SurfaceShading functions
- Replace ComputeMicroShadowing by GetAmbientOcclusionForMicroShadowing
- Rename WorldToTangent to TangentToWorld as it was incorrectly named
- Remove SunDisk and Sun Halo size from directional light
- Remove all obsolete wind code from shader
- Renamed DecalProjectorComponent into DecalProjector for API alignment.
- Improved the Volume UI and made them Global by default
- Remove very high quality shadow option
- Change default for shadow quality in Deferred to Medium
- Enlighten now use inverse squared falloff (before was using builtin falloff)
- Enlighten is now deprecated. Please use CPU or GPU lightmaper instead.
- Remove the name in the diffusion profile UI
- Changed how shadow map resolution scaling with distance is computed. Now it uses screen space area rather than light range.
- Updated MoreOptions display in UI
- Moved Display Area Light Emissive Mesh script API functions in the editor namespace
- direct strenght properties in ambient occlusion now affect direct specular as well
- Removed advanced Specular Occlusion control in StackLit: SSAO based SO control is hidden and fixed to behave like Lit, SPTD is the only HQ technique shown for baked SO.
- Shader framework refactor: Changed ClampRoughness signature to include PreLightData access.
- HDRPWizard window is now in Window > General > HD Render Pipeline Wizard
- Moved StaticLightingSky to LightingWindow
- Removes the current "Scene Settings" and replace them with "Sky & Fog Settings" (with Physically Based Sky and Volumetric Fog).
- Changed how cached shadow maps are placed inside the atlas to minimize re-rendering of them.

## [6.7.0-preview] - 2019-05-16

### Added
- Added ViewConstants StructuredBuffer to simplify XR rendering
- Added API to render specific settings during a frame
- Added stadia to the supported platforms (2019.3)
- Enabled cascade blends settings in the HD Shadow component
- Added Hardware Dynamic Resolution support.
- Added MatCap debug view to replace the no scene lighting debug view.
- Added clear GBuffer option in FrameSettings (default to false)
- Added preview for decal shader graph (Only albedo, normal and emission)
- Added exposure weight control for decal
- Screen Space Directional Shadow under a define option. Activated for ray tracing
- Added a new abstraction for RendererList that will help transition to Render Graph and future RendererList API
- Added multipass support for VR
- Added XR SDK integration (multipass only)
- Added Shader Graph samples for Hair, Fabric and Decal master nodes.
- Add fade distance, shadow fade distance and light layers to light explorer
- Add method to draw light layer drawer in a rect to HDEditorUtils

### Fixed
- Fixed deserialization crash at runtime
- Fixed for ShaderGraph Unlit masternode not writing velocity
- Fixed a crash when assiging a new HDRP asset with the 'Verify Saving Assets' option enabled
- Fixed exposure to properly support TEXTURE2D_X
- Fixed TerrainLit basemap texture generation
- Fixed a bug that caused nans when material classification was enabled and a tile contained one standard material + a material with transmission.
- Fixed gradient sky hash that was not using the exposure hash
- Fixed displayed default FrameSettings in HDRenderPipelineAsset wrongly updated on scripts reload.
- Fixed gradient sky hash that was not using the exposure hash.
- Fixed visualize cascade mode with exposure.
- Fixed (enabled) exposure on override lighting debug modes.
- Fixed issue with LightExplorer when volume have no profile
- Fixed issue with SSR for negative, infinite and NaN history values
- Fixed LightLayer in HDReflectionProbe and PlanarReflectionProbe inspector that was not displayed as a mask.
- Fixed NaN in transmission when the thickness and a color component of the scattering distance was to 0
- Fixed Light's ShadowMask multi-edition.
- Fixed motion blur and SMAA with VR single-pass instancing
- Fixed NaNs generated by phase functionsin volumetric lighting
- Fixed NaN issue with refraction effect and IOR of 1 at extreme grazing angle
- Fixed nan tracker not using the exposure
- Fixed sorting priority on lit and unlit materials
- Fixed null pointer exception when there are no AOVRequests defined on a camera
- Fixed dirty state of prefab using disabled ReflectionProbes
- Fixed an issue where gizmos and editor grid were not correctly depth tested
- Fixed created default scene prefab non editable due to wrong file extension.
- Fixed an issue where sky convolution was recomputed for nothing when a preview was visible (causing extreme slowness when fabric convolution is enabled)
- Fixed issue with decal that wheren't working currently in player
- Fixed missing stereo rendering macros in some fragment shaders
- Fixed exposure for ReflectionProbe and PlanarReflectionProbe gizmos
- Fixed single-pass instancing on PSVR
- Fixed Vulkan shader issue with Texture2DArray in ScreenSpaceShadow.compute by re-arranging code (workaround)
- Fixed camera-relative issue with lights and XR single-pass instancing
- Fixed single-pass instancing on Vulkan
- Fixed htile synchronization issue with shader graph decal
- Fixed Gizmos are not drawn in Camera preview
- Fixed pre-exposure for emissive decal
- Fixed wrong values computed in PreIntegrateFGD and in the generation of volumetric lighting data by forcing the use of fp32.
- Fixed NaNs arising during the hair lighting pass
- Fixed synchronization issue in decal HTile that occasionally caused rendering artifacts around decal borders
- Fixed QualitySettings getting marked as modified by HDRP (and thus checked out in Perforce)
- Fixed a bug with uninitialized values in light explorer
- Fixed issue with LOD transition
- Fixed shader warnings related to raytracing and TEXTURE2D_X

### Changed
- Refactor PixelCoordToViewDirWS to be VR compatible and to compute it only once per frame
- Modified the variants stripper to take in account multiple HDRP assets used in the build.
- Improve the ray biasing code to avoid self-intersections during the SSR traversal
- Update Pyramid Spot Light to better match emitted light volume.
- Moved _XRViewConstants out of UnityPerPassStereo constant buffer to fix issues with PSSL
- Removed GetPositionInput_Stereo() and single-pass (double-wide) rendering mode
- Changed label width of the frame settings to accommodate better existing options.
- SSR's Default FrameSettings for camera is now enable.
- Re-enabled the sharpening filter on Temporal Anti-aliasing
- Exposed HDEditorUtils.LightLayerMaskDrawer for integration in other packages and user scripting.
- Rename atmospheric scattering in FrameSettings to Fog
- The size modifier in the override for the culling sphere in Shadow Cascades now defaults to 0.6, which is the same as the formerly hardcoded value.
- Moved LOD Bias and Maximum LOD Level from Frame Setting section `Other` to `Rendering`
- ShaderGraph Decal that affect only emissive, only draw in emissive pass (was drawing in dbuffer pass too)
- Apply decal projector fade factor correctly on all attribut and for shader graph decal
- Move RenderTransparentDepthPostpass after all transparent
- Update exposure prepass to interleave XR single-pass instancing views in a checkerboard pattern
- Removed ScriptRuntimeVersion check in wizard.

## [6.6.0-preview] - 2019-04-01

### Added
- Added preliminary changes for XR deferred shading
- Added support of 111110 color buffer
- Added proper support for Recorder in HDRP
- Added depth offset input in shader graph master nodes
- Added a Parallax Occlusion Mapping node
- Added SMAA support
- Added Homothety and Symetry quick edition modifier on volume used in ReflectionProbe, PlanarReflectionProbe and DensityVolume
- Added multi-edition support for DecalProjectorComponent
- Improve hair shader
- Added the _ScreenToTargetScaleHistory uniform variable to be used when sampling HDRP RTHandle history buffers.
- Added settings in `FrameSettings` to change `QualitySettings.lodBias` and `QualitySettings.maximumLODLevel` during a rendering
- Added an exposure node to retrieve the current, inverse and previous frame exposure value.
- Added an HD scene color node which allow to sample the scene color with mips and a toggle to remove the exposure.
- Added safeguard on HD scene creation if default scene not set in the wizard
- Added Low res transparency rendering pass.

### Fixed
- Fixed HDRI sky intensity lux mode
- Fixed dynamic resolution for XR
- Fixed instance identifier semantic string used by Shader Graph
- Fixed null culling result occuring when changing scene that was causing crashes
- Fixed multi-edition light handles and inspector shapes
- Fixed light's LightLayer field when multi-editing
- Fixed normal blend edition handles on DensityVolume
- Fixed an issue with layered lit shader and height based blend where inactive layers would still have influence over the result
- Fixed multi-selection handles color for DensityVolume
- Fixed multi-edition inspector's blend distances for HDReflectionProbe, PlanarReflectionProbe and DensityVolume
- Fixed metric distance that changed along size in DensityVolume
- Fixed DensityVolume shape handles that have not same behaviour in advance and normal edition mode
- Fixed normal map blending in TerrainLit by only blending the derivatives
- Fixed Xbox One rendering just a grey screen instead of the scene
- Fixed probe handles for multiselection
- Fixed baked cubemap import settings for convolution
- Fixed regression causing crash when attempting to open HDRenderPipelineWizard without an HDRenderPipelineAsset setted
- Fixed FullScreenDebug modes: SSAO, SSR, Contact shadow, Prerefraction Color Pyramid, Final Color Pyramid
- Fixed volumetric rendering with stereo instancing
- Fixed shader warning
- Fixed missing resources in existing asset when updating package
- Fixed PBR master node preview in forward rendering or transparent surface
- Fixed deferred shading with stereo instancing
- Fixed "look at" edition mode of Rotation tool for DecalProjectorComponent
- Fixed issue when switching mode in ReflectionProbe and PlanarReflectionProbe
- Fixed issue where migratable component version where not always serialized when part of prefab's instance
- Fixed an issue where shadow would not be rendered properly when light layer are not enabled
- Fixed exposure weight on unlit materials
- Fixed Light intensity not played in the player when recorded with animation/timeline
- Fixed some issues when multi editing HDRenderPipelineAsset
- Fixed emission node breaking the main shader graph preview in certain conditions.
- Fixed checkout of baked probe asset when baking probes.
- Fixed invalid gizmo position for rotated ReflectionProbe
- Fixed multi-edition of material's SurfaceType and RenderingPath
- Fixed whole pipeline reconstruction on selecting for the first time or modifying other than the currently used HDRenderPipelineAsset
- Fixed single shadow debug mode
- Fixed global scale factor debug mode when scale > 1
- Fixed debug menu material overrides not getting applied to the Terrain Lit shader
- Fixed typo in computeLightVariants
- Fixed deferred pass with XR instancing by disabling ComputeLightEvaluation
- Fixed bloom resolution independence
- Fixed lens dirt intensity not behaving properly
- Fixed the Stop NaN feature
- Fixed some resources to handle more than 2 instanced views for XR
- Fixed issue with black screen (NaN) produced on old GPU hardware or intel GPU hardware with gaussian pyramid
- Fixed issue with disabled punctual light would still render when only directional light is present

### Changed
- DensityVolume scripting API will no longuer allow to change between advance and normal edition mode
- Disabled depth of field, lens distortion and panini projection in the scene view
- TerrainLit shaders and includes are reorganized and made simpler.
- TerrainLit shader GUI now allows custom properties to be displayed in the Terrain fold-out section.
- Optimize distortion pass with stencil
- Disable SceneSelectionPass in shader graph preview
- Control punctual light and area light shadow atlas separately
- Move SMAA anti-aliasing option to after Temporal Anti Aliasing one, to avoid problem with previously serialized project settings
- Optimize rendering with static only lighting and when no cullable lights/decals/density volumes are present.
- Updated handles for DecalProjectorComponent for enhanced spacial position readability and have edition mode for better SceneView management
- DecalProjectorComponent are now scale independent in order to have reliable metric unit (see new Size field for changing the size of the volume)
- Restructure code from HDCamera.Update() by adding UpdateAntialiasing() and UpdateViewConstants()
- Renamed velocity to motion vectors
- Objects rendered during the After Post Process pass while TAA is enabled will not benefit from existing depth buffer anymore. This is done to fix an issue where those object would wobble otherwise
- Removed usage of builtin unity matrix for shadow, shadow now use same constant than other view
- The default volume layer mask for cameras & probes is now `Default` instead of `Everything`

## [6.5.0-preview] - 2019-03-07

### Added
- Added depth-of-field support with stereo instancing
- Adding real time area light shadow support
- Added a new FrameSettings: Specular Lighting to toggle the specular during the rendering

### Fixed
- Fixed diffusion profile upgrade breaking package when upgrading to a new version
- Fixed decals cropped by gizmo not updating correctly if prefab
- Fixed an issue when enabling SSR on multiple view
- Fixed edition of the intensity's unit field while selecting multiple lights
- Fixed wrong calculation in soft voxelization for density volume
- Fixed gizmo not working correctly with pre-exposure
- Fixed issue with setting a not available RT when disabling motion vectors
- Fixed planar reflection when looking at mirror normal
- Fixed mutiselection issue with HDLight Inspector
- Fixed HDAdditionalCameraData data migration
- Fixed failing builds when light explorer window is open
- Fixed cascade shadows border sometime causing artefacts between cascades
- Restored shadows in the Cascade Shadow debug visualization
- `camera.RenderToCubemap` use proper face culling

### Changed
- When rendering reflection probe disable all specular lighting and for metals use fresnelF0 as diffuse color for bake lighting.

## [6.4.0-preview] - 2019-02-21

### Added
- VR: Added TextureXR system to selectively expand TEXTURE2D macros to texture array for single-pass stereo instancing + Convert textures call to these macros
- Added an unit selection dropdown next to shutter speed (camera)
- Added error helpbox when trying to use a sub volume component that require the current HDRenderPipelineAsset to support a feature that it is not supporting.
- Add mesh for tube light when display emissive mesh is enabled

### Fixed
- Fixed Light explorer. The volume explorer used `profile` instead of `sharedProfile` which instantiate a custom volume profile instead of editing the asset itself.
- Fixed UI issue where all is displayed using metric unit in shadow cascade and Percent is set in the unit field (happening when opening the inspector).
- Fixed inspector event error when double clicking on an asset (diffusion profile/material).
- Fixed nullref on layered material UI when the material is not an asset.
- Fixed nullref exception when undo/redo a light property.
- Fixed visual bug when area light handle size is 0.

### Changed
- Update UI for 32bit/16bit shadow precision settings in HDRP asset
- Object motion vectors have been disabled in all but the game view. Camera motion vectors are still enabled everywhere, allowing TAA and Motion Blur to work on static objects.
- Enable texture array by default for most rendering code on DX11 and unlock stereo instancing (DX11 only for now)

## [6.3.0-preview] - 2019-02-18

### Added
- Added emissive property for shader graph decals
- Added a diffusion profile override volume so the list of diffusion profile assets to use can be chanaged without affecting the HDRP asset
- Added a "Stop NaNs" option on cameras and in the Scene View preferences.
- Added metric display option in HDShadowSettings and improve clamping
- Added shader parameter mapping in DebugMenu
- Added scripting API to configure DebugData for DebugMenu

### Fixed
- Fixed decals in forward
- Fixed issue with stencil not correctly setup for various master node and shader for the depth pass, motion vector pass and GBuffer/Forward pass
- Fixed SRP batcher and metal
- Fixed culling and shadows for Pyramid, Box, Rectangle and Tube lights
- Fixed an issue where scissor render state leaking from the editor code caused partially black rendering

### Changed
- When a lit material has a clear coat mask that is not null, we now use the clear coat roughness to compute the screen space reflection.
- Diffusion profiles are now limited to one per asset and can be referenced in materials, shader graphs and vfx graphs. Materials will be upgraded automatically except if they are using a shader graph, in this case it will display an error message.

## [6.2.0-preview] - 2019-02-15

### Added
- Added help box listing feature supported in a given HDRenderPipelineAsset alongs with the drawbacks implied.
- Added cascade visualizer, supporting disabled handles when not overriding.

### Fixed
- Fixed post processing with stereo double-wide
- Fixed issue with Metal: Use sign bit to find the cache type instead of lowest bit.
- Fixed invalid state when creating a planar reflection for the first time
- Fix FrameSettings's LitShaderMode not restrained by supported LitShaderMode regression.

### Changed
- The default value roughness value for the clearcoat has been changed from 0.03 to 0.01
- Update default value of based color for master node
- Update Fabric Charlie Sheen lighting model - Remove Fresnel component that wasn't part of initial model + Remap smoothness to [0.0 - 0.6] range for more artist friendly parameter

### Changed
- Code refactor: all macros with ARGS have been swapped with macros with PARAM. This is because the ARGS macros were incorrectly named.

## [6.1.0-preview] - 2019-02-13

### Added
- Added support for post-processing anti-aliasing in the Scene View (FXAA and TAA). These can be set in Preferences.
- Added emissive property for decal material (non-shader graph)

### Fixed
- Fixed a few UI bugs with the color grading curves.
- Fixed "Post Processing" in the scene view not toggling post-processing effects
- Fixed bake only object with flag `ReflectionProbeStaticFlag` when baking a `ReflectionProbe`

### Changed
- Removed unsupported Clear Depth checkbox in Camera inspector
- Updated the toggle for advanced mode in inspectors.

## [6.0.0-preview] - 2019-02-23

### Added
- Added new API to perform a camera rendering
- Added support for hair master node (Double kajiya kay - Lambert)
- Added Reset behaviour in DebugMenu (ingame mapping is right joystick + B)
- Added Default HD scene at new scene creation while in HDRP
- Added Wizard helping to configure HDRP project
- Added new UI for decal material to allow remapping and scaling of some properties
- Added cascade shadow visualisation toggle in HD shadow settings
- Added icons for assets
- Added replace blending mode for distortion
- Added basic distance fade for density volumes
- Added decal master node for shader graph
- Added HD unlit master node (Cross Pipeline version is name Unlit)
- Added new Rendering Queue in materials
- Added post-processing V3 framework embed in HDRP, remove postprocess V2 framework
- Post-processing now uses the generic volume framework
-   New depth-of-field, bloom, panini projection effects, motion blur
-   Exposure is now done as a pre-exposition pass, the whole system has been revamped
-   Exposure now use EV100 everywhere in the UI (Sky, Emissive Light)
- Added emissive intensity (Luminance and EV100 control) control for Emissive
- Added pre-exposure weigth for Emissive
- Added an emissive color node and a slider to control the pre-exposure percentage of emission color
- Added physical camera support where applicable
- Added more color grading tools
- Added changelog level for Shader Variant stripping
- Added Debug mode for validation of material albedo and metalness/specularColor values
- Added a new dynamic mode for ambient probe and renamed BakingSky to StaticLightingSky
- Added command buffer parameter to all Bind() method of material
- Added Material validator in Render Pipeline Debug
- Added code to future support of DXR (not enabled)
- Added support of multiviewport
- Added HDRenderPipeline.RequestSkyEnvironmentUpdate function to force an update from script when sky is set to OnDemand
- Added a Lighting and BackLighting slots in Lit, StackLit, Fabric and Hair master nodes
- Added support for overriding terrain detail rendering shaders, via the render pipeline editor resources asset
- Added xrInstancing flag support to RTHandle
- Added support for cullmask for decal projectors
- Added software dynamic resolution support
- Added support for "After Post-Process" render pass for unlit shader
- Added support for textured rectangular area lights
- Added stereo instancing macros to MSAA shaders
- Added support for Quarter Res Raytraced Reflections (not enabled)
- Added fade factor for decal projectors.
- Added stereo instancing macros to most shaders used in VR
- Added multi edition support for HDRenderPipelineAsset

### Fixed
- Fixed logic to disable FPTL with stereo rendering
- Fixed stacklit transmission and sun highlight
- Fixed decals with stereo rendering
- Fixed sky with stereo rendering
- Fixed flip logic for postprocessing + VR
- Fixed copyStencilBuffer pass for some specific platforms
- Fixed point light shadow map culling that wasn't taking into account far plane
- Fixed usage of SSR with transparent on all master node
- Fixed SSR and microshadowing on fabric material
- Fixed blit pass for stereo rendering
- Fixed lightlist bounds for stereo rendering
- Fixed windows and in-game DebugMenu sync.
- Fixed FrameSettings' LitShaderMode sync when opening DebugMenu.
- Fixed Metal specific issues with decals, hitting a sampler limit and compiling AxF shader
- Fixed an issue with flipped depth buffer during postprocessing
- Fixed normal map use for shadow bias with forward lit - now use geometric normal
- Fixed transparent depth prepass and postpass access so they can be use without alpha clipping for lit shader
- Fixed support of alpha clip shadow for lit master node
- Fixed unlit master node not compiling
- Fixed issue with debug display of reflection probe
- Fixed issue with phong tessellations not working with lit shader
- Fixed issue with vertex displacement being affected by heightmap setting even if not heightmap where assign
- Fixed issue with density mode on Lit terrain producing NaN
- Fixed issue when going back and forth from Lit to LitTesselation for displacement mode
- Fixed issue with ambient occlusion incorrectly applied to emissiveColor with light layers in deferred
- Fixed issue with fabric convolution not using the correct convolved texture when fabric convolution is enabled
- Fixed issue with Thick mode for Transmission that was disabling transmission with directional light
- Fixed shutdown edge cases with HDRP tests
- Fixed slowdow when enabling Fabric convolution in HDRP asset
- Fixed specularAA not compiling in StackLit Master node
- Fixed material debug view with stereo rendering
- Fixed material's RenderQueue edition in default view.
- Fixed banding issues within volumetric density buffer
- Fixed missing multicompile for MSAA for AxF
- Fixed camera-relative support for stereo rendering
- Fixed remove sync with render thread when updating decal texture atlas.
- Fixed max number of keyword reach [256] issue. Several shader feature are now local
- Fixed Scene Color and Depth nodes
- Fixed SSR in forward
- Fixed custom editor of Unlit, HD Unlit and PBR shader graph master node
- Fixed issue with NewFrame not correctly calculated in Editor when switching scene
- Fixed issue with TerrainLit not compiling with depth only pass and normal buffer
- Fixed geometric normal use for shadow bias with PBR master node in forward
- Fixed instancing macro usage for decals
- Fixed error message when having more than one directional light casting shadow
- Fixed error when trying to display preview of Camera or PlanarReflectionProbe
- Fixed LOAD_TEXTURE2D_ARRAY_MSAA macro
- Fixed min-max and amplitude clamping value in inspector of vertex displacement materials
- Fixed issue with alpha shadow clip (was incorrectly clipping object shadow)
- Fixed an issue where sky cubemap would not be cleared correctly when setting the current sky to None
- Fixed a typo in Static Lighting Sky component UI
- Fixed issue with incorrect reset of RenderQueue when switching shader in inspector GUI
- Fixed issue with variant stripper stripping incorrectly some variants
- Fixed a case of ambient lighting flickering because of previews
- Fixed Decals when rendering multiple camera in a single frame
- Fixed cascade shadow count in shader
- Fixed issue with Stacklit shader with Haze effect
- Fixed an issue with the max sample count for the TAA
- Fixed post-process guard band for XR
- Fixed exposure of emissive of Unlit
- Fixed depth only and motion vector pass for Unlit not working correctly with MSAA
- Fixed an issue with stencil buffer copy causing unnecessary compute dispatches for lighting
- Fixed multi edition issue in FrameSettings
- Fixed issue with SRP batcher and DebugDisplay variant of lit shader
- Fixed issue with debug material mode not doing alpha test
- Fixed "Attempting to draw with missing UAV bindings" errors on Vulkan
- Fixed pre-exposure incorrectly apply to preview
- Fixed issue with duplicate 3D texture in 3D texture altas of volumetric?
- Fixed Camera rendering order (base on the depth parameter)
- Fixed shader graph decals not being cropped by gizmo
- Fixed "Attempting to draw with missing UAV bindings" errors on Vulkan.


### Changed
- ColorPyramid compute shader passes is swapped to pixel shader passes on platforms where the later is faster.
- Removing the simple lightloop used by the simple lit shader
- Whole refactor of reflection system: Planar and reflection probe
- Separated Passthrough from other RenderingPath
- Update several properties naming and caption based on feedback from documentation team
- Remove tile shader variant for transparent backface pass of lit shader
- Rename all HDRenderPipeline to HDRP folder for shaders
- Rename decal property label (based on doc team feedback)
- Lit shader mode now default to Deferred to reduce build time
- Update UI of Emission parameters in shaders
- Improve shader variant stripping including shader graph variant
- Refactored render loop to render realtime probes visible per camera
- Enable SRP batcher by default
- Shader code refactor: Rename LIGHTLOOP_SINGLE_PASS => LIGHTLOOP_DISABLE_TILE_AND_CLUSTER and clean all usage of LIGHTLOOP_TILE_PASS
- Shader code refactor: Move pragma definition of vertex and pixel shader inside pass + Move SURFACE_GRADIENT definition in XXXData.hlsl
- Micro-shadowing in Lit forward now use ambientOcclusion instead of SpecularOcclusion
- Upgraded FrameSettings workflow, DebugMenu and Inspector part relative to it
- Update build light list shader code to support 32 threads in wavefronts on some platforms
- LayeredLit layers' foldout are now grouped in one main foldout per layer
- Shadow alpha clip can now be enabled on lit shader and haor shader enven for opaque
- Temporal Antialiasing optimization for Xbox One X
- Parameter depthSlice on SetRenderTarget functions now defaults to -1 to bind the entire resource
- Rename SampleCameraDepth() functions to LoadCameraDepth() and SampleCameraDepth(), same for SampleCameraColor() functions
- Improved Motion Blur quality.
- Update stereo frame settings values for single-pass instancing and double-wide
- Rearrange FetchDepth functions to prepare for stereo-instancing
- Remove unused _ComputeEyeIndex
- Updated HDRenderPipelineAsset inspector
- Re-enable SRP batcher for metal

## [5.2.0-preview] - 2018-11-27

### Added
- Added option to run Contact Shadows and Volumetrics Voxelization stage in Async Compute
- Added camera freeze debug mode - Allow to visually see culling result for a camera
- Added support of Gizmo rendering before and after postprocess in Editor
- Added support of LuxAtDistance for punctual lights

### Fixed
- Fixed Debug.DrawLine and Debug.Ray call to work in game view
- Fixed DebugMenu's enum resetted on change
- Fixed divide by 0 in refraction causing NaN
- Fixed disable rough refraction support
- Fixed refraction, SSS and atmospheric scattering for VR
- Fixed forward clustered lighting for VR (double-wide).
- Fixed Light's UX to not allow negative intensity
- Fixed HDRenderPipelineAsset inspector broken when displaying its FrameSettings from project windows.
- Fixed forward clustered lighting for VR (double-wide).
- Fixed HDRenderPipelineAsset inspector broken when displaying its FrameSettings from project windows.
- Fixed Decals and SSR diable flags for all shader graph master node (Lit, Fabric, StackLit, PBR)
- Fixed Distortion blend mode for shader graph master node (Lit, StackLit)
- Fixed bent Normal for Fabric master node in shader graph
- Fixed PBR master node lightlayers
- Fixed shader stripping for built-in lit shaders.

### Changed
- Rename "Regular" in Diffusion profile UI "Thick Object"
- Changed VBuffer depth parametrization for volumetric from distanceRange to depthExtent - Require update of volumetric settings - Fog start at near plan
- SpotLight with box shape use Lux unit only

## [5.1.0-preview] - 2018-11-19

### Added

- Added a separate Editor resources file for resources Unity does not take when it builds a Player.
- You can now disable SSR on Materials in Shader Graph.
- Added support for MSAA when the Supported Lit Shader Mode is set to Both. Previously HDRP only supported MSAA for Forward mode.
- You can now override the emissive color of a Material when in debug mode.
- Exposed max light for Light Loop Settings in HDRP asset UI.
- HDRP no longer performs a NormalDBuffer pass update if there are no decals in the Scene.
- Added distant (fall-back) volumetric fog and improved the fog evaluation precision.
- Added an option to reflect sky in SSR.
- Added a y-axis offset for the PlanarReflectionProbe and offset tool.
- Exposed the option to run SSR and SSAO on async compute.
- Added support for the _GlossMapScale parameter in the Legacy to HDRP Material converter.
- Added wave intrinsic instructions for use in Shaders (for AMD GCN).


### Fixed
- Fixed sphere shaped influence handles clamping in Reflection Probes.
- Fixed Reflection Probe data migration for projects created before using HDRP.
- Fixed UI of Layered Material where Unity previously rendered the scrollbar above the Copy button.
- Fixed Material tessellations parameters Start fade distance and End fade distance. Originally, Unity clamped these values when you modified them.
- Fixed various distortion and refraction issues - handle a better fall-back.
- Fixed SSR for multiple views.
- Fixed SSR issues related to self-intersections.
- Fixed shape density volume handle speed.
- Fixed density volume shape handle moving too fast.
- Fixed the Camera velocity pass that we removed by mistake.
- Fixed some null pointer exceptions when disabling motion vectors support.
- Fixed viewports for both the Subsurface Scattering combine pass and the transparent depth prepass.
- Fixed the blend mode pop-up in the UI. It previously did not appear when you enabled pre-refraction.
- Fixed some null pointer exceptions that previously occurred when you disabled motion vectors support.
- Fixed Layered Lit UI issue with scrollbar.
- Fixed cubemap assignation on custom ReflectionProbe.
- Fixed Reflection Probes’ capture settings' shadow distance.
- Fixed an issue with the SRP batcher and Shader variables declaration.
- Fixed thickness and subsurface slots for fabric Shader master node that wasn't appearing with the right combination of flags.
- Fixed d3d debug layer warning.
- Fixed PCSS sampling quality.
- Fixed the Subsurface and transmission Material feature enabling for fabric Shader.
- Fixed the Shader Graph UV node’s dimensions when using it in a vertex Shader.
- Fixed the planar reflection mirror gizmo's rotation.
- Fixed HDRenderPipelineAsset's FrameSettings not showing the selected enum in the Inspector drop-down.
- Fixed an error with async compute.
- MSAA now supports transparency.
- The HDRP Material upgrader tool now converts metallic values correctly.
- Volumetrics now render in Reflection Probes.
- Fixed a crash that occurred whenever you set a viewport size to 0.
- Fixed the Camera physic parameter that the UI previously did not display.
- Fixed issue in pyramid shaped spotlight handles manipulation

### Changed

- Renamed Line shaped Lights to Tube Lights.
- HDRP now uses mean height fog parametrization.
- Shadow quality settings are set to All when you use HDRP (This setting is not visible in the UI when using SRP). This avoids Legacy Graphics Quality Settings disabling the shadows and give SRP full control over the Shadows instead.
- HDRP now internally uses premultiplied alpha for all fog.
- Updated default FrameSettings used for realtime Reflection Probes when you create a new HDRenderPipelineAsset.
- Remove multi-camera support. LWRP and HDRP will not support multi-camera layered rendering.
- Updated Shader Graph subshaders to use the new instancing define.
- Changed fog distance calculation from distance to plane to distance to sphere.
- Optimized forward rendering using AMD GCN by scalarizing the light loop.
- Changed the UI of the Light Editor.
- Change ordering of includes in HDRP Materials in order to reduce iteration time for faster compilation.
- Added a StackLit master node replacing the InspectorUI version. IMPORTANT: All previously authored StackLit Materials will be lost. You need to recreate them with the master node.

## [5.0.0-preview] - 2018-09-28

### Added
- Added occlusion mesh to depth prepass for VR (VR still disabled for now)
- Added a debug mode to display only one shadow at once
- Added controls for the highlight created by directional lights
- Added a light radius setting to punctual lights to soften light attenuation and simulate fill lighting
- Added a 'minRoughness' parameter to all non-area lights (was previously only available for certain light types)
- Added separate volumetric light/shadow dimmers
- Added per-pixel jitter to volumetrics to reduce aliasing artifacts
- Added a SurfaceShading.hlsl file, which implements material-agnostic shading functionality in an efficient manner
- Added support for shadow bias for thin object transmission
- Added FrameSettings to control realtime planar reflection
- Added control for SRPBatcher on HDRP Asset
- Added an option to clear the shadow atlases in the debug menu
- Added a color visualization of the shadow atlas rescale in debug mode
- Added support for disabling SSR on materials
- Added intrinsic for XBone
- Added new light volume debugging tool
- Added a new SSR debug view mode
- Added translaction's scale invariance on DensityVolume
- Added multiple supported LitShadermode and per renderer choice in case of both Forward and Deferred supported
- Added custom specular occlusion mode to Lit Shader Graph Master node

### Fixed
- Fixed a normal bias issue with Stacklit (Was causing light leaking)
- Fixed camera preview outputing an error when both scene and game view where display and play and exit was call
- Fixed override debug mode not apply correctly on static GI
- Fixed issue where XRGraphicsConfig values set in the asset inspector GUI weren't propagating correctly (VR still disabled for now)
- Fixed issue with tangent that was using SurfaceGradient instead of regular normal decoding
- Fixed wrong error message display when switching to unsupported target like IOS
- Fixed an issue with ambient occlusion texture sometimes not being created properly causing broken rendering
- Shadow near plane is no longer limited at 0.1
- Fixed decal draw order on transparent material
- Fixed an issue where sometime the lookup texture used for GGX convolution was broken, causing broken rendering
- Fixed an issue where you wouldn't see any fog for certain pipeline/scene configurations
- Fixed an issue with volumetric lighting where the anisotropy value of 0 would not result in perfectly isotropic lighting
- Fixed shadow bias when the atlas is rescaled
- Fixed shadow cascade sampling outside of the atlas when cascade count is inferior to 4
- Fixed shadow filter width in deferred rendering not matching shader config
- Fixed stereo sampling of depth texture in MSAA DepthValues.shader
- Fixed box light UI which allowed negative and zero sizes, thus causing NaNs
- Fixed stereo rendering in HDRISky.shader (VR)
- Fixed normal blend and blend sphere influence for reflection probe
- Fixed distortion filtering (was point filtering, now trilinear)
- Fixed contact shadow for large distance
- Fixed depth pyramid debug view mode
- Fixed sphere shaped influence handles clamping in reflection probes
- Fixed reflection probes data migration for project created before using hdrp
- Fixed ambient occlusion for Lit Master Node when slot is connected

### Changed
- Use samplerunity_ShadowMask instead of samplerunity_samplerLightmap for shadow mask
- Allow to resize reflection probe gizmo's size
- Improve quality of screen space shadow
- Remove support of projection model for ScreenSpaceLighting (SSR always use HiZ and refraction always Proxy)
- Remove all the debug mode from SSR that are obsolete now
- Expose frameSettings and Capture settings for reflection and planar probe
- Update UI for reflection probe, planar probe, camera and HDRP Asset
- Implement proper linear blending for volumetric lighting via deep compositing as described in the paper "Deep Compositing Using Lie Algebras"
- Changed  planar mapping to match terrain convention (XZ instead of ZX)
- XRGraphicsConfig is no longer Read/Write. Instead, it's read-only. This improves consistency of XR behavior between the legacy render pipeline and SRP
- Change reflection probe data migration code (to update old reflection probe to new one)
- Updated gizmo for ReflectionProbes
- Updated UI and Gizmo of DensityVolume

## [4.0.0-preview] - 2018-09-28

### Added
- Added a new TerrainLit shader that supports rendering of Unity terrains.
- Added controls for linear fade at the boundary of density volumes
- Added new API to control decals without monobehaviour object
- Improve Decal Gizmo
- Implement Screen Space Reflections (SSR) (alpha version, highly experimental)
- Add an option to invert the fade parameter on a Density Volume
- Added a Fabric shader (experimental) handling cotton and silk
- Added support for MSAA in forward only for opaque only
- Implement smoothness fade for SSR
- Added support for AxF shader (X-rite format - require special AxF importer from Unity not part of HDRP)
- Added control for sundisc on directional light (hack)
- Added a new HD Lit Master node that implements Lit shader support for Shader Graph
- Added Micro shadowing support (hack)
- Added an event on HDAdditionalCameraData for custom rendering
- HDRP Shader Graph shaders now support 4-channel UVs.

### Fixed
- Fixed an issue where sometimes the deferred shadow texture would not be valid, causing wrong rendering.
- Stencil test during decals normal buffer update is now properly applied
- Decals corectly update normal buffer in forward
- Fixed a normalization problem in reflection probe face fading causing artefacts in some cases
- Fix multi-selection behavior of Density Volumes overwriting the albedo value
- Fixed support of depth texture for RenderTexture. HDRP now correctly output depth to user depth buffer if RenderTexture request it.
- Fixed multi-selection behavior of Density Volumes overwriting the albedo value
- Fixed support of depth for RenderTexture. HDRP now correctly output depth to user depth buffer if RenderTexture request it.
- Fixed support of Gizmo in game view in the editor
- Fixed gizmo for spot light type
- Fixed issue with TileViewDebug mode being inversed in gameview
- Fixed an issue with SAMPLE_TEXTURECUBE_SHADOW macro
- Fixed issue with color picker not display correctly when game and scene view are visible at the same time
- Fixed an issue with reflection probe face fading
- Fixed camera motion vectors shader and associated matrices to update correctly for single-pass double-wide stereo rendering
- Fixed light attenuation functions when range attenuation is disabled
- Fixed shadow component algorithm fixup not dirtying the scene, so changes can be saved to disk.
- Fixed some GC leaks for HDRP
- Fixed contact shadow not affected by shadow dimmer
- Fixed GGX that works correctly for the roughness value of 0 (mean specular highlgiht will disappeard for perfect mirror, we rely on maxSmoothness instead to always have a highlight even on mirror surface)
- Add stereo support to ShaderPassForward.hlsl. Forward rendering now seems passable in limited test scenes with camera-relative rendering disabled.
- Add stereo support to ProceduralSky.shader and OpaqueAtmosphericScattering.shader.
- Added CullingGroupManager to fix more GC.Alloc's in HDRP
- Fixed rendering when multiple cameras render into the same render texture

### Changed
- Changed the way depth & color pyramids are built to be faster and better quality, thus improving the look of distortion and refraction.
- Stabilize the dithered LOD transition mask with respect to the camera rotation.
- Avoid multiple depth buffer copies when decals are present
- Refactor code related to the RT handle system (No more normal buffer manager)
- Remove deferred directional shadow and move evaluation before lightloop
- Add a function GetNormalForShadowBias() that material need to implement to return the normal used for normal shadow biasing
- Remove Jimenez Subsurface scattering code (This code was disabled by default, now remove to ease maintenance)
- Change Decal API, decal contribution is now done in Material. Require update of material using decal
- Move a lot of files from CoreRP to HDRP/CoreRP. All moved files weren't used by Ligthweight pipeline. Long term they could move back to CoreRP after CoreRP become out of preview
- Updated camera inspector UI
- Updated decal gizmo
- Optimization: The objects that are rendered in the Motion Vector Pass are not rendered in the prepass anymore
- Removed setting shader inclue path via old API, use package shader include paths
- The default value of 'maxSmoothness' for punctual lights has been changed to 0.99
- Modified deferred compute and vert/frag shaders for first steps towards stereo support
- Moved material specific Shader Graph files into corresponding material folders.
- Hide environment lighting settings when enabling HDRP (Settings are control from sceneSettings)
- Update all shader includes to use absolute path (allow users to create material in their Asset folder)
- Done a reorganization of the files (Move ShaderPass to RenderPipeline folder, Move all shadow related files to Lighting/Shadow and others)
- Improved performance and quality of Screen Space Shadows

## [3.3.0-preview] - 2018-01-01

### Added
- Added an error message to say to use Metal or Vulkan when trying to use OpenGL API
- Added a new Fabric shader model that supports Silk and Cotton/Wool
- Added a new HDRP Lighting Debug mode to visualize Light Volumes for Point, Spot, Line, Rectangular and Reflection Probes
- Add support for reflection probe light layers
- Improve quality of anisotropic on IBL

### Fixed
- Fix an issue where the screen where darken when rendering camera preview
- Fix display correct target platform when showing message to inform user that a platform is not supported
- Remove workaround for metal and vulkan in normal buffer encoding/decoding
- Fixed an issue with color picker not working in forward
- Fixed an issue where reseting HDLight do not reset all of its parameters
- Fixed shader compile warning in DebugLightVolumes.shader

### Changed
- Changed default reflection probe to be 256x256x6 and array size to be 64
- Removed dependence on the NdotL for thickness evaluation for translucency (based on artist's input)
- Increased the precision when comparing Planar or HD reflection probe volumes
- Remove various GC alloc in C#. Slightly better performance

## [3.2.0-preview] - 2018-01-01

### Added
- Added a luminance meter in the debug menu
- Added support of Light, reflection probe, emissive material, volume settings related to lighting to Lighting explorer
- Added support for 16bit shadows

### Fixed
- Fix issue with package upgrading (HDRP resources asset is now versionned to worarkound package manager limitation)
- Fix HDReflectionProbe offset displayed in gizmo different than what is affected.
- Fix decals getting into a state where they could not be removed or disabled.
- Fix lux meter mode - The lux meter isn't affected by the sky anymore
- Fix area light size reset when multi-selected
- Fix filter pass number in HDUtils.BlitQuad
- Fix Lux meter mode that was applying SSS
- Fix planar reflections that were not working with tile/cluster (olbique matrix)
- Fix debug menu at runtime not working after nested prefab PR come to trunk
- Fix scrolling issue in density volume

### Changed
- Shader code refactor: Split MaterialUtilities file in two parts BuiltinUtilities (independent of FragInputs) and MaterialUtilities (Dependent of FragInputs)
- Change screen space shadow rendertarget format from ARGB32 to RG16

## [3.1.0-preview] - 2018-01-01

### Added
- Decal now support per channel selection mask. There is now two mode. One with BaseColor, Normal and Smoothness and another one more expensive with BaseColor, Normal, Smoothness, Metal and AO. Control is on HDRP Asset. This may require to launch an update script for old scene: 'Edit/Render Pipeline/Single step upgrade script/Upgrade all DecalMaterial MaskBlendMode'.
- Decal now supports depth bias for decal mesh, to prevent z-fighting
- Decal material now supports draw order for decal projectors
- Added LightLayers support (Base on mask from renderers name RenderingLayers and mask from light name LightLayers - if they match, the light apply) - cost an extra GBuffer in deferred (more bandwidth)
- When LightLayers is enabled, the AmbientOclusion is store in the GBuffer in deferred path allowing to avoid double occlusion with SSAO. In forward the double occlusion is now always avoided.
- Added the possibility to add an override transform on the camera for volume interpolation
- Added desired lux intensity and auto multiplier for HDRI sky
- Added an option to disable light by type in the debug menu
- Added gradient sky
- Split EmissiveColor and bakeDiffuseLighting in forward avoiding the emissiveColor to be affect by SSAO
- Added a volume to control indirect light intensity
- Added EV 100 intensity unit for area lights
- Added support for RendererPriority on Renderer. This allow to control order of transparent rendering manually. HDRP have now two stage of sorting for transparent in addition to bact to front. Material have a priority then Renderer have a priority.
- Add Coupling of (HD)Camera and HDAdditionalCameraData for reset and remove in inspector contextual menu of Camera
- Add Coupling of (HD)ReflectionProbe and HDAdditionalReflectionData for reset and remove in inspector contextual menu of ReflectoinProbe
- Add macro to forbid unity_ObjectToWorld/unity_WorldToObject to be use as it doesn't handle camera relative rendering
- Add opacity control on contact shadow

### Fixed
- Fixed an issue with PreIntegratedFGD texture being sometimes destroyed and not regenerated causing rendering to break
- PostProcess input buffers are not copied anymore on PC if the viewport size matches the final render target size
- Fixed an issue when manipulating a lot of decals, it was displaying a lot of errors in the inspector
- Fixed capture material with reflection probe
- Refactored Constant Buffers to avoid hitting the maximum number of bound CBs in some cases.
- Fixed the light range affecting the transform scale when changed.
- Snap to grid now works for Decal projector resizing.
- Added a warning for 128x128 cookie texture without mipmaps
- Replace the sampler used for density volumes for correct wrap mode handling

### Changed
- Move Render Pipeline Debug "Windows from Windows->General-> Render Pipeline debug windows" to "Windows from Windows->Analysis-> Render Pipeline debug windows"
- Update detail map formula for smoothness and albedo, goal it to bright and dark perceptually and scale factor is use to control gradient speed
- Refactor the Upgrade material system. Now a material can be update from older version at any time. Call Edit/Render Pipeline/Upgrade all Materials to newer version
- Change name EnableDBuffer to EnableDecals at several place (shader, hdrp asset...), this require a call to Edit/Render Pipeline/Upgrade all Materials to newer version to have up to date material.
- Refactor shader code: BakeLightingData structure have been replace by BuiltinData. Lot of shader code have been remove/change.
- Refactor shader code: All GBuffer are now handled by the deferred material. Mean ShadowMask and LightLayers are control by lit material in lit.hlsl and not outside anymore. Lot of shader code have been remove/change.
- Refactor shader code: Rename GetBakedDiffuseLighting to ModifyBakedDiffuseLighting. This function now handle lighting model for transmission too. Lux meter debug mode is factor outisde.
- Refactor shader code: GetBakedDiffuseLighting is not call anymore in GBuffer or forward pass, including the ConvertSurfaceDataToBSDFData and GetPreLightData, this is done in ModifyBakedDiffuseLighting now
- Refactor shader code: Added a backBakeDiffuseLighting to BuiltinData to handle lighting for transmission
- Refactor shader code: Material must now call InitBuiltinData (Init all to zero + init bakeDiffuseLighting and backBakeDiffuseLighting ) and PostInitBuiltinData

## [3.0.0-preview] - 2018-01-01

### Fixed
- Fixed an issue with distortion that was using previous frame instead of current frame
- Fixed an issue where disabled light where not upgrade correctly to the new physical light unit system introduce in 2.0.5-preview

### Changed
- Update assembly definitions to output assemblies that match Unity naming convention (Unity.*).

## [2.0.5-preview] - 2018-01-01

### Added
- Add option supportDitheringCrossFade on HDRP Asset to allow to remove shader variant during player build if needed
- Add contact shadows for punctual lights (in additional shadow settings), only one light is allowed to cast contact shadows at the same time and so at each frame a dominant light is choosed among all light with contact shadows enabled.
- Add PCSS shadow filter support (from SRP Core)
- Exposed shadow budget parameters in HDRP asset
- Add an option to generate an emissive mesh for area lights (currently rectangle light only). The mesh fits the size, intensity and color of the light.
- Add an option to the HDRP asset to increase the resolution of volumetric lighting.
- Add additional ligth unit support for punctual light (Lumens, Candela) and area lights (Lumens, Luminance)
- Add dedicated Gizmo for the box Influence volume of HDReflectionProbe / PlanarReflectionProbe

### Changed
- Re-enable shadow mask mode in debug view
- SSS and Transmission code have been refactored to be able to share it between various material. Guidelines are in SubsurfaceScattering.hlsl
- Change code in area light with LTC for Lit shader. Magnitude is now take from FGD texture instead of a separate texture
- Improve camera relative rendering: We now apply camera translation on the model matrix, so before the TransformObjectToWorld(). Note: unity_WorldToObject and unity_ObjectToWorld must never be used directly.
- Rename positionWS to positionRWS (Camera relative world position) at a lot of places (mainly in interpolator and FragInputs). In case of custom shader user will be required to update their code.
- Rename positionWS, capturePositionWS, proxyPositionWS, influencePositionWS to positionRWS, capturePositionRWS, proxyPositionRWS, influencePositionRWS (Camera relative world position) in LightDefinition struct.
- Improve the quality of trilinear filtering of density volume textures.
- Improve UI for HDReflectionProbe / PlanarReflectionProbe

### Fixed
- Fixed a shader preprocessor issue when compiling DebugViewMaterialGBuffer.shader against Metal target
- Added a temporary workaround to Lit.hlsl to avoid broken lighting code with Metal/AMD
- Fixed issue when using more than one volume texture mask with density volumes.
- Fixed an error which prevented volumetric lighting from working if no density volumes with 3D textures were present.
- Fix contact shadows applied on transmission
- Fix issue with forward opaque lit shader variant being removed by the shader preprocessor
- Fixed compilation errors on platforms with limited XRSetting support.
- Fixed apply range attenuation option on punctual light
- Fixed issue with color temperature not take correctly into account with static lighting
- Don't display fog when diffuse lighting, specular lighting, or lux meter debug mode are enabled.

## [2.0.4-preview] - 2018-01-01

### Fixed
- Fix issue when disabling rough refraction and building a player. Was causing a crash.

## [2.0.3-preview] - 2018-01-01

### Added
- Increased debug color picker limit up to 260k lux

## [2.0.2-preview] - 2018-01-01

### Added
- Add Light -> Planar Reflection Probe command
- Added a false color mode in rendering debug
- Add support for mesh decals
- Add flag to disable projector decals on transparent geometry to save performance and decal texture atlas space
- Add ability to use decal diffuse map as mask only
- Add visualize all shadow masks in lighting debug
- Add export of normal and roughness buffer for forwardOnly and when in supportOnlyForward mode for forward
- Provide a define in lit.hlsl (FORWARD_MATERIAL_READ_FROM_WRITTEN_NORMAL_BUFFER) when output buffer normal is used to read the normal and roughness instead of caclulating it (can save performance, but lower quality due to compression)
- Add color swatch to decal material

### Changed
- Change Render -> Planar Reflection creation to 3D Object -> Mirror
- Change "Enable Reflector" name on SpotLight to "Angle Affect Intensity"
- Change prototype of BSDFData ConvertSurfaceDataToBSDFData(SurfaceData surfaceData) to BSDFData ConvertSurfaceDataToBSDFData(uint2 positionSS, SurfaceData surfaceData)

### Fixed
- Fix issue with StackLit in deferred mode with deferredDirectionalShadow due to GBuffer not being cleared. Gbuffer is still not clear and issue was fix with the new Output of normal buffer.
- Fixed an issue where interpolation volumes were not updated correctly for reflection captures.
- Fixed an exception in Light Loop settings UI

## [2.0.1-preview] - 2018-01-01

### Added
- Add stripper of shader variant when building a player. Save shader compile time.
- Disable per-object culling that was executed in C++ in HD whereas it was not used (Optimization)
- Enable texture streaming debugging (was not working before 2018.2)
- Added Screen Space Reflection with Proxy Projection Model
- Support correctly scene selection for alpha tested object
- Add per light shadow mask mode control (i.e shadow mask distance and shadow mask). It use the option NonLightmappedOnly
- Add geometric filtering to Lit shader (allow to reduce specular aliasing)
- Add shortcut to create DensityVolume and PlanarReflection in hierarchy
- Add a DefaultHDMirrorMaterial material for PlanarReflection
- Added a script to be able to upgrade material to newer version of HDRP
- Removed useless duplication of ForwardError passes.
- Add option to not compile any DEBUG_DISPLAY shader in the player (Faster build) call Support Runtime Debug display

### Changed
- Changed SupportForwardOnly to SupportOnlyForward in render pipeline settings
- Changed versioning variable name in HDAdditionalXXXData from m_version to version
- Create unique name when creating a game object in the rendering menu (i.e Density Volume(2))
- Re-organize various files and folder location to clean the repository
- Change Debug windows name and location. Now located at:  Windows -> General -> Render Pipeline Debug

### Removed
- Removed GlobalLightLoopSettings.maxPlanarReflectionProbes and instead use value of GlobalLightLoopSettings.planarReflectionProbeCacheSize
- Remove EmissiveIntensity parameter and change EmissiveColor to be HDR (Matching Builtin Unity behavior) - Data need to be updated - Launch Edit -> Single Step Upgrade Script -> Upgrade all Materials emissionColor

### Fixed
- Fix issue with LOD transition and instancing
- Fix discrepency between object motion vector and camera motion vector
- Fix issue with spot and dir light gizmo axis not highlighted correctly
- Fix potential crash while register debug windows inputs at startup
- Fix warning when creating Planar reflection
- Fix specular lighting debug mode (was rendering black)
- Allow projector decal with null material to allow to configure decal when HDRP is not set
- Decal atlas texture offset/scale is updated after allocations (used to be before so it was using date from previous frame)

## [0.0.0-preview] - 2018-01-01

### Added
- Configure the VolumetricLightingSystem code path to be on by default
- Trigger a build exception when trying to build an unsupported platform
- Introduce the VolumetricLightingController component, which can (and should) be placed on the camera, and allows one to control the near and the far plane of the V-Buffer (volumetric "froxel" buffer) along with the depth distribution (from logarithmic to linear)
- Add 3D texture support for DensityVolumes
- Add a better mapping of roughness to mipmap for planar reflection
- The VolumetricLightingSystem now uses RTHandles, which allows to save memory by sharing buffers between different cameras (history buffers are not shared), and reduce reallocation frequency by reallocating buffers only if the rendering resolution increases (and suballocating within existing buffers if the rendering resolution decreases)
- Add a Volumetric Dimmer slider to lights to control the intensity of the scattered volumetric lighting
- Add UV tiling and offset support for decals.
- Add mipmapping support for volume 3D mask textures

### Changed
- Default number of planar reflection change from 4 to 2
- Rename _MainDepthTexture to _CameraDepthTexture
- The VolumetricLightingController has been moved to the Interpolation Volume framework and now functions similarly to the VolumetricFog settings
- Update of UI of cookie, CubeCookie, Reflection probe and planar reflection probe to combo box
- Allow enabling/disabling shadows for area lights when they are set to baked.
- Hide applyRangeAttenuation and FadeDistance for directional shadow as they are not used

### Removed
- Remove Resource folder of PreIntegratedFGD and add the resource to RenderPipeline Asset

### Fixed
- Fix ConvertPhysicalLightIntensityToLightIntensity() function used when creating light from script to match HDLightEditor behavior
- Fix numerical issues with the default value of mean free path of volumetric fog
- Fix the bug preventing decals from coexisting with density volumes
- Fix issue with alpha tested geometry using planar/triplanar mapping not render correctly or flickering (due to being wrongly alpha tested in depth prepass)
- Fix meta pass with triplanar (was not handling correctly the normal)
- Fix preview when a planar reflection is present
- Fix Camera preview, it is now a Preview cameraType (was a SceneView)
- Fix handling unknown GPUShadowTypes in the shadow manager.
- Fix area light shapes sent as point lights to the baking backends when they are set to baked.
- Fix unnecessary division by PI for baked area lights.
- Fix line lights sent to the lightmappers. The backends don't support this light type.
- Fix issue with shadow mask framesettings not correctly taken into account when shadow mask is enabled for lighting.
- Fix directional light and shadow mask transition, they are now matching making smooth transition
- Fix banding issues caused by high intensity volumetric lighting
- Fix the debug window being emptied on SRP asset reload
- Fix issue with debug mode not correctly clearing the GBuffer in editor after a resize
- Fix issue with ResetMaterialKeyword not resetting correctly ToggleOff/Roggle Keyword
- Fix issue with motion vector not render correctly if there is no depth prepass in deferred

## [0.0.0-preview] - 2018-01-01

### Added
- Screen Space Refraction projection model (Proxy raycasting, HiZ raymarching)
- Screen Space Refraction settings as volume component
- Added buffered frame history per camera
- Port Global Density Volumes to the Interpolation Volume System.
- Optimize ImportanceSampleLambert() to not require the tangent frame.
- Generalize SampleVBuffer() to handle different sampling and reconstruction methods.
- Improve the quality of volumetric lighting reprojection.
- Optimize Morton Order code in the Subsurface Scattering pass.
- Planar Reflection Probe support roughness (gaussian convolution of captured probe)
- Use an atlas instead of a texture array for cluster transparent decals
- Add a debug view to visualize the decal atlas
- Only store decal textures to atlas if decal is visible, debounce out of memory decal atlas warning.
- Add manipulator gizmo on decal to improve authoring workflow
- Add a minimal StackLit material (work in progress, this version can be used as template to add new material)

### Changed
- EnableShadowMask in FrameSettings (But shadowMaskSupport still disable by default)
- Forced Planar Probe update modes to (Realtime, Every Update, Mirror Camera)
- Screen Space Refraction proxy model uses the proxy of the first environment light (Reflection probe/Planar probe) or the sky
- Moved RTHandle static methods to RTHandles
- Renamed RTHandle to RTHandleSystem.RTHandle
- Move code for PreIntegratedFDG (Lit.shader) into its dedicated folder to be share with other material
- Move code for LTCArea (Lit.shader) into its dedicated folder to be share with other material

### Removed
- Removed Planar Probe mirror plane position and normal fields in inspector, always display mirror plane and normal gizmos

### Fixed
- Fix fog flags in scene view is now taken into account
- Fix sky in preview windows that were disappearing after a load of a new level
- Fix numerical issues in IntersectRayAABB().
- Fix alpha blending of volumetric lighting with transparent objects.
- Fix the near plane of the V-Buffer causing out-of-bounds look-ups in the clustered data structure.
- Depth and color pyramid are properly computed and sampled when the camera renders inside a viewport of a RTHandle.
- Fix decal atlas debug view to work correctly when shadow atlas view is also enabled
- Fix TransparentSSR with non-rendergraph.
- Fix shader compilation warning on SSR compute shader.<|MERGE_RESOLUTION|>--- conflicted
+++ resolved
@@ -94,11 +94,8 @@
 - Fixed gizmo rendering when wireframe mode is selected.
 - Fixed issue in path tracing, where objects would cast shadows even if not present in the path traced layers (case 1318857).
 - Fixed SRP batcher not compatible with Decal (case 1311586)
-<<<<<<< HEAD
+- Fixed grey screen on playstation platform when histogram exposure is enabled but the curve mapping is not used.
 - Fixed SSR Precision for 4K Screens
-=======
-- Fixed grey screen on playstation platform when histogram exposure is enabled but the curve mapping is not used.
->>>>>>> 18dd20df
 
 ### Changed
 - Changed Window/Render Pipeline/HD Render Pipeline Wizard to Window/Rendering/HDRP Wizard
