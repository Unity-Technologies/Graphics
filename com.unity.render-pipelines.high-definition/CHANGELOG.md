--- conflicted
+++ resolved
@@ -131,13 +131,10 @@
 - Added Histogram guided automatic exposure.
 - Added few exposure debug modes.
 - Added support for multiple path-traced views at once (e.g., scene and game views).
-<<<<<<< HEAD
+- Added custom target mid grey for auto exposure.
 - Added CustomPassUtils API to simplify Blur, Copy and DrawRenderers custom passes.
 - Added an API in HDRP to override the camera within the rendering of a frame (mainly for custom pass).
 - Added more custom pass API functions, mainly to render objects from another camera.
-=======
-- Added custom target mid grey for auto exposure.
->>>>>>> 6573a4c3
 
 ### Fixed
 - Fix when rescale probe all direction below zero (1219246)
