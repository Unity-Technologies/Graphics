--- conflicted
+++ resolved
@@ -28,9 +28,7 @@
 - Fixed "Screen position out of view frustum" error when camera is at exactly the planar reflection probe location.
 - Fixed issue with diffusion profile not being updated upon reset of the editor. 
 - Fixed Amplitude -> Min/Max parametrization conversion
-<<<<<<< HEAD
 - VFX : Debug material view were rendering pink for albedo. (case 1290752)
-=======
 - Fixed an issue that lead to corrupted refraction in some scenarios on xbox.
 - Fixed issue when undoing a change in diffuse profile list after deleting the volume profile.
 - Fixed a static lighting flickering issue caused by having an active planar probe in the scene while rendering inspector preview.
@@ -53,7 +51,6 @@
 - Fixed issue with exposure history being uninitialized on second frame.
 - Fixed nan in reflection probe when volumetric fog filtering is enabled, causing the whole probe to be invalid.
 - Fixed a null ref in the volume component list when there is no volume components in the project.
->>>>>>> c40cbccc
 
 ### Changed
 - Remove MSAA debug mode when renderpipeline asset has no MSAA
