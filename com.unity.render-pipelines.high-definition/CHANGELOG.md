--- conflicted
+++ resolved
@@ -15,11 +15,8 @@
 
 ### Fixed
 - Fixed probe volumes debug views.
-<<<<<<< HEAD
+- Fixed ShaderGraph Decal material not showing exposed properties.
 - Fixed volumetric fog with XR single-pass rendering.
-=======
-- Fixed ShaderGraph Decal material not showing exposed properties.
->>>>>>> 433f4231
 
 ### Changed
 - Removed the material pass probe volumes evaluation mode.
