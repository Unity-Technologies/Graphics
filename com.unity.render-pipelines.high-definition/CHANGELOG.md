--- conflicted
+++ resolved
@@ -61,11 +61,8 @@
 - Diffusion Profile and Material references in HDRP materials are now correctly exported to unity packages. Note that the diffusion profile or the material references need to be edited once before this can work properly.
 - Fixed shadowmask UI now correctly showing shadowmask disable
 - Fixed the indirect diffuse texture not being ignored when it should (ray tracing disabled).
-<<<<<<< HEAD
+- Fixed depth prepass and postpass being disabled after changing the shader in the material UI.
 - Fixed a performance issue with stochastic ray traced area shadows.
-=======
-- Fixed depth prepass and postpass being disabled after changing the shader in the material UI.
->>>>>>> f1d45cf3
 
 ### Changed
 - Rejecting history for ray traced reflections based on a threshold evaluated on the neighborhood of the sampled history.
