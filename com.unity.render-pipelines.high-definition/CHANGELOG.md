--- conflicted
+++ resolved
@@ -103,11 +103,8 @@
 - Moved SSGI out of preview.
 - Skip an unneeded depth buffer copy on consoles. 
 - Replaced the Density Volume Texture Tool with the new 3D Texture Importer.
-<<<<<<< HEAD
+- Rename Raytracing Node to Raytracing Quality Keyword and rename high and low inputs as default and raytraced. All raytracing effects now use the raytraced mode but path tracing.
 - Moved diffusion profile list to the HDRP default settings panel.
-=======
-- Rename Raytracing Node to Raytracing Quality Keyword and rename high and low inputs as default and raytraced. All raytracing effects now use the raytraced mode but path tracing.
->>>>>>> ba4187dc
 
 ## [10.0.0] - 2019-06-10
 
