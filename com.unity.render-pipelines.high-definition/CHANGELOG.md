--- conflicted
+++ resolved
@@ -18,9 +18,6 @@
 
 ### Fixed
 - Fixed an issue where the Exposure Shader Graph node had clipped text. (case 1265057)
-<<<<<<< HEAD
-- Fixed the stripping not working the terrain alphatest feature required for terrain holes (case 1205902).
-=======
 - Fixed an issue when rendering into texture where alpha would not default to 1.0 when using 11_11_10 color buffer in non-dev builds.
 - Fixed issues with reordering and hiding graphics compositor layers (cases 1283903, 1285282, 1283886).
 - Fixed the possibility to have a shader with a pre-refraction render queue and refraction enabled at the same time.
@@ -28,8 +25,7 @@
 - Fixed upside down XR occlusion mesh.
 - Fixed precision issue with the atmospheric fog.
 - Fixed issue with TAA and no motion vectors.
-
->>>>>>> f923285c
+- Fixed the stripping not working the terrain alphatest feature required for terrain holes (case 1205902).
 
 ### Changed
 - Combined occlusion meshes into one to reduce draw calls and state changes with XR single-pass.
