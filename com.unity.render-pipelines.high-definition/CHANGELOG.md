# Changelog
All notable changes to this package will be documented in this file.

The format is based on [Keep a Changelog](http://keepachangelog.com/en/1.0.0/)
and this project adheres to [Semantic Versioning](http://semver.org/spec/v2.0.0.html).

## [Unreleased]

### Added
- Ray tracing support for VR single-pass
- Added sharpen filter shader parameter and UI for TemporalAA to control image quality instead of hardcoded value
- Added frame settings option for custom post process and custom passes as well as custom color buffer format option.
- Add check in wizard on SRP Batcher enabled.
- Added default implementations of OnPreprocessMaterialDescription for FBX, Obj, Sketchup and 3DS file formats.
- Added custom pass fade radius
- Added after post process injection point for custom passes
- Added basic alpha compositing support - Alpha is available afterpostprocess when using FP16 buffer format.
- Added falloff distance on Reflection Probe and Planar Reflection Probe
- Added Backplate projection from the HDRISky
- Added Shadow Matte in UnlitMasterNode, which only received shadow without lighting
- Added hability to name LightLayers in HDRenderPipelineAsset
- Added a range compression factor for Reflection Probe and Planar Reflection Probe to avoid saturation of colors.
- Added path tracing support for directional, point and spot lights, as well as emission from Lit and Unlit.
- Added non temporal version of SSAO.
- Added more detailed ray tracing stats in the debug window
- Added Disc area light (bake only)
- Added a warning in the material UI to prevent transparent + subsurface-scattering combination.
- Added XR single-pass setting into HDRP asset
- Added a penumbra tint option for lights
- Added support for depth copy with XR SDK
- Added debug setting to Render Pipeline Debug Window to list the active XR views
- Added an option to filter the result of the volumetric lighting (off by default).
- Added a transmission multiplier for directional lights
- Added XR single-pass test mode to Render Pipeline Debug Window
- Added debug setting to Render Pipeline Window to list the active XR views
- Added a new refraction mode for the Lit shader (thin). Which is a box refraction with small thickness values
- Added the code to support Barn Doors for Area Lights based on a shaderconfig option.
- Added HDRPCameraBinder property binder for Visual Effect Graph
- Added "Celestial Body" controls to the Directional Light
- Added new parameters to the Physically Based Sky
- Added Reflections to the DXR Wizard
- Added the possibility to have ray traced colored and semi-transparent shadows on directional lights.
- Added a check in the custom post process template to throw an error if the default shader is not found.
- Exposed the debug overlay ratio in the debug menu.
- Added a separate frame settings for tonemapping alongside color grading.
- Added the receive fog option in the material UI for ShaderGraphs.
- Added a public virtual bool in the custom post processes API to specify if a post processes should be executed in the scene view.
- Added a menu option that checks scene issues with ray tracing. Also removed the previously existing warning at runtime.
- Added Contrast Adaptive Sharpen (CAS) Upscaling effect.
- Added APIs to update probe settings at runtime.
- Added documentation for the rayTracingSupported method in HDRP
- Added user-selectable format for the post processing passes.
- Added support for alpha channel in some post-processing passes (DoF, TAA, Uber).
- Added warnings in FrameSettings inspector when using DXR and atempting to use Asynchronous Execution.
- Exposed Stencil bits that can be used by the user.
- Added history rejection based on velocity of intersected objects for directional, point and spot lights.
- Added a affectsVolumetric field to the HDAdditionalLightData API to know if light affects volumetric fog.
- Add OS and Hardware check in the Wizard fixes for DXR.
- Added option to exclude camera motion from motion blur.
- Added semi-transparent shadows for point and spot lights.
- Added support for semi-transparent shadow for unlit shader and unlit shader graph.
- Added the alpha clip enabled toggle to the material UI for all HDRP shader graphs.
- Added Material Samples to explain how to use the lit shader features
- Added an initial implementation of ray traced sub surface scattering
- Added AssetPostprocessors and Shadergraphs to handle Arnold Standard Surface and 3DsMax Physical material import from FBX.
- Added support for Smoothness Fade start work when enabling ray traced reflections.
- Added Contact shadow, Micro shadows and Screen space refraction API documentation.
- Added script documentation for SSR, SSAO (ray tracing), GI, Light Cluster, RayTracingSettings, Ray Counters, etc.
- Added path tracing support for refraction and internal reflections.
- Added support for Thin Refraction Model and Lit's Clear Coat in Path Tracing.
- Added the Tint parameter to Sky Colored Fog.
- Added of Screen Space Reflections for Transparent materials
- Added a fallback for ray traced area light shadows in case the material is forward or the lit mode is forward.
- Added a new debug mode for light layers.
- Added an "enable" toggle to the SSR volume component.
- Added support for anisotropic specular lobes in path tracing.
- Added support for alpha clipping in path tracing.
- Added support for light cookies in path tracing.
- Added support for transparent shadows in path tracing.
- Added support for iridescence in path tracing.
- Added support for background color in path tracing.
- Added a path tracing test to the test suite.
- Added a warning and workaround instructions that appear when you enable XR single-pass after the first frame with the XR SDK.
- Added the exposure sliders to the planar reflection probe preview
- Added support for subsurface scattering in path tracing.
- Added a new mode that improves the filtering of ray traced shadows (directional, point and spot) based on the distance to the occluder.
- Added support of cookie baking and add support on Disc light.
- Added support for fog attenuation in path tracing.
- Added a new debug panel for volumes
- Added XR setting to control camera jitter for temporal effects
- Added an error message in the DrawRenderers custom pass when rendering opaque objects with an HDRP asset in DeferredOnly mode.
- Added API to enable proper recording of path traced scenes (with the Unity recorder or other tools).
- Added support for fog in Recursive rendering, ray traced reflections and ray traced indirect diffuse.
- Added an alpha blend option for recursive rendering
- Added support for stack lit for ray tracing effects.
- Added support for hair for ray tracing effects.
- Added support for alpha to coverage for HDRP shaders and shader graph
- Added support for Quality Levels to Subsurface Scattering.
- Added option to disable XR rendering on the camera settings.
- Added support for specular AA from geometric curvature in AxF
- Added support for baked AO (no input for now) in AxF
- Added an info box to warn about depth test artifacts when rendering object twice in custom passes with MSAA.
- Added a frame setting for alpha to mask.
- Added support for custom passes in the AOV API
- Added Light decomposition lighting debugging modes and support in AOV
- Added exposure compensation to Fixed exposure mode
- Added support for rasterized area light shadows in StackLit
- Added support for texture-weighted automatic exposure
- Added support for POM for emissive map
- Added alpha channel support in motion blur pass.
- Added the HDRP Compositor Tool (in Preview).
- Added a ray tracing mode option in the HDRP asset that allows to override and shader stripping.
- Added support for arbitrary resolution scaling of Volumetric Lighting to the Fog volume component.
- Added range attenuation for box-shaped spotlights.
- Added scenes for hair and fabric and decals with material samples
- Added fabric materials and textures
- Added information for fabric materials in fabric scene
- Added a DisplayInfo attribute to specify a name override and a display order for Volume Component fields (used only in default inspector for now).
- Added Min distance to contact shadows.
- Added support for Depth of Field in path tracing (by sampling the lens aperture).
- Added an API in HDRP to override the camera within the rendering of a frame (mainly for custom pass).
- Added a function (HDRenderPipeline.ResetRTHandleReferenceSize) to reset the reference size of RTHandle systems.
- Added support for AxF measurements importing into texture resources tilings.
- Added Layer parameter on Area Light to modify Layer of generated Emissive Mesh
- Added a flow map parameter to HDRI Sky
- Implemented ray traced reflections for transparent objects.
- Add a new parameter to control reflections in recursive rendering.
- Added an initial version of SSGI.
- Added back-compatibility with builtin stereo matrices.
- Added CustomPassUtils API to simplify Blur, Copy and DrawRenderers custom passes.
- Added Histogram guided automatic exposure.
- Added few exposure debug modes.
<<<<<<< HEAD
- Added CustomPassUtils API to simplify Blur, Copy and DrawRenderers custom passes.
- Added an API in HDRP to override the camera within the rendering of a frame (mainly for custom pass).
- Added more custom pass API functions, mainly to render objects from another camera.
=======
- Added support for multiple path-traced views at once (e.g., scene and game views).
>>>>>>> 4f9d66e6

### Fixed
- Fix when rescale probe all direction below zero (1219246)
- Update documentation of HDRISky-Backplate, precise how to have Ambient Occlusion on the Backplate
- Sorting, undo, labels, layout in the Lighting Explorer.
- Fixed sky settings and materials in Shader Graph Samples package
- Fix/workaround a probable graphics driver bug in the GTAO shader.
- Fixed Hair and PBR shader graphs double sided modes
- Fixed an issue where updating an HDRP asset in the Quality setting panel would not recreate the pipeline.
- Fixed issue with point lights being considered even when occupying less than a pixel on screen (case 1183196)
- Fix a potential NaN source with iridescence (case 1183216)
- Fixed issue of spotlight breaking when minimizing the cone angle via the gizmo (case 1178279)
- Fixed issue that caused decals not to modify the roughness in the normal buffer, causing SSR to not behave correctly (case 1178336)
- Fixed lit transparent refraction with XR single-pass rendering
- Removed extra jitter for TemporalAA in VR
- Fixed ShaderGraph time in main preview
- Fixed issue on some UI elements in HDRP asset not expanding when clicking the arrow (case 1178369)
- Fixed alpha blending in custom post process
- Fixed the modification of the _AlphaCutoff property in the material UI when exposed with a ShaderGraph parameter.
- Fixed HDRP test `1218_Lit_DiffusionProfiles` on Vulkan.
- Fixed an issue where building a player in non-dev mode would generate render target error logs every frame
- Fixed crash when upgrading version of HDRP
- Fixed rendering issues with material previews
- Fixed NPE when using light module in Shuriken particle systems (1173348).
- Refresh cached shadow on editor changes
- Fixed light supported units caching (1182266)
- Fixed an issue where SSAO (that needs temporal reprojection) was still being rendered when Motion Vectors were not available (case 1184998)
- Fixed a nullref when modifying the height parameters inside the layered lit shader UI.
- Fixed Decal gizmo that become white after exiting play mode
- Fixed Decal pivot position to behave like a spotlight
- Fixed an issue where using the LightingOverrideMask would break sky reflection for regular cameras
- Fix DebugMenu FrameSettingsHistory persistency on close
- Fix DensityVolume, ReflectionProbe aned PlanarReflectionProbe advancedControl display
- Fix DXR scene serialization in wizard
- Fixed an issue where Previews would reallocate History Buffers every frame
- Fixed the SetLightLayer function in HDAdditionalLightData setting the wrong light layer
- Fix error first time a preview is created for planar
- Fixed an issue where SSR would use an incorrect roughness value on ForwardOnly (StackLit, AxF, Fabric, etc.) materials when the pipeline is configured to also allow deferred Lit.
- Fixed issues with light explorer (cases 1183468, 1183269)
- Fix dot colors in LayeredLit material inspector
- Fix undo not resetting all value when undoing the material affectation in LayerLit material
- Fix for issue that caused gizmos to render in render textures (case 1174395)
- Fixed the light emissive mesh not updated when the light was disabled/enabled
- Fixed light and shadow layer sync when setting the HDAdditionalLightData.lightlayersMask property
- Fixed a nullref when a custom post process component that was in the HDRP PP list is removed from the project
- Fixed issue that prevented decals from modifying specular occlusion (case 1178272).
- Fixed exposure of volumetric reprojection
- Fixed multi selection support for Scalable Settings in lights
- Fixed font shaders in test projects for VR by using a Shader Graph version
- Fixed refresh of baked cubemap by incrementing updateCount at the end of the bake (case 1158677).
- Fixed issue with rectangular area light when seen from the back
- Fixed decals not affecting lightmap/lightprobe
- Fixed zBufferParams with XR single-pass rendering
- Fixed moving objects not rendered in custom passes
- Fixed abstract classes listed in the + menu of the custom pass list
- Fixed custom pass that was rendered in previews
- Fixed precision error in zero value normals when applying decals (case 1181639)
- Fixed issue that triggered No Scene Lighting view in game view as well (case 1156102)
- Assign default volume profile when creating a new HDRP Asset
- Fixed fov to 0 in planar probe breaking the projection matrix (case 1182014)
- Fixed bugs with shadow caching
- Reassign the same camera for a realtime probe face render request to have appropriate history buffer during realtime probe rendering.
- Fixed issue causing wrong shading when normal map mode is Object space, no normal map is set, but a detail map is present (case 1143352)
- Fixed issue with decal and htile optimization
- Fixed TerrainLit shader compilation error regarding `_Control0_TexelSize` redefinition (case 1178480).
- Fixed warning about duplicate HDRuntimeReflectionSystem when configuring play mode without domain reload.
- Fixed an editor crash when multiple decal projectors were selected and some had null material
- Added all relevant fix actions to FixAll button in Wizard
- Moved FixAll button on top of the Wizard
- Fixed an issue where fog color was not pre-exposed correctly
- Fix priority order when custom passes are overlapping
- Fix cleanup not called when the custom pass GameObject is destroyed
- Replaced most instances of GraphicsSettings.renderPipelineAsset by GraphicsSettings.currentRenderPipeline. This should fix some parameters not working on Quality Settings overrides.
- Fixed an issue with Realtime GI not working on upgraded projects.
- Fixed issue with screen space shadows fallback texture was not set as a texture array.
- Fixed Pyramid Lights bounding box
- Fixed terrain heightmap default/null values and epsilons
- Fixed custom post-processing effects breaking when an abstract class inherited from `CustomPostProcessVolumeComponent`
- Fixed XR single-pass rendering in Editor by using ShaderConfig.s_XrMaxViews to allocate matrix array
- Multiple different skies rendered at the same time by different cameras are now handled correctly without flickering
- Fixed flickering issue happening when different volumes have shadow settings and multiple cameras are present.
- Fixed issue causing planar probes to disappear if there is no light in the scene.
- Fixed a number of issues with the prefab isolation mode (Volumes leaking from the main scene and reflection not working properly)
- Fixed an issue with fog volume component upgrade not working properly
- Fixed Spot light Pyramid Shape has shadow artifacts on aspect ratio values lower than 1
- Fixed issue with AO upsampling in XR
- Fixed camera without HDAdditionalCameraData component not rendering
- Removed the macro ENABLE_RAYTRACING for most of the ray tracing code
- Fixed prefab containing camera reloading in loop while selected in the Project view
- Fixed issue causing NaN wheh the Z scale of an object is set to 0.
- Fixed DXR shader passes attempting to render before pipeline loaded
- Fixed black ambient sky issue when importing a project after deleting Library.
- Fixed issue when upgrading a Standard transparent material (case 1186874)
- Fixed area light cookies not working properly with stack lit
- Fixed material render queue not updated when the shader is changed in the material inspector.
- Fixed a number of issues with full screen debug modes not reseting correctly when setting another mutually exclusive mode
- Fixed compile errors for platforms with no VR support
- Fixed an issue with volumetrics and RTHandle scaling (case 1155236)
- Fixed an issue where sky lighting might be updated uselessly
- Fixed issue preventing to allow setting decal material to none (case 1196129)
- Fixed XR multi-pass decals rendering
- Fixed several fields on Light Inspector that not supported Prefab overrides
- Fixed EOL for some files
- Fixed scene view rendering with volumetrics and XR enabled
- Fixed decals to work with multiple cameras
- Fixed optional clear of GBuffer (Was always on)
- Fixed render target clears with XR single-pass rendering
- Fixed HDRP samples file hierarchy
- Fixed Light units not matching light type
- Fixed QualitySettings panel not displaying HDRP Asset
- Fixed black reflection probes the first time loading a project
- Fixed y-flip in scene view with XR SDK
- Fixed Decal projectors do not immediately respond when parent object layer mask is changed in editor.
- Fixed y-flip in scene view with XR SDK
- Fixed a number of issues with Material Quality setting
- Fixed the transparent Cull Mode option in HD unlit master node settings only visible if double sided is ticked.
- Fixed an issue causing shadowed areas by contact shadows at the edge of far clip plane if contact shadow length is very close to far clip plane.
- Fixed editing a scalable settings will edit all loaded asset in memory instead of targetted asset.
- Fixed Planar reflection default viewer FOV
- Fixed flickering issues when moving the mouse in the editor with ray tracing on.
- Fixed the ShaderGraph main preview being black after switching to SSS in the master node settings
- Fixed custom fullscreen passes in VR
- Fixed camera culling masks not taken in account in custom pass volumes
- Fixed object not drawn in custom pass when using a DrawRenderers with an HDRP shader in a build.
- Fixed injection points for Custom Passes (AfterDepthAndNormal and BeforePreRefraction were missing)
- Fixed a enum to choose shader tags used for drawing objects (DepthPrepass or Forward) when there is no override material.
- Fixed lit objects in the BeforePreRefraction, BeforeTransparent and BeforePostProcess.
- Fixed the None option when binding custom pass render targets to allow binding only depth or color.
- Fixed custom pass buffers allocation so they are not allocated if they're not used.
- Fixed the Custom Pass entry in the volume create asset menu items.
- Fixed Prefab Overrides workflow on Camera.
- Fixed alignment issue in Preset for Camera.
- Fixed alignment issue in Physical part for Camera.
- Fixed FrameSettings multi-edition.
- Fixed a bug happening when denoising multiple ray traced light shadows
- Fixed minor naming issues in ShaderGraph settings
- VFX: Removed z-fight glitches that could appear when using deferred depth prepass and lit quad primitives
- VFX: Preserve specular option for lit outputs (matches HDRP lit shader)
- Fixed an issue with Metal Shader Compiler and GTAO shader for metal
- Fixed resources load issue while upgrading HDRP package.
- Fix LOD fade mask by accounting for field of view
- Fixed spot light missing from ray tracing indirect effects.
- Fixed a UI bug in the diffusion profile list after fixing them from the wizard.
- Fixed the hash collision when creating new diffusion profile assets.
- Fixed a light leaking issue with box light casting shadows (case 1184475)
- Fixed Cookie texture type in the cookie slot of lights (Now displays a warning because it is not supported).
- Fixed a nullref that happens when using the Shuriken particle light module
- Fixed alignment in Wizard
- Fixed text overflow in Wizard's helpbox
- Fixed Wizard button fix all that was not automatically grab all required fixes
- Fixed VR tab for MacOS in Wizard
- Fixed local config package workflow in Wizard
- Fixed issue with contact shadows shifting when MSAA is enabled.
- Fixed EV100 in the PBR sky
- Fixed an issue In URP where sometime the camera is not passed to the volume system and causes a null ref exception (case 1199388)
- Fixed nullref when releasing HDRP with custom pass disabled
- Fixed performance issue derived from copying stencil buffer.
- Fixed an editor freeze when importing a diffusion profile asset from a unity package.
- Fixed an exception when trying to reload a builtin resource.
- Fixed the light type intensity unit reset when switching the light type.
- Fixed compilation error related to define guards and CreateLayoutFromXrSdk()
- Fixed documentation link on CustomPassVolume.
- Fixed player build when HDRP is in the project but not assigned in the graphic settings.
- Fixed an issue where ambient probe would be black for the first face of a baked reflection probe
- VFX: Fixed Missing Reference to Visual Effect Graph Runtime Assembly
- Fixed an issue where rendering done by users in EndCameraRendering would be executed before the main render loop.
- Fixed Prefab Override in main scope of Volume.
- Fixed alignment issue in Presset of main scope of Volume.
- Fixed persistence of ShowChromeGizmo and moved it to toolbar for coherency in ReflectionProbe and PlanarReflectionProbe.
- Fixed Alignement issue in ReflectionProbe and PlanarReflectionProbe.
- Fixed Prefab override workflow issue in ReflectionProbe and PlanarReflectionProbe.
- Fixed empty MoreOptions and moved AdvancedManipulation in a dedicated location for coherency in ReflectionProbe and PlanarReflectionProbe.
- Fixed Prefab override workflow issue in DensityVolume.
- Fixed empty MoreOptions and moved AdvancedManipulation in a dedicated location for coherency in DensityVolume.
- Fix light limit counts specified on the HDRP asset
- Fixed Quality Settings for SSR, Contact Shadows and Ambient Occlusion volume components
- Fixed decalui deriving from hdshaderui instead of just shaderui
- Use DelayedIntField instead of IntField for scalable settings
- Fixed init of debug for FrameSettingsHistory on SceneView camera
- Added a fix script to handle the warning 'referenced script in (GameObject 'SceneIDMap') is missing'
- Fix Wizard load when none selected for RenderPipelineAsset
- Fixed TerrainLitGUI when per-pixel normal property is not present.
- Fixed rendering errors when enabling debug modes with custom passes
- Fix an issue that made PCSS dependent on Atlas resolution (not shadow map res)
- Fixing a bug whith histories when n>4 for ray traced shadows
- Fixing wrong behavior in ray traced shadows for mesh renderers if their cast shadow is shadow only or double sided
- Only tracing rays for shadow if the point is inside the code for spotlight shadows
- Only tracing rays if the point is inside the range for point lights
- Fixing ghosting issues when the screen space shadow  indexes change for a light with ray traced shadows
- Fixed an issue with stencil management and Xbox One build that caused corrupted output in deferred mode.
- Fixed a mismatch in behavior between the culling of shadow maps and ray traced point and spot light shadows
- Fixed recursive ray tracing not working anymore after intermediate buffer refactor.
- Fixed ray traced shadow denoising not working (history rejected all the time).
- Fixed shader warning on xbox one
- Fixed cookies not working for spot lights in ray traced reflections, ray traced GI and recursive rendering
- Fixed an inverted handling of CoatSmoothness for SSR in StackLit.
- Fixed missing distortion inputs in Lit and Unlit material UI.
- Fixed issue that propagated NaNs across multiple frames through the exposure texture.
- Fixed issue with Exclude from TAA stencil ignored.
- Fixed ray traced reflection exposure issue.
- Fixed issue with TAA history not initialising corretly scale factor for first frame
- Fixed issue with stencil test of material classification not using the correct Mask (causing false positive and bad performance with forward material in deferred)
- Fixed issue with History not reset when chaning antialiasing mode on camera
- Fixed issue with volumetric data not being initialized if default settings have volumetric and reprojection off.
- Fixed ray tracing reflection denoiser not applied in tier 1
- Fixed the vibility of ray tracing related methods.
- Fixed the diffusion profile list not saved when clicking the fix button in the material UI.
- Fixed crash when pushing bounce count higher than 1 for ray traced GI or reflections
- Fixed PCSS softness scale so that it better match ray traced reference for punctual lights.
- Fixed exposure management for the path tracer
- Fixed AxF material UI containing two advanced options settings.
- Fixed an issue where cached sky contexts were being destroyed wrongly, breaking lighting in the LookDev
- Fixed issue that clamped PCSS softness too early and not after distance scale.
- Fixed fog affect transparent on HD unlit master node
- Fixed custom post processes re-ordering not saved.
- Fixed NPE when using scalable settings
- Fixed an issue where PBR sky precomputation was reset incorrectly in some cases causing bad performance.
- Fixed a bug due to depth history begin overriden too soon
- Fixed CustomPassSampleCameraColor scale issue when called from Before Transparent injection point.
- Fixed corruption of AO in baked probes.
- Fixed issue with upgrade of projects that still had Very High as shadow filtering quality.
- Fixed issue that caused Distortion UI to appear in Lit.
- Fixed several issues with decal duplicating when editing them.
- Fixed initialization of volumetric buffer params (1204159)
- Fixed an issue where frame count was incorrectly reset for the game view, causing temporal processes to fail.
- Fixed Culling group was not disposed error.
- Fixed issues on some GPU that do not support gathers on integer textures.
- Fixed an issue with ambient probe not being initialized for the first frame after a domain reload for volumetric fog.
- Fixed the scene visibility of decal projectors and density volumes
- Fixed a leak in sky manager.
- Fixed an issue where entering playmode while the light editor is opened would produce null reference exceptions.
- Fixed the debug overlay overlapping the debug menu at runtime.
- Fixed an issue with the framecount when changing scene.
- Fixed errors that occurred when using invalid near and far clip plane values for planar reflections.
- Fixed issue with motion blur sample weighting function.
- Fixed motion vectors in MSAA.
- Fixed sun flare blending (case 1205862).
- Fixed a lot of issues related to ray traced screen space shadows.
- Fixed memory leak caused by apply distortion material not being disposed.
- Fixed Reflection probe incorrectly culled when moving its parent (case 1207660)
- Fixed a nullref when upgrading the Fog volume components while the volume is opened in the inspector.
- Fix issues where decals on PS4 would not correctly write out the tile mask causing bits of the decal to go missing.
- Use appropriate label width and text content so the label is completely visible
- Fixed an issue where final post process pass would not output the default alpha value of 1.0 when using 11_11_10 color buffer format.
- Fixed SSR issue after the MSAA Motion Vector fix.
- Fixed an issue with PCSS on directional light if punctual shadow atlas was not allocated.
- Fixed an issue where shadow resolution would be wrong on the first face of a baked reflection probe.
- Fixed issue with PCSS softness being incorrect for cascades different than the first one.
- Fixed custom post process not rendering when using multiple HDRP asset in quality settings
- Fixed probe gizmo missing id (case 1208975)
- Fixed a warning in raytracingshadowfilter.compute
- Fixed issue with AO breaking with small near plane values.
- Fixed custom post process Cleanup function not called in some cases.
- Fixed shader warning in AO code.
- Fixed a warning in simpledenoiser.compute
- Fixed tube and rectangle light culling to use their shape instead of their range as a bounding box.
- Fixed caused by using gather on a UINT texture in motion blur.
- Fix issue with ambient occlusion breaking when dynamic resolution is active.
- Fixed some possible NaN causes in Depth of Field.
- Fixed Custom Pass nullref due to the new Profiling Sample API changes
- Fixed the black/grey screen issue on after post process Custom Passes in non dev builds.
- Fixed particle lights.
- Improved behavior of lights and probe going over the HDRP asset limits.
- Fixed issue triggered when last punctual light is disabled and more than one camera is used.
- Fixed Custom Pass nullref due to the new Profiling Sample API changes
- Fixed the black/grey screen issue on after post process Custom Passes in non dev builds.
- Fixed XR rendering locked to vsync of main display with Standalone Player.
- Fixed custom pass cleanup not called at the right time when using multiple volumes.
- Fixed an issue on metal with edge of decal having artifact by delaying discard of fragments during decal projection
- Fixed various shader warning
- Fixing unnecessary memory allocations in the ray tracing cluster build
- Fixed duplicate column labels in LightEditor's light tab
- Fixed white and dark flashes on scenes with very high or very low exposure when Automatic Exposure is being used.
- Fixed an issue where passing a null ProfilingSampler would cause a null ref exception.
- Fixed memory leak in Sky when in matcap mode.
- Fixed compilation issues on platform that don't support VR.
- Fixed migration code called when we create a new HDRP asset.
- Fixed RemoveComponent on Camera contextual menu to not remove Camera while a component depend on it.
- Fixed an issue where ambient occlusion and screen space reflections editors would generate null ref exceptions when HDRP was not set as the current pipeline.
- Fixed a null reference exception in the probe UI when no HDRP asset is present.
- Fixed the outline example in the doc (sampling range was dependent on screen resolution)
- Fixed a null reference exception in the HDRI Sky editor when no HDRP asset is present.
- Fixed an issue where Decal Projectors created from script where rotated around the X axis by 90°.
- Fixed frustum used to compute Density Volumes visibility when projection matrix is oblique.
- Fixed a null reference exception in Path Tracing, Recursive Rendering and raytraced Global Illumination editors when no HDRP asset is present.
- Fix for NaNs on certain geometry with Lit shader -- [case 1210058](https://fogbugz.unity3d.com/f/cases/1210058/)
- Fixed an issue where ambient occlusion and screen space reflections editors would generate null ref exceptions when HDRP was not set as the current pipeline.
- Fixed a null reference exception in the probe UI when no HDRP asset is present.
- Fixed the outline example in the doc (sampling range was dependent on screen resolution)
- Fixed a null reference exception in the HDRI Sky editor when no HDRP asset is present.
- Fixed an issue where materials newly created from the contextual menu would have an invalid state, causing various problems until it was edited.
- Fixed transparent material created with ZWrite enabled (now it is disabled by default for new transparent materials)
- Fixed mouseover on Move and Rotate tool while DecalProjector is selected.
- Fixed wrong stencil state on some of the pixel shader versions of deferred shader.
- Fixed an issue where creating decals at runtime could cause a null reference exception.
- Fixed issue that displayed material migration dialog on the creation of new project.
- Fixed various issues with time and animated materials (cases 1210068, 1210064).
- Updated light explorer with latest changes to the Fog and fixed issues when no visual environment was present.
- Fixed not handleling properly the recieve SSR feature with ray traced reflections
- Shadow Atlas is no longer allocated for area lights when they are disabled in the shader config file.
- Avoid MRT Clear on PS4 as it is not implemented yet.
- Fixed runtime debug menu BitField control.
- Fixed the radius value used for ray traced directional light.
- Fixed compilation issues with the layered lit in ray tracing shaders.
- Fixed XR autotests viewport size rounding
- Fixed mip map slider knob displayed when cubemap have no mipmap
- Remove unnecessary skip of material upgrade dialog box.
- Fixed the profiling sample mismatch errors when enabling the profiler in play mode
- Fixed issue that caused NaNs in reflection probes on consoles.
- Fixed adjusting positive axis of Blend Distance slides the negative axis in the density volume component.
- Fixed the blend of reflections based on the weight.
- Fixed fallback for ray traced reflections when denoising is enabled.
- Fixed error spam issue with terrain detail terrainDetailUnsupported (cases 1211848)
- Fixed hardware dynamic resolution causing cropping/scaling issues in scene view (case 1158661)
- Fixed Wizard check order for `Hardware and OS` and `Direct3D12`
- Fix AO issue turning black when Far/Near plane distance is big.
- Fixed issue when opening lookdev and the lookdev volume have not been assigned yet.
- Improved memory usage of the sky system.
- Updated label in HDRP quality preference settings (case 1215100)
- Fixed Decal Projector gizmo not undoing properly (case 1216629)
- Fix a leak in the denoising of ray traced reflections.
- Fixed Alignment issue in Light Preset
- Fixed Environment Header in LightingWindow
- Fixed an issue where hair shader could write garbage in the diffuse lighting buffer, causing NaNs.
- Fixed an exposure issue with ray traced sub-surface scattering.
- Fixed runtime debug menu light hierarchy None not doing anything.
- Fixed the broken ShaderGraph preview when creating a new Lit graph.
- Fix indentation issue in preset of LayeredLit material.
- Fixed minor issues with cubemap preview in the inspector.
- Fixed wrong build error message when building for android on mac.
- Fixed an issue related to denoising ray trace area shadows.
- Fixed wrong build error message when building for android on mac.
- Fixed Wizard persistency of Direct3D12 change on domain reload.
- Fixed Wizard persistency of FixAll on domain reload.
- Fixed Wizard behaviour on domain reload.
- Fixed a potential source of NaN in planar reflection probe atlas.
- Fixed an issue with MipRatio debug mode showing _DebugMatCapTexture not being set.
- Fixed missing initialization of input params in Blit for VR.
- Fix Inf source in LTC for area lights.
- Fix issue with AO being misaligned when multiple view are visible.
- Fix issue that caused the clamp of camera rotation motion for motion blur to be ineffective.
- Fixed issue with AssetPostprocessors dependencies causing models to be imported twice when upgrading the package version.
- Fixed culling of lights with XR SDK
- Fixed memory stomp in shadow caching code, leading to overflow of Shadow request array and runtime errors.
- Fixed an issue related to transparent objects reading the ray traced indirect diffuse buffer
- Fixed an issue with filtering ray traced area lights when the intensity is high or there is an exposure.
- Fixed ill-formed include path in Depth Of Field shader.
- Fixed shader graph and ray tracing after the shader target PR.
- Fixed a bug in semi-transparent shadows (object further than the light casting shadows)
- Fix state enabled of default volume profile when in package.
- Fixed removal of MeshRenderer and MeshFilter on adding Light component.
- Fixed Ray Traced SubSurface Scattering not working with ray traced area lights
- Fixed Ray Traced SubSurface Scattering not working in forward mode.
- Fixed a bug in debug light volumes.
- Fixed a bug related to ray traced area light shadow history.
- Fixed an issue where fog sky color mode could sample NaNs in the sky cubemap.
- Fixed a leak in the PBR sky renderer.
- Added a tooltip to the Ambient Mode parameter in the Visual Envionment volume component.
- Static lighting sky now takes the default volume into account (this fixes discrepancies between baked and realtime lighting).
- Fixed a leak in the sky system.
- Removed MSAA Buffers allocation when lit shader mode is set to "deferred only".
- Fixed invalid cast for realtime reflection probes (case 1220504)
- Fixed invalid game view rendering when disabling all cameras in the scene (case 1105163)
- Hide reflection probes in the renderer components.
- Fixed infinite reload loop while displaying Light's Shadow's Link Light Layer in Inspector of Prefab Asset.
- Fixed the culling was not disposed error in build log.
- Fixed the cookie atlas size and planar atlas size being too big after an upgrade of the HDRP asset.
- Fixed transparent SSR for shader graph.
- Fixed an issue with emissive light meshes not being in the RAS.
- Fixed DXR player build
- Fixed the HDRP asset migration code not being called after an upgrade of the package
- Fixed draw renderers custom pass out of bound exception
- Fixed the PBR shader rendering in deferred
- Fixed some typos in debug menu (case 1224594)
- Fixed ray traced point and spot lights shadows not rejecting istory when semi-transparent or colored.
- Fixed a warning due to StaticLightingSky when reloading domain in some cases.
- Fixed the MaxLightCount being displayed when the light volume debug menu is on ColorAndEdge.
- Fixed issue with unclear naming of debug menu for decals.
- Fixed z-fighting in scene view when scene lighting is off (case 1203927)
- Fixed issue that prevented cubemap thumbnails from rendering (only on D3D11 and Metal).
- Fixed ray tracing with VR single-pass
- Fix an exception in ray tracing that happens if two LOD levels are using the same mesh renderer.
- Fixed error in the console when switching shader to decal in the material UI.
- Fixed an issue with refraction model and ray traced recursive rendering (case 1198578).
- Fixed an issue where a dynamic sky changing any frame may not update the ambient probe.
- Fixed cubemap thumbnail generation at project load time.
- Fixed cubemap thumbnail generation at project load time. 
- Fixed XR culling with multiple cameras
- Fixed XR single-pass with Mock HMD plugin
- Fixed sRGB mismatch with XR SDK
- Fixed an issue where default volume would not update when switching profile.
- Fixed issue with uncached reflection probe cameras reseting the debug mode (case 1224601) 
- Fixed an issue where AO override would not override specular occlusion.
- Fixed an issue where Volume inspector might not refresh correctly in some cases.
- Fixed render texture with XR
- Fixed issue with resources being accessed before initialization process has been performed completely. 
- Half fixed shuriken particle light that cast shadows (only the first one will be correct)
- Fixed issue with atmospheric fog turning black if a planar reflection probe is placed below ground level. (case 1226588)
- Fixed custom pass GC alloc issue in CustomPassVolume.GetActiveVolumes().
- Fixed a bug where instanced shadergraph shaders wouldn't compile on PS4.
- Fixed an issue related to the envlightdatasrt not being bound in recursive rendering.
- Fixed shadow cascade tooltip when using the metric mode (case 1229232)
- Fixed how the area light influence volume is computed to match rasterization.
- Focus on Decal uses the extends of the projectors
- Fixed usage of light size data that are not available at runtime.
- Fixed the depth buffer copy made before custom pass after opaque and normal injection point.
- Fix for issue that prevented scene from being completely saved when baked reflection probes are present and lighting is set to auto generate.
- Fixed drag area width at left of Light's intensity field in Inspector.
- Fixed light type resolution when performing a reset on HDAdditionalLightData (case 1220931)
- Fixed reliance on atan2 undefined behavior in motion vector debug shader.
- Fixed an usage of a a compute buffer not bound (1229964)
- Fixed an issue where changing the default volume profile from another inspector would not update the default volume editor.
- Fix issues in the post process system with RenderTexture being invalid in some cases, causing rendering problems.
- Fixed an issue where unncessarily serialized members in StaticLightingSky component would change each time the scene is changed.
- Fixed a weird behavior in the scalable settings drawing when the space becomes tiny (1212045).
- Fixed a regression in the ray traced indirect diffuse due to the new probe system.
- Fix for range compression factor for probes going negative (now clamped to positive values).
- Fixed path validation when creating new volume profile (case 1229933)
- Fixed a bug where Decal Shader Graphs would not recieve reprojected Position, Normal, or Bitangent data. (1239921)
- Fix reflection hierarchy for CARPAINT in AxF.
- Fix precise fresnel for delta lights for SVBRDF in AxF.
- Fixed the debug exposure mode for display sky reflection and debug view baked lighting
- Fixed MSAA depth resolve when there is no motion vectors
- Fixed various object leaks in HDRP.
- Fixed compile error with XR SubsystemManager.
- Fix for assertion triggering sometimes when saving a newly created lit shader graph (case 1230996)
- Fixed culling of planar reflection probes that change position (case 1218651)
- Fixed null reference when processing lightprobe (case 1235285)
- Fix issue causing wrong planar reflection rendering when more than one camera is present.
- Fix black screen in XR when HDRP package is present but not used.
- Fixed an issue with the specularFGD term being used when the material has a clear coat (lit shader).
- Fixed white flash happening with auto-exposure in some cases (case 1223774)
- Fixed NaN which can appear with real time reflection and inf value
- Fixed an issue that was collapsing the volume components in the HDRP default settings
- Fixed warning about missing bound decal buffer
- Fixed shader warning on Xbox for ResolveStencilBuffer.compute. 
- Fixed PBR shader ZTest rendering in deferred.
- Replaced commands incompatible with async compute in light list build process.
- Diffusion Profile and Material references in HDRP materials are now correctly exported to unity packages. Note that the diffusion profile or the material references need to be edited once before this can work properly.
- Fix MaterialBalls having same guid issue
- Fix spelling and grammatical errors in material samples
- Fixed unneeded cookie texture allocation for cone stop lights.
- Fixed scalarization code for contact shadows.
- Fixed volume debug in playmode
- Fixed issue when toggling anything in HDRP asset that will produce an error (case 1238155)
- Fixed shader warning in PCSS code when using Vulkan.
- Fixed decal that aren't working without Metal and Ambient Occlusion option enabled.
- Fixed an error about procedural sky being logged by mistake.
- Fixed shadowmask UI now correctly showing shadowmask disable
- Made more explicit the warning about raytracing and asynchronous compute. Also fixed the condition in which it appears.
- Fixed a null ref exception in static sky when the default volume profile is invalid.
- DXR: Fixed shader compilation error with shader graph and pathtracer
- Fixed SceneView Draw Modes not being properly updated after opening new scene view panels or changing the editor layout.
- VFX: Removed irrelevant queues in render queue selection from HDRP outputs
- VFX: Motion Vector are correctly renderered with MSAA [Case 1240754](https://issuetracker.unity3d.com/product/unity/issues/guid/1240754/)
- Fixed a cause of NaN when a normal of 0-length is generated (usually via shadergraph). 
- Fixed issue with screen-space shadows not enabled properly when RT is disabled (case 1235821)
- Fixed a performance issue with stochastic ray traced area shadows.
- Fixed cookie texture not updated when changing an import settings (srgb for example).
- Fixed flickering of the game/scene view when lookdev is running.
- Fixed issue with reflection probes in realtime time mode with OnEnable baking having wrong lighting with sky set to dynamic (case 1238047).
- Fixed transparent motion vectors not working when in MSAA.
- Fix error when removing DecalProjector from component contextual menu (case 1243960)
- Fixed issue with post process when running in RGBA16 and an object with additive blending is in the scene.
- Fixed corrupted values on LayeredLit when using Vertex Color multiply mode to multiply and MSAA is activated. 
- Fix conflicts with Handles manipulation when performing a Reset in DecalComponent (case 1238833)
- Fixed depth prepass and postpass being disabled after changing the shader in the material UI.
- Fixed issue with sceneview camera settings not being saved after Editor restart.
- Fixed issue when switching back to custom sensor type in physical camera settings (case 1244350).
- Fixed a null ref exception when running playmode tests with the render pipeline debug window opened.
- Fixed some GCAlloc in the debug window.
- Fixed shader graphs not casting semi-transparent and color shadows (case 1242617)
- Fixed thin refraction mode not working properly.
- Fixed assert on tests caused by probe culling results being requested when culling did not happen. (case 1246169) 
- Fixed over consumption of GPU memory by the Physically Based Sky.
- Fixed an invalid rotation in Planar Reflection Probe editor display, that was causing an error message (case 1182022)
- Put more information in Camera background type tooltip and fixed inconsistent exposure behavior when changing bg type.
- Fixed issue that caused not all baked reflection to be deleted upon clicking "Clear Baked Data" in the lighting menu (case 1136080)
- Fixed an issue where asset preview could be rendered white because of static lighting sky.
- Fixed an issue where static lighting was not updated when removing the static lighting sky profile.
- Fixed the show cookie atlas debug mode not displaying correctly when enabling the clear cookie atlas option.
- Fixed various multi-editing issues when changing Emission parameters.
- Fixed error when undo a Reflection Probe removal in a prefab instance. (case 1244047)
- Fixed Microshadow not working correctly in deferred with LightLayers
- Tentative fix for missing include in depth of field shaders.
- Fixed the light overlap scene view draw mode (wasn't working at all).
- Fixed taaFrameIndex and XR tests 4052 and 4053
- Fixed the prefab integration of custom passes (Prefab Override Highlight not working as expected).
- Cloned volume profile from read only assets are created in the root of the project. (case 1154961)
- Fixed Wizard check on default volume profile to also check it is not the default one in package.
- Fix erroneous central depth sampling in TAA.
- Fixed light layers not correctly disabled when the lightlayers is set to Nothing and Lightlayers isn't enabled in HDRP Asset
- Fixed issue with Model Importer materials falling back to the Legacy default material instead of HDRP's default material when import happens at Editor startup.
- Fixed a wrong condition in CameraSwitcher, potentially causing out of bound exceptions.
- Fixed an issue where editing the Look Dev default profile would not reflect directly in the Look Dev window.
- Fixed a bug where the light list is not cleared but still used when resizing the RT.
- Fixed exposure debug shader with XR single-pass rendering.
- Fixed issues with scene view and transparent motion vectors.

### Changed
- Improve MIP selection for decals on Transparents
- Color buffer pyramid is not allocated anymore if neither refraction nor distortion are enabled
- Rename Emission Radius to Radius in UI in Point, Spot
- Angular Diameter parameter for directional light is no longuer an advanced property
- DXR: Remove Light Radius and Angular Diamater of Raytrace shadow. Angular Diameter and Radius are used instead.
- Remove MaxSmoothness parameters from UI for point, spot and directional light. The MaxSmoothness is now deduce from Radius Parameters
- DXR: Remove the Ray Tracing Environement Component. Add a Layer Mask to the ray Tracing volume components to define which objects are taken into account for each effect.
- Removed second cubemaps used for shadowing in lookdev
- Disable Physically Based Sky below ground
- Increase max limit of area light and reflection probe to 128
- Change default texture for detailmap to grey
- Optimize Shadow RT load on Tile based architecture platforms.
- Improved quality of SSAO.
- Moved RequestShadowMapRendering() back to public API.
- Update HDRP DXR Wizard with an option to automatically clone the hdrp config package and setup raytracing to 1 in shaders file.
- Added SceneSelection pass for TerrainLit shader.
- Simplified Light's type API regrouping the logic in one place (Check type in HDAdditionalLightData)
- The support of LOD CrossFade (Dithering transition) in master nodes now required to enable it in the master node settings (Save variant)
- Improved shadow bias, by removing constant depth bias and substituting it with slope-scale bias.
- Fix the default stencil values when a material is created from a SSS ShaderGraph.
- Tweak test asset to be compatible with XR: unlit SG material for canvas and double-side font material
- Slightly tweaked the behaviour of bloom when resolution is low to reduce artifacts.
- Hidden fields in Light Inspector that is not relevant while in BakingOnly mode.
- Changed parametrization of PCSS, now softness is derived from angular diameter (for directional lights) or shape radius (for point/spot lights) and min filter size is now in the [0..1] range.
- Moved the copy of the geometry history buffers to right after the depth mip chain generation.
- Rename "Luminance" to "Nits" in UX for physical light unit
- Rename FrameSettings "SkyLighting" to "SkyReflection"
- Reworked XR automated tests
- The ray traced screen space shadow history for directional, spot and point lights is discarded if the light transform has changed.
- Changed the behavior for ray tracing in case a mesh renderer has both transparent and opaque submeshes.
- Improve history buffer management
- Replaced PlayerSettings.virtualRealitySupported with XRGraphics.tryEnable.
- Remove redundant FrameSettings RealTimePlanarReflection
- Improved a bit the GC calls generated during the rendering.
- Material update is now only triggered when the relevant settings are touched in the shader graph master nodes
- Changed the way Sky Intensity (on Sky volume components) is handled. It's now a combo box where users can choose between Exposure, Multiplier or Lux (for HDRI sky only) instead of both multiplier and exposure being applied all the time. Added a new menu item to convert old profiles.
- Change how method for specular occlusions is decided on inspector shader (Lit, LitTesselation, LayeredLit, LayeredLitTessellation)
- Unlocked SSS, SSR, Motion Vectors and Distortion frame settings for reflections probes.
- Hide unused LOD settings in Quality Settings legacy window.
- Reduced the constrained distance for temporal reprojection of ray tracing denoising
- Removed shadow near plane from the Directional Light Shadow UI.
- Improved the performances of custom pass culling.
- The scene view camera now replicates the physical parameters from the camera tagged as "MainCamera".
- Reduced the number of GC.Alloc calls, one simple scene without plarnar / probes, it should be 0B.
- Renamed ProfilingSample to ProfilingScope and unified API. Added GPU Timings.
- Updated macros to be compatible with the new shader preprocessor.
- Ray tracing reflection temporal filtering is now done in pre-exposed space
- Search field selects the appropriate fields in both project settings panels 'HDRP Default Settings' and 'Quality/HDRP'
- Disabled the refraction and transmission map keywords if the material is opaque.
- Keep celestial bodies outside the atmosphere.
- Updated the MSAA documentation to specify what features HDRP supports MSAA for and what features it does not.
- Shader use for Runtime Debug Display are now correctly stripper when doing a release build
- Now each camera has its own Volume Stack. This allows Volume Parameters to be updated as early as possible and be ready for the whole frame without conflicts between cameras.
- Disable Async for SSR, SSAO and Contact shadow when aggregated ray tracing frame setting is on.
- Improved performance when entering play mode without domain reload by a factor of ~25
- Renamed the camera profiling sample to include the camera name
- Discarding the ray tracing history for AO, reflection, diffuse shadows and GI when the viewport size changes.
- Renamed the camera profiling sample to include the camera name
- Renamed the post processing graphic formats to match the new convention.
- The restart in Wizard for DXR will always be last fix from now on
- Refactoring pre-existing materials to share more shader code between rasterization and ray tracing.
- Setting a material's Refraction Model to Thin does not overwrite the Thickness and Transmission Absorption Distance anymore.
- Removed Wind textures from runtime as wind is no longer built into the pipeline
- Changed Shader Graph titles of master nodes to be more easily searchable ("HDRP/x" -> "x (HDRP)")
- Expose StartSinglePass() and StopSinglePass() as public interface for XRPass
- Replaced the Texture array for 2D cookies (spot, area and directional lights) and for planar reflections by an atlas.
- Moved the tier defining from the asset to the concerned volume components.
- Changing from a tier management to a "mode" management for reflection and GI and removing the ability to enable/disable deferred and ray bining (they are now implied by performance mode)
- The default FrameSettings for ScreenSpaceShadows is set to true for Camera in order to give a better workflow for DXR.
- Refactor internal usage of Stencil bits.
- Changed how the material upgrader works and added documentation for it.
- Custom passes now disable the stencil when overwriting the depth and not writing into it.
- Renamed the camera profiling sample to include the camera name
- Changed the way the shadow casting property of transparent and tranmissive materials is handeled for ray tracing.
- Changed inspector materials stencil setting code to have more sharing.
- Updated the default scene and default DXR scene and DefaultVolumeProfile.
- Changed the way the length parameter is used for ray traced contact shadows.
- Improved the coherency of PCSS blur between cascades.
- Updated VR checks in Wizard to reflect new XR System.
- Removing unused alpha threshold depth prepass and post pass for fabric shader graph.
- Transform result from CIE XYZ to sRGB color space in EvalSensitivity for iridescence.
- Moved BeginCameraRendering callback right before culling.
- Changed the visibility of the Indirect Lighting Controller component to public.
- Renamed the cubemap used for diffuse convolution to a more explicit name for the memory profiler.
- Improved behaviour of transmission color on transparent surfaces in path tracing.
- Light dimmer can now get values higher than one and was renamed to multiplier in the UI.
- Removed info box requesting volume component for Visual Environment and updated the documentation with the relevant information.
- Improved light selection oracle for light sampling in path tracing.
- Stripped ray tracing subsurface passes with ray tracing is not enabled.
- Remove LOD cross fade code for ray tracing shaders
- Removed legacy VR code
- Add range-based clipping to box lights (case 1178780)
- Improve area light culling (case 1085873)
- Light Hierarchy debug mode can now adjust Debug Exposure for visualizing high exposure scenes.
- Rejecting history for ray traced reflections based on a threshold evaluated on the neighborhood of the sampled history.
- Renamed "Environment" to "Reflection Probes" in tile/cluster debug menu.
- Utilities namespace is obsolete, moved its content to UnityEngine.Rendering (case 1204677)
- Obsolete Utilities namespace was removed, instead use UnityEngine.Rendering (case 1204677)
- Moved most of the compute shaders to the multi_compile API instead of multiple kernels.
- Use multi_compile API for deferred compute shader with shadow mask.
- Remove the raytracing rendering queue system to make recursive raytraced material work when raytracing is disabled
- Changed a few resources used by ray tracing shaders to be global resources (using register space1) for improved CPU performance.
- All custom pass volumes are now executed for one injection point instead of the first one.
- Hidden unsupported choice in emission in Materials
- Temporal Anti aliasing improvements.
- Optimized PrepareLightsForGPU (cost reduced by over 25%) and PrepareGPULightData (around twice as fast now).
- Moved scene view camera settings for HDRP from the preferences window to the scene view camera settings window.
- Updated shaders to be compatible with Microsoft's DXC.
- Debug exposure in debug menu have been replace to debug exposure compensation in EV100 space and is always visible.
- Further optimized PrepareLightsForGPU (3x faster with few shadows, 1.4x faster with a lot of shadows or equivalently cost reduced by 68% to 37%).
- Raytracing: Replaced the DIFFUSE_LIGHTING_ONLY multicompile by a uniform.
- Raytracing: Removed the dynamic lightmap multicompile.
- Raytracing: Remove the LOD cross fade multi compile for ray tracing.
- Cookie are now supported in lightmaper. All lights casting cookie and baked will now include cookie influence.
- Avoid building the mip chain a second time for SSR for transparent objects.
- Replaced "High Quality" Subsurface Scattering with a set of Quality Levels.
- Replaced "High Quality" Volumetric Lighting with "Screen Resolution Percentage" and "Volume Slice Count" on the Fog volume component.
- Merged material samples and shader samples
- Update material samples scene visuals
- Use multi_compile API for deferred compute shader with shadow mask.
- Made the StaticLightingSky class public so that users can change it by script for baking purpose.
- Shadowmask and realtime reflectoin probe property are hide in Quality settings
- Improved performance of reflection probe management when using a lot of probes.
- Ignoring the disable SSR flags for recursive rendering.
- Removed logic in the UI to disable parameters for contact shadows and fog volume components as it was going against the concept of the volume system.
- Fixed the sub surface mask not being taken into account when computing ray traced sub surface scattering.
- MSAA Within Forward Frame Setting is now enabled by default on Cameras when new Render Pipeline Asset is created
- Slightly changed the TAA anti-flicker mechanism so that it is more aggressive on almost static images (only on High preset for now).
- Changed default exposure compensation to 0.
- Refactored shadow caching system.
- Removed experimental namespace for ray tracing code.
- Increase limit for max numbers of lights in UX

## [7.1.1] - 2019-09-05

### Added
- Transparency Overdraw debug mode. Allows to visualize transparent objects draw calls as an "heat map".
- Enabled single-pass instancing support for XR SDK with new API cmd.SetInstanceMultiplier()
- XR settings are now available in the HDRP asset
- Support for Material Quality in Shader Graph
- Material Quality support selection in HDRP Asset
- Renamed XR shader macro from UNITY_STEREO_ASSIGN_COMPUTE_EYE_INDEX to UNITY_XR_ASSIGN_VIEW_INDEX
- Raytracing ShaderGraph node for HDRP shaders
- Custom passes volume component with 3 injection points: Before Rendering, Before Transparent and Before Post Process
- Alpha channel is now properly exported to camera render textures when using FP16 color buffer format
- Support for XR SDK mirror view modes
- HD Master nodes in Shader Graph now support Normal and Tangent modification in vertex stage.
- DepthOfFieldCoC option in the fullscreen debug modes.
- Added override Ambient Occlusion option on debug windows
- Added Custom Post Processes with 3 injection points: Before Transparent, Before Post Process and After Post Process
- Added draft of minimal interactive path tracing (experimental) based on DXR API - Support only 4 area light, lit and unlit shader (non-shadergraph)
- Small adjustments to TAA anti flicker (more aggressive on high values).

### Fixed
- Fixed wizard infinite loop on cancellation
- Fixed with compute shader error about too many threads in threadgroup on low GPU
- Fixed invalid contact shadow shaders being created on metal
- Fixed a bug where if Assembly.GetTypes throws an exception due to mis-versioned dlls, then no preprocessors are used in the shader stripper
- Fixed typo in AXF decal property preventing to compile
- Fixed reflection probe with XR single-pass and FPTL
- Fixed force gizmo shown when selecting camera in hierarchy
- Fixed issue with XR occlusion mesh and dynamic resolution
- Fixed an issue where lighting compute buffers were re-created with the wrong size when resizing the window, causing tile artefacts at the top of the screen.
- Fix FrameSettings names and tooltips
- Fixed error with XR SDK when the Editor is not in focus
- Fixed errors with RenderGraph, XR SDK and occlusion mesh
- Fixed shadow routines compilation errors when "real" type is a typedef on "half".
- Fixed toggle volumetric lighting in the light UI
- Fixed post-processing history reset handling rt-scale incorrectly
- Fixed crash with terrain and XR multi-pass
- Fixed ShaderGraph material synchronization issues
- Fixed a null reference exception when using an Emissive texture with Unlit shader (case 1181335)
- Fixed an issue where area lights and point lights where not counted separately with regards to max lights on screen (case 1183196)
- Fixed an SSR and Subsurface Scattering issue (appearing black) when using XR.

### Changed
- Update Wizard layout.
- Remove almost all Garbage collection call within a frame.
- Rename property AdditionalVeclocityChange to AddPrecomputeVelocity
- Call the End/Begin camera rendering callbacks for camera with customRender enabled
- Changeg framesettings migration order of postprocess flags as a pr for reflection settings flags have been backported to 2019.2
- Replaced usage of ENABLE_VR in XRSystem.cs by version defines based on the presence of the built-in VR and XR modules
- Added an update virtual function to the SkyRenderer class. This is called once per frame. This allows a given renderer to amortize heavy computation at the rate it chooses. Currently only the physically based sky implements this.
- Removed mandatory XRPass argument in HDCamera.GetOrCreate()
- Restored the HDCamera parameter to the sky rendering builtin parameters.
- Removed usage of StructuredBuffer for XR View Constants
- Expose Direct Specular Lighting control in FrameSettings
- Deprecated ExponentialFog and VolumetricFog volume components. Now there is only one exponential fog component (Fog) which can add Volumetric Fog as an option. Added a script in Edit -> Render Pipeline -> Upgrade Fog Volume Components.

## [7.0.1] - 2019-07-25

### Added
- Added option in the config package to disable globally Area Lights and to select shadow quality settings for the deferred pipeline.
- When shader log stripping is enabled, shader stripper statistics will be written at `Temp/shader-strip.json`
- Occlusion mesh support from XR SDK

### Fixed
- Fixed XR SDK mirror view blit, cleanup some XRTODO and removed XRDebug.cs
- Fixed culling for volumetrics with XR single-pass rendering
- Fix shadergraph material pass setup not called
- Fixed documentation links in component's Inspector header bar
- Cookies using the render texture output from a camera are now properly updated
- Allow in ShaderGraph to enable pre/post pass when the alpha clip is disabled

### Changed
- RenderQueue for Opaque now start at Background instead of Geometry.
- Clamp the area light size for scripting API when we change the light type
- Added a warning in the material UI when the diffusion profile assigned is not in the HDRP asset


## [7.0.0] - 2019-07-17

### Added
- `Fixed`, `Viewer`, and `Automatic` modes to compute the FOV used when rendering a `PlanarReflectionProbe`
- A checkbox to toggle the chrome gizmo of `ReflectionProbe`and `PlanarReflectionProbe`
- Added a Light layer in shadows that allow for objects to cast shadows without being affected by light (and vice versa).
- You can now access ShaderGraph blend states from the Material UI (for example, **Surface Type**, **Sorting Priority**, and **Blending Mode**). This change may break Materials that use a ShaderGraph, to fix them, select **Edit > Render Pipeline > Reset all ShaderGraph Scene Materials BlendStates**. This syncs the blendstates of you ShaderGraph master nodes with the Material properties.
- You can now control ZTest, ZWrite, and CullMode for transparent Materials.
- Materials that use Unlit Shaders or Unlit Master Node Shaders now cast shadows.
- Added an option to enable the ztest on **After Post Process** materials when TAA is disabled.
- Added a new SSAO (based on Ground Truth Ambient Occlusion algorithm) to replace the previous one.
- Added support for shadow tint on light
- BeginCameraRendering and EndCameraRendering callbacks are now called with probes
- Adding option to update shadow maps only On Enable and On Demand.
- Shader Graphs that use time-dependent vertex modification now generate correct motion vectors.
- Added option to allow a custom spot angle for spot light shadow maps.
- Added frame settings for individual post-processing effects
- Added dither transition between cascades for Low and Medium quality settings
- Added single-pass instancing support with XR SDK
- Added occlusion mesh support with XR SDK
- Added support of Alembic velocity to various shaders
- Added support for more than 2 views for single-pass instancing
- Added support for per punctual/directional light min roughness in StackLit
- Added mirror view support with XR SDK
- Added VR verification in HDRPWizard
- Added DXR verification in HDRPWizard
- Added feedbacks in UI of Volume regarding skies
- Cube LUT support in Tonemapping. Cube LUT helpers for external grading are available in the Post-processing Sample package.

### Fixed
- Fixed an issue with history buffers causing effects like TAA or auto exposure to flicker when more than one camera was visible in the editor
- The correct preview is displayed when selecting multiple `PlanarReflectionProbe`s
- Fixed volumetric rendering with camera-relative code and XR stereo instancing
- Fixed issue with flashing cyan due to async compilation of shader when selecting a mesh
- Fix texture type mismatch when the contact shadow are disabled (causing errors on IOS devices)
- Fixed Generate Shader Includes while in package
- Fixed issue when texture where deleted in ShadowCascadeGUI
- Fixed issue in FrameSettingsHistory when disabling a camera several time without enabling it in between.
- Fixed volumetric reprojection with camera-relative code and XR stereo instancing
- Added custom BaseShaderPreprocessor in HDEditorUtils.GetBaseShaderPreprocessorList()
- Fixed compile issue when USE_XR_SDK is not defined
- Fixed procedural sky sun disk intensity for high directional light intensities
- Fixed Decal mip level when using texture mip map streaming to avoid dropping to lowest permitted mip (now loading all mips)
- Fixed deferred shading for XR single-pass instancing after lightloop refactor
- Fixed cluster and material classification debug (material classification now works with compute as pixel shader lighting)
- Fixed IOS Nan by adding a maximun epsilon definition REAL_EPS that uses HALF_EPS when fp16 are used
- Removed unnecessary GC allocation in motion blur code
- Fixed locked UI with advanded influence volume inspector for probes
- Fixed invalid capture direction when rendering planar reflection probes
- Fixed Decal HTILE optimization with platform not supporting texture atomatic (Disable it)
- Fixed a crash in the build when the contact shadows are disabled
- Fixed camera rendering callbacks order (endCameraRendering was being called before the actual rendering)
- Fixed issue with wrong opaque blending settings for After Postprocess
- Fixed issue with Low resolution transparency on PS4
- Fixed a memory leak on volume profiles
- Fixed The Parallax Occlusion Mappping node in shader graph and it's UV input slot
- Fixed lighting with XR single-pass instancing by disabling deferred tiles
- Fixed the Bloom prefiltering pass
- Fixed post-processing effect relying on Unity's random number generator
- Fixed camera flickering when using TAA and selecting the camera in the editor
- Fixed issue with single shadow debug view and volumetrics
- Fixed most of the problems with light animation and timeline
- Fixed indirect deferred compute with XR single-pass instancing
- Fixed a slight omission in anisotropy calculations derived from HazeMapping in StackLit
- Improved stack computation numerical stability in StackLit
- Fix PBR master node always opaque (wrong blend modes for forward pass)
- Fixed TAA with XR single-pass instancing (missing macros)
- Fixed an issue causing Scene View selection wire gizmo to not appear when using HDRP Shader Graphs.
- Fixed wireframe rendering mode (case 1083989)
- Fixed the renderqueue not updated when the alpha clip is modified in the material UI.
- Fixed the PBR master node preview
- Remove the ReadOnly flag on Reflection Probe's cubemap assets during bake when there are no VCS active.
- Fixed an issue where setting a material debug view would not reset the other exclusive modes
- Spot light shapes are now correctly taken into account when baking
- Now the static lighting sky will correctly take the default values for non-overridden properties
- Fixed material albedo affecting the lux meter
- Extra test in deferred compute shading to avoid shading pixels that were not rendered by the current camera (for camera stacking)

### Changed
- Optimization: Reduce the group size of the deferred lighting pass from 16x16 to 8x8
- Replaced HDCamera.computePassCount by viewCount
- Removed xrInstancing flag in RTHandles (replaced by TextureXR.slices and TextureXR.dimensions)
- Refactor the HDRenderPipeline and lightloop code to preprare for high level rendergraph
- Removed the **Back Then Front Rendering** option in the fabric Master Node settings. Enabling this option previously did nothing.
- Shader type Real translates to FP16 precision on Nintendo Switch.
- Shader framework refactor: Introduce CBSDF, EvaluateBSDF, IsNonZeroBSDF to replace BSDF functions
- Shader framework refactor:  GetBSDFAngles, LightEvaluation and SurfaceShading functions
- Replace ComputeMicroShadowing by GetAmbientOcclusionForMicroShadowing
- Rename WorldToTangent to TangentToWorld as it was incorrectly named
- Remove SunDisk and Sun Halo size from directional light
- Remove all obsolete wind code from shader
- Renamed DecalProjectorComponent into DecalProjector for API alignment.
- Improved the Volume UI and made them Global by default
- Remove very high quality shadow option
- Change default for shadow quality in Deferred to Medium
- Enlighten now use inverse squared falloff (before was using builtin falloff)
- Enlighten is now deprecated. Please use CPU or GPU lightmaper instead.
- Remove the name in the diffusion profile UI
- Changed how shadow map resolution scaling with distance is computed. Now it uses screen space area rather than light range.
- Updated MoreOptions display in UI
- Moved Display Area Light Emissive Mesh script API functions in the editor namespace
- direct strenght properties in ambient occlusion now affect direct specular as well
- Removed advanced Specular Occlusion control in StackLit: SSAO based SO control is hidden and fixed to behave like Lit, SPTD is the only HQ technique shown for baked SO.
- Shader framework refactor: Changed ClampRoughness signature to include PreLightData access.
- HDRPWizard window is now in Window > General > HD Render Pipeline Wizard
- Moved StaticLightingSky to LightingWindow
- Removes the current "Scene Settings" and replace them with "Sky & Fog Settings" (with Physically Based Sky and Volumetric Fog).
- Changed how cached shadow maps are placed inside the atlas to minimize re-rendering of them.

## [6.7.0-preview] - 2019-05-16

### Added
- Added ViewConstants StructuredBuffer to simplify XR rendering
- Added API to render specific settings during a frame
- Added stadia to the supported platforms (2019.3)
- Enabled cascade blends settings in the HD Shadow component
- Added Hardware Dynamic Resolution support.
- Added MatCap debug view to replace the no scene lighting debug view.
- Added clear GBuffer option in FrameSettings (default to false)
- Added preview for decal shader graph (Only albedo, normal and emission)
- Added exposure weight control for decal
- Screen Space Directional Shadow under a define option. Activated for ray tracing
- Added a new abstraction for RendererList that will help transition to Render Graph and future RendererList API
- Added multipass support for VR
- Added XR SDK integration (multipass only)
- Added Shader Graph samples for Hair, Fabric and Decal master nodes.
- Add fade distance, shadow fade distance and light layers to light explorer
- Add method to draw light layer drawer in a rect to HDEditorUtils

### Fixed
- Fixed deserialization crash at runtime
- Fixed for ShaderGraph Unlit masternode not writing velocity
- Fixed a crash when assiging a new HDRP asset with the 'Verify Saving Assets' option enabled
- Fixed exposure to properly support TEXTURE2D_X
- Fixed TerrainLit basemap texture generation
- Fixed a bug that caused nans when material classification was enabled and a tile contained one standard material + a material with transmission.
- Fixed gradient sky hash that was not using the exposure hash
- Fixed displayed default FrameSettings in HDRenderPipelineAsset wrongly updated on scripts reload.
- Fixed gradient sky hash that was not using the exposure hash.
- Fixed visualize cascade mode with exposure.
- Fixed (enabled) exposure on override lighting debug modes.
- Fixed issue with LightExplorer when volume have no profile
- Fixed issue with SSR for negative, infinite and NaN history values
- Fixed LightLayer in HDReflectionProbe and PlanarReflectionProbe inspector that was not displayed as a mask.
- Fixed NaN in transmission when the thickness and a color component of the scattering distance was to 0
- Fixed Light's ShadowMask multi-edition.
- Fixed motion blur and SMAA with VR single-pass instancing
- Fixed NaNs generated by phase functionsin volumetric lighting
- Fixed NaN issue with refraction effect and IOR of 1 at extreme grazing angle
- Fixed nan tracker not using the exposure
- Fixed sorting priority on lit and unlit materials
- Fixed null pointer exception when there are no AOVRequests defined on a camera
- Fixed dirty state of prefab using disabled ReflectionProbes
- Fixed an issue where gizmos and editor grid were not correctly depth tested
- Fixed created default scene prefab non editable due to wrong file extension.
- Fixed an issue where sky convolution was recomputed for nothing when a preview was visible (causing extreme slowness when fabric convolution is enabled)
- Fixed issue with decal that wheren't working currently in player
- Fixed missing stereo rendering macros in some fragment shaders
- Fixed exposure for ReflectionProbe and PlanarReflectionProbe gizmos
- Fixed single-pass instancing on PSVR
- Fixed Vulkan shader issue with Texture2DArray in ScreenSpaceShadow.compute by re-arranging code (workaround)
- Fixed camera-relative issue with lights and XR single-pass instancing
- Fixed single-pass instancing on Vulkan
- Fixed htile synchronization issue with shader graph decal
- Fixed Gizmos are not drawn in Camera preview
- Fixed pre-exposure for emissive decal
- Fixed wrong values computed in PreIntegrateFGD and in the generation of volumetric lighting data by forcing the use of fp32.
- Fixed NaNs arising during the hair lighting pass
- Fixed synchronization issue in decal HTile that occasionally caused rendering artifacts around decal borders
- Fixed QualitySettings getting marked as modified by HDRP (and thus checked out in Perforce)
- Fixed a bug with uninitialized values in light explorer
- Fixed issue with LOD transition
- Fixed shader warnings related to raytracing and TEXTURE2D_X

### Changed
- Refactor PixelCoordToViewDirWS to be VR compatible and to compute it only once per frame
- Modified the variants stripper to take in account multiple HDRP assets used in the build.
- Improve the ray biasing code to avoid self-intersections during the SSR traversal
- Update Pyramid Spot Light to better match emitted light volume.
- Moved _XRViewConstants out of UnityPerPassStereo constant buffer to fix issues with PSSL
- Removed GetPositionInput_Stereo() and single-pass (double-wide) rendering mode
- Changed label width of the frame settings to accommodate better existing options.
- SSR's Default FrameSettings for camera is now enable.
- Re-enabled the sharpening filter on Temporal Anti-aliasing
- Exposed HDEditorUtils.LightLayerMaskDrawer for integration in other packages and user scripting.
- Rename atmospheric scattering in FrameSettings to Fog
- The size modifier in the override for the culling sphere in Shadow Cascades now defaults to 0.6, which is the same as the formerly hardcoded value.
- Moved LOD Bias and Maximum LOD Level from Frame Setting section `Other` to `Rendering`
- ShaderGraph Decal that affect only emissive, only draw in emissive pass (was drawing in dbuffer pass too)
- Apply decal projector fade factor correctly on all attribut and for shader graph decal
- Move RenderTransparentDepthPostpass after all transparent
- Update exposure prepass to interleave XR single-pass instancing views in a checkerboard pattern
- Removed ScriptRuntimeVersion check in wizard.

## [6.6.0-preview] - 2019-04-01

### Added
- Added preliminary changes for XR deferred shading
- Added support of 111110 color buffer
- Added proper support for Recorder in HDRP
- Added depth offset input in shader graph master nodes
- Added a Parallax Occlusion Mapping node
- Added SMAA support
- Added Homothety and Symetry quick edition modifier on volume used in ReflectionProbe, PlanarReflectionProbe and DensityVolume
- Added multi-edition support for DecalProjectorComponent
- Improve hair shader
- Added the _ScreenToTargetScaleHistory uniform variable to be used when sampling HDRP RTHandle history buffers.
- Added settings in `FrameSettings` to change `QualitySettings.lodBias` and `QualitySettings.maximumLODLevel` during a rendering
- Added an exposure node to retrieve the current, inverse and previous frame exposure value.
- Added an HD scene color node which allow to sample the scene color with mips and a toggle to remove the exposure.
- Added safeguard on HD scene creation if default scene not set in the wizard
- Added Low res transparency rendering pass.

### Fixed
- Fixed HDRI sky intensity lux mode
- Fixed dynamic resolution for XR
- Fixed instance identifier semantic string used by Shader Graph
- Fixed null culling result occuring when changing scene that was causing crashes
- Fixed multi-edition light handles and inspector shapes
- Fixed light's LightLayer field when multi-editing
- Fixed normal blend edition handles on DensityVolume
- Fixed an issue with layered lit shader and height based blend where inactive layers would still have influence over the result
- Fixed multi-selection handles color for DensityVolume
- Fixed multi-edition inspector's blend distances for HDReflectionProbe, PlanarReflectionProbe and DensityVolume
- Fixed metric distance that changed along size in DensityVolume
- Fixed DensityVolume shape handles that have not same behaviour in advance and normal edition mode
- Fixed normal map blending in TerrainLit by only blending the derivatives
- Fixed Xbox One rendering just a grey screen instead of the scene
- Fixed probe handles for multiselection
- Fixed baked cubemap import settings for convolution
- Fixed regression causing crash when attempting to open HDRenderPipelineWizard without an HDRenderPipelineAsset setted
- Fixed FullScreenDebug modes: SSAO, SSR, Contact shadow, Prerefraction Color Pyramid, Final Color Pyramid
- Fixed volumetric rendering with stereo instancing
- Fixed shader warning
- Fixed missing resources in existing asset when updating package
- Fixed PBR master node preview in forward rendering or transparent surface
- Fixed deferred shading with stereo instancing
- Fixed "look at" edition mode of Rotation tool for DecalProjectorComponent
- Fixed issue when switching mode in ReflectionProbe and PlanarReflectionProbe
- Fixed issue where migratable component version where not always serialized when part of prefab's instance
- Fixed an issue where shadow would not be rendered properly when light layer are not enabled
- Fixed exposure weight on unlit materials
- Fixed Light intensity not played in the player when recorded with animation/timeline
- Fixed some issues when multi editing HDRenderPipelineAsset
- Fixed emission node breaking the main shader graph preview in certain conditions.
- Fixed checkout of baked probe asset when baking probes.
- Fixed invalid gizmo position for rotated ReflectionProbe
- Fixed multi-edition of material's SurfaceType and RenderingPath
- Fixed whole pipeline reconstruction on selecting for the first time or modifying other than the currently used HDRenderPipelineAsset
- Fixed single shadow debug mode
- Fixed global scale factor debug mode when scale > 1
- Fixed debug menu material overrides not getting applied to the Terrain Lit shader
- Fixed typo in computeLightVariants
- Fixed deferred pass with XR instancing by disabling ComputeLightEvaluation
- Fixed bloom resolution independence
- Fixed lens dirt intensity not behaving properly
- Fixed the Stop NaN feature
- Fixed some resources to handle more than 2 instanced views for XR
- Fixed issue with black screen (NaN) produced on old GPU hardware or intel GPU hardware with gaussian pyramid
- Fixed issue with disabled punctual light would still render when only directional light is present

### Changed
- DensityVolume scripting API will no longuer allow to change between advance and normal edition mode
- Disabled depth of field, lens distortion and panini projection in the scene view
- TerrainLit shaders and includes are reorganized and made simpler.
- TerrainLit shader GUI now allows custom properties to be displayed in the Terrain fold-out section.
- Optimize distortion pass with stencil
- Disable SceneSelectionPass in shader graph preview
- Control punctual light and area light shadow atlas separately
- Move SMAA anti-aliasing option to after Temporal Anti Aliasing one, to avoid problem with previously serialized project settings
- Optimize rendering with static only lighting and when no cullable lights/decals/density volumes are present.
- Updated handles for DecalProjectorComponent for enhanced spacial position readability and have edition mode for better SceneView management
- DecalProjectorComponent are now scale independent in order to have reliable metric unit (see new Size field for changing the size of the volume)
- Restructure code from HDCamera.Update() by adding UpdateAntialiasing() and UpdateViewConstants()
- Renamed velocity to motion vectors
- Objects rendered during the After Post Process pass while TAA is enabled will not benefit from existing depth buffer anymore. This is done to fix an issue where those object would wobble otherwise
- Removed usage of builtin unity matrix for shadow, shadow now use same constant than other view
- The default volume layer mask for cameras & probes is now `Default` instead of `Everything`

## [6.5.0-preview] - 2019-03-07

### Added
- Added depth-of-field support with stereo instancing
- Adding real time area light shadow support
- Added a new FrameSettings: Specular Lighting to toggle the specular during the rendering

### Fixed
- Fixed diffusion profile upgrade breaking package when upgrading to a new version
- Fixed decals cropped by gizmo not updating correctly if prefab
- Fixed an issue when enabling SSR on multiple view
- Fixed edition of the intensity's unit field while selecting multiple lights
- Fixed wrong calculation in soft voxelization for density volume
- Fixed gizmo not working correctly with pre-exposure
- Fixed issue with setting a not available RT when disabling motion vectors
- Fixed planar reflection when looking at mirror normal
- Fixed mutiselection issue with HDLight Inspector
- Fixed HDAdditionalCameraData data migration
- Fixed failing builds when light explorer window is open
- Fixed cascade shadows border sometime causing artefacts between cascades
- Restored shadows in the Cascade Shadow debug visualization
- `camera.RenderToCubemap` use proper face culling

### Changed
- When rendering reflection probe disable all specular lighting and for metals use fresnelF0 as diffuse color for bake lighting.

## [6.4.0-preview] - 2019-02-21

### Added
- VR: Added TextureXR system to selectively expand TEXTURE2D macros to texture array for single-pass stereo instancing + Convert textures call to these macros
- Added an unit selection dropdown next to shutter speed (camera)
- Added error helpbox when trying to use a sub volume component that require the current HDRenderPipelineAsset to support a feature that it is not supporting.
- Add mesh for tube light when display emissive mesh is enabled

### Fixed
- Fixed Light explorer. The volume explorer used `profile` instead of `sharedProfile` which instantiate a custom volume profile instead of editing the asset itself.
- Fixed UI issue where all is displayed using metric unit in shadow cascade and Percent is set in the unit field (happening when opening the inspector).
- Fixed inspector event error when double clicking on an asset (diffusion profile/material).
- Fixed nullref on layered material UI when the material is not an asset.
- Fixed nullref exception when undo/redo a light property.
- Fixed visual bug when area light handle size is 0.

### Changed
- Update UI for 32bit/16bit shadow precision settings in HDRP asset
- Object motion vectors have been disabled in all but the game view. Camera motion vectors are still enabled everywhere, allowing TAA and Motion Blur to work on static objects.
- Enable texture array by default for most rendering code on DX11 and unlock stereo instancing (DX11 only for now)

## [6.3.0-preview] - 2019-02-18

### Added
- Added emissive property for shader graph decals
- Added a diffusion profile override volume so the list of diffusion profile assets to use can be chanaged without affecting the HDRP asset
- Added a "Stop NaNs" option on cameras and in the Scene View preferences.
- Added metric display option in HDShadowSettings and improve clamping
- Added shader parameter mapping in DebugMenu
- Added scripting API to configure DebugData for DebugMenu

### Fixed
- Fixed decals in forward
- Fixed issue with stencil not correctly setup for various master node and shader for the depth pass, motion vector pass and GBuffer/Forward pass
- Fixed SRP batcher and metal
- Fixed culling and shadows for Pyramid, Box, Rectangle and Tube lights
- Fixed an issue where scissor render state leaking from the editor code caused partially black rendering

### Changed
- When a lit material has a clear coat mask that is not null, we now use the clear coat roughness to compute the screen space reflection.
- Diffusion profiles are now limited to one per asset and can be referenced in materials, shader graphs and vfx graphs. Materials will be upgraded automatically except if they are using a shader graph, in this case it will display an error message.

## [6.2.0-preview] - 2019-02-15

### Added
- Added help box listing feature supported in a given HDRenderPipelineAsset alongs with the drawbacks implied.
- Added cascade visualizer, supporting disabled handles when not overriding.

### Fixed
- Fixed post processing with stereo double-wide
- Fixed issue with Metal: Use sign bit to find the cache type instead of lowest bit.
- Fixed invalid state when creating a planar reflection for the first time
- Fix FrameSettings's LitShaderMode not restrained by supported LitShaderMode regression.

### Changed
- The default value roughness value for the clearcoat has been changed from 0.03 to 0.01
- Update default value of based color for master node
- Update Fabric Charlie Sheen lighting model - Remove Fresnel component that wasn't part of initial model + Remap smoothness to [0.0 - 0.6] range for more artist friendly parameter

### Changed
- Code refactor: all macros with ARGS have been swapped with macros with PARAM. This is because the ARGS macros were incorrectly named.

## [6.1.0-preview] - 2019-02-13

### Added
- Added support for post-processing anti-aliasing in the Scene View (FXAA and TAA). These can be set in Preferences.
- Added emissive property for decal material (non-shader graph)

### Fixed
- Fixed a few UI bugs with the color grading curves.
- Fixed "Post Processing" in the scene view not toggling post-processing effects
- Fixed bake only object with flag `ReflectionProbeStaticFlag` when baking a `ReflectionProbe`

### Changed
- Removed unsupported Clear Depth checkbox in Camera inspector
- Updated the toggle for advanced mode in inspectors.

## [6.0.0-preview] - 2019-02-23

### Added
- Added new API to perform a camera rendering
- Added support for hair master node (Double kajiya kay - Lambert)
- Added Reset behaviour in DebugMenu (ingame mapping is right joystick + B)
- Added Default HD scene at new scene creation while in HDRP
- Added Wizard helping to configure HDRP project
- Added new UI for decal material to allow remapping and scaling of some properties
- Added cascade shadow visualisation toggle in HD shadow settings
- Added icons for assets
- Added replace blending mode for distortion
- Added basic distance fade for density volumes
- Added decal master node for shader graph
- Added HD unlit master node (Cross Pipeline version is name Unlit)
- Added new Rendering Queue in materials
- Added post-processing V3 framework embed in HDRP, remove postprocess V2 framework
- Post-processing now uses the generic volume framework
-   New depth-of-field, bloom, panini projection effects, motion blur
-   Exposure is now done as a pre-exposition pass, the whole system has been revamped
-   Exposure now use EV100 everywhere in the UI (Sky, Emissive Light)
- Added emissive intensity (Luminance and EV100 control) control for Emissive
- Added pre-exposure weigth for Emissive
- Added an emissive color node and a slider to control the pre-exposure percentage of emission color
- Added physical camera support where applicable
- Added more color grading tools
- Added changelog level for Shader Variant stripping
- Added Debug mode for validation of material albedo and metalness/specularColor values
- Added a new dynamic mode for ambient probe and renamed BakingSky to StaticLightingSky
- Added command buffer parameter to all Bind() method of material
- Added Material validator in Render Pipeline Debug
- Added code to future support of DXR (not enabled)
- Added support of multiviewport
- Added HDRenderPipeline.RequestSkyEnvironmentUpdate function to force an update from script when sky is set to OnDemand
- Added a Lighting and BackLighting slots in Lit, StackLit, Fabric and Hair master nodes
- Added support for overriding terrain detail rendering shaders, via the render pipeline editor resources asset
- Added xrInstancing flag support to RTHandle
- Added support for cullmask for decal projectors
- Added software dynamic resolution support
- Added support for "After Post-Process" render pass for unlit shader
- Added support for textured rectangular area lights
- Added stereo instancing macros to MSAA shaders
- Added support for Quarter Res Raytraced Reflections (not enabled)
- Added fade factor for decal projectors.
- Added stereo instancing macros to most shaders used in VR
- Added multi edition support for HDRenderPipelineAsset

### Fixed
- Fixed logic to disable FPTL with stereo rendering
- Fixed stacklit transmission and sun highlight
- Fixed decals with stereo rendering
- Fixed sky with stereo rendering
- Fixed flip logic for postprocessing + VR
- Fixed copyStencilBuffer pass for Switch
- Fixed point light shadow map culling that wasn't taking into account far plane
- Fixed usage of SSR with transparent on all master node
- Fixed SSR and microshadowing on fabric material
- Fixed blit pass for stereo rendering
- Fixed lightlist bounds for stereo rendering
- Fixed windows and in-game DebugMenu sync.
- Fixed FrameSettings' LitShaderMode sync when opening DebugMenu.
- Fixed Metal specific issues with decals, hitting a sampler limit and compiling AxF shader
- Fixed an issue with flipped depth buffer during postprocessing
- Fixed normal map use for shadow bias with forward lit - now use geometric normal
- Fixed transparent depth prepass and postpass access so they can be use without alpha clipping for lit shader
- Fixed support of alpha clip shadow for lit master node
- Fixed unlit master node not compiling
- Fixed issue with debug display of reflection probe
- Fixed issue with phong tessellations not working with lit shader
- Fixed issue with vertex displacement being affected by heightmap setting even if not heightmap where assign
- Fixed issue with density mode on Lit terrain producing NaN
- Fixed issue when going back and forth from Lit to LitTesselation for displacement mode
- Fixed issue with ambient occlusion incorrectly applied to emissiveColor with light layers in deferred
- Fixed issue with fabric convolution not using the correct convolved texture when fabric convolution is enabled
- Fixed issue with Thick mode for Transmission that was disabling transmission with directional light
- Fixed shutdown edge cases with HDRP tests
- Fixed slowdow when enabling Fabric convolution in HDRP asset
- Fixed specularAA not compiling in StackLit Master node
- Fixed material debug view with stereo rendering
- Fixed material's RenderQueue edition in default view.
- Fixed banding issues within volumetric density buffer
- Fixed missing multicompile for MSAA for AxF
- Fixed camera-relative support for stereo rendering
- Fixed remove sync with render thread when updating decal texture atlas.
- Fixed max number of keyword reach [256] issue. Several shader feature are now local
- Fixed Scene Color and Depth nodes
- Fixed SSR in forward
- Fixed custom editor of Unlit, HD Unlit and PBR shader graph master node
- Fixed issue with NewFrame not correctly calculated in Editor when switching scene
- Fixed issue with TerrainLit not compiling with depth only pass and normal buffer
- Fixed geometric normal use for shadow bias with PBR master node in forward
- Fixed instancing macro usage for decals
- Fixed error message when having more than one directional light casting shadow
- Fixed error when trying to display preview of Camera or PlanarReflectionProbe
- Fixed LOAD_TEXTURE2D_ARRAY_MSAA macro
- Fixed min-max and amplitude clamping value in inspector of vertex displacement materials
- Fixed issue with alpha shadow clip (was incorrectly clipping object shadow)
- Fixed an issue where sky cubemap would not be cleared correctly when setting the current sky to None
- Fixed a typo in Static Lighting Sky component UI
- Fixed issue with incorrect reset of RenderQueue when switching shader in inspector GUI
- Fixed issue with variant stripper stripping incorrectly some variants
- Fixed a case of ambient lighting flickering because of previews
- Fixed Decals when rendering multiple camera in a single frame
- Fixed cascade shadow count in shader
- Fixed issue with Stacklit shader with Haze effect
- Fixed an issue with the max sample count for the TAA
- Fixed post-process guard band for XR
- Fixed exposure of emissive of Unlit
- Fixed depth only and motion vector pass for Unlit not working correctly with MSAA
- Fixed an issue with stencil buffer copy causing unnecessary compute dispatches for lighting
- Fixed multi edition issue in FrameSettings
- Fixed issue with SRP batcher and DebugDisplay variant of lit shader
- Fixed issue with debug material mode not doing alpha test
- Fixed "Attempting to draw with missing UAV bindings" errors on Vulkan
- Fixed pre-exposure incorrectly apply to preview
- Fixed issue with duplicate 3D texture in 3D texture altas of volumetric?
- Fixed Camera rendering order (base on the depth parameter)
- Fixed shader graph decals not being cropped by gizmo
- Fixed "Attempting to draw with missing UAV bindings" errors on Vulkan.


### Changed
- ColorPyramid compute shader passes is swapped to pixel shader passes on platforms where the later is faster (Nintendo Switch).
- Removing the simple lightloop used by the simple lit shader
- Whole refactor of reflection system: Planar and reflection probe
- Separated Passthrough from other RenderingPath
- Update several properties naming and caption based on feedback from documentation team
- Remove tile shader variant for transparent backface pass of lit shader
- Rename all HDRenderPipeline to HDRP folder for shaders
- Rename decal property label (based on doc team feedback)
- Lit shader mode now default to Deferred to reduce build time
- Update UI of Emission parameters in shaders
- Improve shader variant stripping including shader graph variant
- Refactored render loop to render realtime probes visible per camera
- Enable SRP batcher by default
- Shader code refactor: Rename LIGHTLOOP_SINGLE_PASS => LIGHTLOOP_DISABLE_TILE_AND_CLUSTER and clean all usage of LIGHTLOOP_TILE_PASS
- Shader code refactor: Move pragma definition of vertex and pixel shader inside pass + Move SURFACE_GRADIENT definition in XXXData.hlsl
- Micro-shadowing in Lit forward now use ambientOcclusion instead of SpecularOcclusion
- Upgraded FrameSettings workflow, DebugMenu and Inspector part relative to it
- Update build light list shader code to support 32 threads in wavefronts on Switch
- LayeredLit layers' foldout are now grouped in one main foldout per layer
- Shadow alpha clip can now be enabled on lit shader and haor shader enven for opaque
- Temporal Antialiasing optimization for Xbox One X
- Parameter depthSlice on SetRenderTarget functions now defaults to -1 to bind the entire resource
- Rename SampleCameraDepth() functions to LoadCameraDepth() and SampleCameraDepth(), same for SampleCameraColor() functions
- Improved Motion Blur quality.
- Update stereo frame settings values for single-pass instancing and double-wide
- Rearrange FetchDepth functions to prepare for stereo-instancing
- Remove unused _ComputeEyeIndex
- Updated HDRenderPipelineAsset inspector
- Re-enable SRP batcher for metal

## [5.2.0-preview] - 2018-11-27

### Added
- Added option to run Contact Shadows and Volumetrics Voxelization stage in Async Compute
- Added camera freeze debug mode - Allow to visually see culling result for a camera
- Added support of Gizmo rendering before and after postprocess in Editor
- Added support of LuxAtDistance for punctual lights

### Fixed
- Fixed Debug.DrawLine and Debug.Ray call to work in game view
- Fixed DebugMenu's enum resetted on change
- Fixed divide by 0 in refraction causing NaN
- Fixed disable rough refraction support
- Fixed refraction, SSS and atmospheric scattering for VR
- Fixed forward clustered lighting for VR (double-wide).
- Fixed Light's UX to not allow negative intensity
- Fixed HDRenderPipelineAsset inspector broken when displaying its FrameSettings from project windows.
- Fixed forward clustered lighting for VR (double-wide).
- Fixed HDRenderPipelineAsset inspector broken when displaying its FrameSettings from project windows.
- Fixed Decals and SSR diable flags for all shader graph master node (Lit, Fabric, StackLit, PBR)
- Fixed Distortion blend mode for shader graph master node (Lit, StackLit)
- Fixed bent Normal for Fabric master node in shader graph
- Fixed PBR master node lightlayers
- Fixed shader stripping for built-in lit shaders.

### Changed
- Rename "Regular" in Diffusion profile UI "Thick Object"
- Changed VBuffer depth parametrization for volumetric from distanceRange to depthExtent - Require update of volumetric settings - Fog start at near plan
- SpotLight with box shape use Lux unit only

## [5.1.0-preview] - 2018-11-19

### Added

- Added a separate Editor resources file for resources Unity does not take when it builds a Player.
- You can now disable SSR on Materials in Shader Graph.
- Added support for MSAA when the Supported Lit Shader Mode is set to Both. Previously HDRP only supported MSAA for Forward mode.
- You can now override the emissive color of a Material when in debug mode.
- Exposed max light for Light Loop Settings in HDRP asset UI.
- HDRP no longer performs a NormalDBuffer pass update if there are no decals in the Scene.
- Added distant (fall-back) volumetric fog and improved the fog evaluation precision.
- Added an option to reflect sky in SSR.
- Added a y-axis offset for the PlanarReflectionProbe and offset tool.
- Exposed the option to run SSR and SSAO on async compute.
- Added support for the _GlossMapScale parameter in the Legacy to HDRP Material converter.
- Added wave intrinsic instructions for use in Shaders (for AMD GCN).


### Fixed
- Fixed sphere shaped influence handles clamping in Reflection Probes.
- Fixed Reflection Probe data migration for projects created before using HDRP.
- Fixed UI of Layered Material where Unity previously rendered the scrollbar above the Copy button.
- Fixed Material tessellations parameters Start fade distance and End fade distance. Originally, Unity clamped these values when you modified them.
- Fixed various distortion and refraction issues - handle a better fall-back.
- Fixed SSR for multiple views.
- Fixed SSR issues related to self-intersections.
- Fixed shape density volume handle speed.
- Fixed density volume shape handle moving too fast.
- Fixed the Camera velocity pass that we removed by mistake.
- Fixed some null pointer exceptions when disabling motion vectors support.
- Fixed viewports for both the Subsurface Scattering combine pass and the transparent depth prepass.
- Fixed the blend mode pop-up in the UI. It previously did not appear when you enabled pre-refraction.
- Fixed some null pointer exceptions that previously occurred when you disabled motion vectors support.
- Fixed Layered Lit UI issue with scrollbar.
- Fixed cubemap assignation on custom ReflectionProbe.
- Fixed Reflection Probes’ capture settings' shadow distance.
- Fixed an issue with the SRP batcher and Shader variables declaration.
- Fixed thickness and subsurface slots for fabric Shader master node that wasn't appearing with the right combination of flags.
- Fixed d3d debug layer warning.
- Fixed PCSS sampling quality.
- Fixed the Subsurface and transmission Material feature enabling for fabric Shader.
- Fixed the Shader Graph UV node’s dimensions when using it in a vertex Shader.
- Fixed the planar reflection mirror gizmo's rotation.
- Fixed HDRenderPipelineAsset's FrameSettings not showing the selected enum in the Inspector drop-down.
- Fixed an error with async compute.
- MSAA now supports transparency.
- The HDRP Material upgrader tool now converts metallic values correctly.
- Volumetrics now render in Reflection Probes.
- Fixed a crash that occurred whenever you set a viewport size to 0.
- Fixed the Camera physic parameter that the UI previously did not display.
- Fixed issue in pyramid shaped spotlight handles manipulation

### Changed

- Renamed Line shaped Lights to Tube Lights.
- HDRP now uses mean height fog parametrization.
- Shadow quality settings are set to All when you use HDRP (This setting is not visible in the UI when using SRP). This avoids Legacy Graphics Quality Settings disabling the shadows and give SRP full control over the Shadows instead.
- HDRP now internally uses premultiplied alpha for all fog.
- Updated default FrameSettings used for realtime Reflection Probes when you create a new HDRenderPipelineAsset.
- Remove multi-camera support. LWRP and HDRP will not support multi-camera layered rendering.
- Updated Shader Graph subshaders to use the new instancing define.
- Changed fog distance calculation from distance to plane to distance to sphere.
- Optimized forward rendering using AMD GCN by scalarizing the light loop.
- Changed the UI of the Light Editor.
- Change ordering of includes in HDRP Materials in order to reduce iteration time for faster compilation.
- Added a StackLit master node replacing the InspectorUI version. IMPORTANT: All previously authored StackLit Materials will be lost. You need to recreate them with the master node.

## [5.0.0-preview] - 2018-09-28

### Added
- Added occlusion mesh to depth prepass for VR (VR still disabled for now)
- Added a debug mode to display only one shadow at once
- Added controls for the highlight created by directional lights
- Added a light radius setting to punctual lights to soften light attenuation and simulate fill lighting
- Added a 'minRoughness' parameter to all non-area lights (was previously only available for certain light types)
- Added separate volumetric light/shadow dimmers
- Added per-pixel jitter to volumetrics to reduce aliasing artifacts
- Added a SurfaceShading.hlsl file, which implements material-agnostic shading functionality in an efficient manner
- Added support for shadow bias for thin object transmission
- Added FrameSettings to control realtime planar reflection
- Added control for SRPBatcher on HDRP Asset
- Added an option to clear the shadow atlases in the debug menu
- Added a color visualization of the shadow atlas rescale in debug mode
- Added support for disabling SSR on materials
- Added intrinsic for XBone
- Added new light volume debugging tool
- Added a new SSR debug view mode
- Added translaction's scale invariance on DensityVolume
- Added multiple supported LitShadermode and per renderer choice in case of both Forward and Deferred supported
- Added custom specular occlusion mode to Lit Shader Graph Master node

### Fixed
- Fixed a normal bias issue with Stacklit (Was causing light leaking)
- Fixed camera preview outputing an error when both scene and game view where display and play and exit was call
- Fixed override debug mode not apply correctly on static GI
- Fixed issue where XRGraphicsConfig values set in the asset inspector GUI weren't propagating correctly (VR still disabled for now)
- Fixed issue with tangent that was using SurfaceGradient instead of regular normal decoding
- Fixed wrong error message display when switching to unsupported target like IOS
- Fixed an issue with ambient occlusion texture sometimes not being created properly causing broken rendering
- Shadow near plane is no longer limited at 0.1
- Fixed decal draw order on transparent material
- Fixed an issue where sometime the lookup texture used for GGX convolution was broken, causing broken rendering
- Fixed an issue where you wouldn't see any fog for certain pipeline/scene configurations
- Fixed an issue with volumetric lighting where the anisotropy value of 0 would not result in perfectly isotropic lighting
- Fixed shadow bias when the atlas is rescaled
- Fixed shadow cascade sampling outside of the atlas when cascade count is inferior to 4
- Fixed shadow filter width in deferred rendering not matching shader config
- Fixed stereo sampling of depth texture in MSAA DepthValues.shader
- Fixed box light UI which allowed negative and zero sizes, thus causing NaNs
- Fixed stereo rendering in HDRISky.shader (VR)
- Fixed normal blend and blend sphere influence for reflection probe
- Fixed distortion filtering (was point filtering, now trilinear)
- Fixed contact shadow for large distance
- Fixed depth pyramid debug view mode
- Fixed sphere shaped influence handles clamping in reflection probes
- Fixed reflection probes data migration for project created before using hdrp
- Fixed ambient occlusion for Lit Master Node when slot is connected

### Changed
- Use samplerunity_ShadowMask instead of samplerunity_samplerLightmap for shadow mask
- Allow to resize reflection probe gizmo's size
- Improve quality of screen space shadow
- Remove support of projection model for ScreenSpaceLighting (SSR always use HiZ and refraction always Proxy)
- Remove all the debug mode from SSR that are obsolete now
- Expose frameSettings and Capture settings for reflection and planar probe
- Update UI for reflection probe, planar probe, camera and HDRP Asset
- Implement proper linear blending for volumetric lighting via deep compositing as described in the paper "Deep Compositing Using Lie Algebras"
- Changed  planar mapping to match terrain convention (XZ instead of ZX)
- XRGraphicsConfig is no longer Read/Write. Instead, it's read-only. This improves consistency of XR behavior between the legacy render pipeline and SRP
- Change reflection probe data migration code (to update old reflection probe to new one)
- Updated gizmo for ReflectionProbes
- Updated UI and Gizmo of DensityVolume

## [4.0.0-preview] - 2018-09-28

### Added
- Added a new TerrainLit shader that supports rendering of Unity terrains.
- Added controls for linear fade at the boundary of density volumes
- Added new API to control decals without monobehaviour object
- Improve Decal Gizmo
- Implement Screen Space Reflections (SSR) (alpha version, highly experimental)
- Add an option to invert the fade parameter on a Density Volume
- Added a Fabric shader (experimental) handling cotton and silk
- Added support for MSAA in forward only for opaque only
- Implement smoothness fade for SSR
- Added support for AxF shader (X-rite format - require special AxF importer from Unity not part of HDRP)
- Added control for sundisc on directional light (hack)
- Added a new HD Lit Master node that implements Lit shader support for Shader Graph
- Added Micro shadowing support (hack)
- Added an event on HDAdditionalCameraData for custom rendering
- HDRP Shader Graph shaders now support 4-channel UVs.

### Fixed
- Fixed an issue where sometimes the deferred shadow texture would not be valid, causing wrong rendering.
- Stencil test during decals normal buffer update is now properly applied
- Decals corectly update normal buffer in forward
- Fixed a normalization problem in reflection probe face fading causing artefacts in some cases
- Fix multi-selection behavior of Density Volumes overwriting the albedo value
- Fixed support of depth texture for RenderTexture. HDRP now correctly output depth to user depth buffer if RenderTexture request it.
- Fixed multi-selection behavior of Density Volumes overwriting the albedo value
- Fixed support of depth for RenderTexture. HDRP now correctly output depth to user depth buffer if RenderTexture request it.
- Fixed support of Gizmo in game view in the editor
- Fixed gizmo for spot light type
- Fixed issue with TileViewDebug mode being inversed in gameview
- Fixed an issue with SAMPLE_TEXTURECUBE_SHADOW macro
- Fixed issue with color picker not display correctly when game and scene view are visible at the same time
- Fixed an issue with reflection probe face fading
- Fixed camera motion vectors shader and associated matrices to update correctly for single-pass double-wide stereo rendering
- Fixed light attenuation functions when range attenuation is disabled
- Fixed shadow component algorithm fixup not dirtying the scene, so changes can be saved to disk.
- Fixed some GC leaks for HDRP
- Fixed contact shadow not affected by shadow dimmer
- Fixed GGX that works correctly for the roughness value of 0 (mean specular highlgiht will disappeard for perfect mirror, we rely on maxSmoothness instead to always have a highlight even on mirror surface)
- Add stereo support to ShaderPassForward.hlsl. Forward rendering now seems passable in limited test scenes with camera-relative rendering disabled.
- Add stereo support to ProceduralSky.shader and OpaqueAtmosphericScattering.shader.
- Added CullingGroupManager to fix more GC.Alloc's in HDRP
- Fixed rendering when multiple cameras render into the same render texture

### Changed
- Changed the way depth & color pyramids are built to be faster and better quality, thus improving the look of distortion and refraction.
- Stabilize the dithered LOD transition mask with respect to the camera rotation.
- Avoid multiple depth buffer copies when decals are present
- Refactor code related to the RT handle system (No more normal buffer manager)
- Remove deferred directional shadow and move evaluation before lightloop
- Add a function GetNormalForShadowBias() that material need to implement to return the normal used for normal shadow biasing
- Remove Jimenez Subsurface scattering code (This code was disabled by default, now remove to ease maintenance)
- Change Decal API, decal contribution is now done in Material. Require update of material using decal
- Move a lot of files from CoreRP to HDRP/CoreRP. All moved files weren't used by Ligthweight pipeline. Long term they could move back to CoreRP after CoreRP become out of preview
- Updated camera inspector UI
- Updated decal gizmo
- Optimization: The objects that are rendered in the Motion Vector Pass are not rendered in the prepass anymore
- Removed setting shader inclue path via old API, use package shader include paths
- The default value of 'maxSmoothness' for punctual lights has been changed to 0.99
- Modified deferred compute and vert/frag shaders for first steps towards stereo support
- Moved material specific Shader Graph files into corresponding material folders.
- Hide environment lighting settings when enabling HDRP (Settings are control from sceneSettings)
- Update all shader includes to use absolute path (allow users to create material in their Asset folder)
- Done a reorganization of the files (Move ShaderPass to RenderPipeline folder, Move all shadow related files to Lighting/Shadow and others)
- Improved performance and quality of Screen Space Shadows

## [3.3.0-preview] - 2018-01-01

### Added
- Added an error message to say to use Metal or Vulkan when trying to use OpenGL API
- Added a new Fabric shader model that supports Silk and Cotton/Wool
- Added a new HDRP Lighting Debug mode to visualize Light Volumes for Point, Spot, Line, Rectangular and Reflection Probes
- Add support for reflection probe light layers
- Improve quality of anisotropic on IBL

### Fixed
- Fix an issue where the screen where darken when rendering camera preview
- Fix display correct target platform when showing message to inform user that a platform is not supported
- Remove workaround for metal and vulkan in normal buffer encoding/decoding
- Fixed an issue with color picker not working in forward
- Fixed an issue where reseting HDLight do not reset all of its parameters
- Fixed shader compile warning in DebugLightVolumes.shader

### Changed
- Changed default reflection probe to be 256x256x6 and array size to be 64
- Removed dependence on the NdotL for thickness evaluation for translucency (based on artist's input)
- Increased the precision when comparing Planar or HD reflection probe volumes
- Remove various GC alloc in C#. Slightly better performance

## [3.2.0-preview] - 2018-01-01

### Added
- Added a luminance meter in the debug menu
- Added support of Light, reflection probe, emissive material, volume settings related to lighting to Lighting explorer
- Added support for 16bit shadows

### Fixed
- Fix issue with package upgrading (HDRP resources asset is now versionned to worarkound package manager limitation)
- Fix HDReflectionProbe offset displayed in gizmo different than what is affected.
- Fix decals getting into a state where they could not be removed or disabled.
- Fix lux meter mode - The lux meter isn't affected by the sky anymore
- Fix area light size reset when multi-selected
- Fix filter pass number in HDUtils.BlitQuad
- Fix Lux meter mode that was applying SSS
- Fix planar reflections that were not working with tile/cluster (olbique matrix)
- Fix debug menu at runtime not working after nested prefab PR come to trunk
- Fix scrolling issue in density volume

### Changed
- Shader code refactor: Split MaterialUtilities file in two parts BuiltinUtilities (independent of FragInputs) and MaterialUtilities (Dependent of FragInputs)
- Change screen space shadow rendertarget format from ARGB32 to RG16

## [3.1.0-preview] - 2018-01-01

### Added
- Decal now support per channel selection mask. There is now two mode. One with BaseColor, Normal and Smoothness and another one more expensive with BaseColor, Normal, Smoothness, Metal and AO. Control is on HDRP Asset. This may require to launch an update script for old scene: 'Edit/Render Pipeline/Single step upgrade script/Upgrade all DecalMaterial MaskBlendMode'.
- Decal now supports depth bias for decal mesh, to prevent z-fighting
- Decal material now supports draw order for decal projectors
- Added LightLayers support (Base on mask from renderers name RenderingLayers and mask from light name LightLayers - if they match, the light apply) - cost an extra GBuffer in deferred (more bandwidth)
- When LightLayers is enabled, the AmbientOclusion is store in the GBuffer in deferred path allowing to avoid double occlusion with SSAO. In forward the double occlusion is now always avoided.
- Added the possibility to add an override transform on the camera for volume interpolation
- Added desired lux intensity and auto multiplier for HDRI sky
- Added an option to disable light by type in the debug menu
- Added gradient sky
- Split EmissiveColor and bakeDiffuseLighting in forward avoiding the emissiveColor to be affect by SSAO
- Added a volume to control indirect light intensity
- Added EV 100 intensity unit for area lights
- Added support for RendererPriority on Renderer. This allow to control order of transparent rendering manually. HDRP have now two stage of sorting for transparent in addition to bact to front. Material have a priority then Renderer have a priority.
- Add Coupling of (HD)Camera and HDAdditionalCameraData for reset and remove in inspector contextual menu of Camera
- Add Coupling of (HD)ReflectionProbe and HDAdditionalReflectionData for reset and remove in inspector contextual menu of ReflectoinProbe
- Add macro to forbid unity_ObjectToWorld/unity_WorldToObject to be use as it doesn't handle camera relative rendering
- Add opacity control on contact shadow

### Fixed
- Fixed an issue with PreIntegratedFGD texture being sometimes destroyed and not regenerated causing rendering to break
- PostProcess input buffers are not copied anymore on PC if the viewport size matches the final render target size
- Fixed an issue when manipulating a lot of decals, it was displaying a lot of errors in the inspector
- Fixed capture material with reflection probe
- Refactored Constant Buffers to avoid hitting the maximum number of bound CBs in some cases.
- Fixed the light range affecting the transform scale when changed.
- Snap to grid now works for Decal projector resizing.
- Added a warning for 128x128 cookie texture without mipmaps
- Replace the sampler used for density volumes for correct wrap mode handling

### Changed
- Move Render Pipeline Debug "Windows from Windows->General-> Render Pipeline debug windows" to "Windows from Windows->Analysis-> Render Pipeline debug windows"
- Update detail map formula for smoothness and albedo, goal it to bright and dark perceptually and scale factor is use to control gradient speed
- Refactor the Upgrade material system. Now a material can be update from older version at any time. Call Edit/Render Pipeline/Upgrade all Materials to newer version
- Change name EnableDBuffer to EnableDecals at several place (shader, hdrp asset...), this require a call to Edit/Render Pipeline/Upgrade all Materials to newer version to have up to date material.
- Refactor shader code: BakeLightingData structure have been replace by BuiltinData. Lot of shader code have been remove/change.
- Refactor shader code: All GBuffer are now handled by the deferred material. Mean ShadowMask and LightLayers are control by lit material in lit.hlsl and not outside anymore. Lot of shader code have been remove/change.
- Refactor shader code: Rename GetBakedDiffuseLighting to ModifyBakedDiffuseLighting. This function now handle lighting model for transmission too. Lux meter debug mode is factor outisde.
- Refactor shader code: GetBakedDiffuseLighting is not call anymore in GBuffer or forward pass, including the ConvertSurfaceDataToBSDFData and GetPreLightData, this is done in ModifyBakedDiffuseLighting now
- Refactor shader code: Added a backBakeDiffuseLighting to BuiltinData to handle lighting for transmission
- Refactor shader code: Material must now call InitBuiltinData (Init all to zero + init bakeDiffuseLighting and backBakeDiffuseLighting ) and PostInitBuiltinData

## [3.0.0-preview] - 2018-01-01

### Fixed
- Fixed an issue with distortion that was using previous frame instead of current frame
- Fixed an issue where disabled light where not upgrade correctly to the new physical light unit system introduce in 2.0.5-preview

### Changed
- Update assembly definitions to output assemblies that match Unity naming convention (Unity.*).

## [2.0.5-preview] - 2018-01-01

### Added
- Add option supportDitheringCrossFade on HDRP Asset to allow to remove shader variant during player build if needed
- Add contact shadows for punctual lights (in additional shadow settings), only one light is allowed to cast contact shadows at the same time and so at each frame a dominant light is choosed among all light with contact shadows enabled.
- Add PCSS shadow filter support (from SRP Core)
- Exposed shadow budget parameters in HDRP asset
- Add an option to generate an emissive mesh for area lights (currently rectangle light only). The mesh fits the size, intensity and color of the light.
- Add an option to the HDRP asset to increase the resolution of volumetric lighting.
- Add additional ligth unit support for punctual light (Lumens, Candela) and area lights (Lumens, Luminance)
- Add dedicated Gizmo for the box Influence volume of HDReflectionProbe / PlanarReflectionProbe

### Changed
- Re-enable shadow mask mode in debug view
- SSS and Transmission code have been refactored to be able to share it between various material. Guidelines are in SubsurfaceScattering.hlsl
- Change code in area light with LTC for Lit shader. Magnitude is now take from FGD texture instead of a separate texture
- Improve camera relative rendering: We now apply camera translation on the model matrix, so before the TransformObjectToWorld(). Note: unity_WorldToObject and unity_ObjectToWorld must never be used directly.
- Rename positionWS to positionRWS (Camera relative world position) at a lot of places (mainly in interpolator and FragInputs). In case of custom shader user will be required to update their code.
- Rename positionWS, capturePositionWS, proxyPositionWS, influencePositionWS to positionRWS, capturePositionRWS, proxyPositionRWS, influencePositionRWS (Camera relative world position) in LightDefinition struct.
- Improve the quality of trilinear filtering of density volume textures.
- Improve UI for HDReflectionProbe / PlanarReflectionProbe

### Fixed
- Fixed a shader preprocessor issue when compiling DebugViewMaterialGBuffer.shader against Metal target
- Added a temporary workaround to Lit.hlsl to avoid broken lighting code with Metal/AMD
- Fixed issue when using more than one volume texture mask with density volumes.
- Fixed an error which prevented volumetric lighting from working if no density volumes with 3D textures were present.
- Fix contact shadows applied on transmission
- Fix issue with forward opaque lit shader variant being removed by the shader preprocessor
- Fixed compilation errors on Nintendo Switch (limited XRSetting support).
- Fixed apply range attenuation option on punctual light
- Fixed issue with color temperature not take correctly into account with static lighting
- Don't display fog when diffuse lighting, specular lighting, or lux meter debug mode are enabled.

## [2.0.4-preview] - 2018-01-01

### Fixed
- Fix issue when disabling rough refraction and building a player. Was causing a crash.

## [2.0.3-preview] - 2018-01-01

### Added
- Increased debug color picker limit up to 260k lux

## [2.0.2-preview] - 2018-01-01

### Added
- Add Light -> Planar Reflection Probe command
- Added a false color mode in rendering debug
- Add support for mesh decals
- Add flag to disable projector decals on transparent geometry to save performance and decal texture atlas space
- Add ability to use decal diffuse map as mask only
- Add visualize all shadow masks in lighting debug
- Add export of normal and roughness buffer for forwardOnly and when in supportOnlyForward mode for forward
- Provide a define in lit.hlsl (FORWARD_MATERIAL_READ_FROM_WRITTEN_NORMAL_BUFFER) when output buffer normal is used to read the normal and roughness instead of caclulating it (can save performance, but lower quality due to compression)
- Add color swatch to decal material

### Changed
- Change Render -> Planar Reflection creation to 3D Object -> Mirror
- Change "Enable Reflector" name on SpotLight to "Angle Affect Intensity"
- Change prototype of BSDFData ConvertSurfaceDataToBSDFData(SurfaceData surfaceData) to BSDFData ConvertSurfaceDataToBSDFData(uint2 positionSS, SurfaceData surfaceData)

### Fixed
- Fix issue with StackLit in deferred mode with deferredDirectionalShadow due to GBuffer not being cleared. Gbuffer is still not clear and issue was fix with the new Output of normal buffer.
- Fixed an issue where interpolation volumes were not updated correctly for reflection captures.
- Fixed an exception in Light Loop settings UI

## [2.0.1-preview] - 2018-01-01

### Added
- Add stripper of shader variant when building a player. Save shader compile time.
- Disable per-object culling that was executed in C++ in HD whereas it was not used (Optimization)
- Enable texture streaming debugging (was not working before 2018.2)
- Added Screen Space Reflection with Proxy Projection Model
- Support correctly scene selection for alpha tested object
- Add per light shadow mask mode control (i.e shadow mask distance and shadow mask). It use the option NonLightmappedOnly
- Add geometric filtering to Lit shader (allow to reduce specular aliasing)
- Add shortcut to create DensityVolume and PlanarReflection in hierarchy
- Add a DefaultHDMirrorMaterial material for PlanarReflection
- Added a script to be able to upgrade material to newer version of HDRP
- Removed useless duplication of ForwardError passes.
- Add option to not compile any DEBUG_DISPLAY shader in the player (Faster build) call Support Runtime Debug display

### Changed
- Changed SupportForwardOnly to SupportOnlyForward in render pipeline settings
- Changed versioning variable name in HDAdditionalXXXData from m_version to version
- Create unique name when creating a game object in the rendering menu (i.e Density Volume(2))
- Re-organize various files and folder location to clean the repository
- Change Debug windows name and location. Now located at:  Windows -> General -> Render Pipeline Debug

### Removed
- Removed GlobalLightLoopSettings.maxPlanarReflectionProbes and instead use value of GlobalLightLoopSettings.planarReflectionProbeCacheSize
- Remove EmissiveIntensity parameter and change EmissiveColor to be HDR (Matching Builtin Unity behavior) - Data need to be updated - Launch Edit -> Single Step Upgrade Script -> Upgrade all Materials emissionColor

### Fixed
- Fix issue with LOD transition and instancing
- Fix discrepency between object motion vector and camera motion vector
- Fix issue with spot and dir light gizmo axis not highlighted correctly
- Fix potential crash while register debug windows inputs at startup
- Fix warning when creating Planar reflection
- Fix specular lighting debug mode (was rendering black)
- Allow projector decal with null material to allow to configure decal when HDRP is not set
- Decal atlas texture offset/scale is updated after allocations (used to be before so it was using date from previous frame)

## [0.0.0-preview] - 2018-01-01

### Added
- Configure the VolumetricLightingSystem code path to be on by default
- Trigger a build exception when trying to build an unsupported platform
- Introduce the VolumetricLightingController component, which can (and should) be placed on the camera, and allows one to control the near and the far plane of the V-Buffer (volumetric "froxel" buffer) along with the depth distribution (from logarithmic to linear)
- Add 3D texture support for DensityVolumes
- Add a better mapping of roughness to mipmap for planar reflection
- The VolumetricLightingSystem now uses RTHandles, which allows to save memory by sharing buffers between different cameras (history buffers are not shared), and reduce reallocation frequency by reallocating buffers only if the rendering resolution increases (and suballocating within existing buffers if the rendering resolution decreases)
- Add a Volumetric Dimmer slider to lights to control the intensity of the scattered volumetric lighting
- Add UV tiling and offset support for decals.
- Add mipmapping support for volume 3D mask textures

### Changed
- Default number of planar reflection change from 4 to 2
- Rename _MainDepthTexture to _CameraDepthTexture
- The VolumetricLightingController has been moved to the Interpolation Volume framework and now functions similarly to the VolumetricFog settings
- Update of UI of cookie, CubeCookie, Reflection probe and planar reflection probe to combo box
- Allow enabling/disabling shadows for area lights when they are set to baked.
- Hide applyRangeAttenuation and FadeDistance for directional shadow as they are not used

### Removed
- Remove Resource folder of PreIntegratedFGD and add the resource to RenderPipeline Asset

### Fixed
- Fix ConvertPhysicalLightIntensityToLightIntensity() function used when creating light from script to match HDLightEditor behavior
- Fix numerical issues with the default value of mean free path of volumetric fog
- Fix the bug preventing decals from coexisting with density volumes
- Fix issue with alpha tested geometry using planar/triplanar mapping not render correctly or flickering (due to being wrongly alpha tested in depth prepass)
- Fix meta pass with triplanar (was not handling correctly the normal)
- Fix preview when a planar reflection is present
- Fix Camera preview, it is now a Preview cameraType (was a SceneView)
- Fix handling unknown GPUShadowTypes in the shadow manager.
- Fix area light shapes sent as point lights to the baking backends when they are set to baked.
- Fix unnecessary division by PI for baked area lights.
- Fix line lights sent to the lightmappers. The backends don't support this light type.
- Fix issue with shadow mask framesettings not correctly taken into account when shadow mask is enabled for lighting.
- Fix directional light and shadow mask transition, they are now matching making smooth transition
- Fix banding issues caused by high intensity volumetric lighting
- Fix the debug window being emptied on SRP asset reload
- Fix issue with debug mode not correctly clearing the GBuffer in editor after a resize
- Fix issue with ResetMaterialKeyword not resetting correctly ToggleOff/Roggle Keyword
- Fix issue with motion vector not render correctly if there is no depth prepass in deferred

## [0.0.0-preview] - 2018-01-01

### Added
- Screen Space Refraction projection model (Proxy raycasting, HiZ raymarching)
- Screen Space Refraction settings as volume component
- Added buffered frame history per camera
- Port Global Density Volumes to the Interpolation Volume System.
- Optimize ImportanceSampleLambert() to not require the tangent frame.
- Generalize SampleVBuffer() to handle different sampling and reconstruction methods.
- Improve the quality of volumetric lighting reprojection.
- Optimize Morton Order code in the Subsurface Scattering pass.
- Planar Reflection Probe support roughness (gaussian convolution of captured probe)
- Use an atlas instead of a texture array for cluster transparent decals
- Add a debug view to visualize the decal atlas
- Only store decal textures to atlas if decal is visible, debounce out of memory decal atlas warning.
- Add manipulator gizmo on decal to improve authoring workflow
- Add a minimal StackLit material (work in progress, this version can be used as template to add new material)

### Changed
- EnableShadowMask in FrameSettings (But shadowMaskSupport still disable by default)
- Forced Planar Probe update modes to (Realtime, Every Update, Mirror Camera)
- Screen Space Refraction proxy model uses the proxy of the first environment light (Reflection probe/Planar probe) or the sky
- Moved RTHandle static methods to RTHandles
- Renamed RTHandle to RTHandleSystem.RTHandle
- Move code for PreIntegratedFDG (Lit.shader) into its dedicated folder to be share with other material
- Move code for LTCArea (Lit.shader) into its dedicated folder to be share with other material

### Removed
- Removed Planar Probe mirror plane position and normal fields in inspector, always display mirror plane and normal gizmos

### Fixed
- Fix fog flags in scene view is now taken into account
- Fix sky in preview windows that were disappearing after a load of a new level
- Fix numerical issues in IntersectRayAABB().
- Fix alpha blending of volumetric lighting with transparent objects.
- Fix the near plane of the V-Buffer causing out-of-bounds look-ups in the clustered data structure.
- Depth and color pyramid are properly computed and sampled when the camera renders inside a viewport of a RTHandle.
- Fix decal atlas debug view to work correctly when shadow atlas view is also enabled<|MERGE_RESOLUTION|>--- conflicted
+++ resolved
@@ -130,13 +130,10 @@
 - Added CustomPassUtils API to simplify Blur, Copy and DrawRenderers custom passes.
 - Added Histogram guided automatic exposure.
 - Added few exposure debug modes.
-<<<<<<< HEAD
+- Added support for multiple path-traced views at once (e.g., scene and game views).
 - Added CustomPassUtils API to simplify Blur, Copy and DrawRenderers custom passes.
 - Added an API in HDRP to override the camera within the rendering of a frame (mainly for custom pass).
 - Added more custom pass API functions, mainly to render objects from another camera.
-=======
-- Added support for multiple path-traced views at once (e.g., scene and game views).
->>>>>>> 4f9d66e6
 
 ### Fixed
 - Fix when rescale probe all direction below zero (1219246)
