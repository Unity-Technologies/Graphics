# Changelog
All notable changes to this package will be documented in this file.

The format is based on [Keep a Changelog](http://keepachangelog.com/en/1.0.0/)
and this project adheres to [Semantic Versioning](http://semver.org/spec/v2.0.0.html).

## [Unreleased]

### Fixed
- Fixed shadowmask UI now correctly showing shadowmask disable

### Changed
- Shadowmask and realtime reflection probe property are hide in Quality settings

## [8.1.0] - 2020-04-21

### Added
- Add XR setting to control camera jitter for temporal effects #6259
- Added an error message in the DrawRenderers custom pass when rendering opaque objects with an HDRP asset in DeferredOnly mode.
- Added support for specular AA from geometric curvature in AxF
- Added support for baked AO (no input for now) in AxF
- Added an info box to warn about depth test artifacts when rendering object twice in custom passes with MSAA.
- Added support for rasterized area light shadows in StackLit
- Added Light decomposition lighting debugging modes and support in AOV
- Added exposure compensation to Fixed exposure mode
- Added range attenuation for box-shaped spotlights.
- Added Min distance to contact shadows.
- Added scenes for hair and fabric and decals with material samples
- Added fabric materials and textures
- Added information for fabric materials in fabric scene

### Fixed
- Fixed an issue where a dynamic sky changing any frame may not update the ambient probe.
- Fixed an issue where default volume would not update when switching profile.
- Fixed an issue where AO override would not override specular occlusion.
- Fixed an issue where Volume inspector might not refresh correctly in some cases.
- Fixed an issue related to the envlightdatasrt not being bound in recursive rendering.
- Fixed issue with uncached reflection probe cameras reseting the debug mode (case 1224601)
- Fixed issue with atmospheric fog turning black if a planar reflection probe is placed below ground level. (case 1226588)
- Fix when rescale probe all direction below zero (1219246)
- Fixed issue with resources being accessed before initialization process has been performed completely. 
- Fixed render texture with XR
- Fixed sRGB mismatch with XR SDK
- Fixed XR single-pass with Mock HMD plugin
- Fixed XR culling with multiple cameras
- Fixed shadow cascade tooltip when using the metric mode (case 1229232)
- Focus on Decal uses the extends of the projectors
- Fixed how the area light influence volume is computed to match rasterization.
- Fixed usage of light size data that are not available at runtime.
- Fixed light type resolution when performing a reset on HDAdditionalLightData (case 1220931)
- Fixed drag area width at left of Light's intensity field in Inspector.
- Fix for issue that prevented scene from being completely saved when baked reflection probes are present and lighting is set to auto generate.
- Fixed the depth buffer copy made before custom pass after opaque and normal injection point.
- Fixed a weird behavior in the scalable settings drawing when the space becomes tiny (1212045).
- Fixed an usage of a a compute buffer not bound (1229964)
- Fixed an issue where unncessarily serialized members in StaticLightingSky component would change each time the scene is changed.
- Fix issues in the post process system with RenderTexture being invalid in some cases, causing rendering problems.
- Fixed an issue where changing the default volume profile from another inspector would not update the default volume editor.
- Fixed path validation when creating new volume profile (case 1229933)
- Fix for range compression factor for probes going negative (now clamped to positive values).
<<<<<<< HEAD
- Fixed depth prepass and postpass being disabled after changing the shader in the material UI.
=======
- Fixed various object leaks in HDRP.
- Fix for assertion triggering sometimes when saving a newly created lit shader graph (case 1230996)
- Fixed MSAA depth resolve when there is no motion vectors
- Fix issue causing wrong planar reflection rendering when more than one camera is present.
- Fixed culling of planar reflection probes that change position (case 1218651)
- Fixed null reference when processing lightprobe (case 1235285)
- Fix black screen in XR when HDRP package is present but not used.
- Fixed white flash happening with auto-exposure in some cases (case 1223774)
- Fixed NaN which can appear with real time reflection and inf value
- Fixed raytracing shader compilation on Metal
- Fixed an issue that was collapsing the volume components in the HDRP default settings
- Fixed warning about missing bound decal buffer
- Fixed the debug exposure mode for display sky reflection and debug view baked lighting
- Fixed shader warning on Xbox for ResolveStencilBuffer.compute. 
- Fixed unneeded cookie texture allocation for cone stop lights.
- Fixed issue when toggling anything in HDRP asset that will produce an error (case 1238155)
- Fixed scalarization code for contact shadows
- Fix MaterialBalls having same guid issue
- Fix spelling and grammatical errors in material samples
>>>>>>> 3f6c2f2c

### Changed
- Rejecting history for ray traced reflections based on a threshold evaluated on the neighborhood of the sampled history.
- Renamed "Environment" to "Reflection Probes" in tile/cluster debug menu.
- Utilities namespace is obsolete, moved its content to UnityEngine.Rendering (case 1204677)
- All custom pass volumes are now executed for one injection point instead of the first one.
- Optimized PrepareLightsForGPU (cost reduced by over 25%) and PrepareGPULightData (around twice as fast now).
- Rejecting history for ray traced reflections based on a threshold evaluated on the neighborhood of the sampled history.
- Renamed "Environment" to "Reflection Probes" in tile/cluster debug menu.
- Debug exposure in debug menu have been replace to debug exposure compensation in EV100 space and is always visible.
- Cookie are now supported in lightmaper. All lights casting cookie and baked will now include cookie influence.
- Diffusion Profile and Material references in HDRP materials are now correctly exported to unity packages. Note that the diffusion profile or the material references need to be edited once before this can work properly.
- Shadowmask and realtime reflection probe property are hide in Quality settings

## [8.0.1] - 2020-02-25

Version Updated
The version number for this package has increased due to a version update of a related graphics package.

## [8.0.0] - 2020-02-25

Version Updated
The version number for this package has increased due to a version update of a related graphics package.

## [7.3.0] - 2020-03-11

### Added
- Added the exposure sliders to the planar reflection probe preview
- Added a warning and workaround instructions that appear when you enable XR single-pass after the first frame with the XR SDK.
- Added an "enable" toggle to the SSR volume component.

### Fixed
- Fixed issue with AssetPostprocessors dependencies causing models to be imported twice when upgrading the package version.
- Fix player build DX12
- Fix issue with AO being misaligned when multiple view are visible.
- Fix issue that caused the clamp of camera rotation motion for motion blur to be ineffective.
- Fixed culling of lights with XR SDK
- Fixed memory stomp in shadow caching code, leading to overflow of Shadow request array and runtime errors.
- Fixed an issue related to transparent objects reading the ray traced indirect diffuse buffer
- Fixed an issue with filtering ray traced area lights when the intensity is high or there is an exposure.
- Fixed ill-formed include path in Depth Of Field shader.
- Fixed a bug in semi-transparent shadows (object further than the light casting shadows)
- Fix state enabled of default volume profile when in package.
- Fixed removal of MeshRenderer and MeshFilter on adding Light component. 
- Fixed a bug in debug light volumes.
- Fixed the culling was not disposed error in build log.
- Fixed an issue where fog sky color mode could sample NaNs in the sky cubemap.
- Fixed a leak in the PBR sky renderer.
- Added a tooltip to the Ambient Mode parameter in the Visual Envionment volume component.
- Static lighting sky now takes the default volume into account (this fixes discrepancies between baked and realtime lighting).
- Fixed a leak in the sky system.
- Hide reflection probes in the renderer components.
- Removed MSAA Buffers allocation when lit shader mode is set to "deferred only".
- Fixed invalid cast for realtime reflection probes (case 1220504)
- Fixed invalid game view rendering when disabling all cameras in the scene (case 1105163)
- Fixed infinite reload loop while displaying Light's Shadow's Link Light Layer in Inspector of Prefab Asset.
- Fixed the cookie atlas size and planar atlas size being too big after an upgrade of the HDRP asset.
- Fixed alpha clipping test (comparison was '>', now '>=')
- Fixed preview camera (eg. shader graph preview) when path tracing is on
- Fixed DXR player build
- Fixed compilation issue with linux vulkan and raytrace shader
- Fixed the HDRP asset migration code not being called after an upgrade of the package
- Fixed draw renderers custom pass out of bound exception
- Fixed an issue with emissive light meshes not being in the RAS.
- Fixed a warning due to StaticLightingSky when reloading domain in some cases.
- Fixed the MaxLightCount being displayed when the light volume debug menu is on ColorAndEdge.
- Fix an exception in case two LOD levels are using the same mesh renderer.
- Fixed error in the console when switching shader to decal in the material UI.
- Fixed z-fighting in scene view when scene lighting is off (case 1203927)
- Fixed some typos in debug menu (case 1224594)
- Fixed an issue with refraction model and ray traced recursive rendering (case 1198578).
- Fixed cubemap thumbnail generation at project load time. 
- Half fixed shuriken particle light that cast shadows (only the first one will be correct)
- Fixed an issue with the specularFGD term being used when the material has a clear coat (lit shader).

### Changed
- Renamed the cubemap used for diffuse convolution to a more explicit name for the memory profiler.
- Light dimmer can now get values higher than one and was renamed to multiplier in the UI. 
- Removed info box requesting volume component for Visual Environment and updated the documentation with the relevant information.
- Add range-based clipping to box lights (case 1178780)
- Improve area light culling (case 1085873)
- Light Hierarchy debug mode can now adjust Debug Exposure for visualizing high exposure scenes.
- Changed the diffusion profile warning on the material to an info and changed the message to be more precise.

## [7.2.0] - 2020-02-10

### Added
- Added the possibility to have ray traced colored and semi-transparent shadows on directional lights.
- Exposed the debug overlay ratio in the debug menu.
- Added a separate frame settings for tonemapping alongside color grading.
- Added the receive fog option in the material UI for ShaderGraphs.
- Added a public virtual bool in the custom post processes API to specify if a post processes should be executed in the scene view.
- Added a menu option that checks scene issues with ray tracing. Also removed the previously existing warning at runtime.
- Added Contrast Adaptive Sharpen (CAS) Upscaling effect.
- Added APIs to update probe settings at runtime.
- Added documentation for the rayTracingSupported method in HDRP
- Added user-selectable format for the post processing passes. 
- Added support for alpha channel in some post-processing passes (DoF, TAA, Uber).
- Added warnings in FrameSettings inspector when using DXR and atempting to use Asynchronous Execution.
- Exposed Stencil bits that can be used by the user.
- Added history rejection based on velocity of intersected objects for directional, point and spot lights.
- Added a affectsVolumetric field to the HDAdditionalLightData API to know if light affects volumetric fog.
- Add OS and Hardware check in the Wizard fixes for DXR.
- Added option to exclude camera motion from motion blur.
- Added semi-transparent shadows for point and spot lights.
- Added support for semi-transparent shadow for unlit shader and unlit shader graph.
- Added the alpha clip enabled toggle to the material UI for all HDRP shader graphs.
- Added Material Samples to explain how to use the lit shader features
- Added an initial implementation of ray traced sub surface scattering
- Added AssetPostprocessors and Shadergraphs to handle Arnold Standard Surface and 3DsMax Physical material import from FBX. 
- Added support for Smoothness Fade start work when enabling ray traced reflections.
- Added Contact shadow, Micro shadows and Screen space refraction API documentation.
- Added script documentation for SSR, SSAO (ray tracing), GI, Light Cluster, RayTracingSettings, Ray Counters, etc.
- Added path tracing support for refraction and internal reflections.
- Added support for Thin Refraction Model and Lit's Clear Coat in Path Tracing.
- Added the Tint parameter to Sky Colored Fog.

### Fixed
- Update documentation of HDRISky-Backplate, precise how to have Ambient Occlusion on the Backplate
- Fixed TerrainLitGUI when per-pixel normal property is not present.
- Fixed a bug due to depth history begin overriden too soon
- Fixed issue that caused Distortion UI to appear in Lit.
- Fixed several issues with decal duplicating when editing them.
- Fixed initialization of volumetric buffer params (1204159)
- Fixed an issue where frame count was incorrectly reset for the game view, causing temporal processes to fail.
- Fixed Culling group was not disposed error.
- Fixed issues on some GPU that do not support gathers on integer textures.
- Fixed an issue with ambient probe not being initialized for the first frame after a domain reload for volumetric fog.
- Fixed the scene visibility of decal projectors and density volumes
- Fixed a leak in sky manager.
- Fixed an issue where entering playmode while the light editor is opened would produce null reference exceptions.
- Fixed the debug overlay overlapping the debug menu at runtime.
- Fixed an issue with the framecount when changing scene.
- Fixed errors that occurred when using invalid near and far clip plane values for planar reflections.
- Fixed issue with motion blur sample weighting function.
- Fixed motion vectors in MSAA.
- Fixed sun flare blending (case 1205862).
- Fixed a lot of issues related to ray traced screen space shadows.
- Fixed memory leak caused by apply distortion material not being disposed.
- Fixed Reflection probe incorrectly culled when moving its parent (case 1207660)
- Fixed a nullref when upgrading the Fog volume components while the volume is opened in the inspector.
- Fix issues where decals on PS4 would not correctly write out the tile mask causing bits of the decal to go missing.
- Use appropriate label width and text content so the label is completely visible
- Fixed an issue where final post process pass would not output the default alpha value of 1.0 when using 11_11_10 color buffer format.
- Fixed SSR issue after the MSAA Motion Vector fix.
- Fixed an issue with PCSS on directional light if punctual shadow atlas was not allocated.
- Fixed an issue where shadow resolution would be wrong on the first face of a baked reflection probe.
- Fixed issue with PCSS softness being incorrect for cascades different than the first one.
- Fixed custom post process not rendering when using multiple HDRP asset in quality settings
- Fixed probe gizmo missing id (case 1208975)
- Fixed a warning in raytracingshadowfilter.compute
- Fixed issue with AO breaking with small near plane values.
- Fixed custom post process Cleanup function not called in some cases.
- Fixed shader warning in AO code.
- Fixed a warning in simpledenoiser.compute
- Fixed tube and rectangle light culling to use their shape instead of their range as a bounding box.
- Fixed caused by using gather on a UINT texture in motion blur. 
- Fix issue with ambient occlusion breaking when dynamic resolution is active.
- Fixed some possible NaN causes in Depth of Field.
- Fixed Custom Pass nullref due to the new Profiling Sample API changes
- Fixed the black/grey screen issue on after post process Custom Passes in non dev builds.
- Fixed particle lights.
- Improved behavior of lights and probe going over the HDRP asset limits.
- Fixed issue triggered when last punctual light is disabled and more than one camera is used.
- Fixed Custom Pass nullref due to the new Profiling Sample API changes
- Fixed the black/grey screen issue on after post process Custom Passes in non dev builds.
- Fixed XR rendering locked to vsync of main display with Standalone Player.
- Fixed custom pass cleanup not called at the right time when using multiple volumes.
- Fixed an issue on metal with edge of decal having artifact by delaying discard of fragments during decal projection
- Fixed various shader warning
- Fixing unnecessary memory allocations in the ray tracing cluster build
- Fixed duplicate column labels in LightEditor's light tab
- Fixed white and dark flashes on scenes with very high or very low exposure when Automatic Exposure is being used.
- Fixed an issue where passing a null ProfilingSampler would cause a null ref exception.
- Fixed memory leak in Sky when in matcap mode.
- Fixed compilation issues on platform that don't support VR.
- Fixed migration code called when we create a new HDRP asset.
- Fixed RemoveComponent on Camera contextual menu to not remove Camera while a component depend on it.
- Fixed an issue where ambient occlusion and screen space reflections editors would generate null ref exceptions when HDRP was not set as the current pipeline.
- Fixed a null reference exception in the probe UI when no HDRP asset is present.
- Fixed the outline example in the doc (sampling range was dependent on screen resolution)
- Fixed a null reference exception in the HDRI Sky editor when no HDRP asset is present.
- Fixed an issue where Decal Projectors created from script where rotated around the X axis by 90°.
- Fixed frustum used to compute Density Volumes visibility when projection matrix is oblique.
- Fixed a null reference exception in Path Tracing, Recursive Rendering and raytraced Global Illumination editors when no HDRP asset is present.
- Fix for NaNs on certain geometry with Lit shader -- [case 1210058](https://fogbugz.unity3d.com/f/cases/1210058/)
- Fixed an issue where ambient occlusion and screen space reflections editors would generate null ref exceptions when HDRP was not set as the current pipeline.
- Fixed a null reference exception in the probe UI when no HDRP asset is present.
- Fixed the outline example in the doc (sampling range was dependent on screen resolution)
- Fixed a null reference exception in the HDRI Sky editor when no HDRP asset is present.
- Fixed an issue where materials newly created from the contextual menu would have an invalid state, causing various problems until it was edited.
- Fixed transparent material created with ZWrite enabled (now it is disabled by default for new transparent materials)
- Fixed mouseover on Move and Rotate tool while DecalProjector is selected.
- Fixed wrong stencil state on some of the pixel shader versions of deferred shader.
- Fixed an issue where creating decals at runtime could cause a null reference exception.
- Fixed issue that displayed material migration dialog on the creation of new project.
- Fixed various issues with time and animated materials (cases 1210068, 1210064).
- Updated light explorer with latest changes to the Fog and fixed issues when no visual environment was present.
- Fixed not handleling properly the recieve SSR feature with ray traced reflections
- Shadow Atlas is no longer allocated for area lights when they are disabled in the shader config file.
- Avoid MRT Clear on PS4 as it is not implemented yet.
- Fixed runtime debug menu BitField control.
- Fixed the radius value used for ray traced directional light.
- Fixed compilation issues with the layered lit in ray tracing shaders.
- Fixed XR autotests viewport size rounding
- Fixed mip map slider knob displayed when cubemap have no mipmap
- Remove unnecessary skip of material upgrade dialog box.
- Fixed the profiling sample mismatch errors when enabling the profiler in play mode
- Fixed issue that caused NaNs in reflection probes on consoles.
- Fixed adjusting positive axis of Blend Distance slides the negative axis in the density volume component.
- Fixed the blend of reflections based on the weight.
- Fixed fallback for ray traced reflections when denoising is enabled.
- Fixed error spam issue with terrain detail terrainDetailUnsupported (cases 1211848)
- Fixed hardware dynamic resolution causing cropping/scaling issues in scene view (case 1158661)
- Fixed Wizard check order for `Hardware and OS` and `Direct3D12`
- Fix AO issue turning black when Far/Near plane distance is big.
- Fixed issue when opening lookdev and the lookdev volume have not been assigned yet.
- Improved memory usage of the sky system.
- Updated label in HDRP quality preference settings (case 1215100)
- Fixed Decal Projector gizmo not undoing properly (case 1216629)
- Fix a leak in the denoising of ray traced reflections.
- Fixed Alignment issue in Light Preset
- Fixed Environment Header in LightingWindow
- Fixed an issue where hair shader could write garbage in the diffuse lighting buffer, causing NaNs.
- Fixed an exposure issue with ray traced sub-surface scattering.
- Fixed runtime debug menu light hierarchy None not doing anything.
- Fixed the broken ShaderGraph preview when creating a new Lit graph.
- Fix indentation issue in preset of LayeredLit material.
- Fixed minor issues with cubemap preview in the inspector.
- Fixed wrong build error message when building for android on mac.
- Fixed an issue related to denoising ray trace area shadows.
- Fixed wrong build error message when building for android on mac.
- Fixed Wizard persistency of Direct3D12 change on domain reload.
- Fixed Wizard persistency of FixAll on domain reload.
- Fixed Wizard behaviour on domain reload.
- Fixed a potential source of NaN in planar reflection probe atlas.
- Fixed an issue with MipRatio debug mode showing _DebugMatCapTexture not being set.
- Fixed missing initialization of input params in Blit for VR.
- Fix Inf source in LTC for area lights.

### Changed
- Hide unused LOD settings in Quality Settings legacy window.
- Reduced the constrained distance for temporal reprojection of ray tracing denoising
- Removed shadow near plane from the Directional Light Shadow UI.
- Improved the performances of custom pass culling.
- The scene view camera now replicates the physical parameters from the camera tagged as "MainCamera".
- Reduced the number of GC.Alloc calls, one simple scene without plarnar / probes, it should be 0B.
- Renamed ProfilingSample to ProfilingScope and unified API. Added GPU Timings.
- Updated macros to be compatible with the new shader preprocessor.
- Ray tracing reflection temporal filtering is now done in pre-exposed space
- Search field selects the appropriate fields in both project settings panels 'HDRP Default Settings' and 'Quality/HDRP'
- Disabled the refraction and transmission map keywords if the material is opaque.
- Keep celestial bodies outside the atmosphere.
- Updated the MSAA documentation to specify what features HDRP supports MSAA for and what features it does not.
- Shader use for Runtime Debug Display are now correctly stripper when doing a release build
- Now each camera has its own Volume Stack. This allows Volume Parameters to be updated as early as possible and be ready for the whole frame without conflicts between cameras.
- Disable Async for SSR, SSAO and Contact shadow when aggregated ray tracing frame setting is on.
- Improved performance when entering play mode without domain reload by a factor of ~25
- Renamed the camera profiling sample to include the camera name
- Discarding the ray tracing history for AO, reflection, diffuse shadows and GI when the viewport size changes.
- Renamed the camera profiling sample to include the camera name
- Renamed the post processing graphic formats to match the new convention.
- The restart in Wizard for DXR will always be last fix from now on
- Refactoring pre-existing materials to share more shader code between rasterization and ray tracing.
- Setting a material's Refraction Model to Thin does not overwrite the Thickness and Transmission Absorption Distance anymore.
- Removed Wind textures from runtime as wind is no longer built into the pipeline
- Changed Shader Graph titles of master nodes to be more easily searchable ("HDRP/x" -> "x (HDRP)")
- Expose StartSinglePass() and StopSinglePass() as public interface for XRPass
- Replaced the Texture array for 2D cookies (spot, area and directional lights) and for planar reflections by an atlas.
- Moved the tier defining from the asset to the concerned volume components.
- Changing from a tier management to a "mode" management for reflection and GI and removing the ability to enable/disable deferred and ray bining (they are now implied by performance mode)
- The default FrameSettings for ScreenSpaceShadows is set to true for Camera in order to give a better workflow for DXR.
- Refactor internal usage of Stencil bits.
- Changed how the material upgrader works and added documentation for it.
- Custom passes now disable the stencil when overwriting the depth and not writing into it.
- Renamed the camera profiling sample to include the camera name
- Changed the way the shadow casting property of transparent and tranmissive materials is handeled for ray tracing.
- Changed inspector materials stencil setting code to have more sharing.
- Updated the default scene and default DXR scene and DefaultVolumeProfile.
- Changed the way the length parameter is used for ray traced contact shadows.
- Improved the coherency of PCSS blur between cascades.
- Updated VR checks in Wizard to reflect new XR System.
- Removing unused alpha threshold depth prepass and post pass for fabric shader graph.
- Transform result from CIE XYZ to sRGB color space in EvalSensitivity for iridescence.
- Hide the Probes section in the Renderer editos because it was unused.
- Moved BeginCameraRendering callback right before culling.
- Changed the visibility of the Indirect Lighting Controller component to public.

## [7.1.8] - 2020-01-20

### Fixed
- Fixed white and dark flashes on scenes with very high or very low exposure when Automatic Exposure is being used.
- Fixed memory leak in Sky when in matcap mode.
	
### Changed
- On Xbox and PS4 you will also need to download the com.unity.render-pipeline.platform (ps4 or xboxone) package from the appropriate platform developer forum

## [7.1.7] - 2019-12-11

### Added
- Added a check in the custom post process template to throw an error if the default shader is not found.

### Fixed
- Fixed rendering errors when enabling debug modes with custom passes
- Fix an issue that made PCSS dependent on Atlas resolution (not shadow map res)
- Fixing a bug whith histories when n>4 for ray traced shadows
- Fixing wrong behavior in ray traced shadows for mesh renderers if their cast shadow is shadow only or double sided
- Only tracing rays for shadow if the point is inside the code for spotlight shadows
- Only tracing rays if the point is inside the range for point lights
- Fixing ghosting issues when the screen space shadow  indexes change for a light with ray traced shadows
- Fixed an issue with stencil management and Xbox One build that caused corrupted output in deferred mode.
- Fixed a mismatch in behavior between the culling of shadow maps and ray traced point and spot light shadows
- Fixed recursive ray tracing not working anymore after intermediate buffer refactor.
- Fixed ray traced shadow denoising not working (history rejected all the time).
- Fixed shader warning on xbox one
- Fixed cookies not working for spot lights in ray traced reflections, ray traced GI and recursive rendering
- Fixed an inverted handling of CoatSmoothness for SSR in StackLit.
- Fixed missing distortion inputs in Lit and Unlit material UI.
- Fixed issue that propagated NaNs across multiple frames through the exposure texture. 
- Fixed issue with Exclude from TAA stencil ignored. 
- Fixed ray traced reflection exposure issue.
- Fixed issue with TAA history not initialising corretly scale factor for first frame
- Fixed issue with stencil test of material classification not using the correct Mask (causing false positive and bad performance with forward material in deferred)
- Fixed issue with History not reset when chaning antialiasing mode on camera
- Fixed issue with volumetric data not being initialized if default settings have volumetric and reprojection off. 
- Fixed ray tracing reflection denoiser not applied in tier 1
- Fixed the vibility of ray tracing related methods.
- Fixed the diffusion profile list not saved when clicking the fix button in the material UI.
- Fixed crash when pushing bounce count higher than 1 for ray traced GI or reflections
- Fixed PCSS softness scale so that it better match ray traced reference for punctual lights. 
- Fixed exposure management for the path tracer
- Fixed AxF material UI containing two advanced options settings.
- Fixed an issue where cached sky contexts were being destroyed wrongly, breaking lighting in the LookDev
- Fixed issue that clamped PCSS softness too early and not after distance scale.
- Fixed fog affect transparent on HD unlit master node
- Fixed custom post processes re-ordering not saved.
- Fixed NPE when using scalable settings
- Fixed an issue where PBR sky precomputation was reset incorrectly in some cases causing bad performance.
- Fixed a bug in dxr due to depth history begin overriden too soon
- Fixed CustomPassSampleCameraColor scale issue when called from Before Transparent injection point.
- Fixed corruption of AO in baked probes.
- Fixed issue with upgrade of projects that still had Very High as shadow filtering quality.
- Removed shadow near plane from the Directional Light Shadow UI.
- Fixed performance issue with performances of custom pass culling.

## [7.1.6] - 2019-11-22

### Added
- Added Backplate projection from the HDRISky
- Added Shadow Matte in UnlitMasterNode, which only received shadow without lighting
- Added support for depth copy with XR SDK
- Added debug setting to Render Pipeline Debug Window to list the active XR views
- Added an option to filter the result of the volumetric lighting (off by default).
- Added a transmission multiplier for directional lights
- Added XR single-pass test mode to Render Pipeline Debug Window
- Added debug setting to Render Pipeline Window to list the active XR views
- Added a new refraction mode for the Lit shader (thin). Which is a box refraction with small thickness values
- Added the code to support Barn Doors for Area Lights based on a shaderconfig option.
- Added HDRPCameraBinder property binder for Visual Effect Graph
- Added "Celestial Body" controls to the Directional Light
- Added new parameters to the Physically Based Sky
- Added Reflections to the DXR Wizard

### Fixed
- Fixed y-flip in scene view with XR SDK
- Fixed Decal projectors do not immediately respond when parent object layer mask is changed in editor.
- Fixed y-flip in scene view with XR SDK
- Fixed a number of issues with Material Quality setting
- Fixed the transparent Cull Mode option in HD unlit master node settings only visible if double sided is ticked.
- Fixed an issue causing shadowed areas by contact shadows at the edge of far clip plane if contact shadow length is very close to far clip plane.
- Fixed editing a scalable settings will edit all loaded asset in memory instead of targetted asset.
- Fixed Planar reflection default viewer FOV
- Fixed flickering issues when moving the mouse in the editor with ray tracing on.
- Fixed the ShaderGraph main preview being black after switching to SSS in the master node settings
- Fixed custom fullscreen passes in VR
- Fixed camera culling masks not taken in account in custom pass volumes
- Fixed object not drawn in custom pass when using a DrawRenderers with an HDRP shader in a build.
- Fixed injection points for Custom Passes (AfterDepthAndNormal and BeforePreRefraction were missing)
- Fixed a enum to choose shader tags used for drawing objects (DepthPrepass or Forward) when there is no override material.
- Fixed lit objects in the BeforePreRefraction, BeforeTransparent and BeforePostProcess.
- Fixed the None option when binding custom pass render targets to allow binding only depth or color.
- Fixed custom pass buffers allocation so they are not allocated if they're not used.
- Fixed the Custom Pass entry in the volume create asset menu items.
- Fixed Prefab Overrides workflow on Camera.
- Fixed alignment issue in Preset for Camera.
- Fixed alignment issue in Physical part for Camera.
- Fixed FrameSettings multi-edition.
- Fixed a bug happening when denoising multiple ray traced light shadows
- Fixed minor naming issues in ShaderGraph settings
- Fixed an issue with Metal Shader Compiler and GTAO shader for metal
- Fixed resources load issue while upgrading HDRP package.
- Fixed LOD fade mask by accounting for field of view
- Fixed spot light missing from ray tracing indirect effects.
- Fixed a UI bug in the diffusion profile list after fixing them from the wizard.
- Fixed the hash collision when creating new diffusion profile assets.
- Fixed a light leaking issue with box light casting shadows (case 1184475)
- Fixed Cookie texture type in the cookie slot of lights (Now displays a warning because it is not supported).
- Fixed a nullref that happens when using the Shuriken particle light module
- Fixed alignment in Wizard
- Fixed text overflow in Wizard's helpbox
- Fixed Wizard button fix all that was not automatically grab all required fixes
- Fixed VR tab for MacOS in Wizard
- Fixed local config package workflow in Wizard
- Fixed issue with contact shadows shifting when MSAA is enabled.
- Fixed EV100 in the PBR sky
- Fixed an issue In URP where sometime the camera is not passed to the volume system and causes a null ref exception (case 1199388)
- Fixed nullref when releasing HDRP with custom pass disabled
- Fixed performance issue derived from copying stencil buffer.
- Fixed an editor freeze when importing a diffusion profile asset from a unity package.
- Fixed an exception when trying to reload a builtin resource.
- Fixed the light type intensity unit reset when switching the light type.
- Fixed compilation error related to define guards and CreateLayoutFromXrSdk()
- Fixed documentation link on CustomPassVolume.
- Fixed player build when HDRP is in the project but not assigned in the graphic settings.
- Fixed an issue where ambient probe would be black for the first face of a baked reflection probe
- VFX: Fixed Missing Reference to Visual Effect Graph Runtime Assembly
- Fixed an issue where rendering done by users in EndCameraRendering would be executed before the main render loop.
- Fixed Prefab Override in main scope of Volume.
- Fixed alignment issue in Presset of main scope of Volume.
- Fixed persistence of ShowChromeGizmo and moved it to toolbar for coherency in ReflectionProbe and PlanarReflectionProbe.
- Fixed Alignement issue in ReflectionProbe and PlanarReflectionProbe.
- Fixed Prefab override workflow issue in ReflectionProbe and PlanarReflectionProbe.
- Fixed empty MoreOptions and moved AdvancedManipulation in a dedicated location for coherency in ReflectionProbe and PlanarReflectionProbe.
- Fixed Prefab override workflow issue in DensityVolume.
- Fixed empty MoreOptions and moved AdvancedManipulation in a dedicated location for coherency in DensityVolume.
- Fix light limit counts specified on the HDRP asset
- Fixed Quality Settings for SSR, Contact Shadows and Ambient Occlusion volume components
- Fixed decalui deriving from hdshaderui instead of just shaderui
- Use DelayedIntField instead of IntField for scalable settings

### Changed
- Reworked XR automated tests
- The ray traced screen space shadow history for directional, spot and point lights is discarded if the light transform has changed.
- Changed the behavior for ray tracing in case a mesh renderer has both transparent and opaque submeshes.
- Improve history buffer management
- Replaced PlayerSettings.virtualRealitySupported with XRGraphics.tryEnable.
- Remove redundant FrameSettings RealTimePlanarReflection
- Improved a bit the GC calls generated during the rendering.
- Material update is now only triggered when the relevant settings are touched in the shader graph master nodes
- Changed the way Sky Intensity (on Sky volume components) is handled. It's now a combo box where users can choose between Exposure, Multiplier or Lux (for HDRI sky only) instead of both multiplier and exposure being applied all the time. Added a new menu item to convert old profiles.
- Change how method for specular occlusions is decided on inspector shader (Lit, LitTesselation, LayeredLit, LayeredLitTessellation)
- Unlocked SSS, SSR, Motion Vectors and Distortion frame settings for reflections probes.

## [7.1.5] - 2019-11-15

### Fixed
- Fixed black reflection probes the first time loading a project

## [7.1.4] - 2019-11-13

### Added
- Added XR single-pass setting into HDRP asset
- Added a penumbra tint option for lights

### Fixed
- Fixed EOL for some files
- Fixed scene view rendering with volumetrics and XR enabled
- Fixed decals to work with multiple cameras
- Fixed optional clear of GBuffer (Was always on)
- Fixed render target clears with XR single-pass rendering
- Fixed HDRP samples file hierarchy
- Fixed Light units not matching light type
- Fixed QualitySettings panel not displaying HDRP Asset

### Changed
- Changed parametrization of PCSS, now softness is derived from angular diameter (for directional lights) or shape radius (for point/spot lights) and min filter size is now in the [0..1] range.
- Moved the copy of the geometry history buffers to right after the depth mip chain generation.
- Rename "Luminance" to "Nits" in UX for physical light unit
- Rename FrameSettings "SkyLighting" to "SkyReflection"

## [7.1.3] - 2019-11-04

### Added
- Ray tracing support for VR single-pass
- Added sharpen filter shader parameter and UI for TemporalAA to control image quality instead of hardcoded value
- Added frame settings option for custom post process and custom passes as well as custom color buffer format option.
- Add check in wizard on SRP Batcher enabled.
- Added default implementations of OnPreprocessMaterialDescription for FBX, Obj, Sketchup and 3DS file formats.
- Added custom pass fade radius
- Added after post process injection point for custom passes
- Added basic alpha compositing support - Alpha is available afterpostprocess when using FP16 buffer format.
- Added falloff distance on Reflection Probe and Planar Reflection Probe
- Added hability to name LightLayers in HDRenderPipelineAsset
- Added a range compression factor for Reflection Probe and Planar Reflection Probe to avoid saturation of colors.
- Added path tracing support for directional, point and spot lights, as well as emission from Lit and Unlit.
- Added non temporal version of SSAO.
- Added more detailed ray tracing stats in the debug window
- Added Disc area light (bake only)
- Added a warning in the material UI to prevent transparent + subsurface-scattering combination.

### Fixed
- Sorting, undo, labels, layout in the Lighting Explorer.
- Fixed sky settings and materials in Shader Graph Samples package
- Fixed light supported units caching (1182266)
- Fixed an issue where SSAO (that needs temporal reprojection) was still being rendered when Motion Vectors were not available (case 1184998)
- Fixed a nullref when modifying the height parameters inside the layered lit shader UI.
- Fixed Decal gizmo that become white after exiting play mode
- Fixed Decal pivot position to behave like a spotlight
- Fixed an issue where using the LightingOverrideMask would break sky reflection for regular cameras
- Fix DebugMenu FrameSettingsHistory persistency on close
- Fix DensityVolume, ReflectionProbe aned PlanarReflectionProbe advancedControl display
- Fix DXR scene serialization in wizard
- Fixed an issue where Previews would reallocate History Buffers every frame
- Fixed the SetLightLayer function in HDAdditionalLightData setting the wrong light layer
- Fix error first time a preview is created for planar
- Fixed an issue where SSR would use an incorrect roughness value on ForwardOnly (StackLit, AxF, Fabric, etc.) materials when the pipeline is configured to also allow deferred Lit.
- Fixed issues with light explorer (cases 1183468, 1183269)
- Fix dot colors in LayeredLit material inspector
- Fix undo not resetting all value when undoing the material affectation in LayerLit material
- Fix for issue that caused gizmos to render in render textures (case 1174395)
- Fixed the light emissive mesh not updated when the light was disabled/enabled
- Fixed light and shadow layer sync when setting the HDAdditionalLightData.lightlayersMask property
- Fixed a nullref when a custom post process component that was in the HDRP PP list is removed from the project
- Fixed issue that prevented decals from modifying specular occlusion (case 1178272).
- Fixed exposure of volumetric reprojection
- Fixed multi selection support for Scalable Settings in lights
- Fixed font shaders in test projects for VR by using a Shader Graph version
- Fixed refresh of baked cubemap by incrementing updateCount at the end of the bake (case 1158677).
- Fixed issue with rectangular area light when seen from the back
- Fixed decals not affecting lightmap/lightprobe
- Fixed zBufferParams with XR single-pass rendering
- Fixed moving objects not rendered in custom passes
- Fixed abstract classes listed in the + menu of the custom pass list
- Fixed custom pass that was rendered in previews
- Fixed precision error in zero value normals when applying decals (case 1181639)
- Fixed issue that triggered No Scene Lighting view in game view as well (case 1156102)
- Assign default volume profile when creating a new HDRP Asset
- Fixed fov to 0 in planar probe breaking the projection matrix (case 1182014)
- Fixed bugs with shadow caching
- Reassign the same camera for a realtime probe face render request to have appropriate history buffer during realtime probe rendering.
- Fixed issue causing wrong shading when normal map mode is Object space, no normal map is set, but a detail map is present (case 1143352)
- Fixed issue with decal and htile optimization
- Fixed TerrainLit shader compilation error regarding `_Control0_TexelSize` redefinition (case 1178480).
- Fixed warning about duplicate HDRuntimeReflectionSystem when configuring play mode without domain reload.
- Fixed an editor crash when multiple decal projectors were selected and some had null material
- Added all relevant fix actions to FixAll button in Wizard
- Moved FixAll button on top of the Wizard
- Fixed an issue where fog color was not pre-exposed correctly
- Fix priority order when custom passes are overlapping
- Fix cleanup not called when the custom pass GameObject is destroyed
- Replaced most instances of GraphicsSettings.renderPipelineAsset by GraphicsSettings.currentRenderPipeline. This should fix some parameters not working on Quality Settings overrides.
- Fixed an issue with Realtime GI not working on upgraded projects.
- Fixed issue with screen space shadows fallback texture was not set as a texture array.
- Fixed Pyramid Lights bounding box
- Fixed terrain heightmap default/null values and epsilons
- Fixed custom post-processing effects breaking when an abstract class inherited from `CustomPostProcessVolumeComponent`
- Fixed XR single-pass rendering in Editor by using ShaderConfig.s_XrMaxViews to allocate matrix array
- Multiple different skies rendered at the same time by different cameras are now handled correctly without flickering
- Fixed flickering issue happening when different volumes have shadow settings and multiple cameras are present. 
- Fixed issue causing planar probes to disappear if there is no light in the scene.
- Fixed a number of issues with the prefab isolation mode (Volumes leaking from the main scene and reflection not working properly)
- Fixed an issue with fog volume component upgrade not working properly
- Fixed Spot light Pyramid Shape has shadow artifacts on aspect ratio values lower than 1
- Fixed issue with AO upsampling in XR
- Fixed camera without HDAdditionalCameraData component not rendering
- Removed the macro ENABLE_RAYTRACING for most of the ray tracing code
- Fixed prefab containing camera reloading in loop while selected in the Project view
- Fixed issue causing NaN wheh the Z scale of an object is set to 0.
- Fixed DXR shader passes attempting to render before pipeline loaded
- Fixed black ambient sky issue when importing a project after deleting Library.
- Fixed issue when upgrading a Standard transparent material (case 1186874)
- Fixed area light cookies not working properly with stack lit
- Fixed material render queue not updated when the shader is changed in the material inspector.
- Fixed a number of issues with full screen debug modes not reseting correctly when setting another mutually exclusive mode
- Fixed compile errors for platforms with no VR support
- Fixed an issue with volumetrics and RTHandle scaling (case 1155236)
- Fixed an issue where sky lighting might be updated uselessly
- Fixed issue preventing to allow setting decal material to none (case 1196129)
- Fixed XR multi-pass decals rendering
- Fixed several fields on Light Inspector that not supported Prefab overrides
- VFX: Removed z-fight glitches that could appear when using deferred depth prepass and lit quad primitives
- VFX: Preserve specular option for lit outputs (matches HDRP lit shader)
- Fixed init of debug for FrameSettingsHistory on SceneView camera
- Added a fix script to handle the warning 'referenced script in (GameObject 'SceneIDMap') is missing'
- Fix Wizard load when none selected for RenderPipelineAsset
- Fixed issue with unclear naming of debug menu for decals.

### Changed
- Color buffer pyramid is not allocated anymore if neither refraction nor distortion are enabled
- Rename Emission Radius to Radius in UI in Point, Spot
- Angular Diameter parameter for directional light is no longuer an advanced property
- DXR: Remove Light Radius and Angular Diamater of Raytrace shadow. Angular Diameter and Radius are used instead.
- Remove MaxSmoothness parameters from UI for point, spot and directional light. The MaxSmoothness is now deduce from Radius Parameters
- DXR: Remove the Ray Tracing Environement Component. Add a Layer Mask to the ray Tracing volume components to define which objects are taken into account for each effect.
- Removed second cubemaps used for shadowing in lookdev
- Disable Physically Based Sky below ground
- Increase max limit of area light and reflection probe to 128
- Change default texture for detailmap to grey
- Optimize Shadow RT load on Tile based architecture platforms. 
- Improved quality of SSAO.
- Moved RequestShadowMapRendering() back to public API.
- Update HDRP DXR Wizard with an option to automatically clone the hdrp config package and setup raytracing to 1 in shaders file.
- Added SceneSelection pass for TerrainLit shader.
- Simplified Light's type API regrouping the logic in one place (Check type in HDAdditionalLightData)
- The support of LOD CrossFade (Dithering transition) in master nodes now required to enable it in the master node settings (Save variant)
- Improved shadow bias, by removing constant depth bias and substituting it with slope-scale bias. 
- Fix the default stencil values when a material is created from a SSS ShaderGraph.
- Tweak test asset to be compatible with XR: unlit SG material for canvas and double-side font material
- Slightly tweaked the behaviour of bloom when resolution is low to reduce artifacts.
- Hidden fields in Light Inspector that is not relevant while in BakingOnly mode.

## [7.1.2] - 2019-09-19

### Fixed
- Fix/workaround a probable graphics driver bug in the GTAO shader.
- Fixed Hair and PBR shader graphs double sided modes
- Fixed an issue where updating an HDRP asset in the Quality setting panel would not recreate the pipeline.
- Fixed issue with point lights being considered even when occupying less than a pixel on screen (case 1183196)
- Fix a potential NaN source with iridescence (case 1183216)
- Fixed issue of spotlight breaking when minimizing the cone angle via the gizmo (case 1178279)
- Fixed issue that caused decals not to modify the roughness in the normal buffer, causing SSR to not behave correctly (case 1178336)
- Fixed lit transparent refraction with XR single-pass rendering
- Removed extra jitter for TemporalAA in VR
- Fixed ShaderGraph time in main preview
- Fixed issue on some UI elements in HDRP asset not expanding when clicking the arrow (case 1178369)
- Fixed alpha blending in custom post process
- Fixed the modification of the _AlphaCutoff property in the material UI when exposed with a ShaderGraph parameter.
- Fixed HDRP test `1218_Lit_DiffusionProfiles` on Vulkan.
- Fixed an issue where building a player in non-dev mode would generate render target error logs every frame
- Fixed crash when upgrading version of HDRP
- Fixed rendering issues with material previews
- Fixed NPE when using light module in Shuriken particle systems (1173348).
- Refresh cached shadow on editor changes

## [7.1.1] - 2019-09-05

### Added
- Transparency Overdraw debug mode. Allows to visualize transparent objects draw calls as an "heat map".
- Enabled single-pass instancing support for XR SDK with new API cmd.SetInstanceMultiplier()
- XR settings are now available in the HDRP asset
- Support for Material Quality in Shader Graph
- Material Quality support selection in HDRP Asset
- Renamed XR shader macro from UNITY_STEREO_ASSIGN_COMPUTE_EYE_INDEX to UNITY_XR_ASSIGN_VIEW_INDEX
- Raytracing ShaderGraph node for HDRP shaders
- Custom passes volume component with 3 injection points: Before Rendering, Before Transparent and Before Post Process
- Alpha channel is now properly exported to camera render textures when using FP16 color buffer format
- Support for XR SDK mirror view modes
- HD Master nodes in Shader Graph now support Normal and Tangent modification in vertex stage.
- DepthOfFieldCoC option in the fullscreen debug modes.
- Added override Ambient Occlusion option on debug windows
- Added Custom Post Processes with 3 injection points: Before Transparent, Before Post Process and After Post Process
- Added draft of minimal interactive path tracing (experimental) based on DXR API - Support only 4 area light, lit and unlit shader (non-shadergraph)

### Fixed
- Fixed wizard infinite loop on cancellation
- Fixed with compute shader error about too many threads in threadgroup on low GPU
- Fixed invalid contact shadow shaders being created on metal
- Fixed a bug where if Assembly.GetTypes throws an exception due to mis-versioned dlls, then no preprocessors are used in the shader stripper
- Fixed typo in AXF decal property preventing to compile
- Fixed reflection probe with XR single-pass and FPTL
- Fixed force gizmo shown when selecting camera in hierarchy
- Fixed issue with XR occlusion mesh and dynamic resolution
- Fixed an issue where lighting compute buffers were re-created with the wrong size when resizing the window, causing tile artefacts at the top of the screen.
- Fix FrameSettings names and tooltips
- Fixed error with XR SDK when the Editor is not in focus
- Fixed errors with RenderGraph, XR SDK and occlusion mesh
- Fixed shadow routines compilation errors when "real" type is a typedef on "half".
- Fixed toggle volumetric lighting in the light UI
- Fixed post-processing history reset handling rt-scale incorrectly
- Fixed crash with terrain and XR multi-pass
- Fixed ShaderGraph material synchronization issues
- Fixed a null reference exception when using an Emissive texture with Unlit shader (case 1181335)
- Fixed an issue where area lights and point lights where not counted separately with regards to max lights on screen (case 1183196)
- Fixed an SSR and Subsurface Scattering issue (appearing black) when using XR.

### Changed
- Update Wizard layout.
- Remove almost all Garbage collection call within a frame.
- Rename property AdditionalVeclocityChange to AddPrecomputeVelocity
- Call the End/Begin camera rendering callbacks for camera with customRender enabled
- Changeg framesettings migration order of postprocess flags as a pr for reflection settings flags have been backported to 2019.2
- Replaced usage of ENABLE_VR in XRSystem.cs by version defines based on the presence of the built-in VR and XR modules
- Added an update virtual function to the SkyRenderer class. This is called once per frame. This allows a given renderer to amortize heavy computation at the rate it chooses. Currently only the physically based sky implements this.
- Removed mandatory XRPass argument in HDCamera.GetOrCreate()
- Restored the HDCamera parameter to the sky rendering builtin parameters.
- Removed usage of StructuredBuffer for XR View Constants
- Expose Direct Specular Lighting control in FrameSettings
- Deprecated ExponentialFog and VolumetricFog volume components. Now there is only one exponential fog component (Fog) which can add Volumetric Fog as an option. Added a script in Edit -> Render Pipeline -> Upgrade Fog Volume Components.

## [7.0.1] - 2019-07-25

### Added
- Added option in the config package to disable globally Area Lights and to select shadow quality settings for the deferred pipeline.
- When shader log stripping is enabled, shader stripper statistics will be written at `Temp/shader-strip.json`
- Occlusion mesh support from XR SDK

### Fixed
- Fixed XR SDK mirror view blit, cleanup some XRTODO and removed XRDebug.cs
- Fixed culling for volumetrics with XR single-pass rendering
- Fix shadergraph material pass setup not called
- Fixed documentation links in component's Inspector header bar
- Cookies using the render texture output from a camera are now properly updated
- Allow in ShaderGraph to enable pre/post pass when the alpha clip is disabled

### Changed
- RenderQueue for Opaque now start at Background instead of Geometry.
- Clamp the area light size for scripting API when we change the light type
- Added a warning in the material UI when the diffusion profile assigned is not in the HDRP asset


## [7.0.0] - 2019-07-17

### Added
- `Fixed`, `Viewer`, and `Automatic` modes to compute the FOV used when rendering a `PlanarReflectionProbe`
- A checkbox to toggle the chrome gizmo of `ReflectionProbe`and `PlanarReflectionProbe`
- Added a Light layer in shadows that allow for objects to cast shadows without being affected by light (and vice versa).
- You can now access ShaderGraph blend states from the Material UI (for example, **Surface Type**, **Sorting Priority**, and **Blending Mode**). This change may break Materials that use a ShaderGraph, to fix them, select **Edit > Render Pipeline > Reset all ShaderGraph Scene Materials BlendStates**. This syncs the blendstates of you ShaderGraph master nodes with the Material properties.
- You can now control ZTest, ZWrite, and CullMode for transparent Materials.
- Materials that use Unlit Shaders or Unlit Master Node Shaders now cast shadows.
- Added an option to enable the ztest on **After Post Process** materials when TAA is disabled.
- Added a new SSAO (based on Ground Truth Ambient Occlusion algorithm) to replace the previous one.
- Added support for shadow tint on light
- BeginCameraRendering and EndCameraRendering callbacks are now called with probes
- Adding option to update shadow maps only On Enable and On Demand.
- Shader Graphs that use time-dependent vertex modification now generate correct motion vectors.
- Added option to allow a custom spot angle for spot light shadow maps.
- Added frame settings for individual post-processing effects
- Added dither transition between cascades for Low and Medium quality settings
- Added single-pass instancing support with XR SDK
- Added occlusion mesh support with XR SDK
- Added support of Alembic velocity to various shaders
- Added support for more than 2 views for single-pass instancing
- Added support for per punctual/directional light min roughness in StackLit
- Added mirror view support with XR SDK
- Added VR verification in HDRPWizard
- Added DXR verification in HDRPWizard
- Added feedbacks in UI of Volume regarding skies
- Cube LUT support in Tonemapping. Cube LUT helpers for external grading are available in the Post-processing Sample package.

### Fixed
- Fixed an issue with history buffers causing effects like TAA or auto exposure to flicker when more than one camera was visible in the editor
- The correct preview is displayed when selecting multiple `PlanarReflectionProbe`s
- Fixed volumetric rendering with camera-relative code and XR stereo instancing
- Fixed issue with flashing cyan due to async compilation of shader when selecting a mesh
- Fix texture type mismatch when the contact shadow are disabled (causing errors on IOS devices)
- Fixed Generate Shader Includes while in package
- Fixed issue when texture where deleted in ShadowCascadeGUI
- Fixed issue in FrameSettingsHistory when disabling a camera several time without enabling it in between.
- Fixed volumetric reprojection with camera-relative code and XR stereo instancing
- Added custom BaseShaderPreprocessor in HDEditorUtils.GetBaseShaderPreprocessorList()
- Fixed compile issue when USE_XR_SDK is not defined
- Fixed procedural sky sun disk intensity for high directional light intensities
- Fixed Decal mip level when using texture mip map streaming to avoid dropping to lowest permitted mip (now loading all mips)
- Fixed deferred shading for XR single-pass instancing after lightloop refactor
- Fixed cluster and material classification debug (material classification now works with compute as pixel shader lighting)
- Fixed IOS Nan by adding a maximun epsilon definition REAL_EPS that uses HALF_EPS when fp16 are used
- Removed unnecessary GC allocation in motion blur code
- Fixed locked UI with advanded influence volume inspector for probes
- Fixed invalid capture direction when rendering planar reflection probes
- Fixed Decal HTILE optimization with platform not supporting texture atomatic (Disable it)
- Fixed a crash in the build when the contact shadows are disabled
- Fixed camera rendering callbacks order (endCameraRendering was being called before the actual rendering)
- Fixed issue with wrong opaque blending settings for After Postprocess
- Fixed issue with Low resolution transparency on PS4
- Fixed a memory leak on volume profiles
- Fixed The Parallax Occlusion Mappping node in shader graph and it's UV input slot
- Fixed lighting with XR single-pass instancing by disabling deferred tiles
- Fixed the Bloom prefiltering pass
- Fixed post-processing effect relying on Unity's random number generator
- Fixed camera flickering when using TAA and selecting the camera in the editor
- Fixed issue with single shadow debug view and volumetrics
- Fixed most of the problems with light animation and timeline
- Fixed indirect deferred compute with XR single-pass instancing
- Fixed a slight omission in anisotropy calculations derived from HazeMapping in StackLit
- Improved stack computation numerical stability in StackLit
- Fix PBR master node always opaque (wrong blend modes for forward pass)
- Fixed TAA with XR single-pass instancing (missing macros)
- Fixed an issue causing Scene View selection wire gizmo to not appear when using HDRP Shader Graphs.
- Fixed wireframe rendering mode (case 1083989)
- Fixed the renderqueue not updated when the alpha clip is modified in the material UI.
- Fixed the PBR master node preview
- Remove the ReadOnly flag on Reflection Probe's cubemap assets during bake when there are no VCS active.
- Fixed an issue where setting a material debug view would not reset the other exclusive modes
- Spot light shapes are now correctly taken into account when baking
- Now the static lighting sky will correctly take the default values for non-overridden properties
- Fixed material albedo affecting the lux meter
- Extra test in deferred compute shading to avoid shading pixels that were not rendered by the current camera (for camera stacking)

### Changed
- Optimization: Reduce the group size of the deferred lighting pass from 16x16 to 8x8
- Replaced HDCamera.computePassCount by viewCount
- Removed xrInstancing flag in RTHandles (replaced by TextureXR.slices and TextureXR.dimensions)
- Refactor the HDRenderPipeline and lightloop code to preprare for high level rendergraph
- Removed the **Back Then Front Rendering** option in the fabric Master Node settings. Enabling this option previously did nothing.
- Shader type Real translates to FP16 precision on Nintendo Switch.
- Shader framework refactor: Introduce CBSDF, EvaluateBSDF, IsNonZeroBSDF to replace BSDF functions
- Shader framework refactor:  GetBSDFAngles, LightEvaluation and SurfaceShading functions
- Replace ComputeMicroShadowing by GetAmbientOcclusionForMicroShadowing
- Rename WorldToTangent to TangentToWorld as it was incorrectly named
- Remove SunDisk and Sun Halo size from directional light
- Remove all obsolete wind code from shader
- Renamed DecalProjectorComponent into DecalProjector for API alignment.
- Improved the Volume UI and made them Global by default
- Remove very high quality shadow option
- Change default for shadow quality in Deferred to Medium
- Enlighten now use inverse squared falloff (before was using builtin falloff)
- Enlighten is now deprecated. Please use CPU or GPU lightmaper instead.
- Remove the name in the diffusion profile UI
- Changed how shadow map resolution scaling with distance is computed. Now it uses screen space area rather than light range.
- Updated MoreOptions display in UI
- Moved Display Area Light Emissive Mesh script API functions in the editor namespace
- direct strenght properties in ambient occlusion now affect direct specular as well
- Removed advanced Specular Occlusion control in StackLit: SSAO based SO control is hidden and fixed to behave like Lit, SPTD is the only HQ technique shown for baked SO.
- Shader framework refactor: Changed ClampRoughness signature to include PreLightData access.
- HDRPWizard window is now in Window > General > HD Render Pipeline Wizard
- Moved StaticLightingSky to LightingWindow
- Removes the current "Scene Settings" and replace them with "Sky & Fog Settings" (with Physically Based Sky and Volumetric Fog).
- Changed how cached shadow maps are placed inside the atlas to minimize re-rendering of them.

## [6.7.0-preview] - 2019-05-16

### Added
- Added ViewConstants StructuredBuffer to simplify XR rendering
- Added API to render specific settings during a frame
- Added stadia to the supported platforms (2019.3)
- Enabled cascade blends settings in the HD Shadow component
- Added Hardware Dynamic Resolution support.
- Added MatCap debug view to replace the no scene lighting debug view.
- Added clear GBuffer option in FrameSettings (default to false)
- Added preview for decal shader graph (Only albedo, normal and emission)
- Added exposure weight control for decal
- Screen Space Directional Shadow under a define option. Activated for ray tracing
- Added a new abstraction for RendererList that will help transition to Render Graph and future RendererList API
- Added multipass support for VR
- Added XR SDK integration (multipass only)
- Added Shader Graph samples for Hair, Fabric and Decal master nodes.
- Add fade distance, shadow fade distance and light layers to light explorer
- Add method to draw light layer drawer in a rect to HDEditorUtils

### Fixed
- Fixed deserialization crash at runtime
- Fixed for ShaderGraph Unlit masternode not writing velocity
- Fixed a crash when assiging a new HDRP asset with the 'Verify Saving Assets' option enabled
- Fixed exposure to properly support TEXTURE2D_X
- Fixed TerrainLit basemap texture generation
- Fixed a bug that caused nans when material classification was enabled and a tile contained one standard material + a material with transmission.
- Fixed gradient sky hash that was not using the exposure hash
- Fixed displayed default FrameSettings in HDRenderPipelineAsset wrongly updated on scripts reload.
- Fixed gradient sky hash that was not using the exposure hash.
- Fixed visualize cascade mode with exposure.
- Fixed (enabled) exposure on override lighting debug modes.
- Fixed issue with LightExplorer when volume have no profile
- Fixed issue with SSR for negative, infinite and NaN history values
- Fixed LightLayer in HDReflectionProbe and PlanarReflectionProbe inspector that was not displayed as a mask.
- Fixed NaN in transmission when the thickness and a color component of the scattering distance was to 0
- Fixed Light's ShadowMask multi-edition.
- Fixed motion blur and SMAA with VR single-pass instancing
- Fixed NaNs generated by phase functionsin volumetric lighting
- Fixed NaN issue with refraction effect and IOR of 1 at extreme grazing angle
- Fixed nan tracker not using the exposure
- Fixed sorting priority on lit and unlit materials
- Fixed null pointer exception when there are no AOVRequests defined on a camera
- Fixed dirty state of prefab using disabled ReflectionProbes
- Fixed an issue where gizmos and editor grid were not correctly depth tested
- Fixed created default scene prefab non editable due to wrong file extension.
- Fixed an issue where sky convolution was recomputed for nothing when a preview was visible (causing extreme slowness when fabric convolution is enabled)
- Fixed issue with decal that wheren't working currently in player
- Fixed missing stereo rendering macros in some fragment shaders
- Fixed exposure for ReflectionProbe and PlanarReflectionProbe gizmos
- Fixed single-pass instancing on PSVR
- Fixed Vulkan shader issue with Texture2DArray in ScreenSpaceShadow.compute by re-arranging code (workaround)
- Fixed camera-relative issue with lights and XR single-pass instancing
- Fixed single-pass instancing on Vulkan
- Fixed htile synchronization issue with shader graph decal
- Fixed Gizmos are not drawn in Camera preview
- Fixed pre-exposure for emissive decal
- Fixed wrong values computed in PreIntegrateFGD and in the generation of volumetric lighting data by forcing the use of fp32.
- Fixed NaNs arising during the hair lighting pass
- Fixed synchronization issue in decal HTile that occasionally caused rendering artifacts around decal borders
- Fixed QualitySettings getting marked as modified by HDRP (and thus checked out in Perforce)
- Fixed a bug with uninitialized values in light explorer
- Fixed issue with LOD transition
- Fixed shader warnings related to raytracing and TEXTURE2D_X

### Changed
- Refactor PixelCoordToViewDirWS to be VR compatible and to compute it only once per frame
- Modified the variants stripper to take in account multiple HDRP assets used in the build.
- Improve the ray biasing code to avoid self-intersections during the SSR traversal
- Update Pyramid Spot Light to better match emitted light volume.
- Moved _XRViewConstants out of UnityPerPassStereo constant buffer to fix issues with PSSL
- Removed GetPositionInput_Stereo() and single-pass (double-wide) rendering mode
- Changed label width of the frame settings to accommodate better existing options.
- SSR's Default FrameSettings for camera is now enable.
- Re-enabled the sharpening filter on Temporal Anti-aliasing
- Exposed HDEditorUtils.LightLayerMaskDrawer for integration in other packages and user scripting.
- Rename atmospheric scattering in FrameSettings to Fog
- The size modifier in the override for the culling sphere in Shadow Cascades now defaults to 0.6, which is the same as the formerly hardcoded value.
- Moved LOD Bias and Maximum LOD Level from Frame Setting section `Other` to `Rendering`
- ShaderGraph Decal that affect only emissive, only draw in emissive pass (was drawing in dbuffer pass too)
- Apply decal projector fade factor correctly on all attribut and for shader graph decal
- Move RenderTransparentDepthPostpass after all transparent
- Update exposure prepass to interleave XR single-pass instancing views in a checkerboard pattern
- Removed ScriptRuntimeVersion check in wizard.

## [6.6.0-preview] - 2019-04-01

### Added
- Added preliminary changes for XR deferred shading
- Added support of 111110 color buffer
- Added proper support for Recorder in HDRP
- Added depth offset input in shader graph master nodes
- Added a Parallax Occlusion Mapping node
- Added SMAA support
- Added Homothety and Symetry quick edition modifier on volume used in ReflectionProbe, PlanarReflectionProbe and DensityVolume
- Added multi-edition support for DecalProjectorComponent
- Improve hair shader
- Added the _ScreenToTargetScaleHistory uniform variable to be used when sampling HDRP RTHandle history buffers.
- Added settings in `FrameSettings` to change `QualitySettings.lodBias` and `QualitySettings.maximumLODLevel` during a rendering
- Added an exposure node to retrieve the current, inverse and previous frame exposure value.
- Added an HD scene color node which allow to sample the scene color with mips and a toggle to remove the exposure.
- Added safeguard on HD scene creation if default scene not set in the wizard
- Added Low res transparency rendering pass.

### Fixed
- Fixed HDRI sky intensity lux mode
- Fixed dynamic resolution for XR
- Fixed instance identifier semantic string used by Shader Graph
- Fixed null culling result occuring when changing scene that was causing crashes
- Fixed multi-edition light handles and inspector shapes
- Fixed light's LightLayer field when multi-editing
- Fixed normal blend edition handles on DensityVolume
- Fixed an issue with layered lit shader and height based blend where inactive layers would still have influence over the result
- Fixed multi-selection handles color for DensityVolume
- Fixed multi-edition inspector's blend distances for HDReflectionProbe, PlanarReflectionProbe and DensityVolume
- Fixed metric distance that changed along size in DensityVolume
- Fixed DensityVolume shape handles that have not same behaviour in advance and normal edition mode
- Fixed normal map blending in TerrainLit by only blending the derivatives
- Fixed Xbox One rendering just a grey screen instead of the scene
- Fixed probe handles for multiselection
- Fixed baked cubemap import settings for convolution
- Fixed regression causing crash when attempting to open HDRenderPipelineWizard without an HDRenderPipelineAsset setted
- Fixed FullScreenDebug modes: SSAO, SSR, Contact shadow, Prerefraction Color Pyramid, Final Color Pyramid
- Fixed volumetric rendering with stereo instancing
- Fixed shader warning
- Fixed missing resources in existing asset when updating package
- Fixed PBR master node preview in forward rendering or transparent surface
- Fixed deferred shading with stereo instancing
- Fixed "look at" edition mode of Rotation tool for DecalProjectorComponent
- Fixed issue when switching mode in ReflectionProbe and PlanarReflectionProbe
- Fixed issue where migratable component version where not always serialized when part of prefab's instance
- Fixed an issue where shadow would not be rendered properly when light layer are not enabled
- Fixed exposure weight on unlit materials
- Fixed Light intensity not played in the player when recorded with animation/timeline
- Fixed some issues when multi editing HDRenderPipelineAsset
- Fixed emission node breaking the main shader graph preview in certain conditions.
- Fixed checkout of baked probe asset when baking probes.
- Fixed invalid gizmo position for rotated ReflectionProbe
- Fixed multi-edition of material's SurfaceType and RenderingPath
- Fixed whole pipeline reconstruction on selecting for the first time or modifying other than the currently used HDRenderPipelineAsset
- Fixed single shadow debug mode
- Fixed global scale factor debug mode when scale > 1
- Fixed debug menu material overrides not getting applied to the Terrain Lit shader
- Fixed typo in computeLightVariants
- Fixed deferred pass with XR instancing by disabling ComputeLightEvaluation
- Fixed bloom resolution independence
- Fixed lens dirt intensity not behaving properly
- Fixed the Stop NaN feature
- Fixed some resources to handle more than 2 instanced views for XR
- Fixed issue with black screen (NaN) produced on old GPU hardware or intel GPU hardware with gaussian pyramid
- Fixed issue with disabled punctual light would still render when only directional light is present

### Changed
- DensityVolume scripting API will no longuer allow to change between advance and normal edition mode
- Disabled depth of field, lens distortion and panini projection in the scene view
- TerrainLit shaders and includes are reorganized and made simpler.
- TerrainLit shader GUI now allows custom properties to be displayed in the Terrain fold-out section.
- Optimize distortion pass with stencil
- Disable SceneSelectionPass in shader graph preview
- Control punctual light and area light shadow atlas separately
- Move SMAA anti-aliasing option to after Temporal Anti Aliasing one, to avoid problem with previously serialized project settings
- Optimize rendering with static only lighting and when no cullable lights/decals/density volumes are present.
- Updated handles for DecalProjectorComponent for enhanced spacial position readability and have edition mode for better SceneView management
- DecalProjectorComponent are now scale independent in order to have reliable metric unit (see new Size field for changing the size of the volume)
- Restructure code from HDCamera.Update() by adding UpdateAntialiasing() and UpdateViewConstants()
- Renamed velocity to motion vectors
- Objects rendered during the After Post Process pass while TAA is enabled will not benefit from existing depth buffer anymore. This is done to fix an issue where those object would wobble otherwise
- Removed usage of builtin unity matrix for shadow, shadow now use same constant than other view
- The default volume layer mask for cameras & probes is now `Default` instead of `Everything`

## [6.5.0-preview] - 2019-03-07

### Added
- Added depth-of-field support with stereo instancing
- Adding real time area light shadow support
- Added a new FrameSettings: Specular Lighting to toggle the specular during the rendering

### Fixed
- Fixed diffusion profile upgrade breaking package when upgrading to a new version
- Fixed decals cropped by gizmo not updating correctly if prefab
- Fixed an issue when enabling SSR on multiple view
- Fixed edition of the intensity's unit field while selecting multiple lights
- Fixed wrong calculation in soft voxelization for density volume
- Fixed gizmo not working correctly with pre-exposure
- Fixed issue with setting a not available RT when disabling motion vectors
- Fixed planar reflection when looking at mirror normal
- Fixed mutiselection issue with HDLight Inspector
- Fixed HDAdditionalCameraData data migration
- Fixed failing builds when light explorer window is open
- Fixed cascade shadows border sometime causing artefacts between cascades
- Restored shadows in the Cascade Shadow debug visualization
- `camera.RenderToCubemap` use proper face culling

### Changed
- When rendering reflection probe disable all specular lighting and for metals use fresnelF0 as diffuse color for bake lighting.

## [6.4.0-preview] - 2019-02-21

### Added
- VR: Added TextureXR system to selectively expand TEXTURE2D macros to texture array for single-pass stereo instancing + Convert textures call to these macros
- Added an unit selection dropdown next to shutter speed (camera)
- Added error helpbox when trying to use a sub volume component that require the current HDRenderPipelineAsset to support a feature that it is not supporting.
- Add mesh for tube light when display emissive mesh is enabled

### Fixed
- Fixed Light explorer. The volume explorer used `profile` instead of `sharedProfile` which instantiate a custom volume profile instead of editing the asset itself.
- Fixed UI issue where all is displayed using metric unit in shadow cascade and Percent is set in the unit field (happening when opening the inspector).
- Fixed inspector event error when double clicking on an asset (diffusion profile/material).
- Fixed nullref on layered material UI when the material is not an asset.
- Fixed nullref exception when undo/redo a light property.
- Fixed visual bug when area light handle size is 0.

### Changed
- Update UI for 32bit/16bit shadow precision settings in HDRP asset
- Object motion vectors have been disabled in all but the game view. Camera motion vectors are still enabled everywhere, allowing TAA and Motion Blur to work on static objects.
- Enable texture array by default for most rendering code on DX11 and unlock stereo instancing (DX11 only for now)

## [6.3.0-preview] - 2019-02-18

### Added
- Added emissive property for shader graph decals
- Added a diffusion profile override volume so the list of diffusion profile assets to use can be chanaged without affecting the HDRP asset
- Added a "Stop NaNs" option on cameras and in the Scene View preferences.
- Added metric display option in HDShadowSettings and improve clamping
- Added shader parameter mapping in DebugMenu
- Added scripting API to configure DebugData for DebugMenu

### Fixed
- Fixed decals in forward
- Fixed issue with stencil not correctly setup for various master node and shader for the depth pass, motion vector pass and GBuffer/Forward pass
- Fixed SRP batcher and metal
- Fixed culling and shadows for Pyramid, Box, Rectangle and Tube lights
- Fixed an issue where scissor render state leaking from the editor code caused partially black rendering

### Changed
- When a lit material has a clear coat mask that is not null, we now use the clear coat roughness to compute the screen space reflection.
- Diffusion profiles are now limited to one per asset and can be referenced in materials, shader graphs and vfx graphs. Materials will be upgraded automatically except if they are using a shader graph, in this case it will display an error message.

## [6.2.0-preview] - 2019-02-15

### Added
- Added help box listing feature supported in a given HDRenderPipelineAsset alongs with the drawbacks implied.
- Added cascade visualizer, supporting disabled handles when not overriding.

### Fixed
- Fixed post processing with stereo double-wide
- Fixed issue with Metal: Use sign bit to find the cache type instead of lowest bit.
- Fixed invalid state when creating a planar reflection for the first time
- Fix FrameSettings's LitShaderMode not restrained by supported LitShaderMode regression.

### Changed
- The default value roughness value for the clearcoat has been changed from 0.03 to 0.01
- Update default value of based color for master node
- Update Fabric Charlie Sheen lighting model - Remove Fresnel component that wasn't part of initial model + Remap smoothness to [0.0 - 0.6] range for more artist friendly parameter

### Changed
- Code refactor: all macros with ARGS have been swapped with macros with PARAM. This is because the ARGS macros were incorrectly named.

## [6.1.0-preview] - 2019-02-13

### Added
- Added support for post-processing anti-aliasing in the Scene View (FXAA and TAA). These can be set in Preferences.
- Added emissive property for decal material (non-shader graph)

### Fixed
- Fixed a few UI bugs with the color grading curves.
- Fixed "Post Processing" in the scene view not toggling post-processing effects
- Fixed bake only object with flag `ReflectionProbeStaticFlag` when baking a `ReflectionProbe`

### Changed
- Removed unsupported Clear Depth checkbox in Camera inspector
- Updated the toggle for advanced mode in inspectors.

## [6.0.0-preview] - 2019-02-23

### Added
- Added new API to perform a camera rendering
- Added support for hair master node (Double kajiya kay - Lambert)
- Added Reset behaviour in DebugMenu (ingame mapping is right joystick + B)
- Added Default HD scene at new scene creation while in HDRP
- Added Wizard helping to configure HDRP project
- Added new UI for decal material to allow remapping and scaling of some properties
- Added cascade shadow visualisation toggle in HD shadow settings
- Added icons for assets
- Added replace blending mode for distortion
- Added basic distance fade for density volumes
- Added decal master node for shader graph
- Added HD unlit master node (Cross Pipeline version is name Unlit)
- Added new Rendering Queue in materials
- Added post-processing V3 framework embed in HDRP, remove postprocess V2 framework
- Post-processing now uses the generic volume framework
-   New depth-of-field, bloom, panini projection effects, motion blur
-   Exposure is now done as a pre-exposition pass, the whole system has been revamped
-   Exposure now use EV100 everywhere in the UI (Sky, Emissive Light)
- Added emissive intensity (Luminance and EV100 control) control for Emissive
- Added pre-exposure weigth for Emissive
- Added an emissive color node and a slider to control the pre-exposure percentage of emission color
- Added physical camera support where applicable
- Added more color grading tools
- Added changelog level for Shader Variant stripping
- Added Debug mode for validation of material albedo and metalness/specularColor values
- Added a new dynamic mode for ambient probe and renamed BakingSky to StaticLightingSky
- Added command buffer parameter to all Bind() method of material
- Added Material validator in Render Pipeline Debug
- Added code to future support of DXR (not enabled)
- Added support of multiviewport
- Added HDRenderPipeline.RequestSkyEnvironmentUpdate function to force an update from script when sky is set to OnDemand
- Added a Lighting and BackLighting slots in Lit, StackLit, Fabric and Hair master nodes
- Added support for overriding terrain detail rendering shaders, via the render pipeline editor resources asset
- Added xrInstancing flag support to RTHandle
- Added support for cullmask for decal projectors
- Added software dynamic resolution support
- Added support for "After Post-Process" render pass for unlit shader
- Added support for textured rectangular area lights
- Added stereo instancing macros to MSAA shaders
- Added support for Quarter Res Raytraced Reflections (not enabled)
- Added fade factor for decal projectors.
- Added stereo instancing macros to most shaders used in VR
- Added multi edition support for HDRenderPipelineAsset

### Fixed
- Fixed logic to disable FPTL with stereo rendering
- Fixed stacklit transmission and sun highlight
- Fixed decals with stereo rendering
- Fixed sky with stereo rendering
- Fixed flip logic for postprocessing + VR
- Fixed copyStencilBuffer pass for Switch
- Fixed point light shadow map culling that wasn't taking into account far plane
- Fixed usage of SSR with transparent on all master node
- Fixed SSR and microshadowing on fabric material
- Fixed blit pass for stereo rendering
- Fixed lightlist bounds for stereo rendering
- Fixed windows and in-game DebugMenu sync.
- Fixed FrameSettings' LitShaderMode sync when opening DebugMenu.
- Fixed Metal specific issues with decals, hitting a sampler limit and compiling AxF shader
- Fixed an issue with flipped depth buffer during postprocessing
- Fixed normal map use for shadow bias with forward lit - now use geometric normal
- Fixed transparent depth prepass and postpass access so they can be use without alpha clipping for lit shader
- Fixed support of alpha clip shadow for lit master node
- Fixed unlit master node not compiling
- Fixed issue with debug display of reflection probe
- Fixed issue with phong tessellations not working with lit shader
- Fixed issue with vertex displacement being affected by heightmap setting even if not heightmap where assign
- Fixed issue with density mode on Lit terrain producing NaN
- Fixed issue when going back and forth from Lit to LitTesselation for displacement mode
- Fixed issue with ambient occlusion incorrectly applied to emissiveColor with light layers in deferred
- Fixed issue with fabric convolution not using the correct convolved texture when fabric convolution is enabled
- Fixed issue with Thick mode for Transmission that was disabling transmission with directional light
- Fixed shutdown edge cases with HDRP tests
- Fixed slowdow when enabling Fabric convolution in HDRP asset
- Fixed specularAA not compiling in StackLit Master node
- Fixed material debug view with stereo rendering
- Fixed material's RenderQueue edition in default view.
- Fixed banding issues within volumetric density buffer
- Fixed missing multicompile for MSAA for AxF
- Fixed camera-relative support for stereo rendering
- Fixed remove sync with render thread when updating decal texture atlas.
- Fixed max number of keyword reach [256] issue. Several shader feature are now local
- Fixed Scene Color and Depth nodes
- Fixed SSR in forward
- Fixed custom editor of Unlit, HD Unlit and PBR shader graph master node
- Fixed issue with NewFrame not correctly calculated in Editor when switching scene
- Fixed issue with TerrainLit not compiling with depth only pass and normal buffer
- Fixed geometric normal use for shadow bias with PBR master node in forward
- Fixed instancing macro usage for decals
- Fixed error message when having more than one directional light casting shadow
- Fixed error when trying to display preview of Camera or PlanarReflectionProbe
- Fixed LOAD_TEXTURE2D_ARRAY_MSAA macro
- Fixed min-max and amplitude clamping value in inspector of vertex displacement materials
- Fixed issue with alpha shadow clip (was incorrectly clipping object shadow)
- Fixed an issue where sky cubemap would not be cleared correctly when setting the current sky to None
- Fixed a typo in Static Lighting Sky component UI
- Fixed issue with incorrect reset of RenderQueue when switching shader in inspector GUI
- Fixed issue with variant stripper stripping incorrectly some variants
- Fixed a case of ambient lighting flickering because of previews
- Fixed Decals when rendering multiple camera in a single frame
- Fixed cascade shadow count in shader
- Fixed issue with Stacklit shader with Haze effect
- Fixed an issue with the max sample count for the TAA
- Fixed post-process guard band for XR
- Fixed exposure of emissive of Unlit
- Fixed depth only and motion vector pass for Unlit not working correctly with MSAA
- Fixed an issue with stencil buffer copy causing unnecessary compute dispatches for lighting
- Fixed multi edition issue in FrameSettings
- Fixed issue with SRP batcher and DebugDisplay variant of lit shader
- Fixed issue with debug material mode not doing alpha test
- Fixed "Attempting to draw with missing UAV bindings" errors on Vulkan
- Fixed pre-exposure incorrectly apply to preview
- Fixed issue with duplicate 3D texture in 3D texture altas of volumetric?
- Fixed Camera rendering order (base on the depth parameter)
- Fixed shader graph decals not being cropped by gizmo
- Fixed "Attempting to draw with missing UAV bindings" errors on Vulkan.


### Changed
- ColorPyramid compute shader passes is swapped to pixel shader passes on platforms where the later is faster (Nintendo Switch).
- Removing the simple lightloop used by the simple lit shader
- Whole refactor of reflection system: Planar and reflection probe
- Separated Passthrough from other RenderingPath
- Update several properties naming and caption based on feedback from documentation team
- Remove tile shader variant for transparent backface pass of lit shader
- Rename all HDRenderPipeline to HDRP folder for shaders
- Rename decal property label (based on doc team feedback)
- Lit shader mode now default to Deferred to reduce build time
- Update UI of Emission parameters in shaders
- Improve shader variant stripping including shader graph variant
- Refactored render loop to render realtime probes visible per camera
- Enable SRP batcher by default
- Shader code refactor: Rename LIGHTLOOP_SINGLE_PASS => LIGHTLOOP_DISABLE_TILE_AND_CLUSTER and clean all usage of LIGHTLOOP_TILE_PASS
- Shader code refactor: Move pragma definition of vertex and pixel shader inside pass + Move SURFACE_GRADIENT definition in XXXData.hlsl
- Micro-shadowing in Lit forward now use ambientOcclusion instead of SpecularOcclusion
- Upgraded FrameSettings workflow, DebugMenu and Inspector part relative to it
- Update build light list shader code to support 32 threads in wavefronts on Switch
- LayeredLit layers' foldout are now grouped in one main foldout per layer
- Shadow alpha clip can now be enabled on lit shader and haor shader enven for opaque
- Temporal Antialiasing optimization for Xbox One X
- Parameter depthSlice on SetRenderTarget functions now defaults to -1 to bind the entire resource
- Rename SampleCameraDepth() functions to LoadCameraDepth() and SampleCameraDepth(), same for SampleCameraColor() functions
- Improved Motion Blur quality.
- Update stereo frame settings values for single-pass instancing and double-wide
- Rearrange FetchDepth functions to prepare for stereo-instancing
- Remove unused _ComputeEyeIndex
- Updated HDRenderPipelineAsset inspector
- Re-enable SRP batcher for metal

## [5.2.0-preview] - 2018-11-27

### Added
- Added option to run Contact Shadows and Volumetrics Voxelization stage in Async Compute
- Added camera freeze debug mode - Allow to visually see culling result for a camera
- Added support of Gizmo rendering before and after postprocess in Editor
- Added support of LuxAtDistance for punctual lights

### Fixed
- Fixed Debug.DrawLine and Debug.Ray call to work in game view
- Fixed DebugMenu's enum resetted on change
- Fixed divide by 0 in refraction causing NaN
- Fixed disable rough refraction support
- Fixed refraction, SSS and atmospheric scattering for VR
- Fixed forward clustered lighting for VR (double-wide).
- Fixed Light's UX to not allow negative intensity
- Fixed HDRenderPipelineAsset inspector broken when displaying its FrameSettings from project windows.
- Fixed forward clustered lighting for VR (double-wide).
- Fixed HDRenderPipelineAsset inspector broken when displaying its FrameSettings from project windows.
- Fixed Decals and SSR diable flags for all shader graph master node (Lit, Fabric, StackLit, PBR)
- Fixed Distortion blend mode for shader graph master node (Lit, StackLit)
- Fixed bent Normal for Fabric master node in shader graph
- Fixed PBR master node lightlayers
- Fixed shader stripping for built-in lit shaders.

### Changed
- Rename "Regular" in Diffusion profile UI "Thick Object"
- Changed VBuffer depth parametrization for volumetric from distanceRange to depthExtent - Require update of volumetric settings - Fog start at near plan
- SpotLight with box shape use Lux unit only

## [5.1.0-preview] - 2018-11-19

### Added

- Added a separate Editor resources file for resources Unity does not take when it builds a Player.
- You can now disable SSR on Materials in Shader Graph.
- Added support for MSAA when the Supported Lit Shader Mode is set to Both. Previously HDRP only supported MSAA for Forward mode.
- You can now override the emissive color of a Material when in debug mode.
- Exposed max light for Light Loop Settings in HDRP asset UI.
- HDRP no longer performs a NormalDBuffer pass update if there are no decals in the Scene.
- Added distant (fall-back) volumetric fog and improved the fog evaluation precision.
- Added an option to reflect sky in SSR.
- Added a y-axis offset for the PlanarReflectionProbe and offset tool.
- Exposed the option to run SSR and SSAO on async compute.
- Added support for the _GlossMapScale parameter in the Legacy to HDRP Material converter.
- Added wave intrinsic instructions for use in Shaders (for AMD GCN).


### Fixed
- Fixed sphere shaped influence handles clamping in Reflection Probes.
- Fixed Reflection Probe data migration for projects created before using HDRP.
- Fixed UI of Layered Material where Unity previously rendered the scrollbar above the Copy button.
- Fixed Material tessellations parameters Start fade distance and End fade distance. Originally, Unity clamped these values when you modified them.
- Fixed various distortion and refraction issues - handle a better fall-back.
- Fixed SSR for multiple views.
- Fixed SSR issues related to self-intersections.
- Fixed shape density volume handle speed.
- Fixed density volume shape handle moving too fast.
- Fixed the Camera velocity pass that we removed by mistake.
- Fixed some null pointer exceptions when disabling motion vectors support.
- Fixed viewports for both the Subsurface Scattering combine pass and the transparent depth prepass.
- Fixed the blend mode pop-up in the UI. It previously did not appear when you enabled pre-refraction.
- Fixed some null pointer exceptions that previously occurred when you disabled motion vectors support.
- Fixed Layered Lit UI issue with scrollbar.
- Fixed cubemap assignation on custom ReflectionProbe.
- Fixed Reflection Probes’ capture settings' shadow distance.
- Fixed an issue with the SRP batcher and Shader variables declaration.
- Fixed thickness and subsurface slots for fabric Shader master node that wasn't appearing with the right combination of flags.
- Fixed d3d debug layer warning.
- Fixed PCSS sampling quality.
- Fixed the Subsurface and transmission Material feature enabling for fabric Shader.
- Fixed the Shader Graph UV node’s dimensions when using it in a vertex Shader.
- Fixed the planar reflection mirror gizmo's rotation.
- Fixed HDRenderPipelineAsset's FrameSettings not showing the selected enum in the Inspector drop-down.
- Fixed an error with async compute.
- MSAA now supports transparency.
- The HDRP Material upgrader tool now converts metallic values correctly.
- Volumetrics now render in Reflection Probes.
- Fixed a crash that occurred whenever you set a viewport size to 0.
- Fixed the Camera physic parameter that the UI previously did not display.
- Fixed issue in pyramid shaped spotlight handles manipulation

### Changed

- Renamed Line shaped Lights to Tube Lights.
- HDRP now uses mean height fog parametrization.
- Shadow quality settings are set to All when you use HDRP (This setting is not visible in the UI when using SRP). This avoids Legacy Graphics Quality Settings disabling the shadows and give SRP full control over the Shadows instead.
- HDRP now internally uses premultiplied alpha for all fog.
- Updated default FrameSettings used for realtime Reflection Probes when you create a new HDRenderPipelineAsset.
- Remove multi-camera support. LWRP and HDRP will not support multi-camera layered rendering.
- Updated Shader Graph subshaders to use the new instancing define.
- Changed fog distance calculation from distance to plane to distance to sphere.
- Optimized forward rendering using AMD GCN by scalarizing the light loop.
- Changed the UI of the Light Editor.
- Change ordering of includes in HDRP Materials in order to reduce iteration time for faster compilation.
- Added a StackLit master node replacing the InspectorUI version. IMPORTANT: All previously authored StackLit Materials will be lost. You need to recreate them with the master node.

## [5.0.0-preview] - 2018-09-28

### Added
- Added occlusion mesh to depth prepass for VR (VR still disabled for now)
- Added a debug mode to display only one shadow at once
- Added controls for the highlight created by directional lights
- Added a light radius setting to punctual lights to soften light attenuation and simulate fill lighting
- Added a 'minRoughness' parameter to all non-area lights (was previously only available for certain light types)
- Added separate volumetric light/shadow dimmers
- Added per-pixel jitter to volumetrics to reduce aliasing artifacts
- Added a SurfaceShading.hlsl file, which implements material-agnostic shading functionality in an efficient manner
- Added support for shadow bias for thin object transmission
- Added FrameSettings to control realtime planar reflection
- Added control for SRPBatcher on HDRP Asset
- Added an option to clear the shadow atlases in the debug menu
- Added a color visualization of the shadow atlas rescale in debug mode
- Added support for disabling SSR on materials
- Added intrinsic for XBone
- Added new light volume debugging tool
- Added a new SSR debug view mode
- Added translaction's scale invariance on DensityVolume
- Added multiple supported LitShadermode and per renderer choice in case of both Forward and Deferred supported
- Added custom specular occlusion mode to Lit Shader Graph Master node

### Fixed
- Fixed a normal bias issue with Stacklit (Was causing light leaking)
- Fixed camera preview outputing an error when both scene and game view where display and play and exit was call
- Fixed override debug mode not apply correctly on static GI
- Fixed issue where XRGraphicsConfig values set in the asset inspector GUI weren't propagating correctly (VR still disabled for now)
- Fixed issue with tangent that was using SurfaceGradient instead of regular normal decoding
- Fixed wrong error message display when switching to unsupported target like IOS
- Fixed an issue with ambient occlusion texture sometimes not being created properly causing broken rendering
- Shadow near plane is no longer limited at 0.1
- Fixed decal draw order on transparent material
- Fixed an issue where sometime the lookup texture used for GGX convolution was broken, causing broken rendering
- Fixed an issue where you wouldn't see any fog for certain pipeline/scene configurations
- Fixed an issue with volumetric lighting where the anisotropy value of 0 would not result in perfectly isotropic lighting
- Fixed shadow bias when the atlas is rescaled
- Fixed shadow cascade sampling outside of the atlas when cascade count is inferior to 4
- Fixed shadow filter width in deferred rendering not matching shader config
- Fixed stereo sampling of depth texture in MSAA DepthValues.shader
- Fixed box light UI which allowed negative and zero sizes, thus causing NaNs
- Fixed stereo rendering in HDRISky.shader (VR)
- Fixed normal blend and blend sphere influence for reflection probe
- Fixed distortion filtering (was point filtering, now trilinear)
- Fixed contact shadow for large distance
- Fixed depth pyramid debug view mode
- Fixed sphere shaped influence handles clamping in reflection probes
- Fixed reflection probes data migration for project created before using hdrp
- Fixed ambient occlusion for Lit Master Node when slot is connected

### Changed
- Use samplerunity_ShadowMask instead of samplerunity_samplerLightmap for shadow mask
- Allow to resize reflection probe gizmo's size
- Improve quality of screen space shadow
- Remove support of projection model for ScreenSpaceLighting (SSR always use HiZ and refraction always Proxy)
- Remove all the debug mode from SSR that are obsolete now
- Expose frameSettings and Capture settings for reflection and planar probe
- Update UI for reflection probe, planar probe, camera and HDRP Asset
- Implement proper linear blending for volumetric lighting via deep compositing as described in the paper "Deep Compositing Using Lie Algebras"
- Changed  planar mapping to match terrain convention (XZ instead of ZX)
- XRGraphicsConfig is no longer Read/Write. Instead, it's read-only. This improves consistency of XR behavior between the legacy render pipeline and SRP
- Change reflection probe data migration code (to update old reflection probe to new one)
- Updated gizmo for ReflectionProbes
- Updated UI and Gizmo of DensityVolume

## [4.0.0-preview] - 2018-09-28

### Added
- Added a new TerrainLit shader that supports rendering of Unity terrains.
- Added controls for linear fade at the boundary of density volumes
- Added new API to control decals without monobehaviour object
- Improve Decal Gizmo
- Implement Screen Space Reflections (SSR) (alpha version, highly experimental)
- Add an option to invert the fade parameter on a Density Volume
- Added a Fabric shader (experimental) handling cotton and silk
- Added support for MSAA in forward only for opaque only
- Implement smoothness fade for SSR
- Added support for AxF shader (X-rite format - require special AxF importer from Unity not part of HDRP)
- Added control for sundisc on directional light (hack)
- Added a new HD Lit Master node that implements Lit shader support for Shader Graph
- Added Micro shadowing support (hack)
- Added an event on HDAdditionalCameraData for custom rendering
- HDRP Shader Graph shaders now support 4-channel UVs.

### Fixed
- Fixed an issue where sometimes the deferred shadow texture would not be valid, causing wrong rendering.
- Stencil test during decals normal buffer update is now properly applied
- Decals corectly update normal buffer in forward
- Fixed a normalization problem in reflection probe face fading causing artefacts in some cases
- Fix multi-selection behavior of Density Volumes overwriting the albedo value
- Fixed support of depth texture for RenderTexture. HDRP now correctly output depth to user depth buffer if RenderTexture request it.
- Fixed multi-selection behavior of Density Volumes overwriting the albedo value
- Fixed support of depth for RenderTexture. HDRP now correctly output depth to user depth buffer if RenderTexture request it.
- Fixed support of Gizmo in game view in the editor
- Fixed gizmo for spot light type
- Fixed issue with TileViewDebug mode being inversed in gameview
- Fixed an issue with SAMPLE_TEXTURECUBE_SHADOW macro
- Fixed issue with color picker not display correctly when game and scene view are visible at the same time
- Fixed an issue with reflection probe face fading
- Fixed camera motion vectors shader and associated matrices to update correctly for single-pass double-wide stereo rendering
- Fixed light attenuation functions when range attenuation is disabled
- Fixed shadow component algorithm fixup not dirtying the scene, so changes can be saved to disk.
- Fixed some GC leaks for HDRP
- Fixed contact shadow not affected by shadow dimmer
- Fixed GGX that works correctly for the roughness value of 0 (mean specular highlgiht will disappeard for perfect mirror, we rely on maxSmoothness instead to always have a highlight even on mirror surface)
- Add stereo support to ShaderPassForward.hlsl. Forward rendering now seems passable in limited test scenes with camera-relative rendering disabled.
- Add stereo support to ProceduralSky.shader and OpaqueAtmosphericScattering.shader.
- Added CullingGroupManager to fix more GC.Alloc's in HDRP
- Fixed rendering when multiple cameras render into the same render texture

### Changed
- Changed the way depth & color pyramids are built to be faster and better quality, thus improving the look of distortion and refraction.
- Stabilize the dithered LOD transition mask with respect to the camera rotation.
- Avoid multiple depth buffer copies when decals are present
- Refactor code related to the RT handle system (No more normal buffer manager)
- Remove deferred directional shadow and move evaluation before lightloop
- Add a function GetNormalForShadowBias() that material need to implement to return the normal used for normal shadow biasing
- Remove Jimenez Subsurface scattering code (This code was disabled by default, now remove to ease maintenance)
- Change Decal API, decal contribution is now done in Material. Require update of material using decal
- Move a lot of files from CoreRP to HDRP/CoreRP. All moved files weren't used by Ligthweight pipeline. Long term they could move back to CoreRP after CoreRP become out of preview
- Updated camera inspector UI
- Updated decal gizmo
- Optimization: The objects that are rendered in the Motion Vector Pass are not rendered in the prepass anymore
- Removed setting shader inclue path via old API, use package shader include paths
- The default value of 'maxSmoothness' for punctual lights has been changed to 0.99
- Modified deferred compute and vert/frag shaders for first steps towards stereo support
- Moved material specific Shader Graph files into corresponding material folders.
- Hide environment lighting settings when enabling HDRP (Settings are control from sceneSettings)
- Update all shader includes to use absolute path (allow users to create material in their Asset folder)
- Done a reorganization of the files (Move ShaderPass to RenderPipeline folder, Move all shadow related files to Lighting/Shadow and others)
- Improved performance and quality of Screen Space Shadows

## [3.3.0-preview] - 2018-01-01

### Added
- Added an error message to say to use Metal or Vulkan when trying to use OpenGL API
- Added a new Fabric shader model that supports Silk and Cotton/Wool
- Added a new HDRP Lighting Debug mode to visualize Light Volumes for Point, Spot, Line, Rectangular and Reflection Probes
- Add support for reflection probe light layers
- Improve quality of anisotropic on IBL

### Fixed
- Fix an issue where the screen where darken when rendering camera preview
- Fix display correct target platform when showing message to inform user that a platform is not supported
- Remove workaround for metal and vulkan in normal buffer encoding/decoding
- Fixed an issue with color picker not working in forward
- Fixed an issue where reseting HDLight do not reset all of its parameters
- Fixed shader compile warning in DebugLightVolumes.shader

### Changed
- Changed default reflection probe to be 256x256x6 and array size to be 64
- Removed dependence on the NdotL for thickness evaluation for translucency (based on artist's input)
- Increased the precision when comparing Planar or HD reflection probe volumes
- Remove various GC alloc in C#. Slightly better performance

## [3.2.0-preview] - 2018-01-01

### Added
- Added a luminance meter in the debug menu
- Added support of Light, reflection probe, emissive material, volume settings related to lighting to Lighting explorer
- Added support for 16bit shadows

### Fixed
- Fix issue with package upgrading (HDRP resources asset is now versionned to worarkound package manager limitation)
- Fix HDReflectionProbe offset displayed in gizmo different than what is affected.
- Fix decals getting into a state where they could not be removed or disabled.
- Fix lux meter mode - The lux meter isn't affected by the sky anymore
- Fix area light size reset when multi-selected
- Fix filter pass number in HDUtils.BlitQuad
- Fix Lux meter mode that was applying SSS
- Fix planar reflections that were not working with tile/cluster (olbique matrix)
- Fix debug menu at runtime not working after nested prefab PR come to trunk
- Fix scrolling issue in density volume

### Changed
- Shader code refactor: Split MaterialUtilities file in two parts BuiltinUtilities (independent of FragInputs) and MaterialUtilities (Dependent of FragInputs)
- Change screen space shadow rendertarget format from ARGB32 to RG16

## [3.1.0-preview] - 2018-01-01

### Added
- Decal now support per channel selection mask. There is now two mode. One with BaseColor, Normal and Smoothness and another one more expensive with BaseColor, Normal, Smoothness, Metal and AO. Control is on HDRP Asset. This may require to launch an update script for old scene: 'Edit/Render Pipeline/Single step upgrade script/Upgrade all DecalMaterial MaskBlendMode'.
- Decal now supports depth bias for decal mesh, to prevent z-fighting
- Decal material now supports draw order for decal projectors
- Added LightLayers support (Base on mask from renderers name RenderingLayers and mask from light name LightLayers - if they match, the light apply) - cost an extra GBuffer in deferred (more bandwidth)
- When LightLayers is enabled, the AmbientOclusion is store in the GBuffer in deferred path allowing to avoid double occlusion with SSAO. In forward the double occlusion is now always avoided.
- Added the possibility to add an override transform on the camera for volume interpolation
- Added desired lux intensity and auto multiplier for HDRI sky
- Added an option to disable light by type in the debug menu
- Added gradient sky
- Split EmissiveColor and bakeDiffuseLighting in forward avoiding the emissiveColor to be affect by SSAO
- Added a volume to control indirect light intensity
- Added EV 100 intensity unit for area lights
- Added support for RendererPriority on Renderer. This allow to control order of transparent rendering manually. HDRP have now two stage of sorting for transparent in addition to bact to front. Material have a priority then Renderer have a priority.
- Add Coupling of (HD)Camera and HDAdditionalCameraData for reset and remove in inspector contextual menu of Camera
- Add Coupling of (HD)ReflectionProbe and HDAdditionalReflectionData for reset and remove in inspector contextual menu of ReflectoinProbe
- Add macro to forbid unity_ObjectToWorld/unity_WorldToObject to be use as it doesn't handle camera relative rendering
- Add opacity control on contact shadow

### Fixed
- Fixed an issue with PreIntegratedFGD texture being sometimes destroyed and not regenerated causing rendering to break
- PostProcess input buffers are not copied anymore on PC if the viewport size matches the final render target size
- Fixed an issue when manipulating a lot of decals, it was displaying a lot of errors in the inspector
- Fixed capture material with reflection probe
- Refactored Constant Buffers to avoid hitting the maximum number of bound CBs in some cases.
- Fixed the light range affecting the transform scale when changed.
- Snap to grid now works for Decal projector resizing.
- Added a warning for 128x128 cookie texture without mipmaps
- Replace the sampler used for density volumes for correct wrap mode handling

### Changed
- Move Render Pipeline Debug "Windows from Windows->General-> Render Pipeline debug windows" to "Windows from Windows->Analysis-> Render Pipeline debug windows"
- Update detail map formula for smoothness and albedo, goal it to bright and dark perceptually and scale factor is use to control gradient speed
- Refactor the Upgrade material system. Now a material can be update from older version at any time. Call Edit/Render Pipeline/Upgrade all Materials to newer version
- Change name EnableDBuffer to EnableDecals at several place (shader, hdrp asset...), this require a call to Edit/Render Pipeline/Upgrade all Materials to newer version to have up to date material.
- Refactor shader code: BakeLightingData structure have been replace by BuiltinData. Lot of shader code have been remove/change.
- Refactor shader code: All GBuffer are now handled by the deferred material. Mean ShadowMask and LightLayers are control by lit material in lit.hlsl and not outside anymore. Lot of shader code have been remove/change.
- Refactor shader code: Rename GetBakedDiffuseLighting to ModifyBakedDiffuseLighting. This function now handle lighting model for transmission too. Lux meter debug mode is factor outisde.
- Refactor shader code: GetBakedDiffuseLighting is not call anymore in GBuffer or forward pass, including the ConvertSurfaceDataToBSDFData and GetPreLightData, this is done in ModifyBakedDiffuseLighting now
- Refactor shader code: Added a backBakeDiffuseLighting to BuiltinData to handle lighting for transmission
- Refactor shader code: Material must now call InitBuiltinData (Init all to zero + init bakeDiffuseLighting and backBakeDiffuseLighting ) and PostInitBuiltinData

## [3.0.0-preview] - 2018-01-01

### Fixed
- Fixed an issue with distortion that was using previous frame instead of current frame
- Fixed an issue where disabled light where not upgrade correctly to the new physical light unit system introduce in 2.0.5-preview

### Changed
- Update assembly definitions to output assemblies that match Unity naming convention (Unity.*).

## [2.0.5-preview] - 2018-01-01

### Added
- Add option supportDitheringCrossFade on HDRP Asset to allow to remove shader variant during player build if needed
- Add contact shadows for punctual lights (in additional shadow settings), only one light is allowed to cast contact shadows at the same time and so at each frame a dominant light is choosed among all light with contact shadows enabled.
- Add PCSS shadow filter support (from SRP Core)
- Exposed shadow budget parameters in HDRP asset
- Add an option to generate an emissive mesh for area lights (currently rectangle light only). The mesh fits the size, intensity and color of the light.
- Add an option to the HDRP asset to increase the resolution of volumetric lighting.
- Add additional ligth unit support for punctual light (Lumens, Candela) and area lights (Lumens, Luminance)
- Add dedicated Gizmo for the box Influence volume of HDReflectionProbe / PlanarReflectionProbe

### Changed
- Re-enable shadow mask mode in debug view
- SSS and Transmission code have been refactored to be able to share it between various material. Guidelines are in SubsurfaceScattering.hlsl
- Change code in area light with LTC for Lit shader. Magnitude is now take from FGD texture instead of a separate texture
- Improve camera relative rendering: We now apply camera translation on the model matrix, so before the TransformObjectToWorld(). Note: unity_WorldToObject and unity_ObjectToWorld must never be used directly.
- Rename positionWS to positionRWS (Camera relative world position) at a lot of places (mainly in interpolator and FragInputs). In case of custom shader user will be required to update their code.
- Rename positionWS, capturePositionWS, proxyPositionWS, influencePositionWS to positionRWS, capturePositionRWS, proxyPositionRWS, influencePositionRWS (Camera relative world position) in LightDefinition struct.
- Improve the quality of trilinear filtering of density volume textures.
- Improve UI for HDReflectionProbe / PlanarReflectionProbe

### Fixed
- Fixed a shader preprocessor issue when compiling DebugViewMaterialGBuffer.shader against Metal target
- Added a temporary workaround to Lit.hlsl to avoid broken lighting code with Metal/AMD
- Fixed issue when using more than one volume texture mask with density volumes.
- Fixed an error which prevented volumetric lighting from working if no density volumes with 3D textures were present.
- Fix contact shadows applied on transmission
- Fix issue with forward opaque lit shader variant being removed by the shader preprocessor
- Fixed compilation errors on Nintendo Switch (limited XRSetting support).
- Fixed apply range attenuation option on punctual light
- Fixed issue with color temperature not take correctly into account with static lighting
- Don't display fog when diffuse lighting, specular lighting, or lux meter debug mode are enabled.

## [2.0.4-preview] - 2018-01-01

### Fixed
- Fix issue when disabling rough refraction and building a player. Was causing a crash.

## [2.0.3-preview] - 2018-01-01

### Added
- Increased debug color picker limit up to 260k lux

## [2.0.2-preview] - 2018-01-01

### Added
- Add Light -> Planar Reflection Probe command
- Added a false color mode in rendering debug
- Add support for mesh decals
- Add flag to disable projector decals on transparent geometry to save performance and decal texture atlas space
- Add ability to use decal diffuse map as mask only
- Add visualize all shadow masks in lighting debug
- Add export of normal and roughness buffer for forwardOnly and when in supportOnlyForward mode for forward
- Provide a define in lit.hlsl (FORWARD_MATERIAL_READ_FROM_WRITTEN_NORMAL_BUFFER) when output buffer normal is used to read the normal and roughness instead of caclulating it (can save performance, but lower quality due to compression)
- Add color swatch to decal material

### Changed
- Change Render -> Planar Reflection creation to 3D Object -> Mirror
- Change "Enable Reflector" name on SpotLight to "Angle Affect Intensity"
- Change prototype of BSDFData ConvertSurfaceDataToBSDFData(SurfaceData surfaceData) to BSDFData ConvertSurfaceDataToBSDFData(uint2 positionSS, SurfaceData surfaceData)

### Fixed
- Fix issue with StackLit in deferred mode with deferredDirectionalShadow due to GBuffer not being cleared. Gbuffer is still not clear and issue was fix with the new Output of normal buffer.
- Fixed an issue where interpolation volumes were not updated correctly for reflection captures.
- Fixed an exception in Light Loop settings UI

## [2.0.1-preview] - 2018-01-01

### Added
- Add stripper of shader variant when building a player. Save shader compile time.
- Disable per-object culling that was executed in C++ in HD whereas it was not used (Optimization)
- Enable texture streaming debugging (was not working before 2018.2)
- Added Screen Space Reflection with Proxy Projection Model
- Support correctly scene selection for alpha tested object
- Add per light shadow mask mode control (i.e shadow mask distance and shadow mask). It use the option NonLightmappedOnly
- Add geometric filtering to Lit shader (allow to reduce specular aliasing)
- Add shortcut to create DensityVolume and PlanarReflection in hierarchy
- Add a DefaultHDMirrorMaterial material for PlanarReflection
- Added a script to be able to upgrade material to newer version of HDRP
- Removed useless duplication of ForwardError passes.
- Add option to not compile any DEBUG_DISPLAY shader in the player (Faster build) call Support Runtime Debug display

### Changed
- Changed SupportForwardOnly to SupportOnlyForward in render pipeline settings
- Changed versioning variable name in HDAdditionalXXXData from m_version to version
- Create unique name when creating a game object in the rendering menu (i.e Density Volume(2))
- Re-organize various files and folder location to clean the repository
- Change Debug windows name and location. Now located at:  Windows -> General -> Render Pipeline Debug

### Removed
- Removed GlobalLightLoopSettings.maxPlanarReflectionProbes and instead use value of GlobalLightLoopSettings.planarReflectionProbeCacheSize
- Remove EmissiveIntensity parameter and change EmissiveColor to be HDR (Matching Builtin Unity behavior) - Data need to be updated - Launch Edit -> Single Step Upgrade Script -> Upgrade all Materials emissionColor

### Fixed
- Fix issue with LOD transition and instancing
- Fix discrepency between object motion vector and camera motion vector
- Fix issue with spot and dir light gizmo axis not highlighted correctly
- Fix potential crash while register debug windows inputs at startup
- Fix warning when creating Planar reflection
- Fix specular lighting debug mode (was rendering black)
- Allow projector decal with null material to allow to configure decal when HDRP is not set
- Decal atlas texture offset/scale is updated after allocations (used to be before so it was using date from previous frame)

## [0.0.0-preview] - 2018-01-01

### Added
- Configure the VolumetricLightingSystem code path to be on by default
- Trigger a build exception when trying to build an unsupported platform
- Introduce the VolumetricLightingController component, which can (and should) be placed on the camera, and allows one to control the near and the far plane of the V-Buffer (volumetric "froxel" buffer) along with the depth distribution (from logarithmic to linear)
- Add 3D texture support for DensityVolumes
- Add a better mapping of roughness to mipmap for planar reflection
- The VolumetricLightingSystem now uses RTHandles, which allows to save memory by sharing buffers between different cameras (history buffers are not shared), and reduce reallocation frequency by reallocating buffers only if the rendering resolution increases (and suballocating within existing buffers if the rendering resolution decreases)
- Add a Volumetric Dimmer slider to lights to control the intensity of the scattered volumetric lighting
- Add UV tiling and offset support for decals.
- Add mipmapping support for volume 3D mask textures

### Changed
- Default number of planar reflection change from 4 to 2
- Rename _MainDepthTexture to _CameraDepthTexture
- The VolumetricLightingController has been moved to the Interpolation Volume framework and now functions similarly to the VolumetricFog settings
- Update of UI of cookie, CubeCookie, Reflection probe and planar reflection probe to combo box
- Allow enabling/disabling shadows for area lights when they are set to baked.
- Hide applyRangeAttenuation and FadeDistance for directional shadow as they are not used

### Removed
- Remove Resource folder of PreIntegratedFGD and add the resource to RenderPipeline Asset

### Fixed
- Fix ConvertPhysicalLightIntensityToLightIntensity() function used when creating light from script to match HDLightEditor behavior
- Fix numerical issues with the default value of mean free path of volumetric fog
- Fix the bug preventing decals from coexisting with density volumes
- Fix issue with alpha tested geometry using planar/triplanar mapping not render correctly or flickering (due to being wrongly alpha tested in depth prepass)
- Fix meta pass with triplanar (was not handling correctly the normal)
- Fix preview when a planar reflection is present
- Fix Camera preview, it is now a Preview cameraType (was a SceneView)
- Fix handling unknown GPUShadowTypes in the shadow manager.
- Fix area light shapes sent as point lights to the baking backends when they are set to baked.
- Fix unnecessary division by PI for baked area lights.
- Fix line lights sent to the lightmappers. The backends don't support this light type.
- Fix issue with shadow mask framesettings not correctly taken into account when shadow mask is enabled for lighting.
- Fix directional light and shadow mask transition, they are now matching making smooth transition
- Fix banding issues caused by high intensity volumetric lighting
- Fix the debug window being emptied on SRP asset reload
- Fix issue with debug mode not correctly clearing the GBuffer in editor after a resize
- Fix issue with ResetMaterialKeyword not resetting correctly ToggleOff/Roggle Keyword
- Fix issue with motion vector not render correctly if there is no depth prepass in deferred

## [0.0.0-preview] - 2018-01-01

### Added
- Screen Space Refraction projection model (Proxy raycasting, HiZ raymarching)
- Screen Space Refraction settings as volume component
- Added buffered frame history per camera
- Port Global Density Volumes to the Interpolation Volume System.
- Optimize ImportanceSampleLambert() to not require the tangent frame.
- Generalize SampleVBuffer() to handle different sampling and reconstruction methods.
- Improve the quality of volumetric lighting reprojection.
- Optimize Morton Order code in the Subsurface Scattering pass.
- Planar Reflection Probe support roughness (gaussian convolution of captured probe)
- Use an atlas instead of a texture array for cluster transparent decals
- Add a debug view to visualize the decal atlas
- Only store decal textures to atlas if decal is visible, debounce out of memory decal atlas warning.
- Add manipulator gizmo on decal to improve authoring workflow
- Add a minimal StackLit material (work in progress, this version can be used as template to add new material)

### Changed
- EnableShadowMask in FrameSettings (But shadowMaskSupport still disable by default)
- Forced Planar Probe update modes to (Realtime, Every Update, Mirror Camera)
- Screen Space Refraction proxy model uses the proxy of the first environment light (Reflection probe/Planar probe) or the sky
- Moved RTHandle static methods to RTHandles
- Renamed RTHandle to RTHandleSystem.RTHandle
- Move code for PreIntegratedFDG (Lit.shader) into its dedicated folder to be share with other material
- Move code for LTCArea (Lit.shader) into its dedicated folder to be share with other material

### Removed
- Removed Planar Probe mirror plane position and normal fields in inspector, always display mirror plane and normal gizmos

### Fixed
- Fix fog flags in scene view is now taken into account
- Fix sky in preview windows that were disappearing after a load of a new level
- Fix numerical issues in IntersectRayAABB().
- Fix alpha blending of volumetric lighting with transparent objects.
- Fix the near plane of the V-Buffer causing out-of-bounds look-ups in the clustered data structure.
- Depth and color pyramid are properly computed and sampled when the camera renders inside a viewport of a RTHandle.
- Fix decal atlas debug view to work correctly when shadow atlas view is also enabled<|MERGE_RESOLUTION|>--- conflicted
+++ resolved
@@ -58,9 +58,6 @@
 - Fixed an issue where changing the default volume profile from another inspector would not update the default volume editor.
 - Fixed path validation when creating new volume profile (case 1229933)
 - Fix for range compression factor for probes going negative (now clamped to positive values).
-<<<<<<< HEAD
-- Fixed depth prepass and postpass being disabled after changing the shader in the material UI.
-=======
 - Fixed various object leaks in HDRP.
 - Fix for assertion triggering sometimes when saving a newly created lit shader graph (case 1230996)
 - Fixed MSAA depth resolve when there is no motion vectors
@@ -80,7 +77,7 @@
 - Fixed scalarization code for contact shadows
 - Fix MaterialBalls having same guid issue
 - Fix spelling and grammatical errors in material samples
->>>>>>> 3f6c2f2c
+- Fixed depth prepass and postpass being disabled after changing the shader in the material UI.
 
 ### Changed
 - Rejecting history for ray traced reflections based on a threshold evaluated on the neighborhood of the sampled history.
