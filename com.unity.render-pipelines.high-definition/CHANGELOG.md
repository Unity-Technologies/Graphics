--- conflicted
+++ resolved
@@ -11,9 +11,6 @@
 - Fixed a null ref exception when baking reflection probes.
 - Fixed TAA issue and hardware dynamic resolution.
 - Fixed an issue where look dev lighting would go black when a new scene is loaded.
-<<<<<<< HEAD
-- VFX : Debug material view were rendering pink for albedo. (case 1290752)
-=======
 - Fixed warning in HDAdditionalLightData OnValidate (cases 1250864, 1244578)
 - Fixed sky asserts with XR multipass
 - Fixed XR Display providers not getting zNear and zFar plane distances passed to them when in HDRP.
@@ -28,11 +25,11 @@
 - Fixed "Screen position out of view frustum" error when camera is at exactly the planar reflection probe location.
 - Fixed issue with diffusion profile not being updated upon reset of the editor. 
 - Fixed Amplitude -> Min/Max parametrization conversion
+- VFX : Debug material view were rendering pink for albedo. (case 1290752)
 
 ### Changed
 - Remove MSAA debug mode when renderpipeline asset has no MSAA
 - Reduced the number of global keyword used in deferredTile.shader
->>>>>>> 87d54cae
 
 ## [8.2.0] - 2020-07-08
 
