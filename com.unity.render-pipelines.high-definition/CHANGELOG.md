# Changelog
All notable changes to this package will be documented in this file.

The format is based on [Keep a Changelog](http://keepachangelog.com/en/1.0.0/)
and this project adheres to [Semantic Versioning](http://semver.org/spec/v2.0.0.html).

## [10.2.0] - 2020-10-19

### Added

### Fixed
- Fixed an issue where the Exposure Shader Graph node had clipped text. (case 1265057)

### Changed

## [10.1.0] - 2020-10-12

### Added
- Added an option to have only the metering mask displayed in the debug mode.
- Added a new mode to cluster visualization debug where users can see a slice instead of the cluster on opaque objects.
- Added ray traced reflection support for the render graph version of the pipeline.
- Added render graph support of RTAO and required denoisers.
- Added render graph support of RTGI.
- Added support of RTSSS and Recursive Rendering in the render graph mode.
- Added support of RT and screen space shadow for render graph.
- Added tooltips with the full name of the (graphics) compositor properties to properly show large names that otherwise are clipped by the UI (case 1263590)
- Added error message if a callback AOV allocation fail
- Added marker for all AOV request operation on GPU
- Added remapping options for Depth Pyramid debug view mode
- Added an option to support AOV shader at runtime in HDRP settings (case 1265070)
- Added support of SSGI in the render graph mode.
- Added option for 11-11-10 format for cube reflection probes.
- Added an optional check in the HDRP DXR Wizard to verify 64 bits target architecture
- Added option to display timing stats in the debug menu as an average over 1 second. 
- Added a light unit slider to provide users more context when authoring physically based values.
- Added a way to check the normals through the material views.
- Added Simple mode to Earth Preset for PBR Sky
- Added the export of normals during the prepass for shadow matte for proper SSAO calculation.
- Added the usage of SSAO for shadow matte unlit shader graph.
- Added the support of input system V2
- Added a new volume component parameter to control the max ray length of directional lights(case 1279849).
- Added support for 'Pyramid' and 'Box' spot light shapes in path tracing.
- Added high quality prefiltering option for Bloom.
- Added support for camera relative ray tracing (and keeping non-camera relative ray tracing working)
- Added a rough refraction option on planar reflections.
- Added scalability settings for the planar reflection resolution.
- Added tests for AOV stacking and UI rendering in the graphics compositor.
- Added a new ray tracing only function that samples the specular part of the materials.
- Adding missing marker for ray tracing profiling (RaytracingDeferredLighting)
- Added the support of eye shader for ray tracing.

### Fixed
- Fixed several issues with physically-based DoF (TAA ghosting of the CoC buffer, smooth layer transitions, etc)
- Fixed GPU hang on D3D12 on xbox. 
- Fixed game view artifacts on resizing when hardware dynamic resolution was enabled
- Fixed black line artifacts occurring when Lanczos upsampling was set for dynamic resolution
- Fixed Amplitude -> Min/Max parametrization conversion
- Fixed CoatMask block appearing when creating lit master node (case 1264632)
- Fixed issue with SceneEV100 debug mode indicator when rescaling the window.
- Fixed issue with PCSS filter being wrong on first frame. 
- Fixed issue with emissive mesh for area light not appearing in playmode if Reload Scene option is disabled in Enter Playmode Settings.
- Fixed issue when Reflection Probes are set to OnEnable and are never rendered if the probe is enabled when the camera is farther than the probe fade distance. 
- Fixed issue with sun icon being clipped in the look dev window. 
- Fixed error about layers when disabling emissive mesh for area lights.
- Fixed issue when the user deletes the composition graph or .asset in runtime (case 1263319)
- Fixed assertion failure when changing resolution to compositor layers after using AOVs (case 1265023) 
- Fixed flickering layers in graphics compositor (case 1264552)
- Fixed issue causing the editor field not updating the disc area light radius.
- Fixed issues that lead to cookie atlas to be updated every frame even if cached data was valid.
- Fixed an issue where world space UI was not emitted for reflection cameras in HDRP
- Fixed an issue with cookie texture atlas that would cause realtime textures to always update in the atlas even when the content did not change.
- Fixed an issue where only one of the two lookdev views would update when changing the default lookdev volume profile.
- Fixed a bug related to light cluster invalidation.
- Fixed shader warning in DofGather (case 1272931)
- Fixed AOV export of depth buffer which now correctly export linear depth (case 1265001)
- Fixed issue that caused the decal atlas to not be updated upon changing of the decal textures content.
- Fixed "Screen position out of view frustum" error when camera is at exactly the planar reflection probe location.
- Fixed Amplitude -> Min/Max parametrization conversion
- Fixed issue that allocated a small cookie for normal spot lights.
- Fixed issue when undoing a change in diffuse profile list after deleting the volume profile.
- Fixed custom pass re-ordering and removing.
- Fixed TAA issue and hardware dynamic resolution.
- Fixed a static lighting flickering issue caused by having an active planar probe in the scene while rendering inspector preview.
- Fixed an issue where even when set to OnDemand, the sky lighting would still be updated when changing sky parameters.
- Fixed an error message trigerred when a mesh has more than 32 sub-meshes (case 1274508).
- Fixed RTGI getting noisy for grazying angle geometry (case 1266462).
- Fixed an issue with TAA history management on pssl.
- Fixed the global illumination volume override having an unwanted advanced mode (case 1270459).
- Fixed screen space shadow option displayed on directional shadows while they shouldn't (case 1270537).
- Fixed the handling of undo and redo actions in the graphics compositor (cases 1268149, 1266212, 1265028)
- Fixed issue with composition graphs that include virtual textures, cubemaps and other non-2D textures (cases 1263347, 1265638).
- Fixed issues when selecting a new composition graph or setting it to None (cases 1263350, 1266202)
- Fixed ArgumentNullException when saving shader graphs after removing the compositor from the scene (case 1268658)
- Fixed issue with updating the compositor output when not in play mode (case 1266216)
- Fixed warning with area mesh (case 1268379)
- Fixed issue with diffusion profile not being updated upon reset of the editor. 
- Fixed an issue that lead to corrupted refraction in some scenarios on xbox.
- Fixed for light loop scalarization not happening. 
- Fixed issue with stencil not being set in rendergraph mode.
- Fixed for post process being overridable in reflection probes even though it is not supported.
- Fixed RTGI in performance mode when light layers are enabled on the asset.
- Fixed SSS materials appearing black in matcap mode.
- Fixed a collision in the interaction of RTR and RTGI.
- Fix for lookdev toggling renderers that are set to non editable or are hidden in the inspector.
- Fixed issue with mipmap debug mode not properly resetting full screen mode (and viceversa). 
- Added unsupported message when using tile debug mode with MSAA.
- Fixed SSGI compilation issues on PS4.
- Fixed "Screen position out of view frustum" error when camera is on exactly the planar reflection probe plane.
- Workaround issue that caused objects using eye shader to not be rendered on xbox.
- Fixed GC allocation when using XR single-pass test mode.
- Fixed text in cascades shadow split being truncated.
- Fixed rendering of custom passes in the Custom Pass Volume inspector
- Force probe to render again if first time was during async shader compilation to avoid having cyan objects.
- Fixed for lookdev library field not being refreshed upon opening a library from the environment library inspector.
- Fixed serialization issue with matcap scale intensity.
- Close Add Override popup of Volume Inspector when the popup looses focus (case 1258571)
- Light quality setting for contact shadow set to on for High quality by default.
- Fixed an exception thrown when closing the look dev because there is no active SRP anymore.
- Fixed alignment of framesettings in HDRP Default Settings
- Fixed an exception thrown when closing the look dev because there is no active SRP anymore.
- Fixed an issue where entering playmode would close the LookDev window.
- Fixed issue with rendergraph on console failing on SSS pass.
- Fixed Cutoff not working properly with ray tracing shaders default and SG (case 1261292).
- Fixed shader compilation issue with Hair shader and debug display mode
- Fixed cubemap static preview not updated when the asset is imported.
- Fixed wizard DXR setup on non-DXR compatible devices.
- Fixed Custom Post Processes affecting preview cameras.
- Fixed issue with lens distortion breaking rendering.
- Fixed save popup appearing twice due to HDRP wizard.
- Fixed error when changing planar probe resolution.
- Fixed the dependecy of FrameSettings (MSAA, ClearGBuffer, DepthPrepassWithDeferred) (case 1277620).
- Fixed the usage of GUIEnable for volume components (case 1280018).
- Fixed the diffusion profile becoming invalid when hitting the reset (case 1269462).
- Fixed issue with MSAA resolve killing the alpha channel.
- Fixed a warning in materialevalulation
- Fixed an error when building the player.
- Fixed issue with box light not visible if range is below one and range attenuation is off.
- Fixed an issue that caused a null reference when deleting camera component in a prefab. (case 1244430)
- Fixed issue with bloom showing a thin black line after rescaling window. 
- Fixed rendergraph motion vector resolve.
- Fixed the Ray-Tracing related Debug Display not working in render graph mode.
- Fix nan in pbr sky
- Fixed Light skin not properly applied on the LookDev when switching from Dark Skin (case 1278802)
- Fixed accumulation on DX11
- Fixed issue with screen space UI not drawing on the graphics compositor (case 1279272).
- Fixed error Maximum allowed thread group count is 65535 when resolution is very high. 
- LOD meshes are now properly stripped based on the maximum lod value parameters contained in the HDRP asset.
- Fixed an inconsistency in the LOD group UI where LOD bias was not the right one.
- Fixed outlines in transitions between post-processed and plain regions in the graphics compositor (case 1278775).
- Fix decal being applied twice with LOD Crossfade.
- Fixed camera stacking for AOVs in the graphics compositor (case 1273223).
- Fixed backface selection on some shader not ignore correctly.
- Disable quad overdraw on ps4.
- Fixed error when resizing the graphics compositor's output and when re-adding a compositor in the scene
- Fixed issues with bloom, alpha and HDR layers in the compositor (case 1272621).
- Fixed alpha not having TAA applied to it.
- Fix issue with alpha output in forward.
- Fix compilation issue on Vulkan for shaders using high quality shadows in XR mode.
- Fixed wrong error message when fixing DXR resources from Wizard.
- Fixed compilation error of quad overdraw with double sided materials
- Fixed screen corruption on xbox when using TAA and Motion Blur with rendergraph. 
- Fixed UX issue in the graphics compositor related to clear depth and the defaults for new layers, add better tooltips and fix minor bugs (case 1283904)
- Fixed scene visibility not working for custom pass volumes.
- Fixed issue with several override entries in the runtime debug menu. 
- Fixed issue with rendergraph failing to execute every 30 minutes. 
- Fixed Lit ShaderGraph surface option property block to only display transmission and energy conserving specular color options for their proper material mode (case 1257050)
- Fixed nan in reflection probe when volumetric fog filtering is enabled, causing the whole probe to be invalid.
- Fixed Debug Color pixel became grey
- Fixed TAA flickering on the very edge of screen. 
- Fixed profiling scope for quality RTGI.
- Fixed the denoising and multi-sample not being used for smooth multibounce RTReflections.
- Fixed issue where multiple cameras would cause GC each frame.
- Fixed after post process rendering pass options not showing for unlit ShaderGraphs.
- Fixed a migration issue with the rendering queue in ShaderGraph when upgrading to 10.x;
- Fixed null reference in the Undo callback of the graphics compositor 
- Fixed cullmode for SceneSelectionPass.
- Fixed issue that caused non-static object to not render at times in OnEnable reflection probes.

### Changed
- Preparation pass for RTSSShadows to be supported by render graph.
- Add tooltips with the full name of the (graphics) compositor properties to properly show large names that otherwise are clipped by the UI (case 1263590)
- Composition profile .asset files cannot be manually edited/reset by users (to avoid breaking things - case 1265631)
- Preparation pass for RTSSShadows to be supported by render graph.
- Changed the way the ray tracing property is displayed on the material (QOL 1265297).
- Exposed lens attenuation mode in default settings and remove it as a debug mode.
- Composition layers without any sub layers are now cleared to black to avoid confusion (case 1265061).
- Slight reduction of VGPR used by area light code.
- Changed thread group size for contact shadows (save 1.1ms on PS4)
- Make sure distortion stencil test happens before pixel shader is run.
- Small optimization that allows to skip motion vector prepping when the whole wave as velocity of 0.
- Improved performance to avoid generating coarse stencil buffer when not needed.
- Remove HTile generation for decals (faster without).
- Improving SSGI Filtering and fixing a blend issue with RTGI.
- Changed the Trackball UI so that it allows explicit numeric values.
- Reduce the G-buffer footprint of anisotropic materials
- Moved SSGI out of preview.
- Skip an unneeded depth buffer copy on consoles. 
- Replaced the Density Volume Texture Tool with the new 3D Texture Importer.
- Rename Raytracing Node to Raytracing Quality Keyword and rename high and low inputs as default and raytraced. All raytracing effects now use the raytraced mode but path tracing.
- Moved diffusion profile list to the HDRP default settings panel.
- Skip biquadratic resampling of vbuffer when volumetric fog filtering is enabled.
- Optimized Grain and sRGB Dithering.
- On platforms that allow it skip the first mip of the depth pyramid and compute it alongside the depth buffer used for low res transparents.
- When trying to install the local configuration package, if another one is already present the user is now asked whether they want to keep it or not.
- Improved MSAA color resolve to fix issues when very bright and very dark samples are resolved together.
- Improve performance of GPU light AABB generation
- Removed the max clamp value for the RTR, RTAO and RTGI's ray length (case 1279849).
- Meshes assigned with a decal material are not visible anymore in ray-tracing or path-tracing.
- Removed BLEND shader keywords.
- Remove a rendergraph debug option to clear resources on release from UI.
- added SV_PrimitiveID in the VaryingMesh structure for fulldebugscreenpass as well as primitiveID in FragInputs
<<<<<<< HEAD
- Migrated the fabric & hair shadergraph samples directly into the renderpipeline resources.
=======
- Changed which local frame is used for multi-bounce RTReflections.
- Move System Generated Values semantics out of VaryingsMesh structure.
- Other forms of FSAA are silently deactivated, when path tracing is on.
- Removed XRSystemTests. The GC verification is now done during playmode tests (case 1285012).
>>>>>>> df2d4b87

## [10.0.0] - 2019-06-10

### Added
- Ray tracing support for VR single-pass
- Added sharpen filter shader parameter and UI for TemporalAA to control image quality instead of hardcoded value
- Added frame settings option for custom post process and custom passes as well as custom color buffer format option.
- Add check in wizard on SRP Batcher enabled.
- Added default implementations of OnPreprocessMaterialDescription for FBX, Obj, Sketchup and 3DS file formats.
- Added custom pass fade radius
- Added after post process injection point for custom passes
- Added basic alpha compositing support - Alpha is available afterpostprocess when using FP16 buffer format.
- Added falloff distance on Reflection Probe and Planar Reflection Probe
- Added Backplate projection from the HDRISky
- Added Shadow Matte in UnlitMasterNode, which only received shadow without lighting
- Added hability to name LightLayers in HDRenderPipelineAsset
- Added a range compression factor for Reflection Probe and Planar Reflection Probe to avoid saturation of colors.
- Added path tracing support for directional, point and spot lights, as well as emission from Lit and Unlit.
- Added non temporal version of SSAO.
- Added more detailed ray tracing stats in the debug window
- Added Disc area light (bake only)
- Added a warning in the material UI to prevent transparent + subsurface-scattering combination.
- Added XR single-pass setting into HDRP asset
- Added a penumbra tint option for lights
- Added support for depth copy with XR SDK
- Added debug setting to Render Pipeline Debug Window to list the active XR views
- Added an option to filter the result of the volumetric lighting (off by default).
- Added a transmission multiplier for directional lights
- Added XR single-pass test mode to Render Pipeline Debug Window
- Added debug setting to Render Pipeline Window to list the active XR views
- Added a new refraction mode for the Lit shader (thin). Which is a box refraction with small thickness values
- Added the code to support Barn Doors for Area Lights based on a shaderconfig option.
- Added HDRPCameraBinder property binder for Visual Effect Graph
- Added "Celestial Body" controls to the Directional Light
- Added new parameters to the Physically Based Sky
- Added Reflections to the DXR Wizard
- Added the possibility to have ray traced colored and semi-transparent shadows on directional lights.
- Added a check in the custom post process template to throw an error if the default shader is not found.
- Exposed the debug overlay ratio in the debug menu.
- Added a separate frame settings for tonemapping alongside color grading.
- Added the receive fog option in the material UI for ShaderGraphs.
- Added a public virtual bool in the custom post processes API to specify if a post processes should be executed in the scene view.
- Added a menu option that checks scene issues with ray tracing. Also removed the previously existing warning at runtime.
- Added Contrast Adaptive Sharpen (CAS) Upscaling effect.
- Added APIs to update probe settings at runtime.
- Added documentation for the rayTracingSupported method in HDRP
- Added user-selectable format for the post processing passes.
- Added support for alpha channel in some post-processing passes (DoF, TAA, Uber).
- Added warnings in FrameSettings inspector when using DXR and atempting to use Asynchronous Execution.
- Exposed Stencil bits that can be used by the user.
- Added history rejection based on velocity of intersected objects for directional, point and spot lights.
- Added a affectsVolumetric field to the HDAdditionalLightData API to know if light affects volumetric fog.
- Add OS and Hardware check in the Wizard fixes for DXR.
- Added option to exclude camera motion from motion blur.
- Added semi-transparent shadows for point and spot lights.
- Added support for semi-transparent shadow for unlit shader and unlit shader graph.
- Added the alpha clip enabled toggle to the material UI for all HDRP shader graphs.
- Added Material Samples to explain how to use the lit shader features
- Added an initial implementation of ray traced sub surface scattering
- Added AssetPostprocessors and Shadergraphs to handle Arnold Standard Surface and 3DsMax Physical material import from FBX.
- Added support for Smoothness Fade start work when enabling ray traced reflections.
- Added Contact shadow, Micro shadows and Screen space refraction API documentation.
- Added script documentation for SSR, SSAO (ray tracing), GI, Light Cluster, RayTracingSettings, Ray Counters, etc.
- Added path tracing support for refraction and internal reflections.
- Added support for Thin Refraction Model and Lit's Clear Coat in Path Tracing.
- Added the Tint parameter to Sky Colored Fog.
- Added of Screen Space Reflections for Transparent materials
- Added a fallback for ray traced area light shadows in case the material is forward or the lit mode is forward.
- Added a new debug mode for light layers.
- Added an "enable" toggle to the SSR volume component.
- Added support for anisotropic specular lobes in path tracing.
- Added support for alpha clipping in path tracing.
- Added support for light cookies in path tracing.
- Added support for transparent shadows in path tracing.
- Added support for iridescence in path tracing.
- Added support for background color in path tracing.
- Added a path tracing test to the test suite.
- Added a warning and workaround instructions that appear when you enable XR single-pass after the first frame with the XR SDK.
- Added the exposure sliders to the planar reflection probe preview
- Added support for subsurface scattering in path tracing.
- Added a new mode that improves the filtering of ray traced shadows (directional, point and spot) based on the distance to the occluder.
- Added support of cookie baking and add support on Disc light.
- Added support for fog attenuation in path tracing.
- Added a new debug panel for volumes
- Added XR setting to control camera jitter for temporal effects
- Added an error message in the DrawRenderers custom pass when rendering opaque objects with an HDRP asset in DeferredOnly mode.
- Added API to enable proper recording of path traced scenes (with the Unity recorder or other tools).
- Added support for fog in Recursive rendering, ray traced reflections and ray traced indirect diffuse.
- Added an alpha blend option for recursive rendering
- Added support for stack lit for ray tracing effects.
- Added support for hair for ray tracing effects.
- Added support for alpha to coverage for HDRP shaders and shader graph
- Added support for Quality Levels to Subsurface Scattering.
- Added option to disable XR rendering on the camera settings.
- Added support for specular AA from geometric curvature in AxF
- Added support for baked AO (no input for now) in AxF
- Added an info box to warn about depth test artifacts when rendering object twice in custom passes with MSAA.
- Added a frame setting for alpha to mask.
- Added support for custom passes in the AOV API
- Added Light decomposition lighting debugging modes and support in AOV
- Added exposure compensation to Fixed exposure mode
- Added support for rasterized area light shadows in StackLit
- Added support for texture-weighted automatic exposure
- Added support for POM for emissive map
- Added alpha channel support in motion blur pass.
- Added the HDRP Compositor Tool (in Preview).
- Added a ray tracing mode option in the HDRP asset that allows to override and shader stripping.
- Added support for arbitrary resolution scaling of Volumetric Lighting to the Fog volume component.
- Added range attenuation for box-shaped spotlights.
- Added scenes for hair and fabric and decals with material samples
- Added fabric materials and textures
- Added information for fabric materials in fabric scene
- Added a DisplayInfo attribute to specify a name override and a display order for Volume Component fields (used only in default inspector for now).
- Added Min distance to contact shadows.
- Added support for Depth of Field in path tracing (by sampling the lens aperture).
- Added an API in HDRP to override the camera within the rendering of a frame (mainly for custom pass).
- Added a function (HDRenderPipeline.ResetRTHandleReferenceSize) to reset the reference size of RTHandle systems.
- Added support for AxF measurements importing into texture resources tilings.
- Added Layer parameter on Area Light to modify Layer of generated Emissive Mesh
- Added a flow map parameter to HDRI Sky
- Implemented ray traced reflections for transparent objects.
- Add a new parameter to control reflections in recursive rendering.
- Added an initial version of SSGI.
- Added Virtual Texturing cache settings to control the size of the Streaming Virtual Texturing caches.
- Added back-compatibility with builtin stereo matrices.
- Added CustomPassUtils API to simplify Blur, Copy and DrawRenderers custom passes.
- Added Histogram guided automatic exposure.
- Added few exposure debug modes.
- Added support for multiple path-traced views at once (e.g., scene and game views).
- Added support for 3DsMax's 2021 Simplified Physical Material from FBX files in the Model Importer.
- Added custom target mid grey for auto exposure.
- Added CustomPassUtils API to simplify Blur, Copy and DrawRenderers custom passes.
- Added an API in HDRP to override the camera within the rendering of a frame (mainly for custom pass).
- Added more custom pass API functions, mainly to render objects from another camera.
- Added support for transparent Unlit in path tracing.
- Added a minimal lit used for RTGI in peformance mode.
- Added procedural metering mask that can follow an object
- Added presets quality settings for RTAO and RTGI.
- Added an override for the shadow culling that allows better directional shadow maps in ray tracing effects (RTR, RTGI, RTSSS and RR).
- Added a Cloud Layer volume override.
- Added Fast Memory support for platform that support it.
- Added CPU and GPU timings for ray tracing effects.
- Added support to combine RTSSS and RTGI (1248733).
- Added IES Profile support for Point, Spot and Rectangular-Area lights
- Added support for multiple mapping modes in AxF.
- Add support of lightlayers on indirect lighting controller
- Added compute shader stripping.
- Added Cull Mode option for opaque materials and ShaderGraphs. 
- Added scene view exposure override.
- Added support for exposure curve remapping for min/max limits.
- Added presets for ray traced reflections.
- Added final image histogram debug view (both luminance and RGB).
- Added an example texture and rotation to the Cloud Layer volume override.
- Added an option to extend the camera culling for skinned mesh animation in ray tracing effects (1258547).
- Added decal layer system similar to light layer. Mesh will receive a decal when both decal layer mask matches.
- Added shader graph nodes for rendering a complex eye shader.
- Added more controls to contact shadows and increased quality in some parts. 
- Added a physically based option in DoF volume.
- Added API to check if a Camera, Light or ReflectionProbe is compatible with HDRP.
- Added path tracing test scene for normal mapping.
- Added missing API documentation.
- Remove CloudLayer
- Added quad overdraw and vertex density debug modes.

### Fixed
- fix when saved HDWizard window tab index out of range (1260273)
- Fix when rescale probe all direction below zero (1219246)
- Update documentation of HDRISky-Backplate, precise how to have Ambient Occlusion on the Backplate
- Sorting, undo, labels, layout in the Lighting Explorer.
- Fixed sky settings and materials in Shader Graph Samples package
- Fix/workaround a probable graphics driver bug in the GTAO shader.
- Fixed Hair and PBR shader graphs double sided modes
- Fixed an issue where updating an HDRP asset in the Quality setting panel would not recreate the pipeline.
- Fixed issue with point lights being considered even when occupying less than a pixel on screen (case 1183196)
- Fix a potential NaN source with iridescence (case 1183216)
- Fixed issue of spotlight breaking when minimizing the cone angle via the gizmo (case 1178279)
- Fixed issue that caused decals not to modify the roughness in the normal buffer, causing SSR to not behave correctly (case 1178336)
- Fixed lit transparent refraction with XR single-pass rendering
- Removed extra jitter for TemporalAA in VR
- Fixed ShaderGraph time in main preview
- Fixed issue on some UI elements in HDRP asset not expanding when clicking the arrow (case 1178369)
- Fixed alpha blending in custom post process
- Fixed the modification of the _AlphaCutoff property in the material UI when exposed with a ShaderGraph parameter.
- Fixed HDRP test `1218_Lit_DiffusionProfiles` on Vulkan.
- Fixed an issue where building a player in non-dev mode would generate render target error logs every frame
- Fixed crash when upgrading version of HDRP
- Fixed rendering issues with material previews
- Fixed NPE when using light module in Shuriken particle systems (1173348).
- Refresh cached shadow on editor changes
- Fixed light supported units caching (1182266)
- Fixed an issue where SSAO (that needs temporal reprojection) was still being rendered when Motion Vectors were not available (case 1184998)
- Fixed a nullref when modifying the height parameters inside the layered lit shader UI.
- Fixed Decal gizmo that become white after exiting play mode
- Fixed Decal pivot position to behave like a spotlight
- Fixed an issue where using the LightingOverrideMask would break sky reflection for regular cameras
- Fix DebugMenu FrameSettingsHistory persistency on close
- Fix DensityVolume, ReflectionProbe aned PlanarReflectionProbe advancedControl display
- Fix DXR scene serialization in wizard
- Fixed an issue where Previews would reallocate History Buffers every frame
- Fixed the SetLightLayer function in HDAdditionalLightData setting the wrong light layer
- Fix error first time a preview is created for planar
- Fixed an issue where SSR would use an incorrect roughness value on ForwardOnly (StackLit, AxF, Fabric, etc.) materials when the pipeline is configured to also allow deferred Lit.
- Fixed issues with light explorer (cases 1183468, 1183269)
- Fix dot colors in LayeredLit material inspector
- Fix undo not resetting all value when undoing the material affectation in LayerLit material
- Fix for issue that caused gizmos to render in render textures (case 1174395)
- Fixed the light emissive mesh not updated when the light was disabled/enabled
- Fixed light and shadow layer sync when setting the HDAdditionalLightData.lightlayersMask property
- Fixed a nullref when a custom post process component that was in the HDRP PP list is removed from the project
- Fixed issue that prevented decals from modifying specular occlusion (case 1178272).
- Fixed exposure of volumetric reprojection
- Fixed multi selection support for Scalable Settings in lights
- Fixed font shaders in test projects for VR by using a Shader Graph version
- Fixed refresh of baked cubemap by incrementing updateCount at the end of the bake (case 1158677).
- Fixed issue with rectangular area light when seen from the back
- Fixed decals not affecting lightmap/lightprobe
- Fixed zBufferParams with XR single-pass rendering
- Fixed moving objects not rendered in custom passes
- Fixed abstract classes listed in the + menu of the custom pass list
- Fixed custom pass that was rendered in previews
- Fixed precision error in zero value normals when applying decals (case 1181639)
- Fixed issue that triggered No Scene Lighting view in game view as well (case 1156102)
- Assign default volume profile when creating a new HDRP Asset
- Fixed fov to 0 in planar probe breaking the projection matrix (case 1182014)
- Fixed bugs with shadow caching
- Reassign the same camera for a realtime probe face render request to have appropriate history buffer during realtime probe rendering.
- Fixed issue causing wrong shading when normal map mode is Object space, no normal map is set, but a detail map is present (case 1143352)
- Fixed issue with decal and htile optimization
- Fixed TerrainLit shader compilation error regarding `_Control0_TexelSize` redefinition (case 1178480).
- Fixed warning about duplicate HDRuntimeReflectionSystem when configuring play mode without domain reload.
- Fixed an editor crash when multiple decal projectors were selected and some had null material
- Added all relevant fix actions to FixAll button in Wizard
- Moved FixAll button on top of the Wizard
- Fixed an issue where fog color was not pre-exposed correctly
- Fix priority order when custom passes are overlapping
- Fix cleanup not called when the custom pass GameObject is destroyed
- Replaced most instances of GraphicsSettings.renderPipelineAsset by GraphicsSettings.currentRenderPipeline. This should fix some parameters not working on Quality Settings overrides.
- Fixed an issue with Realtime GI not working on upgraded projects.
- Fixed issue with screen space shadows fallback texture was not set as a texture array.
- Fixed Pyramid Lights bounding box
- Fixed terrain heightmap default/null values and epsilons
- Fixed custom post-processing effects breaking when an abstract class inherited from `CustomPostProcessVolumeComponent`
- Fixed XR single-pass rendering in Editor by using ShaderConfig.s_XrMaxViews to allocate matrix array
- Multiple different skies rendered at the same time by different cameras are now handled correctly without flickering
- Fixed flickering issue happening when different volumes have shadow settings and multiple cameras are present.
- Fixed issue causing planar probes to disappear if there is no light in the scene.
- Fixed a number of issues with the prefab isolation mode (Volumes leaking from the main scene and reflection not working properly)
- Fixed an issue with fog volume component upgrade not working properly
- Fixed Spot light Pyramid Shape has shadow artifacts on aspect ratio values lower than 1
- Fixed issue with AO upsampling in XR
- Fixed camera without HDAdditionalCameraData component not rendering
- Removed the macro ENABLE_RAYTRACING for most of the ray tracing code
- Fixed prefab containing camera reloading in loop while selected in the Project view
- Fixed issue causing NaN wheh the Z scale of an object is set to 0.
- Fixed DXR shader passes attempting to render before pipeline loaded
- Fixed black ambient sky issue when importing a project after deleting Library.
- Fixed issue when upgrading a Standard transparent material (case 1186874)
- Fixed area light cookies not working properly with stack lit
- Fixed material render queue not updated when the shader is changed in the material inspector.
- Fixed a number of issues with full screen debug modes not reseting correctly when setting another mutually exclusive mode
- Fixed compile errors for platforms with no VR support
- Fixed an issue with volumetrics and RTHandle scaling (case 1155236)
- Fixed an issue where sky lighting might be updated uselessly
- Fixed issue preventing to allow setting decal material to none (case 1196129)
- Fixed XR multi-pass decals rendering
- Fixed several fields on Light Inspector that not supported Prefab overrides
- Fixed EOL for some files
- Fixed scene view rendering with volumetrics and XR enabled
- Fixed decals to work with multiple cameras
- Fixed optional clear of GBuffer (Was always on)
- Fixed render target clears with XR single-pass rendering
- Fixed HDRP samples file hierarchy
- Fixed Light units not matching light type
- Fixed QualitySettings panel not displaying HDRP Asset
- Fixed black reflection probes the first time loading a project
- Fixed y-flip in scene view with XR SDK
- Fixed Decal projectors do not immediately respond when parent object layer mask is changed in editor.
- Fixed y-flip in scene view with XR SDK
- Fixed a number of issues with Material Quality setting
- Fixed the transparent Cull Mode option in HD unlit master node settings only visible if double sided is ticked.
- Fixed an issue causing shadowed areas by contact shadows at the edge of far clip plane if contact shadow length is very close to far clip plane.
- Fixed editing a scalable settings will edit all loaded asset in memory instead of targetted asset.
- Fixed Planar reflection default viewer FOV
- Fixed flickering issues when moving the mouse in the editor with ray tracing on.
- Fixed the ShaderGraph main preview being black after switching to SSS in the master node settings
- Fixed custom fullscreen passes in VR
- Fixed camera culling masks not taken in account in custom pass volumes
- Fixed object not drawn in custom pass when using a DrawRenderers with an HDRP shader in a build.
- Fixed injection points for Custom Passes (AfterDepthAndNormal and BeforePreRefraction were missing)
- Fixed a enum to choose shader tags used for drawing objects (DepthPrepass or Forward) when there is no override material.
- Fixed lit objects in the BeforePreRefraction, BeforeTransparent and BeforePostProcess.
- Fixed the None option when binding custom pass render targets to allow binding only depth or color.
- Fixed custom pass buffers allocation so they are not allocated if they're not used.
- Fixed the Custom Pass entry in the volume create asset menu items.
- Fixed Prefab Overrides workflow on Camera.
- Fixed alignment issue in Preset for Camera.
- Fixed alignment issue in Physical part for Camera.
- Fixed FrameSettings multi-edition.
- Fixed a bug happening when denoising multiple ray traced light shadows
- Fixed minor naming issues in ShaderGraph settings
- VFX: Removed z-fight glitches that could appear when using deferred depth prepass and lit quad primitives
- VFX: Preserve specular option for lit outputs (matches HDRP lit shader)
- Fixed an issue with Metal Shader Compiler and GTAO shader for metal
- Fixed resources load issue while upgrading HDRP package.
- Fix LOD fade mask by accounting for field of view
- Fixed spot light missing from ray tracing indirect effects.
- Fixed a UI bug in the diffusion profile list after fixing them from the wizard.
- Fixed the hash collision when creating new diffusion profile assets.
- Fixed a light leaking issue with box light casting shadows (case 1184475)
- Fixed Cookie texture type in the cookie slot of lights (Now displays a warning because it is not supported).
- Fixed a nullref that happens when using the Shuriken particle light module
- Fixed alignment in Wizard
- Fixed text overflow in Wizard's helpbox
- Fixed Wizard button fix all that was not automatically grab all required fixes
- Fixed VR tab for MacOS in Wizard
- Fixed local config package workflow in Wizard
- Fixed issue with contact shadows shifting when MSAA is enabled.
- Fixed EV100 in the PBR sky
- Fixed an issue In URP where sometime the camera is not passed to the volume system and causes a null ref exception (case 1199388)
- Fixed nullref when releasing HDRP with custom pass disabled
- Fixed performance issue derived from copying stencil buffer.
- Fixed an editor freeze when importing a diffusion profile asset from a unity package.
- Fixed an exception when trying to reload a builtin resource.
- Fixed the light type intensity unit reset when switching the light type.
- Fixed compilation error related to define guards and CreateLayoutFromXrSdk()
- Fixed documentation link on CustomPassVolume.
- Fixed player build when HDRP is in the project but not assigned in the graphic settings.
- Fixed an issue where ambient probe would be black for the first face of a baked reflection probe
- VFX: Fixed Missing Reference to Visual Effect Graph Runtime Assembly
- Fixed an issue where rendering done by users in EndCameraRendering would be executed before the main render loop.
- Fixed Prefab Override in main scope of Volume.
- Fixed alignment issue in Presset of main scope of Volume.
- Fixed persistence of ShowChromeGizmo and moved it to toolbar for coherency in ReflectionProbe and PlanarReflectionProbe.
- Fixed Alignement issue in ReflectionProbe and PlanarReflectionProbe.
- Fixed Prefab override workflow issue in ReflectionProbe and PlanarReflectionProbe.
- Fixed empty MoreOptions and moved AdvancedManipulation in a dedicated location for coherency in ReflectionProbe and PlanarReflectionProbe.
- Fixed Prefab override workflow issue in DensityVolume.
- Fixed empty MoreOptions and moved AdvancedManipulation in a dedicated location for coherency in DensityVolume.
- Fix light limit counts specified on the HDRP asset
- Fixed Quality Settings for SSR, Contact Shadows and Ambient Occlusion volume components
- Fixed decalui deriving from hdshaderui instead of just shaderui
- Use DelayedIntField instead of IntField for scalable settings
- Fixed init of debug for FrameSettingsHistory on SceneView camera
- Added a fix script to handle the warning 'referenced script in (GameObject 'SceneIDMap') is missing'
- Fix Wizard load when none selected for RenderPipelineAsset
- Fixed TerrainLitGUI when per-pixel normal property is not present.
- Fixed rendering errors when enabling debug modes with custom passes
- Fix an issue that made PCSS dependent on Atlas resolution (not shadow map res)
- Fixing a bug whith histories when n>4 for ray traced shadows
- Fixing wrong behavior in ray traced shadows for mesh renderers if their cast shadow is shadow only or double sided
- Only tracing rays for shadow if the point is inside the code for spotlight shadows
- Only tracing rays if the point is inside the range for point lights
- Fixing ghosting issues when the screen space shadow  indexes change for a light with ray traced shadows
- Fixed an issue with stencil management and Xbox One build that caused corrupted output in deferred mode.
- Fixed a mismatch in behavior between the culling of shadow maps and ray traced point and spot light shadows
- Fixed recursive ray tracing not working anymore after intermediate buffer refactor.
- Fixed ray traced shadow denoising not working (history rejected all the time).
- Fixed shader warning on xbox one
- Fixed cookies not working for spot lights in ray traced reflections, ray traced GI and recursive rendering
- Fixed an inverted handling of CoatSmoothness for SSR in StackLit.
- Fixed missing distortion inputs in Lit and Unlit material UI.
- Fixed issue that propagated NaNs across multiple frames through the exposure texture.
- Fixed issue with Exclude from TAA stencil ignored.
- Fixed ray traced reflection exposure issue.
- Fixed issue with TAA history not initialising corretly scale factor for first frame
- Fixed issue with stencil test of material classification not using the correct Mask (causing false positive and bad performance with forward material in deferred)
- Fixed issue with History not reset when chaning antialiasing mode on camera
- Fixed issue with volumetric data not being initialized if default settings have volumetric and reprojection off.
- Fixed ray tracing reflection denoiser not applied in tier 1
- Fixed the vibility of ray tracing related methods.
- Fixed the diffusion profile list not saved when clicking the fix button in the material UI.
- Fixed crash when pushing bounce count higher than 1 for ray traced GI or reflections
- Fixed PCSS softness scale so that it better match ray traced reference for punctual lights.
- Fixed exposure management for the path tracer
- Fixed AxF material UI containing two advanced options settings.
- Fixed an issue where cached sky contexts were being destroyed wrongly, breaking lighting in the LookDev
- Fixed issue that clamped PCSS softness too early and not after distance scale.
- Fixed fog affect transparent on HD unlit master node
- Fixed custom post processes re-ordering not saved.
- Fixed NPE when using scalable settings
- Fixed an issue where PBR sky precomputation was reset incorrectly in some cases causing bad performance.
- Fixed a bug due to depth history begin overriden too soon
- Fixed CustomPassSampleCameraColor scale issue when called from Before Transparent injection point.
- Fixed corruption of AO in baked probes.
- Fixed issue with upgrade of projects that still had Very High as shadow filtering quality.
- Fixed issue that caused Distortion UI to appear in Lit.
- Fixed several issues with decal duplicating when editing them.
- Fixed initialization of volumetric buffer params (1204159)
- Fixed an issue where frame count was incorrectly reset for the game view, causing temporal processes to fail.
- Fixed Culling group was not disposed error.
- Fixed issues on some GPU that do not support gathers on integer textures.
- Fixed an issue with ambient probe not being initialized for the first frame after a domain reload for volumetric fog.
- Fixed the scene visibility of decal projectors and density volumes
- Fixed a leak in sky manager.
- Fixed an issue where entering playmode while the light editor is opened would produce null reference exceptions.
- Fixed the debug overlay overlapping the debug menu at runtime.
- Fixed an issue with the framecount when changing scene.
- Fixed errors that occurred when using invalid near and far clip plane values for planar reflections.
- Fixed issue with motion blur sample weighting function.
- Fixed motion vectors in MSAA.
- Fixed sun flare blending (case 1205862).
- Fixed a lot of issues related to ray traced screen space shadows.
- Fixed memory leak caused by apply distortion material not being disposed.
- Fixed Reflection probe incorrectly culled when moving its parent (case 1207660)
- Fixed a nullref when upgrading the Fog volume components while the volume is opened in the inspector.
- Fix issues where decals on PS4 would not correctly write out the tile mask causing bits of the decal to go missing.
- Use appropriate label width and text content so the label is completely visible
- Fixed an issue where final post process pass would not output the default alpha value of 1.0 when using 11_11_10 color buffer format.
- Fixed SSR issue after the MSAA Motion Vector fix.
- Fixed an issue with PCSS on directional light if punctual shadow atlas was not allocated.
- Fixed an issue where shadow resolution would be wrong on the first face of a baked reflection probe.
- Fixed issue with PCSS softness being incorrect for cascades different than the first one.
- Fixed custom post process not rendering when using multiple HDRP asset in quality settings
- Fixed probe gizmo missing id (case 1208975)
- Fixed a warning in raytracingshadowfilter.compute
- Fixed issue with AO breaking with small near plane values.
- Fixed custom post process Cleanup function not called in some cases.
- Fixed shader warning in AO code.
- Fixed a warning in simpledenoiser.compute
- Fixed tube and rectangle light culling to use their shape instead of their range as a bounding box.
- Fixed caused by using gather on a UINT texture in motion blur.
- Fix issue with ambient occlusion breaking when dynamic resolution is active.
- Fixed some possible NaN causes in Depth of Field.
- Fixed Custom Pass nullref due to the new Profiling Sample API changes
- Fixed the black/grey screen issue on after post process Custom Passes in non dev builds.
- Fixed particle lights.
- Improved behavior of lights and probe going over the HDRP asset limits.
- Fixed issue triggered when last punctual light is disabled and more than one camera is used.
- Fixed Custom Pass nullref due to the new Profiling Sample API changes
- Fixed the black/grey screen issue on after post process Custom Passes in non dev builds.
- Fixed XR rendering locked to vsync of main display with Standalone Player.
- Fixed custom pass cleanup not called at the right time when using multiple volumes.
- Fixed an issue on metal with edge of decal having artifact by delaying discard of fragments during decal projection
- Fixed various shader warning
- Fixing unnecessary memory allocations in the ray tracing cluster build
- Fixed duplicate column labels in LightEditor's light tab
- Fixed white and dark flashes on scenes with very high or very low exposure when Automatic Exposure is being used.
- Fixed an issue where passing a null ProfilingSampler would cause a null ref exception.
- Fixed memory leak in Sky when in matcap mode.
- Fixed compilation issues on platform that don't support VR.
- Fixed migration code called when we create a new HDRP asset.
- Fixed RemoveComponent on Camera contextual menu to not remove Camera while a component depend on it.
- Fixed an issue where ambient occlusion and screen space reflections editors would generate null ref exceptions when HDRP was not set as the current pipeline.
- Fixed a null reference exception in the probe UI when no HDRP asset is present.
- Fixed the outline example in the doc (sampling range was dependent on screen resolution)
- Fixed a null reference exception in the HDRI Sky editor when no HDRP asset is present.
- Fixed an issue where Decal Projectors created from script where rotated around the X axis by 90°.
- Fixed frustum used to compute Density Volumes visibility when projection matrix is oblique.
- Fixed a null reference exception in Path Tracing, Recursive Rendering and raytraced Global Illumination editors when no HDRP asset is present.
- Fix for NaNs on certain geometry with Lit shader -- [case 1210058](https://fogbugz.unity3d.com/f/cases/1210058/)
- Fixed an issue where ambient occlusion and screen space reflections editors would generate null ref exceptions when HDRP was not set as the current pipeline.
- Fixed a null reference exception in the probe UI when no HDRP asset is present.
- Fixed the outline example in the doc (sampling range was dependent on screen resolution)
- Fixed a null reference exception in the HDRI Sky editor when no HDRP asset is present.
- Fixed an issue where materials newly created from the contextual menu would have an invalid state, causing various problems until it was edited.
- Fixed transparent material created with ZWrite enabled (now it is disabled by default for new transparent materials)
- Fixed mouseover on Move and Rotate tool while DecalProjector is selected.
- Fixed wrong stencil state on some of the pixel shader versions of deferred shader.
- Fixed an issue where creating decals at runtime could cause a null reference exception.
- Fixed issue that displayed material migration dialog on the creation of new project.
- Fixed various issues with time and animated materials (cases 1210068, 1210064).
- Updated light explorer with latest changes to the Fog and fixed issues when no visual environment was present.
- Fixed not handleling properly the recieve SSR feature with ray traced reflections
- Shadow Atlas is no longer allocated for area lights when they are disabled in the shader config file.
- Avoid MRT Clear on PS4 as it is not implemented yet.
- Fixed runtime debug menu BitField control.
- Fixed the radius value used for ray traced directional light.
- Fixed compilation issues with the layered lit in ray tracing shaders.
- Fixed XR autotests viewport size rounding
- Fixed mip map slider knob displayed when cubemap have no mipmap
- Remove unnecessary skip of material upgrade dialog box.
- Fixed the profiling sample mismatch errors when enabling the profiler in play mode
- Fixed issue that caused NaNs in reflection probes on consoles.
- Fixed adjusting positive axis of Blend Distance slides the negative axis in the density volume component.
- Fixed the blend of reflections based on the weight.
- Fixed fallback for ray traced reflections when denoising is enabled.
- Fixed error spam issue with terrain detail terrainDetailUnsupported (cases 1211848)
- Fixed hardware dynamic resolution causing cropping/scaling issues in scene view (case 1158661)
- Fixed Wizard check order for `Hardware and OS` and `Direct3D12`
- Fix AO issue turning black when Far/Near plane distance is big.
- Fixed issue when opening lookdev and the lookdev volume have not been assigned yet.
- Improved memory usage of the sky system.
- Updated label in HDRP quality preference settings (case 1215100)
- Fixed Decal Projector gizmo not undoing properly (case 1216629)
- Fix a leak in the denoising of ray traced reflections.
- Fixed Alignment issue in Light Preset
- Fixed Environment Header in LightingWindow
- Fixed an issue where hair shader could write garbage in the diffuse lighting buffer, causing NaNs.
- Fixed an exposure issue with ray traced sub-surface scattering.
- Fixed runtime debug menu light hierarchy None not doing anything.
- Fixed the broken ShaderGraph preview when creating a new Lit graph.
- Fix indentation issue in preset of LayeredLit material.
- Fixed minor issues with cubemap preview in the inspector.
- Fixed wrong build error message when building for android on mac.
- Fixed an issue related to denoising ray trace area shadows.
- Fixed wrong build error message when building for android on mac.
- Fixed Wizard persistency of Direct3D12 change on domain reload.
- Fixed Wizard persistency of FixAll on domain reload.
- Fixed Wizard behaviour on domain reload.
- Fixed a potential source of NaN in planar reflection probe atlas.
- Fixed an issue with MipRatio debug mode showing _DebugMatCapTexture not being set.
- Fixed missing initialization of input params in Blit for VR.
- Fix Inf source in LTC for area lights.
- Fix issue with AO being misaligned when multiple view are visible.
- Fix issue that caused the clamp of camera rotation motion for motion blur to be ineffective.
- Fixed issue with AssetPostprocessors dependencies causing models to be imported twice when upgrading the package version.
- Fixed culling of lights with XR SDK
- Fixed memory stomp in shadow caching code, leading to overflow of Shadow request array and runtime errors.
- Fixed an issue related to transparent objects reading the ray traced indirect diffuse buffer
- Fixed an issue with filtering ray traced area lights when the intensity is high or there is an exposure.
- Fixed ill-formed include path in Depth Of Field shader.
- Fixed shader graph and ray tracing after the shader target PR.
- Fixed a bug in semi-transparent shadows (object further than the light casting shadows)
- Fix state enabled of default volume profile when in package.
- Fixed removal of MeshRenderer and MeshFilter on adding Light component.
- Fixed Ray Traced SubSurface Scattering not working with ray traced area lights
- Fixed Ray Traced SubSurface Scattering not working in forward mode.
- Fixed a bug in debug light volumes.
- Fixed a bug related to ray traced area light shadow history.
- Fixed an issue where fog sky color mode could sample NaNs in the sky cubemap.
- Fixed a leak in the PBR sky renderer.
- Added a tooltip to the Ambient Mode parameter in the Visual Envionment volume component.
- Static lighting sky now takes the default volume into account (this fixes discrepancies between baked and realtime lighting).
- Fixed a leak in the sky system.
- Removed MSAA Buffers allocation when lit shader mode is set to "deferred only".
- Fixed invalid cast for realtime reflection probes (case 1220504)
- Fixed invalid game view rendering when disabling all cameras in the scene (case 1105163)
- Hide reflection probes in the renderer components.
- Fixed infinite reload loop while displaying Light's Shadow's Link Light Layer in Inspector of Prefab Asset.
- Fixed the culling was not disposed error in build log.
- Fixed the cookie atlas size and planar atlas size being too big after an upgrade of the HDRP asset.
- Fixed transparent SSR for shader graph.
- Fixed an issue with emissive light meshes not being in the RAS.
- Fixed DXR player build
- Fixed the HDRP asset migration code not being called after an upgrade of the package
- Fixed draw renderers custom pass out of bound exception
- Fixed the PBR shader rendering in deferred
- Fixed some typos in debug menu (case 1224594)
- Fixed ray traced point and spot lights shadows not rejecting istory when semi-transparent or colored.
- Fixed a warning due to StaticLightingSky when reloading domain in some cases.
- Fixed the MaxLightCount being displayed when the light volume debug menu is on ColorAndEdge.
- Fixed issue with unclear naming of debug menu for decals.
- Fixed z-fighting in scene view when scene lighting is off (case 1203927)
- Fixed issue that prevented cubemap thumbnails from rendering (only on D3D11 and Metal).
- Fixed ray tracing with VR single-pass
- Fix an exception in ray tracing that happens if two LOD levels are using the same mesh renderer.
- Fixed error in the console when switching shader to decal in the material UI.
- Fixed an issue with refraction model and ray traced recursive rendering (case 1198578).
- Fixed an issue where a dynamic sky changing any frame may not update the ambient probe.
- Fixed cubemap thumbnail generation at project load time.
- Fixed cubemap thumbnail generation at project load time. 
- Fixed XR culling with multiple cameras
- Fixed XR single-pass with Mock HMD plugin
- Fixed sRGB mismatch with XR SDK
- Fixed an issue where default volume would not update when switching profile.
- Fixed issue with uncached reflection probe cameras reseting the debug mode (case 1224601) 
- Fixed an issue where AO override would not override specular occlusion.
- Fixed an issue where Volume inspector might not refresh correctly in some cases.
- Fixed render texture with XR
- Fixed issue with resources being accessed before initialization process has been performed completely. 
- Half fixed shuriken particle light that cast shadows (only the first one will be correct)
- Fixed issue with atmospheric fog turning black if a planar reflection probe is placed below ground level. (case 1226588)
- Fixed custom pass GC alloc issue in CustomPassVolume.GetActiveVolumes().
- Fixed a bug where instanced shadergraph shaders wouldn't compile on PS4.
- Fixed an issue related to the envlightdatasrt not being bound in recursive rendering.
- Fixed shadow cascade tooltip when using the metric mode (case 1229232)
- Fixed how the area light influence volume is computed to match rasterization.
- Focus on Decal uses the extends of the projectors
- Fixed usage of light size data that are not available at runtime.
- Fixed the depth buffer copy made before custom pass after opaque and normal injection point.
- Fix for issue that prevented scene from being completely saved when baked reflection probes are present and lighting is set to auto generate.
- Fixed drag area width at left of Light's intensity field in Inspector.
- Fixed light type resolution when performing a reset on HDAdditionalLightData (case 1220931)
- Fixed reliance on atan2 undefined behavior in motion vector debug shader.
- Fixed an usage of a a compute buffer not bound (1229964)
- Fixed an issue where changing the default volume profile from another inspector would not update the default volume editor.
- Fix issues in the post process system with RenderTexture being invalid in some cases, causing rendering problems.
- Fixed an issue where unncessarily serialized members in StaticLightingSky component would change each time the scene is changed.
- Fixed a weird behavior in the scalable settings drawing when the space becomes tiny (1212045).
- Fixed a regression in the ray traced indirect diffuse due to the new probe system.
- Fix for range compression factor for probes going negative (now clamped to positive values).
- Fixed path validation when creating new volume profile (case 1229933)
- Fixed a bug where Decal Shader Graphs would not recieve reprojected Position, Normal, or Bitangent data. (1239921)
- Fix reflection hierarchy for CARPAINT in AxF.
- Fix precise fresnel for delta lights for SVBRDF in AxF.
- Fixed the debug exposure mode for display sky reflection and debug view baked lighting
- Fixed MSAA depth resolve when there is no motion vectors
- Fixed various object leaks in HDRP.
- Fixed compile error with XR SubsystemManager.
- Fix for assertion triggering sometimes when saving a newly created lit shader graph (case 1230996)
- Fixed culling of planar reflection probes that change position (case 1218651)
- Fixed null reference when processing lightprobe (case 1235285)
- Fix issue causing wrong planar reflection rendering when more than one camera is present.
- Fix black screen in XR when HDRP package is present but not used.
- Fixed an issue with the specularFGD term being used when the material has a clear coat (lit shader).
- Fixed white flash happening with auto-exposure in some cases (case 1223774)
- Fixed NaN which can appear with real time reflection and inf value
- Fixed an issue that was collapsing the volume components in the HDRP default settings
- Fixed warning about missing bound decal buffer
- Fixed shader warning on Xbox for ResolveStencilBuffer.compute. 
- Fixed PBR shader ZTest rendering in deferred.
- Replaced commands incompatible with async compute in light list build process.
- Diffusion Profile and Material references in HDRP materials are now correctly exported to unity packages. Note that the diffusion profile or the material references need to be edited once before this can work properly.
- Fix MaterialBalls having same guid issue
- Fix spelling and grammatical errors in material samples
- Fixed unneeded cookie texture allocation for cone stop lights.
- Fixed scalarization code for contact shadows.
- Fixed volume debug in playmode
- Fixed issue when toggling anything in HDRP asset that will produce an error (case 1238155)
- Fixed shader warning in PCSS code when using Vulkan.
- Fixed decal that aren't working without Metal and Ambient Occlusion option enabled.
- Fixed an error about procedural sky being logged by mistake.
- Fixed shadowmask UI now correctly showing shadowmask disable
- Made more explicit the warning about raytracing and asynchronous compute. Also fixed the condition in which it appears.
- Fixed a null ref exception in static sky when the default volume profile is invalid.
- DXR: Fixed shader compilation error with shader graph and pathtracer
- Fixed SceneView Draw Modes not being properly updated after opening new scene view panels or changing the editor layout.
- VFX: Removed irrelevant queues in render queue selection from HDRP outputs
- VFX: Motion Vector are correctly renderered with MSAA [Case 1240754](https://issuetracker.unity3d.com/product/unity/issues/guid/1240754/)
- Fixed a cause of NaN when a normal of 0-length is generated (usually via shadergraph). 
- Fixed issue with screen-space shadows not enabled properly when RT is disabled (case 1235821)
- Fixed a performance issue with stochastic ray traced area shadows.
- Fixed cookie texture not updated when changing an import settings (srgb for example).
- Fixed flickering of the game/scene view when lookdev is running.
- Fixed issue with reflection probes in realtime time mode with OnEnable baking having wrong lighting with sky set to dynamic (case 1238047).
- Fixed transparent motion vectors not working when in MSAA.
- Fix error when removing DecalProjector from component contextual menu (case 1243960)
- Fixed issue with post process when running in RGBA16 and an object with additive blending is in the scene.
- Fixed corrupted values on LayeredLit when using Vertex Color multiply mode to multiply and MSAA is activated. 
- Fix conflicts with Handles manipulation when performing a Reset in DecalComponent (case 1238833)
- Fixed depth prepass and postpass being disabled after changing the shader in the material UI.
- Fixed issue with sceneview camera settings not being saved after Editor restart.
- Fixed issue when switching back to custom sensor type in physical camera settings (case 1244350).
- Fixed a null ref exception when running playmode tests with the render pipeline debug window opened.
- Fixed some GCAlloc in the debug window.
- Fixed shader graphs not casting semi-transparent and color shadows (case 1242617)
- Fixed thin refraction mode not working properly.
- Fixed assert on tests caused by probe culling results being requested when culling did not happen. (case 1246169) 
- Fixed over consumption of GPU memory by the Physically Based Sky.
- Fixed an invalid rotation in Planar Reflection Probe editor display, that was causing an error message (case 1182022)
- Put more information in Camera background type tooltip and fixed inconsistent exposure behavior when changing bg type.
- Fixed issue that caused not all baked reflection to be deleted upon clicking "Clear Baked Data" in the lighting menu (case 1136080)
- Fixed an issue where asset preview could be rendered white because of static lighting sky.
- Fixed an issue where static lighting was not updated when removing the static lighting sky profile.
- Fixed the show cookie atlas debug mode not displaying correctly when enabling the clear cookie atlas option.
- Fixed various multi-editing issues when changing Emission parameters.
- Fixed error when undo a Reflection Probe removal in a prefab instance. (case 1244047)
- Fixed Microshadow not working correctly in deferred with LightLayers
- Tentative fix for missing include in depth of field shaders.
- Fixed the light overlap scene view draw mode (wasn't working at all).
- Fixed taaFrameIndex and XR tests 4052 and 4053
- Fixed the prefab integration of custom passes (Prefab Override Highlight not working as expected).
- Cloned volume profile from read only assets are created in the root of the project. (case 1154961)
- Fixed Wizard check on default volume profile to also check it is not the default one in package.
- Fix erroneous central depth sampling in TAA.
- Fixed light layers not correctly disabled when the lightlayers is set to Nothing and Lightlayers isn't enabled in HDRP Asset
- Fixed issue with Model Importer materials falling back to the Legacy default material instead of HDRP's default material when import happens at Editor startup.
- Fixed a wrong condition in CameraSwitcher, potentially causing out of bound exceptions.
- Fixed an issue where editing the Look Dev default profile would not reflect directly in the Look Dev window.
- Fixed a bug where the light list is not cleared but still used when resizing the RT.
- Fixed exposure debug shader with XR single-pass rendering.
- Fixed issues with scene view and transparent motion vectors.
- Fixed black screens for linux/HDRP (1246407)
- Fixed a vulkan and metal warning in the SSGI compute shader.
- Fixed an exception due to the color pyramid not allocated when SSGI is enabled.
- Fixed an issue with the first Depth history was incorrectly copied.
- Fixed path traced DoF focusing issue
- Fix an issue with the half resolution Mode (performance)
- Fix an issue with the color intensity of emissive for performance rtgi
- Fixed issue with rendering being mostly broken when target platform disables VR. 
- Workaround an issue caused by GetKernelThreadGroupSizes  failing to retrieve correct group size. 
- Fix issue with fast memory and rendergraph. 
- Fixed transparent motion vector framesetting not sanitized.
- Fixed wrong order of post process frame settings.
- Fixed white flash when enabling SSR or SSGI.
- The ray traced indrect diffuse and RTGI were combined wrongly with the rest of the lighting (1254318).
- Fixed an exception happening when using RTSSS without using RTShadows.
- Fix inconsistencies with transparent motion vectors and opaque by allowing camera only transparent motion vectors.
- Fix reflection probe frame settings override
- Fixed certain shadow bias artifacts present in volumetric lighting (case 1231885).
- Fixed area light cookie not updated when switch the light type from a spot that had a cookie.
- Fixed issue with dynamic resolution updating when not in play mode.
- Fixed issue with Contrast Adaptive Sharpening upsample mode and preview camera.
- Fix issue causing blocky artifacts when decals affect metallic and are applied on material with specular color workflow.
- Fixed issue with depth pyramid generation and dynamic resolution.
- Fixed an issue where decals were duplicated in prefab isolation mode.
- Fixed an issue where rendering preview with MSAA might generate render graph errors.
- Fixed compile error in PS4 for planar reflection filtering.
- Fixed issue with blue line in prefabs for volume mode.
- Fixing the internsity being applied to RTAO too early leading to unexpected results (1254626).
- Fix issue that caused sky to incorrectly render when using a custom projection matrix.
- Fixed null reference exception when using depth pre/post pass in shadergraph with alpha clip in the material.
- Appropriately constraint blend distance of reflection probe while editing with the inspector (case 1248931)
- Fixed AxF handling of roughness for Blinn-Phong type materials
- Fixed AxF UI errors when surface type is switched to transparent
- Fixed a serialization issue, preventing quality level parameters to undo/redo and update scene view on change.
- Fixed an exception occuring when a camera doesn't have an HDAdditionalCameraData (1254383).
- Fixed ray tracing with XR single-pass.
- Fixed warning in HDAdditionalLightData OnValidate (cases 1250864, 1244578)
- Fixed a bug related to denoising ray traced reflections.
- Fixed nullref in the layered lit material inspector.
- Fixed an issue where manipulating the color wheels in a volume component would reset the cursor every time.
- Fixed an issue where static sky lighting would not be updated for a new scene until it's reloaded at least once.
- Fixed culling for decals when used in prefabs and edited in context.
- Force to rebake probe with missing baked texture. (1253367)
- Fix supported Mac platform detection to handle new major version (11.0) properly
- Fixed typo in the Render Pipeline Wizard under HDRP+VR
- Change transparent SSR name in frame settings to avoid clipping. 
- Fixed missing include guards in shadow hlsl files.
- Repaint the scene view whenever the scene exposure override is changed.
- Fixed an error when clearing the SSGI history texture at creation time (1259930).
- Fixed alpha to mask reset when toggling alpha test in the material UI.
- Fixed an issue where opening the look dev window with the light theme would make the window blink and eventually crash unity.
- Fixed fallback for ray tracing and light layers (1258837).
- Fixed Sorting Priority not displayed correctly in the DrawRenderers custom pass UI.
- Fixed glitch in Project settings window when selecting diffusion profiles in material section (case 1253090)
- Fixed issue with light layers bigger than 8 (and above the supported range). 
- Fixed issue with culling layer mask of area light's emissive mesh 
- Fixed overused the atlas for Animated/Render Target Cookies (1259930).
- Fixed errors when switching area light to disk shape while an area emissive mesh was displayed.
- Fixed default frame settings MSAA toggle for reflection probes (case 1247631)
- Fixed the transparent SSR dependency not being properly disabled according to the asset dependencies (1260271).
- Fixed issue with completely black AO on double sided materials when normal mode is set to None.
- Fixed UI drawing of the quaternion (1251235)
- Fix an issue with the quality mode and perf mode on RTR and RTGI and getting rid of unwanted nans (1256923).
- Fixed unitialized ray tracing resources when using non-default HDRP asset (case 1259467).
- Fixed overused the atlas for Animated/Render Target Cookies (1259930).
- Fixed sky asserts with XR multipass
- Fixed for area light not updating baked light result when modifying with gizmo.
- Fixed robustness issue with GetOddNegativeScale() in ray tracing, which was impacting normal mapping (1261160).
- Fixed regression where moving face of the probe gizmo was not moving its position anymore.
- Fixed XR single-pass macros in tessellation shaders.
- Fixed path-traced subsurface scattering mixing with diffuse and specular BRDFs (1250601).
- Fixed custom pass re-ordering issues.
- Improved robustness of normal mapping when scale is 0, and mapping is extreme (normals in or below the tangent plane).
- Fixed XR Display providers not getting zNear and zFar plane distances passed to them when in HDRP.
- Fixed rendering breaking when disabling tonemapping in the frame settings.
- Fixed issue with serialization of exposure modes in volume profiles not being consistent between HDRP versions (case 1261385).
- Fixed issue with duplicate names in newly created sub-layers in the graphics compositor (case 1263093).
- Remove MSAA debug mode when renderpipeline asset has no MSAA
- Fixed some post processing using motion vectors when they are disabled
- Fixed the multiplier of the environement lights being overriden with a wrong value for ray tracing (1260311).
- Fixed a series of exceptions happening when trying to load an asset during wizard execution (1262171).
- Fixed an issue with Stacklit shader not compiling correctly in player with debug display on (1260579)
- Fixed couple issues in the dependence of building the ray tracing acceleration structure.
- Fix sun disk intensity
- Fixed unwanted ghosting for smooth surfaces.
- Fixing an issue in the recursive rendering flag texture usage.
- Fixed a missing dependecy for choosing to evaluate transparent SSR.
- Fixed issue that failed compilation when XR is disabled.
- Fixed a compilation error in the IES code.
- Fixed issue with dynamic resolution handler when no OnResolutionChange callback is specified. 
- Fixed multiple volumes, planar reflection, and decal projector position when creating them from the menu.
- Reduced the number of global keyword used in deferredTile.shader
- Fixed incorrect processing of Ambient occlusion probe (9% error was introduced)
- Fixed multiedition of framesettings drop down (case 1270044)
- Fixed planar probe gizmo

### Changed
- Improve MIP selection for decals on Transparents
- Color buffer pyramid is not allocated anymore if neither refraction nor distortion are enabled
- Rename Emission Radius to Radius in UI in Point, Spot
- Angular Diameter parameter for directional light is no longuer an advanced property
- DXR: Remove Light Radius and Angular Diamater of Raytrace shadow. Angular Diameter and Radius are used instead.
- Remove MaxSmoothness parameters from UI for point, spot and directional light. The MaxSmoothness is now deduce from Radius Parameters
- DXR: Remove the Ray Tracing Environement Component. Add a Layer Mask to the ray Tracing volume components to define which objects are taken into account for each effect.
- Removed second cubemaps used for shadowing in lookdev
- Disable Physically Based Sky below ground
- Increase max limit of area light and reflection probe to 128
- Change default texture for detailmap to grey
- Optimize Shadow RT load on Tile based architecture platforms.
- Improved quality of SSAO.
- Moved RequestShadowMapRendering() back to public API.
- Update HDRP DXR Wizard with an option to automatically clone the hdrp config package and setup raytracing to 1 in shaders file.
- Added SceneSelection pass for TerrainLit shader.
- Simplified Light's type API regrouping the logic in one place (Check type in HDAdditionalLightData)
- The support of LOD CrossFade (Dithering transition) in master nodes now required to enable it in the master node settings (Save variant)
- Improved shadow bias, by removing constant depth bias and substituting it with slope-scale bias.
- Fix the default stencil values when a material is created from a SSS ShaderGraph.
- Tweak test asset to be compatible with XR: unlit SG material for canvas and double-side font material
- Slightly tweaked the behaviour of bloom when resolution is low to reduce artifacts.
- Hidden fields in Light Inspector that is not relevant while in BakingOnly mode.
- Changed parametrization of PCSS, now softness is derived from angular diameter (for directional lights) or shape radius (for point/spot lights) and min filter size is now in the [0..1] range.
- Moved the copy of the geometry history buffers to right after the depth mip chain generation.
- Rename "Luminance" to "Nits" in UX for physical light unit
- Rename FrameSettings "SkyLighting" to "SkyReflection"
- Reworked XR automated tests
- The ray traced screen space shadow history for directional, spot and point lights is discarded if the light transform has changed.
- Changed the behavior for ray tracing in case a mesh renderer has both transparent and opaque submeshes.
- Improve history buffer management
- Replaced PlayerSettings.virtualRealitySupported with XRGraphics.tryEnable.
- Remove redundant FrameSettings RealTimePlanarReflection
- Improved a bit the GC calls generated during the rendering.
- Material update is now only triggered when the relevant settings are touched in the shader graph master nodes
- Changed the way Sky Intensity (on Sky volume components) is handled. It's now a combo box where users can choose between Exposure, Multiplier or Lux (for HDRI sky only) instead of both multiplier and exposure being applied all the time. Added a new menu item to convert old profiles.
- Change how method for specular occlusions is decided on inspector shader (Lit, LitTesselation, LayeredLit, LayeredLitTessellation)
- Unlocked SSS, SSR, Motion Vectors and Distortion frame settings for reflections probes.
- Hide unused LOD settings in Quality Settings legacy window.
- Reduced the constrained distance for temporal reprojection of ray tracing denoising
- Removed shadow near plane from the Directional Light Shadow UI.
- Improved the performances of custom pass culling.
- The scene view camera now replicates the physical parameters from the camera tagged as "MainCamera".
- Reduced the number of GC.Alloc calls, one simple scene without plarnar / probes, it should be 0B.
- Renamed ProfilingSample to ProfilingScope and unified API. Added GPU Timings.
- Updated macros to be compatible with the new shader preprocessor.
- Ray tracing reflection temporal filtering is now done in pre-exposed space
- Search field selects the appropriate fields in both project settings panels 'HDRP Default Settings' and 'Quality/HDRP'
- Disabled the refraction and transmission map keywords if the material is opaque.
- Keep celestial bodies outside the atmosphere.
- Updated the MSAA documentation to specify what features HDRP supports MSAA for and what features it does not.
- Shader use for Runtime Debug Display are now correctly stripper when doing a release build
- Now each camera has its own Volume Stack. This allows Volume Parameters to be updated as early as possible and be ready for the whole frame without conflicts between cameras.
- Disable Async for SSR, SSAO and Contact shadow when aggregated ray tracing frame setting is on.
- Improved performance when entering play mode without domain reload by a factor of ~25
- Renamed the camera profiling sample to include the camera name
- Discarding the ray tracing history for AO, reflection, diffuse shadows and GI when the viewport size changes.
- Renamed the camera profiling sample to include the camera name
- Renamed the post processing graphic formats to match the new convention.
- The restart in Wizard for DXR will always be last fix from now on
- Refactoring pre-existing materials to share more shader code between rasterization and ray tracing.
- Setting a material's Refraction Model to Thin does not overwrite the Thickness and Transmission Absorption Distance anymore.
- Removed Wind textures from runtime as wind is no longer built into the pipeline
- Changed Shader Graph titles of master nodes to be more easily searchable ("HDRP/x" -> "x (HDRP)")
- Expose StartSinglePass() and StopSinglePass() as public interface for XRPass
- Replaced the Texture array for 2D cookies (spot, area and directional lights) and for planar reflections by an atlas.
- Moved the tier defining from the asset to the concerned volume components.
- Changing from a tier management to a "mode" management for reflection and GI and removing the ability to enable/disable deferred and ray bining (they are now implied by performance mode)
- The default FrameSettings for ScreenSpaceShadows is set to true for Camera in order to give a better workflow for DXR.
- Refactor internal usage of Stencil bits.
- Changed how the material upgrader works and added documentation for it.
- Custom passes now disable the stencil when overwriting the depth and not writing into it.
- Renamed the camera profiling sample to include the camera name
- Changed the way the shadow casting property of transparent and tranmissive materials is handeled for ray tracing.
- Changed inspector materials stencil setting code to have more sharing.
- Updated the default scene and default DXR scene and DefaultVolumeProfile.
- Changed the way the length parameter is used for ray traced contact shadows.
- Improved the coherency of PCSS blur between cascades.
- Updated VR checks in Wizard to reflect new XR System.
- Removing unused alpha threshold depth prepass and post pass for fabric shader graph.
- Transform result from CIE XYZ to sRGB color space in EvalSensitivity for iridescence.
- Moved BeginCameraRendering callback right before culling.
- Changed the visibility of the Indirect Lighting Controller component to public.
- Renamed the cubemap used for diffuse convolution to a more explicit name for the memory profiler.
- Improved behaviour of transmission color on transparent surfaces in path tracing.
- Light dimmer can now get values higher than one and was renamed to multiplier in the UI.
- Removed info box requesting volume component for Visual Environment and updated the documentation with the relevant information.
- Improved light selection oracle for light sampling in path tracing.
- Stripped ray tracing subsurface passes with ray tracing is not enabled.
- Remove LOD cross fade code for ray tracing shaders
- Removed legacy VR code
- Add range-based clipping to box lights (case 1178780)
- Improve area light culling (case 1085873)
- Light Hierarchy debug mode can now adjust Debug Exposure for visualizing high exposure scenes.
- Rejecting history for ray traced reflections based on a threshold evaluated on the neighborhood of the sampled history.
- Renamed "Environment" to "Reflection Probes" in tile/cluster debug menu.
- Utilities namespace is obsolete, moved its content to UnityEngine.Rendering (case 1204677)
- Obsolete Utilities namespace was removed, instead use UnityEngine.Rendering (case 1204677)
- Moved most of the compute shaders to the multi_compile API instead of multiple kernels.
- Use multi_compile API for deferred compute shader with shadow mask.
- Remove the raytracing rendering queue system to make recursive raytraced material work when raytracing is disabled
- Changed a few resources used by ray tracing shaders to be global resources (using register space1) for improved CPU performance.
- All custom pass volumes are now executed for one injection point instead of the first one.
- Hidden unsupported choice in emission in Materials
- Temporal Anti aliasing improvements.
- Optimized PrepareLightsForGPU (cost reduced by over 25%) and PrepareGPULightData (around twice as fast now).
- Moved scene view camera settings for HDRP from the preferences window to the scene view camera settings window.
- Updated shaders to be compatible with Microsoft's DXC.
- Debug exposure in debug menu have been replace to debug exposure compensation in EV100 space and is always visible.
- Further optimized PrepareLightsForGPU (3x faster with few shadows, 1.4x faster with a lot of shadows or equivalently cost reduced by 68% to 37%).
- Raytracing: Replaced the DIFFUSE_LIGHTING_ONLY multicompile by a uniform.
- Raytracing: Removed the dynamic lightmap multicompile.
- Raytracing: Remove the LOD cross fade multi compile for ray tracing.
- Cookie are now supported in lightmaper. All lights casting cookie and baked will now include cookie influence.
- Avoid building the mip chain a second time for SSR for transparent objects.
- Replaced "High Quality" Subsurface Scattering with a set of Quality Levels.
- Replaced "High Quality" Volumetric Lighting with "Screen Resolution Percentage" and "Volume Slice Count" on the Fog volume component.
- Merged material samples and shader samples
- Update material samples scene visuals
- Use multi_compile API for deferred compute shader with shadow mask.
- Made the StaticLightingSky class public so that users can change it by script for baking purpose.
- Shadowmask and realtime reflectoin probe property are hide in Quality settings
- Improved performance of reflection probe management when using a lot of probes.
- Ignoring the disable SSR flags for recursive rendering.
- Removed logic in the UI to disable parameters for contact shadows and fog volume components as it was going against the concept of the volume system.
- Fixed the sub surface mask not being taken into account when computing ray traced sub surface scattering.
- MSAA Within Forward Frame Setting is now enabled by default on Cameras when new Render Pipeline Asset is created
- Slightly changed the TAA anti-flicker mechanism so that it is more aggressive on almost static images (only on High preset for now).
- Changed default exposure compensation to 0.
- Refactored shadow caching system.
- Removed experimental namespace for ray tracing code.
- Increase limit for max numbers of lights in UX
- Removed direct use of BSDFData in the path tracing pass, delegated to the material instead.
- Pre-warm the RTHandle system to reduce the amount of memory allocations and the total memory needed at all points. 
- DXR: Only read the geometric attributes that are required using the share pass info and shader graph defines.
- DXR: Dispatch binned rays in 1D instead of 2D.
- Lit and LayeredLit tessellation cross lod fade don't used dithering anymore between LOD but fade the tessellation height instead. Allow a smoother transition
- Changed the way planar reflections are filtered in order to be a bit more "physically based".
- Increased path tracing BSDFs roughness range from [0.001, 0.999] to [0.00001, 0.99999].
- Changing the default SSGI radius for the all configurations.
- Changed the default parameters for quality RTGI to match expected behavior.
- Add color clear pass while rendering XR occlusion mesh to avoid leaks.
- Only use one texture for ray traced reflection upscaling.
- Adjust the upscale radius based on the roughness value.
- DXR: Changed the way the filter size is decided for directional, point and spot shadows.
- Changed the default exposure mode to "Automatic (Histogram)", along with "Limit Min" to -4 and "Limit Max" to 16.
- Replaced the default scene system with the builtin Scene Template feature.
- Changed extensions of shader CAS include files.
- Making the planar probe atlas's format match the color buffer's format.
- Removing the planarReflectionCacheCompressed setting from asset.
- SHADERPASS for TransparentDepthPrepass and TransparentDepthPostpass identification is using respectively SHADERPASS_TRANSPARENT_DEPTH_PREPASS and SHADERPASS_TRANSPARENT_DEPTH_POSTPASS
- Moved the Parallax Occlusion Mapping node into Shader Graph.
- Renamed the debug name from SSAO to ScreenSpaceAmbientOcclusion (1254974).
- Added missing tooltips and improved the UI of the aperture control (case 1254916).
- Fixed wrong tooltips in the Dof Volume (case 1256641).
- The `CustomPassLoadCameraColor` and `CustomPassSampleCameraColor` functions now returns the correct color buffer when used in after post process instead of the color pyramid (which didn't had post processes).
- PBR Sky now doesn't go black when going below sea level, but it instead freezes calculation as if on the horizon. 
- Fixed an issue with quality setting foldouts not opening when clicking on them (1253088).
- Shutter speed can now be changed by dragging the mouse over the UI label (case 1245007).
- Remove the 'Point Cube Size' for cookie, use the Cubemap size directly.
- VFXTarget with Unlit now allows EmissiveColor output to be consistent with HDRP unlit.
- Only building the RTAS if there is an effect that will require it (1262217).
- Fixed the first ray tracing frame not having the light cluster being set up properly (1260311).
- Render graph pre-setup for ray traced ambient occlusion.
- Avoid casting multiple rays and denoising for hard directional, point and spot ray traced shadows (1261040).
- Making sure the preview cameras do not use ray tracing effects due to a by design issue to build ray tracing acceleration structures (1262166).
- Preparing ray traced reflections for the render graph support (performance and quality).
- Preparing recursive rendering for the render graph port.
- Preparation pass for RTGI, temporal filter and diffuse denoiser for render graph.
- Updated the documentation for the DXR implementation.
- Changed the DXR wizard to support optional checks.
- Changed the DXR wizard steps.
- Preparation pass for RTSSS to be supported by render graph.
- Changed the color space of EmissiveColorLDR property on all shader. Was linear but should have been sRGB. Auto upgrade script handle the conversion.

## [7.1.1] - 2019-09-05

### Added
- Transparency Overdraw debug mode. Allows to visualize transparent objects draw calls as an "heat map".
- Enabled single-pass instancing support for XR SDK with new API cmd.SetInstanceMultiplier()
- XR settings are now available in the HDRP asset
- Support for Material Quality in Shader Graph
- Material Quality support selection in HDRP Asset
- Renamed XR shader macro from UNITY_STEREO_ASSIGN_COMPUTE_EYE_INDEX to UNITY_XR_ASSIGN_VIEW_INDEX
- Raytracing ShaderGraph node for HDRP shaders
- Custom passes volume component with 3 injection points: Before Rendering, Before Transparent and Before Post Process
- Alpha channel is now properly exported to camera render textures when using FP16 color buffer format
- Support for XR SDK mirror view modes
- HD Master nodes in Shader Graph now support Normal and Tangent modification in vertex stage.
- DepthOfFieldCoC option in the fullscreen debug modes.
- Added override Ambient Occlusion option on debug windows
- Added Custom Post Processes with 3 injection points: Before Transparent, Before Post Process and After Post Process
- Added draft of minimal interactive path tracing (experimental) based on DXR API - Support only 4 area light, lit and unlit shader (non-shadergraph)
- Small adjustments to TAA anti flicker (more aggressive on high values).

### Fixed
- Fixed wizard infinite loop on cancellation
- Fixed with compute shader error about too many threads in threadgroup on low GPU
- Fixed invalid contact shadow shaders being created on metal
- Fixed a bug where if Assembly.GetTypes throws an exception due to mis-versioned dlls, then no preprocessors are used in the shader stripper
- Fixed typo in AXF decal property preventing to compile
- Fixed reflection probe with XR single-pass and FPTL
- Fixed force gizmo shown when selecting camera in hierarchy
- Fixed issue with XR occlusion mesh and dynamic resolution
- Fixed an issue where lighting compute buffers were re-created with the wrong size when resizing the window, causing tile artefacts at the top of the screen.
- Fix FrameSettings names and tooltips
- Fixed error with XR SDK when the Editor is not in focus
- Fixed errors with RenderGraph, XR SDK and occlusion mesh
- Fixed shadow routines compilation errors when "real" type is a typedef on "half".
- Fixed toggle volumetric lighting in the light UI
- Fixed post-processing history reset handling rt-scale incorrectly
- Fixed crash with terrain and XR multi-pass
- Fixed ShaderGraph material synchronization issues
- Fixed a null reference exception when using an Emissive texture with Unlit shader (case 1181335)
- Fixed an issue where area lights and point lights where not counted separately with regards to max lights on screen (case 1183196)
- Fixed an SSR and Subsurface Scattering issue (appearing black) when using XR.

### Changed
- Update Wizard layout.
- Remove almost all Garbage collection call within a frame.
- Rename property AdditionalVeclocityChange to AddPrecomputeVelocity
- Call the End/Begin camera rendering callbacks for camera with customRender enabled
- Changeg framesettings migration order of postprocess flags as a pr for reflection settings flags have been backported to 2019.2
- Replaced usage of ENABLE_VR in XRSystem.cs by version defines based on the presence of the built-in VR and XR modules
- Added an update virtual function to the SkyRenderer class. This is called once per frame. This allows a given renderer to amortize heavy computation at the rate it chooses. Currently only the physically based sky implements this.
- Removed mandatory XRPass argument in HDCamera.GetOrCreate()
- Restored the HDCamera parameter to the sky rendering builtin parameters.
- Removed usage of StructuredBuffer for XR View Constants
- Expose Direct Specular Lighting control in FrameSettings
- Deprecated ExponentialFog and VolumetricFog volume components. Now there is only one exponential fog component (Fog) which can add Volumetric Fog as an option. Added a script in Edit -> Render Pipeline -> Upgrade Fog Volume Components.

## [7.0.1] - 2019-07-25

### Added
- Added option in the config package to disable globally Area Lights and to select shadow quality settings for the deferred pipeline.
- When shader log stripping is enabled, shader stripper statistics will be written at `Temp/shader-strip.json`
- Occlusion mesh support from XR SDK

### Fixed
- Fixed XR SDK mirror view blit, cleanup some XRTODO and removed XRDebug.cs
- Fixed culling for volumetrics with XR single-pass rendering
- Fix shadergraph material pass setup not called
- Fixed documentation links in component's Inspector header bar
- Cookies using the render texture output from a camera are now properly updated
- Allow in ShaderGraph to enable pre/post pass when the alpha clip is disabled

### Changed
- RenderQueue for Opaque now start at Background instead of Geometry.
- Clamp the area light size for scripting API when we change the light type
- Added a warning in the material UI when the diffusion profile assigned is not in the HDRP asset


## [7.0.0] - 2019-07-17

### Added
- `Fixed`, `Viewer`, and `Automatic` modes to compute the FOV used when rendering a `PlanarReflectionProbe`
- A checkbox to toggle the chrome gizmo of `ReflectionProbe`and `PlanarReflectionProbe`
- Added a Light layer in shadows that allow for objects to cast shadows without being affected by light (and vice versa).
- You can now access ShaderGraph blend states from the Material UI (for example, **Surface Type**, **Sorting Priority**, and **Blending Mode**). This change may break Materials that use a ShaderGraph, to fix them, select **Edit > Render Pipeline > Reset all ShaderGraph Scene Materials BlendStates**. This syncs the blendstates of you ShaderGraph master nodes with the Material properties.
- You can now control ZTest, ZWrite, and CullMode for transparent Materials.
- Materials that use Unlit Shaders or Unlit Master Node Shaders now cast shadows.
- Added an option to enable the ztest on **After Post Process** materials when TAA is disabled.
- Added a new SSAO (based on Ground Truth Ambient Occlusion algorithm) to replace the previous one.
- Added support for shadow tint on light
- BeginCameraRendering and EndCameraRendering callbacks are now called with probes
- Adding option to update shadow maps only On Enable and On Demand.
- Shader Graphs that use time-dependent vertex modification now generate correct motion vectors.
- Added option to allow a custom spot angle for spot light shadow maps.
- Added frame settings for individual post-processing effects
- Added dither transition between cascades for Low and Medium quality settings
- Added single-pass instancing support with XR SDK
- Added occlusion mesh support with XR SDK
- Added support of Alembic velocity to various shaders
- Added support for more than 2 views for single-pass instancing
- Added support for per punctual/directional light min roughness in StackLit
- Added mirror view support with XR SDK
- Added VR verification in HDRPWizard
- Added DXR verification in HDRPWizard
- Added feedbacks in UI of Volume regarding skies
- Cube LUT support in Tonemapping. Cube LUT helpers for external grading are available in the Post-processing Sample package.

### Fixed
- Fixed an issue with history buffers causing effects like TAA or auto exposure to flicker when more than one camera was visible in the editor
- The correct preview is displayed when selecting multiple `PlanarReflectionProbe`s
- Fixed volumetric rendering with camera-relative code and XR stereo instancing
- Fixed issue with flashing cyan due to async compilation of shader when selecting a mesh
- Fix texture type mismatch when the contact shadow are disabled (causing errors on IOS devices)
- Fixed Generate Shader Includes while in package
- Fixed issue when texture where deleted in ShadowCascadeGUI
- Fixed issue in FrameSettingsHistory when disabling a camera several time without enabling it in between.
- Fixed volumetric reprojection with camera-relative code and XR stereo instancing
- Added custom BaseShaderPreprocessor in HDEditorUtils.GetBaseShaderPreprocessorList()
- Fixed compile issue when USE_XR_SDK is not defined
- Fixed procedural sky sun disk intensity for high directional light intensities
- Fixed Decal mip level when using texture mip map streaming to avoid dropping to lowest permitted mip (now loading all mips)
- Fixed deferred shading for XR single-pass instancing after lightloop refactor
- Fixed cluster and material classification debug (material classification now works with compute as pixel shader lighting)
- Fixed IOS Nan by adding a maximun epsilon definition REAL_EPS that uses HALF_EPS when fp16 are used
- Removed unnecessary GC allocation in motion blur code
- Fixed locked UI with advanded influence volume inspector for probes
- Fixed invalid capture direction when rendering planar reflection probes
- Fixed Decal HTILE optimization with platform not supporting texture atomatic (Disable it)
- Fixed a crash in the build when the contact shadows are disabled
- Fixed camera rendering callbacks order (endCameraRendering was being called before the actual rendering)
- Fixed issue with wrong opaque blending settings for After Postprocess
- Fixed issue with Low resolution transparency on PS4
- Fixed a memory leak on volume profiles
- Fixed The Parallax Occlusion Mappping node in shader graph and it's UV input slot
- Fixed lighting with XR single-pass instancing by disabling deferred tiles
- Fixed the Bloom prefiltering pass
- Fixed post-processing effect relying on Unity's random number generator
- Fixed camera flickering when using TAA and selecting the camera in the editor
- Fixed issue with single shadow debug view and volumetrics
- Fixed most of the problems with light animation and timeline
- Fixed indirect deferred compute with XR single-pass instancing
- Fixed a slight omission in anisotropy calculations derived from HazeMapping in StackLit
- Improved stack computation numerical stability in StackLit
- Fix PBR master node always opaque (wrong blend modes for forward pass)
- Fixed TAA with XR single-pass instancing (missing macros)
- Fixed an issue causing Scene View selection wire gizmo to not appear when using HDRP Shader Graphs.
- Fixed wireframe rendering mode (case 1083989)
- Fixed the renderqueue not updated when the alpha clip is modified in the material UI.
- Fixed the PBR master node preview
- Remove the ReadOnly flag on Reflection Probe's cubemap assets during bake when there are no VCS active.
- Fixed an issue where setting a material debug view would not reset the other exclusive modes
- Spot light shapes are now correctly taken into account when baking
- Now the static lighting sky will correctly take the default values for non-overridden properties
- Fixed material albedo affecting the lux meter
- Extra test in deferred compute shading to avoid shading pixels that were not rendered by the current camera (for camera stacking)

### Changed
- Optimization: Reduce the group size of the deferred lighting pass from 16x16 to 8x8
- Replaced HDCamera.computePassCount by viewCount
- Removed xrInstancing flag in RTHandles (replaced by TextureXR.slices and TextureXR.dimensions)
- Refactor the HDRenderPipeline and lightloop code to preprare for high level rendergraph
- Removed the **Back Then Front Rendering** option in the fabric Master Node settings. Enabling this option previously did nothing.
- Shader type Real translates to FP16 precision on Nintendo Switch.
- Shader framework refactor: Introduce CBSDF, EvaluateBSDF, IsNonZeroBSDF to replace BSDF functions
- Shader framework refactor:  GetBSDFAngles, LightEvaluation and SurfaceShading functions
- Replace ComputeMicroShadowing by GetAmbientOcclusionForMicroShadowing
- Rename WorldToTangent to TangentToWorld as it was incorrectly named
- Remove SunDisk and Sun Halo size from directional light
- Remove all obsolete wind code from shader
- Renamed DecalProjectorComponent into DecalProjector for API alignment.
- Improved the Volume UI and made them Global by default
- Remove very high quality shadow option
- Change default for shadow quality in Deferred to Medium
- Enlighten now use inverse squared falloff (before was using builtin falloff)
- Enlighten is now deprecated. Please use CPU or GPU lightmaper instead.
- Remove the name in the diffusion profile UI
- Changed how shadow map resolution scaling with distance is computed. Now it uses screen space area rather than light range.
- Updated MoreOptions display in UI
- Moved Display Area Light Emissive Mesh script API functions in the editor namespace
- direct strenght properties in ambient occlusion now affect direct specular as well
- Removed advanced Specular Occlusion control in StackLit: SSAO based SO control is hidden and fixed to behave like Lit, SPTD is the only HQ technique shown for baked SO.
- Shader framework refactor: Changed ClampRoughness signature to include PreLightData access.
- HDRPWizard window is now in Window > General > HD Render Pipeline Wizard
- Moved StaticLightingSky to LightingWindow
- Removes the current "Scene Settings" and replace them with "Sky & Fog Settings" (with Physically Based Sky and Volumetric Fog).
- Changed how cached shadow maps are placed inside the atlas to minimize re-rendering of them.

## [6.7.0-preview] - 2019-05-16

### Added
- Added ViewConstants StructuredBuffer to simplify XR rendering
- Added API to render specific settings during a frame
- Added stadia to the supported platforms (2019.3)
- Enabled cascade blends settings in the HD Shadow component
- Added Hardware Dynamic Resolution support.
- Added MatCap debug view to replace the no scene lighting debug view.
- Added clear GBuffer option in FrameSettings (default to false)
- Added preview for decal shader graph (Only albedo, normal and emission)
- Added exposure weight control for decal
- Screen Space Directional Shadow under a define option. Activated for ray tracing
- Added a new abstraction for RendererList that will help transition to Render Graph and future RendererList API
- Added multipass support for VR
- Added XR SDK integration (multipass only)
- Added Shader Graph samples for Hair, Fabric and Decal master nodes.
- Add fade distance, shadow fade distance and light layers to light explorer
- Add method to draw light layer drawer in a rect to HDEditorUtils

### Fixed
- Fixed deserialization crash at runtime
- Fixed for ShaderGraph Unlit masternode not writing velocity
- Fixed a crash when assiging a new HDRP asset with the 'Verify Saving Assets' option enabled
- Fixed exposure to properly support TEXTURE2D_X
- Fixed TerrainLit basemap texture generation
- Fixed a bug that caused nans when material classification was enabled and a tile contained one standard material + a material with transmission.
- Fixed gradient sky hash that was not using the exposure hash
- Fixed displayed default FrameSettings in HDRenderPipelineAsset wrongly updated on scripts reload.
- Fixed gradient sky hash that was not using the exposure hash.
- Fixed visualize cascade mode with exposure.
- Fixed (enabled) exposure on override lighting debug modes.
- Fixed issue with LightExplorer when volume have no profile
- Fixed issue with SSR for negative, infinite and NaN history values
- Fixed LightLayer in HDReflectionProbe and PlanarReflectionProbe inspector that was not displayed as a mask.
- Fixed NaN in transmission when the thickness and a color component of the scattering distance was to 0
- Fixed Light's ShadowMask multi-edition.
- Fixed motion blur and SMAA with VR single-pass instancing
- Fixed NaNs generated by phase functionsin volumetric lighting
- Fixed NaN issue with refraction effect and IOR of 1 at extreme grazing angle
- Fixed nan tracker not using the exposure
- Fixed sorting priority on lit and unlit materials
- Fixed null pointer exception when there are no AOVRequests defined on a camera
- Fixed dirty state of prefab using disabled ReflectionProbes
- Fixed an issue where gizmos and editor grid were not correctly depth tested
- Fixed created default scene prefab non editable due to wrong file extension.
- Fixed an issue where sky convolution was recomputed for nothing when a preview was visible (causing extreme slowness when fabric convolution is enabled)
- Fixed issue with decal that wheren't working currently in player
- Fixed missing stereo rendering macros in some fragment shaders
- Fixed exposure for ReflectionProbe and PlanarReflectionProbe gizmos
- Fixed single-pass instancing on PSVR
- Fixed Vulkan shader issue with Texture2DArray in ScreenSpaceShadow.compute by re-arranging code (workaround)
- Fixed camera-relative issue with lights and XR single-pass instancing
- Fixed single-pass instancing on Vulkan
- Fixed htile synchronization issue with shader graph decal
- Fixed Gizmos are not drawn in Camera preview
- Fixed pre-exposure for emissive decal
- Fixed wrong values computed in PreIntegrateFGD and in the generation of volumetric lighting data by forcing the use of fp32.
- Fixed NaNs arising during the hair lighting pass
- Fixed synchronization issue in decal HTile that occasionally caused rendering artifacts around decal borders
- Fixed QualitySettings getting marked as modified by HDRP (and thus checked out in Perforce)
- Fixed a bug with uninitialized values in light explorer
- Fixed issue with LOD transition
- Fixed shader warnings related to raytracing and TEXTURE2D_X

### Changed
- Refactor PixelCoordToViewDirWS to be VR compatible and to compute it only once per frame
- Modified the variants stripper to take in account multiple HDRP assets used in the build.
- Improve the ray biasing code to avoid self-intersections during the SSR traversal
- Update Pyramid Spot Light to better match emitted light volume.
- Moved _XRViewConstants out of UnityPerPassStereo constant buffer to fix issues with PSSL
- Removed GetPositionInput_Stereo() and single-pass (double-wide) rendering mode
- Changed label width of the frame settings to accommodate better existing options.
- SSR's Default FrameSettings for camera is now enable.
- Re-enabled the sharpening filter on Temporal Anti-aliasing
- Exposed HDEditorUtils.LightLayerMaskDrawer for integration in other packages and user scripting.
- Rename atmospheric scattering in FrameSettings to Fog
- The size modifier in the override for the culling sphere in Shadow Cascades now defaults to 0.6, which is the same as the formerly hardcoded value.
- Moved LOD Bias and Maximum LOD Level from Frame Setting section `Other` to `Rendering`
- ShaderGraph Decal that affect only emissive, only draw in emissive pass (was drawing in dbuffer pass too)
- Apply decal projector fade factor correctly on all attribut and for shader graph decal
- Move RenderTransparentDepthPostpass after all transparent
- Update exposure prepass to interleave XR single-pass instancing views in a checkerboard pattern
- Removed ScriptRuntimeVersion check in wizard.

## [6.6.0-preview] - 2019-04-01

### Added
- Added preliminary changes for XR deferred shading
- Added support of 111110 color buffer
- Added proper support for Recorder in HDRP
- Added depth offset input in shader graph master nodes
- Added a Parallax Occlusion Mapping node
- Added SMAA support
- Added Homothety and Symetry quick edition modifier on volume used in ReflectionProbe, PlanarReflectionProbe and DensityVolume
- Added multi-edition support for DecalProjectorComponent
- Improve hair shader
- Added the _ScreenToTargetScaleHistory uniform variable to be used when sampling HDRP RTHandle history buffers.
- Added settings in `FrameSettings` to change `QualitySettings.lodBias` and `QualitySettings.maximumLODLevel` during a rendering
- Added an exposure node to retrieve the current, inverse and previous frame exposure value.
- Added an HD scene color node which allow to sample the scene color with mips and a toggle to remove the exposure.
- Added safeguard on HD scene creation if default scene not set in the wizard
- Added Low res transparency rendering pass.

### Fixed
- Fixed HDRI sky intensity lux mode
- Fixed dynamic resolution for XR
- Fixed instance identifier semantic string used by Shader Graph
- Fixed null culling result occuring when changing scene that was causing crashes
- Fixed multi-edition light handles and inspector shapes
- Fixed light's LightLayer field when multi-editing
- Fixed normal blend edition handles on DensityVolume
- Fixed an issue with layered lit shader and height based blend where inactive layers would still have influence over the result
- Fixed multi-selection handles color for DensityVolume
- Fixed multi-edition inspector's blend distances for HDReflectionProbe, PlanarReflectionProbe and DensityVolume
- Fixed metric distance that changed along size in DensityVolume
- Fixed DensityVolume shape handles that have not same behaviour in advance and normal edition mode
- Fixed normal map blending in TerrainLit by only blending the derivatives
- Fixed Xbox One rendering just a grey screen instead of the scene
- Fixed probe handles for multiselection
- Fixed baked cubemap import settings for convolution
- Fixed regression causing crash when attempting to open HDRenderPipelineWizard without an HDRenderPipelineAsset setted
- Fixed FullScreenDebug modes: SSAO, SSR, Contact shadow, Prerefraction Color Pyramid, Final Color Pyramid
- Fixed volumetric rendering with stereo instancing
- Fixed shader warning
- Fixed missing resources in existing asset when updating package
- Fixed PBR master node preview in forward rendering or transparent surface
- Fixed deferred shading with stereo instancing
- Fixed "look at" edition mode of Rotation tool for DecalProjectorComponent
- Fixed issue when switching mode in ReflectionProbe and PlanarReflectionProbe
- Fixed issue where migratable component version where not always serialized when part of prefab's instance
- Fixed an issue where shadow would not be rendered properly when light layer are not enabled
- Fixed exposure weight on unlit materials
- Fixed Light intensity not played in the player when recorded with animation/timeline
- Fixed some issues when multi editing HDRenderPipelineAsset
- Fixed emission node breaking the main shader graph preview in certain conditions.
- Fixed checkout of baked probe asset when baking probes.
- Fixed invalid gizmo position for rotated ReflectionProbe
- Fixed multi-edition of material's SurfaceType and RenderingPath
- Fixed whole pipeline reconstruction on selecting for the first time or modifying other than the currently used HDRenderPipelineAsset
- Fixed single shadow debug mode
- Fixed global scale factor debug mode when scale > 1
- Fixed debug menu material overrides not getting applied to the Terrain Lit shader
- Fixed typo in computeLightVariants
- Fixed deferred pass with XR instancing by disabling ComputeLightEvaluation
- Fixed bloom resolution independence
- Fixed lens dirt intensity not behaving properly
- Fixed the Stop NaN feature
- Fixed some resources to handle more than 2 instanced views for XR
- Fixed issue with black screen (NaN) produced on old GPU hardware or intel GPU hardware with gaussian pyramid
- Fixed issue with disabled punctual light would still render when only directional light is present

### Changed
- DensityVolume scripting API will no longuer allow to change between advance and normal edition mode
- Disabled depth of field, lens distortion and panini projection in the scene view
- TerrainLit shaders and includes are reorganized and made simpler.
- TerrainLit shader GUI now allows custom properties to be displayed in the Terrain fold-out section.
- Optimize distortion pass with stencil
- Disable SceneSelectionPass in shader graph preview
- Control punctual light and area light shadow atlas separately
- Move SMAA anti-aliasing option to after Temporal Anti Aliasing one, to avoid problem with previously serialized project settings
- Optimize rendering with static only lighting and when no cullable lights/decals/density volumes are present.
- Updated handles for DecalProjectorComponent for enhanced spacial position readability and have edition mode for better SceneView management
- DecalProjectorComponent are now scale independent in order to have reliable metric unit (see new Size field for changing the size of the volume)
- Restructure code from HDCamera.Update() by adding UpdateAntialiasing() and UpdateViewConstants()
- Renamed velocity to motion vectors
- Objects rendered during the After Post Process pass while TAA is enabled will not benefit from existing depth buffer anymore. This is done to fix an issue where those object would wobble otherwise
- Removed usage of builtin unity matrix for shadow, shadow now use same constant than other view
- The default volume layer mask for cameras & probes is now `Default` instead of `Everything`

## [6.5.0-preview] - 2019-03-07

### Added
- Added depth-of-field support with stereo instancing
- Adding real time area light shadow support
- Added a new FrameSettings: Specular Lighting to toggle the specular during the rendering

### Fixed
- Fixed diffusion profile upgrade breaking package when upgrading to a new version
- Fixed decals cropped by gizmo not updating correctly if prefab
- Fixed an issue when enabling SSR on multiple view
- Fixed edition of the intensity's unit field while selecting multiple lights
- Fixed wrong calculation in soft voxelization for density volume
- Fixed gizmo not working correctly with pre-exposure
- Fixed issue with setting a not available RT when disabling motion vectors
- Fixed planar reflection when looking at mirror normal
- Fixed mutiselection issue with HDLight Inspector
- Fixed HDAdditionalCameraData data migration
- Fixed failing builds when light explorer window is open
- Fixed cascade shadows border sometime causing artefacts between cascades
- Restored shadows in the Cascade Shadow debug visualization
- `camera.RenderToCubemap` use proper face culling

### Changed
- When rendering reflection probe disable all specular lighting and for metals use fresnelF0 as diffuse color for bake lighting.

## [6.4.0-preview] - 2019-02-21

### Added
- VR: Added TextureXR system to selectively expand TEXTURE2D macros to texture array for single-pass stereo instancing + Convert textures call to these macros
- Added an unit selection dropdown next to shutter speed (camera)
- Added error helpbox when trying to use a sub volume component that require the current HDRenderPipelineAsset to support a feature that it is not supporting.
- Add mesh for tube light when display emissive mesh is enabled

### Fixed
- Fixed Light explorer. The volume explorer used `profile` instead of `sharedProfile` which instantiate a custom volume profile instead of editing the asset itself.
- Fixed UI issue where all is displayed using metric unit in shadow cascade and Percent is set in the unit field (happening when opening the inspector).
- Fixed inspector event error when double clicking on an asset (diffusion profile/material).
- Fixed nullref on layered material UI when the material is not an asset.
- Fixed nullref exception when undo/redo a light property.
- Fixed visual bug when area light handle size is 0.

### Changed
- Update UI for 32bit/16bit shadow precision settings in HDRP asset
- Object motion vectors have been disabled in all but the game view. Camera motion vectors are still enabled everywhere, allowing TAA and Motion Blur to work on static objects.
- Enable texture array by default for most rendering code on DX11 and unlock stereo instancing (DX11 only for now)

## [6.3.0-preview] - 2019-02-18

### Added
- Added emissive property for shader graph decals
- Added a diffusion profile override volume so the list of diffusion profile assets to use can be chanaged without affecting the HDRP asset
- Added a "Stop NaNs" option on cameras and in the Scene View preferences.
- Added metric display option in HDShadowSettings and improve clamping
- Added shader parameter mapping in DebugMenu
- Added scripting API to configure DebugData for DebugMenu

### Fixed
- Fixed decals in forward
- Fixed issue with stencil not correctly setup for various master node and shader for the depth pass, motion vector pass and GBuffer/Forward pass
- Fixed SRP batcher and metal
- Fixed culling and shadows for Pyramid, Box, Rectangle and Tube lights
- Fixed an issue where scissor render state leaking from the editor code caused partially black rendering

### Changed
- When a lit material has a clear coat mask that is not null, we now use the clear coat roughness to compute the screen space reflection.
- Diffusion profiles are now limited to one per asset and can be referenced in materials, shader graphs and vfx graphs. Materials will be upgraded automatically except if they are using a shader graph, in this case it will display an error message.

## [6.2.0-preview] - 2019-02-15

### Added
- Added help box listing feature supported in a given HDRenderPipelineAsset alongs with the drawbacks implied.
- Added cascade visualizer, supporting disabled handles when not overriding.

### Fixed
- Fixed post processing with stereo double-wide
- Fixed issue with Metal: Use sign bit to find the cache type instead of lowest bit.
- Fixed invalid state when creating a planar reflection for the first time
- Fix FrameSettings's LitShaderMode not restrained by supported LitShaderMode regression.

### Changed
- The default value roughness value for the clearcoat has been changed from 0.03 to 0.01
- Update default value of based color for master node
- Update Fabric Charlie Sheen lighting model - Remove Fresnel component that wasn't part of initial model + Remap smoothness to [0.0 - 0.6] range for more artist friendly parameter

### Changed
- Code refactor: all macros with ARGS have been swapped with macros with PARAM. This is because the ARGS macros were incorrectly named.

## [6.1.0-preview] - 2019-02-13

### Added
- Added support for post-processing anti-aliasing in the Scene View (FXAA and TAA). These can be set in Preferences.
- Added emissive property for decal material (non-shader graph)

### Fixed
- Fixed a few UI bugs with the color grading curves.
- Fixed "Post Processing" in the scene view not toggling post-processing effects
- Fixed bake only object with flag `ReflectionProbeStaticFlag` when baking a `ReflectionProbe`

### Changed
- Removed unsupported Clear Depth checkbox in Camera inspector
- Updated the toggle for advanced mode in inspectors.

## [6.0.0-preview] - 2019-02-23

### Added
- Added new API to perform a camera rendering
- Added support for hair master node (Double kajiya kay - Lambert)
- Added Reset behaviour in DebugMenu (ingame mapping is right joystick + B)
- Added Default HD scene at new scene creation while in HDRP
- Added Wizard helping to configure HDRP project
- Added new UI for decal material to allow remapping and scaling of some properties
- Added cascade shadow visualisation toggle in HD shadow settings
- Added icons for assets
- Added replace blending mode for distortion
- Added basic distance fade for density volumes
- Added decal master node for shader graph
- Added HD unlit master node (Cross Pipeline version is name Unlit)
- Added new Rendering Queue in materials
- Added post-processing V3 framework embed in HDRP, remove postprocess V2 framework
- Post-processing now uses the generic volume framework
-   New depth-of-field, bloom, panini projection effects, motion blur
-   Exposure is now done as a pre-exposition pass, the whole system has been revamped
-   Exposure now use EV100 everywhere in the UI (Sky, Emissive Light)
- Added emissive intensity (Luminance and EV100 control) control for Emissive
- Added pre-exposure weigth for Emissive
- Added an emissive color node and a slider to control the pre-exposure percentage of emission color
- Added physical camera support where applicable
- Added more color grading tools
- Added changelog level for Shader Variant stripping
- Added Debug mode for validation of material albedo and metalness/specularColor values
- Added a new dynamic mode for ambient probe and renamed BakingSky to StaticLightingSky
- Added command buffer parameter to all Bind() method of material
- Added Material validator in Render Pipeline Debug
- Added code to future support of DXR (not enabled)
- Added support of multiviewport
- Added HDRenderPipeline.RequestSkyEnvironmentUpdate function to force an update from script when sky is set to OnDemand
- Added a Lighting and BackLighting slots in Lit, StackLit, Fabric and Hair master nodes
- Added support for overriding terrain detail rendering shaders, via the render pipeline editor resources asset
- Added xrInstancing flag support to RTHandle
- Added support for cullmask for decal projectors
- Added software dynamic resolution support
- Added support for "After Post-Process" render pass for unlit shader
- Added support for textured rectangular area lights
- Added stereo instancing macros to MSAA shaders
- Added support for Quarter Res Raytraced Reflections (not enabled)
- Added fade factor for decal projectors.
- Added stereo instancing macros to most shaders used in VR
- Added multi edition support for HDRenderPipelineAsset

### Fixed
- Fixed logic to disable FPTL with stereo rendering
- Fixed stacklit transmission and sun highlight
- Fixed decals with stereo rendering
- Fixed sky with stereo rendering
- Fixed flip logic for postprocessing + VR
- Fixed copyStencilBuffer pass for Switch
- Fixed point light shadow map culling that wasn't taking into account far plane
- Fixed usage of SSR with transparent on all master node
- Fixed SSR and microshadowing on fabric material
- Fixed blit pass for stereo rendering
- Fixed lightlist bounds for stereo rendering
- Fixed windows and in-game DebugMenu sync.
- Fixed FrameSettings' LitShaderMode sync when opening DebugMenu.
- Fixed Metal specific issues with decals, hitting a sampler limit and compiling AxF shader
- Fixed an issue with flipped depth buffer during postprocessing
- Fixed normal map use for shadow bias with forward lit - now use geometric normal
- Fixed transparent depth prepass and postpass access so they can be use without alpha clipping for lit shader
- Fixed support of alpha clip shadow for lit master node
- Fixed unlit master node not compiling
- Fixed issue with debug display of reflection probe
- Fixed issue with phong tessellations not working with lit shader
- Fixed issue with vertex displacement being affected by heightmap setting even if not heightmap where assign
- Fixed issue with density mode on Lit terrain producing NaN
- Fixed issue when going back and forth from Lit to LitTesselation for displacement mode
- Fixed issue with ambient occlusion incorrectly applied to emissiveColor with light layers in deferred
- Fixed issue with fabric convolution not using the correct convolved texture when fabric convolution is enabled
- Fixed issue with Thick mode for Transmission that was disabling transmission with directional light
- Fixed shutdown edge cases with HDRP tests
- Fixed slowdow when enabling Fabric convolution in HDRP asset
- Fixed specularAA not compiling in StackLit Master node
- Fixed material debug view with stereo rendering
- Fixed material's RenderQueue edition in default view.
- Fixed banding issues within volumetric density buffer
- Fixed missing multicompile for MSAA for AxF
- Fixed camera-relative support for stereo rendering
- Fixed remove sync with render thread when updating decal texture atlas.
- Fixed max number of keyword reach [256] issue. Several shader feature are now local
- Fixed Scene Color and Depth nodes
- Fixed SSR in forward
- Fixed custom editor of Unlit, HD Unlit and PBR shader graph master node
- Fixed issue with NewFrame not correctly calculated in Editor when switching scene
- Fixed issue with TerrainLit not compiling with depth only pass and normal buffer
- Fixed geometric normal use for shadow bias with PBR master node in forward
- Fixed instancing macro usage for decals
- Fixed error message when having more than one directional light casting shadow
- Fixed error when trying to display preview of Camera or PlanarReflectionProbe
- Fixed LOAD_TEXTURE2D_ARRAY_MSAA macro
- Fixed min-max and amplitude clamping value in inspector of vertex displacement materials
- Fixed issue with alpha shadow clip (was incorrectly clipping object shadow)
- Fixed an issue where sky cubemap would not be cleared correctly when setting the current sky to None
- Fixed a typo in Static Lighting Sky component UI
- Fixed issue with incorrect reset of RenderQueue when switching shader in inspector GUI
- Fixed issue with variant stripper stripping incorrectly some variants
- Fixed a case of ambient lighting flickering because of previews
- Fixed Decals when rendering multiple camera in a single frame
- Fixed cascade shadow count in shader
- Fixed issue with Stacklit shader with Haze effect
- Fixed an issue with the max sample count for the TAA
- Fixed post-process guard band for XR
- Fixed exposure of emissive of Unlit
- Fixed depth only and motion vector pass for Unlit not working correctly with MSAA
- Fixed an issue with stencil buffer copy causing unnecessary compute dispatches for lighting
- Fixed multi edition issue in FrameSettings
- Fixed issue with SRP batcher and DebugDisplay variant of lit shader
- Fixed issue with debug material mode not doing alpha test
- Fixed "Attempting to draw with missing UAV bindings" errors on Vulkan
- Fixed pre-exposure incorrectly apply to preview
- Fixed issue with duplicate 3D texture in 3D texture altas of volumetric?
- Fixed Camera rendering order (base on the depth parameter)
- Fixed shader graph decals not being cropped by gizmo
- Fixed "Attempting to draw with missing UAV bindings" errors on Vulkan.


### Changed
- ColorPyramid compute shader passes is swapped to pixel shader passes on platforms where the later is faster (Nintendo Switch).
- Removing the simple lightloop used by the simple lit shader
- Whole refactor of reflection system: Planar and reflection probe
- Separated Passthrough from other RenderingPath
- Update several properties naming and caption based on feedback from documentation team
- Remove tile shader variant for transparent backface pass of lit shader
- Rename all HDRenderPipeline to HDRP folder for shaders
- Rename decal property label (based on doc team feedback)
- Lit shader mode now default to Deferred to reduce build time
- Update UI of Emission parameters in shaders
- Improve shader variant stripping including shader graph variant
- Refactored render loop to render realtime probes visible per camera
- Enable SRP batcher by default
- Shader code refactor: Rename LIGHTLOOP_SINGLE_PASS => LIGHTLOOP_DISABLE_TILE_AND_CLUSTER and clean all usage of LIGHTLOOP_TILE_PASS
- Shader code refactor: Move pragma definition of vertex and pixel shader inside pass + Move SURFACE_GRADIENT definition in XXXData.hlsl
- Micro-shadowing in Lit forward now use ambientOcclusion instead of SpecularOcclusion
- Upgraded FrameSettings workflow, DebugMenu and Inspector part relative to it
- Update build light list shader code to support 32 threads in wavefronts on Switch
- LayeredLit layers' foldout are now grouped in one main foldout per layer
- Shadow alpha clip can now be enabled on lit shader and haor shader enven for opaque
- Temporal Antialiasing optimization for Xbox One X
- Parameter depthSlice on SetRenderTarget functions now defaults to -1 to bind the entire resource
- Rename SampleCameraDepth() functions to LoadCameraDepth() and SampleCameraDepth(), same for SampleCameraColor() functions
- Improved Motion Blur quality.
- Update stereo frame settings values for single-pass instancing and double-wide
- Rearrange FetchDepth functions to prepare for stereo-instancing
- Remove unused _ComputeEyeIndex
- Updated HDRenderPipelineAsset inspector
- Re-enable SRP batcher for metal

## [5.2.0-preview] - 2018-11-27

### Added
- Added option to run Contact Shadows and Volumetrics Voxelization stage in Async Compute
- Added camera freeze debug mode - Allow to visually see culling result for a camera
- Added support of Gizmo rendering before and after postprocess in Editor
- Added support of LuxAtDistance for punctual lights

### Fixed
- Fixed Debug.DrawLine and Debug.Ray call to work in game view
- Fixed DebugMenu's enum resetted on change
- Fixed divide by 0 in refraction causing NaN
- Fixed disable rough refraction support
- Fixed refraction, SSS and atmospheric scattering for VR
- Fixed forward clustered lighting for VR (double-wide).
- Fixed Light's UX to not allow negative intensity
- Fixed HDRenderPipelineAsset inspector broken when displaying its FrameSettings from project windows.
- Fixed forward clustered lighting for VR (double-wide).
- Fixed HDRenderPipelineAsset inspector broken when displaying its FrameSettings from project windows.
- Fixed Decals and SSR diable flags for all shader graph master node (Lit, Fabric, StackLit, PBR)
- Fixed Distortion blend mode for shader graph master node (Lit, StackLit)
- Fixed bent Normal for Fabric master node in shader graph
- Fixed PBR master node lightlayers
- Fixed shader stripping for built-in lit shaders.

### Changed
- Rename "Regular" in Diffusion profile UI "Thick Object"
- Changed VBuffer depth parametrization for volumetric from distanceRange to depthExtent - Require update of volumetric settings - Fog start at near plan
- SpotLight with box shape use Lux unit only

## [5.1.0-preview] - 2018-11-19

### Added

- Added a separate Editor resources file for resources Unity does not take when it builds a Player.
- You can now disable SSR on Materials in Shader Graph.
- Added support for MSAA when the Supported Lit Shader Mode is set to Both. Previously HDRP only supported MSAA for Forward mode.
- You can now override the emissive color of a Material when in debug mode.
- Exposed max light for Light Loop Settings in HDRP asset UI.
- HDRP no longer performs a NormalDBuffer pass update if there are no decals in the Scene.
- Added distant (fall-back) volumetric fog and improved the fog evaluation precision.
- Added an option to reflect sky in SSR.
- Added a y-axis offset for the PlanarReflectionProbe and offset tool.
- Exposed the option to run SSR and SSAO on async compute.
- Added support for the _GlossMapScale parameter in the Legacy to HDRP Material converter.
- Added wave intrinsic instructions for use in Shaders (for AMD GCN).


### Fixed
- Fixed sphere shaped influence handles clamping in Reflection Probes.
- Fixed Reflection Probe data migration for projects created before using HDRP.
- Fixed UI of Layered Material where Unity previously rendered the scrollbar above the Copy button.
- Fixed Material tessellations parameters Start fade distance and End fade distance. Originally, Unity clamped these values when you modified them.
- Fixed various distortion and refraction issues - handle a better fall-back.
- Fixed SSR for multiple views.
- Fixed SSR issues related to self-intersections.
- Fixed shape density volume handle speed.
- Fixed density volume shape handle moving too fast.
- Fixed the Camera velocity pass that we removed by mistake.
- Fixed some null pointer exceptions when disabling motion vectors support.
- Fixed viewports for both the Subsurface Scattering combine pass and the transparent depth prepass.
- Fixed the blend mode pop-up in the UI. It previously did not appear when you enabled pre-refraction.
- Fixed some null pointer exceptions that previously occurred when you disabled motion vectors support.
- Fixed Layered Lit UI issue with scrollbar.
- Fixed cubemap assignation on custom ReflectionProbe.
- Fixed Reflection Probes’ capture settings' shadow distance.
- Fixed an issue with the SRP batcher and Shader variables declaration.
- Fixed thickness and subsurface slots for fabric Shader master node that wasn't appearing with the right combination of flags.
- Fixed d3d debug layer warning.
- Fixed PCSS sampling quality.
- Fixed the Subsurface and transmission Material feature enabling for fabric Shader.
- Fixed the Shader Graph UV node’s dimensions when using it in a vertex Shader.
- Fixed the planar reflection mirror gizmo's rotation.
- Fixed HDRenderPipelineAsset's FrameSettings not showing the selected enum in the Inspector drop-down.
- Fixed an error with async compute.
- MSAA now supports transparency.
- The HDRP Material upgrader tool now converts metallic values correctly.
- Volumetrics now render in Reflection Probes.
- Fixed a crash that occurred whenever you set a viewport size to 0.
- Fixed the Camera physic parameter that the UI previously did not display.
- Fixed issue in pyramid shaped spotlight handles manipulation

### Changed

- Renamed Line shaped Lights to Tube Lights.
- HDRP now uses mean height fog parametrization.
- Shadow quality settings are set to All when you use HDRP (This setting is not visible in the UI when using SRP). This avoids Legacy Graphics Quality Settings disabling the shadows and give SRP full control over the Shadows instead.
- HDRP now internally uses premultiplied alpha for all fog.
- Updated default FrameSettings used for realtime Reflection Probes when you create a new HDRenderPipelineAsset.
- Remove multi-camera support. LWRP and HDRP will not support multi-camera layered rendering.
- Updated Shader Graph subshaders to use the new instancing define.
- Changed fog distance calculation from distance to plane to distance to sphere.
- Optimized forward rendering using AMD GCN by scalarizing the light loop.
- Changed the UI of the Light Editor.
- Change ordering of includes in HDRP Materials in order to reduce iteration time for faster compilation.
- Added a StackLit master node replacing the InspectorUI version. IMPORTANT: All previously authored StackLit Materials will be lost. You need to recreate them with the master node.

## [5.0.0-preview] - 2018-09-28

### Added
- Added occlusion mesh to depth prepass for VR (VR still disabled for now)
- Added a debug mode to display only one shadow at once
- Added controls for the highlight created by directional lights
- Added a light radius setting to punctual lights to soften light attenuation and simulate fill lighting
- Added a 'minRoughness' parameter to all non-area lights (was previously only available for certain light types)
- Added separate volumetric light/shadow dimmers
- Added per-pixel jitter to volumetrics to reduce aliasing artifacts
- Added a SurfaceShading.hlsl file, which implements material-agnostic shading functionality in an efficient manner
- Added support for shadow bias for thin object transmission
- Added FrameSettings to control realtime planar reflection
- Added control for SRPBatcher on HDRP Asset
- Added an option to clear the shadow atlases in the debug menu
- Added a color visualization of the shadow atlas rescale in debug mode
- Added support for disabling SSR on materials
- Added intrinsic for XBone
- Added new light volume debugging tool
- Added a new SSR debug view mode
- Added translaction's scale invariance on DensityVolume
- Added multiple supported LitShadermode and per renderer choice in case of both Forward and Deferred supported
- Added custom specular occlusion mode to Lit Shader Graph Master node

### Fixed
- Fixed a normal bias issue with Stacklit (Was causing light leaking)
- Fixed camera preview outputing an error when both scene and game view where display and play and exit was call
- Fixed override debug mode not apply correctly on static GI
- Fixed issue where XRGraphicsConfig values set in the asset inspector GUI weren't propagating correctly (VR still disabled for now)
- Fixed issue with tangent that was using SurfaceGradient instead of regular normal decoding
- Fixed wrong error message display when switching to unsupported target like IOS
- Fixed an issue with ambient occlusion texture sometimes not being created properly causing broken rendering
- Shadow near plane is no longer limited at 0.1
- Fixed decal draw order on transparent material
- Fixed an issue where sometime the lookup texture used for GGX convolution was broken, causing broken rendering
- Fixed an issue where you wouldn't see any fog for certain pipeline/scene configurations
- Fixed an issue with volumetric lighting where the anisotropy value of 0 would not result in perfectly isotropic lighting
- Fixed shadow bias when the atlas is rescaled
- Fixed shadow cascade sampling outside of the atlas when cascade count is inferior to 4
- Fixed shadow filter width in deferred rendering not matching shader config
- Fixed stereo sampling of depth texture in MSAA DepthValues.shader
- Fixed box light UI which allowed negative and zero sizes, thus causing NaNs
- Fixed stereo rendering in HDRISky.shader (VR)
- Fixed normal blend and blend sphere influence for reflection probe
- Fixed distortion filtering (was point filtering, now trilinear)
- Fixed contact shadow for large distance
- Fixed depth pyramid debug view mode
- Fixed sphere shaped influence handles clamping in reflection probes
- Fixed reflection probes data migration for project created before using hdrp
- Fixed ambient occlusion for Lit Master Node when slot is connected

### Changed
- Use samplerunity_ShadowMask instead of samplerunity_samplerLightmap for shadow mask
- Allow to resize reflection probe gizmo's size
- Improve quality of screen space shadow
- Remove support of projection model for ScreenSpaceLighting (SSR always use HiZ and refraction always Proxy)
- Remove all the debug mode from SSR that are obsolete now
- Expose frameSettings and Capture settings for reflection and planar probe
- Update UI for reflection probe, planar probe, camera and HDRP Asset
- Implement proper linear blending for volumetric lighting via deep compositing as described in the paper "Deep Compositing Using Lie Algebras"
- Changed  planar mapping to match terrain convention (XZ instead of ZX)
- XRGraphicsConfig is no longer Read/Write. Instead, it's read-only. This improves consistency of XR behavior between the legacy render pipeline and SRP
- Change reflection probe data migration code (to update old reflection probe to new one)
- Updated gizmo for ReflectionProbes
- Updated UI and Gizmo of DensityVolume

## [4.0.0-preview] - 2018-09-28

### Added
- Added a new TerrainLit shader that supports rendering of Unity terrains.
- Added controls for linear fade at the boundary of density volumes
- Added new API to control decals without monobehaviour object
- Improve Decal Gizmo
- Implement Screen Space Reflections (SSR) (alpha version, highly experimental)
- Add an option to invert the fade parameter on a Density Volume
- Added a Fabric shader (experimental) handling cotton and silk
- Added support for MSAA in forward only for opaque only
- Implement smoothness fade for SSR
- Added support for AxF shader (X-rite format - require special AxF importer from Unity not part of HDRP)
- Added control for sundisc on directional light (hack)
- Added a new HD Lit Master node that implements Lit shader support for Shader Graph
- Added Micro shadowing support (hack)
- Added an event on HDAdditionalCameraData for custom rendering
- HDRP Shader Graph shaders now support 4-channel UVs.

### Fixed
- Fixed an issue where sometimes the deferred shadow texture would not be valid, causing wrong rendering.
- Stencil test during decals normal buffer update is now properly applied
- Decals corectly update normal buffer in forward
- Fixed a normalization problem in reflection probe face fading causing artefacts in some cases
- Fix multi-selection behavior of Density Volumes overwriting the albedo value
- Fixed support of depth texture for RenderTexture. HDRP now correctly output depth to user depth buffer if RenderTexture request it.
- Fixed multi-selection behavior of Density Volumes overwriting the albedo value
- Fixed support of depth for RenderTexture. HDRP now correctly output depth to user depth buffer if RenderTexture request it.
- Fixed support of Gizmo in game view in the editor
- Fixed gizmo for spot light type
- Fixed issue with TileViewDebug mode being inversed in gameview
- Fixed an issue with SAMPLE_TEXTURECUBE_SHADOW macro
- Fixed issue with color picker not display correctly when game and scene view are visible at the same time
- Fixed an issue with reflection probe face fading
- Fixed camera motion vectors shader and associated matrices to update correctly for single-pass double-wide stereo rendering
- Fixed light attenuation functions when range attenuation is disabled
- Fixed shadow component algorithm fixup not dirtying the scene, so changes can be saved to disk.
- Fixed some GC leaks for HDRP
- Fixed contact shadow not affected by shadow dimmer
- Fixed GGX that works correctly for the roughness value of 0 (mean specular highlgiht will disappeard for perfect mirror, we rely on maxSmoothness instead to always have a highlight even on mirror surface)
- Add stereo support to ShaderPassForward.hlsl. Forward rendering now seems passable in limited test scenes with camera-relative rendering disabled.
- Add stereo support to ProceduralSky.shader and OpaqueAtmosphericScattering.shader.
- Added CullingGroupManager to fix more GC.Alloc's in HDRP
- Fixed rendering when multiple cameras render into the same render texture

### Changed
- Changed the way depth & color pyramids are built to be faster and better quality, thus improving the look of distortion and refraction.
- Stabilize the dithered LOD transition mask with respect to the camera rotation.
- Avoid multiple depth buffer copies when decals are present
- Refactor code related to the RT handle system (No more normal buffer manager)
- Remove deferred directional shadow and move evaluation before lightloop
- Add a function GetNormalForShadowBias() that material need to implement to return the normal used for normal shadow biasing
- Remove Jimenez Subsurface scattering code (This code was disabled by default, now remove to ease maintenance)
- Change Decal API, decal contribution is now done in Material. Require update of material using decal
- Move a lot of files from CoreRP to HDRP/CoreRP. All moved files weren't used by Ligthweight pipeline. Long term they could move back to CoreRP after CoreRP become out of preview
- Updated camera inspector UI
- Updated decal gizmo
- Optimization: The objects that are rendered in the Motion Vector Pass are not rendered in the prepass anymore
- Removed setting shader inclue path via old API, use package shader include paths
- The default value of 'maxSmoothness' for punctual lights has been changed to 0.99
- Modified deferred compute and vert/frag shaders for first steps towards stereo support
- Moved material specific Shader Graph files into corresponding material folders.
- Hide environment lighting settings when enabling HDRP (Settings are control from sceneSettings)
- Update all shader includes to use absolute path (allow users to create material in their Asset folder)
- Done a reorganization of the files (Move ShaderPass to RenderPipeline folder, Move all shadow related files to Lighting/Shadow and others)
- Improved performance and quality of Screen Space Shadows

## [3.3.0-preview] - 2018-01-01

### Added
- Added an error message to say to use Metal or Vulkan when trying to use OpenGL API
- Added a new Fabric shader model that supports Silk and Cotton/Wool
- Added a new HDRP Lighting Debug mode to visualize Light Volumes for Point, Spot, Line, Rectangular and Reflection Probes
- Add support for reflection probe light layers
- Improve quality of anisotropic on IBL

### Fixed
- Fix an issue where the screen where darken when rendering camera preview
- Fix display correct target platform when showing message to inform user that a platform is not supported
- Remove workaround for metal and vulkan in normal buffer encoding/decoding
- Fixed an issue with color picker not working in forward
- Fixed an issue where reseting HDLight do not reset all of its parameters
- Fixed shader compile warning in DebugLightVolumes.shader

### Changed
- Changed default reflection probe to be 256x256x6 and array size to be 64
- Removed dependence on the NdotL for thickness evaluation for translucency (based on artist's input)
- Increased the precision when comparing Planar or HD reflection probe volumes
- Remove various GC alloc in C#. Slightly better performance

## [3.2.0-preview] - 2018-01-01

### Added
- Added a luminance meter in the debug menu
- Added support of Light, reflection probe, emissive material, volume settings related to lighting to Lighting explorer
- Added support for 16bit shadows

### Fixed
- Fix issue with package upgrading (HDRP resources asset is now versionned to worarkound package manager limitation)
- Fix HDReflectionProbe offset displayed in gizmo different than what is affected.
- Fix decals getting into a state where they could not be removed or disabled.
- Fix lux meter mode - The lux meter isn't affected by the sky anymore
- Fix area light size reset when multi-selected
- Fix filter pass number in HDUtils.BlitQuad
- Fix Lux meter mode that was applying SSS
- Fix planar reflections that were not working with tile/cluster (olbique matrix)
- Fix debug menu at runtime not working after nested prefab PR come to trunk
- Fix scrolling issue in density volume

### Changed
- Shader code refactor: Split MaterialUtilities file in two parts BuiltinUtilities (independent of FragInputs) and MaterialUtilities (Dependent of FragInputs)
- Change screen space shadow rendertarget format from ARGB32 to RG16

## [3.1.0-preview] - 2018-01-01

### Added
- Decal now support per channel selection mask. There is now two mode. One with BaseColor, Normal and Smoothness and another one more expensive with BaseColor, Normal, Smoothness, Metal and AO. Control is on HDRP Asset. This may require to launch an update script for old scene: 'Edit/Render Pipeline/Single step upgrade script/Upgrade all DecalMaterial MaskBlendMode'.
- Decal now supports depth bias for decal mesh, to prevent z-fighting
- Decal material now supports draw order for decal projectors
- Added LightLayers support (Base on mask from renderers name RenderingLayers and mask from light name LightLayers - if they match, the light apply) - cost an extra GBuffer in deferred (more bandwidth)
- When LightLayers is enabled, the AmbientOclusion is store in the GBuffer in deferred path allowing to avoid double occlusion with SSAO. In forward the double occlusion is now always avoided.
- Added the possibility to add an override transform on the camera for volume interpolation
- Added desired lux intensity and auto multiplier for HDRI sky
- Added an option to disable light by type in the debug menu
- Added gradient sky
- Split EmissiveColor and bakeDiffuseLighting in forward avoiding the emissiveColor to be affect by SSAO
- Added a volume to control indirect light intensity
- Added EV 100 intensity unit for area lights
- Added support for RendererPriority on Renderer. This allow to control order of transparent rendering manually. HDRP have now two stage of sorting for transparent in addition to bact to front. Material have a priority then Renderer have a priority.
- Add Coupling of (HD)Camera and HDAdditionalCameraData for reset and remove in inspector contextual menu of Camera
- Add Coupling of (HD)ReflectionProbe and HDAdditionalReflectionData for reset and remove in inspector contextual menu of ReflectoinProbe
- Add macro to forbid unity_ObjectToWorld/unity_WorldToObject to be use as it doesn't handle camera relative rendering
- Add opacity control on contact shadow

### Fixed
- Fixed an issue with PreIntegratedFGD texture being sometimes destroyed and not regenerated causing rendering to break
- PostProcess input buffers are not copied anymore on PC if the viewport size matches the final render target size
- Fixed an issue when manipulating a lot of decals, it was displaying a lot of errors in the inspector
- Fixed capture material with reflection probe
- Refactored Constant Buffers to avoid hitting the maximum number of bound CBs in some cases.
- Fixed the light range affecting the transform scale when changed.
- Snap to grid now works for Decal projector resizing.
- Added a warning for 128x128 cookie texture without mipmaps
- Replace the sampler used for density volumes for correct wrap mode handling

### Changed
- Move Render Pipeline Debug "Windows from Windows->General-> Render Pipeline debug windows" to "Windows from Windows->Analysis-> Render Pipeline debug windows"
- Update detail map formula for smoothness and albedo, goal it to bright and dark perceptually and scale factor is use to control gradient speed
- Refactor the Upgrade material system. Now a material can be update from older version at any time. Call Edit/Render Pipeline/Upgrade all Materials to newer version
- Change name EnableDBuffer to EnableDecals at several place (shader, hdrp asset...), this require a call to Edit/Render Pipeline/Upgrade all Materials to newer version to have up to date material.
- Refactor shader code: BakeLightingData structure have been replace by BuiltinData. Lot of shader code have been remove/change.
- Refactor shader code: All GBuffer are now handled by the deferred material. Mean ShadowMask and LightLayers are control by lit material in lit.hlsl and not outside anymore. Lot of shader code have been remove/change.
- Refactor shader code: Rename GetBakedDiffuseLighting to ModifyBakedDiffuseLighting. This function now handle lighting model for transmission too. Lux meter debug mode is factor outisde.
- Refactor shader code: GetBakedDiffuseLighting is not call anymore in GBuffer or forward pass, including the ConvertSurfaceDataToBSDFData and GetPreLightData, this is done in ModifyBakedDiffuseLighting now
- Refactor shader code: Added a backBakeDiffuseLighting to BuiltinData to handle lighting for transmission
- Refactor shader code: Material must now call InitBuiltinData (Init all to zero + init bakeDiffuseLighting and backBakeDiffuseLighting ) and PostInitBuiltinData

## [3.0.0-preview] - 2018-01-01

### Fixed
- Fixed an issue with distortion that was using previous frame instead of current frame
- Fixed an issue where disabled light where not upgrade correctly to the new physical light unit system introduce in 2.0.5-preview

### Changed
- Update assembly definitions to output assemblies that match Unity naming convention (Unity.*).

## [2.0.5-preview] - 2018-01-01

### Added
- Add option supportDitheringCrossFade on HDRP Asset to allow to remove shader variant during player build if needed
- Add contact shadows for punctual lights (in additional shadow settings), only one light is allowed to cast contact shadows at the same time and so at each frame a dominant light is choosed among all light with contact shadows enabled.
- Add PCSS shadow filter support (from SRP Core)
- Exposed shadow budget parameters in HDRP asset
- Add an option to generate an emissive mesh for area lights (currently rectangle light only). The mesh fits the size, intensity and color of the light.
- Add an option to the HDRP asset to increase the resolution of volumetric lighting.
- Add additional ligth unit support for punctual light (Lumens, Candela) and area lights (Lumens, Luminance)
- Add dedicated Gizmo for the box Influence volume of HDReflectionProbe / PlanarReflectionProbe

### Changed
- Re-enable shadow mask mode in debug view
- SSS and Transmission code have been refactored to be able to share it between various material. Guidelines are in SubsurfaceScattering.hlsl
- Change code in area light with LTC for Lit shader. Magnitude is now take from FGD texture instead of a separate texture
- Improve camera relative rendering: We now apply camera translation on the model matrix, so before the TransformObjectToWorld(). Note: unity_WorldToObject and unity_ObjectToWorld must never be used directly.
- Rename positionWS to positionRWS (Camera relative world position) at a lot of places (mainly in interpolator and FragInputs). In case of custom shader user will be required to update their code.
- Rename positionWS, capturePositionWS, proxyPositionWS, influencePositionWS to positionRWS, capturePositionRWS, proxyPositionRWS, influencePositionRWS (Camera relative world position) in LightDefinition struct.
- Improve the quality of trilinear filtering of density volume textures.
- Improve UI for HDReflectionProbe / PlanarReflectionProbe

### Fixed
- Fixed a shader preprocessor issue when compiling DebugViewMaterialGBuffer.shader against Metal target
- Added a temporary workaround to Lit.hlsl to avoid broken lighting code with Metal/AMD
- Fixed issue when using more than one volume texture mask with density volumes.
- Fixed an error which prevented volumetric lighting from working if no density volumes with 3D textures were present.
- Fix contact shadows applied on transmission
- Fix issue with forward opaque lit shader variant being removed by the shader preprocessor
- Fixed compilation errors on Nintendo Switch (limited XRSetting support).
- Fixed apply range attenuation option on punctual light
- Fixed issue with color temperature not take correctly into account with static lighting
- Don't display fog when diffuse lighting, specular lighting, or lux meter debug mode are enabled.

## [2.0.4-preview] - 2018-01-01

### Fixed
- Fix issue when disabling rough refraction and building a player. Was causing a crash.

## [2.0.3-preview] - 2018-01-01

### Added
- Increased debug color picker limit up to 260k lux

## [2.0.2-preview] - 2018-01-01

### Added
- Add Light -> Planar Reflection Probe command
- Added a false color mode in rendering debug
- Add support for mesh decals
- Add flag to disable projector decals on transparent geometry to save performance and decal texture atlas space
- Add ability to use decal diffuse map as mask only
- Add visualize all shadow masks in lighting debug
- Add export of normal and roughness buffer for forwardOnly and when in supportOnlyForward mode for forward
- Provide a define in lit.hlsl (FORWARD_MATERIAL_READ_FROM_WRITTEN_NORMAL_BUFFER) when output buffer normal is used to read the normal and roughness instead of caclulating it (can save performance, but lower quality due to compression)
- Add color swatch to decal material

### Changed
- Change Render -> Planar Reflection creation to 3D Object -> Mirror
- Change "Enable Reflector" name on SpotLight to "Angle Affect Intensity"
- Change prototype of BSDFData ConvertSurfaceDataToBSDFData(SurfaceData surfaceData) to BSDFData ConvertSurfaceDataToBSDFData(uint2 positionSS, SurfaceData surfaceData)

### Fixed
- Fix issue with StackLit in deferred mode with deferredDirectionalShadow due to GBuffer not being cleared. Gbuffer is still not clear and issue was fix with the new Output of normal buffer.
- Fixed an issue where interpolation volumes were not updated correctly for reflection captures.
- Fixed an exception in Light Loop settings UI

## [2.0.1-preview] - 2018-01-01

### Added
- Add stripper of shader variant when building a player. Save shader compile time.
- Disable per-object culling that was executed in C++ in HD whereas it was not used (Optimization)
- Enable texture streaming debugging (was not working before 2018.2)
- Added Screen Space Reflection with Proxy Projection Model
- Support correctly scene selection for alpha tested object
- Add per light shadow mask mode control (i.e shadow mask distance and shadow mask). It use the option NonLightmappedOnly
- Add geometric filtering to Lit shader (allow to reduce specular aliasing)
- Add shortcut to create DensityVolume and PlanarReflection in hierarchy
- Add a DefaultHDMirrorMaterial material for PlanarReflection
- Added a script to be able to upgrade material to newer version of HDRP
- Removed useless duplication of ForwardError passes.
- Add option to not compile any DEBUG_DISPLAY shader in the player (Faster build) call Support Runtime Debug display

### Changed
- Changed SupportForwardOnly to SupportOnlyForward in render pipeline settings
- Changed versioning variable name in HDAdditionalXXXData from m_version to version
- Create unique name when creating a game object in the rendering menu (i.e Density Volume(2))
- Re-organize various files and folder location to clean the repository
- Change Debug windows name and location. Now located at:  Windows -> General -> Render Pipeline Debug

### Removed
- Removed GlobalLightLoopSettings.maxPlanarReflectionProbes and instead use value of GlobalLightLoopSettings.planarReflectionProbeCacheSize
- Remove EmissiveIntensity parameter and change EmissiveColor to be HDR (Matching Builtin Unity behavior) - Data need to be updated - Launch Edit -> Single Step Upgrade Script -> Upgrade all Materials emissionColor

### Fixed
- Fix issue with LOD transition and instancing
- Fix discrepency between object motion vector and camera motion vector
- Fix issue with spot and dir light gizmo axis not highlighted correctly
- Fix potential crash while register debug windows inputs at startup
- Fix warning when creating Planar reflection
- Fix specular lighting debug mode (was rendering black)
- Allow projector decal with null material to allow to configure decal when HDRP is not set
- Decal atlas texture offset/scale is updated after allocations (used to be before so it was using date from previous frame)

## [0.0.0-preview] - 2018-01-01

### Added
- Configure the VolumetricLightingSystem code path to be on by default
- Trigger a build exception when trying to build an unsupported platform
- Introduce the VolumetricLightingController component, which can (and should) be placed on the camera, and allows one to control the near and the far plane of the V-Buffer (volumetric "froxel" buffer) along with the depth distribution (from logarithmic to linear)
- Add 3D texture support for DensityVolumes
- Add a better mapping of roughness to mipmap for planar reflection
- The VolumetricLightingSystem now uses RTHandles, which allows to save memory by sharing buffers between different cameras (history buffers are not shared), and reduce reallocation frequency by reallocating buffers only if the rendering resolution increases (and suballocating within existing buffers if the rendering resolution decreases)
- Add a Volumetric Dimmer slider to lights to control the intensity of the scattered volumetric lighting
- Add UV tiling and offset support for decals.
- Add mipmapping support for volume 3D mask textures

### Changed
- Default number of planar reflection change from 4 to 2
- Rename _MainDepthTexture to _CameraDepthTexture
- The VolumetricLightingController has been moved to the Interpolation Volume framework and now functions similarly to the VolumetricFog settings
- Update of UI of cookie, CubeCookie, Reflection probe and planar reflection probe to combo box
- Allow enabling/disabling shadows for area lights when they are set to baked.
- Hide applyRangeAttenuation and FadeDistance for directional shadow as they are not used

### Removed
- Remove Resource folder of PreIntegratedFGD and add the resource to RenderPipeline Asset

### Fixed
- Fix ConvertPhysicalLightIntensityToLightIntensity() function used when creating light from script to match HDLightEditor behavior
- Fix numerical issues with the default value of mean free path of volumetric fog
- Fix the bug preventing decals from coexisting with density volumes
- Fix issue with alpha tested geometry using planar/triplanar mapping not render correctly or flickering (due to being wrongly alpha tested in depth prepass)
- Fix meta pass with triplanar (was not handling correctly the normal)
- Fix preview when a planar reflection is present
- Fix Camera preview, it is now a Preview cameraType (was a SceneView)
- Fix handling unknown GPUShadowTypes in the shadow manager.
- Fix area light shapes sent as point lights to the baking backends when they are set to baked.
- Fix unnecessary division by PI for baked area lights.
- Fix line lights sent to the lightmappers. The backends don't support this light type.
- Fix issue with shadow mask framesettings not correctly taken into account when shadow mask is enabled for lighting.
- Fix directional light and shadow mask transition, they are now matching making smooth transition
- Fix banding issues caused by high intensity volumetric lighting
- Fix the debug window being emptied on SRP asset reload
- Fix issue with debug mode not correctly clearing the GBuffer in editor after a resize
- Fix issue with ResetMaterialKeyword not resetting correctly ToggleOff/Roggle Keyword
- Fix issue with motion vector not render correctly if there is no depth prepass in deferred

## [0.0.0-preview] - 2018-01-01

### Added
- Screen Space Refraction projection model (Proxy raycasting, HiZ raymarching)
- Screen Space Refraction settings as volume component
- Added buffered frame history per camera
- Port Global Density Volumes to the Interpolation Volume System.
- Optimize ImportanceSampleLambert() to not require the tangent frame.
- Generalize SampleVBuffer() to handle different sampling and reconstruction methods.
- Improve the quality of volumetric lighting reprojection.
- Optimize Morton Order code in the Subsurface Scattering pass.
- Planar Reflection Probe support roughness (gaussian convolution of captured probe)
- Use an atlas instead of a texture array for cluster transparent decals
- Add a debug view to visualize the decal atlas
- Only store decal textures to atlas if decal is visible, debounce out of memory decal atlas warning.
- Add manipulator gizmo on decal to improve authoring workflow
- Add a minimal StackLit material (work in progress, this version can be used as template to add new material)

### Changed
- EnableShadowMask in FrameSettings (But shadowMaskSupport still disable by default)
- Forced Planar Probe update modes to (Realtime, Every Update, Mirror Camera)
- Screen Space Refraction proxy model uses the proxy of the first environment light (Reflection probe/Planar probe) or the sky
- Moved RTHandle static methods to RTHandles
- Renamed RTHandle to RTHandleSystem.RTHandle
- Move code for PreIntegratedFDG (Lit.shader) into its dedicated folder to be share with other material
- Move code for LTCArea (Lit.shader) into its dedicated folder to be share with other material

### Removed
- Removed Planar Probe mirror plane position and normal fields in inspector, always display mirror plane and normal gizmos

### Fixed
- Fix fog flags in scene view is now taken into account
- Fix sky in preview windows that were disappearing after a load of a new level
- Fix numerical issues in IntersectRayAABB().
- Fix alpha blending of volumetric lighting with transparent objects.
- Fix the near plane of the V-Buffer causing out-of-bounds look-ups in the clustered data structure.
- Depth and color pyramid are properly computed and sampled when the camera renders inside a viewport of a RTHandle.
- Fix decal atlas debug view to work correctly when shadow atlas view is also enabled<|MERGE_RESOLUTION|>--- conflicted
+++ resolved
@@ -209,15 +209,10 @@
 - Removed BLEND shader keywords.
 - Remove a rendergraph debug option to clear resources on release from UI.
 - added SV_PrimitiveID in the VaryingMesh structure for fulldebugscreenpass as well as primitiveID in FragInputs
-<<<<<<< HEAD
-- Migrated the fabric & hair shadergraph samples directly into the renderpipeline resources.
-=======
 - Changed which local frame is used for multi-bounce RTReflections.
 - Move System Generated Values semantics out of VaryingsMesh structure.
 - Other forms of FSAA are silently deactivated, when path tracing is on.
-- Removed XRSystemTests. The GC verification is now done during playmode tests (case 1285012).
->>>>>>> df2d4b87
-
+- Removed XRSystemTests. The GC verification is now done during playmode tests (case 1285012).- Migrated the fabric & hair shadergraph samples directly into the renderpipeline resources.
 ## [10.0.0] - 2019-06-10
 
 ### Added
