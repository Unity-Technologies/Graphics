--- conflicted
+++ resolved
@@ -71,10 +71,6 @@
 - Fixed issue with lookdev shadows looking wrong upon exiting playmode. 
 - Fixed temporary Editor freeze when selecting AOV output in graphics compositor (case 1288744).
 - Fixed normal flip with double sided materials.
-<<<<<<< HEAD
-- Fix shadow resolution settings level in the light explorer.
-- Fix alpha channel in the stop NaNs and motion blur shaders.
-=======
 - Fixed shadow resolution settings level in the light explorer.
 - Fixed the ShaderGraph being dirty after the first save.
 - Fixed XR shadows culling
@@ -82,7 +78,7 @@
 - Fixed Nans happening when upscaling the RTGI.
 - Fixed the adjust weight operation not being done for the non-rendergraph pipeline.
 - Fixed overlap with SSR Transparent default frame settings message on DXR Wizard.
->>>>>>> 09d7a2fc
+- Fix alpha channel in the stop NaNs and motion blur shaders.
 
 ### Changed
 - Combined occlusion meshes into one to reduce draw calls and state changes with XR single-pass.
