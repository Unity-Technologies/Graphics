--- conflicted
+++ resolved
@@ -35,9 +35,6 @@
 - Fixed an issue where a warning about the static sky not being ready was wrongly displayed.
 - Fixed the clear coat not being handled properly for SSR and RTR (case 1291654).
 - Fixed ghosting in RTGI and RTAO when denoising is enabled and the RTHandle size is not equal to the Viewport size (case 1291654).
-<<<<<<< HEAD
-- Fixed issue where some ShaderGraph generated shaders were not SRP compatible because of UnityPerMaterial cbuffer layout mismatches [1292501] (https://issuetracker.unity3d.com/issues/a2-some-translucent-plus-alphaclipping-shadergraphs-are-not-srp-batcher-compatible)
-=======
 - Fixed alpha output when atmospheric scattering is enabled.
 - Fixed issue with TAA history sharpening when view is downsampled.
 - Fixed lookdev movement.
@@ -48,7 +45,7 @@
 - Fixed NullReference Exception when setting Max Shadows On Screen to 0 in the HDRP asset.
 - Fixed path tracing accumulation not being reset when changing to a different frame of an animation.
 - Fixed issue with saving some quality settings in volume overrides  (case 1293747)
->>>>>>> 2a3776f7
+- Fixed issue where some ShaderGraph generated shaders were not SRP compatible because of UnityPerMaterial cbuffer layout mismatches [1292501] (https://issuetracker.unity3d.com/issues/a2-some-translucent-plus-alphaclipping-shadergraphs-are-not-srp-batcher-compatible)
 
 ### Changed
 - Volume Manager now always tests scene culling masks. This was required to fix hybrid workflow.
