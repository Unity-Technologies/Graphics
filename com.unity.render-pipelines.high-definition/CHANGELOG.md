# Changelog
All notable changes to this package will be documented in this file.

The format is based on [Keep a Changelog](http://keepachangelog.com/en/1.0.0/)
and this project adheres to [Semantic Versioning](http://semver.org/spec/v2.0.0.html).

## [12.0.0] - 2021-01-11

### Fixed
- Fixed GC allocations from XR occlusion mesh when using multipass.
- Fixed XR depth copy when using MSAA.
- Fixed after post process custom pass scale issue when dynamic resolution is enabled (case 1299194).
- Fixed an issue with light intensity prefab override application not visible in the inspector (case 1299563).
- Fixed Undo/Redo instability of light temperature.
- Fixed label style in pbr sky editor.
- Fixed side effect on styles during compositor rendering.
- Fixed size and spacing of compositor info boxes (case 1305652).

### Changed
- Change the source value for the ray tracing frame index iterator from m_FrameCount to the camera frame count (case 1301356).

## [11.0.0] - 2020-10-21

### Added
- Added a new API to bake HDRP probes from C# (case 1276360)
- Added support for pre-exposure for planar reflections.
- Added support for nested volume components to volume system.
- Added a cameraCullingResult field in Custom Pass Context to give access to both custom pass and camera culling result.
- Added a slider to control the fallback value of the directional shadow when the cascade have no coverage.
- Added a toggle to allow to include or exclude smooth surfaces from ray traced reflection denoising.
- Added light unit slider for automatic and automatic histrogram exposure limits.
- Added support for raytracing for AxF material
- Added rasterized area light shadows for AxF material
- Added View Bias for mesh decals.
- Added a cloud system and the CloudLayer volume override.
- Added a setting in the HDRP asset to change the Density Volume mask resolution of being locked at 32x32x32 (HDRP Asset > Lighting > Volumetrics > Max Density Volume Size).
- Added a Falloff Mode (Linear or Exponential) in the Density Volume for volume blending with Blend Distance.

### Fixed
- Fixed probe volumes debug views.
- Fixed ShaderGraph Decal material not showing exposed properties.
- Fixed couple samplers that had the wrong name in raytracing code
- VFX : Debug material view were rendering pink for albedo. (case 1290752)
- VFX: Fixed LPPV with lit particles in deferred (case 1293608)
- Fixed computation of geometric normal in path tracing (case 1293029).
- Fixed issues with path-traced volumetric scattering (cases 1295222, 1295234).
- Fixed the default background color for previews to use the original color.
- Fixed an issue with half res ssgi upscale.
- Fixed Clearcoat on Stacklit or Lit breaks when URP is imported into the project (case 1297806)
- Fixed timing issues with accumulation motion blur
- Fixed an issue with the frame count management for the volumetric fog (case 1299251).
- Fixed an issue with material using distortion from ShaderGraph init after Material creation (case 1294026)
- Fixed issues with path-traced volumetric scattering (cases 1295222, 1295234).
- Fixed issue with shadow mask and area lights.
- Fixed an issue with the capture callback (now includes post processing results).
- Fixed decal draw order for ShaderGraph decal materials.
- Fixed StackLit ShaderGraph surface option property block to only display energy conserving specular color option for the specular parametrization (case 1257050)
- Fixed missing BeginCameraRendering call for custom render mode of a Camera.
- Fixed LayerMask editor for volume parameters.
- Fixed the condition on temporal accumulation in the reflection denoiser (case 1303504).
- Fixed box light attenuation.
<<<<<<< HEAD
- Fixed spacing of UI widgets in the Graphics Compositor (case 1305638).
=======
- Fixed tesselation culling, big triangles using lit tesselation shader would dissapear when camera is too close to them (case 1299116)
>>>>>>> bf833cea

### Changed
- Removed the material pass probe volumes evaluation mode.
- Volume parameter of type Cubemap can now accept Cubemap render textures and custom render textures.
- Removed the superior clamping value for the recursive rendering max ray length. 
- Removed the superior clamping value for the ray tracing light cluster size.
- Now reflection probes cannot have SSAO, SSGI, SSR, ray tracing effects or volumetric reprojection.
- Removed the readonly keyword on the cullingResults of the CustomPassContext to allow users to overwrite.
- The DrawRenderers function of CustomPassUtils class now takes a sortingCriteria in parameter.
- When in half res, RTR denoising is executed at half resolution and the upscale happens at the end.
- Removed the upscale radius from the RTR.
- Density Volumes can now take a 3D RenderTexture as mask, the mask can use RGBA format for RGB fog.
- Decreased the minimal Fog Distance value in the Density Volume to 0.05.
- Changed the convergence time of ssgi to 16 frames and the preset value
- Improved robustness of volumetric sampling in path tracing (case 1295187).
- Changed the name from the Depth Buffer Thickness to Depth Tolerance for SSGI (case 1301352).
- Changed the clamping approach for RTR and RTGI (in both perf and quality) to improve visual quality.
- Changed the warning message for ray traced area shadows (case 1303410).
- Disabled specular occlusion for what we consider medium and larger scale ao > 1.25 with a 25cm falloff interval.

## [10.3.0] - 2020-12-01

### Fixed
- Fixed issue where some ShaderGraph generated shaders were not SRP compatible because of UnityPerMaterial cbuffer layout mismatches (case 1292501)
- Fixed Rendergraph issue with virtual texturing and debug mode while in forward.
- Fixed wrong coat normal space in shader graph
- Fixed issue with faulty shadow transition when view is close to an object under some aspect ratio conditions
- Fixed NullPointerException when baking probes from the lighting window (case 1289680)
- Fixed volumetric fog with XR single-pass rendering.
- Fixed issues with first frame rendering when RenderGraph is used (auto exposure, AO)
- Fixed AOV api in render graph (case 1296605)
- Fixed a small discrepancy in the marker placement in light intensity sliders (case 1299750)
- Fixed issue with VT resolve pass rendergraph errors when opaque and transparent are disabled in frame settings.
- Fixed a bug in the sphere-aabb light cluster (case 1294767).
- Fixed issue when submitting SRPContext during EndCameraRendering.
- Fixed baked light being included into the ray tracing light cluster (case 1296203).
- Fixed enums UI for the shadergraph nodes.
- Fixed ShaderGraph stack blocks appearing when opening the settings in Hair and Eye ShaderGraphs.
- Fixed white screen when undoing in the editor.
- Fixed display of LOD Bias and maximum level in frame settings when using Quality Levels
- Fixed an issue when trying to open a look dev env library when Look Dev is not supported.
- Fixed shader graph not supporting indirectdxr multibounce (case 1294694).
- Fixed the planar depth texture not being properly created and rendered to (case 1299617).
- Fixed C# 8 compilation issue with turning on nullable checks (case 1300167)
- Fixed affects AO for deacl materials.
- Fixed case where material keywords would not get setup before usage.

### Changed
- Rename HDRP sub menu in Assets/Create/Shader to HD Render Pipeline for consistency.
- Replaced last package version checker in Wizard to a link on Package Manager
- Changed the message when the graphics device doesn't support ray tracing (case 1287355).
- When a Custom Pass Volume is disabled, the custom pass Cleanup() function is called, it allows to release resources when the volume isn't used anymore.
- Enable Reflector for Spotlight by default

## [10.2.1] - 2020-11-30

### Added
- Added a warning when trying to bake with static lighting being in an invalid state.

### Fixed
- Fixed stylesheet reloading for LookDev window and Wizard window.
- Fixed XR single-pass rendering with legacy shaders using unity_StereoWorldSpaceCameraPos.
- Fixed issue displaying wrong debug mode in runtime debug menu UI.
- Fixed useless editor repaint when using lod bias.
- Fixed multi-editing with new light intensity slider.
- Fixed issue with density volumes flickering when editing shape box.
- Fixed issue with image layers in the graphics compositor (case 1289936).
- Fixed issue with angle fading when rotating decal projector.
- Fixed issue with gameview repaint in the graphics compositor (case 1290622).
- Fixed some labels being clipped in the Render Graph Viewer
- Fixed issue when decal projector material is none.
- Fixed the sampling of the normal buffer in the the forward transparent pass.
- Fixed bloom prefiltering tooltip.
- Fixed NullReferenceException when loading multipel scene async
- Fixed missing alpha blend state properties in Axf shader and update default stencil properties
- Fixed normal buffer not bound to custom pass anymore.
- Fixed issues with camera management in the graphics compositor (cases 1292548, 1292549).
- Fixed an issue where a warning about the static sky not being ready was wrongly displayed.
- Fixed the clear coat not being handled properly for SSR and RTR (case 1291654).
- Fixed ghosting in RTGI and RTAO when denoising is enabled and the RTHandle size is not equal to the Viewport size (case 1291654).
- Fixed alpha output when atmospheric scattering is enabled.
- Fixed issue with TAA history sharpening when view is downsampled.
- Fixed lookdev movement.
- Fixed volume component tooltips using the same parameter name.
- Fixed issue with saving some quality settings in volume overrides  (case 1293747)
- Fixed NullReferenceException in HDRenderPipeline.UpgradeResourcesIfNeeded (case 1292524)
- Fixed SSGI texture allocation when not using the RenderGraph.
- Fixed NullReference Exception when setting Max Shadows On Screen to 0 in the HDRP asset.
- Fixed issue with saving some quality settings in volume overrides  (case 1293747)

### Changed
- Volume Manager now always tests scene culling masks. This was required to fix hybrid workflow.
- Now the screen space shadow is only used if the analytic value is valid.
- Distance based roughness is disabled by default and have a control

## [10.2.0] - 2020-10-19

### Added
- Added a rough distortion frame setting and and info box on distortion materials.
- Adding support of 4 channel tex coords for ray tracing (case 1265309).
- Added a help button on the volume component toolbar for documentation.
- Added range remapping to metallic property for Lit and Decal shaders.
- Exposed the API to access HDRP shader pass names.
- Added the status check of default camera frame settings in the DXR wizard.
- Added frame setting for Virtual Texturing. 
- Added a fade distance for light influencing volumetric lighting.
- Adding an "Include For Ray Tracing" toggle on lights to allow the user to exclude them when ray tracing is enabled in the frame settings of a camera.
- Added fog volumetric scattering support for path tracing.
- Added new algorithm for SSR with temporal accumulation
- Added quality preset of the new volumetric fog parameters.
- Added missing documentation for unsupported SG RT nodes and light's include for raytracing attrbute.
- Added documentation for LODs not being supported by ray tracing.
- Added more options to control how the component of motion vectors coming from the camera transform will affect the motion blur with new clamping modes.
- Added the TerrainCompatible SubShader Tag. Use this Tag in your custom shader to tell Unity that the shader is compatible with the Terrain system.
- Added anamorphism support for phsyical DoF, switched to blue noise sampling and fixed tiling artifacts.

### Fixed
- Fixed an issue where the Exposure Shader Graph node had clipped text. (case 1265057)
- Fixed an issue when rendering into texture where alpha would not default to 1.0 when using 11_11_10 color buffer in non-dev builds.
- Fixed issues with reordering and hiding graphics compositor layers (cases 1283903, 1285282, 1283886).
- Fixed the possibility to have a shader with a pre-refraction render queue and refraction enabled at the same time.
- Fixed a migration issue with the rendering queue in ShaderGraph when upgrading to 10.x;
- Fixed the object space matrices in shader graph for ray tracing.
- Changed the cornea refraction function to take a view dir in object space.
- Fixed upside down XR occlusion mesh.
- Fixed precision issue with the atmospheric fog.
- Fixed issue with TAA and no motion vectors.
- Fixed the stripping not working the terrain alphatest feature required for terrain holes (case 1205902).
- Fixed bounding box generation that resulted in incorrect light culling (case 3875925).
- VFX : Fix Emissive writing in Opaque Lit Output with PSSL platforms (case 273378).
- Fixed issue where pivot of DecalProjector was not aligned anymore on Transform position when manipulating the size of the projector from the Inspector.
- Fixed a null reference exception when creating a diffusion profile asset.
- Fixed the diffusion profile not being registered as a dependency of the ShaderGraph.
- Fixing exceptions in the console when putting the SSGI in low quality mode (render graph).
- Fixed NullRef Exception when decals are in the scene, no asset is set and HDRP wizard is run.
- Fixed issue with TAA causing bleeding of a view into another when multiple views are visible.
- Fix an issue that caused issues of usability of editor if a very high resolution is set by mistake and then reverted back to a smaller resolution.
- Fixed issue where Default Volume Profile Asset change in project settings was not added to the undo stack (case 1285268).
- Fixed undo after enabling compositor.
- Fixed the ray tracing shadow UI being displayed while it shouldn't (case 1286391).
- Fixed issues with physically-based DoF, improved speed and robustness 
- Fixed a warning happening when putting the range of lights to 0.
- Fixed issue when null parameters in a volume component would spam null reference errors. Produce a warning instead.
- Fixed volument component creation via script.
- Fixed GC allocs in render graph.
- Fixed scene picking passes.
- Fixed broken ray tracing light cluster full screen debug.
- Fixed dead code causing error.
- Fixed issue when dragging slider in inspector for ProjectionDepth.
- Fixed issue when resizing Inspector window that make the DecalProjector editor flickers.
- Fixed issue in DecalProjector editor when the Inspector window have a too small width: the size appears on 2 lines but the editor not let place for the second one.
- Fixed issue (null reference in console) when selecting a DensityVolume with rectangle selection.
- Fixed issue when linking the field of view with the focal length in physical camera
- Fixed supported platform build and error message.
- Fixed exceptions occuring when selecting mulitple decal projectors without materials assigned (case 1283659).
- Fixed LookDev error message when pipeline is not loaded.
- Properly reject history when enabling seond denoiser for RTGI.
- Fixed an issue that could cause objects to not be rendered when using Vulkan API.
- Fixed issue with lookdev shadows looking wrong upon exiting playmode. 
- Fixed temporary Editor freeze when selecting AOV output in graphics compositor (case 1288744).
- Fixed normal flip with double sided materials.
- Fixed shadow resolution settings level in the light explorer.
- Fixed the ShaderGraph being dirty after the first save.
- Fixed XR shadows culling
- Fixed stylesheet reloading for LookDev window and Wizard window.
- Fixed Nans happening when upscaling the RTGI.
- Fixed the adjust weight operation not being done for the non-rendergraph pipeline.
- Fixed overlap with SSR Transparent default frame settings message on DXR Wizard.
- Fixed alpha channel in the stop NaNs and motion blur shaders.
- Fixed undo of duplicate environments in the look dev environment library.
- Fixed a ghosting issue with RTShadows (Sun, Point and Spot), RTAO and RTGI when the camera is moving fast.
- Fixed a SSGI denoiser bug for large scenes.
- Fixed a Nan issue with SSGI.
- Fixed an issue with IsFrontFace node in Shader Graph not working properly
- Fixed CustomPassUtils.RenderFrom* functions and CustomPassUtils.DisableSinglePassRendering struct in VR.
- Fixed custom pass markers not recorded when render graph was enabled.
- Fixed exceptions when unchecking "Big Tile Prepass" on the frame settings with render-graph.
- Fixed an issue causing errors in GenerateMaxZ when opaque objects or decals are disabled. 
- Fixed an issue with Bake button of Reflection Probe when in custom mode
- Fixed exceptions related to the debug display settings when changing the default frame settings.
- Fixed picking for materials with depth offset.
- Fixed issue with exposure history being uninitialized on second frame.
- Fixed issue when changing FoV with the physical camera fold-out closed.
- Fixed path tracing accumulation not being reset when changing to a different frame of an animation.

### Changed
- Combined occlusion meshes into one to reduce draw calls and state changes with XR single-pass.
- Claryfied doc for the LayeredLit material.
- Various improvements for the Volumetric Fog.
- Use draggable fields for float scalable settings
- Migrated the fabric & hair shadergraph samples directly into the renderpipeline resources.
- Removed green coloration of the UV on the DecalProjector gizmo.
- Removed _BLENDMODE_PRESERVE_SPECULAR_LIGHTING keyword from shaders.
- Now the DXR wizard displays the name of the target asset that needs to be changed.
- Standardized naming for the option regarding Transparent objects being able to receive Screen Space Reflections.
- Making the reflection and refractions of cubemaps distance based.
- Changed Receive SSR to also controls Receive SSGI on opaque objects.
- Improved the punctual light shadow rescale algorithm.
- Changed the names of some of the parameters for the Eye Utils SG Nodes.
- Restored frame setting for async compute of contact shadows.
- Removed the possibility to have MSAA (through the frame settings) when ray tracing is active.
- Range handles for decal projector angle fading.
- Smoother angle fading for decal projector.

## [10.1.0] - 2020-10-12

### Added
- Added an option to have only the metering mask displayed in the debug mode.
- Added a new mode to cluster visualization debug where users can see a slice instead of the cluster on opaque objects.
- Added ray traced reflection support for the render graph version of the pipeline.
- Added render graph support of RTAO and required denoisers.
- Added render graph support of RTGI.
- Added support of RTSSS and Recursive Rendering in the render graph mode.
- Added support of RT and screen space shadow for render graph.
- Added tooltips with the full name of the (graphics) compositor properties to properly show large names that otherwise are clipped by the UI (case 1263590)
- Added error message if a callback AOV allocation fail
- Added marker for all AOV request operation on GPU
- Added remapping options for Depth Pyramid debug view mode
- Added an option to support AOV shader at runtime in HDRP settings (case 1265070)
- Added support of SSGI in the render graph mode.
- Added option for 11-11-10 format for cube reflection probes.
- Added an optional check in the HDRP DXR Wizard to verify 64 bits target architecture
- Added option to display timing stats in the debug menu as an average over 1 second. 
- Added a light unit slider to provide users more context when authoring physically based values.
- Added a way to check the normals through the material views.
- Added Simple mode to Earth Preset for PBR Sky
- Added the export of normals during the prepass for shadow matte for proper SSAO calculation.
- Added the usage of SSAO for shadow matte unlit shader graph.
- Added the support of input system V2
- Added a new volume component parameter to control the max ray length of directional lights(case 1279849).
- Added support for 'Pyramid' and 'Box' spot light shapes in path tracing.
- Added high quality prefiltering option for Bloom.
- Added support for camera relative ray tracing (and keeping non-camera relative ray tracing working)
- Added a rough refraction option on planar reflections.
- Added scalability settings for the planar reflection resolution.
- Added tests for AOV stacking and UI rendering in the graphics compositor.
- Added a new ray tracing only function that samples the specular part of the materials.
- Adding missing marker for ray tracing profiling (RaytracingDeferredLighting)
- Added the support of eye shader for ray tracing.
- Exposed Refraction Model to the material UI when using a Lit ShaderGraph.
- Added bounding sphere support to screen-space axis-aligned bounding box generation pass.

### Fixed
- Fixed several issues with physically-based DoF (TAA ghosting of the CoC buffer, smooth layer transitions, etc)
- Fixed GPU hang on D3D12 on xbox. 
- Fixed game view artifacts on resizing when hardware dynamic resolution was enabled
- Fixed black line artifacts occurring when Lanczos upsampling was set for dynamic resolution
- Fixed Amplitude -> Min/Max parametrization conversion
- Fixed CoatMask block appearing when creating lit master node (case 1264632)
- Fixed issue with SceneEV100 debug mode indicator when rescaling the window.
- Fixed issue with PCSS filter being wrong on first frame. 
- Fixed issue with emissive mesh for area light not appearing in playmode if Reload Scene option is disabled in Enter Playmode Settings.
- Fixed issue when Reflection Probes are set to OnEnable and are never rendered if the probe is enabled when the camera is farther than the probe fade distance. 
- Fixed issue with sun icon being clipped in the look dev window. 
- Fixed error about layers when disabling emissive mesh for area lights.
- Fixed issue when the user deletes the composition graph or .asset in runtime (case 1263319)
- Fixed assertion failure when changing resolution to compositor layers after using AOVs (case 1265023) 
- Fixed flickering layers in graphics compositor (case 1264552)
- Fixed issue causing the editor field not updating the disc area light radius.
- Fixed issues that lead to cookie atlas to be updated every frame even if cached data was valid.
- Fixed an issue where world space UI was not emitted for reflection cameras in HDRP
- Fixed an issue with cookie texture atlas that would cause realtime textures to always update in the atlas even when the content did not change.
- Fixed an issue where only one of the two lookdev views would update when changing the default lookdev volume profile.
- Fixed a bug related to light cluster invalidation.
- Fixed shader warning in DofGather (case 1272931)
- Fixed AOV export of depth buffer which now correctly export linear depth (case 1265001)
- Fixed issue that caused the decal atlas to not be updated upon changing of the decal textures content.
- Fixed "Screen position out of view frustum" error when camera is at exactly the planar reflection probe location.
- Fixed Amplitude -> Min/Max parametrization conversion
- Fixed issue that allocated a small cookie for normal spot lights.
- Fixed issue when undoing a change in diffuse profile list after deleting the volume profile.
- Fixed custom pass re-ordering and removing.
- Fixed TAA issue and hardware dynamic resolution.
- Fixed a static lighting flickering issue caused by having an active planar probe in the scene while rendering inspector preview.
- Fixed an issue where even when set to OnDemand, the sky lighting would still be updated when changing sky parameters.
- Fixed an error message trigerred when a mesh has more than 32 sub-meshes (case 1274508).
- Fixed RTGI getting noisy for grazying angle geometry (case 1266462).
- Fixed an issue with TAA history management on pssl.
- Fixed the global illumination volume override having an unwanted advanced mode (case 1270459).
- Fixed screen space shadow option displayed on directional shadows while they shouldn't (case 1270537).
- Fixed the handling of undo and redo actions in the graphics compositor (cases 1268149, 1266212, 1265028)
- Fixed issue with composition graphs that include virtual textures, cubemaps and other non-2D textures (cases 1263347, 1265638).
- Fixed issues when selecting a new composition graph or setting it to None (cases 1263350, 1266202)
- Fixed ArgumentNullException when saving shader graphs after removing the compositor from the scene (case 1268658)
- Fixed issue with updating the compositor output when not in play mode (case 1266216)
- Fixed warning with area mesh (case 1268379)
- Fixed issue with diffusion profile not being updated upon reset of the editor. 
- Fixed an issue that lead to corrupted refraction in some scenarios on xbox.
- Fixed for light loop scalarization not happening. 
- Fixed issue with stencil not being set in rendergraph mode.
- Fixed for post process being overridable in reflection probes even though it is not supported.
- Fixed RTGI in performance mode when light layers are enabled on the asset.
- Fixed SSS materials appearing black in matcap mode.
- Fixed a collision in the interaction of RTR and RTGI.
- Fix for lookdev toggling renderers that are set to non editable or are hidden in the inspector.
- Fixed issue with mipmap debug mode not properly resetting full screen mode (and viceversa). 
- Added unsupported message when using tile debug mode with MSAA.
- Fixed SSGI compilation issues on PS4.
- Fixed "Screen position out of view frustum" error when camera is on exactly the planar reflection probe plane.
- Workaround issue that caused objects using eye shader to not be rendered on xbox.
- Fixed GC allocation when using XR single-pass test mode.
- Fixed text in cascades shadow split being truncated.
- Fixed rendering of custom passes in the Custom Pass Volume inspector
- Force probe to render again if first time was during async shader compilation to avoid having cyan objects.
- Fixed for lookdev library field not being refreshed upon opening a library from the environment library inspector.
- Fixed serialization issue with matcap scale intensity.
- Close Add Override popup of Volume Inspector when the popup looses focus (case 1258571)
- Light quality setting for contact shadow set to on for High quality by default.
- Fixed an exception thrown when closing the look dev because there is no active SRP anymore.
- Fixed alignment of framesettings in HDRP Default Settings
- Fixed an exception thrown when closing the look dev because there is no active SRP anymore.
- Fixed an issue where entering playmode would close the LookDev window.
- Fixed issue with rendergraph on console failing on SSS pass.
- Fixed Cutoff not working properly with ray tracing shaders default and SG (case 1261292).
- Fixed shader compilation issue with Hair shader and debug display mode
- Fixed cubemap static preview not updated when the asset is imported.
- Fixed wizard DXR setup on non-DXR compatible devices.
- Fixed Custom Post Processes affecting preview cameras.
- Fixed issue with lens distortion breaking rendering.
- Fixed save popup appearing twice due to HDRP wizard.
- Fixed error when changing planar probe resolution.
- Fixed the dependecy of FrameSettings (MSAA, ClearGBuffer, DepthPrepassWithDeferred) (case 1277620).
- Fixed the usage of GUIEnable for volume components (case 1280018).
- Fixed the diffusion profile becoming invalid when hitting the reset (case 1269462).
- Fixed issue with MSAA resolve killing the alpha channel.
- Fixed a warning in materialevalulation
- Fixed an error when building the player.
- Fixed issue with box light not visible if range is below one and range attenuation is off.
- Fixed an issue that caused a null reference when deleting camera component in a prefab. (case 1244430)
- Fixed issue with bloom showing a thin black line after rescaling window. 
- Fixed rendergraph motion vector resolve.
- Fixed the Ray-Tracing related Debug Display not working in render graph mode.
- Fix nan in pbr sky
- Fixed Light skin not properly applied on the LookDev when switching from Dark Skin (case 1278802)
- Fixed accumulation on DX11
- Fixed issue with screen space UI not drawing on the graphics compositor (case 1279272).
- Fixed error Maximum allowed thread group count is 65535 when resolution is very high. 
- LOD meshes are now properly stripped based on the maximum lod value parameters contained in the HDRP asset.
- Fixed an inconsistency in the LOD group UI where LOD bias was not the right one.
- Fixed outlines in transitions between post-processed and plain regions in the graphics compositor (case 1278775).
- Fix decal being applied twice with LOD Crossfade.
- Fixed camera stacking for AOVs in the graphics compositor (case 1273223).
- Fixed backface selection on some shader not ignore correctly.
- Disable quad overdraw on ps4.
- Fixed error when resizing the graphics compositor's output and when re-adding a compositor in the scene
- Fixed issues with bloom, alpha and HDR layers in the compositor (case 1272621).
- Fixed alpha not having TAA applied to it.
- Fix issue with alpha output in forward.
- Fix compilation issue on Vulkan for shaders using high quality shadows in XR mode.
- Fixed wrong error message when fixing DXR resources from Wizard.
- Fixed compilation error of quad overdraw with double sided materials
- Fixed screen corruption on xbox when using TAA and Motion Blur with rendergraph. 
- Fixed UX issue in the graphics compositor related to clear depth and the defaults for new layers, add better tooltips and fix minor bugs (case 1283904)
- Fixed scene visibility not working for custom pass volumes.
- Fixed issue with several override entries in the runtime debug menu. 
- Fixed issue with rendergraph failing to execute every 30 minutes. 
- Fixed Lit ShaderGraph surface option property block to only display transmission and energy conserving specular color options for their proper material mode (case 1257050)
- Fixed nan in reflection probe when volumetric fog filtering is enabled, causing the whole probe to be invalid.
- Fixed Debug Color pixel became grey
- Fixed TAA flickering on the very edge of screen. 
- Fixed profiling scope for quality RTGI.
- Fixed the denoising and multi-sample not being used for smooth multibounce RTReflections.
- Fixed issue where multiple cameras would cause GC each frame.
- Fixed after post process rendering pass options not showing for unlit ShaderGraphs.
- Fixed null reference in the Undo callback of the graphics compositor 
- Fixed cullmode for SceneSelectionPass.
- Fixed issue that caused non-static object to not render at times in OnEnable reflection probes.
- Baked reflection probes now correctly use static sky for ambient lighting.

### Changed
- Preparation pass for RTSSShadows to be supported by render graph.
- Add tooltips with the full name of the (graphics) compositor properties to properly show large names that otherwise are clipped by the UI (case 1263590)
- Composition profile .asset files cannot be manually edited/reset by users (to avoid breaking things - case 1265631)
- Preparation pass for RTSSShadows to be supported by render graph.
- Changed the way the ray tracing property is displayed on the material (QOL 1265297).
- Exposed lens attenuation mode in default settings and remove it as a debug mode.
- Composition layers without any sub layers are now cleared to black to avoid confusion (case 1265061).
- Slight reduction of VGPR used by area light code.
- Changed thread group size for contact shadows (save 1.1ms on PS4)
- Make sure distortion stencil test happens before pixel shader is run.
- Small optimization that allows to skip motion vector prepping when the whole wave as velocity of 0.
- Improved performance to avoid generating coarse stencil buffer when not needed.
- Remove HTile generation for decals (faster without).
- Improving SSGI Filtering and fixing a blend issue with RTGI.
- Changed the Trackball UI so that it allows explicit numeric values.
- Reduce the G-buffer footprint of anisotropic materials
- Moved SSGI out of preview.
- Skip an unneeded depth buffer copy on consoles. 
- Replaced the Density Volume Texture Tool with the new 3D Texture Importer.
- Rename Raytracing Node to Raytracing Quality Keyword and rename high and low inputs as default and raytraced. All raytracing effects now use the raytraced mode but path tracing.
- Moved diffusion profile list to the HDRP default settings panel.
- Skip biquadratic resampling of vbuffer when volumetric fog filtering is enabled.
- Optimized Grain and sRGB Dithering.
- On platforms that allow it skip the first mip of the depth pyramid and compute it alongside the depth buffer used for low res transparents.
- When trying to install the local configuration package, if another one is already present the user is now asked whether they want to keep it or not.
- Improved MSAA color resolve to fix issues when very bright and very dark samples are resolved together.
- Improve performance of GPU light AABB generation
- Removed the max clamp value for the RTR, RTAO and RTGI's ray length (case 1279849).
- Meshes assigned with a decal material are not visible anymore in ray-tracing or path-tracing.
- Removed BLEND shader keywords.
- Remove a rendergraph debug option to clear resources on release from UI.
- added SV_PrimitiveID in the VaryingMesh structure for fulldebugscreenpass as well as primitiveID in FragInputs
- Changed which local frame is used for multi-bounce RTReflections.
- Move System Generated Values semantics out of VaryingsMesh structure.
- Other forms of FSAA are silently deactivated, when path tracing is on.
- Removed XRSystemTests. The GC verification is now done during playmode tests (case 1285012).
- SSR now uses the pre-refraction color pyramid.
- Various improvements for the Volumetric Fog.
- Optimizations for volumetric fog.

## [10.0.0] - 2019-06-10

### Added
- Ray tracing support for VR single-pass
- Added sharpen filter shader parameter and UI for TemporalAA to control image quality instead of hardcoded value
- Added frame settings option for custom post process and custom passes as well as custom color buffer format option.
- Add check in wizard on SRP Batcher enabled.
- Added default implementations of OnPreprocessMaterialDescription for FBX, Obj, Sketchup and 3DS file formats.
- Added custom pass fade radius
- Added after post process injection point for custom passes
- Added basic alpha compositing support - Alpha is available afterpostprocess when using FP16 buffer format.
- Added falloff distance on Reflection Probe and Planar Reflection Probe
- Added Backplate projection from the HDRISky
- Added Shadow Matte in UnlitMasterNode, which only received shadow without lighting
- Added hability to name LightLayers in HDRenderPipelineAsset
- Added a range compression factor for Reflection Probe and Planar Reflection Probe to avoid saturation of colors.
- Added path tracing support for directional, point and spot lights, as well as emission from Lit and Unlit.
- Added non temporal version of SSAO.
- Added more detailed ray tracing stats in the debug window
- Added Disc area light (bake only)
- Added a warning in the material UI to prevent transparent + subsurface-scattering combination.
- Added XR single-pass setting into HDRP asset
- Added a penumbra tint option for lights
- Added support for depth copy with XR SDK
- Added debug setting to Render Pipeline Debug Window to list the active XR views
- Added an option to filter the result of the volumetric lighting (off by default).
- Added a transmission multiplier for directional lights
- Added XR single-pass test mode to Render Pipeline Debug Window
- Added debug setting to Render Pipeline Window to list the active XR views
- Added a new refraction mode for the Lit shader (thin). Which is a box refraction with small thickness values
- Added the code to support Barn Doors for Area Lights based on a shaderconfig option.
- Added HDRPCameraBinder property binder for Visual Effect Graph
- Added "Celestial Body" controls to the Directional Light
- Added new parameters to the Physically Based Sky
- Added Reflections to the DXR Wizard
- Added the possibility to have ray traced colored and semi-transparent shadows on directional lights.
- Added a check in the custom post process template to throw an error if the default shader is not found.
- Exposed the debug overlay ratio in the debug menu.
- Added a separate frame settings for tonemapping alongside color grading.
- Added the receive fog option in the material UI for ShaderGraphs.
- Added a public virtual bool in the custom post processes API to specify if a post processes should be executed in the scene view.
- Added a menu option that checks scene issues with ray tracing. Also removed the previously existing warning at runtime.
- Added Contrast Adaptive Sharpen (CAS) Upscaling effect.
- Added APIs to update probe settings at runtime.
- Added documentation for the rayTracingSupported method in HDRP
- Added user-selectable format for the post processing passes.
- Added support for alpha channel in some post-processing passes (DoF, TAA, Uber).
- Added warnings in FrameSettings inspector when using DXR and atempting to use Asynchronous Execution.
- Exposed Stencil bits that can be used by the user.
- Added history rejection based on velocity of intersected objects for directional, point and spot lights.
- Added a affectsVolumetric field to the HDAdditionalLightData API to know if light affects volumetric fog.
- Add OS and Hardware check in the Wizard fixes for DXR.
- Added option to exclude camera motion from motion blur.
- Added semi-transparent shadows for point and spot lights.
- Added support for semi-transparent shadow for unlit shader and unlit shader graph.
- Added the alpha clip enabled toggle to the material UI for all HDRP shader graphs.
- Added Material Samples to explain how to use the lit shader features
- Added an initial implementation of ray traced sub surface scattering
- Added AssetPostprocessors and Shadergraphs to handle Arnold Standard Surface and 3DsMax Physical material import from FBX.
- Added support for Smoothness Fade start work when enabling ray traced reflections.
- Added Contact shadow, Micro shadows and Screen space refraction API documentation.
- Added script documentation for SSR, SSAO (ray tracing), GI, Light Cluster, RayTracingSettings, Ray Counters, etc.
- Added path tracing support for refraction and internal reflections.
- Added support for Thin Refraction Model and Lit's Clear Coat in Path Tracing.
- Added the Tint parameter to Sky Colored Fog.
- Added of Screen Space Reflections for Transparent materials
- Added a fallback for ray traced area light shadows in case the material is forward or the lit mode is forward.
- Added a new debug mode for light layers.
- Added an "enable" toggle to the SSR volume component.
- Added support for anisotropic specular lobes in path tracing.
- Added support for alpha clipping in path tracing.
- Added support for light cookies in path tracing.
- Added support for transparent shadows in path tracing.
- Added support for iridescence in path tracing.
- Added support for background color in path tracing.
- Added a path tracing test to the test suite.
- Added a warning and workaround instructions that appear when you enable XR single-pass after the first frame with the XR SDK.
- Added the exposure sliders to the planar reflection probe preview
- Added support for subsurface scattering in path tracing.
- Added a new mode that improves the filtering of ray traced shadows (directional, point and spot) based on the distance to the occluder.
- Added support of cookie baking and add support on Disc light.
- Added support for fog attenuation in path tracing.
- Added a new debug panel for volumes
- Added XR setting to control camera jitter for temporal effects
- Added an error message in the DrawRenderers custom pass when rendering opaque objects with an HDRP asset in DeferredOnly mode.
- Added API to enable proper recording of path traced scenes (with the Unity recorder or other tools).
- Added support for fog in Recursive rendering, ray traced reflections and ray traced indirect diffuse.
- Added an alpha blend option for recursive rendering
- Added support for stack lit for ray tracing effects.
- Added support for hair for ray tracing effects.
- Added support for alpha to coverage for HDRP shaders and shader graph
- Added support for Quality Levels to Subsurface Scattering.
- Added option to disable XR rendering on the camera settings.
- Added support for specular AA from geometric curvature in AxF
- Added support for baked AO (no input for now) in AxF
- Added an info box to warn about depth test artifacts when rendering object twice in custom passes with MSAA.
- Added a frame setting for alpha to mask.
- Added support for custom passes in the AOV API
- Added Light decomposition lighting debugging modes and support in AOV
- Added exposure compensation to Fixed exposure mode
- Added support for rasterized area light shadows in StackLit
- Added support for texture-weighted automatic exposure
- Added support for POM for emissive map
- Added alpha channel support in motion blur pass.
- Added the HDRP Compositor Tool (in Preview).
- Added a ray tracing mode option in the HDRP asset that allows to override and shader stripping.
- Added support for arbitrary resolution scaling of Volumetric Lighting to the Fog volume component.
- Added range attenuation for box-shaped spotlights.
- Added scenes for hair and fabric and decals with material samples
- Added fabric materials and textures
- Added information for fabric materials in fabric scene
- Added a DisplayInfo attribute to specify a name override and a display order for Volume Component fields (used only in default inspector for now).
- Added Min distance to contact shadows.
- Added support for Depth of Field in path tracing (by sampling the lens aperture).
- Added an API in HDRP to override the camera within the rendering of a frame (mainly for custom pass).
- Added a function (HDRenderPipeline.ResetRTHandleReferenceSize) to reset the reference size of RTHandle systems.
- Added support for AxF measurements importing into texture resources tilings.
- Added Layer parameter on Area Light to modify Layer of generated Emissive Mesh
- Added a flow map parameter to HDRI Sky
- Implemented ray traced reflections for transparent objects.
- Add a new parameter to control reflections in recursive rendering.
- Added an initial version of SSGI.
- Added Virtual Texturing cache settings to control the size of the Streaming Virtual Texturing caches.
- Added back-compatibility with builtin stereo matrices.
- Added CustomPassUtils API to simplify Blur, Copy and DrawRenderers custom passes.
- Added Histogram guided automatic exposure.
- Added few exposure debug modes.
- Added support for multiple path-traced views at once (e.g., scene and game views).
- Added support for 3DsMax's 2021 Simplified Physical Material from FBX files in the Model Importer.
- Added custom target mid grey for auto exposure.
- Added CustomPassUtils API to simplify Blur, Copy and DrawRenderers custom passes.
- Added an API in HDRP to override the camera within the rendering of a frame (mainly for custom pass).
- Added more custom pass API functions, mainly to render objects from another camera.
- Added support for transparent Unlit in path tracing.
- Added a minimal lit used for RTGI in peformance mode.
- Added procedural metering mask that can follow an object
- Added presets quality settings for RTAO and RTGI.
- Added an override for the shadow culling that allows better directional shadow maps in ray tracing effects (RTR, RTGI, RTSSS and RR).
- Added a Cloud Layer volume override.
- Added Fast Memory support for platform that support it.
- Added CPU and GPU timings for ray tracing effects.
- Added support to combine RTSSS and RTGI (1248733).
- Added IES Profile support for Point, Spot and Rectangular-Area lights
- Added support for multiple mapping modes in AxF.
- Add support of lightlayers on indirect lighting controller
- Added compute shader stripping.
- Added Cull Mode option for opaque materials and ShaderGraphs. 
- Added scene view exposure override.
- Added support for exposure curve remapping for min/max limits.
- Added presets for ray traced reflections.
- Added final image histogram debug view (both luminance and RGB).
- Added an example texture and rotation to the Cloud Layer volume override.
- Added an option to extend the camera culling for skinned mesh animation in ray tracing effects (1258547).
- Added decal layer system similar to light layer. Mesh will receive a decal when both decal layer mask matches.
- Added shader graph nodes for rendering a complex eye shader.
- Added more controls to contact shadows and increased quality in some parts. 
- Added a physically based option in DoF volume.
- Added API to check if a Camera, Light or ReflectionProbe is compatible with HDRP.
- Added path tracing test scene for normal mapping.
- Added missing API documentation.
- Remove CloudLayer
- Added quad overdraw and vertex density debug modes.

### Fixed
- fix when saved HDWizard window tab index out of range (1260273)
- Fix when rescale probe all direction below zero (1219246)
- Update documentation of HDRISky-Backplate, precise how to have Ambient Occlusion on the Backplate
- Sorting, undo, labels, layout in the Lighting Explorer.
- Fixed sky settings and materials in Shader Graph Samples package
- Fix/workaround a probable graphics driver bug in the GTAO shader.
- Fixed Hair and PBR shader graphs double sided modes
- Fixed an issue where updating an HDRP asset in the Quality setting panel would not recreate the pipeline.
- Fixed issue with point lights being considered even when occupying less than a pixel on screen (case 1183196)
- Fix a potential NaN source with iridescence (case 1183216)
- Fixed issue of spotlight breaking when minimizing the cone angle via the gizmo (case 1178279)
- Fixed issue that caused decals not to modify the roughness in the normal buffer, causing SSR to not behave correctly (case 1178336)
- Fixed lit transparent refraction with XR single-pass rendering
- Removed extra jitter for TemporalAA in VR
- Fixed ShaderGraph time in main preview
- Fixed issue on some UI elements in HDRP asset not expanding when clicking the arrow (case 1178369)
- Fixed alpha blending in custom post process
- Fixed the modification of the _AlphaCutoff property in the material UI when exposed with a ShaderGraph parameter.
- Fixed HDRP test `1218_Lit_DiffusionProfiles` on Vulkan.
- Fixed an issue where building a player in non-dev mode would generate render target error logs every frame
- Fixed crash when upgrading version of HDRP
- Fixed rendering issues with material previews
- Fixed NPE when using light module in Shuriken particle systems (1173348).
- Refresh cached shadow on editor changes
- Fixed light supported units caching (1182266)
- Fixed an issue where SSAO (that needs temporal reprojection) was still being rendered when Motion Vectors were not available (case 1184998)
- Fixed a nullref when modifying the height parameters inside the layered lit shader UI.
- Fixed Decal gizmo that become white after exiting play mode
- Fixed Decal pivot position to behave like a spotlight
- Fixed an issue where using the LightingOverrideMask would break sky reflection for regular cameras
- Fix DebugMenu FrameSettingsHistory persistency on close
- Fix DensityVolume, ReflectionProbe aned PlanarReflectionProbe advancedControl display
- Fix DXR scene serialization in wizard
- Fixed an issue where Previews would reallocate History Buffers every frame
- Fixed the SetLightLayer function in HDAdditionalLightData setting the wrong light layer
- Fix error first time a preview is created for planar
- Fixed an issue where SSR would use an incorrect roughness value on ForwardOnly (StackLit, AxF, Fabric, etc.) materials when the pipeline is configured to also allow deferred Lit.
- Fixed issues with light explorer (cases 1183468, 1183269)
- Fix dot colors in LayeredLit material inspector
- Fix undo not resetting all value when undoing the material affectation in LayerLit material
- Fix for issue that caused gizmos to render in render textures (case 1174395)
- Fixed the light emissive mesh not updated when the light was disabled/enabled
- Fixed light and shadow layer sync when setting the HDAdditionalLightData.lightlayersMask property
- Fixed a nullref when a custom post process component that was in the HDRP PP list is removed from the project
- Fixed issue that prevented decals from modifying specular occlusion (case 1178272).
- Fixed exposure of volumetric reprojection
- Fixed multi selection support for Scalable Settings in lights
- Fixed font shaders in test projects for VR by using a Shader Graph version
- Fixed refresh of baked cubemap by incrementing updateCount at the end of the bake (case 1158677).
- Fixed issue with rectangular area light when seen from the back
- Fixed decals not affecting lightmap/lightprobe
- Fixed zBufferParams with XR single-pass rendering
- Fixed moving objects not rendered in custom passes
- Fixed abstract classes listed in the + menu of the custom pass list
- Fixed custom pass that was rendered in previews
- Fixed precision error in zero value normals when applying decals (case 1181639)
- Fixed issue that triggered No Scene Lighting view in game view as well (case 1156102)
- Assign default volume profile when creating a new HDRP Asset
- Fixed fov to 0 in planar probe breaking the projection matrix (case 1182014)
- Fixed bugs with shadow caching
- Reassign the same camera for a realtime probe face render request to have appropriate history buffer during realtime probe rendering.
- Fixed issue causing wrong shading when normal map mode is Object space, no normal map is set, but a detail map is present (case 1143352)
- Fixed issue with decal and htile optimization
- Fixed TerrainLit shader compilation error regarding `_Control0_TexelSize` redefinition (case 1178480).
- Fixed warning about duplicate HDRuntimeReflectionSystem when configuring play mode without domain reload.
- Fixed an editor crash when multiple decal projectors were selected and some had null material
- Added all relevant fix actions to FixAll button in Wizard
- Moved FixAll button on top of the Wizard
- Fixed an issue where fog color was not pre-exposed correctly
- Fix priority order when custom passes are overlapping
- Fix cleanup not called when the custom pass GameObject is destroyed
- Replaced most instances of GraphicsSettings.renderPipelineAsset by GraphicsSettings.currentRenderPipeline. This should fix some parameters not working on Quality Settings overrides.
- Fixed an issue with Realtime GI not working on upgraded projects.
- Fixed issue with screen space shadows fallback texture was not set as a texture array.
- Fixed Pyramid Lights bounding box
- Fixed terrain heightmap default/null values and epsilons
- Fixed custom post-processing effects breaking when an abstract class inherited from `CustomPostProcessVolumeComponent`
- Fixed XR single-pass rendering in Editor by using ShaderConfig.s_XrMaxViews to allocate matrix array
- Multiple different skies rendered at the same time by different cameras are now handled correctly without flickering
- Fixed flickering issue happening when different volumes have shadow settings and multiple cameras are present.
- Fixed issue causing planar probes to disappear if there is no light in the scene.
- Fixed a number of issues with the prefab isolation mode (Volumes leaking from the main scene and reflection not working properly)
- Fixed an issue with fog volume component upgrade not working properly
- Fixed Spot light Pyramid Shape has shadow artifacts on aspect ratio values lower than 1
- Fixed issue with AO upsampling in XR
- Fixed camera without HDAdditionalCameraData component not rendering
- Removed the macro ENABLE_RAYTRACING for most of the ray tracing code
- Fixed prefab containing camera reloading in loop while selected in the Project view
- Fixed issue causing NaN wheh the Z scale of an object is set to 0.
- Fixed DXR shader passes attempting to render before pipeline loaded
- Fixed black ambient sky issue when importing a project after deleting Library.
- Fixed issue when upgrading a Standard transparent material (case 1186874)
- Fixed area light cookies not working properly with stack lit
- Fixed material render queue not updated when the shader is changed in the material inspector.
- Fixed a number of issues with full screen debug modes not reseting correctly when setting another mutually exclusive mode
- Fixed compile errors for platforms with no VR support
- Fixed an issue with volumetrics and RTHandle scaling (case 1155236)
- Fixed an issue where sky lighting might be updated uselessly
- Fixed issue preventing to allow setting decal material to none (case 1196129)
- Fixed XR multi-pass decals rendering
- Fixed several fields on Light Inspector that not supported Prefab overrides
- Fixed EOL for some files
- Fixed scene view rendering with volumetrics and XR enabled
- Fixed decals to work with multiple cameras
- Fixed optional clear of GBuffer (Was always on)
- Fixed render target clears with XR single-pass rendering
- Fixed HDRP samples file hierarchy
- Fixed Light units not matching light type
- Fixed QualitySettings panel not displaying HDRP Asset
- Fixed black reflection probes the first time loading a project
- Fixed y-flip in scene view with XR SDK
- Fixed Decal projectors do not immediately respond when parent object layer mask is changed in editor.
- Fixed y-flip in scene view with XR SDK
- Fixed a number of issues with Material Quality setting
- Fixed the transparent Cull Mode option in HD unlit master node settings only visible if double sided is ticked.
- Fixed an issue causing shadowed areas by contact shadows at the edge of far clip plane if contact shadow length is very close to far clip plane.
- Fixed editing a scalable settings will edit all loaded asset in memory instead of targetted asset.
- Fixed Planar reflection default viewer FOV
- Fixed flickering issues when moving the mouse in the editor with ray tracing on.
- Fixed the ShaderGraph main preview being black after switching to SSS in the master node settings
- Fixed custom fullscreen passes in VR
- Fixed camera culling masks not taken in account in custom pass volumes
- Fixed object not drawn in custom pass when using a DrawRenderers with an HDRP shader in a build.
- Fixed injection points for Custom Passes (AfterDepthAndNormal and BeforePreRefraction were missing)
- Fixed a enum to choose shader tags used for drawing objects (DepthPrepass or Forward) when there is no override material.
- Fixed lit objects in the BeforePreRefraction, BeforeTransparent and BeforePostProcess.
- Fixed the None option when binding custom pass render targets to allow binding only depth or color.
- Fixed custom pass buffers allocation so they are not allocated if they're not used.
- Fixed the Custom Pass entry in the volume create asset menu items.
- Fixed Prefab Overrides workflow on Camera.
- Fixed alignment issue in Preset for Camera.
- Fixed alignment issue in Physical part for Camera.
- Fixed FrameSettings multi-edition.
- Fixed a bug happening when denoising multiple ray traced light shadows
- Fixed minor naming issues in ShaderGraph settings
- VFX: Removed z-fight glitches that could appear when using deferred depth prepass and lit quad primitives
- VFX: Preserve specular option for lit outputs (matches HDRP lit shader)
- Fixed an issue with Metal Shader Compiler and GTAO shader for metal
- Fixed resources load issue while upgrading HDRP package.
- Fix LOD fade mask by accounting for field of view
- Fixed spot light missing from ray tracing indirect effects.
- Fixed a UI bug in the diffusion profile list after fixing them from the wizard.
- Fixed the hash collision when creating new diffusion profile assets.
- Fixed a light leaking issue with box light casting shadows (case 1184475)
- Fixed Cookie texture type in the cookie slot of lights (Now displays a warning because it is not supported).
- Fixed a nullref that happens when using the Shuriken particle light module
- Fixed alignment in Wizard
- Fixed text overflow in Wizard's helpbox
- Fixed Wizard button fix all that was not automatically grab all required fixes
- Fixed VR tab for MacOS in Wizard
- Fixed local config package workflow in Wizard
- Fixed issue with contact shadows shifting when MSAA is enabled.
- Fixed EV100 in the PBR sky
- Fixed an issue In URP where sometime the camera is not passed to the volume system and causes a null ref exception (case 1199388)
- Fixed nullref when releasing HDRP with custom pass disabled
- Fixed performance issue derived from copying stencil buffer.
- Fixed an editor freeze when importing a diffusion profile asset from a unity package.
- Fixed an exception when trying to reload a builtin resource.
- Fixed the light type intensity unit reset when switching the light type.
- Fixed compilation error related to define guards and CreateLayoutFromXrSdk()
- Fixed documentation link on CustomPassVolume.
- Fixed player build when HDRP is in the project but not assigned in the graphic settings.
- Fixed an issue where ambient probe would be black for the first face of a baked reflection probe
- VFX: Fixed Missing Reference to Visual Effect Graph Runtime Assembly
- Fixed an issue where rendering done by users in EndCameraRendering would be executed before the main render loop.
- Fixed Prefab Override in main scope of Volume.
- Fixed alignment issue in Presset of main scope of Volume.
- Fixed persistence of ShowChromeGizmo and moved it to toolbar for coherency in ReflectionProbe and PlanarReflectionProbe.
- Fixed Alignement issue in ReflectionProbe and PlanarReflectionProbe.
- Fixed Prefab override workflow issue in ReflectionProbe and PlanarReflectionProbe.
- Fixed empty MoreOptions and moved AdvancedManipulation in a dedicated location for coherency in ReflectionProbe and PlanarReflectionProbe.
- Fixed Prefab override workflow issue in DensityVolume.
- Fixed empty MoreOptions and moved AdvancedManipulation in a dedicated location for coherency in DensityVolume.
- Fix light limit counts specified on the HDRP asset
- Fixed Quality Settings for SSR, Contact Shadows and Ambient Occlusion volume components
- Fixed decalui deriving from hdshaderui instead of just shaderui
- Use DelayedIntField instead of IntField for scalable settings
- Fixed init of debug for FrameSettingsHistory on SceneView camera
- Added a fix script to handle the warning 'referenced script in (GameObject 'SceneIDMap') is missing'
- Fix Wizard load when none selected for RenderPipelineAsset
- Fixed TerrainLitGUI when per-pixel normal property is not present.
- Fixed rendering errors when enabling debug modes with custom passes
- Fix an issue that made PCSS dependent on Atlas resolution (not shadow map res)
- Fixing a bug whith histories when n>4 for ray traced shadows
- Fixing wrong behavior in ray traced shadows for mesh renderers if their cast shadow is shadow only or double sided
- Only tracing rays for shadow if the point is inside the code for spotlight shadows
- Only tracing rays if the point is inside the range for point lights
- Fixing ghosting issues when the screen space shadow  indexes change for a light with ray traced shadows
- Fixed an issue with stencil management and Xbox One build that caused corrupted output in deferred mode.
- Fixed a mismatch in behavior between the culling of shadow maps and ray traced point and spot light shadows
- Fixed recursive ray tracing not working anymore after intermediate buffer refactor.
- Fixed ray traced shadow denoising not working (history rejected all the time).
- Fixed shader warning on xbox one
- Fixed cookies not working for spot lights in ray traced reflections, ray traced GI and recursive rendering
- Fixed an inverted handling of CoatSmoothness for SSR in StackLit.
- Fixed missing distortion inputs in Lit and Unlit material UI.
- Fixed issue that propagated NaNs across multiple frames through the exposure texture.
- Fixed issue with Exclude from TAA stencil ignored.
- Fixed ray traced reflection exposure issue.
- Fixed issue with TAA history not initialising corretly scale factor for first frame
- Fixed issue with stencil test of material classification not using the correct Mask (causing false positive and bad performance with forward material in deferred)
- Fixed issue with History not reset when chaning antialiasing mode on camera
- Fixed issue with volumetric data not being initialized if default settings have volumetric and reprojection off.
- Fixed ray tracing reflection denoiser not applied in tier 1
- Fixed the vibility of ray tracing related methods.
- Fixed the diffusion profile list not saved when clicking the fix button in the material UI.
- Fixed crash when pushing bounce count higher than 1 for ray traced GI or reflections
- Fixed PCSS softness scale so that it better match ray traced reference for punctual lights.
- Fixed exposure management for the path tracer
- Fixed AxF material UI containing two advanced options settings.
- Fixed an issue where cached sky contexts were being destroyed wrongly, breaking lighting in the LookDev
- Fixed issue that clamped PCSS softness too early and not after distance scale.
- Fixed fog affect transparent on HD unlit master node
- Fixed custom post processes re-ordering not saved.
- Fixed NPE when using scalable settings
- Fixed an issue where PBR sky precomputation was reset incorrectly in some cases causing bad performance.
- Fixed a bug due to depth history begin overriden too soon
- Fixed CustomPassSampleCameraColor scale issue when called from Before Transparent injection point.
- Fixed corruption of AO in baked probes.
- Fixed issue with upgrade of projects that still had Very High as shadow filtering quality.
- Fixed issue that caused Distortion UI to appear in Lit.
- Fixed several issues with decal duplicating when editing them.
- Fixed initialization of volumetric buffer params (1204159)
- Fixed an issue where frame count was incorrectly reset for the game view, causing temporal processes to fail.
- Fixed Culling group was not disposed error.
- Fixed issues on some GPU that do not support gathers on integer textures.
- Fixed an issue with ambient probe not being initialized for the first frame after a domain reload for volumetric fog.
- Fixed the scene visibility of decal projectors and density volumes
- Fixed a leak in sky manager.
- Fixed an issue where entering playmode while the light editor is opened would produce null reference exceptions.
- Fixed the debug overlay overlapping the debug menu at runtime.
- Fixed an issue with the framecount when changing scene.
- Fixed errors that occurred when using invalid near and far clip plane values for planar reflections.
- Fixed issue with motion blur sample weighting function.
- Fixed motion vectors in MSAA.
- Fixed sun flare blending (case 1205862).
- Fixed a lot of issues related to ray traced screen space shadows.
- Fixed memory leak caused by apply distortion material not being disposed.
- Fixed Reflection probe incorrectly culled when moving its parent (case 1207660)
- Fixed a nullref when upgrading the Fog volume components while the volume is opened in the inspector.
- Fix issues where decals on PS4 would not correctly write out the tile mask causing bits of the decal to go missing.
- Use appropriate label width and text content so the label is completely visible
- Fixed an issue where final post process pass would not output the default alpha value of 1.0 when using 11_11_10 color buffer format.
- Fixed SSR issue after the MSAA Motion Vector fix.
- Fixed an issue with PCSS on directional light if punctual shadow atlas was not allocated.
- Fixed an issue where shadow resolution would be wrong on the first face of a baked reflection probe.
- Fixed issue with PCSS softness being incorrect for cascades different than the first one.
- Fixed custom post process not rendering when using multiple HDRP asset in quality settings
- Fixed probe gizmo missing id (case 1208975)
- Fixed a warning in raytracingshadowfilter.compute
- Fixed issue with AO breaking with small near plane values.
- Fixed custom post process Cleanup function not called in some cases.
- Fixed shader warning in AO code.
- Fixed a warning in simpledenoiser.compute
- Fixed tube and rectangle light culling to use their shape instead of their range as a bounding box.
- Fixed caused by using gather on a UINT texture in motion blur.
- Fix issue with ambient occlusion breaking when dynamic resolution is active.
- Fixed some possible NaN causes in Depth of Field.
- Fixed Custom Pass nullref due to the new Profiling Sample API changes
- Fixed the black/grey screen issue on after post process Custom Passes in non dev builds.
- Fixed particle lights.
- Improved behavior of lights and probe going over the HDRP asset limits.
- Fixed issue triggered when last punctual light is disabled and more than one camera is used.
- Fixed Custom Pass nullref due to the new Profiling Sample API changes
- Fixed the black/grey screen issue on after post process Custom Passes in non dev builds.
- Fixed XR rendering locked to vsync of main display with Standalone Player.
- Fixed custom pass cleanup not called at the right time when using multiple volumes.
- Fixed an issue on metal with edge of decal having artifact by delaying discard of fragments during decal projection
- Fixed various shader warning
- Fixing unnecessary memory allocations in the ray tracing cluster build
- Fixed duplicate column labels in LightEditor's light tab
- Fixed white and dark flashes on scenes with very high or very low exposure when Automatic Exposure is being used.
- Fixed an issue where passing a null ProfilingSampler would cause a null ref exception.
- Fixed memory leak in Sky when in matcap mode.
- Fixed compilation issues on platform that don't support VR.
- Fixed migration code called when we create a new HDRP asset.
- Fixed RemoveComponent on Camera contextual menu to not remove Camera while a component depend on it.
- Fixed an issue where ambient occlusion and screen space reflections editors would generate null ref exceptions when HDRP was not set as the current pipeline.
- Fixed a null reference exception in the probe UI when no HDRP asset is present.
- Fixed the outline example in the doc (sampling range was dependent on screen resolution)
- Fixed a null reference exception in the HDRI Sky editor when no HDRP asset is present.
- Fixed an issue where Decal Projectors created from script where rotated around the X axis by 90°.
- Fixed frustum used to compute Density Volumes visibility when projection matrix is oblique.
- Fixed a null reference exception in Path Tracing, Recursive Rendering and raytraced Global Illumination editors when no HDRP asset is present.
- Fix for NaNs on certain geometry with Lit shader -- [case 1210058](https://fogbugz.unity3d.com/f/cases/1210058/)
- Fixed an issue where ambient occlusion and screen space reflections editors would generate null ref exceptions when HDRP was not set as the current pipeline.
- Fixed a null reference exception in the probe UI when no HDRP asset is present.
- Fixed the outline example in the doc (sampling range was dependent on screen resolution)
- Fixed a null reference exception in the HDRI Sky editor when no HDRP asset is present.
- Fixed an issue where materials newly created from the contextual menu would have an invalid state, causing various problems until it was edited.
- Fixed transparent material created with ZWrite enabled (now it is disabled by default for new transparent materials)
- Fixed mouseover on Move and Rotate tool while DecalProjector is selected.
- Fixed wrong stencil state on some of the pixel shader versions of deferred shader.
- Fixed an issue where creating decals at runtime could cause a null reference exception.
- Fixed issue that displayed material migration dialog on the creation of new project.
- Fixed various issues with time and animated materials (cases 1210068, 1210064).
- Updated light explorer with latest changes to the Fog and fixed issues when no visual environment was present.
- Fixed not handleling properly the recieve SSR feature with ray traced reflections
- Shadow Atlas is no longer allocated for area lights when they are disabled in the shader config file.
- Avoid MRT Clear on PS4 as it is not implemented yet.
- Fixed runtime debug menu BitField control.
- Fixed the radius value used for ray traced directional light.
- Fixed compilation issues with the layered lit in ray tracing shaders.
- Fixed XR autotests viewport size rounding
- Fixed mip map slider knob displayed when cubemap have no mipmap
- Remove unnecessary skip of material upgrade dialog box.
- Fixed the profiling sample mismatch errors when enabling the profiler in play mode
- Fixed issue that caused NaNs in reflection probes on consoles.
- Fixed adjusting positive axis of Blend Distance slides the negative axis in the density volume component.
- Fixed the blend of reflections based on the weight.
- Fixed fallback for ray traced reflections when denoising is enabled.
- Fixed error spam issue with terrain detail terrainDetailUnsupported (cases 1211848)
- Fixed hardware dynamic resolution causing cropping/scaling issues in scene view (case 1158661)
- Fixed Wizard check order for `Hardware and OS` and `Direct3D12`
- Fix AO issue turning black when Far/Near plane distance is big.
- Fixed issue when opening lookdev and the lookdev volume have not been assigned yet.
- Improved memory usage of the sky system.
- Updated label in HDRP quality preference settings (case 1215100)
- Fixed Decal Projector gizmo not undoing properly (case 1216629)
- Fix a leak in the denoising of ray traced reflections.
- Fixed Alignment issue in Light Preset
- Fixed Environment Header in LightingWindow
- Fixed an issue where hair shader could write garbage in the diffuse lighting buffer, causing NaNs.
- Fixed an exposure issue with ray traced sub-surface scattering.
- Fixed runtime debug menu light hierarchy None not doing anything.
- Fixed the broken ShaderGraph preview when creating a new Lit graph.
- Fix indentation issue in preset of LayeredLit material.
- Fixed minor issues with cubemap preview in the inspector.
- Fixed wrong build error message when building for android on mac.
- Fixed an issue related to denoising ray trace area shadows.
- Fixed wrong build error message when building for android on mac.
- Fixed Wizard persistency of Direct3D12 change on domain reload.
- Fixed Wizard persistency of FixAll on domain reload.
- Fixed Wizard behaviour on domain reload.
- Fixed a potential source of NaN in planar reflection probe atlas.
- Fixed an issue with MipRatio debug mode showing _DebugMatCapTexture not being set.
- Fixed missing initialization of input params in Blit for VR.
- Fix Inf source in LTC for area lights.
- Fix issue with AO being misaligned when multiple view are visible.
- Fix issue that caused the clamp of camera rotation motion for motion blur to be ineffective.
- Fixed issue with AssetPostprocessors dependencies causing models to be imported twice when upgrading the package version.
- Fixed culling of lights with XR SDK
- Fixed memory stomp in shadow caching code, leading to overflow of Shadow request array and runtime errors.
- Fixed an issue related to transparent objects reading the ray traced indirect diffuse buffer
- Fixed an issue with filtering ray traced area lights when the intensity is high or there is an exposure.
- Fixed ill-formed include path in Depth Of Field shader.
- Fixed shader graph and ray tracing after the shader target PR.
- Fixed a bug in semi-transparent shadows (object further than the light casting shadows)
- Fix state enabled of default volume profile when in package.
- Fixed removal of MeshRenderer and MeshFilter on adding Light component.
- Fixed Ray Traced SubSurface Scattering not working with ray traced area lights
- Fixed Ray Traced SubSurface Scattering not working in forward mode.
- Fixed a bug in debug light volumes.
- Fixed a bug related to ray traced area light shadow history.
- Fixed an issue where fog sky color mode could sample NaNs in the sky cubemap.
- Fixed a leak in the PBR sky renderer.
- Added a tooltip to the Ambient Mode parameter in the Visual Envionment volume component.
- Static lighting sky now takes the default volume into account (this fixes discrepancies between baked and realtime lighting).
- Fixed a leak in the sky system.
- Removed MSAA Buffers allocation when lit shader mode is set to "deferred only".
- Fixed invalid cast for realtime reflection probes (case 1220504)
- Fixed invalid game view rendering when disabling all cameras in the scene (case 1105163)
- Hide reflection probes in the renderer components.
- Fixed infinite reload loop while displaying Light's Shadow's Link Light Layer in Inspector of Prefab Asset.
- Fixed the culling was not disposed error in build log.
- Fixed the cookie atlas size and planar atlas size being too big after an upgrade of the HDRP asset.
- Fixed transparent SSR for shader graph.
- Fixed an issue with emissive light meshes not being in the RAS.
- Fixed DXR player build
- Fixed the HDRP asset migration code not being called after an upgrade of the package
- Fixed draw renderers custom pass out of bound exception
- Fixed the PBR shader rendering in deferred
- Fixed some typos in debug menu (case 1224594)
- Fixed ray traced point and spot lights shadows not rejecting istory when semi-transparent or colored.
- Fixed a warning due to StaticLightingSky when reloading domain in some cases.
- Fixed the MaxLightCount being displayed when the light volume debug menu is on ColorAndEdge.
- Fixed issue with unclear naming of debug menu for decals.
- Fixed z-fighting in scene view when scene lighting is off (case 1203927)
- Fixed issue that prevented cubemap thumbnails from rendering (only on D3D11 and Metal).
- Fixed ray tracing with VR single-pass
- Fix an exception in ray tracing that happens if two LOD levels are using the same mesh renderer.
- Fixed error in the console when switching shader to decal in the material UI.
- Fixed an issue with refraction model and ray traced recursive rendering (case 1198578).
- Fixed an issue where a dynamic sky changing any frame may not update the ambient probe.
- Fixed cubemap thumbnail generation at project load time.
- Fixed cubemap thumbnail generation at project load time. 
- Fixed XR culling with multiple cameras
- Fixed XR single-pass with Mock HMD plugin
- Fixed sRGB mismatch with XR SDK
- Fixed an issue where default volume would not update when switching profile.
- Fixed issue with uncached reflection probe cameras reseting the debug mode (case 1224601) 
- Fixed an issue where AO override would not override specular occlusion.
- Fixed an issue where Volume inspector might not refresh correctly in some cases.
- Fixed render texture with XR
- Fixed issue with resources being accessed before initialization process has been performed completely. 
- Half fixed shuriken particle light that cast shadows (only the first one will be correct)
- Fixed issue with atmospheric fog turning black if a planar reflection probe is placed below ground level. (case 1226588)
- Fixed custom pass GC alloc issue in CustomPassVolume.GetActiveVolumes().
- Fixed a bug where instanced shadergraph shaders wouldn't compile on PS4.
- Fixed an issue related to the envlightdatasrt not being bound in recursive rendering.
- Fixed shadow cascade tooltip when using the metric mode (case 1229232)
- Fixed how the area light influence volume is computed to match rasterization.
- Focus on Decal uses the extends of the projectors
- Fixed usage of light size data that are not available at runtime.
- Fixed the depth buffer copy made before custom pass after opaque and normal injection point.
- Fix for issue that prevented scene from being completely saved when baked reflection probes are present and lighting is set to auto generate.
- Fixed drag area width at left of Light's intensity field in Inspector.
- Fixed light type resolution when performing a reset on HDAdditionalLightData (case 1220931)
- Fixed reliance on atan2 undefined behavior in motion vector debug shader.
- Fixed an usage of a a compute buffer not bound (1229964)
- Fixed an issue where changing the default volume profile from another inspector would not update the default volume editor.
- Fix issues in the post process system with RenderTexture being invalid in some cases, causing rendering problems.
- Fixed an issue where unncessarily serialized members in StaticLightingSky component would change each time the scene is changed.
- Fixed a weird behavior in the scalable settings drawing when the space becomes tiny (1212045).
- Fixed a regression in the ray traced indirect diffuse due to the new probe system.
- Fix for range compression factor for probes going negative (now clamped to positive values).
- Fixed path validation when creating new volume profile (case 1229933)
- Fixed a bug where Decal Shader Graphs would not recieve reprojected Position, Normal, or Bitangent data. (1239921)
- Fix reflection hierarchy for CARPAINT in AxF.
- Fix precise fresnel for delta lights for SVBRDF in AxF.
- Fixed the debug exposure mode for display sky reflection and debug view baked lighting
- Fixed MSAA depth resolve when there is no motion vectors
- Fixed various object leaks in HDRP.
- Fixed compile error with XR SubsystemManager.
- Fix for assertion triggering sometimes when saving a newly created lit shader graph (case 1230996)
- Fixed culling of planar reflection probes that change position (case 1218651)
- Fixed null reference when processing lightprobe (case 1235285)
- Fix issue causing wrong planar reflection rendering when more than one camera is present.
- Fix black screen in XR when HDRP package is present but not used.
- Fixed an issue with the specularFGD term being used when the material has a clear coat (lit shader).
- Fixed white flash happening with auto-exposure in some cases (case 1223774)
- Fixed NaN which can appear with real time reflection and inf value
- Fixed an issue that was collapsing the volume components in the HDRP default settings
- Fixed warning about missing bound decal buffer
- Fixed shader warning on Xbox for ResolveStencilBuffer.compute. 
- Fixed PBR shader ZTest rendering in deferred.
- Replaced commands incompatible with async compute in light list build process.
- Diffusion Profile and Material references in HDRP materials are now correctly exported to unity packages. Note that the diffusion profile or the material references need to be edited once before this can work properly.
- Fix MaterialBalls having same guid issue
- Fix spelling and grammatical errors in material samples
- Fixed unneeded cookie texture allocation for cone stop lights.
- Fixed scalarization code for contact shadows.
- Fixed volume debug in playmode
- Fixed issue when toggling anything in HDRP asset that will produce an error (case 1238155)
- Fixed shader warning in PCSS code when using Vulkan.
- Fixed decal that aren't working without Metal and Ambient Occlusion option enabled.
- Fixed an error about procedural sky being logged by mistake.
- Fixed shadowmask UI now correctly showing shadowmask disable
- Made more explicit the warning about raytracing and asynchronous compute. Also fixed the condition in which it appears.
- Fixed a null ref exception in static sky when the default volume profile is invalid.
- DXR: Fixed shader compilation error with shader graph and pathtracer
- Fixed SceneView Draw Modes not being properly updated after opening new scene view panels or changing the editor layout.
- VFX: Removed irrelevant queues in render queue selection from HDRP outputs
- VFX: Motion Vector are correctly renderered with MSAA [Case 1240754](https://issuetracker.unity3d.com/product/unity/issues/guid/1240754/)
- Fixed a cause of NaN when a normal of 0-length is generated (usually via shadergraph). 
- Fixed issue with screen-space shadows not enabled properly when RT is disabled (case 1235821)
- Fixed a performance issue with stochastic ray traced area shadows.
- Fixed cookie texture not updated when changing an import settings (srgb for example).
- Fixed flickering of the game/scene view when lookdev is running.
- Fixed issue with reflection probes in realtime time mode with OnEnable baking having wrong lighting with sky set to dynamic (case 1238047).
- Fixed transparent motion vectors not working when in MSAA.
- Fix error when removing DecalProjector from component contextual menu (case 1243960)
- Fixed issue with post process when running in RGBA16 and an object with additive blending is in the scene.
- Fixed corrupted values on LayeredLit when using Vertex Color multiply mode to multiply and MSAA is activated. 
- Fix conflicts with Handles manipulation when performing a Reset in DecalComponent (case 1238833)
- Fixed depth prepass and postpass being disabled after changing the shader in the material UI.
- Fixed issue with sceneview camera settings not being saved after Editor restart.
- Fixed issue when switching back to custom sensor type in physical camera settings (case 1244350).
- Fixed a null ref exception when running playmode tests with the render pipeline debug window opened.
- Fixed some GCAlloc in the debug window.
- Fixed shader graphs not casting semi-transparent and color shadows (case 1242617)
- Fixed thin refraction mode not working properly.
- Fixed assert on tests caused by probe culling results being requested when culling did not happen. (case 1246169) 
- Fixed over consumption of GPU memory by the Physically Based Sky.
- Fixed an invalid rotation in Planar Reflection Probe editor display, that was causing an error message (case 1182022)
- Put more information in Camera background type tooltip and fixed inconsistent exposure behavior when changing bg type.
- Fixed issue that caused not all baked reflection to be deleted upon clicking "Clear Baked Data" in the lighting menu (case 1136080)
- Fixed an issue where asset preview could be rendered white because of static lighting sky.
- Fixed an issue where static lighting was not updated when removing the static lighting sky profile.
- Fixed the show cookie atlas debug mode not displaying correctly when enabling the clear cookie atlas option.
- Fixed various multi-editing issues when changing Emission parameters.
- Fixed error when undo a Reflection Probe removal in a prefab instance. (case 1244047)
- Fixed Microshadow not working correctly in deferred with LightLayers
- Tentative fix for missing include in depth of field shaders.
- Fixed the light overlap scene view draw mode (wasn't working at all).
- Fixed taaFrameIndex and XR tests 4052 and 4053
- Fixed the prefab integration of custom passes (Prefab Override Highlight not working as expected).
- Cloned volume profile from read only assets are created in the root of the project. (case 1154961)
- Fixed Wizard check on default volume profile to also check it is not the default one in package.
- Fix erroneous central depth sampling in TAA.
- Fixed light layers not correctly disabled when the lightlayers is set to Nothing and Lightlayers isn't enabled in HDRP Asset
- Fixed issue with Model Importer materials falling back to the Legacy default material instead of HDRP's default material when import happens at Editor startup.
- Fixed a wrong condition in CameraSwitcher, potentially causing out of bound exceptions.
- Fixed an issue where editing the Look Dev default profile would not reflect directly in the Look Dev window.
- Fixed a bug where the light list is not cleared but still used when resizing the RT.
- Fixed exposure debug shader with XR single-pass rendering.
- Fixed issues with scene view and transparent motion vectors.
- Fixed black screens for linux/HDRP (1246407)
- Fixed a vulkan and metal warning in the SSGI compute shader.
- Fixed an exception due to the color pyramid not allocated when SSGI is enabled.
- Fixed an issue with the first Depth history was incorrectly copied.
- Fixed path traced DoF focusing issue
- Fix an issue with the half resolution Mode (performance)
- Fix an issue with the color intensity of emissive for performance rtgi
- Fixed issue with rendering being mostly broken when target platform disables VR. 
- Workaround an issue caused by GetKernelThreadGroupSizes  failing to retrieve correct group size. 
- Fix issue with fast memory and rendergraph. 
- Fixed transparent motion vector framesetting not sanitized.
- Fixed wrong order of post process frame settings.
- Fixed white flash when enabling SSR or SSGI.
- The ray traced indrect diffuse and RTGI were combined wrongly with the rest of the lighting (1254318).
- Fixed an exception happening when using RTSSS without using RTShadows.
- Fix inconsistencies with transparent motion vectors and opaque by allowing camera only transparent motion vectors.
- Fix reflection probe frame settings override
- Fixed certain shadow bias artifacts present in volumetric lighting (case 1231885).
- Fixed area light cookie not updated when switch the light type from a spot that had a cookie.
- Fixed issue with dynamic resolution updating when not in play mode.
- Fixed issue with Contrast Adaptive Sharpening upsample mode and preview camera.
- Fix issue causing blocky artifacts when decals affect metallic and are applied on material with specular color workflow.
- Fixed issue with depth pyramid generation and dynamic resolution.
- Fixed an issue where decals were duplicated in prefab isolation mode.
- Fixed an issue where rendering preview with MSAA might generate render graph errors.
- Fixed compile error in PS4 for planar reflection filtering.
- Fixed issue with blue line in prefabs for volume mode.
- Fixing the internsity being applied to RTAO too early leading to unexpected results (1254626).
- Fix issue that caused sky to incorrectly render when using a custom projection matrix.
- Fixed null reference exception when using depth pre/post pass in shadergraph with alpha clip in the material.
- Appropriately constraint blend distance of reflection probe while editing with the inspector (case 1248931)
- Fixed AxF handling of roughness for Blinn-Phong type materials
- Fixed AxF UI errors when surface type is switched to transparent
- Fixed a serialization issue, preventing quality level parameters to undo/redo and update scene view on change.
- Fixed an exception occuring when a camera doesn't have an HDAdditionalCameraData (1254383).
- Fixed ray tracing with XR single-pass.
- Fixed warning in HDAdditionalLightData OnValidate (cases 1250864, 1244578)
- Fixed a bug related to denoising ray traced reflections.
- Fixed nullref in the layered lit material inspector.
- Fixed an issue where manipulating the color wheels in a volume component would reset the cursor every time.
- Fixed an issue where static sky lighting would not be updated for a new scene until it's reloaded at least once.
- Fixed culling for decals when used in prefabs and edited in context.
- Force to rebake probe with missing baked texture. (1253367)
- Fix supported Mac platform detection to handle new major version (11.0) properly
- Fixed typo in the Render Pipeline Wizard under HDRP+VR
- Change transparent SSR name in frame settings to avoid clipping. 
- Fixed missing include guards in shadow hlsl files.
- Repaint the scene view whenever the scene exposure override is changed.
- Fixed an error when clearing the SSGI history texture at creation time (1259930).
- Fixed alpha to mask reset when toggling alpha test in the material UI.
- Fixed an issue where opening the look dev window with the light theme would make the window blink and eventually crash unity.
- Fixed fallback for ray tracing and light layers (1258837).
- Fixed Sorting Priority not displayed correctly in the DrawRenderers custom pass UI.
- Fixed glitch in Project settings window when selecting diffusion profiles in material section (case 1253090)
- Fixed issue with light layers bigger than 8 (and above the supported range). 
- Fixed issue with culling layer mask of area light's emissive mesh 
- Fixed overused the atlas for Animated/Render Target Cookies (1259930).
- Fixed errors when switching area light to disk shape while an area emissive mesh was displayed.
- Fixed default frame settings MSAA toggle for reflection probes (case 1247631)
- Fixed the transparent SSR dependency not being properly disabled according to the asset dependencies (1260271).
- Fixed issue with completely black AO on double sided materials when normal mode is set to None.
- Fixed UI drawing of the quaternion (1251235)
- Fix an issue with the quality mode and perf mode on RTR and RTGI and getting rid of unwanted nans (1256923).
- Fixed unitialized ray tracing resources when using non-default HDRP asset (case 1259467).
- Fixed overused the atlas for Animated/Render Target Cookies (1259930).
- Fixed sky asserts with XR multipass
- Fixed for area light not updating baked light result when modifying with gizmo.
- Fixed robustness issue with GetOddNegativeScale() in ray tracing, which was impacting normal mapping (1261160).
- Fixed regression where moving face of the probe gizmo was not moving its position anymore.
- Fixed XR single-pass macros in tessellation shaders.
- Fixed path-traced subsurface scattering mixing with diffuse and specular BRDFs (1250601).
- Fixed custom pass re-ordering issues.
- Improved robustness of normal mapping when scale is 0, and mapping is extreme (normals in or below the tangent plane).
- Fixed XR Display providers not getting zNear and zFar plane distances passed to them when in HDRP.
- Fixed rendering breaking when disabling tonemapping in the frame settings.
- Fixed issue with serialization of exposure modes in volume profiles not being consistent between HDRP versions (case 1261385).
- Fixed issue with duplicate names in newly created sub-layers in the graphics compositor (case 1263093).
- Remove MSAA debug mode when renderpipeline asset has no MSAA
- Fixed some post processing using motion vectors when they are disabled
- Fixed the multiplier of the environement lights being overriden with a wrong value for ray tracing (1260311).
- Fixed a series of exceptions happening when trying to load an asset during wizard execution (1262171).
- Fixed an issue with Stacklit shader not compiling correctly in player with debug display on (1260579)
- Fixed couple issues in the dependence of building the ray tracing acceleration structure.
- Fix sun disk intensity
- Fixed unwanted ghosting for smooth surfaces.
- Fixing an issue in the recursive rendering flag texture usage.
- Fixed a missing dependecy for choosing to evaluate transparent SSR.
- Fixed issue that failed compilation when XR is disabled.
- Fixed a compilation error in the IES code.
- Fixed issue with dynamic resolution handler when no OnResolutionChange callback is specified. 
- Fixed multiple volumes, planar reflection, and decal projector position when creating them from the menu.
- Reduced the number of global keyword used in deferredTile.shader
- Fixed incorrect processing of Ambient occlusion probe (9% error was introduced)
- Fixed multiedition of framesettings drop down (case 1270044)
- Fixed planar probe gizmo

### Changed
- Improve MIP selection for decals on Transparents
- Color buffer pyramid is not allocated anymore if neither refraction nor distortion are enabled
- Rename Emission Radius to Radius in UI in Point, Spot
- Angular Diameter parameter for directional light is no longuer an advanced property
- DXR: Remove Light Radius and Angular Diamater of Raytrace shadow. Angular Diameter and Radius are used instead.
- Remove MaxSmoothness parameters from UI for point, spot and directional light. The MaxSmoothness is now deduce from Radius Parameters
- DXR: Remove the Ray Tracing Environement Component. Add a Layer Mask to the ray Tracing volume components to define which objects are taken into account for each effect.
- Removed second cubemaps used for shadowing in lookdev
- Disable Physically Based Sky below ground
- Increase max limit of area light and reflection probe to 128
- Change default texture for detailmap to grey
- Optimize Shadow RT load on Tile based architecture platforms.
- Improved quality of SSAO.
- Moved RequestShadowMapRendering() back to public API.
- Update HDRP DXR Wizard with an option to automatically clone the hdrp config package and setup raytracing to 1 in shaders file.
- Added SceneSelection pass for TerrainLit shader.
- Simplified Light's type API regrouping the logic in one place (Check type in HDAdditionalLightData)
- The support of LOD CrossFade (Dithering transition) in master nodes now required to enable it in the master node settings (Save variant)
- Improved shadow bias, by removing constant depth bias and substituting it with slope-scale bias.
- Fix the default stencil values when a material is created from a SSS ShaderGraph.
- Tweak test asset to be compatible with XR: unlit SG material for canvas and double-side font material
- Slightly tweaked the behaviour of bloom when resolution is low to reduce artifacts.
- Hidden fields in Light Inspector that is not relevant while in BakingOnly mode.
- Changed parametrization of PCSS, now softness is derived from angular diameter (for directional lights) or shape radius (for point/spot lights) and min filter size is now in the [0..1] range.
- Moved the copy of the geometry history buffers to right after the depth mip chain generation.
- Rename "Luminance" to "Nits" in UX for physical light unit
- Rename FrameSettings "SkyLighting" to "SkyReflection"
- Reworked XR automated tests
- The ray traced screen space shadow history for directional, spot and point lights is discarded if the light transform has changed.
- Changed the behavior for ray tracing in case a mesh renderer has both transparent and opaque submeshes.
- Improve history buffer management
- Replaced PlayerSettings.virtualRealitySupported with XRGraphics.tryEnable.
- Remove redundant FrameSettings RealTimePlanarReflection
- Improved a bit the GC calls generated during the rendering.
- Material update is now only triggered when the relevant settings are touched in the shader graph master nodes
- Changed the way Sky Intensity (on Sky volume components) is handled. It's now a combo box where users can choose between Exposure, Multiplier or Lux (for HDRI sky only) instead of both multiplier and exposure being applied all the time. Added a new menu item to convert old profiles.
- Change how method for specular occlusions is decided on inspector shader (Lit, LitTesselation, LayeredLit, LayeredLitTessellation)
- Unlocked SSS, SSR, Motion Vectors and Distortion frame settings for reflections probes.
- Hide unused LOD settings in Quality Settings legacy window.
- Reduced the constrained distance for temporal reprojection of ray tracing denoising
- Removed shadow near plane from the Directional Light Shadow UI.
- Improved the performances of custom pass culling.
- The scene view camera now replicates the physical parameters from the camera tagged as "MainCamera".
- Reduced the number of GC.Alloc calls, one simple scene without plarnar / probes, it should be 0B.
- Renamed ProfilingSample to ProfilingScope and unified API. Added GPU Timings.
- Updated macros to be compatible with the new shader preprocessor.
- Ray tracing reflection temporal filtering is now done in pre-exposed space
- Search field selects the appropriate fields in both project settings panels 'HDRP Default Settings' and 'Quality/HDRP'
- Disabled the refraction and transmission map keywords if the material is opaque.
- Keep celestial bodies outside the atmosphere.
- Updated the MSAA documentation to specify what features HDRP supports MSAA for and what features it does not.
- Shader use for Runtime Debug Display are now correctly stripper when doing a release build
- Now each camera has its own Volume Stack. This allows Volume Parameters to be updated as early as possible and be ready for the whole frame without conflicts between cameras.
- Disable Async for SSR, SSAO and Contact shadow when aggregated ray tracing frame setting is on.
- Improved performance when entering play mode without domain reload by a factor of ~25
- Renamed the camera profiling sample to include the camera name
- Discarding the ray tracing history for AO, reflection, diffuse shadows and GI when the viewport size changes.
- Renamed the camera profiling sample to include the camera name
- Renamed the post processing graphic formats to match the new convention.
- The restart in Wizard for DXR will always be last fix from now on
- Refactoring pre-existing materials to share more shader code between rasterization and ray tracing.
- Setting a material's Refraction Model to Thin does not overwrite the Thickness and Transmission Absorption Distance anymore.
- Removed Wind textures from runtime as wind is no longer built into the pipeline
- Changed Shader Graph titles of master nodes to be more easily searchable ("HDRP/x" -> "x (HDRP)")
- Expose StartSinglePass() and StopSinglePass() as public interface for XRPass
- Replaced the Texture array for 2D cookies (spot, area and directional lights) and for planar reflections by an atlas.
- Moved the tier defining from the asset to the concerned volume components.
- Changing from a tier management to a "mode" management for reflection and GI and removing the ability to enable/disable deferred and ray bining (they are now implied by performance mode)
- The default FrameSettings for ScreenSpaceShadows is set to true for Camera in order to give a better workflow for DXR.
- Refactor internal usage of Stencil bits.
- Changed how the material upgrader works and added documentation for it.
- Custom passes now disable the stencil when overwriting the depth and not writing into it.
- Renamed the camera profiling sample to include the camera name
- Changed the way the shadow casting property of transparent and tranmissive materials is handeled for ray tracing.
- Changed inspector materials stencil setting code to have more sharing.
- Updated the default scene and default DXR scene and DefaultVolumeProfile.
- Changed the way the length parameter is used for ray traced contact shadows.
- Improved the coherency of PCSS blur between cascades.
- Updated VR checks in Wizard to reflect new XR System.
- Removing unused alpha threshold depth prepass and post pass for fabric shader graph.
- Transform result from CIE XYZ to sRGB color space in EvalSensitivity for iridescence.
- Moved BeginCameraRendering callback right before culling.
- Changed the visibility of the Indirect Lighting Controller component to public.
- Renamed the cubemap used for diffuse convolution to a more explicit name for the memory profiler.
- Improved behaviour of transmission color on transparent surfaces in path tracing.
- Light dimmer can now get values higher than one and was renamed to multiplier in the UI.
- Removed info box requesting volume component for Visual Environment and updated the documentation with the relevant information.
- Improved light selection oracle for light sampling in path tracing.
- Stripped ray tracing subsurface passes with ray tracing is not enabled.
- Remove LOD cross fade code for ray tracing shaders
- Removed legacy VR code
- Add range-based clipping to box lights (case 1178780)
- Improve area light culling (case 1085873)
- Light Hierarchy debug mode can now adjust Debug Exposure for visualizing high exposure scenes.
- Rejecting history for ray traced reflections based on a threshold evaluated on the neighborhood of the sampled history.
- Renamed "Environment" to "Reflection Probes" in tile/cluster debug menu.
- Utilities namespace is obsolete, moved its content to UnityEngine.Rendering (case 1204677)
- Obsolete Utilities namespace was removed, instead use UnityEngine.Rendering (case 1204677)
- Moved most of the compute shaders to the multi_compile API instead of multiple kernels.
- Use multi_compile API for deferred compute shader with shadow mask.
- Remove the raytracing rendering queue system to make recursive raytraced material work when raytracing is disabled
- Changed a few resources used by ray tracing shaders to be global resources (using register space1) for improved CPU performance.
- All custom pass volumes are now executed for one injection point instead of the first one.
- Hidden unsupported choice in emission in Materials
- Temporal Anti aliasing improvements.
- Optimized PrepareLightsForGPU (cost reduced by over 25%) and PrepareGPULightData (around twice as fast now).
- Moved scene view camera settings for HDRP from the preferences window to the scene view camera settings window.
- Updated shaders to be compatible with Microsoft's DXC.
- Debug exposure in debug menu have been replace to debug exposure compensation in EV100 space and is always visible.
- Further optimized PrepareLightsForGPU (3x faster with few shadows, 1.4x faster with a lot of shadows or equivalently cost reduced by 68% to 37%).
- Raytracing: Replaced the DIFFUSE_LIGHTING_ONLY multicompile by a uniform.
- Raytracing: Removed the dynamic lightmap multicompile.
- Raytracing: Remove the LOD cross fade multi compile for ray tracing.
- Cookie are now supported in lightmaper. All lights casting cookie and baked will now include cookie influence.
- Avoid building the mip chain a second time for SSR for transparent objects.
- Replaced "High Quality" Subsurface Scattering with a set of Quality Levels.
- Replaced "High Quality" Volumetric Lighting with "Screen Resolution Percentage" and "Volume Slice Count" on the Fog volume component.
- Merged material samples and shader samples
- Update material samples scene visuals
- Use multi_compile API for deferred compute shader with shadow mask.
- Made the StaticLightingSky class public so that users can change it by script for baking purpose.
- Shadowmask and realtime reflectoin probe property are hide in Quality settings
- Improved performance of reflection probe management when using a lot of probes.
- Ignoring the disable SSR flags for recursive rendering.
- Removed logic in the UI to disable parameters for contact shadows and fog volume components as it was going against the concept of the volume system.
- Fixed the sub surface mask not being taken into account when computing ray traced sub surface scattering.
- MSAA Within Forward Frame Setting is now enabled by default on Cameras when new Render Pipeline Asset is created
- Slightly changed the TAA anti-flicker mechanism so that it is more aggressive on almost static images (only on High preset for now).
- Changed default exposure compensation to 0.
- Refactored shadow caching system.
- Removed experimental namespace for ray tracing code.
- Increase limit for max numbers of lights in UX
- Removed direct use of BSDFData in the path tracing pass, delegated to the material instead.
- Pre-warm the RTHandle system to reduce the amount of memory allocations and the total memory needed at all points. 
- DXR: Only read the geometric attributes that are required using the share pass info and shader graph defines.
- DXR: Dispatch binned rays in 1D instead of 2D.
- Lit and LayeredLit tessellation cross lod fade don't used dithering anymore between LOD but fade the tessellation height instead. Allow a smoother transition
- Changed the way planar reflections are filtered in order to be a bit more "physically based".
- Increased path tracing BSDFs roughness range from [0.001, 0.999] to [0.00001, 0.99999].
- Changing the default SSGI radius for the all configurations.
- Changed the default parameters for quality RTGI to match expected behavior.
- Add color clear pass while rendering XR occlusion mesh to avoid leaks.
- Only use one texture for ray traced reflection upscaling.
- Adjust the upscale radius based on the roughness value.
- DXR: Changed the way the filter size is decided for directional, point and spot shadows.
- Changed the default exposure mode to "Automatic (Histogram)", along with "Limit Min" to -4 and "Limit Max" to 16.
- Replaced the default scene system with the builtin Scene Template feature.
- Changed extensions of shader CAS include files.
- Making the planar probe atlas's format match the color buffer's format.
- Removing the planarReflectionCacheCompressed setting from asset.
- SHADERPASS for TransparentDepthPrepass and TransparentDepthPostpass identification is using respectively SHADERPASS_TRANSPARENT_DEPTH_PREPASS and SHADERPASS_TRANSPARENT_DEPTH_POSTPASS
- Moved the Parallax Occlusion Mapping node into Shader Graph.
- Renamed the debug name from SSAO to ScreenSpaceAmbientOcclusion (1254974).
- Added missing tooltips and improved the UI of the aperture control (case 1254916).
- Fixed wrong tooltips in the Dof Volume (case 1256641).
- The `CustomPassLoadCameraColor` and `CustomPassSampleCameraColor` functions now returns the correct color buffer when used in after post process instead of the color pyramid (which didn't had post processes).
- PBR Sky now doesn't go black when going below sea level, but it instead freezes calculation as if on the horizon. 
- Fixed an issue with quality setting foldouts not opening when clicking on them (1253088).
- Shutter speed can now be changed by dragging the mouse over the UI label (case 1245007).
- Remove the 'Point Cube Size' for cookie, use the Cubemap size directly.
- VFXTarget with Unlit now allows EmissiveColor output to be consistent with HDRP unlit.
- Only building the RTAS if there is an effect that will require it (1262217).
- Fixed the first ray tracing frame not having the light cluster being set up properly (1260311).
- Render graph pre-setup for ray traced ambient occlusion.
- Avoid casting multiple rays and denoising for hard directional, point and spot ray traced shadows (1261040).
- Making sure the preview cameras do not use ray tracing effects due to a by design issue to build ray tracing acceleration structures (1262166).
- Preparing ray traced reflections for the render graph support (performance and quality).
- Preparing recursive rendering for the render graph port.
- Preparation pass for RTGI, temporal filter and diffuse denoiser for render graph.
- Updated the documentation for the DXR implementation.
- Changed the DXR wizard to support optional checks.
- Changed the DXR wizard steps.
- Preparation pass for RTSSS to be supported by render graph.
- Changed the color space of EmissiveColorLDR property on all shader. Was linear but should have been sRGB. Auto upgrade script handle the conversion.

## [7.1.1] - 2019-09-05

### Added
- Transparency Overdraw debug mode. Allows to visualize transparent objects draw calls as an "heat map".
- Enabled single-pass instancing support for XR SDK with new API cmd.SetInstanceMultiplier()
- XR settings are now available in the HDRP asset
- Support for Material Quality in Shader Graph
- Material Quality support selection in HDRP Asset
- Renamed XR shader macro from UNITY_STEREO_ASSIGN_COMPUTE_EYE_INDEX to UNITY_XR_ASSIGN_VIEW_INDEX
- Raytracing ShaderGraph node for HDRP shaders
- Custom passes volume component with 3 injection points: Before Rendering, Before Transparent and Before Post Process
- Alpha channel is now properly exported to camera render textures when using FP16 color buffer format
- Support for XR SDK mirror view modes
- HD Master nodes in Shader Graph now support Normal and Tangent modification in vertex stage.
- DepthOfFieldCoC option in the fullscreen debug modes.
- Added override Ambient Occlusion option on debug windows
- Added Custom Post Processes with 3 injection points: Before Transparent, Before Post Process and After Post Process
- Added draft of minimal interactive path tracing (experimental) based on DXR API - Support only 4 area light, lit and unlit shader (non-shadergraph)
- Small adjustments to TAA anti flicker (more aggressive on high values).

### Fixed
- Fixed wizard infinite loop on cancellation
- Fixed with compute shader error about too many threads in threadgroup on low GPU
- Fixed invalid contact shadow shaders being created on metal
- Fixed a bug where if Assembly.GetTypes throws an exception due to mis-versioned dlls, then no preprocessors are used in the shader stripper
- Fixed typo in AXF decal property preventing to compile
- Fixed reflection probe with XR single-pass and FPTL
- Fixed force gizmo shown when selecting camera in hierarchy
- Fixed issue with XR occlusion mesh and dynamic resolution
- Fixed an issue where lighting compute buffers were re-created with the wrong size when resizing the window, causing tile artefacts at the top of the screen.
- Fix FrameSettings names and tooltips
- Fixed error with XR SDK when the Editor is not in focus
- Fixed errors with RenderGraph, XR SDK and occlusion mesh
- Fixed shadow routines compilation errors when "real" type is a typedef on "half".
- Fixed toggle volumetric lighting in the light UI
- Fixed post-processing history reset handling rt-scale incorrectly
- Fixed crash with terrain and XR multi-pass
- Fixed ShaderGraph material synchronization issues
- Fixed a null reference exception when using an Emissive texture with Unlit shader (case 1181335)
- Fixed an issue where area lights and point lights where not counted separately with regards to max lights on screen (case 1183196)
- Fixed an SSR and Subsurface Scattering issue (appearing black) when using XR.

### Changed
- Update Wizard layout.
- Remove almost all Garbage collection call within a frame.
- Rename property AdditionalVeclocityChange to AddPrecomputeVelocity
- Call the End/Begin camera rendering callbacks for camera with customRender enabled
- Changeg framesettings migration order of postprocess flags as a pr for reflection settings flags have been backported to 2019.2
- Replaced usage of ENABLE_VR in XRSystem.cs by version defines based on the presence of the built-in VR and XR modules
- Added an update virtual function to the SkyRenderer class. This is called once per frame. This allows a given renderer to amortize heavy computation at the rate it chooses. Currently only the physically based sky implements this.
- Removed mandatory XRPass argument in HDCamera.GetOrCreate()
- Restored the HDCamera parameter to the sky rendering builtin parameters.
- Removed usage of StructuredBuffer for XR View Constants
- Expose Direct Specular Lighting control in FrameSettings
- Deprecated ExponentialFog and VolumetricFog volume components. Now there is only one exponential fog component (Fog) which can add Volumetric Fog as an option. Added a script in Edit -> Render Pipeline -> Upgrade Fog Volume Components.

## [7.0.1] - 2019-07-25

### Added
- Added option in the config package to disable globally Area Lights and to select shadow quality settings for the deferred pipeline.
- When shader log stripping is enabled, shader stripper statistics will be written at `Temp/shader-strip.json`
- Occlusion mesh support from XR SDK

### Fixed
- Fixed XR SDK mirror view blit, cleanup some XRTODO and removed XRDebug.cs
- Fixed culling for volumetrics with XR single-pass rendering
- Fix shadergraph material pass setup not called
- Fixed documentation links in component's Inspector header bar
- Cookies using the render texture output from a camera are now properly updated
- Allow in ShaderGraph to enable pre/post pass when the alpha clip is disabled

### Changed
- RenderQueue for Opaque now start at Background instead of Geometry.
- Clamp the area light size for scripting API when we change the light type
- Added a warning in the material UI when the diffusion profile assigned is not in the HDRP asset


## [7.0.0] - 2019-07-17

### Added
- `Fixed`, `Viewer`, and `Automatic` modes to compute the FOV used when rendering a `PlanarReflectionProbe`
- A checkbox to toggle the chrome gizmo of `ReflectionProbe`and `PlanarReflectionProbe`
- Added a Light layer in shadows that allow for objects to cast shadows without being affected by light (and vice versa).
- You can now access ShaderGraph blend states from the Material UI (for example, **Surface Type**, **Sorting Priority**, and **Blending Mode**). This change may break Materials that use a ShaderGraph, to fix them, select **Edit > Render Pipeline > Reset all ShaderGraph Scene Materials BlendStates**. This syncs the blendstates of you ShaderGraph master nodes with the Material properties.
- You can now control ZTest, ZWrite, and CullMode for transparent Materials.
- Materials that use Unlit Shaders or Unlit Master Node Shaders now cast shadows.
- Added an option to enable the ztest on **After Post Process** materials when TAA is disabled.
- Added a new SSAO (based on Ground Truth Ambient Occlusion algorithm) to replace the previous one.
- Added support for shadow tint on light
- BeginCameraRendering and EndCameraRendering callbacks are now called with probes
- Adding option to update shadow maps only On Enable and On Demand.
- Shader Graphs that use time-dependent vertex modification now generate correct motion vectors.
- Added option to allow a custom spot angle for spot light shadow maps.
- Added frame settings for individual post-processing effects
- Added dither transition between cascades for Low and Medium quality settings
- Added single-pass instancing support with XR SDK
- Added occlusion mesh support with XR SDK
- Added support of Alembic velocity to various shaders
- Added support for more than 2 views for single-pass instancing
- Added support for per punctual/directional light min roughness in StackLit
- Added mirror view support with XR SDK
- Added VR verification in HDRPWizard
- Added DXR verification in HDRPWizard
- Added feedbacks in UI of Volume regarding skies
- Cube LUT support in Tonemapping. Cube LUT helpers for external grading are available in the Post-processing Sample package.

### Fixed
- Fixed an issue with history buffers causing effects like TAA or auto exposure to flicker when more than one camera was visible in the editor
- The correct preview is displayed when selecting multiple `PlanarReflectionProbe`s
- Fixed volumetric rendering with camera-relative code and XR stereo instancing
- Fixed issue with flashing cyan due to async compilation of shader when selecting a mesh
- Fix texture type mismatch when the contact shadow are disabled (causing errors on IOS devices)
- Fixed Generate Shader Includes while in package
- Fixed issue when texture where deleted in ShadowCascadeGUI
- Fixed issue in FrameSettingsHistory when disabling a camera several time without enabling it in between.
- Fixed volumetric reprojection with camera-relative code and XR stereo instancing
- Added custom BaseShaderPreprocessor in HDEditorUtils.GetBaseShaderPreprocessorList()
- Fixed compile issue when USE_XR_SDK is not defined
- Fixed procedural sky sun disk intensity for high directional light intensities
- Fixed Decal mip level when using texture mip map streaming to avoid dropping to lowest permitted mip (now loading all mips)
- Fixed deferred shading for XR single-pass instancing after lightloop refactor
- Fixed cluster and material classification debug (material classification now works with compute as pixel shader lighting)
- Fixed IOS Nan by adding a maximun epsilon definition REAL_EPS that uses HALF_EPS when fp16 are used
- Removed unnecessary GC allocation in motion blur code
- Fixed locked UI with advanded influence volume inspector for probes
- Fixed invalid capture direction when rendering planar reflection probes
- Fixed Decal HTILE optimization with platform not supporting texture atomatic (Disable it)
- Fixed a crash in the build when the contact shadows are disabled
- Fixed camera rendering callbacks order (endCameraRendering was being called before the actual rendering)
- Fixed issue with wrong opaque blending settings for After Postprocess
- Fixed issue with Low resolution transparency on PS4
- Fixed a memory leak on volume profiles
- Fixed The Parallax Occlusion Mappping node in shader graph and it's UV input slot
- Fixed lighting with XR single-pass instancing by disabling deferred tiles
- Fixed the Bloom prefiltering pass
- Fixed post-processing effect relying on Unity's random number generator
- Fixed camera flickering when using TAA and selecting the camera in the editor
- Fixed issue with single shadow debug view and volumetrics
- Fixed most of the problems with light animation and timeline
- Fixed indirect deferred compute with XR single-pass instancing
- Fixed a slight omission in anisotropy calculations derived from HazeMapping in StackLit
- Improved stack computation numerical stability in StackLit
- Fix PBR master node always opaque (wrong blend modes for forward pass)
- Fixed TAA with XR single-pass instancing (missing macros)
- Fixed an issue causing Scene View selection wire gizmo to not appear when using HDRP Shader Graphs.
- Fixed wireframe rendering mode (case 1083989)
- Fixed the renderqueue not updated when the alpha clip is modified in the material UI.
- Fixed the PBR master node preview
- Remove the ReadOnly flag on Reflection Probe's cubemap assets during bake when there are no VCS active.
- Fixed an issue where setting a material debug view would not reset the other exclusive modes
- Spot light shapes are now correctly taken into account when baking
- Now the static lighting sky will correctly take the default values for non-overridden properties
- Fixed material albedo affecting the lux meter
- Extra test in deferred compute shading to avoid shading pixels that were not rendered by the current camera (for camera stacking)

### Changed
- Optimization: Reduce the group size of the deferred lighting pass from 16x16 to 8x8
- Replaced HDCamera.computePassCount by viewCount
- Removed xrInstancing flag in RTHandles (replaced by TextureXR.slices and TextureXR.dimensions)
- Refactor the HDRenderPipeline and lightloop code to preprare for high level rendergraph
- Removed the **Back Then Front Rendering** option in the fabric Master Node settings. Enabling this option previously did nothing.
- Shader type Real translates to FP16 precision on Nintendo Switch.
- Shader framework refactor: Introduce CBSDF, EvaluateBSDF, IsNonZeroBSDF to replace BSDF functions
- Shader framework refactor:  GetBSDFAngles, LightEvaluation and SurfaceShading functions
- Replace ComputeMicroShadowing by GetAmbientOcclusionForMicroShadowing
- Rename WorldToTangent to TangentToWorld as it was incorrectly named
- Remove SunDisk and Sun Halo size from directional light
- Remove all obsolete wind code from shader
- Renamed DecalProjectorComponent into DecalProjector for API alignment.
- Improved the Volume UI and made them Global by default
- Remove very high quality shadow option
- Change default for shadow quality in Deferred to Medium
- Enlighten now use inverse squared falloff (before was using builtin falloff)
- Enlighten is now deprecated. Please use CPU or GPU lightmaper instead.
- Remove the name in the diffusion profile UI
- Changed how shadow map resolution scaling with distance is computed. Now it uses screen space area rather than light range.
- Updated MoreOptions display in UI
- Moved Display Area Light Emissive Mesh script API functions in the editor namespace
- direct strenght properties in ambient occlusion now affect direct specular as well
- Removed advanced Specular Occlusion control in StackLit: SSAO based SO control is hidden and fixed to behave like Lit, SPTD is the only HQ technique shown for baked SO.
- Shader framework refactor: Changed ClampRoughness signature to include PreLightData access.
- HDRPWizard window is now in Window > General > HD Render Pipeline Wizard
- Moved StaticLightingSky to LightingWindow
- Removes the current "Scene Settings" and replace them with "Sky & Fog Settings" (with Physically Based Sky and Volumetric Fog).
- Changed how cached shadow maps are placed inside the atlas to minimize re-rendering of them.

## [6.7.0-preview] - 2019-05-16

### Added
- Added ViewConstants StructuredBuffer to simplify XR rendering
- Added API to render specific settings during a frame
- Added stadia to the supported platforms (2019.3)
- Enabled cascade blends settings in the HD Shadow component
- Added Hardware Dynamic Resolution support.
- Added MatCap debug view to replace the no scene lighting debug view.
- Added clear GBuffer option in FrameSettings (default to false)
- Added preview for decal shader graph (Only albedo, normal and emission)
- Added exposure weight control for decal
- Screen Space Directional Shadow under a define option. Activated for ray tracing
- Added a new abstraction for RendererList that will help transition to Render Graph and future RendererList API
- Added multipass support for VR
- Added XR SDK integration (multipass only)
- Added Shader Graph samples for Hair, Fabric and Decal master nodes.
- Add fade distance, shadow fade distance and light layers to light explorer
- Add method to draw light layer drawer in a rect to HDEditorUtils

### Fixed
- Fixed deserialization crash at runtime
- Fixed for ShaderGraph Unlit masternode not writing velocity
- Fixed a crash when assiging a new HDRP asset with the 'Verify Saving Assets' option enabled
- Fixed exposure to properly support TEXTURE2D_X
- Fixed TerrainLit basemap texture generation
- Fixed a bug that caused nans when material classification was enabled and a tile contained one standard material + a material with transmission.
- Fixed gradient sky hash that was not using the exposure hash
- Fixed displayed default FrameSettings in HDRenderPipelineAsset wrongly updated on scripts reload.
- Fixed gradient sky hash that was not using the exposure hash.
- Fixed visualize cascade mode with exposure.
- Fixed (enabled) exposure on override lighting debug modes.
- Fixed issue with LightExplorer when volume have no profile
- Fixed issue with SSR for negative, infinite and NaN history values
- Fixed LightLayer in HDReflectionProbe and PlanarReflectionProbe inspector that was not displayed as a mask.
- Fixed NaN in transmission when the thickness and a color component of the scattering distance was to 0
- Fixed Light's ShadowMask multi-edition.
- Fixed motion blur and SMAA with VR single-pass instancing
- Fixed NaNs generated by phase functionsin volumetric lighting
- Fixed NaN issue with refraction effect and IOR of 1 at extreme grazing angle
- Fixed nan tracker not using the exposure
- Fixed sorting priority on lit and unlit materials
- Fixed null pointer exception when there are no AOVRequests defined on a camera
- Fixed dirty state of prefab using disabled ReflectionProbes
- Fixed an issue where gizmos and editor grid were not correctly depth tested
- Fixed created default scene prefab non editable due to wrong file extension.
- Fixed an issue where sky convolution was recomputed for nothing when a preview was visible (causing extreme slowness when fabric convolution is enabled)
- Fixed issue with decal that wheren't working currently in player
- Fixed missing stereo rendering macros in some fragment shaders
- Fixed exposure for ReflectionProbe and PlanarReflectionProbe gizmos
- Fixed single-pass instancing on PSVR
- Fixed Vulkan shader issue with Texture2DArray in ScreenSpaceShadow.compute by re-arranging code (workaround)
- Fixed camera-relative issue with lights and XR single-pass instancing
- Fixed single-pass instancing on Vulkan
- Fixed htile synchronization issue with shader graph decal
- Fixed Gizmos are not drawn in Camera preview
- Fixed pre-exposure for emissive decal
- Fixed wrong values computed in PreIntegrateFGD and in the generation of volumetric lighting data by forcing the use of fp32.
- Fixed NaNs arising during the hair lighting pass
- Fixed synchronization issue in decal HTile that occasionally caused rendering artifacts around decal borders
- Fixed QualitySettings getting marked as modified by HDRP (and thus checked out in Perforce)
- Fixed a bug with uninitialized values in light explorer
- Fixed issue with LOD transition
- Fixed shader warnings related to raytracing and TEXTURE2D_X

### Changed
- Refactor PixelCoordToViewDirWS to be VR compatible and to compute it only once per frame
- Modified the variants stripper to take in account multiple HDRP assets used in the build.
- Improve the ray biasing code to avoid self-intersections during the SSR traversal
- Update Pyramid Spot Light to better match emitted light volume.
- Moved _XRViewConstants out of UnityPerPassStereo constant buffer to fix issues with PSSL
- Removed GetPositionInput_Stereo() and single-pass (double-wide) rendering mode
- Changed label width of the frame settings to accommodate better existing options.
- SSR's Default FrameSettings for camera is now enable.
- Re-enabled the sharpening filter on Temporal Anti-aliasing
- Exposed HDEditorUtils.LightLayerMaskDrawer for integration in other packages and user scripting.
- Rename atmospheric scattering in FrameSettings to Fog
- The size modifier in the override for the culling sphere in Shadow Cascades now defaults to 0.6, which is the same as the formerly hardcoded value.
- Moved LOD Bias and Maximum LOD Level from Frame Setting section `Other` to `Rendering`
- ShaderGraph Decal that affect only emissive, only draw in emissive pass (was drawing in dbuffer pass too)
- Apply decal projector fade factor correctly on all attribut and for shader graph decal
- Move RenderTransparentDepthPostpass after all transparent
- Update exposure prepass to interleave XR single-pass instancing views in a checkerboard pattern
- Removed ScriptRuntimeVersion check in wizard.

## [6.6.0-preview] - 2019-04-01

### Added
- Added preliminary changes for XR deferred shading
- Added support of 111110 color buffer
- Added proper support for Recorder in HDRP
- Added depth offset input in shader graph master nodes
- Added a Parallax Occlusion Mapping node
- Added SMAA support
- Added Homothety and Symetry quick edition modifier on volume used in ReflectionProbe, PlanarReflectionProbe and DensityVolume
- Added multi-edition support for DecalProjectorComponent
- Improve hair shader
- Added the _ScreenToTargetScaleHistory uniform variable to be used when sampling HDRP RTHandle history buffers.
- Added settings in `FrameSettings` to change `QualitySettings.lodBias` and `QualitySettings.maximumLODLevel` during a rendering
- Added an exposure node to retrieve the current, inverse and previous frame exposure value.
- Added an HD scene color node which allow to sample the scene color with mips and a toggle to remove the exposure.
- Added safeguard on HD scene creation if default scene not set in the wizard
- Added Low res transparency rendering pass.

### Fixed
- Fixed HDRI sky intensity lux mode
- Fixed dynamic resolution for XR
- Fixed instance identifier semantic string used by Shader Graph
- Fixed null culling result occuring when changing scene that was causing crashes
- Fixed multi-edition light handles and inspector shapes
- Fixed light's LightLayer field when multi-editing
- Fixed normal blend edition handles on DensityVolume
- Fixed an issue with layered lit shader and height based blend where inactive layers would still have influence over the result
- Fixed multi-selection handles color for DensityVolume
- Fixed multi-edition inspector's blend distances for HDReflectionProbe, PlanarReflectionProbe and DensityVolume
- Fixed metric distance that changed along size in DensityVolume
- Fixed DensityVolume shape handles that have not same behaviour in advance and normal edition mode
- Fixed normal map blending in TerrainLit by only blending the derivatives
- Fixed Xbox One rendering just a grey screen instead of the scene
- Fixed probe handles for multiselection
- Fixed baked cubemap import settings for convolution
- Fixed regression causing crash when attempting to open HDRenderPipelineWizard without an HDRenderPipelineAsset setted
- Fixed FullScreenDebug modes: SSAO, SSR, Contact shadow, Prerefraction Color Pyramid, Final Color Pyramid
- Fixed volumetric rendering with stereo instancing
- Fixed shader warning
- Fixed missing resources in existing asset when updating package
- Fixed PBR master node preview in forward rendering or transparent surface
- Fixed deferred shading with stereo instancing
- Fixed "look at" edition mode of Rotation tool for DecalProjectorComponent
- Fixed issue when switching mode in ReflectionProbe and PlanarReflectionProbe
- Fixed issue where migratable component version where not always serialized when part of prefab's instance
- Fixed an issue where shadow would not be rendered properly when light layer are not enabled
- Fixed exposure weight on unlit materials
- Fixed Light intensity not played in the player when recorded with animation/timeline
- Fixed some issues when multi editing HDRenderPipelineAsset
- Fixed emission node breaking the main shader graph preview in certain conditions.
- Fixed checkout of baked probe asset when baking probes.
- Fixed invalid gizmo position for rotated ReflectionProbe
- Fixed multi-edition of material's SurfaceType and RenderingPath
- Fixed whole pipeline reconstruction on selecting for the first time or modifying other than the currently used HDRenderPipelineAsset
- Fixed single shadow debug mode
- Fixed global scale factor debug mode when scale > 1
- Fixed debug menu material overrides not getting applied to the Terrain Lit shader
- Fixed typo in computeLightVariants
- Fixed deferred pass with XR instancing by disabling ComputeLightEvaluation
- Fixed bloom resolution independence
- Fixed lens dirt intensity not behaving properly
- Fixed the Stop NaN feature
- Fixed some resources to handle more than 2 instanced views for XR
- Fixed issue with black screen (NaN) produced on old GPU hardware or intel GPU hardware with gaussian pyramid
- Fixed issue with disabled punctual light would still render when only directional light is present

### Changed
- DensityVolume scripting API will no longuer allow to change between advance and normal edition mode
- Disabled depth of field, lens distortion and panini projection in the scene view
- TerrainLit shaders and includes are reorganized and made simpler.
- TerrainLit shader GUI now allows custom properties to be displayed in the Terrain fold-out section.
- Optimize distortion pass with stencil
- Disable SceneSelectionPass in shader graph preview
- Control punctual light and area light shadow atlas separately
- Move SMAA anti-aliasing option to after Temporal Anti Aliasing one, to avoid problem with previously serialized project settings
- Optimize rendering with static only lighting and when no cullable lights/decals/density volumes are present.
- Updated handles for DecalProjectorComponent for enhanced spacial position readability and have edition mode for better SceneView management
- DecalProjectorComponent are now scale independent in order to have reliable metric unit (see new Size field for changing the size of the volume)
- Restructure code from HDCamera.Update() by adding UpdateAntialiasing() and UpdateViewConstants()
- Renamed velocity to motion vectors
- Objects rendered during the After Post Process pass while TAA is enabled will not benefit from existing depth buffer anymore. This is done to fix an issue where those object would wobble otherwise
- Removed usage of builtin unity matrix for shadow, shadow now use same constant than other view
- The default volume layer mask for cameras & probes is now `Default` instead of `Everything`

## [6.5.0-preview] - 2019-03-07

### Added
- Added depth-of-field support with stereo instancing
- Adding real time area light shadow support
- Added a new FrameSettings: Specular Lighting to toggle the specular during the rendering

### Fixed
- Fixed diffusion profile upgrade breaking package when upgrading to a new version
- Fixed decals cropped by gizmo not updating correctly if prefab
- Fixed an issue when enabling SSR on multiple view
- Fixed edition of the intensity's unit field while selecting multiple lights
- Fixed wrong calculation in soft voxelization for density volume
- Fixed gizmo not working correctly with pre-exposure
- Fixed issue with setting a not available RT when disabling motion vectors
- Fixed planar reflection when looking at mirror normal
- Fixed mutiselection issue with HDLight Inspector
- Fixed HDAdditionalCameraData data migration
- Fixed failing builds when light explorer window is open
- Fixed cascade shadows border sometime causing artefacts between cascades
- Restored shadows in the Cascade Shadow debug visualization
- `camera.RenderToCubemap` use proper face culling

### Changed
- When rendering reflection probe disable all specular lighting and for metals use fresnelF0 as diffuse color for bake lighting.

## [6.4.0-preview] - 2019-02-21

### Added
- VR: Added TextureXR system to selectively expand TEXTURE2D macros to texture array for single-pass stereo instancing + Convert textures call to these macros
- Added an unit selection dropdown next to shutter speed (camera)
- Added error helpbox when trying to use a sub volume component that require the current HDRenderPipelineAsset to support a feature that it is not supporting.
- Add mesh for tube light when display emissive mesh is enabled

### Fixed
- Fixed Light explorer. The volume explorer used `profile` instead of `sharedProfile` which instantiate a custom volume profile instead of editing the asset itself.
- Fixed UI issue where all is displayed using metric unit in shadow cascade and Percent is set in the unit field (happening when opening the inspector).
- Fixed inspector event error when double clicking on an asset (diffusion profile/material).
- Fixed nullref on layered material UI when the material is not an asset.
- Fixed nullref exception when undo/redo a light property.
- Fixed visual bug when area light handle size is 0.

### Changed
- Update UI for 32bit/16bit shadow precision settings in HDRP asset
- Object motion vectors have been disabled in all but the game view. Camera motion vectors are still enabled everywhere, allowing TAA and Motion Blur to work on static objects.
- Enable texture array by default for most rendering code on DX11 and unlock stereo instancing (DX11 only for now)

## [6.3.0-preview] - 2019-02-18

### Added
- Added emissive property for shader graph decals
- Added a diffusion profile override volume so the list of diffusion profile assets to use can be chanaged without affecting the HDRP asset
- Added a "Stop NaNs" option on cameras and in the Scene View preferences.
- Added metric display option in HDShadowSettings and improve clamping
- Added shader parameter mapping in DebugMenu
- Added scripting API to configure DebugData for DebugMenu

### Fixed
- Fixed decals in forward
- Fixed issue with stencil not correctly setup for various master node and shader for the depth pass, motion vector pass and GBuffer/Forward pass
- Fixed SRP batcher and metal
- Fixed culling and shadows for Pyramid, Box, Rectangle and Tube lights
- Fixed an issue where scissor render state leaking from the editor code caused partially black rendering

### Changed
- When a lit material has a clear coat mask that is not null, we now use the clear coat roughness to compute the screen space reflection.
- Diffusion profiles are now limited to one per asset and can be referenced in materials, shader graphs and vfx graphs. Materials will be upgraded automatically except if they are using a shader graph, in this case it will display an error message.

## [6.2.0-preview] - 2019-02-15

### Added
- Added help box listing feature supported in a given HDRenderPipelineAsset alongs with the drawbacks implied.
- Added cascade visualizer, supporting disabled handles when not overriding.

### Fixed
- Fixed post processing with stereo double-wide
- Fixed issue with Metal: Use sign bit to find the cache type instead of lowest bit.
- Fixed invalid state when creating a planar reflection for the first time
- Fix FrameSettings's LitShaderMode not restrained by supported LitShaderMode regression.

### Changed
- The default value roughness value for the clearcoat has been changed from 0.03 to 0.01
- Update default value of based color for master node
- Update Fabric Charlie Sheen lighting model - Remove Fresnel component that wasn't part of initial model + Remap smoothness to [0.0 - 0.6] range for more artist friendly parameter

### Changed
- Code refactor: all macros with ARGS have been swapped with macros with PARAM. This is because the ARGS macros were incorrectly named.

## [6.1.0-preview] - 2019-02-13

### Added
- Added support for post-processing anti-aliasing in the Scene View (FXAA and TAA). These can be set in Preferences.
- Added emissive property for decal material (non-shader graph)

### Fixed
- Fixed a few UI bugs with the color grading curves.
- Fixed "Post Processing" in the scene view not toggling post-processing effects
- Fixed bake only object with flag `ReflectionProbeStaticFlag` when baking a `ReflectionProbe`

### Changed
- Removed unsupported Clear Depth checkbox in Camera inspector
- Updated the toggle for advanced mode in inspectors.

## [6.0.0-preview] - 2019-02-23

### Added
- Added new API to perform a camera rendering
- Added support for hair master node (Double kajiya kay - Lambert)
- Added Reset behaviour in DebugMenu (ingame mapping is right joystick + B)
- Added Default HD scene at new scene creation while in HDRP
- Added Wizard helping to configure HDRP project
- Added new UI for decal material to allow remapping and scaling of some properties
- Added cascade shadow visualisation toggle in HD shadow settings
- Added icons for assets
- Added replace blending mode for distortion
- Added basic distance fade for density volumes
- Added decal master node for shader graph
- Added HD unlit master node (Cross Pipeline version is name Unlit)
- Added new Rendering Queue in materials
- Added post-processing V3 framework embed in HDRP, remove postprocess V2 framework
- Post-processing now uses the generic volume framework
-   New depth-of-field, bloom, panini projection effects, motion blur
-   Exposure is now done as a pre-exposition pass, the whole system has been revamped
-   Exposure now use EV100 everywhere in the UI (Sky, Emissive Light)
- Added emissive intensity (Luminance and EV100 control) control for Emissive
- Added pre-exposure weigth for Emissive
- Added an emissive color node and a slider to control the pre-exposure percentage of emission color
- Added physical camera support where applicable
- Added more color grading tools
- Added changelog level for Shader Variant stripping
- Added Debug mode for validation of material albedo and metalness/specularColor values
- Added a new dynamic mode for ambient probe and renamed BakingSky to StaticLightingSky
- Added command buffer parameter to all Bind() method of material
- Added Material validator in Render Pipeline Debug
- Added code to future support of DXR (not enabled)
- Added support of multiviewport
- Added HDRenderPipeline.RequestSkyEnvironmentUpdate function to force an update from script when sky is set to OnDemand
- Added a Lighting and BackLighting slots in Lit, StackLit, Fabric and Hair master nodes
- Added support for overriding terrain detail rendering shaders, via the render pipeline editor resources asset
- Added xrInstancing flag support to RTHandle
- Added support for cullmask for decal projectors
- Added software dynamic resolution support
- Added support for "After Post-Process" render pass for unlit shader
- Added support for textured rectangular area lights
- Added stereo instancing macros to MSAA shaders
- Added support for Quarter Res Raytraced Reflections (not enabled)
- Added fade factor for decal projectors.
- Added stereo instancing macros to most shaders used in VR
- Added multi edition support for HDRenderPipelineAsset

### Fixed
- Fixed logic to disable FPTL with stereo rendering
- Fixed stacklit transmission and sun highlight
- Fixed decals with stereo rendering
- Fixed sky with stereo rendering
- Fixed flip logic for postprocessing + VR
- Fixed copyStencilBuffer pass for Switch
- Fixed point light shadow map culling that wasn't taking into account far plane
- Fixed usage of SSR with transparent on all master node
- Fixed SSR and microshadowing on fabric material
- Fixed blit pass for stereo rendering
- Fixed lightlist bounds for stereo rendering
- Fixed windows and in-game DebugMenu sync.
- Fixed FrameSettings' LitShaderMode sync when opening DebugMenu.
- Fixed Metal specific issues with decals, hitting a sampler limit and compiling AxF shader
- Fixed an issue with flipped depth buffer during postprocessing
- Fixed normal map use for shadow bias with forward lit - now use geometric normal
- Fixed transparent depth prepass and postpass access so they can be use without alpha clipping for lit shader
- Fixed support of alpha clip shadow for lit master node
- Fixed unlit master node not compiling
- Fixed issue with debug display of reflection probe
- Fixed issue with phong tessellations not working with lit shader
- Fixed issue with vertex displacement being affected by heightmap setting even if not heightmap where assign
- Fixed issue with density mode on Lit terrain producing NaN
- Fixed issue when going back and forth from Lit to LitTesselation for displacement mode
- Fixed issue with ambient occlusion incorrectly applied to emissiveColor with light layers in deferred
- Fixed issue with fabric convolution not using the correct convolved texture when fabric convolution is enabled
- Fixed issue with Thick mode for Transmission that was disabling transmission with directional light
- Fixed shutdown edge cases with HDRP tests
- Fixed slowdow when enabling Fabric convolution in HDRP asset
- Fixed specularAA not compiling in StackLit Master node
- Fixed material debug view with stereo rendering
- Fixed material's RenderQueue edition in default view.
- Fixed banding issues within volumetric density buffer
- Fixed missing multicompile for MSAA for AxF
- Fixed camera-relative support for stereo rendering
- Fixed remove sync with render thread when updating decal texture atlas.
- Fixed max number of keyword reach [256] issue. Several shader feature are now local
- Fixed Scene Color and Depth nodes
- Fixed SSR in forward
- Fixed custom editor of Unlit, HD Unlit and PBR shader graph master node
- Fixed issue with NewFrame not correctly calculated in Editor when switching scene
- Fixed issue with TerrainLit not compiling with depth only pass and normal buffer
- Fixed geometric normal use for shadow bias with PBR master node in forward
- Fixed instancing macro usage for decals
- Fixed error message when having more than one directional light casting shadow
- Fixed error when trying to display preview of Camera or PlanarReflectionProbe
- Fixed LOAD_TEXTURE2D_ARRAY_MSAA macro
- Fixed min-max and amplitude clamping value in inspector of vertex displacement materials
- Fixed issue with alpha shadow clip (was incorrectly clipping object shadow)
- Fixed an issue where sky cubemap would not be cleared correctly when setting the current sky to None
- Fixed a typo in Static Lighting Sky component UI
- Fixed issue with incorrect reset of RenderQueue when switching shader in inspector GUI
- Fixed issue with variant stripper stripping incorrectly some variants
- Fixed a case of ambient lighting flickering because of previews
- Fixed Decals when rendering multiple camera in a single frame
- Fixed cascade shadow count in shader
- Fixed issue with Stacklit shader with Haze effect
- Fixed an issue with the max sample count for the TAA
- Fixed post-process guard band for XR
- Fixed exposure of emissive of Unlit
- Fixed depth only and motion vector pass for Unlit not working correctly with MSAA
- Fixed an issue with stencil buffer copy causing unnecessary compute dispatches for lighting
- Fixed multi edition issue in FrameSettings
- Fixed issue with SRP batcher and DebugDisplay variant of lit shader
- Fixed issue with debug material mode not doing alpha test
- Fixed "Attempting to draw with missing UAV bindings" errors on Vulkan
- Fixed pre-exposure incorrectly apply to preview
- Fixed issue with duplicate 3D texture in 3D texture altas of volumetric?
- Fixed Camera rendering order (base on the depth parameter)
- Fixed shader graph decals not being cropped by gizmo
- Fixed "Attempting to draw with missing UAV bindings" errors on Vulkan.


### Changed
- ColorPyramid compute shader passes is swapped to pixel shader passes on platforms where the later is faster (Nintendo Switch).
- Removing the simple lightloop used by the simple lit shader
- Whole refactor of reflection system: Planar and reflection probe
- Separated Passthrough from other RenderingPath
- Update several properties naming and caption based on feedback from documentation team
- Remove tile shader variant for transparent backface pass of lit shader
- Rename all HDRenderPipeline to HDRP folder for shaders
- Rename decal property label (based on doc team feedback)
- Lit shader mode now default to Deferred to reduce build time
- Update UI of Emission parameters in shaders
- Improve shader variant stripping including shader graph variant
- Refactored render loop to render realtime probes visible per camera
- Enable SRP batcher by default
- Shader code refactor: Rename LIGHTLOOP_SINGLE_PASS => LIGHTLOOP_DISABLE_TILE_AND_CLUSTER and clean all usage of LIGHTLOOP_TILE_PASS
- Shader code refactor: Move pragma definition of vertex and pixel shader inside pass + Move SURFACE_GRADIENT definition in XXXData.hlsl
- Micro-shadowing in Lit forward now use ambientOcclusion instead of SpecularOcclusion
- Upgraded FrameSettings workflow, DebugMenu and Inspector part relative to it
- Update build light list shader code to support 32 threads in wavefronts on Switch
- LayeredLit layers' foldout are now grouped in one main foldout per layer
- Shadow alpha clip can now be enabled on lit shader and haor shader enven for opaque
- Temporal Antialiasing optimization for Xbox One X
- Parameter depthSlice on SetRenderTarget functions now defaults to -1 to bind the entire resource
- Rename SampleCameraDepth() functions to LoadCameraDepth() and SampleCameraDepth(), same for SampleCameraColor() functions
- Improved Motion Blur quality.
- Update stereo frame settings values for single-pass instancing and double-wide
- Rearrange FetchDepth functions to prepare for stereo-instancing
- Remove unused _ComputeEyeIndex
- Updated HDRenderPipelineAsset inspector
- Re-enable SRP batcher for metal

## [5.2.0-preview] - 2018-11-27

### Added
- Added option to run Contact Shadows and Volumetrics Voxelization stage in Async Compute
- Added camera freeze debug mode - Allow to visually see culling result for a camera
- Added support of Gizmo rendering before and after postprocess in Editor
- Added support of LuxAtDistance for punctual lights

### Fixed
- Fixed Debug.DrawLine and Debug.Ray call to work in game view
- Fixed DebugMenu's enum resetted on change
- Fixed divide by 0 in refraction causing NaN
- Fixed disable rough refraction support
- Fixed refraction, SSS and atmospheric scattering for VR
- Fixed forward clustered lighting for VR (double-wide).
- Fixed Light's UX to not allow negative intensity
- Fixed HDRenderPipelineAsset inspector broken when displaying its FrameSettings from project windows.
- Fixed forward clustered lighting for VR (double-wide).
- Fixed HDRenderPipelineAsset inspector broken when displaying its FrameSettings from project windows.
- Fixed Decals and SSR diable flags for all shader graph master node (Lit, Fabric, StackLit, PBR)
- Fixed Distortion blend mode for shader graph master node (Lit, StackLit)
- Fixed bent Normal for Fabric master node in shader graph
- Fixed PBR master node lightlayers
- Fixed shader stripping for built-in lit shaders.

### Changed
- Rename "Regular" in Diffusion profile UI "Thick Object"
- Changed VBuffer depth parametrization for volumetric from distanceRange to depthExtent - Require update of volumetric settings - Fog start at near plan
- SpotLight with box shape use Lux unit only

## [5.1.0-preview] - 2018-11-19

### Added

- Added a separate Editor resources file for resources Unity does not take when it builds a Player.
- You can now disable SSR on Materials in Shader Graph.
- Added support for MSAA when the Supported Lit Shader Mode is set to Both. Previously HDRP only supported MSAA for Forward mode.
- You can now override the emissive color of a Material when in debug mode.
- Exposed max light for Light Loop Settings in HDRP asset UI.
- HDRP no longer performs a NormalDBuffer pass update if there are no decals in the Scene.
- Added distant (fall-back) volumetric fog and improved the fog evaluation precision.
- Added an option to reflect sky in SSR.
- Added a y-axis offset for the PlanarReflectionProbe and offset tool.
- Exposed the option to run SSR and SSAO on async compute.
- Added support for the _GlossMapScale parameter in the Legacy to HDRP Material converter.
- Added wave intrinsic instructions for use in Shaders (for AMD GCN).


### Fixed
- Fixed sphere shaped influence handles clamping in Reflection Probes.
- Fixed Reflection Probe data migration for projects created before using HDRP.
- Fixed UI of Layered Material where Unity previously rendered the scrollbar above the Copy button.
- Fixed Material tessellations parameters Start fade distance and End fade distance. Originally, Unity clamped these values when you modified them.
- Fixed various distortion and refraction issues - handle a better fall-back.
- Fixed SSR for multiple views.
- Fixed SSR issues related to self-intersections.
- Fixed shape density volume handle speed.
- Fixed density volume shape handle moving too fast.
- Fixed the Camera velocity pass that we removed by mistake.
- Fixed some null pointer exceptions when disabling motion vectors support.
- Fixed viewports for both the Subsurface Scattering combine pass and the transparent depth prepass.
- Fixed the blend mode pop-up in the UI. It previously did not appear when you enabled pre-refraction.
- Fixed some null pointer exceptions that previously occurred when you disabled motion vectors support.
- Fixed Layered Lit UI issue with scrollbar.
- Fixed cubemap assignation on custom ReflectionProbe.
- Fixed Reflection Probes’ capture settings' shadow distance.
- Fixed an issue with the SRP batcher and Shader variables declaration.
- Fixed thickness and subsurface slots for fabric Shader master node that wasn't appearing with the right combination of flags.
- Fixed d3d debug layer warning.
- Fixed PCSS sampling quality.
- Fixed the Subsurface and transmission Material feature enabling for fabric Shader.
- Fixed the Shader Graph UV node’s dimensions when using it in a vertex Shader.
- Fixed the planar reflection mirror gizmo's rotation.
- Fixed HDRenderPipelineAsset's FrameSettings not showing the selected enum in the Inspector drop-down.
- Fixed an error with async compute.
- MSAA now supports transparency.
- The HDRP Material upgrader tool now converts metallic values correctly.
- Volumetrics now render in Reflection Probes.
- Fixed a crash that occurred whenever you set a viewport size to 0.
- Fixed the Camera physic parameter that the UI previously did not display.
- Fixed issue in pyramid shaped spotlight handles manipulation

### Changed

- Renamed Line shaped Lights to Tube Lights.
- HDRP now uses mean height fog parametrization.
- Shadow quality settings are set to All when you use HDRP (This setting is not visible in the UI when using SRP). This avoids Legacy Graphics Quality Settings disabling the shadows and give SRP full control over the Shadows instead.
- HDRP now internally uses premultiplied alpha for all fog.
- Updated default FrameSettings used for realtime Reflection Probes when you create a new HDRenderPipelineAsset.
- Remove multi-camera support. LWRP and HDRP will not support multi-camera layered rendering.
- Updated Shader Graph subshaders to use the new instancing define.
- Changed fog distance calculation from distance to plane to distance to sphere.
- Optimized forward rendering using AMD GCN by scalarizing the light loop.
- Changed the UI of the Light Editor.
- Change ordering of includes in HDRP Materials in order to reduce iteration time for faster compilation.
- Added a StackLit master node replacing the InspectorUI version. IMPORTANT: All previously authored StackLit Materials will be lost. You need to recreate them with the master node.

## [5.0.0-preview] - 2018-09-28

### Added
- Added occlusion mesh to depth prepass for VR (VR still disabled for now)
- Added a debug mode to display only one shadow at once
- Added controls for the highlight created by directional lights
- Added a light radius setting to punctual lights to soften light attenuation and simulate fill lighting
- Added a 'minRoughness' parameter to all non-area lights (was previously only available for certain light types)
- Added separate volumetric light/shadow dimmers
- Added per-pixel jitter to volumetrics to reduce aliasing artifacts
- Added a SurfaceShading.hlsl file, which implements material-agnostic shading functionality in an efficient manner
- Added support for shadow bias for thin object transmission
- Added FrameSettings to control realtime planar reflection
- Added control for SRPBatcher on HDRP Asset
- Added an option to clear the shadow atlases in the debug menu
- Added a color visualization of the shadow atlas rescale in debug mode
- Added support for disabling SSR on materials
- Added intrinsic for XBone
- Added new light volume debugging tool
- Added a new SSR debug view mode
- Added translaction's scale invariance on DensityVolume
- Added multiple supported LitShadermode and per renderer choice in case of both Forward and Deferred supported
- Added custom specular occlusion mode to Lit Shader Graph Master node

### Fixed
- Fixed a normal bias issue with Stacklit (Was causing light leaking)
- Fixed camera preview outputing an error when both scene and game view where display and play and exit was call
- Fixed override debug mode not apply correctly on static GI
- Fixed issue where XRGraphicsConfig values set in the asset inspector GUI weren't propagating correctly (VR still disabled for now)
- Fixed issue with tangent that was using SurfaceGradient instead of regular normal decoding
- Fixed wrong error message display when switching to unsupported target like IOS
- Fixed an issue with ambient occlusion texture sometimes not being created properly causing broken rendering
- Shadow near plane is no longer limited at 0.1
- Fixed decal draw order on transparent material
- Fixed an issue where sometime the lookup texture used for GGX convolution was broken, causing broken rendering
- Fixed an issue where you wouldn't see any fog for certain pipeline/scene configurations
- Fixed an issue with volumetric lighting where the anisotropy value of 0 would not result in perfectly isotropic lighting
- Fixed shadow bias when the atlas is rescaled
- Fixed shadow cascade sampling outside of the atlas when cascade count is inferior to 4
- Fixed shadow filter width in deferred rendering not matching shader config
- Fixed stereo sampling of depth texture in MSAA DepthValues.shader
- Fixed box light UI which allowed negative and zero sizes, thus causing NaNs
- Fixed stereo rendering in HDRISky.shader (VR)
- Fixed normal blend and blend sphere influence for reflection probe
- Fixed distortion filtering (was point filtering, now trilinear)
- Fixed contact shadow for large distance
- Fixed depth pyramid debug view mode
- Fixed sphere shaped influence handles clamping in reflection probes
- Fixed reflection probes data migration for project created before using hdrp
- Fixed ambient occlusion for Lit Master Node when slot is connected

### Changed
- Use samplerunity_ShadowMask instead of samplerunity_samplerLightmap for shadow mask
- Allow to resize reflection probe gizmo's size
- Improve quality of screen space shadow
- Remove support of projection model for ScreenSpaceLighting (SSR always use HiZ and refraction always Proxy)
- Remove all the debug mode from SSR that are obsolete now
- Expose frameSettings and Capture settings for reflection and planar probe
- Update UI for reflection probe, planar probe, camera and HDRP Asset
- Implement proper linear blending for volumetric lighting via deep compositing as described in the paper "Deep Compositing Using Lie Algebras"
- Changed  planar mapping to match terrain convention (XZ instead of ZX)
- XRGraphicsConfig is no longer Read/Write. Instead, it's read-only. This improves consistency of XR behavior between the legacy render pipeline and SRP
- Change reflection probe data migration code (to update old reflection probe to new one)
- Updated gizmo for ReflectionProbes
- Updated UI and Gizmo of DensityVolume

## [4.0.0-preview] - 2018-09-28

### Added
- Added a new TerrainLit shader that supports rendering of Unity terrains.
- Added controls for linear fade at the boundary of density volumes
- Added new API to control decals without monobehaviour object
- Improve Decal Gizmo
- Implement Screen Space Reflections (SSR) (alpha version, highly experimental)
- Add an option to invert the fade parameter on a Density Volume
- Added a Fabric shader (experimental) handling cotton and silk
- Added support for MSAA in forward only for opaque only
- Implement smoothness fade for SSR
- Added support for AxF shader (X-rite format - require special AxF importer from Unity not part of HDRP)
- Added control for sundisc on directional light (hack)
- Added a new HD Lit Master node that implements Lit shader support for Shader Graph
- Added Micro shadowing support (hack)
- Added an event on HDAdditionalCameraData for custom rendering
- HDRP Shader Graph shaders now support 4-channel UVs.

### Fixed
- Fixed an issue where sometimes the deferred shadow texture would not be valid, causing wrong rendering.
- Stencil test during decals normal buffer update is now properly applied
- Decals corectly update normal buffer in forward
- Fixed a normalization problem in reflection probe face fading causing artefacts in some cases
- Fix multi-selection behavior of Density Volumes overwriting the albedo value
- Fixed support of depth texture for RenderTexture. HDRP now correctly output depth to user depth buffer if RenderTexture request it.
- Fixed multi-selection behavior of Density Volumes overwriting the albedo value
- Fixed support of depth for RenderTexture. HDRP now correctly output depth to user depth buffer if RenderTexture request it.
- Fixed support of Gizmo in game view in the editor
- Fixed gizmo for spot light type
- Fixed issue with TileViewDebug mode being inversed in gameview
- Fixed an issue with SAMPLE_TEXTURECUBE_SHADOW macro
- Fixed issue with color picker not display correctly when game and scene view are visible at the same time
- Fixed an issue with reflection probe face fading
- Fixed camera motion vectors shader and associated matrices to update correctly for single-pass double-wide stereo rendering
- Fixed light attenuation functions when range attenuation is disabled
- Fixed shadow component algorithm fixup not dirtying the scene, so changes can be saved to disk.
- Fixed some GC leaks for HDRP
- Fixed contact shadow not affected by shadow dimmer
- Fixed GGX that works correctly for the roughness value of 0 (mean specular highlgiht will disappeard for perfect mirror, we rely on maxSmoothness instead to always have a highlight even on mirror surface)
- Add stereo support to ShaderPassForward.hlsl. Forward rendering now seems passable in limited test scenes with camera-relative rendering disabled.
- Add stereo support to ProceduralSky.shader and OpaqueAtmosphericScattering.shader.
- Added CullingGroupManager to fix more GC.Alloc's in HDRP
- Fixed rendering when multiple cameras render into the same render texture

### Changed
- Changed the way depth & color pyramids are built to be faster and better quality, thus improving the look of distortion and refraction.
- Stabilize the dithered LOD transition mask with respect to the camera rotation.
- Avoid multiple depth buffer copies when decals are present
- Refactor code related to the RT handle system (No more normal buffer manager)
- Remove deferred directional shadow and move evaluation before lightloop
- Add a function GetNormalForShadowBias() that material need to implement to return the normal used for normal shadow biasing
- Remove Jimenez Subsurface scattering code (This code was disabled by default, now remove to ease maintenance)
- Change Decal API, decal contribution is now done in Material. Require update of material using decal
- Move a lot of files from CoreRP to HDRP/CoreRP. All moved files weren't used by Ligthweight pipeline. Long term they could move back to CoreRP after CoreRP become out of preview
- Updated camera inspector UI
- Updated decal gizmo
- Optimization: The objects that are rendered in the Motion Vector Pass are not rendered in the prepass anymore
- Removed setting shader inclue path via old API, use package shader include paths
- The default value of 'maxSmoothness' for punctual lights has been changed to 0.99
- Modified deferred compute and vert/frag shaders for first steps towards stereo support
- Moved material specific Shader Graph files into corresponding material folders.
- Hide environment lighting settings when enabling HDRP (Settings are control from sceneSettings)
- Update all shader includes to use absolute path (allow users to create material in their Asset folder)
- Done a reorganization of the files (Move ShaderPass to RenderPipeline folder, Move all shadow related files to Lighting/Shadow and others)
- Improved performance and quality of Screen Space Shadows

## [3.3.0-preview] - 2018-01-01

### Added
- Added an error message to say to use Metal or Vulkan when trying to use OpenGL API
- Added a new Fabric shader model that supports Silk and Cotton/Wool
- Added a new HDRP Lighting Debug mode to visualize Light Volumes for Point, Spot, Line, Rectangular and Reflection Probes
- Add support for reflection probe light layers
- Improve quality of anisotropic on IBL

### Fixed
- Fix an issue where the screen where darken when rendering camera preview
- Fix display correct target platform when showing message to inform user that a platform is not supported
- Remove workaround for metal and vulkan in normal buffer encoding/decoding
- Fixed an issue with color picker not working in forward
- Fixed an issue where reseting HDLight do not reset all of its parameters
- Fixed shader compile warning in DebugLightVolumes.shader

### Changed
- Changed default reflection probe to be 256x256x6 and array size to be 64
- Removed dependence on the NdotL for thickness evaluation for translucency (based on artist's input)
- Increased the precision when comparing Planar or HD reflection probe volumes
- Remove various GC alloc in C#. Slightly better performance

## [3.2.0-preview] - 2018-01-01

### Added
- Added a luminance meter in the debug menu
- Added support of Light, reflection probe, emissive material, volume settings related to lighting to Lighting explorer
- Added support for 16bit shadows

### Fixed
- Fix issue with package upgrading (HDRP resources asset is now versionned to worarkound package manager limitation)
- Fix HDReflectionProbe offset displayed in gizmo different than what is affected.
- Fix decals getting into a state where they could not be removed or disabled.
- Fix lux meter mode - The lux meter isn't affected by the sky anymore
- Fix area light size reset when multi-selected
- Fix filter pass number in HDUtils.BlitQuad
- Fix Lux meter mode that was applying SSS
- Fix planar reflections that were not working with tile/cluster (olbique matrix)
- Fix debug menu at runtime not working after nested prefab PR come to trunk
- Fix scrolling issue in density volume

### Changed
- Shader code refactor: Split MaterialUtilities file in two parts BuiltinUtilities (independent of FragInputs) and MaterialUtilities (Dependent of FragInputs)
- Change screen space shadow rendertarget format from ARGB32 to RG16

## [3.1.0-preview] - 2018-01-01

### Added
- Decal now support per channel selection mask. There is now two mode. One with BaseColor, Normal and Smoothness and another one more expensive with BaseColor, Normal, Smoothness, Metal and AO. Control is on HDRP Asset. This may require to launch an update script for old scene: 'Edit/Render Pipeline/Single step upgrade script/Upgrade all DecalMaterial MaskBlendMode'.
- Decal now supports depth bias for decal mesh, to prevent z-fighting
- Decal material now supports draw order for decal projectors
- Added LightLayers support (Base on mask from renderers name RenderingLayers and mask from light name LightLayers - if they match, the light apply) - cost an extra GBuffer in deferred (more bandwidth)
- When LightLayers is enabled, the AmbientOclusion is store in the GBuffer in deferred path allowing to avoid double occlusion with SSAO. In forward the double occlusion is now always avoided.
- Added the possibility to add an override transform on the camera for volume interpolation
- Added desired lux intensity and auto multiplier for HDRI sky
- Added an option to disable light by type in the debug menu
- Added gradient sky
- Split EmissiveColor and bakeDiffuseLighting in forward avoiding the emissiveColor to be affect by SSAO
- Added a volume to control indirect light intensity
- Added EV 100 intensity unit for area lights
- Added support for RendererPriority on Renderer. This allow to control order of transparent rendering manually. HDRP have now two stage of sorting for transparent in addition to bact to front. Material have a priority then Renderer have a priority.
- Add Coupling of (HD)Camera and HDAdditionalCameraData for reset and remove in inspector contextual menu of Camera
- Add Coupling of (HD)ReflectionProbe and HDAdditionalReflectionData for reset and remove in inspector contextual menu of ReflectoinProbe
- Add macro to forbid unity_ObjectToWorld/unity_WorldToObject to be use as it doesn't handle camera relative rendering
- Add opacity control on contact shadow

### Fixed
- Fixed an issue with PreIntegratedFGD texture being sometimes destroyed and not regenerated causing rendering to break
- PostProcess input buffers are not copied anymore on PC if the viewport size matches the final render target size
- Fixed an issue when manipulating a lot of decals, it was displaying a lot of errors in the inspector
- Fixed capture material with reflection probe
- Refactored Constant Buffers to avoid hitting the maximum number of bound CBs in some cases.
- Fixed the light range affecting the transform scale when changed.
- Snap to grid now works for Decal projector resizing.
- Added a warning for 128x128 cookie texture without mipmaps
- Replace the sampler used for density volumes for correct wrap mode handling

### Changed
- Move Render Pipeline Debug "Windows from Windows->General-> Render Pipeline debug windows" to "Windows from Windows->Analysis-> Render Pipeline debug windows"
- Update detail map formula for smoothness and albedo, goal it to bright and dark perceptually and scale factor is use to control gradient speed
- Refactor the Upgrade material system. Now a material can be update from older version at any time. Call Edit/Render Pipeline/Upgrade all Materials to newer version
- Change name EnableDBuffer to EnableDecals at several place (shader, hdrp asset...), this require a call to Edit/Render Pipeline/Upgrade all Materials to newer version to have up to date material.
- Refactor shader code: BakeLightingData structure have been replace by BuiltinData. Lot of shader code have been remove/change.
- Refactor shader code: All GBuffer are now handled by the deferred material. Mean ShadowMask and LightLayers are control by lit material in lit.hlsl and not outside anymore. Lot of shader code have been remove/change.
- Refactor shader code: Rename GetBakedDiffuseLighting to ModifyBakedDiffuseLighting. This function now handle lighting model for transmission too. Lux meter debug mode is factor outisde.
- Refactor shader code: GetBakedDiffuseLighting is not call anymore in GBuffer or forward pass, including the ConvertSurfaceDataToBSDFData and GetPreLightData, this is done in ModifyBakedDiffuseLighting now
- Refactor shader code: Added a backBakeDiffuseLighting to BuiltinData to handle lighting for transmission
- Refactor shader code: Material must now call InitBuiltinData (Init all to zero + init bakeDiffuseLighting and backBakeDiffuseLighting ) and PostInitBuiltinData

## [3.0.0-preview] - 2018-01-01

### Fixed
- Fixed an issue with distortion that was using previous frame instead of current frame
- Fixed an issue where disabled light where not upgrade correctly to the new physical light unit system introduce in 2.0.5-preview

### Changed
- Update assembly definitions to output assemblies that match Unity naming convention (Unity.*).

## [2.0.5-preview] - 2018-01-01

### Added
- Add option supportDitheringCrossFade on HDRP Asset to allow to remove shader variant during player build if needed
- Add contact shadows for punctual lights (in additional shadow settings), only one light is allowed to cast contact shadows at the same time and so at each frame a dominant light is choosed among all light with contact shadows enabled.
- Add PCSS shadow filter support (from SRP Core)
- Exposed shadow budget parameters in HDRP asset
- Add an option to generate an emissive mesh for area lights (currently rectangle light only). The mesh fits the size, intensity and color of the light.
- Add an option to the HDRP asset to increase the resolution of volumetric lighting.
- Add additional ligth unit support for punctual light (Lumens, Candela) and area lights (Lumens, Luminance)
- Add dedicated Gizmo for the box Influence volume of HDReflectionProbe / PlanarReflectionProbe

### Changed
- Re-enable shadow mask mode in debug view
- SSS and Transmission code have been refactored to be able to share it between various material. Guidelines are in SubsurfaceScattering.hlsl
- Change code in area light with LTC for Lit shader. Magnitude is now take from FGD texture instead of a separate texture
- Improve camera relative rendering: We now apply camera translation on the model matrix, so before the TransformObjectToWorld(). Note: unity_WorldToObject and unity_ObjectToWorld must never be used directly.
- Rename positionWS to positionRWS (Camera relative world position) at a lot of places (mainly in interpolator and FragInputs). In case of custom shader user will be required to update their code.
- Rename positionWS, capturePositionWS, proxyPositionWS, influencePositionWS to positionRWS, capturePositionRWS, proxyPositionRWS, influencePositionRWS (Camera relative world position) in LightDefinition struct.
- Improve the quality of trilinear filtering of density volume textures.
- Improve UI for HDReflectionProbe / PlanarReflectionProbe

### Fixed
- Fixed a shader preprocessor issue when compiling DebugViewMaterialGBuffer.shader against Metal target
- Added a temporary workaround to Lit.hlsl to avoid broken lighting code with Metal/AMD
- Fixed issue when using more than one volume texture mask with density volumes.
- Fixed an error which prevented volumetric lighting from working if no density volumes with 3D textures were present.
- Fix contact shadows applied on transmission
- Fix issue with forward opaque lit shader variant being removed by the shader preprocessor
- Fixed compilation errors on Nintendo Switch (limited XRSetting support).
- Fixed apply range attenuation option on punctual light
- Fixed issue with color temperature not take correctly into account with static lighting
- Don't display fog when diffuse lighting, specular lighting, or lux meter debug mode are enabled.

## [2.0.4-preview] - 2018-01-01

### Fixed
- Fix issue when disabling rough refraction and building a player. Was causing a crash.

## [2.0.3-preview] - 2018-01-01

### Added
- Increased debug color picker limit up to 260k lux

## [2.0.2-preview] - 2018-01-01

### Added
- Add Light -> Planar Reflection Probe command
- Added a false color mode in rendering debug
- Add support for mesh decals
- Add flag to disable projector decals on transparent geometry to save performance and decal texture atlas space
- Add ability to use decal diffuse map as mask only
- Add visualize all shadow masks in lighting debug
- Add export of normal and roughness buffer for forwardOnly and when in supportOnlyForward mode for forward
- Provide a define in lit.hlsl (FORWARD_MATERIAL_READ_FROM_WRITTEN_NORMAL_BUFFER) when output buffer normal is used to read the normal and roughness instead of caclulating it (can save performance, but lower quality due to compression)
- Add color swatch to decal material

### Changed
- Change Render -> Planar Reflection creation to 3D Object -> Mirror
- Change "Enable Reflector" name on SpotLight to "Angle Affect Intensity"
- Change prototype of BSDFData ConvertSurfaceDataToBSDFData(SurfaceData surfaceData) to BSDFData ConvertSurfaceDataToBSDFData(uint2 positionSS, SurfaceData surfaceData)

### Fixed
- Fix issue with StackLit in deferred mode with deferredDirectionalShadow due to GBuffer not being cleared. Gbuffer is still not clear and issue was fix with the new Output of normal buffer.
- Fixed an issue where interpolation volumes were not updated correctly for reflection captures.
- Fixed an exception in Light Loop settings UI

## [2.0.1-preview] - 2018-01-01

### Added
- Add stripper of shader variant when building a player. Save shader compile time.
- Disable per-object culling that was executed in C++ in HD whereas it was not used (Optimization)
- Enable texture streaming debugging (was not working before 2018.2)
- Added Screen Space Reflection with Proxy Projection Model
- Support correctly scene selection for alpha tested object
- Add per light shadow mask mode control (i.e shadow mask distance and shadow mask). It use the option NonLightmappedOnly
- Add geometric filtering to Lit shader (allow to reduce specular aliasing)
- Add shortcut to create DensityVolume and PlanarReflection in hierarchy
- Add a DefaultHDMirrorMaterial material for PlanarReflection
- Added a script to be able to upgrade material to newer version of HDRP
- Removed useless duplication of ForwardError passes.
- Add option to not compile any DEBUG_DISPLAY shader in the player (Faster build) call Support Runtime Debug display

### Changed
- Changed SupportForwardOnly to SupportOnlyForward in render pipeline settings
- Changed versioning variable name in HDAdditionalXXXData from m_version to version
- Create unique name when creating a game object in the rendering menu (i.e Density Volume(2))
- Re-organize various files and folder location to clean the repository
- Change Debug windows name and location. Now located at:  Windows -> General -> Render Pipeline Debug

### Removed
- Removed GlobalLightLoopSettings.maxPlanarReflectionProbes and instead use value of GlobalLightLoopSettings.planarReflectionProbeCacheSize
- Remove EmissiveIntensity parameter and change EmissiveColor to be HDR (Matching Builtin Unity behavior) - Data need to be updated - Launch Edit -> Single Step Upgrade Script -> Upgrade all Materials emissionColor

### Fixed
- Fix issue with LOD transition and instancing
- Fix discrepency between object motion vector and camera motion vector
- Fix issue with spot and dir light gizmo axis not highlighted correctly
- Fix potential crash while register debug windows inputs at startup
- Fix warning when creating Planar reflection
- Fix specular lighting debug mode (was rendering black)
- Allow projector decal with null material to allow to configure decal when HDRP is not set
- Decal atlas texture offset/scale is updated after allocations (used to be before so it was using date from previous frame)

## [0.0.0-preview] - 2018-01-01

### Added
- Configure the VolumetricLightingSystem code path to be on by default
- Trigger a build exception when trying to build an unsupported platform
- Introduce the VolumetricLightingController component, which can (and should) be placed on the camera, and allows one to control the near and the far plane of the V-Buffer (volumetric "froxel" buffer) along with the depth distribution (from logarithmic to linear)
- Add 3D texture support for DensityVolumes
- Add a better mapping of roughness to mipmap for planar reflection
- The VolumetricLightingSystem now uses RTHandles, which allows to save memory by sharing buffers between different cameras (history buffers are not shared), and reduce reallocation frequency by reallocating buffers only if the rendering resolution increases (and suballocating within existing buffers if the rendering resolution decreases)
- Add a Volumetric Dimmer slider to lights to control the intensity of the scattered volumetric lighting
- Add UV tiling and offset support for decals.
- Add mipmapping support for volume 3D mask textures

### Changed
- Default number of planar reflection change from 4 to 2
- Rename _MainDepthTexture to _CameraDepthTexture
- The VolumetricLightingController has been moved to the Interpolation Volume framework and now functions similarly to the VolumetricFog settings
- Update of UI of cookie, CubeCookie, Reflection probe and planar reflection probe to combo box
- Allow enabling/disabling shadows for area lights when they are set to baked.
- Hide applyRangeAttenuation and FadeDistance for directional shadow as they are not used

### Removed
- Remove Resource folder of PreIntegratedFGD and add the resource to RenderPipeline Asset

### Fixed
- Fix ConvertPhysicalLightIntensityToLightIntensity() function used when creating light from script to match HDLightEditor behavior
- Fix numerical issues with the default value of mean free path of volumetric fog
- Fix the bug preventing decals from coexisting with density volumes
- Fix issue with alpha tested geometry using planar/triplanar mapping not render correctly or flickering (due to being wrongly alpha tested in depth prepass)
- Fix meta pass with triplanar (was not handling correctly the normal)
- Fix preview when a planar reflection is present
- Fix Camera preview, it is now a Preview cameraType (was a SceneView)
- Fix handling unknown GPUShadowTypes in the shadow manager.
- Fix area light shapes sent as point lights to the baking backends when they are set to baked.
- Fix unnecessary division by PI for baked area lights.
- Fix line lights sent to the lightmappers. The backends don't support this light type.
- Fix issue with shadow mask framesettings not correctly taken into account when shadow mask is enabled for lighting.
- Fix directional light and shadow mask transition, they are now matching making smooth transition
- Fix banding issues caused by high intensity volumetric lighting
- Fix the debug window being emptied on SRP asset reload
- Fix issue with debug mode not correctly clearing the GBuffer in editor after a resize
- Fix issue with ResetMaterialKeyword not resetting correctly ToggleOff/Roggle Keyword
- Fix issue with motion vector not render correctly if there is no depth prepass in deferred

## [0.0.0-preview] - 2018-01-01

### Added
- Screen Space Refraction projection model (Proxy raycasting, HiZ raymarching)
- Screen Space Refraction settings as volume component
- Added buffered frame history per camera
- Port Global Density Volumes to the Interpolation Volume System.
- Optimize ImportanceSampleLambert() to not require the tangent frame.
- Generalize SampleVBuffer() to handle different sampling and reconstruction methods.
- Improve the quality of volumetric lighting reprojection.
- Optimize Morton Order code in the Subsurface Scattering pass.
- Planar Reflection Probe support roughness (gaussian convolution of captured probe)
- Use an atlas instead of a texture array for cluster transparent decals
- Add a debug view to visualize the decal atlas
- Only store decal textures to atlas if decal is visible, debounce out of memory decal atlas warning.
- Add manipulator gizmo on decal to improve authoring workflow
- Add a minimal StackLit material (work in progress, this version can be used as template to add new material)

### Changed
- EnableShadowMask in FrameSettings (But shadowMaskSupport still disable by default)
- Forced Planar Probe update modes to (Realtime, Every Update, Mirror Camera)
- Screen Space Refraction proxy model uses the proxy of the first environment light (Reflection probe/Planar probe) or the sky
- Moved RTHandle static methods to RTHandles
- Renamed RTHandle to RTHandleSystem.RTHandle
- Move code for PreIntegratedFDG (Lit.shader) into its dedicated folder to be share with other material
- Move code for LTCArea (Lit.shader) into its dedicated folder to be share with other material

### Removed
- Removed Planar Probe mirror plane position and normal fields in inspector, always display mirror plane and normal gizmos

### Fixed
- Fix fog flags in scene view is now taken into account
- Fix sky in preview windows that were disappearing after a load of a new level
- Fix numerical issues in IntersectRayAABB().
- Fix alpha blending of volumetric lighting with transparent objects.
- Fix the near plane of the V-Buffer causing out-of-bounds look-ups in the clustered data structure.
- Depth and color pyramid are properly computed and sampled when the camera renders inside a viewport of a RTHandle.
- Fix decal atlas debug view to work correctly when shadow atlas view is also enabled
- Fix TransparentSSR with non-rendergraph.
- Fix shader compilation warning on SSR compute shader.<|MERGE_RESOLUTION|>--- conflicted
+++ resolved
@@ -15,6 +15,7 @@
 - Fixed label style in pbr sky editor.
 - Fixed side effect on styles during compositor rendering.
 - Fixed size and spacing of compositor info boxes (case 1305652).
+- Fixed spacing of UI widgets in the Graphics Compositor (case 1305638).
 
 ### Changed
 - Change the source value for the ray tracing frame index iterator from m_FrameCount to the camera frame count (case 1301356).
@@ -59,11 +60,7 @@
 - Fixed LayerMask editor for volume parameters.
 - Fixed the condition on temporal accumulation in the reflection denoiser (case 1303504).
 - Fixed box light attenuation.
-<<<<<<< HEAD
-- Fixed spacing of UI widgets in the Graphics Compositor (case 1305638).
-=======
 - Fixed tesselation culling, big triangles using lit tesselation shader would dissapear when camera is too close to them (case 1299116)
->>>>>>> bf833cea
 
 ### Changed
 - Removed the material pass probe volumes evaluation mode.
