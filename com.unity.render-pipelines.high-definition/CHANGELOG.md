# Changelog
All notable changes to this package will be documented in this file.

The format is based on [Keep a Changelog](http://keepachangelog.com/en/1.0.0/)
and this project adheres to [Semantic Versioning](http://semver.org/spec/v2.0.0.html).

## [10.6.0] - 2021-04-29

### Added
- Added support for lighting full screen debug mode in automated tests.

### Fixed
- Fixed null reference exception in Raytracing SSS volume component.
- Fixed artifact appearing when diffuse and specular normal differ too much for eye shader with area lights
- Fixed LightCluster debug view for ray tracing.
- Fixed issue with RAS build fail when LOD was missing a renderer
- Fixed an issue where sometime a docked lookdev could be rendered at zero size and break.
- Fixed an issue where runtime debug window UI would leak game objects.
- Fixed NaNs when denoising pixels where the dot product between normal and view direction is near zero (case 1329624).
- Fixed ray traced reflections that were too dark for unlit materials. Reflections are now more consistent with the material emissiveness.
- Fixed pyramid color being incorrect when hardware dynamic resolution is enabled.
- Fixed SSR Accumulation with Offset with Viewport Rect Offset on Camera
- Fixed fog precision in some camera positions (case 1329603).
- Fixed contact shadows tile coordinates calculations.
- Fixed blocky looking bloom when dynamic resolution scaling was used.

### Fixed

- Fix for wrong cached area light initialization.



## [10.5.0] - 2021-04-19

### Added
- Added a fallback for the ray traced directional shadow in case of a transmission (case 1307870).
<<<<<<< HEAD
- Added support for alpha channel in FXAA (case 1323941).
- Added Speed Tree 8 shader graph as default Speed Tree 8 shader for HDRP.
=======
- Added an info box for micro shadow editor (case 1322830).
>>>>>>> 80319775

### Fixed
- Fixed grey screen on playstation platform when histogram exposure is enabled but the curve mapping is not used.
- Fixed HDRPAsset loosing its reference to the ray tracing resources when clicking on a different quality level that doesn't have ray tracing (case 1320304).
- Fixed error message when having MSAA and Screen Space Shadows (case 1318698).
- Fixed Nans happening when the history render target is bigger than the current viewport (case 1321139).
- Fixed Tube and Disc lights mode selection (case 1317776)
- Fixed missing Update in Wizard's DXR Documentation
- Fixed multicamera rendering for Dynamic Resolution Scaling using dx12 hardware mode. Using a planar reflection probe (another render camera) should be safe.
- Fixed pixelated appearance of Contrast Adaptive Sharpen upscaler and several other issues when Hardware DRS is on
- Fixed warning fixed on ShadowLoop include (HDRISky and Unlit+ShadowMatte)
- Fixed SSR Precision for 4K Screens
- Fixed issue with gbuffer debug view when virtual texturing is enabled.
- Fixed volumetric fog noise due to sun light leaking (case 1319005)
- Fixed an issue with Decal normal blending producing NaNs.
- Fixed issue in wizard when resource folder don't exist
- Fixed issue with Decal projector edge on Metal (case 1286074)
- Fixed Render Graph Debug UI not refreshing correctly in the Render Pipeline Debugger.
- Fixed SSS materials in planar reflections (case 1319027).
- Fixed Decal's pivot edit mode 2D slider gizmo not supporting multi-edition
- Fixed an error on Xbox / PS4 with SubsurfaceScattering not binding the right texture
- Fix potential NaN on apply distortion pass.
- Fixed the camera controller in the template with the old input system (case 1326816).
- Fixed broken Lanczos filter artifacts on ps4, caused by a very aggressive epsilon (case 1328904)
- Fixed Decal's UV edit mode with negative UV
- Fixed issue with the color space of AOVs (case 1324759)
- Fixed issue with history buffers when using multiple AOVs (case 1323684).
- Fixed camera preview with multi selection (case 1324126).
- Fixed GBuffer clear option in FrameSettings not working
- Fixed usage of Panini Projection with floating point HDRP and Post Processing color buffers.
- Fixed a NaN generating in Area light code.
- Fixed CustomPassUtils scaling issues when used with RTHandles allocated from a RenderTexture.
- Fixed undo of some properties on light editor.
- Fixed material Emission properties not begin animated when recording an animation (case 1328108).

### Changed
- Reduced the maximal number of bounces for both RTGI and RTR (case 1318876).
- Updated Wizard to better handle RenderPipelineAsset in Quality Settings
<<<<<<< HEAD
=======
- Changed the behavior of the clear coat and SSR/RTR for the stack lit to mimic the Lit's behavior (case 1320154).
- The default LookDev volume profile is now copied and referened in the Asset folder instead of the package folder.
- Changed normal used in path tracing to create a local light list from the geometric to the smooth shading one.
- Assets going through the migration system are now dirtied.
- Disable TAA sharpening on alpha channel.
- Increased path tracing max samples from 4K to 16K (case 1327729).
- Changed ray tracing acceleration structure build, so that only meshes with HDRP materials are included (case 1322365).
- Default black texture XR is now opaque (alpha = 1).
- Changed default sidedness to double, when a mesh with a mix of single and double-sided materials is added to the ray tracing acceleration structure (case 1323451).
>>>>>>> 80319775

## [10.4.0] - 2021-03-11

### Added
- Added support for XboxSeries platform.
- Added an additional check in the "check scene for ray tracing" (case 1314963).
- Added shader graph unit test for IsFrontFace node

### Fixed
- Fixed model import by adding additional data if needed.
- Fixed an exception when opening the color picker in the material UI (case 1307143).
- Fixed lights shadow frustum near and far planes.
- Fixed various issues with non-temporal SSAO and rendergraph.
- Fixed white flashes on camera cuts on volumetric fog.
- Fixed light layer issue when performing editing on multiple lights.
- Fixed an issue where selection in a debug panel would reset when cycling through enum items.
- Fixed material keywords with fbx importer.
- Fixed lightmaps not working properly with shader graphs in ray traced reflections (case 1305335).
- Fixed skybox for ortho cameras.
- Fixed screen being over-exposed when changing very different skies.
- Fixed incorrect debug wireframe overlay on tessellated geometry (using littessellation), caused by the picking pass using an incorrect camera matrix.
- Fixed nullref in layered lit shader editor.
- Fixed issue with Depth of Field CoC debug view.
- Fixed an issue where first frame of SSAO could exhibit ghosting artefacts.
- Fixed an issue with the mipmap generation internal format after rendering format change.
- Fix crash on VolumeComponentWithQualityEditor when the current Pipeline is not HDRP
- Fixed performance issue with ShaderGraph and Alpha Test
- Fixed error when increasing the maximum planar reflection limit (case 1306530).
- Fixed alpha output in debug view and AOVs when using shadow matte (case 1311830).
- Fixed an issue with transparent meshes writing their depths and recursive rendering (case 1314409).
- Fixed issue with compositor custom pass hooks added/removed repeatedly (case 1315971).
- Fixed: SSR with transparent (case 1311088)
- Fixed decals in material debug display.
- Fixed nullref when adding a volume component in a Volume profile asset (case 1317156).
- Fixed decal normal for double sided materials (case 1312065).
- Fixed multiple HDRP Frame Settings panel issues: missing "Refraction" Frame Setting. Fixing ordering of Rough Distortion, it should now be under the Distortion setting.
- Fixed issue with automatic exposure settings not updating scene view.
- Fixed issue with velocity rejection in post-DoF TAA. Fixing this reduces ghosting (case 1304381).
- Fixed missing option to use POM on emissive for tessellated shaders.
- Fixed resize IES when already baked in the Atlas 1299233
- Fixed an issue in the planar reflection probe convolution.
- Fixed Rough Distortion frame setting not greyed out when Distortion is disabled in HDRP Asset
- Fixed ability to override AlphaToMask FrameSetting while camera in deferred lit shader mode
- Fixed issue with physically-based DoF computation and transparent materials with depth-writes ON.
- Fixed issue of accessing default frame setting stored in current HDRPAsset instead fo the default HDRPAsset
- Fixed SSGI frame setting not greyed out while SSGI is disabled in HDRP Asset
- Fixed HDRP material being constantly dirty.
- Fixed issue in path tracing, where objects would cast shadows even if not present in the path traced layers (case 1318857).
- Fixed SRP batcher not compatible with Decal (case 1311586)
- Fixed issue with different shadow atlas stomping on each other when they have same resolution.
- Fixed wrong color buffer being bound to pre refraction custom passes.

### Changed
- Updated the tooltip for the Decal Angle Fade property (requires to enable Decal Layers in both HDRP asset and Frame settings) (case 1308048).
- Tidy up of platform abstraction code for shader optimization.
- Display a warning help box when decal atlas is out of size.
- Avoid unnecessary RenderGraphBuilder.ReadTexture in the "Set Final Target" pass

## [10.3.1] - 2021-01-26

Version Updated
The version number for this package has increased due to a version update of a related graphics package.

## [10.3.0] - 2020-12-01

### Added
- Added a slider to control the fallback value of the directional shadow when the cascade have no coverage.
- Added light unit slider for automatic and automatic histrogram exposure limits.
- Added View Bias for mesh decals.
- Added support for the PlayStation 5 platform.

### Fixed
- Fixed computation of geometric normal in path tracing (case 1293029).
- Fixed issues with path-traced volumetric scattering (cases 1295222, 1295234).
- Fixed issue with faulty shadow transition when view is close to an object under some aspect ratio conditions
- Fixed issue where some ShaderGraph generated shaders were not SRP compatible because of UnityPerMaterial cbuffer layout mismatches [1292501] (https://issuetracker.unity3d.com/issues/a2-some-translucent-plus-alphaclipping-shadergraphs-are-not-srp-batcher-compatible)
- Fixed issues with path-traced volumetric scattering (cases 1295222, 1295234)
- Fixed Rendergraph issue with virtual texturing and debug mode while in forward.
- Fixed wrong coat normal space in shader graph
- Fixed issue with faulty shadow transition when view is close to an object under some aspect ratio conditions
- Fixed NullPointerException when baking probes from the lighting window (case 1289680)
- Fixed volumetric fog with XR single-pass rendering.
- Fixed issues with first frame rendering when RenderGraph is used (auto exposure, AO)
- Fixed AOV api in render graph (case 1296605)
- Fixed a small discrepancy in the marker placement in light intensity sliders (case 1299750)
- Fixed issue with VT resolve pass rendergraph errors when opaque and transparent are disabled in frame settings.
- Fixed a bug in the sphere-aabb light cluster (case 1294767).
- Fixed issue when submitting SRPContext during EndCameraRendering.
- Fixed baked light being included into the ray tracing light cluster (case 1296203).
- Fixed enums UI for the shadergraph nodes.
- Fixed ShaderGraph stack blocks appearing when opening the settings in Hair and Eye ShaderGraphs.
- Fixed white screen when undoing in the editor.
- Fixed display of LOD Bias and maximum level in frame settings when using Quality Levels
- Fixed an issue when trying to open a look dev env library when Look Dev is not supported.
- Fixed shader graph not supporting indirectdxr multibounce (case 1294694).
- Fixed the planar depth texture not being properly created and rendered to (case 1299617).
- Fixed C# 8 compilation issue with turning on nullable checks (case 1300167)
- Fixed affects AO for deacl materials.
- Fixed case where material keywords would not get setup before usage.
- Fixed an issue with material using distortion from ShaderGraph init after Material creation (case 1294026)
- Fixed Clearcoat on Stacklit or Lit breaks when URP is imported into the project (case 1297806)
- VFX : Debug material view were rendering pink for albedo. (case 1290752)
- Fixed XR depth copy when using MSAA.
- Fixed GC allocations from XR occlusion mesh when using multipass.
- Fixed an issue with the frame count management for the volumetric fog (case 1299251).
- Fixed an issue with half res ssgi upscale.
- Fixed timing issues with accumulation motion blur
- Fixed register spilling on  FXC in light list shaders.
- Fixed issue with shadow mask and area lights.
- Fixed an issue with the capture callback (now includes post processing results).
- Fixed decal draw order for ShaderGraph decal materials.
- Fixed StackLit ShaderGraph surface option property block to only display energy conserving specular color option for the specular parametrization (case 1257050)
- Fixed missing BeginCameraRendering call for custom render mode of a Camera.
- Fixed LayerMask editor for volume parameters.
- Fixed the condition on temporal accumulation in the reflection denoiser (case 1303504).
- Fixed box light attenuation.
- Fixed after post process custom pass scale issue when dynamic resolution is enabled (case 1299194).
- Fixed an issue with light intensity prefab override application not visible in the inspector (case 1299563).
- Fixed Undo/Redo instability of light temperature.
- Fixed label style in pbr sky editor.
- Fixed side effect on styles during compositor rendering.
- Fixed size and spacing of compositor info boxes (case 1305652).
- Fixed spacing of UI widgets in the Graphics Compositor (case 1305638).
- Fixed undo-redo on layered lit editor.
- Fixed tesselation culling, big triangles using lit tesselation shader would dissapear when camera is too close to them (case 1299116)
- Fixed issue with compositor related custom passes still active after disabling the compositor (case 1305330)
- Fixed regression in Wizard that not fix runtime ressource anymore (case 1287627)
- Fixed error in Depth Of Field near radius blur calculation (case 1306228).
- Fixed a reload bug when using objects from the scene in the lookdev (case 1300916).
- Fixed some render texture leaks.
- Fixed light gizmo showing shadow near plane when shadows are disabled.
- Fixed path tracing alpha channel support (case 1304187).
- Fixed shadow matte not working with ambient occlusion when MSAA is enabled
- Fixed issues with compositor's undo (cases 1305633, 1307170).
- VFX : Debug material view incorrect depth test. (case 1293291)
- Fixed wrong shader / properties assignement to materials created from 3DsMax 2021 Physical Material. (case 1293576)
- Fixed Emissive color property from Autodesk Interactive materials not editable in Inspector. (case 1307234)
- Fixed exception when changing the current render pipeline to from HDRP to universal (case 1306291).
- Fixed an issue in shadergraph when switch from a RenderingPass (case 1307653)
- Fixed LookDev environment library assignement after leaving playmode.
- Fixed a locale issue with the diffusion profile property values in ShaderGraph on PC where comma is the decimal separator.
- Fixed error in the RTHandle scale of Depth Of Field when TAA is enabled.
- Fixed Quality Level set to the last one of the list after a Build (case 1307450)
- Fixed XR depth copy (case 1286908).
- Fixed Warnings about "SceneIdMap" missing script in eye material sample scene
- Fixed wizard checking FrameSettings not in HDRP Default Settings
- Fixed error when opening the default composition graph in the Graphics Compositor (case 1318933).
- Fixed issue were the final image is inverted in the Y axis. Occurred only on final Player (non-dev for any platform) that use Dynamic Resolution Scaling with Contrast Adaptive Sharpening filter.
- Fixed a bug with Reflection Probe baking would result in an incorrect baking reusing other's Reflection Probe baking
- Fixed volumetric fog being visually chopped or missing when using hardware Dynamic Resolution Scaling.
- Fixed generation of the packed depth pyramid when hardware Dynamic Resolution Scaling is enabled.
- Fixed null reference exception in Raytracing SSS volume component.
- Fixed artifact appearing when diffuse and specular normal differ too much for eye shader with area lights
- Fixed LightCluster debug view for ray tracing.
- Fixed issue with RAS build fail when LOD was missing a renderer
- Fixed an issue where sometime a docked lookdev could be rendered at zero size and break.
- Fixed an issue where runtime debug window UI would leak game objects.
- Fixed NaNs when denoising pixels where the dot product between normal and view direction is near zero (case 1329624).
- Fixed ray traced reflections that were too dark for unlit materials. Reflections are now more consistent with the material emissiveness.
- Fixed pyramid color being incorrect when hardware dynamic resolution is enabled.
- Fixed SSR Accumulation with Offset with Viewport Rect Offset on Camera
- Fixed fog precision in some camera positions (case 1329603).
- Fixed contact shadows tile coordinates calculations.
- Fixed blocky looking bloom when dynamic resolution scaling was used.
- Fixed issue with history buffer allocation for AOVs when the request does not come in first frame.

### Changed
- Now reflection probes cannot have SSAO, SSGI, SSR, ray tracing effects or volumetric reprojection.
- Rename HDRP sub menu in Assets/Create/Shader to HD Render Pipeline for consistency.
- Improved robustness of volumetric sampling in path tracing (case 1295187).
- Changed the message when the graphics device doesn't support ray tracing (case 1287355).
- When a Custom Pass Volume is disabled, the custom pass Cleanup() function is called, it allows to release resources when the volume isn't used anymore.
- Enable Reflector for Spotlight by default
- Changed the convergence time of ssgi to 16 frames and the preset value
- Changed the clamping approach for RTR and RTGI (in both perf and quality) to improve visual quality.
- Changed the warning message for ray traced area shadows (case 1303410).
- Disabled specular occlusion for what we consider medium and larger scale ao > 1.25 with a 25cm falloff interval.
- Change the source value for the ray tracing frame index iterator from m_FrameCount to the camera frame count (case 1301356).
- Removed backplate from rendering of lighting cubemap as it did not really work conceptually and caused artefacts.
- Transparent materials created by the Model Importer are set to not cast shadows. ( case 1295747)
- Change some light unit slider value ranges to better reflect the lighting scenario.
- Change the tooltip for color shadows and semi-transparent shadows (case 1307704).
- Cached the base types of Volume Manager to improve memory and cpu usage.

## [10.2.1] - 2020-11-30

### Added
- Added a warning when trying to bake with static lighting being in an invalid state.

### Fixed
- Fixed stylesheet reloading for LookDev window and Wizard window.
- Fixed XR single-pass rendering with legacy shaders using unity_StereoWorldSpaceCameraPos.
- Fixed issue displaying wrong debug mode in runtime debug menu UI.
- Fixed useless editor repaint when using lod bias.
- Fixed multi-editing with new light intensity slider.
- Fixed issue with density volumes flickering when editing shape box.
- Fixed issue with image layers in the graphics compositor (case 1289936).
- Fixed issue with angle fading when rotating decal projector.
- Fixed issue with gameview repaint in the graphics compositor (case 1290622).
- Fixed some labels being clipped in the Render Graph Viewer
- Fixed issue when decal projector material is none.
- Fixed the sampling of the normal buffer in the the forward transparent pass.
- Fixed bloom prefiltering tooltip.
- Fixed NullReferenceException when loading multipel scene async
- Fixed missing alpha blend state properties in Axf shader and update default stencil properties
- Fixed normal buffer not bound to custom pass anymore.
- Fixed issues with camera management in the graphics compositor (cases 1292548, 1292549).
- Fixed an issue where a warning about the static sky not being ready was wrongly displayed.
- Fixed the clear coat not being handled properly for SSR and RTR (case 1291654).
- Fixed ghosting in RTGI and RTAO when denoising is enabled and the RTHandle size is not equal to the Viewport size (case 1291654).
- Fixed alpha output when atmospheric scattering is enabled.
- Fixed issue with TAA history sharpening when view is downsampled.
- Fixed lookdev movement.
- Fixed volume component tooltips using the same parameter name.
- Fixed issue with saving some quality settings in volume overrides  (case 1293747)
- Fixed NullReferenceException in HDRenderPipeline.UpgradeResourcesIfNeeded (case 1292524)
- Fixed SSGI texture allocation when not using the RenderGraph.
- Fixed NullReference Exception when setting Max Shadows On Screen to 0 in the HDRP asset.
- Fixed path tracing accumulation not being reset when changing to a different frame of an animation.
- Fixed issue with saving some quality settings in volume overrides  (case 1293747)

### Changed
- Volume Manager now always tests scene culling masks. This was required to fix hybrid workflow.
- Now the screen space shadow is only used if the analytic value is valid.
- Distance based roughness is disabled by default and have a control
- Changed the name from the Depth Buffer Thickness to Depth Tolerance for SSGI (case 1301352).

## [10.2.0] - 2020-10-19

### Added
- Added a rough distortion frame setting and and info box on distortion materials.
- Adding support of 4 channel tex coords for ray tracing (case 1265309).
- Added a help button on the volume component toolbar for documentation.
- Added range remapping to metallic property for Lit and Decal shaders.
- Exposed the API to access HDRP shader pass names.
- Added the status check of default camera frame settings in the DXR wizard.
- Added frame setting for Virtual Texturing. 
- Added a fade distance for light influencing volumetric lighting.
- Adding an "Include For Ray Tracing" toggle on lights to allow the user to exclude them when ray tracing is enabled in the frame settings of a camera.
- Added fog volumetric scattering support for path tracing.
- Added new algorithm for SSR with temporal accumulation
- Added quality preset of the new volumetric fog parameters.
- Added missing documentation for unsupported SG RT nodes and light's include for raytracing attrbute.
- Added documentation for LODs not being supported by ray tracing.
- Added more options to control how the component of motion vectors coming from the camera transform will affect the motion blur with new clamping modes.
- Added anamorphism support for phsyical DoF, switched to blue noise sampling and fixed tiling artifacts.

### Fixed
- Fixed an issue where the Exposure Shader Graph node had clipped text. (case 1265057)
- Fixed an issue when rendering into texture where alpha would not default to 1.0 when using 11_11_10 color buffer in non-dev builds.
- Fixed issues with reordering and hiding graphics compositor layers (cases 1283903, 1285282, 1283886).
- Fixed the possibility to have a shader with a pre-refraction render queue and refraction enabled at the same time.
- Fixed a migration issue with the rendering queue in ShaderGraph when upgrading to 10.x;
- Fixed the object space matrices in shader graph for ray tracing.
- Changed the cornea refraction function to take a view dir in object space.
- Fixed upside down XR occlusion mesh.
- Fixed precision issue with the atmospheric fog.
- Fixed issue with TAA and no motion vectors.
- Fixed the stripping not working the terrain alphatest feature required for terrain holes (case 1205902).
- Fixed bounding box generation that resulted in incorrect light culling (case 3875925).
- VFX : Fix Emissive writing in Opaque Lit Output with PSSL platforms (case 273378).
- Fixed issue where pivot of DecalProjector was not aligned anymore on Transform position when manipulating the size of the projector from the Inspector.
- Fixed a null reference exception when creating a diffusion profile asset.
- Fixed the diffusion profile not being registered as a dependency of the ShaderGraph.
- Fixing exceptions in the console when putting the SSGI in low quality mode (render graph).
- Fixed NullRef Exception when decals are in the scene, no asset is set and HDRP wizard is run.
- Fixed issue with TAA causing bleeding of a view into another when multiple views are visible.
- Fix an issue that caused issues of usability of editor if a very high resolution is set by mistake and then reverted back to a smaller resolution.
- Fixed issue where Default Volume Profile Asset change in project settings was not added to the undo stack (case 1285268).
- Fixed undo after enabling compositor.
- Fixed the ray tracing shadow UI being displayed while it shouldn't (case 1286391).
- Fixed issues with physically-based DoF, improved speed and robustness 
- Fixed a warning happening when putting the range of lights to 0.
- Fixed issue when null parameters in a volume component would spam null reference errors. Produce a warning instead.
- Fixed volument component creation via script.
- Fixed GC allocs in render graph.
- Fixed scene picking passes.
- Fixed broken ray tracing light cluster full screen debug.
- Fixed dead code causing error.
- Fixed issue when dragging slider in inspector for ProjectionDepth.
- Fixed issue when resizing Inspector window that make the DecalProjector editor flickers.
- Fixed issue in DecalProjector editor when the Inspector window have a too small width: the size appears on 2 lines but the editor not let place for the second one.
- Fixed issue (null reference in console) when selecting a DensityVolume with rectangle selection.
- Fixed issue when linking the field of view with the focal length in physical camera
- Fixed supported platform build and error message.
- Fixed exceptions occuring when selecting mulitple decal projectors without materials assigned (case 1283659).
- Fixed LookDev error message when pipeline is not loaded.
- Properly reject history when enabling seond denoiser for RTGI.
- Fixed an issue that could cause objects to not be rendered when using Vulkan API.
- Fixed issue with lookdev shadows looking wrong upon exiting playmode. 
- Fixed temporary Editor freeze when selecting AOV output in graphics compositor (case 1288744).
- Fixed normal flip with double sided materials.
- Fixed shadow resolution settings level in the light explorer.
- Fixed the ShaderGraph being dirty after the first save.
- Fixed XR shadows culling
- Fixed Nans happening when upscaling the RTGI.
- Fixed the adjust weight operation not being done for the non-rendergraph pipeline.
- Fixed overlap with SSR Transparent default frame settings message on DXR Wizard.
- Fixed alpha channel in the stop NaNs and motion blur shaders.
- Fixed undo of duplicate environments in the look dev environment library.
- Fixed a ghosting issue with RTShadows (Sun, Point and Spot), RTAO and RTGI when the camera is moving fast.
- Fixed a SSGI denoiser bug for large scenes.
- Fixed a Nan issue with SSGI.
- Fixed an issue with IsFrontFace node in Shader Graph not working properly
- Fixed CustomPassUtils.RenderFrom* functions and CustomPassUtils.DisableSinglePassRendering struct in VR.
- Fixed custom pass markers not recorded when render graph was enabled.
- Fixed exceptions when unchecking "Big Tile Prepass" on the frame settings with render-graph.
- Fixed an issue causing errors in GenerateMaxZ when opaque objects or decals are disabled. 
- Fixed an issue with Bake button of Reflection Probe when in custom mode
- Fixed exceptions related to the debug display settings when changing the default frame settings.
- Fixed picking for materials with depth offset.
- Fixed issue with exposure history being uninitialized on second frame.
- Fixed issue when changing FoV with the physical camera fold-out closed.
- Fixed some labels being clipped in the Render Graph Viewer

### Changed
- Combined occlusion meshes into one to reduce draw calls and state changes with XR single-pass.
- Claryfied doc for the LayeredLit material.
- Various improvements for the Volumetric Fog.
- Use draggable fields for float scalable settings
- Migrated the fabric & hair shadergraph samples directly into the renderpipeline resources.
- Removed green coloration of the UV on the DecalProjector gizmo.
- Removed _BLENDMODE_PRESERVE_SPECULAR_LIGHTING keyword from shaders.
- Now the DXR wizard displays the name of the target asset that needs to be changed.
- Standardized naming for the option regarding Transparent objects being able to receive Screen Space Reflections.
- Making the reflection and refractions of cubemaps distance based.
- Changed Receive SSR to also controls Receive SSGI on opaque objects.
- Improved the punctual light shadow rescale algorithm.
- Changed the names of some of the parameters for the Eye Utils SG Nodes.
- Restored frame setting for async compute of contact shadows.
- Removed the possibility to have MSAA (through the frame settings) when ray tracing is active.
- Range handles for decal projector angle fading.
- Smoother angle fading for decal projector.

## [10.1.0] - 2020-10-12

### Added
- Added an option to have only the metering mask displayed in the debug mode.
- Added a new mode to cluster visualization debug where users can see a slice instead of the cluster on opaque objects.
- Added ray traced reflection support for the render graph version of the pipeline.
- Added render graph support of RTAO and required denoisers.
- Added render graph support of RTGI.
- Added support of RTSSS and Recursive Rendering in the render graph mode.
- Added support of RT and screen space shadow for render graph.
- Added tooltips with the full name of the (graphics) compositor properties to properly show large names that otherwise are clipped by the UI (case 1263590)
- Added error message if a callback AOV allocation fail
- Added marker for all AOV request operation on GPU
- Added remapping options for Depth Pyramid debug view mode
- Added an option to support AOV shader at runtime in HDRP settings (case 1265070)
- Added support of SSGI in the render graph mode.
- Added option for 11-11-10 format for cube reflection probes.
- Added an optional check in the HDRP DXR Wizard to verify 64 bits target architecture
- Added option to display timing stats in the debug menu as an average over 1 second. 
- Added a light unit slider to provide users more context when authoring physically based values.
- Added a way to check the normals through the material views.
- Added Simple mode to Earth Preset for PBR Sky
- Added the export of normals during the prepass for shadow matte for proper SSAO calculation.
- Added the usage of SSAO for shadow matte unlit shader graph.
- Added the support of input system V2
- Added a new volume component parameter to control the max ray length of directional lights(case 1279849).
- Added support for 'Pyramid' and 'Box' spot light shapes in path tracing.
- Added high quality prefiltering option for Bloom.
- Added support for camera relative ray tracing (and keeping non-camera relative ray tracing working)
- Added a rough refraction option on planar reflections.
- Added scalability settings for the planar reflection resolution.
- Added tests for AOV stacking and UI rendering in the graphics compositor.
- Added a new ray tracing only function that samples the specular part of the materials.
- Adding missing marker for ray tracing profiling (RaytracingDeferredLighting)
- Added the support of eye shader for ray tracing.
- Exposed Refraction Model to the material UI when using a Lit ShaderGraph.
- Added bounding sphere support to screen-space axis-aligned bounding box generation pass.

### Fixed
- Fixed several issues with physically-based DoF (TAA ghosting of the CoC buffer, smooth layer transitions, etc)
- Fixed GPU hang on D3D12 on xbox. 
- Fixed game view artifacts on resizing when hardware dynamic resolution was enabled
- Fixed black line artifacts occurring when Lanczos upsampling was set for dynamic resolution
- Fixed Amplitude -> Min/Max parametrization conversion
- Fixed CoatMask block appearing when creating lit master node (case 1264632)
- Fixed issue with SceneEV100 debug mode indicator when rescaling the window.
- Fixed issue with PCSS filter being wrong on first frame. 
- Fixed issue with emissive mesh for area light not appearing in playmode if Reload Scene option is disabled in Enter Playmode Settings.
- Fixed issue when Reflection Probes are set to OnEnable and are never rendered if the probe is enabled when the camera is farther than the probe fade distance. 
- Fixed issue with sun icon being clipped in the look dev window. 
- Fixed error about layers when disabling emissive mesh for area lights.
- Fixed issue when the user deletes the composition graph or .asset in runtime (case 1263319)
- Fixed assertion failure when changing resolution to compositor layers after using AOVs (case 1265023) 
- Fixed flickering layers in graphics compositor (case 1264552)
- Fixed issue causing the editor field not updating the disc area light radius.
- Fixed issues that lead to cookie atlas to be updated every frame even if cached data was valid.
- Fixed an issue where world space UI was not emitted for reflection cameras in HDRP
- Fixed an issue with cookie texture atlas that would cause realtime textures to always update in the atlas even when the content did not change.
- Fixed an issue where only one of the two lookdev views would update when changing the default lookdev volume profile.
- Fixed a bug related to light cluster invalidation.
- Fixed shader warning in DofGather (case 1272931)
- Fixed AOV export of depth buffer which now correctly export linear depth (case 1265001)
- Fixed issue that caused the decal atlas to not be updated upon changing of the decal textures content.
- Fixed "Screen position out of view frustum" error when camera is at exactly the planar reflection probe location.
- Fixed Amplitude -> Min/Max parametrization conversion
- Fixed issue that allocated a small cookie for normal spot lights.
- Fixed issue when undoing a change in diffuse profile list after deleting the volume profile.
- Fixed custom pass re-ordering and removing.
- Fixed TAA issue and hardware dynamic resolution.
- Fixed a static lighting flickering issue caused by having an active planar probe in the scene while rendering inspector preview.
- Fixed an issue where even when set to OnDemand, the sky lighting would still be updated when changing sky parameters.
- Fixed an error message trigerred when a mesh has more than 32 sub-meshes (case 1274508).
- Fixed RTGI getting noisy for grazying angle geometry (case 1266462).
- Fixed an issue with TAA history management on pssl.
- Fixed the global illumination volume override having an unwanted advanced mode (case 1270459).
- Fixed screen space shadow option displayed on directional shadows while they shouldn't (case 1270537).
- Fixed the handling of undo and redo actions in the graphics compositor (cases 1268149, 1266212, 1265028)
- Fixed issue with composition graphs that include virtual textures, cubemaps and other non-2D textures (cases 1263347, 1265638).
- Fixed issues when selecting a new composition graph or setting it to None (cases 1263350, 1266202)
- Fixed ArgumentNullException when saving shader graphs after removing the compositor from the scene (case 1268658)
- Fixed issue with updating the compositor output when not in play mode (case 1266216)
- Fixed warning with area mesh (case 1268379)
- Fixed issue with diffusion profile not being updated upon reset of the editor. 
- Fixed an issue that lead to corrupted refraction in some scenarios on xbox.
- Fixed for light loop scalarization not happening. 
- Fixed issue with stencil not being set in rendergraph mode.
- Fixed for post process being overridable in reflection probes even though it is not supported.
- Fixed RTGI in performance mode when light layers are enabled on the asset.
- Fixed SSS materials appearing black in matcap mode.
- Fixed a collision in the interaction of RTR and RTGI.
- Fix for lookdev toggling renderers that are set to non editable or are hidden in the inspector.
- Fixed issue with mipmap debug mode not properly resetting full screen mode (and viceversa). 
- Added unsupported message when using tile debug mode with MSAA.
- Fixed SSGI compilation issues on PS4.
- Fixed "Screen position out of view frustum" error when camera is on exactly the planar reflection probe plane.
- Workaround issue that caused objects using eye shader to not be rendered on xbox.
- Fixed GC allocation when using XR single-pass test mode.
- Fixed text in cascades shadow split being truncated.
- Fixed rendering of custom passes in the Custom Pass Volume inspector
- Force probe to render again if first time was during async shader compilation to avoid having cyan objects.
- Fixed for lookdev library field not being refreshed upon opening a library from the environment library inspector.
- Fixed serialization issue with matcap scale intensity.
- Close Add Override popup of Volume Inspector when the popup looses focus (case 1258571)
- Light quality setting for contact shadow set to on for High quality by default.
- Fixed an exception thrown when closing the look dev because there is no active SRP anymore.
- Fixed alignment of framesettings in HDRP Default Settings
- Fixed an exception thrown when closing the look dev because there is no active SRP anymore.
- Fixed an issue where entering playmode would close the LookDev window.
- Fixed issue with rendergraph on console failing on SSS pass.
- Fixed Cutoff not working properly with ray tracing shaders default and SG (case 1261292).
- Fixed shader compilation issue with Hair shader and debug display mode
- Fixed cubemap static preview not updated when the asset is imported.
- Fixed wizard DXR setup on non-DXR compatible devices.
- Fixed Custom Post Processes affecting preview cameras.
- Fixed issue with lens distortion breaking rendering.
- Fixed save popup appearing twice due to HDRP wizard.
- Fixed error when changing planar probe resolution.
- Fixed the dependecy of FrameSettings (MSAA, ClearGBuffer, DepthPrepassWithDeferred) (case 1277620).
- Fixed the usage of GUIEnable for volume components (case 1280018).
- Fixed the diffusion profile becoming invalid when hitting the reset (case 1269462).
- Fixed issue with MSAA resolve killing the alpha channel.
- Fixed a warning in materialevalulation
- Fixed an error when building the player.
- Fixed issue with box light not visible if range is below one and range attenuation is off.
- Fixed an issue that caused a null reference when deleting camera component in a prefab. (case 1244430)
- Fixed issue with bloom showing a thin black line after rescaling window. 
- Fixed rendergraph motion vector resolve.
- Fixed the Ray-Tracing related Debug Display not working in render graph mode.
- Fix nan in pbr sky
- Fixed Light skin not properly applied on the LookDev when switching from Dark Skin (case 1278802)
- Fixed accumulation on DX11
- Fixed issue with screen space UI not drawing on the graphics compositor (case 1279272).
- Fixed error Maximum allowed thread group count is 65535 when resolution is very high. 
- LOD meshes are now properly stripped based on the maximum lod value parameters contained in the HDRP asset.
- Fixed an inconsistency in the LOD group UI where LOD bias was not the right one.
- Fixed outlines in transitions between post-processed and plain regions in the graphics compositor (case 1278775).
- Fix decal being applied twice with LOD Crossfade.
- Fixed camera stacking for AOVs in the graphics compositor (case 1273223).
- Fixed backface selection on some shader not ignore correctly.
- Disable quad overdraw on ps4.
- Fixed error when resizing the graphics compositor's output and when re-adding a compositor in the scene
- Fixed issues with bloom, alpha and HDR layers in the compositor (case 1272621).
- Fixed alpha not having TAA applied to it.
- Fix issue with alpha output in forward.
- Fix compilation issue on Vulkan for shaders using high quality shadows in XR mode.
- Fixed wrong error message when fixing DXR resources from Wizard.
- Fixed compilation error of quad overdraw with double sided materials
- Fixed screen corruption on xbox when using TAA and Motion Blur with rendergraph. 
- Fixed UX issue in the graphics compositor related to clear depth and the defaults for new layers, add better tooltips and fix minor bugs (case 1283904)
- Fixed scene visibility not working for custom pass volumes.
- Fixed issue with several override entries in the runtime debug menu. 
- Fixed issue with rendergraph failing to execute every 30 minutes. 
- Fixed Lit ShaderGraph surface option property block to only display transmission and energy conserving specular color options for their proper material mode (case 1257050)
- Fixed nan in reflection probe when volumetric fog filtering is enabled, causing the whole probe to be invalid.
- Fixed Debug Color pixel became grey
- Fixed TAA flickering on the very edge of screen. 
- Fixed profiling scope for quality RTGI.
- Fixed the denoising and multi-sample not being used for smooth multibounce RTReflections.
- Fixed issue where multiple cameras would cause GC each frame.
- Fixed after post process rendering pass options not showing for unlit ShaderGraphs.
- Fixed null reference in the Undo callback of the graphics compositor 
- Fixed cullmode for SceneSelectionPass.
- Fixed issue that caused non-static object to not render at times in OnEnable reflection probes.
- Baked reflection probes now correctly use static sky for ambient lighting.

### Changed
- Preparation pass for RTSSShadows to be supported by render graph.
- Add tooltips with the full name of the (graphics) compositor properties to properly show large names that otherwise are clipped by the UI (case 1263590)
- Composition profile .asset files cannot be manually edited/reset by users (to avoid breaking things - case 1265631)
- Preparation pass for RTSSShadows to be supported by render graph.
- Changed the way the ray tracing property is displayed on the material (QOL 1265297).
- Exposed lens attenuation mode in default settings and remove it as a debug mode.
- Composition layers without any sub layers are now cleared to black to avoid confusion (case 1265061).
- Slight reduction of VGPR used by area light code.
- Changed thread group size for contact shadows (save 1.1ms on PS4)
- Make sure distortion stencil test happens before pixel shader is run.
- Small optimization that allows to skip motion vector prepping when the whole wave as velocity of 0.
- Improved performance to avoid generating coarse stencil buffer when not needed.
- Remove HTile generation for decals (faster without).
- Improving SSGI Filtering and fixing a blend issue with RTGI.
- Changed the Trackball UI so that it allows explicit numeric values.
- Reduce the G-buffer footprint of anisotropic materials
- Moved SSGI out of preview.
- Skip an unneeded depth buffer copy on consoles. 
- Replaced the Density Volume Texture Tool with the new 3D Texture Importer.
- Rename Raytracing Node to Raytracing Quality Keyword and rename high and low inputs as default and raytraced. All raytracing effects now use the raytraced mode but path tracing.
- Moved diffusion profile list to the HDRP default settings panel.
- Skip biquadratic resampling of vbuffer when volumetric fog filtering is enabled.
- Optimized Grain and sRGB Dithering.
- On platforms that allow it skip the first mip of the depth pyramid and compute it alongside the depth buffer used for low res transparents.
- When trying to install the local configuration package, if another one is already present the user is now asked whether they want to keep it or not.
- Improved MSAA color resolve to fix issues when very bright and very dark samples are resolved together.
- Improve performance of GPU light AABB generation
- Removed the max clamp value for the RTR, RTAO and RTGI's ray length (case 1279849).
- Meshes assigned with a decal material are not visible anymore in ray-tracing or path-tracing.
- Removed BLEND shader keywords.
- Remove a rendergraph debug option to clear resources on release from UI.
- added SV_PrimitiveID in the VaryingMesh structure for fulldebugscreenpass as well as primitiveID in FragInputs
- Changed which local frame is used for multi-bounce RTReflections.
- Move System Generated Values semantics out of VaryingsMesh structure.
- Other forms of FSAA are silently deactivated, when path tracing is on.
- Removed XRSystemTests. The GC verification is now done during playmode tests (case 1285012).
- SSR now uses the pre-refraction color pyramid.
- Various improvements for the Volumetric Fog.
- Optimizations for volumetric fog.

## [10.0.0] - 2019-06-10

### Added
- Ray tracing support for VR single-pass
- Added sharpen filter shader parameter and UI for TemporalAA to control image quality instead of hardcoded value
- Added frame settings option for custom post process and custom passes as well as custom color buffer format option.
- Add check in wizard on SRP Batcher enabled.
- Added default implementations of OnPreprocessMaterialDescription for FBX, Obj, Sketchup and 3DS file formats.
- Added custom pass fade radius
- Added after post process injection point for custom passes
- Added basic alpha compositing support - Alpha is available afterpostprocess when using FP16 buffer format.
- Added falloff distance on Reflection Probe and Planar Reflection Probe
- Added Backplate projection from the HDRISky
- Added Shadow Matte in UnlitMasterNode, which only received shadow without lighting
- Added hability to name LightLayers in HDRenderPipelineAsset
- Added a range compression factor for Reflection Probe and Planar Reflection Probe to avoid saturation of colors.
- Added path tracing support for directional, point and spot lights, as well as emission from Lit and Unlit.
- Added non temporal version of SSAO.
- Added more detailed ray tracing stats in the debug window
- Added Disc area light (bake only)
- Added a warning in the material UI to prevent transparent + subsurface-scattering combination.
- Added XR single-pass setting into HDRP asset
- Added a penumbra tint option for lights
- Added support for depth copy with XR SDK
- Added debug setting to Render Pipeline Debug Window to list the active XR views
- Added an option to filter the result of the volumetric lighting (off by default).
- Added a transmission multiplier for directional lights
- Added XR single-pass test mode to Render Pipeline Debug Window
- Added debug setting to Render Pipeline Window to list the active XR views
- Added a new refraction mode for the Lit shader (thin). Which is a box refraction with small thickness values
- Added the code to support Barn Doors for Area Lights based on a shaderconfig option.
- Added HDRPCameraBinder property binder for Visual Effect Graph
- Added "Celestial Body" controls to the Directional Light
- Added new parameters to the Physically Based Sky
- Added Reflections to the DXR Wizard
- Added the possibility to have ray traced colored and semi-transparent shadows on directional lights.
- Added a check in the custom post process template to throw an error if the default shader is not found.
- Exposed the debug overlay ratio in the debug menu.
- Added a separate frame settings for tonemapping alongside color grading.
- Added the receive fog option in the material UI for ShaderGraphs.
- Added a public virtual bool in the custom post processes API to specify if a post processes should be executed in the scene view.
- Added a menu option that checks scene issues with ray tracing. Also removed the previously existing warning at runtime.
- Added Contrast Adaptive Sharpen (CAS) Upscaling effect.
- Added APIs to update probe settings at runtime.
- Added documentation for the rayTracingSupported method in HDRP
- Added user-selectable format for the post processing passes.
- Added support for alpha channel in some post-processing passes (DoF, TAA, Uber).
- Added warnings in FrameSettings inspector when using DXR and atempting to use Asynchronous Execution.
- Exposed Stencil bits that can be used by the user.
- Added history rejection based on velocity of intersected objects for directional, point and spot lights.
- Added a affectsVolumetric field to the HDAdditionalLightData API to know if light affects volumetric fog.
- Add OS and Hardware check in the Wizard fixes for DXR.
- Added option to exclude camera motion from motion blur.
- Added semi-transparent shadows for point and spot lights.
- Added support for semi-transparent shadow for unlit shader and unlit shader graph.
- Added the alpha clip enabled toggle to the material UI for all HDRP shader graphs.
- Added Material Samples to explain how to use the lit shader features
- Added an initial implementation of ray traced sub surface scattering
- Added AssetPostprocessors and Shadergraphs to handle Arnold Standard Surface and 3DsMax Physical material import from FBX.
- Added support for Smoothness Fade start work when enabling ray traced reflections.
- Added Contact shadow, Micro shadows and Screen space refraction API documentation.
- Added script documentation for SSR, SSAO (ray tracing), GI, Light Cluster, RayTracingSettings, Ray Counters, etc.
- Added path tracing support for refraction and internal reflections.
- Added support for Thin Refraction Model and Lit's Clear Coat in Path Tracing.
- Added the Tint parameter to Sky Colored Fog.
- Added of Screen Space Reflections for Transparent materials
- Added a fallback for ray traced area light shadows in case the material is forward or the lit mode is forward.
- Added a new debug mode for light layers.
- Added an "enable" toggle to the SSR volume component.
- Added support for anisotropic specular lobes in path tracing.
- Added support for alpha clipping in path tracing.
- Added support for light cookies in path tracing.
- Added support for transparent shadows in path tracing.
- Added support for iridescence in path tracing.
- Added support for background color in path tracing.
- Added a path tracing test to the test suite.
- Added a warning and workaround instructions that appear when you enable XR single-pass after the first frame with the XR SDK.
- Added the exposure sliders to the planar reflection probe preview
- Added support for subsurface scattering in path tracing.
- Added a new mode that improves the filtering of ray traced shadows (directional, point and spot) based on the distance to the occluder.
- Added support of cookie baking and add support on Disc light.
- Added support for fog attenuation in path tracing.
- Added a new debug panel for volumes
- Added XR setting to control camera jitter for temporal effects
- Added an error message in the DrawRenderers custom pass when rendering opaque objects with an HDRP asset in DeferredOnly mode.
- Added API to enable proper recording of path traced scenes (with the Unity recorder or other tools).
- Added support for fog in Recursive rendering, ray traced reflections and ray traced indirect diffuse.
- Added an alpha blend option for recursive rendering
- Added support for stack lit for ray tracing effects.
- Added support for hair for ray tracing effects.
- Added support for alpha to coverage for HDRP shaders and shader graph
- Added support for Quality Levels to Subsurface Scattering.
- Added option to disable XR rendering on the camera settings.
- Added support for specular AA from geometric curvature in AxF
- Added support for baked AO (no input for now) in AxF
- Added an info box to warn about depth test artifacts when rendering object twice in custom passes with MSAA.
- Added a frame setting for alpha to mask.
- Added support for custom passes in the AOV API
- Added Light decomposition lighting debugging modes and support in AOV
- Added exposure compensation to Fixed exposure mode
- Added support for rasterized area light shadows in StackLit
- Added support for texture-weighted automatic exposure
- Added support for POM for emissive map
- Added alpha channel support in motion blur pass.
- Added the HDRP Compositor Tool (in Preview).
- Added a ray tracing mode option in the HDRP asset that allows to override and shader stripping.
- Added support for arbitrary resolution scaling of Volumetric Lighting to the Fog volume component.
- Added range attenuation for box-shaped spotlights.
- Added scenes for hair and fabric and decals with material samples
- Added fabric materials and textures
- Added information for fabric materials in fabric scene
- Added a DisplayInfo attribute to specify a name override and a display order for Volume Component fields (used only in default inspector for now).
- Added Min distance to contact shadows.
- Added support for Depth of Field in path tracing (by sampling the lens aperture).
- Added an API in HDRP to override the camera within the rendering of a frame (mainly for custom pass).
- Added a function (HDRenderPipeline.ResetRTHandleReferenceSize) to reset the reference size of RTHandle systems.
- Added support for AxF measurements importing into texture resources tilings.
- Added Layer parameter on Area Light to modify Layer of generated Emissive Mesh
- Added a flow map parameter to HDRI Sky
- Implemented ray traced reflections for transparent objects.
- Add a new parameter to control reflections in recursive rendering.
- Added an initial version of SSGI.
- Added Virtual Texturing cache settings to control the size of the Streaming Virtual Texturing caches.
- Added back-compatibility with builtin stereo matrices.
- Added CustomPassUtils API to simplify Blur, Copy and DrawRenderers custom passes.
- Added Histogram guided automatic exposure.
- Added few exposure debug modes.
- Added support for multiple path-traced views at once (e.g., scene and game views).
- Added support for 3DsMax's 2021 Simplified Physical Material from FBX files in the Model Importer.
- Added custom target mid grey for auto exposure.
- Added CustomPassUtils API to simplify Blur, Copy and DrawRenderers custom passes.
- Added an API in HDRP to override the camera within the rendering of a frame (mainly for custom pass).
- Added more custom pass API functions, mainly to render objects from another camera.
- Added support for transparent Unlit in path tracing.
- Added a minimal lit used for RTGI in peformance mode.
- Added procedural metering mask that can follow an object
- Added presets quality settings for RTAO and RTGI.
- Added an override for the shadow culling that allows better directional shadow maps in ray tracing effects (RTR, RTGI, RTSSS and RR).
- Added a Cloud Layer volume override.
- Added Fast Memory support for platform that support it.
- Added CPU and GPU timings for ray tracing effects.
- Added support to combine RTSSS and RTGI (1248733).
- Added IES Profile support for Point, Spot and Rectangular-Area lights
- Added support for multiple mapping modes in AxF.
- Add support of lightlayers on indirect lighting controller
- Added compute shader stripping.
- Added Cull Mode option for opaque materials and ShaderGraphs. 
- Added scene view exposure override.
- Added support for exposure curve remapping for min/max limits.
- Added presets for ray traced reflections.
- Added final image histogram debug view (both luminance and RGB).
- Added an example texture and rotation to the Cloud Layer volume override.
- Added an option to extend the camera culling for skinned mesh animation in ray tracing effects (1258547).
- Added decal layer system similar to light layer. Mesh will receive a decal when both decal layer mask matches.
- Added shader graph nodes for rendering a complex eye shader.
- Added more controls to contact shadows and increased quality in some parts. 
- Added a physically based option in DoF volume.
- Added API to check if a Camera, Light or ReflectionProbe is compatible with HDRP.
- Added path tracing test scene for normal mapping.
- Added missing API documentation.
- Remove CloudLayer
- Added quad overdraw and vertex density debug modes.

### Fixed
- fix when saved HDWizard window tab index out of range (1260273)
- Fix when rescale probe all direction below zero (1219246)
- Update documentation of HDRISky-Backplate, precise how to have Ambient Occlusion on the Backplate
- Sorting, undo, labels, layout in the Lighting Explorer.
- Fixed sky settings and materials in Shader Graph Samples package
- Fix/workaround a probable graphics driver bug in the GTAO shader.
- Fixed Hair and PBR shader graphs double sided modes
- Fixed an issue where updating an HDRP asset in the Quality setting panel would not recreate the pipeline.
- Fixed issue with point lights being considered even when occupying less than a pixel on screen (case 1183196)
- Fix a potential NaN source with iridescence (case 1183216)
- Fixed issue of spotlight breaking when minimizing the cone angle via the gizmo (case 1178279)
- Fixed issue that caused decals not to modify the roughness in the normal buffer, causing SSR to not behave correctly (case 1178336)
- Fixed lit transparent refraction with XR single-pass rendering
- Removed extra jitter for TemporalAA in VR
- Fixed ShaderGraph time in main preview
- Fixed issue on some UI elements in HDRP asset not expanding when clicking the arrow (case 1178369)
- Fixed alpha blending in custom post process
- Fixed the modification of the _AlphaCutoff property in the material UI when exposed with a ShaderGraph parameter.
- Fixed HDRP test `1218_Lit_DiffusionProfiles` on Vulkan.
- Fixed an issue where building a player in non-dev mode would generate render target error logs every frame
- Fixed crash when upgrading version of HDRP
- Fixed rendering issues with material previews
- Fixed NPE when using light module in Shuriken particle systems (1173348).
- Refresh cached shadow on editor changes
- Fixed light supported units caching (1182266)
- Fixed an issue where SSAO (that needs temporal reprojection) was still being rendered when Motion Vectors were not available (case 1184998)
- Fixed a nullref when modifying the height parameters inside the layered lit shader UI.
- Fixed Decal gizmo that become white after exiting play mode
- Fixed Decal pivot position to behave like a spotlight
- Fixed an issue where using the LightingOverrideMask would break sky reflection for regular cameras
- Fix DebugMenu FrameSettingsHistory persistency on close
- Fix DensityVolume, ReflectionProbe aned PlanarReflectionProbe advancedControl display
- Fix DXR scene serialization in wizard
- Fixed an issue where Previews would reallocate History Buffers every frame
- Fixed the SetLightLayer function in HDAdditionalLightData setting the wrong light layer
- Fix error first time a preview is created for planar
- Fixed an issue where SSR would use an incorrect roughness value on ForwardOnly (StackLit, AxF, Fabric, etc.) materials when the pipeline is configured to also allow deferred Lit.
- Fixed issues with light explorer (cases 1183468, 1183269)
- Fix dot colors in LayeredLit material inspector
- Fix undo not resetting all value when undoing the material affectation in LayerLit material
- Fix for issue that caused gizmos to render in render textures (case 1174395)
- Fixed the light emissive mesh not updated when the light was disabled/enabled
- Fixed light and shadow layer sync when setting the HDAdditionalLightData.lightlayersMask property
- Fixed a nullref when a custom post process component that was in the HDRP PP list is removed from the project
- Fixed issue that prevented decals from modifying specular occlusion (case 1178272).
- Fixed exposure of volumetric reprojection
- Fixed multi selection support for Scalable Settings in lights
- Fixed font shaders in test projects for VR by using a Shader Graph version
- Fixed refresh of baked cubemap by incrementing updateCount at the end of the bake (case 1158677).
- Fixed issue with rectangular area light when seen from the back
- Fixed decals not affecting lightmap/lightprobe
- Fixed zBufferParams with XR single-pass rendering
- Fixed moving objects not rendered in custom passes
- Fixed abstract classes listed in the + menu of the custom pass list
- Fixed custom pass that was rendered in previews
- Fixed precision error in zero value normals when applying decals (case 1181639)
- Fixed issue that triggered No Scene Lighting view in game view as well (case 1156102)
- Assign default volume profile when creating a new HDRP Asset
- Fixed fov to 0 in planar probe breaking the projection matrix (case 1182014)
- Fixed bugs with shadow caching
- Reassign the same camera for a realtime probe face render request to have appropriate history buffer during realtime probe rendering.
- Fixed issue causing wrong shading when normal map mode is Object space, no normal map is set, but a detail map is present (case 1143352)
- Fixed issue with decal and htile optimization
- Fixed TerrainLit shader compilation error regarding `_Control0_TexelSize` redefinition (case 1178480).
- Fixed warning about duplicate HDRuntimeReflectionSystem when configuring play mode without domain reload.
- Fixed an editor crash when multiple decal projectors were selected and some had null material
- Added all relevant fix actions to FixAll button in Wizard
- Moved FixAll button on top of the Wizard
- Fixed an issue where fog color was not pre-exposed correctly
- Fix priority order when custom passes are overlapping
- Fix cleanup not called when the custom pass GameObject is destroyed
- Replaced most instances of GraphicsSettings.renderPipelineAsset by GraphicsSettings.currentRenderPipeline. This should fix some parameters not working on Quality Settings overrides.
- Fixed an issue with Realtime GI not working on upgraded projects.
- Fixed issue with screen space shadows fallback texture was not set as a texture array.
- Fixed Pyramid Lights bounding box
- Fixed terrain heightmap default/null values and epsilons
- Fixed custom post-processing effects breaking when an abstract class inherited from `CustomPostProcessVolumeComponent`
- Fixed XR single-pass rendering in Editor by using ShaderConfig.s_XrMaxViews to allocate matrix array
- Multiple different skies rendered at the same time by different cameras are now handled correctly without flickering
- Fixed flickering issue happening when different volumes have shadow settings and multiple cameras are present.
- Fixed issue causing planar probes to disappear if there is no light in the scene.
- Fixed a number of issues with the prefab isolation mode (Volumes leaking from the main scene and reflection not working properly)
- Fixed an issue with fog volume component upgrade not working properly
- Fixed Spot light Pyramid Shape has shadow artifacts on aspect ratio values lower than 1
- Fixed issue with AO upsampling in XR
- Fixed camera without HDAdditionalCameraData component not rendering
- Removed the macro ENABLE_RAYTRACING for most of the ray tracing code
- Fixed prefab containing camera reloading in loop while selected in the Project view
- Fixed issue causing NaN wheh the Z scale of an object is set to 0.
- Fixed DXR shader passes attempting to render before pipeline loaded
- Fixed black ambient sky issue when importing a project after deleting Library.
- Fixed issue when upgrading a Standard transparent material (case 1186874)
- Fixed area light cookies not working properly with stack lit
- Fixed material render queue not updated when the shader is changed in the material inspector.
- Fixed a number of issues with full screen debug modes not reseting correctly when setting another mutually exclusive mode
- Fixed compile errors for platforms with no VR support
- Fixed an issue with volumetrics and RTHandle scaling (case 1155236)
- Fixed an issue where sky lighting might be updated uselessly
- Fixed issue preventing to allow setting decal material to none (case 1196129)
- Fixed XR multi-pass decals rendering
- Fixed several fields on Light Inspector that not supported Prefab overrides
- Fixed EOL for some files
- Fixed scene view rendering with volumetrics and XR enabled
- Fixed decals to work with multiple cameras
- Fixed optional clear of GBuffer (Was always on)
- Fixed render target clears with XR single-pass rendering
- Fixed HDRP samples file hierarchy
- Fixed Light units not matching light type
- Fixed QualitySettings panel not displaying HDRP Asset
- Fixed black reflection probes the first time loading a project
- Fixed y-flip in scene view with XR SDK
- Fixed Decal projectors do not immediately respond when parent object layer mask is changed in editor.
- Fixed y-flip in scene view with XR SDK
- Fixed a number of issues with Material Quality setting
- Fixed the transparent Cull Mode option in HD unlit master node settings only visible if double sided is ticked.
- Fixed an issue causing shadowed areas by contact shadows at the edge of far clip plane if contact shadow length is very close to far clip plane.
- Fixed editing a scalable settings will edit all loaded asset in memory instead of targetted asset.
- Fixed Planar reflection default viewer FOV
- Fixed flickering issues when moving the mouse in the editor with ray tracing on.
- Fixed the ShaderGraph main preview being black after switching to SSS in the master node settings
- Fixed custom fullscreen passes in VR
- Fixed camera culling masks not taken in account in custom pass volumes
- Fixed object not drawn in custom pass when using a DrawRenderers with an HDRP shader in a build.
- Fixed injection points for Custom Passes (AfterDepthAndNormal and BeforePreRefraction were missing)
- Fixed a enum to choose shader tags used for drawing objects (DepthPrepass or Forward) when there is no override material.
- Fixed lit objects in the BeforePreRefraction, BeforeTransparent and BeforePostProcess.
- Fixed the None option when binding custom pass render targets to allow binding only depth or color.
- Fixed custom pass buffers allocation so they are not allocated if they're not used.
- Fixed the Custom Pass entry in the volume create asset menu items.
- Fixed Prefab Overrides workflow on Camera.
- Fixed alignment issue in Preset for Camera.
- Fixed alignment issue in Physical part for Camera.
- Fixed FrameSettings multi-edition.
- Fixed a bug happening when denoising multiple ray traced light shadows
- Fixed minor naming issues in ShaderGraph settings
- VFX: Removed z-fight glitches that could appear when using deferred depth prepass and lit quad primitives
- VFX: Preserve specular option for lit outputs (matches HDRP lit shader)
- Fixed an issue with Metal Shader Compiler and GTAO shader for metal
- Fixed resources load issue while upgrading HDRP package.
- Fix LOD fade mask by accounting for field of view
- Fixed spot light missing from ray tracing indirect effects.
- Fixed a UI bug in the diffusion profile list after fixing them from the wizard.
- Fixed the hash collision when creating new diffusion profile assets.
- Fixed a light leaking issue with box light casting shadows (case 1184475)
- Fixed Cookie texture type in the cookie slot of lights (Now displays a warning because it is not supported).
- Fixed a nullref that happens when using the Shuriken particle light module
- Fixed alignment in Wizard
- Fixed text overflow in Wizard's helpbox
- Fixed Wizard button fix all that was not automatically grab all required fixes
- Fixed VR tab for MacOS in Wizard
- Fixed local config package workflow in Wizard
- Fixed issue with contact shadows shifting when MSAA is enabled.
- Fixed EV100 in the PBR sky
- Fixed an issue In URP where sometime the camera is not passed to the volume system and causes a null ref exception (case 1199388)
- Fixed nullref when releasing HDRP with custom pass disabled
- Fixed performance issue derived from copying stencil buffer.
- Fixed an editor freeze when importing a diffusion profile asset from a unity package.
- Fixed an exception when trying to reload a builtin resource.
- Fixed the light type intensity unit reset when switching the light type.
- Fixed compilation error related to define guards and CreateLayoutFromXrSdk()
- Fixed documentation link on CustomPassVolume.
- Fixed player build when HDRP is in the project but not assigned in the graphic settings.
- Fixed an issue where ambient probe would be black for the first face of a baked reflection probe
- VFX: Fixed Missing Reference to Visual Effect Graph Runtime Assembly
- Fixed an issue where rendering done by users in EndCameraRendering would be executed before the main render loop.
- Fixed Prefab Override in main scope of Volume.
- Fixed alignment issue in Presset of main scope of Volume.
- Fixed persistence of ShowChromeGizmo and moved it to toolbar for coherency in ReflectionProbe and PlanarReflectionProbe.
- Fixed Alignement issue in ReflectionProbe and PlanarReflectionProbe.
- Fixed Prefab override workflow issue in ReflectionProbe and PlanarReflectionProbe.
- Fixed empty MoreOptions and moved AdvancedManipulation in a dedicated location for coherency in ReflectionProbe and PlanarReflectionProbe.
- Fixed Prefab override workflow issue in DensityVolume.
- Fixed empty MoreOptions and moved AdvancedManipulation in a dedicated location for coherency in DensityVolume.
- Fix light limit counts specified on the HDRP asset
- Fixed Quality Settings for SSR, Contact Shadows and Ambient Occlusion volume components
- Fixed decalui deriving from hdshaderui instead of just shaderui
- Use DelayedIntField instead of IntField for scalable settings
- Fixed init of debug for FrameSettingsHistory on SceneView camera
- Added a fix script to handle the warning 'referenced script in (GameObject 'SceneIDMap') is missing'
- Fix Wizard load when none selected for RenderPipelineAsset
- Fixed TerrainLitGUI when per-pixel normal property is not present.
- Fixed rendering errors when enabling debug modes with custom passes
- Fix an issue that made PCSS dependent on Atlas resolution (not shadow map res)
- Fixing a bug whith histories when n>4 for ray traced shadows
- Fixing wrong behavior in ray traced shadows for mesh renderers if their cast shadow is shadow only or double sided
- Only tracing rays for shadow if the point is inside the code for spotlight shadows
- Only tracing rays if the point is inside the range for point lights
- Fixing ghosting issues when the screen space shadow  indexes change for a light with ray traced shadows
- Fixed an issue with stencil management and Xbox One build that caused corrupted output in deferred mode.
- Fixed a mismatch in behavior between the culling of shadow maps and ray traced point and spot light shadows
- Fixed recursive ray tracing not working anymore after intermediate buffer refactor.
- Fixed ray traced shadow denoising not working (history rejected all the time).
- Fixed shader warning on xbox one
- Fixed cookies not working for spot lights in ray traced reflections, ray traced GI and recursive rendering
- Fixed an inverted handling of CoatSmoothness for SSR in StackLit.
- Fixed missing distortion inputs in Lit and Unlit material UI.
- Fixed issue that propagated NaNs across multiple frames through the exposure texture.
- Fixed issue with Exclude from TAA stencil ignored.
- Fixed ray traced reflection exposure issue.
- Fixed issue with TAA history not initialising corretly scale factor for first frame
- Fixed issue with stencil test of material classification not using the correct Mask (causing false positive and bad performance with forward material in deferred)
- Fixed issue with History not reset when chaning antialiasing mode on camera
- Fixed issue with volumetric data not being initialized if default settings have volumetric and reprojection off.
- Fixed ray tracing reflection denoiser not applied in tier 1
- Fixed the vibility of ray tracing related methods.
- Fixed the diffusion profile list not saved when clicking the fix button in the material UI.
- Fixed crash when pushing bounce count higher than 1 for ray traced GI or reflections
- Fixed PCSS softness scale so that it better match ray traced reference for punctual lights.
- Fixed exposure management for the path tracer
- Fixed AxF material UI containing two advanced options settings.
- Fixed an issue where cached sky contexts were being destroyed wrongly, breaking lighting in the LookDev
- Fixed issue that clamped PCSS softness too early and not after distance scale.
- Fixed fog affect transparent on HD unlit master node
- Fixed custom post processes re-ordering not saved.
- Fixed NPE when using scalable settings
- Fixed an issue where PBR sky precomputation was reset incorrectly in some cases causing bad performance.
- Fixed a bug due to depth history begin overriden too soon
- Fixed CustomPassSampleCameraColor scale issue when called from Before Transparent injection point.
- Fixed corruption of AO in baked probes.
- Fixed issue with upgrade of projects that still had Very High as shadow filtering quality.
- Fixed issue that caused Distortion UI to appear in Lit.
- Fixed several issues with decal duplicating when editing them.
- Fixed initialization of volumetric buffer params (1204159)
- Fixed an issue where frame count was incorrectly reset for the game view, causing temporal processes to fail.
- Fixed Culling group was not disposed error.
- Fixed issues on some GPU that do not support gathers on integer textures.
- Fixed an issue with ambient probe not being initialized for the first frame after a domain reload for volumetric fog.
- Fixed the scene visibility of decal projectors and density volumes
- Fixed a leak in sky manager.
- Fixed an issue where entering playmode while the light editor is opened would produce null reference exceptions.
- Fixed the debug overlay overlapping the debug menu at runtime.
- Fixed an issue with the framecount when changing scene.
- Fixed errors that occurred when using invalid near and far clip plane values for planar reflections.
- Fixed issue with motion blur sample weighting function.
- Fixed motion vectors in MSAA.
- Fixed sun flare blending (case 1205862).
- Fixed a lot of issues related to ray traced screen space shadows.
- Fixed memory leak caused by apply distortion material not being disposed.
- Fixed Reflection probe incorrectly culled when moving its parent (case 1207660)
- Fixed a nullref when upgrading the Fog volume components while the volume is opened in the inspector.
- Fix issues where decals on PS4 would not correctly write out the tile mask causing bits of the decal to go missing.
- Use appropriate label width and text content so the label is completely visible
- Fixed an issue where final post process pass would not output the default alpha value of 1.0 when using 11_11_10 color buffer format.
- Fixed SSR issue after the MSAA Motion Vector fix.
- Fixed an issue with PCSS on directional light if punctual shadow atlas was not allocated.
- Fixed an issue where shadow resolution would be wrong on the first face of a baked reflection probe.
- Fixed issue with PCSS softness being incorrect for cascades different than the first one.
- Fixed custom post process not rendering when using multiple HDRP asset in quality settings
- Fixed probe gizmo missing id (case 1208975)
- Fixed a warning in raytracingshadowfilter.compute
- Fixed issue with AO breaking with small near plane values.
- Fixed custom post process Cleanup function not called in some cases.
- Fixed shader warning in AO code.
- Fixed a warning in simpledenoiser.compute
- Fixed tube and rectangle light culling to use their shape instead of their range as a bounding box.
- Fixed caused by using gather on a UINT texture in motion blur.
- Fix issue with ambient occlusion breaking when dynamic resolution is active.
- Fixed some possible NaN causes in Depth of Field.
- Fixed Custom Pass nullref due to the new Profiling Sample API changes
- Fixed the black/grey screen issue on after post process Custom Passes in non dev builds.
- Fixed particle lights.
- Improved behavior of lights and probe going over the HDRP asset limits.
- Fixed issue triggered when last punctual light is disabled and more than one camera is used.
- Fixed Custom Pass nullref due to the new Profiling Sample API changes
- Fixed the black/grey screen issue on after post process Custom Passes in non dev builds.
- Fixed XR rendering locked to vsync of main display with Standalone Player.
- Fixed custom pass cleanup not called at the right time when using multiple volumes.
- Fixed an issue on metal with edge of decal having artifact by delaying discard of fragments during decal projection
- Fixed various shader warning
- Fixing unnecessary memory allocations in the ray tracing cluster build
- Fixed duplicate column labels in LightEditor's light tab
- Fixed white and dark flashes on scenes with very high or very low exposure when Automatic Exposure is being used.
- Fixed an issue where passing a null ProfilingSampler would cause a null ref exception.
- Fixed memory leak in Sky when in matcap mode.
- Fixed compilation issues on platform that don't support VR.
- Fixed migration code called when we create a new HDRP asset.
- Fixed RemoveComponent on Camera contextual menu to not remove Camera while a component depend on it.
- Fixed an issue where ambient occlusion and screen space reflections editors would generate null ref exceptions when HDRP was not set as the current pipeline.
- Fixed a null reference exception in the probe UI when no HDRP asset is present.
- Fixed the outline example in the doc (sampling range was dependent on screen resolution)
- Fixed a null reference exception in the HDRI Sky editor when no HDRP asset is present.
- Fixed an issue where Decal Projectors created from script where rotated around the X axis by 90°.
- Fixed frustum used to compute Density Volumes visibility when projection matrix is oblique.
- Fixed a null reference exception in Path Tracing, Recursive Rendering and raytraced Global Illumination editors when no HDRP asset is present.
- Fix for NaNs on certain geometry with Lit shader -- [case 1210058](https://fogbugz.unity3d.com/f/cases/1210058/)
- Fixed an issue where ambient occlusion and screen space reflections editors would generate null ref exceptions when HDRP was not set as the current pipeline.
- Fixed a null reference exception in the probe UI when no HDRP asset is present.
- Fixed the outline example in the doc (sampling range was dependent on screen resolution)
- Fixed a null reference exception in the HDRI Sky editor when no HDRP asset is present.
- Fixed an issue where materials newly created from the contextual menu would have an invalid state, causing various problems until it was edited.
- Fixed transparent material created with ZWrite enabled (now it is disabled by default for new transparent materials)
- Fixed mouseover on Move and Rotate tool while DecalProjector is selected.
- Fixed wrong stencil state on some of the pixel shader versions of deferred shader.
- Fixed an issue where creating decals at runtime could cause a null reference exception.
- Fixed issue that displayed material migration dialog on the creation of new project.
- Fixed various issues with time and animated materials (cases 1210068, 1210064).
- Updated light explorer with latest changes to the Fog and fixed issues when no visual environment was present.
- Fixed not handleling properly the recieve SSR feature with ray traced reflections
- Shadow Atlas is no longer allocated for area lights when they are disabled in the shader config file.
- Avoid MRT Clear on PS4 as it is not implemented yet.
- Fixed runtime debug menu BitField control.
- Fixed the radius value used for ray traced directional light.
- Fixed compilation issues with the layered lit in ray tracing shaders.
- Fixed XR autotests viewport size rounding
- Fixed mip map slider knob displayed when cubemap have no mipmap
- Remove unnecessary skip of material upgrade dialog box.
- Fixed the profiling sample mismatch errors when enabling the profiler in play mode
- Fixed issue that caused NaNs in reflection probes on consoles.
- Fixed adjusting positive axis of Blend Distance slides the negative axis in the density volume component.
- Fixed the blend of reflections based on the weight.
- Fixed fallback for ray traced reflections when denoising is enabled.
- Fixed error spam issue with terrain detail terrainDetailUnsupported (cases 1211848)
- Fixed hardware dynamic resolution causing cropping/scaling issues in scene view (case 1158661)
- Fixed Wizard check order for `Hardware and OS` and `Direct3D12`
- Fix AO issue turning black when Far/Near plane distance is big.
- Fixed issue when opening lookdev and the lookdev volume have not been assigned yet.
- Improved memory usage of the sky system.
- Updated label in HDRP quality preference settings (case 1215100)
- Fixed Decal Projector gizmo not undoing properly (case 1216629)
- Fix a leak in the denoising of ray traced reflections.
- Fixed Alignment issue in Light Preset
- Fixed Environment Header in LightingWindow
- Fixed an issue where hair shader could write garbage in the diffuse lighting buffer, causing NaNs.
- Fixed an exposure issue with ray traced sub-surface scattering.
- Fixed runtime debug menu light hierarchy None not doing anything.
- Fixed the broken ShaderGraph preview when creating a new Lit graph.
- Fix indentation issue in preset of LayeredLit material.
- Fixed minor issues with cubemap preview in the inspector.
- Fixed wrong build error message when building for android on mac.
- Fixed an issue related to denoising ray trace area shadows.
- Fixed wrong build error message when building for android on mac.
- Fixed Wizard persistency of Direct3D12 change on domain reload.
- Fixed Wizard persistency of FixAll on domain reload.
- Fixed Wizard behaviour on domain reload.
- Fixed a potential source of NaN in planar reflection probe atlas.
- Fixed an issue with MipRatio debug mode showing _DebugMatCapTexture not being set.
- Fixed missing initialization of input params in Blit for VR.
- Fix Inf source in LTC for area lights.
- Fix issue with AO being misaligned when multiple view are visible.
- Fix issue that caused the clamp of camera rotation motion for motion blur to be ineffective.
- Fixed issue with AssetPostprocessors dependencies causing models to be imported twice when upgrading the package version.
- Fixed culling of lights with XR SDK
- Fixed memory stomp in shadow caching code, leading to overflow of Shadow request array and runtime errors.
- Fixed an issue related to transparent objects reading the ray traced indirect diffuse buffer
- Fixed an issue with filtering ray traced area lights when the intensity is high or there is an exposure.
- Fixed ill-formed include path in Depth Of Field shader.
- Fixed shader graph and ray tracing after the shader target PR.
- Fixed a bug in semi-transparent shadows (object further than the light casting shadows)
- Fix state enabled of default volume profile when in package.
- Fixed removal of MeshRenderer and MeshFilter on adding Light component.
- Fixed Ray Traced SubSurface Scattering not working with ray traced area lights
- Fixed Ray Traced SubSurface Scattering not working in forward mode.
- Fixed a bug in debug light volumes.
- Fixed a bug related to ray traced area light shadow history.
- Fixed an issue where fog sky color mode could sample NaNs in the sky cubemap.
- Fixed a leak in the PBR sky renderer.
- Added a tooltip to the Ambient Mode parameter in the Visual Envionment volume component.
- Static lighting sky now takes the default volume into account (this fixes discrepancies between baked and realtime lighting).
- Fixed a leak in the sky system.
- Removed MSAA Buffers allocation when lit shader mode is set to "deferred only".
- Fixed invalid cast for realtime reflection probes (case 1220504)
- Fixed invalid game view rendering when disabling all cameras in the scene (case 1105163)
- Hide reflection probes in the renderer components.
- Fixed infinite reload loop while displaying Light's Shadow's Link Light Layer in Inspector of Prefab Asset.
- Fixed the culling was not disposed error in build log.
- Fixed the cookie atlas size and planar atlas size being too big after an upgrade of the HDRP asset.
- Fixed transparent SSR for shader graph.
- Fixed an issue with emissive light meshes not being in the RAS.
- Fixed DXR player build
- Fixed the HDRP asset migration code not being called after an upgrade of the package
- Fixed draw renderers custom pass out of bound exception
- Fixed the PBR shader rendering in deferred
- Fixed some typos in debug menu (case 1224594)
- Fixed ray traced point and spot lights shadows not rejecting istory when semi-transparent or colored.
- Fixed a warning due to StaticLightingSky when reloading domain in some cases.
- Fixed the MaxLightCount being displayed when the light volume debug menu is on ColorAndEdge.
- Fixed issue with unclear naming of debug menu for decals.
- Fixed z-fighting in scene view when scene lighting is off (case 1203927)
- Fixed issue that prevented cubemap thumbnails from rendering (only on D3D11 and Metal).
- Fixed ray tracing with VR single-pass
- Fix an exception in ray tracing that happens if two LOD levels are using the same mesh renderer.
- Fixed error in the console when switching shader to decal in the material UI.
- Fixed an issue with refraction model and ray traced recursive rendering (case 1198578).
- Fixed an issue where a dynamic sky changing any frame may not update the ambient probe.
- Fixed cubemap thumbnail generation at project load time.
- Fixed cubemap thumbnail generation at project load time. 
- Fixed XR culling with multiple cameras
- Fixed XR single-pass with Mock HMD plugin
- Fixed sRGB mismatch with XR SDK
- Fixed an issue where default volume would not update when switching profile.
- Fixed issue with uncached reflection probe cameras reseting the debug mode (case 1224601) 
- Fixed an issue where AO override would not override specular occlusion.
- Fixed an issue where Volume inspector might not refresh correctly in some cases.
- Fixed render texture with XR
- Fixed issue with resources being accessed before initialization process has been performed completely. 
- Half fixed shuriken particle light that cast shadows (only the first one will be correct)
- Fixed issue with atmospheric fog turning black if a planar reflection probe is placed below ground level. (case 1226588)
- Fixed custom pass GC alloc issue in CustomPassVolume.GetActiveVolumes().
- Fixed a bug where instanced shadergraph shaders wouldn't compile on PS4.
- Fixed an issue related to the envlightdatasrt not being bound in recursive rendering.
- Fixed shadow cascade tooltip when using the metric mode (case 1229232)
- Fixed how the area light influence volume is computed to match rasterization.
- Focus on Decal uses the extends of the projectors
- Fixed usage of light size data that are not available at runtime.
- Fixed the depth buffer copy made before custom pass after opaque and normal injection point.
- Fix for issue that prevented scene from being completely saved when baked reflection probes are present and lighting is set to auto generate.
- Fixed drag area width at left of Light's intensity field in Inspector.
- Fixed light type resolution when performing a reset on HDAdditionalLightData (case 1220931)
- Fixed reliance on atan2 undefined behavior in motion vector debug shader.
- Fixed an usage of a a compute buffer not bound (1229964)
- Fixed an issue where changing the default volume profile from another inspector would not update the default volume editor.
- Fix issues in the post process system with RenderTexture being invalid in some cases, causing rendering problems.
- Fixed an issue where unncessarily serialized members in StaticLightingSky component would change each time the scene is changed.
- Fixed a weird behavior in the scalable settings drawing when the space becomes tiny (1212045).
- Fixed a regression in the ray traced indirect diffuse due to the new probe system.
- Fix for range compression factor for probes going negative (now clamped to positive values).
- Fixed path validation when creating new volume profile (case 1229933)
- Fixed a bug where Decal Shader Graphs would not recieve reprojected Position, Normal, or Bitangent data. (1239921)
- Fix reflection hierarchy for CARPAINT in AxF.
- Fix precise fresnel for delta lights for SVBRDF in AxF.
- Fixed the debug exposure mode for display sky reflection and debug view baked lighting
- Fixed MSAA depth resolve when there is no motion vectors
- Fixed various object leaks in HDRP.
- Fixed compile error with XR SubsystemManager.
- Fix for assertion triggering sometimes when saving a newly created lit shader graph (case 1230996)
- Fixed culling of planar reflection probes that change position (case 1218651)
- Fixed null reference when processing lightprobe (case 1235285)
- Fix issue causing wrong planar reflection rendering when more than one camera is present.
- Fix black screen in XR when HDRP package is present but not used.
- Fixed an issue with the specularFGD term being used when the material has a clear coat (lit shader).
- Fixed white flash happening with auto-exposure in some cases (case 1223774)
- Fixed NaN which can appear with real time reflection and inf value
- Fixed an issue that was collapsing the volume components in the HDRP default settings
- Fixed warning about missing bound decal buffer
- Fixed shader warning on Xbox for ResolveStencilBuffer.compute. 
- Fixed PBR shader ZTest rendering in deferred.
- Replaced commands incompatible with async compute in light list build process.
- Diffusion Profile and Material references in HDRP materials are now correctly exported to unity packages. Note that the diffusion profile or the material references need to be edited once before this can work properly.
- Fix MaterialBalls having same guid issue
- Fix spelling and grammatical errors in material samples
- Fixed unneeded cookie texture allocation for cone stop lights.
- Fixed scalarization code for contact shadows.
- Fixed volume debug in playmode
- Fixed issue when toggling anything in HDRP asset that will produce an error (case 1238155)
- Fixed shader warning in PCSS code when using Vulkan.
- Fixed decal that aren't working without Metal and Ambient Occlusion option enabled.
- Fixed an error about procedural sky being logged by mistake.
- Fixed shadowmask UI now correctly showing shadowmask disable
- Made more explicit the warning about raytracing and asynchronous compute. Also fixed the condition in which it appears.
- Fixed a null ref exception in static sky when the default volume profile is invalid.
- DXR: Fixed shader compilation error with shader graph and pathtracer
- Fixed SceneView Draw Modes not being properly updated after opening new scene view panels or changing the editor layout.
- VFX: Removed irrelevant queues in render queue selection from HDRP outputs
- VFX: Motion Vector are correctly renderered with MSAA [Case 1240754](https://issuetracker.unity3d.com/product/unity/issues/guid/1240754/)
- Fixed a cause of NaN when a normal of 0-length is generated (usually via shadergraph). 
- Fixed issue with screen-space shadows not enabled properly when RT is disabled (case 1235821)
- Fixed a performance issue with stochastic ray traced area shadows.
- Fixed cookie texture not updated when changing an import settings (srgb for example).
- Fixed flickering of the game/scene view when lookdev is running.
- Fixed issue with reflection probes in realtime time mode with OnEnable baking having wrong lighting with sky set to dynamic (case 1238047).
- Fixed transparent motion vectors not working when in MSAA.
- Fix error when removing DecalProjector from component contextual menu (case 1243960)
- Fixed issue with post process when running in RGBA16 and an object with additive blending is in the scene.
- Fixed corrupted values on LayeredLit when using Vertex Color multiply mode to multiply and MSAA is activated. 
- Fix conflicts with Handles manipulation when performing a Reset in DecalComponent (case 1238833)
- Fixed depth prepass and postpass being disabled after changing the shader in the material UI.
- Fixed issue with sceneview camera settings not being saved after Editor restart.
- Fixed issue when switching back to custom sensor type in physical camera settings (case 1244350).
- Fixed a null ref exception when running playmode tests with the render pipeline debug window opened.
- Fixed some GCAlloc in the debug window.
- Fixed shader graphs not casting semi-transparent and color shadows (case 1242617)
- Fixed thin refraction mode not working properly.
- Fixed assert on tests caused by probe culling results being requested when culling did not happen. (case 1246169) 
- Fixed over consumption of GPU memory by the Physically Based Sky.
- Fixed an invalid rotation in Planar Reflection Probe editor display, that was causing an error message (case 1182022)
- Put more information in Camera background type tooltip and fixed inconsistent exposure behavior when changing bg type.
- Fixed issue that caused not all baked reflection to be deleted upon clicking "Clear Baked Data" in the lighting menu (case 1136080)
- Fixed an issue where asset preview could be rendered white because of static lighting sky.
- Fixed an issue where static lighting was not updated when removing the static lighting sky profile.
- Fixed the show cookie atlas debug mode not displaying correctly when enabling the clear cookie atlas option.
- Fixed various multi-editing issues when changing Emission parameters.
- Fixed error when undo a Reflection Probe removal in a prefab instance. (case 1244047)
- Fixed Microshadow not working correctly in deferred with LightLayers
- Tentative fix for missing include in depth of field shaders.
- Fixed the light overlap scene view draw mode (wasn't working at all).
- Fixed taaFrameIndex and XR tests 4052 and 4053
- Fixed the prefab integration of custom passes (Prefab Override Highlight not working as expected).
- Cloned volume profile from read only assets are created in the root of the project. (case 1154961)
- Fixed Wizard check on default volume profile to also check it is not the default one in package.
- Fix erroneous central depth sampling in TAA.
- Fixed light layers not correctly disabled when the lightlayers is set to Nothing and Lightlayers isn't enabled in HDRP Asset
- Fixed issue with Model Importer materials falling back to the Legacy default material instead of HDRP's default material when import happens at Editor startup.
- Fixed a wrong condition in CameraSwitcher, potentially causing out of bound exceptions.
- Fixed an issue where editing the Look Dev default profile would not reflect directly in the Look Dev window.
- Fixed a bug where the light list is not cleared but still used when resizing the RT.
- Fixed exposure debug shader with XR single-pass rendering.
- Fixed issues with scene view and transparent motion vectors.
- Fixed black screens for linux/HDRP (1246407)
- Fixed a vulkan and metal warning in the SSGI compute shader.
- Fixed an exception due to the color pyramid not allocated when SSGI is enabled.
- Fixed an issue with the first Depth history was incorrectly copied.
- Fixed path traced DoF focusing issue
- Fix an issue with the half resolution Mode (performance)
- Fix an issue with the color intensity of emissive for performance rtgi
- Fixed issue with rendering being mostly broken when target platform disables VR. 
- Workaround an issue caused by GetKernelThreadGroupSizes  failing to retrieve correct group size. 
- Fix issue with fast memory and rendergraph. 
- Fixed transparent motion vector framesetting not sanitized.
- Fixed wrong order of post process frame settings.
- Fixed white flash when enabling SSR or SSGI.
- The ray traced indrect diffuse and RTGI were combined wrongly with the rest of the lighting (1254318).
- Fixed an exception happening when using RTSSS without using RTShadows.
- Fix inconsistencies with transparent motion vectors and opaque by allowing camera only transparent motion vectors.
- Fix reflection probe frame settings override
- Fixed certain shadow bias artifacts present in volumetric lighting (case 1231885).
- Fixed area light cookie not updated when switch the light type from a spot that had a cookie.
- Fixed issue with dynamic resolution updating when not in play mode.
- Fixed issue with Contrast Adaptive Sharpening upsample mode and preview camera.
- Fix issue causing blocky artifacts when decals affect metallic and are applied on material with specular color workflow.
- Fixed issue with depth pyramid generation and dynamic resolution.
- Fixed an issue where decals were duplicated in prefab isolation mode.
- Fixed an issue where rendering preview with MSAA might generate render graph errors.
- Fixed compile error in PS4 for planar reflection filtering.
- Fixed issue with blue line in prefabs for volume mode.
- Fixing the internsity being applied to RTAO too early leading to unexpected results (1254626).
- Fix issue that caused sky to incorrectly render when using a custom projection matrix.
- Fixed null reference exception when using depth pre/post pass in shadergraph with alpha clip in the material.
- Appropriately constraint blend distance of reflection probe while editing with the inspector (case 1248931)
- Fixed AxF handling of roughness for Blinn-Phong type materials
- Fixed AxF UI errors when surface type is switched to transparent
- Fixed a serialization issue, preventing quality level parameters to undo/redo and update scene view on change.
- Fixed an exception occuring when a camera doesn't have an HDAdditionalCameraData (1254383).
- Fixed ray tracing with XR single-pass.
- Fixed warning in HDAdditionalLightData OnValidate (cases 1250864, 1244578)
- Fixed a bug related to denoising ray traced reflections.
- Fixed nullref in the layered lit material inspector.
- Fixed an issue where manipulating the color wheels in a volume component would reset the cursor every time.
- Fixed an issue where static sky lighting would not be updated for a new scene until it's reloaded at least once.
- Fixed culling for decals when used in prefabs and edited in context.
- Force to rebake probe with missing baked texture. (1253367)
- Fix supported Mac platform detection to handle new major version (11.0) properly
- Fixed typo in the Render Pipeline Wizard under HDRP+VR
- Change transparent SSR name in frame settings to avoid clipping. 
- Fixed missing include guards in shadow hlsl files.
- Repaint the scene view whenever the scene exposure override is changed.
- Fixed an error when clearing the SSGI history texture at creation time (1259930).
- Fixed alpha to mask reset when toggling alpha test in the material UI.
- Fixed an issue where opening the look dev window with the light theme would make the window blink and eventually crash unity.
- Fixed fallback for ray tracing and light layers (1258837).
- Fixed Sorting Priority not displayed correctly in the DrawRenderers custom pass UI.
- Fixed glitch in Project settings window when selecting diffusion profiles in material section (case 1253090)
- Fixed issue with light layers bigger than 8 (and above the supported range). 
- Fixed issue with culling layer mask of area light's emissive mesh 
- Fixed overused the atlas for Animated/Render Target Cookies (1259930).
- Fixed errors when switching area light to disk shape while an area emissive mesh was displayed.
- Fixed default frame settings MSAA toggle for reflection probes (case 1247631)
- Fixed the transparent SSR dependency not being properly disabled according to the asset dependencies (1260271).
- Fixed issue with completely black AO on double sided materials when normal mode is set to None.
- Fixed UI drawing of the quaternion (1251235)
- Fix an issue with the quality mode and perf mode on RTR and RTGI and getting rid of unwanted nans (1256923).
- Fixed unitialized ray tracing resources when using non-default HDRP asset (case 1259467).
- Fixed overused the atlas for Animated/Render Target Cookies (1259930).
- Fixed sky asserts with XR multipass
- Fixed for area light not updating baked light result when modifying with gizmo.
- Fixed robustness issue with GetOddNegativeScale() in ray tracing, which was impacting normal mapping (1261160).
- Fixed regression where moving face of the probe gizmo was not moving its position anymore.
- Fixed XR single-pass macros in tessellation shaders.
- Fixed path-traced subsurface scattering mixing with diffuse and specular BRDFs (1250601).
- Fixed custom pass re-ordering issues.
- Improved robustness of normal mapping when scale is 0, and mapping is extreme (normals in or below the tangent plane).
- Fixed XR Display providers not getting zNear and zFar plane distances passed to them when in HDRP.
- Fixed rendering breaking when disabling tonemapping in the frame settings.
- Fixed issue with serialization of exposure modes in volume profiles not being consistent between HDRP versions (case 1261385).
- Fixed issue with duplicate names in newly created sub-layers in the graphics compositor (case 1263093).
- Remove MSAA debug mode when renderpipeline asset has no MSAA
- Fixed some post processing using motion vectors when they are disabled
- Fixed the multiplier of the environement lights being overriden with a wrong value for ray tracing (1260311).
- Fixed a series of exceptions happening when trying to load an asset during wizard execution (1262171).
- Fixed an issue with Stacklit shader not compiling correctly in player with debug display on (1260579)
- Fixed couple issues in the dependence of building the ray tracing acceleration structure.
- Fix sun disk intensity
- Fixed unwanted ghosting for smooth surfaces.
- Fixing an issue in the recursive rendering flag texture usage.
- Fixed a missing dependecy for choosing to evaluate transparent SSR.
- Fixed issue that failed compilation when XR is disabled.
- Fixed a compilation error in the IES code.
- Fixed issue with dynamic resolution handler when no OnResolutionChange callback is specified. 
- Fixed multiple volumes, planar reflection, and decal projector position when creating them from the menu.
- Reduced the number of global keyword used in deferredTile.shader
- Fixed incorrect processing of Ambient occlusion probe (9% error was introduced)
- Fixed multiedition of framesettings drop down (case 1270044)
- Fixed planar probe gizmo

### Changed
- Improve MIP selection for decals on Transparents
- Color buffer pyramid is not allocated anymore if neither refraction nor distortion are enabled
- Rename Emission Radius to Radius in UI in Point, Spot
- Angular Diameter parameter for directional light is no longuer an advanced property
- DXR: Remove Light Radius and Angular Diamater of Raytrace shadow. Angular Diameter and Radius are used instead.
- Remove MaxSmoothness parameters from UI for point, spot and directional light. The MaxSmoothness is now deduce from Radius Parameters
- DXR: Remove the Ray Tracing Environement Component. Add a Layer Mask to the ray Tracing volume components to define which objects are taken into account for each effect.
- Removed second cubemaps used for shadowing in lookdev
- Disable Physically Based Sky below ground
- Increase max limit of area light and reflection probe to 128
- Change default texture for detailmap to grey
- Optimize Shadow RT load on Tile based architecture platforms.
- Improved quality of SSAO.
- Moved RequestShadowMapRendering() back to public API.
- Update HDRP DXR Wizard with an option to automatically clone the hdrp config package and setup raytracing to 1 in shaders file.
- Added SceneSelection pass for TerrainLit shader.
- Simplified Light's type API regrouping the logic in one place (Check type in HDAdditionalLightData)
- The support of LOD CrossFade (Dithering transition) in master nodes now required to enable it in the master node settings (Save variant)
- Improved shadow bias, by removing constant depth bias and substituting it with slope-scale bias.
- Fix the default stencil values when a material is created from a SSS ShaderGraph.
- Tweak test asset to be compatible with XR: unlit SG material for canvas and double-side font material
- Slightly tweaked the behaviour of bloom when resolution is low to reduce artifacts.
- Hidden fields in Light Inspector that is not relevant while in BakingOnly mode.
- Changed parametrization of PCSS, now softness is derived from angular diameter (for directional lights) or shape radius (for point/spot lights) and min filter size is now in the [0..1] range.
- Moved the copy of the geometry history buffers to right after the depth mip chain generation.
- Rename "Luminance" to "Nits" in UX for physical light unit
- Rename FrameSettings "SkyLighting" to "SkyReflection"
- Reworked XR automated tests
- The ray traced screen space shadow history for directional, spot and point lights is discarded if the light transform has changed.
- Changed the behavior for ray tracing in case a mesh renderer has both transparent and opaque submeshes.
- Improve history buffer management
- Replaced PlayerSettings.virtualRealitySupported with XRGraphics.tryEnable.
- Remove redundant FrameSettings RealTimePlanarReflection
- Improved a bit the GC calls generated during the rendering.
- Material update is now only triggered when the relevant settings are touched in the shader graph master nodes
- Changed the way Sky Intensity (on Sky volume components) is handled. It's now a combo box where users can choose between Exposure, Multiplier or Lux (for HDRI sky only) instead of both multiplier and exposure being applied all the time. Added a new menu item to convert old profiles.
- Change how method for specular occlusions is decided on inspector shader (Lit, LitTesselation, LayeredLit, LayeredLitTessellation)
- Unlocked SSS, SSR, Motion Vectors and Distortion frame settings for reflections probes.
- Hide unused LOD settings in Quality Settings legacy window.
- Reduced the constrained distance for temporal reprojection of ray tracing denoising
- Removed shadow near plane from the Directional Light Shadow UI.
- Improved the performances of custom pass culling.
- The scene view camera now replicates the physical parameters from the camera tagged as "MainCamera".
- Reduced the number of GC.Alloc calls, one simple scene without plarnar / probes, it should be 0B.
- Renamed ProfilingSample to ProfilingScope and unified API. Added GPU Timings.
- Updated macros to be compatible with the new shader preprocessor.
- Ray tracing reflection temporal filtering is now done in pre-exposed space
- Search field selects the appropriate fields in both project settings panels 'HDRP Default Settings' and 'Quality/HDRP'
- Disabled the refraction and transmission map keywords if the material is opaque.
- Keep celestial bodies outside the atmosphere.
- Updated the MSAA documentation to specify what features HDRP supports MSAA for and what features it does not.
- Shader use for Runtime Debug Display are now correctly stripper when doing a release build
- Now each camera has its own Volume Stack. This allows Volume Parameters to be updated as early as possible and be ready for the whole frame without conflicts between cameras.
- Disable Async for SSR, SSAO and Contact shadow when aggregated ray tracing frame setting is on.
- Improved performance when entering play mode without domain reload by a factor of ~25
- Renamed the camera profiling sample to include the camera name
- Discarding the ray tracing history for AO, reflection, diffuse shadows and GI when the viewport size changes.
- Renamed the camera profiling sample to include the camera name
- Renamed the post processing graphic formats to match the new convention.
- The restart in Wizard for DXR will always be last fix from now on
- Refactoring pre-existing materials to share more shader code between rasterization and ray tracing.
- Setting a material's Refraction Model to Thin does not overwrite the Thickness and Transmission Absorption Distance anymore.
- Removed Wind textures from runtime as wind is no longer built into the pipeline
- Changed Shader Graph titles of master nodes to be more easily searchable ("HDRP/x" -> "x (HDRP)")
- Expose StartSinglePass() and StopSinglePass() as public interface for XRPass
- Replaced the Texture array for 2D cookies (spot, area and directional lights) and for planar reflections by an atlas.
- Moved the tier defining from the asset to the concerned volume components.
- Changing from a tier management to a "mode" management for reflection and GI and removing the ability to enable/disable deferred and ray bining (they are now implied by performance mode)
- The default FrameSettings for ScreenSpaceShadows is set to true for Camera in order to give a better workflow for DXR.
- Refactor internal usage of Stencil bits.
- Changed how the material upgrader works and added documentation for it.
- Custom passes now disable the stencil when overwriting the depth and not writing into it.
- Renamed the camera profiling sample to include the camera name
- Changed the way the shadow casting property of transparent and tranmissive materials is handeled for ray tracing.
- Changed inspector materials stencil setting code to have more sharing.
- Updated the default scene and default DXR scene and DefaultVolumeProfile.
- Changed the way the length parameter is used for ray traced contact shadows.
- Improved the coherency of PCSS blur between cascades.
- Updated VR checks in Wizard to reflect new XR System.
- Removing unused alpha threshold depth prepass and post pass for fabric shader graph.
- Transform result from CIE XYZ to sRGB color space in EvalSensitivity for iridescence.
- Moved BeginCameraRendering callback right before culling.
- Changed the visibility of the Indirect Lighting Controller component to public.
- Renamed the cubemap used for diffuse convolution to a more explicit name for the memory profiler.
- Improved behaviour of transmission color on transparent surfaces in path tracing.
- Light dimmer can now get values higher than one and was renamed to multiplier in the UI.
- Removed info box requesting volume component for Visual Environment and updated the documentation with the relevant information.
- Improved light selection oracle for light sampling in path tracing.
- Stripped ray tracing subsurface passes with ray tracing is not enabled.
- Remove LOD cross fade code for ray tracing shaders
- Removed legacy VR code
- Add range-based clipping to box lights (case 1178780)
- Improve area light culling (case 1085873)
- Light Hierarchy debug mode can now adjust Debug Exposure for visualizing high exposure scenes.
- Rejecting history for ray traced reflections based on a threshold evaluated on the neighborhood of the sampled history.
- Renamed "Environment" to "Reflection Probes" in tile/cluster debug menu.
- Utilities namespace is obsolete, moved its content to UnityEngine.Rendering (case 1204677)
- Obsolete Utilities namespace was removed, instead use UnityEngine.Rendering (case 1204677)
- Moved most of the compute shaders to the multi_compile API instead of multiple kernels.
- Use multi_compile API for deferred compute shader with shadow mask.
- Remove the raytracing rendering queue system to make recursive raytraced material work when raytracing is disabled
- Changed a few resources used by ray tracing shaders to be global resources (using register space1) for improved CPU performance.
- All custom pass volumes are now executed for one injection point instead of the first one.
- Hidden unsupported choice in emission in Materials
- Temporal Anti aliasing improvements.
- Optimized PrepareLightsForGPU (cost reduced by over 25%) and PrepareGPULightData (around twice as fast now).
- Moved scene view camera settings for HDRP from the preferences window to the scene view camera settings window.
- Updated shaders to be compatible with Microsoft's DXC.
- Debug exposure in debug menu have been replace to debug exposure compensation in EV100 space and is always visible.
- Further optimized PrepareLightsForGPU (3x faster with few shadows, 1.4x faster with a lot of shadows or equivalently cost reduced by 68% to 37%).
- Raytracing: Replaced the DIFFUSE_LIGHTING_ONLY multicompile by a uniform.
- Raytracing: Removed the dynamic lightmap multicompile.
- Raytracing: Remove the LOD cross fade multi compile for ray tracing.
- Cookie are now supported in lightmaper. All lights casting cookie and baked will now include cookie influence.
- Avoid building the mip chain a second time for SSR for transparent objects.
- Replaced "High Quality" Subsurface Scattering with a set of Quality Levels.
- Replaced "High Quality" Volumetric Lighting with "Screen Resolution Percentage" and "Volume Slice Count" on the Fog volume component.
- Merged material samples and shader samples
- Update material samples scene visuals
- Use multi_compile API for deferred compute shader with shadow mask.
- Made the StaticLightingSky class public so that users can change it by script for baking purpose.
- Shadowmask and realtime reflectoin probe property are hide in Quality settings
- Improved performance of reflection probe management when using a lot of probes.
- Ignoring the disable SSR flags for recursive rendering.
- Removed logic in the UI to disable parameters for contact shadows and fog volume components as it was going against the concept of the volume system.
- Fixed the sub surface mask not being taken into account when computing ray traced sub surface scattering.
- MSAA Within Forward Frame Setting is now enabled by default on Cameras when new Render Pipeline Asset is created
- Slightly changed the TAA anti-flicker mechanism so that it is more aggressive on almost static images (only on High preset for now).
- Changed default exposure compensation to 0.
- Refactored shadow caching system.
- Removed experimental namespace for ray tracing code.
- Increase limit for max numbers of lights in UX
- Removed direct use of BSDFData in the path tracing pass, delegated to the material instead.
- Pre-warm the RTHandle system to reduce the amount of memory allocations and the total memory needed at all points. 
- DXR: Only read the geometric attributes that are required using the share pass info and shader graph defines.
- DXR: Dispatch binned rays in 1D instead of 2D.
- Lit and LayeredLit tessellation cross lod fade don't used dithering anymore between LOD but fade the tessellation height instead. Allow a smoother transition
- Changed the way planar reflections are filtered in order to be a bit more "physically based".
- Increased path tracing BSDFs roughness range from [0.001, 0.999] to [0.00001, 0.99999].
- Changing the default SSGI radius for the all configurations.
- Changed the default parameters for quality RTGI to match expected behavior.
- Add color clear pass while rendering XR occlusion mesh to avoid leaks.
- Only use one texture for ray traced reflection upscaling.
- Adjust the upscale radius based on the roughness value.
- DXR: Changed the way the filter size is decided for directional, point and spot shadows.
- Changed the default exposure mode to "Automatic (Histogram)", along with "Limit Min" to -4 and "Limit Max" to 16.
- Replaced the default scene system with the builtin Scene Template feature.
- Changed extensions of shader CAS include files.
- Making the planar probe atlas's format match the color buffer's format.
- Removing the planarReflectionCacheCompressed setting from asset.
- SHADERPASS for TransparentDepthPrepass and TransparentDepthPostpass identification is using respectively SHADERPASS_TRANSPARENT_DEPTH_PREPASS and SHADERPASS_TRANSPARENT_DEPTH_POSTPASS
- Moved the Parallax Occlusion Mapping node into Shader Graph.
- Renamed the debug name from SSAO to ScreenSpaceAmbientOcclusion (1254974).
- Added missing tooltips and improved the UI of the aperture control (case 1254916).
- Fixed wrong tooltips in the Dof Volume (case 1256641).
- The `CustomPassLoadCameraColor` and `CustomPassSampleCameraColor` functions now returns the correct color buffer when used in after post process instead of the color pyramid (which didn't had post processes).
- PBR Sky now doesn't go black when going below sea level, but it instead freezes calculation as if on the horizon. 
- Fixed an issue with quality setting foldouts not opening when clicking on them (1253088).
- Shutter speed can now be changed by dragging the mouse over the UI label (case 1245007).
- Remove the 'Point Cube Size' for cookie, use the Cubemap size directly.
- VFXTarget with Unlit now allows EmissiveColor output to be consistent with HDRP unlit.
- Only building the RTAS if there is an effect that will require it (1262217).
- Fixed the first ray tracing frame not having the light cluster being set up properly (1260311).
- Render graph pre-setup for ray traced ambient occlusion.
- Avoid casting multiple rays and denoising for hard directional, point and spot ray traced shadows (1261040).
- Making sure the preview cameras do not use ray tracing effects due to a by design issue to build ray tracing acceleration structures (1262166).
- Preparing ray traced reflections for the render graph support (performance and quality).
- Preparing recursive rendering for the render graph port.
- Preparation pass for RTGI, temporal filter and diffuse denoiser for render graph.
- Updated the documentation for the DXR implementation.
- Changed the DXR wizard to support optional checks.
- Changed the DXR wizard steps.
- Preparation pass for RTSSS to be supported by render graph.
- Changed the color space of EmissiveColorLDR property on all shader. Was linear but should have been sRGB. Auto upgrade script handle the conversion.

## [7.1.1] - 2019-09-05

### Added
- Transparency Overdraw debug mode. Allows to visualize transparent objects draw calls as an "heat map".
- Enabled single-pass instancing support for XR SDK with new API cmd.SetInstanceMultiplier()
- XR settings are now available in the HDRP asset
- Support for Material Quality in Shader Graph
- Material Quality support selection in HDRP Asset
- Renamed XR shader macro from UNITY_STEREO_ASSIGN_COMPUTE_EYE_INDEX to UNITY_XR_ASSIGN_VIEW_INDEX
- Raytracing ShaderGraph node for HDRP shaders
- Custom passes volume component with 3 injection points: Before Rendering, Before Transparent and Before Post Process
- Alpha channel is now properly exported to camera render textures when using FP16 color buffer format
- Support for XR SDK mirror view modes
- HD Master nodes in Shader Graph now support Normal and Tangent modification in vertex stage.
- DepthOfFieldCoC option in the fullscreen debug modes.
- Added override Ambient Occlusion option on debug windows
- Added Custom Post Processes with 3 injection points: Before Transparent, Before Post Process and After Post Process
- Added draft of minimal interactive path tracing (experimental) based on DXR API - Support only 4 area light, lit and unlit shader (non-shadergraph)
- Small adjustments to TAA anti flicker (more aggressive on high values).

### Fixed
- Fixed wizard infinite loop on cancellation
- Fixed with compute shader error about too many threads in threadgroup on low GPU
- Fixed invalid contact shadow shaders being created on metal
- Fixed a bug where if Assembly.GetTypes throws an exception due to mis-versioned dlls, then no preprocessors are used in the shader stripper
- Fixed typo in AXF decal property preventing to compile
- Fixed reflection probe with XR single-pass and FPTL
- Fixed force gizmo shown when selecting camera in hierarchy
- Fixed issue with XR occlusion mesh and dynamic resolution
- Fixed an issue where lighting compute buffers were re-created with the wrong size when resizing the window, causing tile artefacts at the top of the screen.
- Fix FrameSettings names and tooltips
- Fixed error with XR SDK when the Editor is not in focus
- Fixed errors with RenderGraph, XR SDK and occlusion mesh
- Fixed shadow routines compilation errors when "real" type is a typedef on "half".
- Fixed toggle volumetric lighting in the light UI
- Fixed post-processing history reset handling rt-scale incorrectly
- Fixed crash with terrain and XR multi-pass
- Fixed ShaderGraph material synchronization issues
- Fixed a null reference exception when using an Emissive texture with Unlit shader (case 1181335)
- Fixed an issue where area lights and point lights where not counted separately with regards to max lights on screen (case 1183196)
- Fixed an SSR and Subsurface Scattering issue (appearing black) when using XR.

### Changed
- Update Wizard layout.
- Remove almost all Garbage collection call within a frame.
- Rename property AdditionalVeclocityChange to AddPrecomputeVelocity
- Call the End/Begin camera rendering callbacks for camera with customRender enabled
- Changeg framesettings migration order of postprocess flags as a pr for reflection settings flags have been backported to 2019.2
- Replaced usage of ENABLE_VR in XRSystem.cs by version defines based on the presence of the built-in VR and XR modules
- Added an update virtual function to the SkyRenderer class. This is called once per frame. This allows a given renderer to amortize heavy computation at the rate it chooses. Currently only the physically based sky implements this.
- Removed mandatory XRPass argument in HDCamera.GetOrCreate()
- Restored the HDCamera parameter to the sky rendering builtin parameters.
- Removed usage of StructuredBuffer for XR View Constants
- Expose Direct Specular Lighting control in FrameSettings
- Deprecated ExponentialFog and VolumetricFog volume components. Now there is only one exponential fog component (Fog) which can add Volumetric Fog as an option. Added a script in Edit -> Render Pipeline -> Upgrade Fog Volume Components.

## [7.0.1] - 2019-07-25

### Added
- Added option in the config package to disable globally Area Lights and to select shadow quality settings for the deferred pipeline.
- When shader log stripping is enabled, shader stripper statistics will be written at `Temp/shader-strip.json`
- Occlusion mesh support from XR SDK

### Fixed
- Fixed XR SDK mirror view blit, cleanup some XRTODO and removed XRDebug.cs
- Fixed culling for volumetrics with XR single-pass rendering
- Fix shadergraph material pass setup not called
- Fixed documentation links in component's Inspector header bar
- Cookies using the render texture output from a camera are now properly updated
- Allow in ShaderGraph to enable pre/post pass when the alpha clip is disabled

### Changed
- RenderQueue for Opaque now start at Background instead of Geometry.
- Clamp the area light size for scripting API when we change the light type
- Added a warning in the material UI when the diffusion profile assigned is not in the HDRP asset


## [7.0.0] - 2019-07-17

### Added
- `Fixed`, `Viewer`, and `Automatic` modes to compute the FOV used when rendering a `PlanarReflectionProbe`
- A checkbox to toggle the chrome gizmo of `ReflectionProbe`and `PlanarReflectionProbe`
- Added a Light layer in shadows that allow for objects to cast shadows without being affected by light (and vice versa).
- You can now access ShaderGraph blend states from the Material UI (for example, **Surface Type**, **Sorting Priority**, and **Blending Mode**). This change may break Materials that use a ShaderGraph, to fix them, select **Edit > Render Pipeline > Reset all ShaderGraph Scene Materials BlendStates**. This syncs the blendstates of you ShaderGraph master nodes with the Material properties.
- You can now control ZTest, ZWrite, and CullMode for transparent Materials.
- Materials that use Unlit Shaders or Unlit Master Node Shaders now cast shadows.
- Added an option to enable the ztest on **After Post Process** materials when TAA is disabled.
- Added a new SSAO (based on Ground Truth Ambient Occlusion algorithm) to replace the previous one.
- Added support for shadow tint on light
- BeginCameraRendering and EndCameraRendering callbacks are now called with probes
- Adding option to update shadow maps only On Enable and On Demand.
- Shader Graphs that use time-dependent vertex modification now generate correct motion vectors.
- Added option to allow a custom spot angle for spot light shadow maps.
- Added frame settings for individual post-processing effects
- Added dither transition between cascades for Low and Medium quality settings
- Added single-pass instancing support with XR SDK
- Added occlusion mesh support with XR SDK
- Added support of Alembic velocity to various shaders
- Added support for more than 2 views for single-pass instancing
- Added support for per punctual/directional light min roughness in StackLit
- Added mirror view support with XR SDK
- Added VR verification in HDRPWizard
- Added DXR verification in HDRPWizard
- Added feedbacks in UI of Volume regarding skies
- Cube LUT support in Tonemapping. Cube LUT helpers for external grading are available in the Post-processing Sample package.

### Fixed
- Fixed an issue with history buffers causing effects like TAA or auto exposure to flicker when more than one camera was visible in the editor
- The correct preview is displayed when selecting multiple `PlanarReflectionProbe`s
- Fixed volumetric rendering with camera-relative code and XR stereo instancing
- Fixed issue with flashing cyan due to async compilation of shader when selecting a mesh
- Fix texture type mismatch when the contact shadow are disabled (causing errors on IOS devices)
- Fixed Generate Shader Includes while in package
- Fixed issue when texture where deleted in ShadowCascadeGUI
- Fixed issue in FrameSettingsHistory when disabling a camera several time without enabling it in between.
- Fixed volumetric reprojection with camera-relative code and XR stereo instancing
- Added custom BaseShaderPreprocessor in HDEditorUtils.GetBaseShaderPreprocessorList()
- Fixed compile issue when USE_XR_SDK is not defined
- Fixed procedural sky sun disk intensity for high directional light intensities
- Fixed Decal mip level when using texture mip map streaming to avoid dropping to lowest permitted mip (now loading all mips)
- Fixed deferred shading for XR single-pass instancing after lightloop refactor
- Fixed cluster and material classification debug (material classification now works with compute as pixel shader lighting)
- Fixed IOS Nan by adding a maximun epsilon definition REAL_EPS that uses HALF_EPS when fp16 are used
- Removed unnecessary GC allocation in motion blur code
- Fixed locked UI with advanded influence volume inspector for probes
- Fixed invalid capture direction when rendering planar reflection probes
- Fixed Decal HTILE optimization with platform not supporting texture atomatic (Disable it)
- Fixed a crash in the build when the contact shadows are disabled
- Fixed camera rendering callbacks order (endCameraRendering was being called before the actual rendering)
- Fixed issue with wrong opaque blending settings for After Postprocess
- Fixed issue with Low resolution transparency on PS4
- Fixed a memory leak on volume profiles
- Fixed The Parallax Occlusion Mappping node in shader graph and it's UV input slot
- Fixed lighting with XR single-pass instancing by disabling deferred tiles
- Fixed the Bloom prefiltering pass
- Fixed post-processing effect relying on Unity's random number generator
- Fixed camera flickering when using TAA and selecting the camera in the editor
- Fixed issue with single shadow debug view and volumetrics
- Fixed most of the problems with light animation and timeline
- Fixed indirect deferred compute with XR single-pass instancing
- Fixed a slight omission in anisotropy calculations derived from HazeMapping in StackLit
- Improved stack computation numerical stability in StackLit
- Fix PBR master node always opaque (wrong blend modes for forward pass)
- Fixed TAA with XR single-pass instancing (missing macros)
- Fixed an issue causing Scene View selection wire gizmo to not appear when using HDRP Shader Graphs.
- Fixed wireframe rendering mode (case 1083989)
- Fixed the renderqueue not updated when the alpha clip is modified in the material UI.
- Fixed the PBR master node preview
- Remove the ReadOnly flag on Reflection Probe's cubemap assets during bake when there are no VCS active.
- Fixed an issue where setting a material debug view would not reset the other exclusive modes
- Spot light shapes are now correctly taken into account when baking
- Now the static lighting sky will correctly take the default values for non-overridden properties
- Fixed material albedo affecting the lux meter
- Extra test in deferred compute shading to avoid shading pixels that were not rendered by the current camera (for camera stacking)

### Changed
- Optimization: Reduce the group size of the deferred lighting pass from 16x16 to 8x8
- Replaced HDCamera.computePassCount by viewCount
- Removed xrInstancing flag in RTHandles (replaced by TextureXR.slices and TextureXR.dimensions)
- Refactor the HDRenderPipeline and lightloop code to preprare for high level rendergraph
- Removed the **Back Then Front Rendering** option in the fabric Master Node settings. Enabling this option previously did nothing.
- Shader type Real translates to FP16 precision on Nintendo Switch.
- Shader framework refactor: Introduce CBSDF, EvaluateBSDF, IsNonZeroBSDF to replace BSDF functions
- Shader framework refactor:  GetBSDFAngles, LightEvaluation and SurfaceShading functions
- Replace ComputeMicroShadowing by GetAmbientOcclusionForMicroShadowing
- Rename WorldToTangent to TangentToWorld as it was incorrectly named
- Remove SunDisk and Sun Halo size from directional light
- Remove all obsolete wind code from shader
- Renamed DecalProjectorComponent into DecalProjector for API alignment.
- Improved the Volume UI and made them Global by default
- Remove very high quality shadow option
- Change default for shadow quality in Deferred to Medium
- Enlighten now use inverse squared falloff (before was using builtin falloff)
- Enlighten is now deprecated. Please use CPU or GPU lightmaper instead.
- Remove the name in the diffusion profile UI
- Changed how shadow map resolution scaling with distance is computed. Now it uses screen space area rather than light range.
- Updated MoreOptions display in UI
- Moved Display Area Light Emissive Mesh script API functions in the editor namespace
- direct strenght properties in ambient occlusion now affect direct specular as well
- Removed advanced Specular Occlusion control in StackLit: SSAO based SO control is hidden and fixed to behave like Lit, SPTD is the only HQ technique shown for baked SO.
- Shader framework refactor: Changed ClampRoughness signature to include PreLightData access.
- HDRPWizard window is now in Window > General > HD Render Pipeline Wizard
- Moved StaticLightingSky to LightingWindow
- Removes the current "Scene Settings" and replace them with "Sky & Fog Settings" (with Physically Based Sky and Volumetric Fog).
- Changed how cached shadow maps are placed inside the atlas to minimize re-rendering of them.

## [6.7.0-preview] - 2019-05-16

### Added
- Added ViewConstants StructuredBuffer to simplify XR rendering
- Added API to render specific settings during a frame
- Added stadia to the supported platforms (2019.3)
- Enabled cascade blends settings in the HD Shadow component
- Added Hardware Dynamic Resolution support.
- Added MatCap debug view to replace the no scene lighting debug view.
- Added clear GBuffer option in FrameSettings (default to false)
- Added preview for decal shader graph (Only albedo, normal and emission)
- Added exposure weight control for decal
- Screen Space Directional Shadow under a define option. Activated for ray tracing
- Added a new abstraction for RendererList that will help transition to Render Graph and future RendererList API
- Added multipass support for VR
- Added XR SDK integration (multipass only)
- Added Shader Graph samples for Hair, Fabric and Decal master nodes.
- Add fade distance, shadow fade distance and light layers to light explorer
- Add method to draw light layer drawer in a rect to HDEditorUtils

### Fixed
- Fixed deserialization crash at runtime
- Fixed for ShaderGraph Unlit masternode not writing velocity
- Fixed a crash when assiging a new HDRP asset with the 'Verify Saving Assets' option enabled
- Fixed exposure to properly support TEXTURE2D_X
- Fixed TerrainLit basemap texture generation
- Fixed a bug that caused nans when material classification was enabled and a tile contained one standard material + a material with transmission.
- Fixed gradient sky hash that was not using the exposure hash
- Fixed displayed default FrameSettings in HDRenderPipelineAsset wrongly updated on scripts reload.
- Fixed gradient sky hash that was not using the exposure hash.
- Fixed visualize cascade mode with exposure.
- Fixed (enabled) exposure on override lighting debug modes.
- Fixed issue with LightExplorer when volume have no profile
- Fixed issue with SSR for negative, infinite and NaN history values
- Fixed LightLayer in HDReflectionProbe and PlanarReflectionProbe inspector that was not displayed as a mask.
- Fixed NaN in transmission when the thickness and a color component of the scattering distance was to 0
- Fixed Light's ShadowMask multi-edition.
- Fixed motion blur and SMAA with VR single-pass instancing
- Fixed NaNs generated by phase functionsin volumetric lighting
- Fixed NaN issue with refraction effect and IOR of 1 at extreme grazing angle
- Fixed nan tracker not using the exposure
- Fixed sorting priority on lit and unlit materials
- Fixed null pointer exception when there are no AOVRequests defined on a camera
- Fixed dirty state of prefab using disabled ReflectionProbes
- Fixed an issue where gizmos and editor grid were not correctly depth tested
- Fixed created default scene prefab non editable due to wrong file extension.
- Fixed an issue where sky convolution was recomputed for nothing when a preview was visible (causing extreme slowness when fabric convolution is enabled)
- Fixed issue with decal that wheren't working currently in player
- Fixed missing stereo rendering macros in some fragment shaders
- Fixed exposure for ReflectionProbe and PlanarReflectionProbe gizmos
- Fixed single-pass instancing on PSVR
- Fixed Vulkan shader issue with Texture2DArray in ScreenSpaceShadow.compute by re-arranging code (workaround)
- Fixed camera-relative issue with lights and XR single-pass instancing
- Fixed single-pass instancing on Vulkan
- Fixed htile synchronization issue with shader graph decal
- Fixed Gizmos are not drawn in Camera preview
- Fixed pre-exposure for emissive decal
- Fixed wrong values computed in PreIntegrateFGD and in the generation of volumetric lighting data by forcing the use of fp32.
- Fixed NaNs arising during the hair lighting pass
- Fixed synchronization issue in decal HTile that occasionally caused rendering artifacts around decal borders
- Fixed QualitySettings getting marked as modified by HDRP (and thus checked out in Perforce)
- Fixed a bug with uninitialized values in light explorer
- Fixed issue with LOD transition
- Fixed shader warnings related to raytracing and TEXTURE2D_X

### Changed
- Refactor PixelCoordToViewDirWS to be VR compatible and to compute it only once per frame
- Modified the variants stripper to take in account multiple HDRP assets used in the build.
- Improve the ray biasing code to avoid self-intersections during the SSR traversal
- Update Pyramid Spot Light to better match emitted light volume.
- Moved _XRViewConstants out of UnityPerPassStereo constant buffer to fix issues with PSSL
- Removed GetPositionInput_Stereo() and single-pass (double-wide) rendering mode
- Changed label width of the frame settings to accommodate better existing options.
- SSR's Default FrameSettings for camera is now enable.
- Re-enabled the sharpening filter on Temporal Anti-aliasing
- Exposed HDEditorUtils.LightLayerMaskDrawer for integration in other packages and user scripting.
- Rename atmospheric scattering in FrameSettings to Fog
- The size modifier in the override for the culling sphere in Shadow Cascades now defaults to 0.6, which is the same as the formerly hardcoded value.
- Moved LOD Bias and Maximum LOD Level from Frame Setting section `Other` to `Rendering`
- ShaderGraph Decal that affect only emissive, only draw in emissive pass (was drawing in dbuffer pass too)
- Apply decal projector fade factor correctly on all attribut and for shader graph decal
- Move RenderTransparentDepthPostpass after all transparent
- Update exposure prepass to interleave XR single-pass instancing views in a checkerboard pattern
- Removed ScriptRuntimeVersion check in wizard.

## [6.6.0-preview] - 2019-04-01

### Added
- Added preliminary changes for XR deferred shading
- Added support of 111110 color buffer
- Added proper support for Recorder in HDRP
- Added depth offset input in shader graph master nodes
- Added a Parallax Occlusion Mapping node
- Added SMAA support
- Added Homothety and Symetry quick edition modifier on volume used in ReflectionProbe, PlanarReflectionProbe and DensityVolume
- Added multi-edition support for DecalProjectorComponent
- Improve hair shader
- Added the _ScreenToTargetScaleHistory uniform variable to be used when sampling HDRP RTHandle history buffers.
- Added settings in `FrameSettings` to change `QualitySettings.lodBias` and `QualitySettings.maximumLODLevel` during a rendering
- Added an exposure node to retrieve the current, inverse and previous frame exposure value.
- Added an HD scene color node which allow to sample the scene color with mips and a toggle to remove the exposure.
- Added safeguard on HD scene creation if default scene not set in the wizard
- Added Low res transparency rendering pass.

### Fixed
- Fixed HDRI sky intensity lux mode
- Fixed dynamic resolution for XR
- Fixed instance identifier semantic string used by Shader Graph
- Fixed null culling result occuring when changing scene that was causing crashes
- Fixed multi-edition light handles and inspector shapes
- Fixed light's LightLayer field when multi-editing
- Fixed normal blend edition handles on DensityVolume
- Fixed an issue with layered lit shader and height based blend where inactive layers would still have influence over the result
- Fixed multi-selection handles color for DensityVolume
- Fixed multi-edition inspector's blend distances for HDReflectionProbe, PlanarReflectionProbe and DensityVolume
- Fixed metric distance that changed along size in DensityVolume
- Fixed DensityVolume shape handles that have not same behaviour in advance and normal edition mode
- Fixed normal map blending in TerrainLit by only blending the derivatives
- Fixed Xbox One rendering just a grey screen instead of the scene
- Fixed probe handles for multiselection
- Fixed baked cubemap import settings for convolution
- Fixed regression causing crash when attempting to open HDRenderPipelineWizard without an HDRenderPipelineAsset setted
- Fixed FullScreenDebug modes: SSAO, SSR, Contact shadow, Prerefraction Color Pyramid, Final Color Pyramid
- Fixed volumetric rendering with stereo instancing
- Fixed shader warning
- Fixed missing resources in existing asset when updating package
- Fixed PBR master node preview in forward rendering or transparent surface
- Fixed deferred shading with stereo instancing
- Fixed "look at" edition mode of Rotation tool for DecalProjectorComponent
- Fixed issue when switching mode in ReflectionProbe and PlanarReflectionProbe
- Fixed issue where migratable component version where not always serialized when part of prefab's instance
- Fixed an issue where shadow would not be rendered properly when light layer are not enabled
- Fixed exposure weight on unlit materials
- Fixed Light intensity not played in the player when recorded with animation/timeline
- Fixed some issues when multi editing HDRenderPipelineAsset
- Fixed emission node breaking the main shader graph preview in certain conditions.
- Fixed checkout of baked probe asset when baking probes.
- Fixed invalid gizmo position for rotated ReflectionProbe
- Fixed multi-edition of material's SurfaceType and RenderingPath
- Fixed whole pipeline reconstruction on selecting for the first time or modifying other than the currently used HDRenderPipelineAsset
- Fixed single shadow debug mode
- Fixed global scale factor debug mode when scale > 1
- Fixed debug menu material overrides not getting applied to the Terrain Lit shader
- Fixed typo in computeLightVariants
- Fixed deferred pass with XR instancing by disabling ComputeLightEvaluation
- Fixed bloom resolution independence
- Fixed lens dirt intensity not behaving properly
- Fixed the Stop NaN feature
- Fixed some resources to handle more than 2 instanced views for XR
- Fixed issue with black screen (NaN) produced on old GPU hardware or intel GPU hardware with gaussian pyramid
- Fixed issue with disabled punctual light would still render when only directional light is present

### Changed
- DensityVolume scripting API will no longuer allow to change between advance and normal edition mode
- Disabled depth of field, lens distortion and panini projection in the scene view
- TerrainLit shaders and includes are reorganized and made simpler.
- TerrainLit shader GUI now allows custom properties to be displayed in the Terrain fold-out section.
- Optimize distortion pass with stencil
- Disable SceneSelectionPass in shader graph preview
- Control punctual light and area light shadow atlas separately
- Move SMAA anti-aliasing option to after Temporal Anti Aliasing one, to avoid problem with previously serialized project settings
- Optimize rendering with static only lighting and when no cullable lights/decals/density volumes are present.
- Updated handles for DecalProjectorComponent for enhanced spacial position readability and have edition mode for better SceneView management
- DecalProjectorComponent are now scale independent in order to have reliable metric unit (see new Size field for changing the size of the volume)
- Restructure code from HDCamera.Update() by adding UpdateAntialiasing() and UpdateViewConstants()
- Renamed velocity to motion vectors
- Objects rendered during the After Post Process pass while TAA is enabled will not benefit from existing depth buffer anymore. This is done to fix an issue where those object would wobble otherwise
- Removed usage of builtin unity matrix for shadow, shadow now use same constant than other view
- The default volume layer mask for cameras & probes is now `Default` instead of `Everything`

## [6.5.0-preview] - 2019-03-07

### Added
- Added depth-of-field support with stereo instancing
- Adding real time area light shadow support
- Added a new FrameSettings: Specular Lighting to toggle the specular during the rendering

### Fixed
- Fixed diffusion profile upgrade breaking package when upgrading to a new version
- Fixed decals cropped by gizmo not updating correctly if prefab
- Fixed an issue when enabling SSR on multiple view
- Fixed edition of the intensity's unit field while selecting multiple lights
- Fixed wrong calculation in soft voxelization for density volume
- Fixed gizmo not working correctly with pre-exposure
- Fixed issue with setting a not available RT when disabling motion vectors
- Fixed planar reflection when looking at mirror normal
- Fixed mutiselection issue with HDLight Inspector
- Fixed HDAdditionalCameraData data migration
- Fixed failing builds when light explorer window is open
- Fixed cascade shadows border sometime causing artefacts between cascades
- Restored shadows in the Cascade Shadow debug visualization
- `camera.RenderToCubemap` use proper face culling

### Changed
- When rendering reflection probe disable all specular lighting and for metals use fresnelF0 as diffuse color for bake lighting.

## [6.4.0-preview] - 2019-02-21

### Added
- VR: Added TextureXR system to selectively expand TEXTURE2D macros to texture array for single-pass stereo instancing + Convert textures call to these macros
- Added an unit selection dropdown next to shutter speed (camera)
- Added error helpbox when trying to use a sub volume component that require the current HDRenderPipelineAsset to support a feature that it is not supporting.
- Add mesh for tube light when display emissive mesh is enabled

### Fixed
- Fixed Light explorer. The volume explorer used `profile` instead of `sharedProfile` which instantiate a custom volume profile instead of editing the asset itself.
- Fixed UI issue where all is displayed using metric unit in shadow cascade and Percent is set in the unit field (happening when opening the inspector).
- Fixed inspector event error when double clicking on an asset (diffusion profile/material).
- Fixed nullref on layered material UI when the material is not an asset.
- Fixed nullref exception when undo/redo a light property.
- Fixed visual bug when area light handle size is 0.

### Changed
- Update UI for 32bit/16bit shadow precision settings in HDRP asset
- Object motion vectors have been disabled in all but the game view. Camera motion vectors are still enabled everywhere, allowing TAA and Motion Blur to work on static objects.
- Enable texture array by default for most rendering code on DX11 and unlock stereo instancing (DX11 only for now)

## [6.3.0-preview] - 2019-02-18

### Added
- Added emissive property for shader graph decals
- Added a diffusion profile override volume so the list of diffusion profile assets to use can be chanaged without affecting the HDRP asset
- Added a "Stop NaNs" option on cameras and in the Scene View preferences.
- Added metric display option in HDShadowSettings and improve clamping
- Added shader parameter mapping in DebugMenu
- Added scripting API to configure DebugData for DebugMenu

### Fixed
- Fixed decals in forward
- Fixed issue with stencil not correctly setup for various master node and shader for the depth pass, motion vector pass and GBuffer/Forward pass
- Fixed SRP batcher and metal
- Fixed culling and shadows for Pyramid, Box, Rectangle and Tube lights
- Fixed an issue where scissor render state leaking from the editor code caused partially black rendering

### Changed
- When a lit material has a clear coat mask that is not null, we now use the clear coat roughness to compute the screen space reflection.
- Diffusion profiles are now limited to one per asset and can be referenced in materials, shader graphs and vfx graphs. Materials will be upgraded automatically except if they are using a shader graph, in this case it will display an error message.

## [6.2.0-preview] - 2019-02-15

### Added
- Added help box listing feature supported in a given HDRenderPipelineAsset alongs with the drawbacks implied.
- Added cascade visualizer, supporting disabled handles when not overriding.

### Fixed
- Fixed post processing with stereo double-wide
- Fixed issue with Metal: Use sign bit to find the cache type instead of lowest bit.
- Fixed invalid state when creating a planar reflection for the first time
- Fix FrameSettings's LitShaderMode not restrained by supported LitShaderMode regression.

### Changed
- The default value roughness value for the clearcoat has been changed from 0.03 to 0.01
- Update default value of based color for master node
- Update Fabric Charlie Sheen lighting model - Remove Fresnel component that wasn't part of initial model + Remap smoothness to [0.0 - 0.6] range for more artist friendly parameter

### Changed
- Code refactor: all macros with ARGS have been swapped with macros with PARAM. This is because the ARGS macros were incorrectly named.

## [6.1.0-preview] - 2019-02-13

### Added
- Added support for post-processing anti-aliasing in the Scene View (FXAA and TAA). These can be set in Preferences.
- Added emissive property for decal material (non-shader graph)

### Fixed
- Fixed a few UI bugs with the color grading curves.
- Fixed "Post Processing" in the scene view not toggling post-processing effects
- Fixed bake only object with flag `ReflectionProbeStaticFlag` when baking a `ReflectionProbe`

### Changed
- Removed unsupported Clear Depth checkbox in Camera inspector
- Updated the toggle for advanced mode in inspectors.

## [6.0.0-preview] - 2019-02-23

### Added
- Added new API to perform a camera rendering
- Added support for hair master node (Double kajiya kay - Lambert)
- Added Reset behaviour in DebugMenu (ingame mapping is right joystick + B)
- Added Default HD scene at new scene creation while in HDRP
- Added Wizard helping to configure HDRP project
- Added new UI for decal material to allow remapping and scaling of some properties
- Added cascade shadow visualisation toggle in HD shadow settings
- Added icons for assets
- Added replace blending mode for distortion
- Added basic distance fade for density volumes
- Added decal master node for shader graph
- Added HD unlit master node (Cross Pipeline version is name Unlit)
- Added new Rendering Queue in materials
- Added post-processing V3 framework embed in HDRP, remove postprocess V2 framework
- Post-processing now uses the generic volume framework
-   New depth-of-field, bloom, panini projection effects, motion blur
-   Exposure is now done as a pre-exposition pass, the whole system has been revamped
-   Exposure now use EV100 everywhere in the UI (Sky, Emissive Light)
- Added emissive intensity (Luminance and EV100 control) control for Emissive
- Added pre-exposure weigth for Emissive
- Added an emissive color node and a slider to control the pre-exposure percentage of emission color
- Added physical camera support where applicable
- Added more color grading tools
- Added changelog level for Shader Variant stripping
- Added Debug mode for validation of material albedo and metalness/specularColor values
- Added a new dynamic mode for ambient probe and renamed BakingSky to StaticLightingSky
- Added command buffer parameter to all Bind() method of material
- Added Material validator in Render Pipeline Debug
- Added code to future support of DXR (not enabled)
- Added support of multiviewport
- Added HDRenderPipeline.RequestSkyEnvironmentUpdate function to force an update from script when sky is set to OnDemand
- Added a Lighting and BackLighting slots in Lit, StackLit, Fabric and Hair master nodes
- Added support for overriding terrain detail rendering shaders, via the render pipeline editor resources asset
- Added xrInstancing flag support to RTHandle
- Added support for cullmask for decal projectors
- Added software dynamic resolution support
- Added support for "After Post-Process" render pass for unlit shader
- Added support for textured rectangular area lights
- Added stereo instancing macros to MSAA shaders
- Added support for Quarter Res Raytraced Reflections (not enabled)
- Added fade factor for decal projectors.
- Added stereo instancing macros to most shaders used in VR
- Added multi edition support for HDRenderPipelineAsset

### Fixed
- Fixed logic to disable FPTL with stereo rendering
- Fixed stacklit transmission and sun highlight
- Fixed decals with stereo rendering
- Fixed sky with stereo rendering
- Fixed flip logic for postprocessing + VR
- Fixed copyStencilBuffer pass for Switch
- Fixed point light shadow map culling that wasn't taking into account far plane
- Fixed usage of SSR with transparent on all master node
- Fixed SSR and microshadowing on fabric material
- Fixed blit pass for stereo rendering
- Fixed lightlist bounds for stereo rendering
- Fixed windows and in-game DebugMenu sync.
- Fixed FrameSettings' LitShaderMode sync when opening DebugMenu.
- Fixed Metal specific issues with decals, hitting a sampler limit and compiling AxF shader
- Fixed an issue with flipped depth buffer during postprocessing
- Fixed normal map use for shadow bias with forward lit - now use geometric normal
- Fixed transparent depth prepass and postpass access so they can be use without alpha clipping for lit shader
- Fixed support of alpha clip shadow for lit master node
- Fixed unlit master node not compiling
- Fixed issue with debug display of reflection probe
- Fixed issue with phong tessellations not working with lit shader
- Fixed issue with vertex displacement being affected by heightmap setting even if not heightmap where assign
- Fixed issue with density mode on Lit terrain producing NaN
- Fixed issue when going back and forth from Lit to LitTesselation for displacement mode
- Fixed issue with ambient occlusion incorrectly applied to emissiveColor with light layers in deferred
- Fixed issue with fabric convolution not using the correct convolved texture when fabric convolution is enabled
- Fixed issue with Thick mode for Transmission that was disabling transmission with directional light
- Fixed shutdown edge cases with HDRP tests
- Fixed slowdow when enabling Fabric convolution in HDRP asset
- Fixed specularAA not compiling in StackLit Master node
- Fixed material debug view with stereo rendering
- Fixed material's RenderQueue edition in default view.
- Fixed banding issues within volumetric density buffer
- Fixed missing multicompile for MSAA for AxF
- Fixed camera-relative support for stereo rendering
- Fixed remove sync with render thread when updating decal texture atlas.
- Fixed max number of keyword reach [256] issue. Several shader feature are now local
- Fixed Scene Color and Depth nodes
- Fixed SSR in forward
- Fixed custom editor of Unlit, HD Unlit and PBR shader graph master node
- Fixed issue with NewFrame not correctly calculated in Editor when switching scene
- Fixed issue with TerrainLit not compiling with depth only pass and normal buffer
- Fixed geometric normal use for shadow bias with PBR master node in forward
- Fixed instancing macro usage for decals
- Fixed error message when having more than one directional light casting shadow
- Fixed error when trying to display preview of Camera or PlanarReflectionProbe
- Fixed LOAD_TEXTURE2D_ARRAY_MSAA macro
- Fixed min-max and amplitude clamping value in inspector of vertex displacement materials
- Fixed issue with alpha shadow clip (was incorrectly clipping object shadow)
- Fixed an issue where sky cubemap would not be cleared correctly when setting the current sky to None
- Fixed a typo in Static Lighting Sky component UI
- Fixed issue with incorrect reset of RenderQueue when switching shader in inspector GUI
- Fixed issue with variant stripper stripping incorrectly some variants
- Fixed a case of ambient lighting flickering because of previews
- Fixed Decals when rendering multiple camera in a single frame
- Fixed cascade shadow count in shader
- Fixed issue with Stacklit shader with Haze effect
- Fixed an issue with the max sample count for the TAA
- Fixed post-process guard band for XR
- Fixed exposure of emissive of Unlit
- Fixed depth only and motion vector pass for Unlit not working correctly with MSAA
- Fixed an issue with stencil buffer copy causing unnecessary compute dispatches for lighting
- Fixed multi edition issue in FrameSettings
- Fixed issue with SRP batcher and DebugDisplay variant of lit shader
- Fixed issue with debug material mode not doing alpha test
- Fixed "Attempting to draw with missing UAV bindings" errors on Vulkan
- Fixed pre-exposure incorrectly apply to preview
- Fixed issue with duplicate 3D texture in 3D texture altas of volumetric?
- Fixed Camera rendering order (base on the depth parameter)
- Fixed shader graph decals not being cropped by gizmo
- Fixed "Attempting to draw with missing UAV bindings" errors on Vulkan.


### Changed
- ColorPyramid compute shader passes is swapped to pixel shader passes on platforms where the later is faster (Nintendo Switch).
- Removing the simple lightloop used by the simple lit shader
- Whole refactor of reflection system: Planar and reflection probe
- Separated Passthrough from other RenderingPath
- Update several properties naming and caption based on feedback from documentation team
- Remove tile shader variant for transparent backface pass of lit shader
- Rename all HDRenderPipeline to HDRP folder for shaders
- Rename decal property label (based on doc team feedback)
- Lit shader mode now default to Deferred to reduce build time
- Update UI of Emission parameters in shaders
- Improve shader variant stripping including shader graph variant
- Refactored render loop to render realtime probes visible per camera
- Enable SRP batcher by default
- Shader code refactor: Rename LIGHTLOOP_SINGLE_PASS => LIGHTLOOP_DISABLE_TILE_AND_CLUSTER and clean all usage of LIGHTLOOP_TILE_PASS
- Shader code refactor: Move pragma definition of vertex and pixel shader inside pass + Move SURFACE_GRADIENT definition in XXXData.hlsl
- Micro-shadowing in Lit forward now use ambientOcclusion instead of SpecularOcclusion
- Upgraded FrameSettings workflow, DebugMenu and Inspector part relative to it
- Update build light list shader code to support 32 threads in wavefronts on Switch
- LayeredLit layers' foldout are now grouped in one main foldout per layer
- Shadow alpha clip can now be enabled on lit shader and haor shader enven for opaque
- Temporal Antialiasing optimization for Xbox One X
- Parameter depthSlice on SetRenderTarget functions now defaults to -1 to bind the entire resource
- Rename SampleCameraDepth() functions to LoadCameraDepth() and SampleCameraDepth(), same for SampleCameraColor() functions
- Improved Motion Blur quality.
- Update stereo frame settings values for single-pass instancing and double-wide
- Rearrange FetchDepth functions to prepare for stereo-instancing
- Remove unused _ComputeEyeIndex
- Updated HDRenderPipelineAsset inspector
- Re-enable SRP batcher for metal

## [5.2.0-preview] - 2018-11-27

### Added
- Added option to run Contact Shadows and Volumetrics Voxelization stage in Async Compute
- Added camera freeze debug mode - Allow to visually see culling result for a camera
- Added support of Gizmo rendering before and after postprocess in Editor
- Added support of LuxAtDistance for punctual lights

### Fixed
- Fixed Debug.DrawLine and Debug.Ray call to work in game view
- Fixed DebugMenu's enum resetted on change
- Fixed divide by 0 in refraction causing NaN
- Fixed disable rough refraction support
- Fixed refraction, SSS and atmospheric scattering for VR
- Fixed forward clustered lighting for VR (double-wide).
- Fixed Light's UX to not allow negative intensity
- Fixed HDRenderPipelineAsset inspector broken when displaying its FrameSettings from project windows.
- Fixed forward clustered lighting for VR (double-wide).
- Fixed HDRenderPipelineAsset inspector broken when displaying its FrameSettings from project windows.
- Fixed Decals and SSR diable flags for all shader graph master node (Lit, Fabric, StackLit, PBR)
- Fixed Distortion blend mode for shader graph master node (Lit, StackLit)
- Fixed bent Normal for Fabric master node in shader graph
- Fixed PBR master node lightlayers
- Fixed shader stripping for built-in lit shaders.

### Changed
- Rename "Regular" in Diffusion profile UI "Thick Object"
- Changed VBuffer depth parametrization for volumetric from distanceRange to depthExtent - Require update of volumetric settings - Fog start at near plan
- SpotLight with box shape use Lux unit only

## [5.1.0-preview] - 2018-11-19

### Added

- Added a separate Editor resources file for resources Unity does not take when it builds a Player.
- You can now disable SSR on Materials in Shader Graph.
- Added support for MSAA when the Supported Lit Shader Mode is set to Both. Previously HDRP only supported MSAA for Forward mode.
- You can now override the emissive color of a Material when in debug mode.
- Exposed max light for Light Loop Settings in HDRP asset UI.
- HDRP no longer performs a NormalDBuffer pass update if there are no decals in the Scene.
- Added distant (fall-back) volumetric fog and improved the fog evaluation precision.
- Added an option to reflect sky in SSR.
- Added a y-axis offset for the PlanarReflectionProbe and offset tool.
- Exposed the option to run SSR and SSAO on async compute.
- Added support for the _GlossMapScale parameter in the Legacy to HDRP Material converter.
- Added wave intrinsic instructions for use in Shaders (for AMD GCN).


### Fixed
- Fixed sphere shaped influence handles clamping in Reflection Probes.
- Fixed Reflection Probe data migration for projects created before using HDRP.
- Fixed UI of Layered Material where Unity previously rendered the scrollbar above the Copy button.
- Fixed Material tessellations parameters Start fade distance and End fade distance. Originally, Unity clamped these values when you modified them.
- Fixed various distortion and refraction issues - handle a better fall-back.
- Fixed SSR for multiple views.
- Fixed SSR issues related to self-intersections.
- Fixed shape density volume handle speed.
- Fixed density volume shape handle moving too fast.
- Fixed the Camera velocity pass that we removed by mistake.
- Fixed some null pointer exceptions when disabling motion vectors support.
- Fixed viewports for both the Subsurface Scattering combine pass and the transparent depth prepass.
- Fixed the blend mode pop-up in the UI. It previously did not appear when you enabled pre-refraction.
- Fixed some null pointer exceptions that previously occurred when you disabled motion vectors support.
- Fixed Layered Lit UI issue with scrollbar.
- Fixed cubemap assignation on custom ReflectionProbe.
- Fixed Reflection Probes’ capture settings' shadow distance.
- Fixed an issue with the SRP batcher and Shader variables declaration.
- Fixed thickness and subsurface slots for fabric Shader master node that wasn't appearing with the right combination of flags.
- Fixed d3d debug layer warning.
- Fixed PCSS sampling quality.
- Fixed the Subsurface and transmission Material feature enabling for fabric Shader.
- Fixed the Shader Graph UV node’s dimensions when using it in a vertex Shader.
- Fixed the planar reflection mirror gizmo's rotation.
- Fixed HDRenderPipelineAsset's FrameSettings not showing the selected enum in the Inspector drop-down.
- Fixed an error with async compute.
- MSAA now supports transparency.
- The HDRP Material upgrader tool now converts metallic values correctly.
- Volumetrics now render in Reflection Probes.
- Fixed a crash that occurred whenever you set a viewport size to 0.
- Fixed the Camera physic parameter that the UI previously did not display.
- Fixed issue in pyramid shaped spotlight handles manipulation

### Changed

- Renamed Line shaped Lights to Tube Lights.
- HDRP now uses mean height fog parametrization.
- Shadow quality settings are set to All when you use HDRP (This setting is not visible in the UI when using SRP). This avoids Legacy Graphics Quality Settings disabling the shadows and give SRP full control over the Shadows instead.
- HDRP now internally uses premultiplied alpha for all fog.
- Updated default FrameSettings used for realtime Reflection Probes when you create a new HDRenderPipelineAsset.
- Remove multi-camera support. LWRP and HDRP will not support multi-camera layered rendering.
- Updated Shader Graph subshaders to use the new instancing define.
- Changed fog distance calculation from distance to plane to distance to sphere.
- Optimized forward rendering using AMD GCN by scalarizing the light loop.
- Changed the UI of the Light Editor.
- Change ordering of includes in HDRP Materials in order to reduce iteration time for faster compilation.
- Added a StackLit master node replacing the InspectorUI version. IMPORTANT: All previously authored StackLit Materials will be lost. You need to recreate them with the master node.

## [5.0.0-preview] - 2018-09-28

### Added
- Added occlusion mesh to depth prepass for VR (VR still disabled for now)
- Added a debug mode to display only one shadow at once
- Added controls for the highlight created by directional lights
- Added a light radius setting to punctual lights to soften light attenuation and simulate fill lighting
- Added a 'minRoughness' parameter to all non-area lights (was previously only available for certain light types)
- Added separate volumetric light/shadow dimmers
- Added per-pixel jitter to volumetrics to reduce aliasing artifacts
- Added a SurfaceShading.hlsl file, which implements material-agnostic shading functionality in an efficient manner
- Added support for shadow bias for thin object transmission
- Added FrameSettings to control realtime planar reflection
- Added control for SRPBatcher on HDRP Asset
- Added an option to clear the shadow atlases in the debug menu
- Added a color visualization of the shadow atlas rescale in debug mode
- Added support for disabling SSR on materials
- Added intrinsic for XBone
- Added new light volume debugging tool
- Added a new SSR debug view mode
- Added translaction's scale invariance on DensityVolume
- Added multiple supported LitShadermode and per renderer choice in case of both Forward and Deferred supported
- Added custom specular occlusion mode to Lit Shader Graph Master node

### Fixed
- Fixed a normal bias issue with Stacklit (Was causing light leaking)
- Fixed camera preview outputing an error when both scene and game view where display and play and exit was call
- Fixed override debug mode not apply correctly on static GI
- Fixed issue where XRGraphicsConfig values set in the asset inspector GUI weren't propagating correctly (VR still disabled for now)
- Fixed issue with tangent that was using SurfaceGradient instead of regular normal decoding
- Fixed wrong error message display when switching to unsupported target like IOS
- Fixed an issue with ambient occlusion texture sometimes not being created properly causing broken rendering
- Shadow near plane is no longer limited at 0.1
- Fixed decal draw order on transparent material
- Fixed an issue where sometime the lookup texture used for GGX convolution was broken, causing broken rendering
- Fixed an issue where you wouldn't see any fog for certain pipeline/scene configurations
- Fixed an issue with volumetric lighting where the anisotropy value of 0 would not result in perfectly isotropic lighting
- Fixed shadow bias when the atlas is rescaled
- Fixed shadow cascade sampling outside of the atlas when cascade count is inferior to 4
- Fixed shadow filter width in deferred rendering not matching shader config
- Fixed stereo sampling of depth texture in MSAA DepthValues.shader
- Fixed box light UI which allowed negative and zero sizes, thus causing NaNs
- Fixed stereo rendering in HDRISky.shader (VR)
- Fixed normal blend and blend sphere influence for reflection probe
- Fixed distortion filtering (was point filtering, now trilinear)
- Fixed contact shadow for large distance
- Fixed depth pyramid debug view mode
- Fixed sphere shaped influence handles clamping in reflection probes
- Fixed reflection probes data migration for project created before using hdrp
- Fixed ambient occlusion for Lit Master Node when slot is connected

### Changed
- Use samplerunity_ShadowMask instead of samplerunity_samplerLightmap for shadow mask
- Allow to resize reflection probe gizmo's size
- Improve quality of screen space shadow
- Remove support of projection model for ScreenSpaceLighting (SSR always use HiZ and refraction always Proxy)
- Remove all the debug mode from SSR that are obsolete now
- Expose frameSettings and Capture settings for reflection and planar probe
- Update UI for reflection probe, planar probe, camera and HDRP Asset
- Implement proper linear blending for volumetric lighting via deep compositing as described in the paper "Deep Compositing Using Lie Algebras"
- Changed  planar mapping to match terrain convention (XZ instead of ZX)
- XRGraphicsConfig is no longer Read/Write. Instead, it's read-only. This improves consistency of XR behavior between the legacy render pipeline and SRP
- Change reflection probe data migration code (to update old reflection probe to new one)
- Updated gizmo for ReflectionProbes
- Updated UI and Gizmo of DensityVolume

## [4.0.0-preview] - 2018-09-28

### Added
- Added a new TerrainLit shader that supports rendering of Unity terrains.
- Added controls for linear fade at the boundary of density volumes
- Added new API to control decals without monobehaviour object
- Improve Decal Gizmo
- Implement Screen Space Reflections (SSR) (alpha version, highly experimental)
- Add an option to invert the fade parameter on a Density Volume
- Added a Fabric shader (experimental) handling cotton and silk
- Added support for MSAA in forward only for opaque only
- Implement smoothness fade for SSR
- Added support for AxF shader (X-rite format - require special AxF importer from Unity not part of HDRP)
- Added control for sundisc on directional light (hack)
- Added a new HD Lit Master node that implements Lit shader support for Shader Graph
- Added Micro shadowing support (hack)
- Added an event on HDAdditionalCameraData for custom rendering
- HDRP Shader Graph shaders now support 4-channel UVs.

### Fixed
- Fixed an issue where sometimes the deferred shadow texture would not be valid, causing wrong rendering.
- Stencil test during decals normal buffer update is now properly applied
- Decals corectly update normal buffer in forward
- Fixed a normalization problem in reflection probe face fading causing artefacts in some cases
- Fix multi-selection behavior of Density Volumes overwriting the albedo value
- Fixed support of depth texture for RenderTexture. HDRP now correctly output depth to user depth buffer if RenderTexture request it.
- Fixed multi-selection behavior of Density Volumes overwriting the albedo value
- Fixed support of depth for RenderTexture. HDRP now correctly output depth to user depth buffer if RenderTexture request it.
- Fixed support of Gizmo in game view in the editor
- Fixed gizmo for spot light type
- Fixed issue with TileViewDebug mode being inversed in gameview
- Fixed an issue with SAMPLE_TEXTURECUBE_SHADOW macro
- Fixed issue with color picker not display correctly when game and scene view are visible at the same time
- Fixed an issue with reflection probe face fading
- Fixed camera motion vectors shader and associated matrices to update correctly for single-pass double-wide stereo rendering
- Fixed light attenuation functions when range attenuation is disabled
- Fixed shadow component algorithm fixup not dirtying the scene, so changes can be saved to disk.
- Fixed some GC leaks for HDRP
- Fixed contact shadow not affected by shadow dimmer
- Fixed GGX that works correctly for the roughness value of 0 (mean specular highlgiht will disappeard for perfect mirror, we rely on maxSmoothness instead to always have a highlight even on mirror surface)
- Add stereo support to ShaderPassForward.hlsl. Forward rendering now seems passable in limited test scenes with camera-relative rendering disabled.
- Add stereo support to ProceduralSky.shader and OpaqueAtmosphericScattering.shader.
- Added CullingGroupManager to fix more GC.Alloc's in HDRP
- Fixed rendering when multiple cameras render into the same render texture

### Changed
- Changed the way depth & color pyramids are built to be faster and better quality, thus improving the look of distortion and refraction.
- Stabilize the dithered LOD transition mask with respect to the camera rotation.
- Avoid multiple depth buffer copies when decals are present
- Refactor code related to the RT handle system (No more normal buffer manager)
- Remove deferred directional shadow and move evaluation before lightloop
- Add a function GetNormalForShadowBias() that material need to implement to return the normal used for normal shadow biasing
- Remove Jimenez Subsurface scattering code (This code was disabled by default, now remove to ease maintenance)
- Change Decal API, decal contribution is now done in Material. Require update of material using decal
- Move a lot of files from CoreRP to HDRP/CoreRP. All moved files weren't used by Ligthweight pipeline. Long term they could move back to CoreRP after CoreRP become out of preview
- Updated camera inspector UI
- Updated decal gizmo
- Optimization: The objects that are rendered in the Motion Vector Pass are not rendered in the prepass anymore
- Removed setting shader inclue path via old API, use package shader include paths
- The default value of 'maxSmoothness' for punctual lights has been changed to 0.99
- Modified deferred compute and vert/frag shaders for first steps towards stereo support
- Moved material specific Shader Graph files into corresponding material folders.
- Hide environment lighting settings when enabling HDRP (Settings are control from sceneSettings)
- Update all shader includes to use absolute path (allow users to create material in their Asset folder)
- Done a reorganization of the files (Move ShaderPass to RenderPipeline folder, Move all shadow related files to Lighting/Shadow and others)
- Improved performance and quality of Screen Space Shadows

## [3.3.0-preview] - 2018-01-01

### Added
- Added an error message to say to use Metal or Vulkan when trying to use OpenGL API
- Added a new Fabric shader model that supports Silk and Cotton/Wool
- Added a new HDRP Lighting Debug mode to visualize Light Volumes for Point, Spot, Line, Rectangular and Reflection Probes
- Add support for reflection probe light layers
- Improve quality of anisotropic on IBL

### Fixed
- Fix an issue where the screen where darken when rendering camera preview
- Fix display correct target platform when showing message to inform user that a platform is not supported
- Remove workaround for metal and vulkan in normal buffer encoding/decoding
- Fixed an issue with color picker not working in forward
- Fixed an issue where reseting HDLight do not reset all of its parameters
- Fixed shader compile warning in DebugLightVolumes.shader

### Changed
- Changed default reflection probe to be 256x256x6 and array size to be 64
- Removed dependence on the NdotL for thickness evaluation for translucency (based on artist's input)
- Increased the precision when comparing Planar or HD reflection probe volumes
- Remove various GC alloc in C#. Slightly better performance

## [3.2.0-preview] - 2018-01-01

### Added
- Added a luminance meter in the debug menu
- Added support of Light, reflection probe, emissive material, volume settings related to lighting to Lighting explorer
- Added support for 16bit shadows

### Fixed
- Fix issue with package upgrading (HDRP resources asset is now versionned to worarkound package manager limitation)
- Fix HDReflectionProbe offset displayed in gizmo different than what is affected.
- Fix decals getting into a state where they could not be removed or disabled.
- Fix lux meter mode - The lux meter isn't affected by the sky anymore
- Fix area light size reset when multi-selected
- Fix filter pass number in HDUtils.BlitQuad
- Fix Lux meter mode that was applying SSS
- Fix planar reflections that were not working with tile/cluster (olbique matrix)
- Fix debug menu at runtime not working after nested prefab PR come to trunk
- Fix scrolling issue in density volume

### Changed
- Shader code refactor: Split MaterialUtilities file in two parts BuiltinUtilities (independent of FragInputs) and MaterialUtilities (Dependent of FragInputs)
- Change screen space shadow rendertarget format from ARGB32 to RG16

## [3.1.0-preview] - 2018-01-01

### Added
- Decal now support per channel selection mask. There is now two mode. One with BaseColor, Normal and Smoothness and another one more expensive with BaseColor, Normal, Smoothness, Metal and AO. Control is on HDRP Asset. This may require to launch an update script for old scene: 'Edit/Render Pipeline/Single step upgrade script/Upgrade all DecalMaterial MaskBlendMode'.
- Decal now supports depth bias for decal mesh, to prevent z-fighting
- Decal material now supports draw order for decal projectors
- Added LightLayers support (Base on mask from renderers name RenderingLayers and mask from light name LightLayers - if they match, the light apply) - cost an extra GBuffer in deferred (more bandwidth)
- When LightLayers is enabled, the AmbientOclusion is store in the GBuffer in deferred path allowing to avoid double occlusion with SSAO. In forward the double occlusion is now always avoided.
- Added the possibility to add an override transform on the camera for volume interpolation
- Added desired lux intensity and auto multiplier for HDRI sky
- Added an option to disable light by type in the debug menu
- Added gradient sky
- Split EmissiveColor and bakeDiffuseLighting in forward avoiding the emissiveColor to be affect by SSAO
- Added a volume to control indirect light intensity
- Added EV 100 intensity unit for area lights
- Added support for RendererPriority on Renderer. This allow to control order of transparent rendering manually. HDRP have now two stage of sorting for transparent in addition to bact to front. Material have a priority then Renderer have a priority.
- Add Coupling of (HD)Camera and HDAdditionalCameraData for reset and remove in inspector contextual menu of Camera
- Add Coupling of (HD)ReflectionProbe and HDAdditionalReflectionData for reset and remove in inspector contextual menu of ReflectoinProbe
- Add macro to forbid unity_ObjectToWorld/unity_WorldToObject to be use as it doesn't handle camera relative rendering
- Add opacity control on contact shadow

### Fixed
- Fixed an issue with PreIntegratedFGD texture being sometimes destroyed and not regenerated causing rendering to break
- PostProcess input buffers are not copied anymore on PC if the viewport size matches the final render target size
- Fixed an issue when manipulating a lot of decals, it was displaying a lot of errors in the inspector
- Fixed capture material with reflection probe
- Refactored Constant Buffers to avoid hitting the maximum number of bound CBs in some cases.
- Fixed the light range affecting the transform scale when changed.
- Snap to grid now works for Decal projector resizing.
- Added a warning for 128x128 cookie texture without mipmaps
- Replace the sampler used for density volumes for correct wrap mode handling

### Changed
- Move Render Pipeline Debug "Windows from Windows->General-> Render Pipeline debug windows" to "Windows from Windows->Analysis-> Render Pipeline debug windows"
- Update detail map formula for smoothness and albedo, goal it to bright and dark perceptually and scale factor is use to control gradient speed
- Refactor the Upgrade material system. Now a material can be update from older version at any time. Call Edit/Render Pipeline/Upgrade all Materials to newer version
- Change name EnableDBuffer to EnableDecals at several place (shader, hdrp asset...), this require a call to Edit/Render Pipeline/Upgrade all Materials to newer version to have up to date material.
- Refactor shader code: BakeLightingData structure have been replace by BuiltinData. Lot of shader code have been remove/change.
- Refactor shader code: All GBuffer are now handled by the deferred material. Mean ShadowMask and LightLayers are control by lit material in lit.hlsl and not outside anymore. Lot of shader code have been remove/change.
- Refactor shader code: Rename GetBakedDiffuseLighting to ModifyBakedDiffuseLighting. This function now handle lighting model for transmission too. Lux meter debug mode is factor outisde.
- Refactor shader code: GetBakedDiffuseLighting is not call anymore in GBuffer or forward pass, including the ConvertSurfaceDataToBSDFData and GetPreLightData, this is done in ModifyBakedDiffuseLighting now
- Refactor shader code: Added a backBakeDiffuseLighting to BuiltinData to handle lighting for transmission
- Refactor shader code: Material must now call InitBuiltinData (Init all to zero + init bakeDiffuseLighting and backBakeDiffuseLighting ) and PostInitBuiltinData

## [3.0.0-preview] - 2018-01-01

### Fixed
- Fixed an issue with distortion that was using previous frame instead of current frame
- Fixed an issue where disabled light where not upgrade correctly to the new physical light unit system introduce in 2.0.5-preview

### Changed
- Update assembly definitions to output assemblies that match Unity naming convention (Unity.*).

## [2.0.5-preview] - 2018-01-01

### Added
- Add option supportDitheringCrossFade on HDRP Asset to allow to remove shader variant during player build if needed
- Add contact shadows for punctual lights (in additional shadow settings), only one light is allowed to cast contact shadows at the same time and so at each frame a dominant light is choosed among all light with contact shadows enabled.
- Add PCSS shadow filter support (from SRP Core)
- Exposed shadow budget parameters in HDRP asset
- Add an option to generate an emissive mesh for area lights (currently rectangle light only). The mesh fits the size, intensity and color of the light.
- Add an option to the HDRP asset to increase the resolution of volumetric lighting.
- Add additional ligth unit support for punctual light (Lumens, Candela) and area lights (Lumens, Luminance)
- Add dedicated Gizmo for the box Influence volume of HDReflectionProbe / PlanarReflectionProbe

### Changed
- Re-enable shadow mask mode in debug view
- SSS and Transmission code have been refactored to be able to share it between various material. Guidelines are in SubsurfaceScattering.hlsl
- Change code in area light with LTC for Lit shader. Magnitude is now take from FGD texture instead of a separate texture
- Improve camera relative rendering: We now apply camera translation on the model matrix, so before the TransformObjectToWorld(). Note: unity_WorldToObject and unity_ObjectToWorld must never be used directly.
- Rename positionWS to positionRWS (Camera relative world position) at a lot of places (mainly in interpolator and FragInputs). In case of custom shader user will be required to update their code.
- Rename positionWS, capturePositionWS, proxyPositionWS, influencePositionWS to positionRWS, capturePositionRWS, proxyPositionRWS, influencePositionRWS (Camera relative world position) in LightDefinition struct.
- Improve the quality of trilinear filtering of density volume textures.
- Improve UI for HDReflectionProbe / PlanarReflectionProbe

### Fixed
- Fixed a shader preprocessor issue when compiling DebugViewMaterialGBuffer.shader against Metal target
- Added a temporary workaround to Lit.hlsl to avoid broken lighting code with Metal/AMD
- Fixed issue when using more than one volume texture mask with density volumes.
- Fixed an error which prevented volumetric lighting from working if no density volumes with 3D textures were present.
- Fix contact shadows applied on transmission
- Fix issue with forward opaque lit shader variant being removed by the shader preprocessor
- Fixed compilation errors on Nintendo Switch (limited XRSetting support).
- Fixed apply range attenuation option on punctual light
- Fixed issue with color temperature not take correctly into account with static lighting
- Don't display fog when diffuse lighting, specular lighting, or lux meter debug mode are enabled.

## [2.0.4-preview] - 2018-01-01

### Fixed
- Fix issue when disabling rough refraction and building a player. Was causing a crash.

## [2.0.3-preview] - 2018-01-01

### Added
- Increased debug color picker limit up to 260k lux

## [2.0.2-preview] - 2018-01-01

### Added
- Add Light -> Planar Reflection Probe command
- Added a false color mode in rendering debug
- Add support for mesh decals
- Add flag to disable projector decals on transparent geometry to save performance and decal texture atlas space
- Add ability to use decal diffuse map as mask only
- Add visualize all shadow masks in lighting debug
- Add export of normal and roughness buffer for forwardOnly and when in supportOnlyForward mode for forward
- Provide a define in lit.hlsl (FORWARD_MATERIAL_READ_FROM_WRITTEN_NORMAL_BUFFER) when output buffer normal is used to read the normal and roughness instead of caclulating it (can save performance, but lower quality due to compression)
- Add color swatch to decal material

### Changed
- Change Render -> Planar Reflection creation to 3D Object -> Mirror
- Change "Enable Reflector" name on SpotLight to "Angle Affect Intensity"
- Change prototype of BSDFData ConvertSurfaceDataToBSDFData(SurfaceData surfaceData) to BSDFData ConvertSurfaceDataToBSDFData(uint2 positionSS, SurfaceData surfaceData)

### Fixed
- Fix issue with StackLit in deferred mode with deferredDirectionalShadow due to GBuffer not being cleared. Gbuffer is still not clear and issue was fix with the new Output of normal buffer.
- Fixed an issue where interpolation volumes were not updated correctly for reflection captures.
- Fixed an exception in Light Loop settings UI

## [2.0.1-preview] - 2018-01-01

### Added
- Add stripper of shader variant when building a player. Save shader compile time.
- Disable per-object culling that was executed in C++ in HD whereas it was not used (Optimization)
- Enable texture streaming debugging (was not working before 2018.2)
- Added Screen Space Reflection with Proxy Projection Model
- Support correctly scene selection for alpha tested object
- Add per light shadow mask mode control (i.e shadow mask distance and shadow mask). It use the option NonLightmappedOnly
- Add geometric filtering to Lit shader (allow to reduce specular aliasing)
- Add shortcut to create DensityVolume and PlanarReflection in hierarchy
- Add a DefaultHDMirrorMaterial material for PlanarReflection
- Added a script to be able to upgrade material to newer version of HDRP
- Removed useless duplication of ForwardError passes.
- Add option to not compile any DEBUG_DISPLAY shader in the player (Faster build) call Support Runtime Debug display

### Changed
- Changed SupportForwardOnly to SupportOnlyForward in render pipeline settings
- Changed versioning variable name in HDAdditionalXXXData from m_version to version
- Create unique name when creating a game object in the rendering menu (i.e Density Volume(2))
- Re-organize various files and folder location to clean the repository
- Change Debug windows name and location. Now located at:  Windows -> General -> Render Pipeline Debug

### Removed
- Removed GlobalLightLoopSettings.maxPlanarReflectionProbes and instead use value of GlobalLightLoopSettings.planarReflectionProbeCacheSize
- Remove EmissiveIntensity parameter and change EmissiveColor to be HDR (Matching Builtin Unity behavior) - Data need to be updated - Launch Edit -> Single Step Upgrade Script -> Upgrade all Materials emissionColor

### Fixed
- Fix issue with LOD transition and instancing
- Fix discrepency between object motion vector and camera motion vector
- Fix issue with spot and dir light gizmo axis not highlighted correctly
- Fix potential crash while register debug windows inputs at startup
- Fix warning when creating Planar reflection
- Fix specular lighting debug mode (was rendering black)
- Allow projector decal with null material to allow to configure decal when HDRP is not set
- Decal atlas texture offset/scale is updated after allocations (used to be before so it was using date from previous frame)

## [0.0.0-preview] - 2018-01-01

### Added
- Configure the VolumetricLightingSystem code path to be on by default
- Trigger a build exception when trying to build an unsupported platform
- Introduce the VolumetricLightingController component, which can (and should) be placed on the camera, and allows one to control the near and the far plane of the V-Buffer (volumetric "froxel" buffer) along with the depth distribution (from logarithmic to linear)
- Add 3D texture support for DensityVolumes
- Add a better mapping of roughness to mipmap for planar reflection
- The VolumetricLightingSystem now uses RTHandles, which allows to save memory by sharing buffers between different cameras (history buffers are not shared), and reduce reallocation frequency by reallocating buffers only if the rendering resolution increases (and suballocating within existing buffers if the rendering resolution decreases)
- Add a Volumetric Dimmer slider to lights to control the intensity of the scattered volumetric lighting
- Add UV tiling and offset support for decals.
- Add mipmapping support for volume 3D mask textures

### Changed
- Default number of planar reflection change from 4 to 2
- Rename _MainDepthTexture to _CameraDepthTexture
- The VolumetricLightingController has been moved to the Interpolation Volume framework and now functions similarly to the VolumetricFog settings
- Update of UI of cookie, CubeCookie, Reflection probe and planar reflection probe to combo box
- Allow enabling/disabling shadows for area lights when they are set to baked.
- Hide applyRangeAttenuation and FadeDistance for directional shadow as they are not used

### Removed
- Remove Resource folder of PreIntegratedFGD and add the resource to RenderPipeline Asset

### Fixed
- Fix ConvertPhysicalLightIntensityToLightIntensity() function used when creating light from script to match HDLightEditor behavior
- Fix numerical issues with the default value of mean free path of volumetric fog
- Fix the bug preventing decals from coexisting with density volumes
- Fix issue with alpha tested geometry using planar/triplanar mapping not render correctly or flickering (due to being wrongly alpha tested in depth prepass)
- Fix meta pass with triplanar (was not handling correctly the normal)
- Fix preview when a planar reflection is present
- Fix Camera preview, it is now a Preview cameraType (was a SceneView)
- Fix handling unknown GPUShadowTypes in the shadow manager.
- Fix area light shapes sent as point lights to the baking backends when they are set to baked.
- Fix unnecessary division by PI for baked area lights.
- Fix line lights sent to the lightmappers. The backends don't support this light type.
- Fix issue with shadow mask framesettings not correctly taken into account when shadow mask is enabled for lighting.
- Fix directional light and shadow mask transition, they are now matching making smooth transition
- Fix banding issues caused by high intensity volumetric lighting
- Fix the debug window being emptied on SRP asset reload
- Fix issue with debug mode not correctly clearing the GBuffer in editor after a resize
- Fix issue with ResetMaterialKeyword not resetting correctly ToggleOff/Roggle Keyword
- Fix issue with motion vector not render correctly if there is no depth prepass in deferred

## [0.0.0-preview] - 2018-01-01

### Added
- Screen Space Refraction projection model (Proxy raycasting, HiZ raymarching)
- Screen Space Refraction settings as volume component
- Added buffered frame history per camera
- Port Global Density Volumes to the Interpolation Volume System.
- Optimize ImportanceSampleLambert() to not require the tangent frame.
- Generalize SampleVBuffer() to handle different sampling and reconstruction methods.
- Improve the quality of volumetric lighting reprojection.
- Optimize Morton Order code in the Subsurface Scattering pass.
- Planar Reflection Probe support roughness (gaussian convolution of captured probe)
- Use an atlas instead of a texture array for cluster transparent decals
- Add a debug view to visualize the decal atlas
- Only store decal textures to atlas if decal is visible, debounce out of memory decal atlas warning.
- Add manipulator gizmo on decal to improve authoring workflow
- Add a minimal StackLit material (work in progress, this version can be used as template to add new material)

### Changed
- EnableShadowMask in FrameSettings (But shadowMaskSupport still disable by default)
- Forced Planar Probe update modes to (Realtime, Every Update, Mirror Camera)
- Screen Space Refraction proxy model uses the proxy of the first environment light (Reflection probe/Planar probe) or the sky
- Moved RTHandle static methods to RTHandles
- Renamed RTHandle to RTHandleSystem.RTHandle
- Move code for PreIntegratedFDG (Lit.shader) into its dedicated folder to be share with other material
- Move code for LTCArea (Lit.shader) into its dedicated folder to be share with other material

### Removed
- Removed Planar Probe mirror plane position and normal fields in inspector, always display mirror plane and normal gizmos

### Fixed
- Fix fog flags in scene view is now taken into account
- Fix sky in preview windows that were disappearing after a load of a new level
- Fix numerical issues in IntersectRayAABB().
- Fix alpha blending of volumetric lighting with transparent objects.
- Fix the near plane of the V-Buffer causing out-of-bounds look-ups in the clustered data structure.
- Depth and color pyramid are properly computed and sampled when the camera renders inside a viewport of a RTHandle.
- Fix decal atlas debug view to work correctly when shadow atlas view is also enabled
- Fix TransparentSSR with non-rendergraph.
- Fix shader compilation warning on SSR compute shader.<|MERGE_RESOLUTION|>--- conflicted
+++ resolved
@@ -8,6 +8,7 @@
 
 ### Added
 - Added support for lighting full screen debug mode in automated tests.
+- Added Speed Tree 8 shader graph as default Speed Tree 8 shader for HDRP.
 
 ### Fixed
 - Fixed null reference exception in Raytracing SSS volume component.
@@ -34,12 +35,7 @@
 
 ### Added
 - Added a fallback for the ray traced directional shadow in case of a transmission (case 1307870).
-<<<<<<< HEAD
-- Added support for alpha channel in FXAA (case 1323941).
-- Added Speed Tree 8 shader graph as default Speed Tree 8 shader for HDRP.
-=======
 - Added an info box for micro shadow editor (case 1322830).
->>>>>>> 80319775
 
 ### Fixed
 - Fixed grey screen on playstation platform when histogram exposure is enabled but the curve mapping is not used.
@@ -78,18 +74,11 @@
 ### Changed
 - Reduced the maximal number of bounces for both RTGI and RTR (case 1318876).
 - Updated Wizard to better handle RenderPipelineAsset in Quality Settings
-<<<<<<< HEAD
-=======
-- Changed the behavior of the clear coat and SSR/RTR for the stack lit to mimic the Lit's behavior (case 1320154).
-- The default LookDev volume profile is now copied and referened in the Asset folder instead of the package folder.
-- Changed normal used in path tracing to create a local light list from the geometric to the smooth shading one.
-- Assets going through the migration system are now dirtied.
 - Disable TAA sharpening on alpha channel.
 - Increased path tracing max samples from 4K to 16K (case 1327729).
 - Changed ray tracing acceleration structure build, so that only meshes with HDRP materials are included (case 1322365).
 - Default black texture XR is now opaque (alpha = 1).
 - Changed default sidedness to double, when a mesh with a mix of single and double-sided materials is added to the ray tracing acceleration structure (case 1323451).
->>>>>>> 80319775
 
 ## [10.4.0] - 2021-03-11
 
