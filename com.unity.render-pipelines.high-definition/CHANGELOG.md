# Changelog
All notable changes to this package will be documented in this file.

The format is based on [Keep a Changelog](http://keepachangelog.com/en/1.0.0/)
and this project adheres to [Semantic Versioning](http://semver.org/spec/v2.0.0.html).

## [Unreleased]

### Added
- Ray tracing support for VR single-pass
- Added sharpen filter shader parameter and UI for TemporalAA to control image quality instead of hardcoded value
- Added frame settings option for custom post process and custom passes as well as custom color buffer format option.
- Add check in wizard on SRP Batcher enabled.
- Added default implementations of OnPreprocessMaterialDescription for FBX, Obj, Sketchup and 3DS file formats.
- Added custom pass fade radius
- Added after post process injection point for custom passes
- Added basic alpha compositing support - Alpha is available afterpostprocess when using FP16 buffer format.
- Added falloff distance on Reflection Probe and Planar Reflection Probe
- Added Backplate projection from the HDRISky
- Added Shadow Matte in UnlitMasterNode, which only received shadow without lighting
- Added hability to name LightLayers in HDRenderPipelineAsset
- Added a range compression factor for Reflection Probe and Planar Reflection Probe to avoid saturation of colors.
- Added path tracing support for directional, point and spot lights, as well as emission from Lit and Unlit.
- Added non temporal version of SSAO.
- Added more detailed ray tracing stats in the debug window
- Added Disc area light (bake only)
- Added a warning in the material UI to prevent transparent + subsurface-scattering combination.
- Added XR single-pass setting into HDRP asset
- Added a penumbra tint option for lights
- Added support for depth copy with XR SDK
- Added debug setting to Render Pipeline Debug Window to list the active XR views
- Added an option to filter the result of the volumetric lighting (off by default).
- Added a transmission multiplier for directional lights
- Added XR single-pass test mode to Render Pipeline Debug Window
- Added debug setting to Render Pipeline Window to list the active XR views
- Added a new refraction mode for the Lit shader (thin). Which is a box refraction with small thickness values
- Added the code to support Barn Doors for Area Lights based on a shaderconfig option.
- Added HDRPCameraBinder property binder for Visual Effect Graph
- Added "Celestial Body" controls to the Directional Light
- Added new parameters to the Physically Based Sky
- Added Reflections to the DXR Wizard
- Added the possibility to have ray traced colored and semi-transparent shadows on directional lights.
- Added a check in the custom post process template to throw an error if the default shader is not found.
- Exposed the debug overlay ratio in the debug menu.
- Added a separate frame settings for tonemapping alongside color grading.
- Added the receive fog option in the material UI for ShaderGraphs.
- Added a public virtual bool in the custom post processes API to specify if a post processes should be executed in the scene view.
- Added a menu option that checks scene issues with ray tracing. Also removed the previously existing warning at runtime.
- Added Contrast Adaptive Sharpen (CAS) Upscaling effect.
- Added APIs to update probe settings at runtime.
- Added documentation for the rayTracingSupported method in HDRP
- Added user-selectable format for the post processing passes.
- Added support for alpha channel in some post-processing passes (DoF, TAA, Uber).
- Added warnings in FrameSettings inspector when using DXR and atempting to use Asynchronous Execution.
- Exposed Stencil bits that can be used by the user.
- Added history rejection based on velocity of intersected objects for directional, point and spot lights.
- Added a affectsVolumetric field to the HDAdditionalLightData API to know if light affects volumetric fog.
- Add OS and Hardware check in the Wizard fixes for DXR.
- Added option to exclude camera motion from motion blur.
- Added semi-transparent shadows for point and spot lights.
- Added support for semi-transparent shadow for unlit shader and unlit shader graph.
- Added the alpha clip enabled toggle to the material UI for all HDRP shader graphs.
- Added Material Samples to explain how to use the lit shader features
- Added an initial implementation of ray traced sub surface scattering
- Added AssetPostprocessors and Shadergraphs to handle Arnold Standard Surface and 3DsMax Physical material import from FBX.
- Added support for Smoothness Fade start work when enabling ray traced reflections.
- Added Contact shadow, Micro shadows and Screen space refraction API documentation.
- Added script documentation for SSR, SSAO (ray tracing), GI, Light Cluster, RayTracingSettings, Ray Counters, etc.
- Added path tracing support for refraction and internal reflections.
- Added support for Thin Refraction Model and Lit's Clear Coat in Path Tracing.
- Added the Tint parameter to Sky Colored Fog.
- Added of Screen Space Reflections for Transparent materials
- Added a fallback for ray traced area light shadows in case the material is forward or the lit mode is forward.
- Added a new debug mode for light layers.
- Added an "enable" toggle to the SSR volume component.
- Added support for anisotropic specular lobes in path tracing.
- Added support for alpha clipping in path tracing.
- Added support for light cookies in path tracing.
- Added support for transparent shadows in path tracing.
- Added support for iridescence in path tracing.
- Added support for background color in path tracing.
- Added a path tracing test to the test suite.
- Added a warning and workaround instructions that appear when you enable XR single-pass after the first frame with the XR SDK.
- Added the exposure sliders to the planar reflection probe preview
- Added support for subsurface scattering in path tracing.
- Added a new mode that improves the filtering of ray traced shadows (directional, point and spot) based on the distance to the occluder.
- Added support of cookie baking and add support on Disc light.
- Added support for fog attenuation in path tracing.
- Added a new debug panel for volumes
- Added XR setting to control camera jitter for temporal effects
- Added an error message in the DrawRenderers custom pass when rendering opaque objects with an HDRP asset in DeferredOnly mode.
- Added API to enable proper recording of path traced scenes (with the Unity recorder or other tools).
- Added support for fog in Recursive rendering, ray traced reflections and ray traced indirect diffuse.
- Added an alpha blend option for recursive rendering
- Added support for stack lit for ray tracing effects.
- Added support for hair for ray tracing effects.
- Added support for alpha to coverage for HDRP shaders and shader graph
- Added support for Quality Levels to Subsurface Scattering.
- Added option to disable XR rendering on the camera settings.
- Added support for specular AA from geometric curvature in AxF
- Added support for baked AO (no input for now) in AxF
- Added an info box to warn about depth test artifacts when rendering object twice in custom passes with MSAA.
- Added a frame setting for alpha to mask.
- Added support for custom passes in the AOV API
- Added Light decomposition lighting debugging modes and support in AOV
- Added exposure compensation to Fixed exposure mode
- Added support for rasterized area light shadows in StackLit
- Added support for texture-weighted automatic exposure
- Added support for POM for emissive map
- Added alpha channel support in motion blur pass.
- Added the HDRP Compositor Tool (in Preview).
- Added a ray tracing mode option in the HDRP asset that allows to override and shader stripping.
- Added support for arbitrary resolution scaling of Volumetric Lighting to the Fog volume component.
- Added range attenuation for box-shaped spotlights.
<<<<<<< HEAD
- Added Histogram guided automatic exposure.
- Added few exposure debug modes.
=======
- Added scenes for hair and fabric and decals with material samples
- Added fabric materials and textures
- Added information for fabric materials in fabric scene
- Added a DisplayInfo attribute to specify a name override and a display order for Volume Component fields (used only in default inspector for now).
- Added Min distance to contact shadows.
- Added support for Depth of Field in path tracing (by sampling the lens aperture).
- Added an API in HDRP to override the camera within the rendering of a frame (mainly for custom pass).
- Added a function (HDRenderPipeline.ResetRTHandleReferenceSize) to reset the reference size of RTHandle systems.
- Added support for AxF measurements importing into texture resources tilings.
- Added Layer parameter on Area Light to modify Layer of generated Emissive Mesh
- Added a flow map parameter to HDRI Sky
- Implemented ray traced reflections for transparent objects.
- Add a new parameter to control reflections in recursive rendering.
- Added an initial version of SSGI.
- Added back-compatibility with builtin stereo matrices.
- Added CustomPassUtils API to simplify Blur, Copy and DrawRenderers custom passes.
- Added Histogram guided automatic exposure.
- Added few exposure debug modes.
- Added support for multiple path-traced views at once (e.g., scene and game views).
- Added custom target mid grey for auto exposure.
>>>>>>> 6573a4c3

### Fixed
- Fix when rescale probe all direction below zero (1219246)
- Update documentation of HDRISky-Backplate, precise how to have Ambient Occlusion on the Backplate
- Sorting, undo, labels, layout in the Lighting Explorer.
- Fixed sky settings and materials in Shader Graph Samples package
- Fix/workaround a probable graphics driver bug in the GTAO shader.
- Fixed Hair and PBR shader graphs double sided modes
- Fixed an issue where updating an HDRP asset in the Quality setting panel would not recreate the pipeline.
- Fixed issue with point lights being considered even when occupying less than a pixel on screen (case 1183196)
- Fix a potential NaN source with iridescence (case 1183216)
- Fixed issue of spotlight breaking when minimizing the cone angle via the gizmo (case 1178279)
- Fixed issue that caused decals not to modify the roughness in the normal buffer, causing SSR to not behave correctly (case 1178336)
- Fixed lit transparent refraction with XR single-pass rendering
- Removed extra jitter for TemporalAA in VR
- Fixed ShaderGraph time in main preview
- Fixed issue on some UI elements in HDRP asset not expanding when clicking the arrow (case 1178369)
- Fixed alpha blending in custom post process
- Fixed the modification of the _AlphaCutoff property in the material UI when exposed with a ShaderGraph parameter.
- Fixed HDRP test `1218_Lit_DiffusionProfiles` on Vulkan.
- Fixed an issue where building a player in non-dev mode would generate render target error logs every frame
- Fixed crash when upgrading version of HDRP
- Fixed rendering issues with material previews
- Fixed NPE when using light module in Shuriken particle systems (1173348).
- Refresh cached shadow on editor changes
- Fixed light supported units caching (1182266)
- Fixed an issue where SSAO (that needs temporal reprojection) was still being rendered when Motion Vectors were not available (case 1184998)
- Fixed a nullref when modifying the height parameters inside the layered lit shader UI.
- Fixed Decal gizmo that become white after exiting play mode
- Fixed Decal pivot position to behave like a spotlight
- Fixed an issue where using the LightingOverrideMask would break sky reflection for regular cameras
- Fix DebugMenu FrameSettingsHistory persistency on close
- Fix DensityVolume, ReflectionProbe aned PlanarReflectionProbe advancedControl display
- Fix DXR scene serialization in wizard
- Fixed an issue where Previews would reallocate History Buffers every frame
- Fixed the SetLightLayer function in HDAdditionalLightData setting the wrong light layer
- Fix error first time a preview is created for planar
- Fixed an issue where SSR would use an incorrect roughness value on ForwardOnly (StackLit, AxF, Fabric, etc.) materials when the pipeline is configured to also allow deferred Lit.
- Fixed issues with light explorer (cases 1183468, 1183269)
- Fix dot colors in LayeredLit material inspector
- Fix undo not resetting all value when undoing the material affectation in LayerLit material
- Fix for issue that caused gizmos to render in render textures (case 1174395)
- Fixed the light emissive mesh not updated when the light was disabled/enabled
- Fixed light and shadow layer sync when setting the HDAdditionalLightData.lightlayersMask property
- Fixed a nullref when a custom post process component that was in the HDRP PP list is removed from the project
- Fixed issue that prevented decals from modifying specular occlusion (case 1178272).
- Fixed exposure of volumetric reprojection
- Fixed multi selection support for Scalable Settings in lights
- Fixed font shaders in test projects for VR by using a Shader Graph version
- Fixed refresh of baked cubemap by incrementing updateCount at the end of the bake (case 1158677).
- Fixed issue with rectangular area light when seen from the back
- Fixed decals not affecting lightmap/lightprobe
- Fixed zBufferParams with XR single-pass rendering
- Fixed moving objects not rendered in custom passes
- Fixed abstract classes listed in the + menu of the custom pass list
- Fixed custom pass that was rendered in previews
- Fixed precision error in zero value normals when applying decals (case 1181639)
- Fixed issue that triggered No Scene Lighting view in game view as well (case 1156102)
- Assign default volume profile when creating a new HDRP Asset
- Fixed fov to 0 in planar probe breaking the projection matrix (case 1182014)
- Fixed bugs with shadow caching
- Reassign the same camera for a realtime probe face render request to have appropriate history buffer during realtime probe rendering.
- Fixed issue causing wrong shading when normal map mode is Object space, no normal map is set, but a detail map is present (case 1143352)
- Fixed issue with decal and htile optimization
- Fixed TerrainLit shader compilation error regarding `_Control0_TexelSize` redefinition (case 1178480).
- Fixed warning about duplicate HDRuntimeReflectionSystem when configuring play mode without domain reload.
- Fixed an editor crash when multiple decal projectors were selected and some had null material
- Added all relevant fix actions to FixAll button in Wizard
- Moved FixAll button on top of the Wizard
- Fixed an issue where fog color was not pre-exposed correctly
- Fix priority order when custom passes are overlapping
- Fix cleanup not called when the custom pass GameObject is destroyed
- Replaced most instances of GraphicsSettings.renderPipelineAsset by GraphicsSettings.currentRenderPipeline. This should fix some parameters not working on Quality Settings overrides.
- Fixed an issue with Realtime GI not working on upgraded projects.
- Fixed issue with screen space shadows fallback texture was not set as a texture array.
- Fixed Pyramid Lights bounding box
- Fixed terrain heightmap default/null values and epsilons
- Fixed custom post-processing effects breaking when an abstract class inherited from `CustomPostProcessVolumeComponent`
- Fixed XR single-pass rendering in Editor by using ShaderConfig.s_XrMaxViews to allocate matrix array
- Multiple different skies rendered at the same time by different cameras are now handled correctly without flickering
- Fixed flickering issue happening when different volumes have shadow settings and multiple cameras are present.
- Fixed issue causing planar probes to disappear if there is no light in the scene.
- Fixed a number of issues with the prefab isolation mode (Volumes leaking from the main scene and reflection not working properly)
- Fixed an issue with fog volume component upgrade not working properly
- Fixed Spot light Pyramid Shape has shadow artifacts on aspect ratio values lower than 1
- Fixed issue with AO upsampling in XR
- Fixed camera without HDAdditionalCameraData component not rendering
- Removed the macro ENABLE_RAYTRACING for most of the ray tracing code
- Fixed prefab containing camera reloading in loop while selected in the Project view
- Fixed issue causing NaN wheh the Z scale of an object is set to 0.
- Fixed DXR shader passes attempting to render before pipeline loaded
- Fixed black ambient sky issue when importing a project after deleting Library.
- Fixed issue when upgrading a Standard transparent material (case 1186874)
- Fixed area light cookies not working properly with stack lit
- Fixed material render queue not updated when the shader is changed in the material inspector.
- Fixed a number of issues with full screen debug modes not reseting correctly when setting another mutually exclusive mode
- Fixed compile errors for platforms with no VR support
- Fixed an issue with volumetrics and RTHandle scaling (case 1155236)
- Fixed an issue where sky lighting might be updated uselessly
- Fixed issue preventing to allow setting decal material to none (case 1196129)
- Fixed XR multi-pass decals rendering
- Fixed several fields on Light Inspector that not supported Prefab overrides
- Fixed EOL for some files
- Fixed scene view rendering with volumetrics and XR enabled
- Fixed decals to work with multiple cameras
- Fixed optional clear of GBuffer (Was always on)
- Fixed render target clears with XR single-pass rendering
- Fixed HDRP samples file hierarchy
- Fixed Light units not matching light type
- Fixed QualitySettings panel not displaying HDRP Asset
- Fixed black reflection probes the first time loading a project
- Fixed y-flip in scene view with XR SDK
- Fixed Decal projectors do not immediately respond when parent object layer mask is changed in editor.
- Fixed y-flip in scene view with XR SDK
- Fixed a number of issues with Material Quality setting
- Fixed the transparent Cull Mode option in HD unlit master node settings only visible if double sided is ticked.
- Fixed an issue causing shadowed areas by contact shadows at the edge of far clip plane if contact shadow length is very close to far clip plane.
- Fixed editing a scalable settings will edit all loaded asset in memory instead of targetted asset.
- Fixed Planar reflection default viewer FOV
- Fixed flickering issues when moving the mouse in the editor with ray tracing on.
- Fixed the ShaderGraph main preview being black after switching to SSS in the master node settings
- Fixed custom fullscreen passes in VR
- Fixed camera culling masks not taken in account in custom pass volumes
- Fixed object not drawn in custom pass when using a DrawRenderers with an HDRP shader in a build.
- Fixed injection points for Custom Passes (AfterDepthAndNormal and BeforePreRefraction were missing)
- Fixed a enum to choose shader tags used for drawing objects (DepthPrepass or Forward) when there is no override material.
- Fixed lit objects in the BeforePreRefraction, BeforeTransparent and BeforePostProcess.
- Fixed the None option when binding custom pass render targets to allow binding only depth or color.
- Fixed custom pass buffers allocation so they are not allocated if they're not used.
- Fixed the Custom Pass entry in the volume create asset menu items.
- Fixed Prefab Overrides workflow on Camera.
- Fixed alignment issue in Preset for Camera.
- Fixed alignment issue in Physical part for Camera.
- Fixed FrameSettings multi-edition.
- Fixed a bug happening when denoising multiple ray traced light shadows
- Fixed minor naming issues in ShaderGraph settings
- VFX: Removed z-fight glitches that could appear when using deferred depth prepass and lit quad primitives
- VFX: Preserve specular option for lit outputs (matches HDRP lit shader)
- Fixed an issue with Metal Shader Compiler and GTAO shader for metal
- Fixed resources load issue while upgrading HDRP package.
- Fix LOD fade mask by accounting for field of view
- Fixed spot light missing from ray tracing indirect effects.
- Fixed a UI bug in the diffusion profile list after fixing them from the wizard.
- Fixed the hash collision when creating new diffusion profile assets.
- Fixed a light leaking issue with box light casting shadows (case 1184475)
- Fixed Cookie texture type in the cookie slot of lights (Now displays a warning because it is not supported).
- Fixed a nullref that happens when using the Shuriken particle light module
- Fixed alignment in Wizard
- Fixed text overflow in Wizard's helpbox
- Fixed Wizard button fix all that was not automatically grab all required fixes
- Fixed VR tab for MacOS in Wizard
- Fixed local config package workflow in Wizard
- Fixed issue with contact shadows shifting when MSAA is enabled.
- Fixed EV100 in the PBR sky
- Fixed an issue In URP where sometime the camera is not passed to the volume system and causes a null ref exception (case 1199388)
- Fixed nullref when releasing HDRP with custom pass disabled
- Fixed performance issue derived from copying stencil buffer.
- Fixed an editor freeze when importing a diffusion profile asset from a unity package.
- Fixed an exception when trying to reload a builtin resource.
- Fixed the light type intensity unit reset when switching the light type.
- Fixed compilation error related to define guards and CreateLayoutFromXrSdk()
- Fixed documentation link on CustomPassVolume.
- Fixed player build when HDRP is in the project but not assigned in the graphic settings.
- Fixed an issue where ambient probe would be black for the first face of a baked reflection probe
- VFX: Fixed Missing Reference to Visual Effect Graph Runtime Assembly
- Fixed an issue where rendering done by users in EndCameraRendering would be executed before the main render loop.
- Fixed Prefab Override in main scope of Volume.
- Fixed alignment issue in Presset of main scope of Volume.
- Fixed persistence of ShowChromeGizmo and moved it to toolbar for coherency in ReflectionProbe and PlanarReflectionProbe.
- Fixed Alignement issue in ReflectionProbe and PlanarReflectionProbe.
- Fixed Prefab override workflow issue in ReflectionProbe and PlanarReflectionProbe.
- Fixed empty MoreOptions and moved AdvancedManipulation in a dedicated location for coherency in ReflectionProbe and PlanarReflectionProbe.
- Fixed Prefab override workflow issue in DensityVolume.
- Fixed empty MoreOptions and moved AdvancedManipulation in a dedicated location for coherency in DensityVolume.
- Fix light limit counts specified on the HDRP asset
- Fixed Quality Settings for SSR, Contact Shadows and Ambient Occlusion volume components
- Fixed decalui deriving from hdshaderui instead of just shaderui
- Use DelayedIntField instead of IntField for scalable settings
- Fixed init of debug for FrameSettingsHistory on SceneView camera
- Added a fix script to handle the warning 'referenced script in (GameObject 'SceneIDMap') is missing'
- Fix Wizard load when none selected for RenderPipelineAsset
- Fixed TerrainLitGUI when per-pixel normal property is not present.
- Fixed rendering errors when enabling debug modes with custom passes
- Fix an issue that made PCSS dependent on Atlas resolution (not shadow map res)
- Fixing a bug whith histories when n>4 for ray traced shadows
- Fixing wrong behavior in ray traced shadows for mesh renderers if their cast shadow is shadow only or double sided
- Only tracing rays for shadow if the point is inside the code for spotlight shadows
- Only tracing rays if the point is inside the range for point lights
- Fixing ghosting issues when the screen space shadow  indexes change for a light with ray traced shadows
- Fixed an issue with stencil management and Xbox One build that caused corrupted output in deferred mode.
- Fixed a mismatch in behavior between the culling of shadow maps and ray traced point and spot light shadows
- Fixed recursive ray tracing not working anymore after intermediate buffer refactor.
- Fixed ray traced shadow denoising not working (history rejected all the time).
- Fixed shader warning on xbox one
- Fixed cookies not working for spot lights in ray traced reflections, ray traced GI and recursive rendering
- Fixed an inverted handling of CoatSmoothness for SSR in StackLit.
- Fixed missing distortion inputs in Lit and Unlit material UI.
- Fixed issue that propagated NaNs across multiple frames through the exposure texture.
- Fixed issue with Exclude from TAA stencil ignored.
- Fixed ray traced reflection exposure issue.
- Fixed issue with TAA history not initialising corretly scale factor for first frame
- Fixed issue with stencil test of material classification not using the correct Mask (causing false positive and bad performance with forward material in deferred)
- Fixed issue with History not reset when chaning antialiasing mode on camera
- Fixed issue with volumetric data not being initialized if default settings have volumetric and reprojection off.
- Fixed ray tracing reflection denoiser not applied in tier 1
- Fixed the vibility of ray tracing related methods.
- Fixed the diffusion profile list not saved when clicking the fix button in the material UI.
- Fixed crash when pushing bounce count higher than 1 for ray traced GI or reflections
- Fixed PCSS softness scale so that it better match ray traced reference for punctual lights.
- Fixed exposure management for the path tracer
- Fixed AxF material UI containing two advanced options settings.
- Fixed an issue where cached sky contexts were being destroyed wrongly, breaking lighting in the LookDev
- Fixed issue that clamped PCSS softness too early and not after distance scale.
- Fixed fog affect transparent on HD unlit master node
- Fixed custom post processes re-ordering not saved.
- Fixed NPE when using scalable settings
- Fixed an issue where PBR sky precomputation was reset incorrectly in some cases causing bad performance.
- Fixed a bug due to depth history begin overriden too soon
- Fixed CustomPassSampleCameraColor scale issue when called from Before Transparent injection point.
- Fixed corruption of AO in baked probes.
- Fixed issue with upgrade of projects that still had Very High as shadow filtering quality.
- Fixed issue that caused Distortion UI to appear in Lit.
- Fixed several issues with decal duplicating when editing them.
- Fixed initialization of volumetric buffer params (1204159)
- Fixed an issue where frame count was incorrectly reset for the game view, causing temporal processes to fail.
- Fixed Culling group was not disposed error.
- Fixed issues on some GPU that do not support gathers on integer textures.
- Fixed an issue with ambient probe not being initialized for the first frame after a domain reload for volumetric fog.
- Fixed the scene visibility of decal projectors and density volumes
- Fixed a leak in sky manager.
- Fixed an issue where entering playmode while the light editor is opened would produce null reference exceptions.
- Fixed the debug overlay overlapping the debug menu at runtime.
- Fixed an issue with the framecount when changing scene.
- Fixed errors that occurred when using invalid near and far clip plane values for planar reflections.
- Fixed issue with motion blur sample weighting function.
- Fixed motion vectors in MSAA.
- Fixed sun flare blending (case 1205862).
- Fixed a lot of issues related to ray traced screen space shadows.
- Fixed memory leak caused by apply distortion material not being disposed.
- Fixed Reflection probe incorrectly culled when moving its parent (case 1207660)
- Fixed a nullref when upgrading the Fog volume components while the volume is opened in the inspector.
- Fix issues where decals on PS4 would not correctly write out the tile mask causing bits of the decal to go missing.
- Use appropriate label width and text content so the label is completely visible
- Fixed an issue where final post process pass would not output the default alpha value of 1.0 when using 11_11_10 color buffer format.
- Fixed SSR issue after the MSAA Motion Vector fix.
- Fixed an issue with PCSS on directional light if punctual shadow atlas was not allocated.
- Fixed an issue where shadow resolution would be wrong on the first face of a baked reflection probe.
- Fixed issue with PCSS softness being incorrect for cascades different than the first one.
- Fixed custom post process not rendering when using multiple HDRP asset in quality settings
- Fixed probe gizmo missing id (case 1208975)
- Fixed a warning in raytracingshadowfilter.compute
- Fixed issue with AO breaking with small near plane values.
- Fixed custom post process Cleanup function not called in some cases.
- Fixed shader warning in AO code.
- Fixed a warning in simpledenoiser.compute
- Fixed tube and rectangle light culling to use their shape instead of their range as a bounding box.
- Fixed caused by using gather on a UINT texture in motion blur.
- Fix issue with ambient occlusion breaking when dynamic resolution is active.
- Fixed some possible NaN causes in Depth of Field.
- Fixed Custom Pass nullref due to the new Profiling Sample API changes
- Fixed the black/grey screen issue on after post process Custom Passes in non dev builds.
- Fixed particle lights.
- Improved behavior of lights and probe going over the HDRP asset limits.
- Fixed issue triggered when last punctual light is disabled and more than one camera is used.
- Fixed Custom Pass nullref due to the new Profiling Sample API changes
- Fixed the black/grey screen issue on after post process Custom Passes in non dev builds.
- Fixed XR rendering locked to vsync of main display with Standalone Player.
- Fixed custom pass cleanup not called at the right time when using multiple volumes.
- Fixed an issue on metal with edge of decal having artifact by delaying discard of fragments during decal projection
- Fixed various shader warning
- Fixing unnecessary memory allocations in the ray tracing cluster build
- Fixed duplicate column labels in LightEditor's light tab
- Fixed white and dark flashes on scenes with very high or very low exposure when Automatic Exposure is being used.
- Fixed an issue where passing a null ProfilingSampler would cause a null ref exception.
- Fixed memory leak in Sky when in matcap mode.
- Fixed compilation issues on platform that don't support VR.
- Fixed migration code called when we create a new HDRP asset.
- Fixed RemoveComponent on Camera contextual menu to not remove Camera while a component depend on it.
- Fixed an issue where ambient occlusion and screen space reflections editors would generate null ref exceptions when HDRP was not set as the current pipeline.
- Fixed a null reference exception in the probe UI when no HDRP asset is present.
- Fixed the outline example in the doc (sampling range was dependent on screen resolution)
- Fixed a null reference exception in the HDRI Sky editor when no HDRP asset is present.
- Fixed an issue where Decal Projectors created from script where rotated around the X axis by 90°.
- Fixed frustum used to compute Density Volumes visibility when projection matrix is oblique.
- Fixed a null reference exception in Path Tracing, Recursive Rendering and raytraced Global Illumination editors when no HDRP asset is present.
- Fix for NaNs on certain geometry with Lit shader -- [case 1210058](https://fogbugz.unity3d.com/f/cases/1210058/)
- Fixed an issue where ambient occlusion and screen space reflections editors would generate null ref exceptions when HDRP was not set as the current pipeline.
- Fixed a null reference exception in the probe UI when no HDRP asset is present.
- Fixed the outline example in the doc (sampling range was dependent on screen resolution)
- Fixed a null reference exception in the HDRI Sky editor when no HDRP asset is present.
- Fixed an issue where materials newly created from the contextual menu would have an invalid state, causing various problems until it was edited.
- Fixed transparent material created with ZWrite enabled (now it is disabled by default for new transparent materials)
- Fixed mouseover on Move and Rotate tool while DecalProjector is selected.
- Fixed wrong stencil state on some of the pixel shader versions of deferred shader.
- Fixed an issue where creating decals at runtime could cause a null reference exception.
- Fixed issue that displayed material migration dialog on the creation of new project.
- Fixed various issues with time and animated materials (cases 1210068, 1210064).
- Updated light explorer with latest changes to the Fog and fixed issues when no visual environment was present.
- Fixed not handleling properly the recieve SSR feature with ray traced reflections
- Shadow Atlas is no longer allocated for area lights when they are disabled in the shader config file.
- Avoid MRT Clear on PS4 as it is not implemented yet.
- Fixed runtime debug menu BitField control.
- Fixed the radius value used for ray traced directional light.
- Fixed compilation issues with the layered lit in ray tracing shaders.
- Fixed XR autotests viewport size rounding
- Fixed mip map slider knob displayed when cubemap have no mipmap
- Remove unnecessary skip of material upgrade dialog box.
- Fixed the profiling sample mismatch errors when enabling the profiler in play mode
- Fixed issue that caused NaNs in reflection probes on consoles.
- Fixed adjusting positive axis of Blend Distance slides the negative axis in the density volume component.
- Fixed the blend of reflections based on the weight.
- Fixed fallback for ray traced reflections when denoising is enabled.
- Fixed error spam issue with terrain detail terrainDetailUnsupported (cases 1211848)
- Fixed hardware dynamic resolution causing cropping/scaling issues in scene view (case 1158661)
- Fixed Wizard check order for `Hardware and OS` and `Direct3D12`
- Fix AO issue turning black when Far/Near plane distance is big.
- Fixed issue when opening lookdev and the lookdev volume have not been assigned yet.
- Improved memory usage of the sky system.
- Updated label in HDRP quality preference settings (case 1215100)
- Fixed Decal Projector gizmo not undoing properly (case 1216629)
- Fix a leak in the denoising of ray traced reflections.
- Fixed Alignment issue in Light Preset
- Fixed Environment Header in LightingWindow
- Fixed an issue where hair shader could write garbage in the diffuse lighting buffer, causing NaNs.
- Fixed an exposure issue with ray traced sub-surface scattering.
- Fixed runtime debug menu light hierarchy None not doing anything.
- Fixed the broken ShaderGraph preview when creating a new Lit graph.
- Fix indentation issue in preset of LayeredLit material.
- Fixed minor issues with cubemap preview in the inspector.
- Fixed wrong build error message when building for android on mac.
- Fixed an issue related to denoising ray trace area shadows.
- Fixed wrong build error message when building for android on mac.
- Fixed Wizard persistency of Direct3D12 change on domain reload.
- Fixed Wizard persistency of FixAll on domain reload.
- Fixed Wizard behaviour on domain reload.
- Fixed a potential source of NaN in planar reflection probe atlas.
- Fixed an issue with MipRatio debug mode showing _DebugMatCapTexture not being set.
- Fixed missing initialization of input params in Blit for VR.
- Fix Inf source in LTC for area lights.
- Fix issue with AO being misaligned when multiple view are visible.
- Fix issue that caused the clamp of camera rotation motion for motion blur to be ineffective.
- Fixed issue with AssetPostprocessors dependencies causing models to be imported twice when upgrading the package version.
- Fixed culling of lights with XR SDK
- Fixed memory stomp in shadow caching code, leading to overflow of Shadow request array and runtime errors.
- Fixed an issue related to transparent objects reading the ray traced indirect diffuse buffer
- Fixed an issue with filtering ray traced area lights when the intensity is high or there is an exposure.
- Fixed ill-formed include path in Depth Of Field shader.
- Fixed shader graph and ray tracing after the shader target PR.
- Fixed a bug in semi-transparent shadows (object further than the light casting shadows)
- Fix state enabled of default volume profile when in package.
- Fixed removal of MeshRenderer and MeshFilter on adding Light component.
- Fixed Ray Traced SubSurface Scattering not working with ray traced area lights
- Fixed Ray Traced SubSurface Scattering not working in forward mode.
- Fixed a bug in debug light volumes.
- Fixed a bug related to ray traced area light shadow history.
- Fixed an issue where fog sky color mode could sample NaNs in the sky cubemap.
- Fixed a leak in the PBR sky renderer.
- Added a tooltip to the Ambient Mode parameter in the Visual Envionment volume component.
- Static lighting sky now takes the default volume into account (this fixes discrepancies between baked and realtime lighting).
- Fixed a leak in the sky system.
- Removed MSAA Buffers allocation when lit shader mode is set to "deferred only".
- Fixed invalid cast for realtime reflection probes (case 1220504)
- Fixed invalid game view rendering when disabling all cameras in the scene (case 1105163)
- Hide reflection probes in the renderer components.
- Fixed infinite reload loop while displaying Light's Shadow's Link Light Layer in Inspector of Prefab Asset.
- Fixed the culling was not disposed error in build log.
- Fixed the cookie atlas size and planar atlas size being too big after an upgrade of the HDRP asset.
- Fixed transparent SSR for shader graph.
- Fixed an issue with emissive light meshes not being in the RAS.
- Fixed DXR player build
- Fixed the HDRP asset migration code not being called after an upgrade of the package
- Fixed draw renderers custom pass out of bound exception
- Fixed the PBR shader rendering in deferred
- Fixed some typos in debug menu (case 1224594)
- Fixed ray traced point and spot lights shadows not rejecting istory when semi-transparent or colored.
- Fixed a warning due to StaticLightingSky when reloading domain in some cases.
- Fixed the MaxLightCount being displayed when the light volume debug menu is on ColorAndEdge.
- Fixed issue with unclear naming of debug menu for decals.
- Fixed z-fighting in scene view when scene lighting is off (case 1203927)
- Fixed issue that prevented cubemap thumbnails from rendering (only on D3D11 and Metal).
- Fixed ray tracing with VR single-pass
- Fix an exception in ray tracing that happens if two LOD levels are using the same mesh renderer.
- Fixed error in the console when switching shader to decal in the material UI.
- Fixed an issue with refraction model and ray traced recursive rendering (case 1198578).
- Fixed an issue where a dynamic sky changing any frame may not update the ambient probe.
- Fixed cubemap thumbnail generation at project load time.
- Fixed cubemap thumbnail generation at project load time. 
- Fixed XR culling with multiple cameras
- Fixed XR single-pass with Mock HMD plugin
- Fixed sRGB mismatch with XR SDK
- Fixed an issue where default volume would not update when switching profile.
- Fixed issue with uncached reflection probe cameras reseting the debug mode (case 1224601) 
- Fixed an issue where AO override would not override specular occlusion.
- Fixed an issue where Volume inspector might not refresh correctly in some cases.
- Fixed render texture with XR
- Fixed issue with resources being accessed before initialization process has been performed completely. 
- Half fixed shuriken particle light that cast shadows (only the first one will be correct)
- Fixed issue with atmospheric fog turning black if a planar reflection probe is placed below ground level. (case 1226588)
- Fixed custom pass GC alloc issue in CustomPassVolume.GetActiveVolumes().
- Fixed a bug where instanced shadergraph shaders wouldn't compile on PS4.
- Fixed an issue related to the envlightdatasrt not being bound in recursive rendering.
- Fixed shadow cascade tooltip when using the metric mode (case 1229232)
- Fixed how the area light influence volume is computed to match rasterization.
- Focus on Decal uses the extends of the projectors
- Fixed usage of light size data that are not available at runtime.
- Fixed the depth buffer copy made before custom pass after opaque and normal injection point.
- Fix for issue that prevented scene from being completely saved when baked reflection probes are present and lighting is set to auto generate.
- Fixed drag area width at left of Light's intensity field in Inspector.
- Fixed light type resolution when performing a reset on HDAdditionalLightData (case 1220931)
- Fixed reliance on atan2 undefined behavior in motion vector debug shader.
- Fixed an usage of a a compute buffer not bound (1229964)
- Fixed an issue where changing the default volume profile from another inspector would not update the default volume editor.
- Fix issues in the post process system with RenderTexture being invalid in some cases, causing rendering problems.
- Fixed an issue where unncessarily serialized members in StaticLightingSky component would change each time the scene is changed.
- Fixed a weird behavior in the scalable settings drawing when the space becomes tiny (1212045).
- Fixed a regression in the ray traced indirect diffuse due to the new probe system.
- Fix for range compression factor for probes going negative (now clamped to positive values).
- Fixed path validation when creating new volume profile (case 1229933)
- Fixed a bug where Decal Shader Graphs would not recieve reprojected Position, Normal, or Bitangent data. (1239921)
- Fix reflection hierarchy for CARPAINT in AxF.
- Fix precise fresnel for delta lights for SVBRDF in AxF.
- Fixed the debug exposure mode for display sky reflection and debug view baked lighting
- Fixed MSAA depth resolve when there is no motion vectors
- Fixed various object leaks in HDRP.
- Fixed compile error with XR SubsystemManager.
- Fix for assertion triggering sometimes when saving a newly created lit shader graph (case 1230996)
- Fixed culling of planar reflection probes that change position (case 1218651)
- Fixed null reference when processing lightprobe (case 1235285)
- Fix issue causing wrong planar reflection rendering when more than one camera is present.
- Fix black screen in XR when HDRP package is present but not used.
- Fixed an issue with the specularFGD term being used when the material has a clear coat (lit shader).
- Fixed white flash happening with auto-exposure in some cases (case 1223774)
- Fixed NaN which can appear with real time reflection and inf value
- Fixed an issue that was collapsing the volume components in the HDRP default settings
- Fixed warning about missing bound decal buffer
- Fixed shader warning on Xbox for ResolveStencilBuffer.compute. 
- Fixed PBR shader ZTest rendering in deferred.
- Replaced commands incompatible with async compute in light list build process.
- Diffusion Profile and Material references in HDRP materials are now correctly exported to unity packages. Note that the diffusion profile or the material references need to be edited once before this can work properly.
- Fix MaterialBalls having same guid issue
- Fix spelling and grammatical errors in material samples
- Fixed unneeded cookie texture allocation for cone stop lights.
- Fixed scalarization code for contact shadows.
- Fixed volume debug in playmode
- Fixed issue when toggling anything in HDRP asset that will produce an error (case 1238155)
- Fixed shader warning in PCSS code when using Vulkan.
- Fixed decal that aren't working without Metal and Ambient Occlusion option enabled.
- Fixed an error about procedural sky being logged by mistake.
- Fixed shadowmask UI now correctly showing shadowmask disable
- Made more explicit the warning about raytracing and asynchronous compute. Also fixed the condition in which it appears.
- Fixed a null ref exception in static sky when the default volume profile is invalid.
- DXR: Fixed shader compilation error with shader graph and pathtracer
- Fixed SceneView Draw Modes not being properly updated after opening new scene view panels or changing the editor layout.
- VFX: Removed irrelevant queues in render queue selection from HDRP outputs
- VFX: Motion Vector are correctly renderered with MSAA [Case 1240754](https://issuetracker.unity3d.com/product/unity/issues/guid/1240754/)
- Fixed a cause of NaN when a normal of 0-length is generated (usually via shadergraph). 
- Fixed issue with screen-space shadows not enabled properly when RT is disabled (case 1235821)
- Fixed a performance issue with stochastic ray traced area shadows.
- Fixed cookie texture not updated when changing an import settings (srgb for example).
- Fixed flickering of the game/scene view when lookdev is running.
- Fixed issue with reflection probes in realtime time mode with OnEnable baking having wrong lighting with sky set to dynamic (case 1238047).
- Fixed transparent motion vectors not working when in MSAA.
- Fix error when removing DecalProjector from component contextual menu (case 1243960)
- Fixed issue with post process when running in RGBA16 and an object with additive blending is in the scene.
- Fixed corrupted values on LayeredLit when using Vertex Color multiply mode to multiply and MSAA is activated. 
- Fix conflicts with Handles manipulation when performing a Reset in DecalComponent (case 1238833)
- Fixed depth prepass and postpass being disabled after changing the shader in the material UI.
- Fixed issue with sceneview camera settings not being saved after Editor restart.
- Fixed issue when switching back to custom sensor type in physical camera settings (case 1244350).
- Fixed a null ref exception when running playmode tests with the render pipeline debug window opened.
- Fixed some GCAlloc in the debug window.
- Fixed shader graphs not casting semi-transparent and color shadows (case 1242617)
- Fixed thin refraction mode not working properly.
- Fixed assert on tests caused by probe culling results being requested when culling did not happen. (case 1246169) 
- Fixed over consumption of GPU memory by the Physically Based Sky.
- Fixed an invalid rotation in Planar Reflection Probe editor display, that was causing an error message (case 1182022)
- Put more information in Camera background type tooltip and fixed inconsistent exposure behavior when changing bg type.
- Fixed issue that caused not all baked reflection to be deleted upon clicking "Clear Baked Data" in the lighting menu (case 1136080)
- Fixed an issue where asset preview could be rendered white because of static lighting sky.
- Fixed an issue where static lighting was not updated when removing the static lighting sky profile.
- Fixed the show cookie atlas debug mode not displaying correctly when enabling the clear cookie atlas option.
- Fixed various multi-editing issues when changing Emission parameters.
- Fixed error when undo a Reflection Probe removal in a prefab instance. (case 1244047)
- Fixed Microshadow not working correctly in deferred with LightLayers
- Tentative fix for missing include in depth of field shaders.
- Fixed the light overlap scene view draw mode (wasn't working at all).
- Fixed taaFrameIndex and XR tests 4052 and 4053
- Fixed the prefab integration of custom passes (Prefab Override Highlight not working as expected).
- Cloned volume profile from read only assets are created in the root of the project. (case 1154961)
- Fixed Wizard check on default volume profile to also check it is not the default one in package.
- Fix erroneous central depth sampling in TAA.
- Fixed light layers not correctly disabled when the lightlayers is set to Nothing and Lightlayers isn't enabled in HDRP Asset
- Fixed issue with Model Importer materials falling back to the Legacy default material instead of HDRP's default material when import happens at Editor startup.
- Fixed a wrong condition in CameraSwitcher, potentially causing out of bound exceptions.
- Fixed an issue where editing the Look Dev default profile would not reflect directly in the Look Dev window.
- Fixed a bug where the light list is not cleared but still used when resizing the RT.
- Fixed exposure debug shader with XR single-pass rendering.
- Fixed issues with scene view and transparent motion vectors.

### Changed
- Improve MIP selection for decals on Transparents
- Color buffer pyramid is not allocated anymore if neither refraction nor distortion are enabled
- Rename Emission Radius to Radius in UI in Point, Spot
- Angular Diameter parameter for directional light is no longuer an advanced property
- DXR: Remove Light Radius and Angular Diamater of Raytrace shadow. Angular Diameter and Radius are used instead.
- Remove MaxSmoothness parameters from UI for point, spot and directional light. The MaxSmoothness is now deduce from Radius Parameters
- DXR: Remove the Ray Tracing Environement Component. Add a Layer Mask to the ray Tracing volume components to define which objects are taken into account for each effect.
- Removed second cubemaps used for shadowing in lookdev
- Disable Physically Based Sky below ground
- Increase max limit of area light and reflection probe to 128
- Change default texture for detailmap to grey
- Optimize Shadow RT load on Tile based architecture platforms.
- Improved quality of SSAO.
- Moved RequestShadowMapRendering() back to public API.
- Update HDRP DXR Wizard with an option to automatically clone the hdrp config package and setup raytracing to 1 in shaders file.
- Added SceneSelection pass for TerrainLit shader.
- Simplified Light's type API regrouping the logic in one place (Check type in HDAdditionalLightData)
- The support of LOD CrossFade (Dithering transition) in master nodes now required to enable it in the master node settings (Save variant)
- Improved shadow bias, by removing constant depth bias and substituting it with slope-scale bias.
- Fix the default stencil values when a material is created from a SSS ShaderGraph.
- Tweak test asset to be compatible with XR: unlit SG material for canvas and double-side font material
- Slightly tweaked the behaviour of bloom when resolution is low to reduce artifacts.
- Hidden fields in Light Inspector that is not relevant while in BakingOnly mode.
- Changed parametrization of PCSS, now softness is derived from angular diameter (for directional lights) or shape radius (for point/spot lights) and min filter size is now in the [0..1] range.
- Moved the copy of the geometry history buffers to right after the depth mip chain generation.
- Rename "Luminance" to "Nits" in UX for physical light unit
- Rename FrameSettings "SkyLighting" to "SkyReflection"
- Reworked XR automated tests
- The ray traced screen space shadow history for directional, spot and point lights is discarded if the light transform has changed.
- Changed the behavior for ray tracing in case a mesh renderer has both transparent and opaque submeshes.
- Improve history buffer management
- Replaced PlayerSettings.virtualRealitySupported with XRGraphics.tryEnable.
- Remove redundant FrameSettings RealTimePlanarReflection
- Improved a bit the GC calls generated during the rendering.
- Material update is now only triggered when the relevant settings are touched in the shader graph master nodes
- Changed the way Sky Intensity (on Sky volume components) is handled. It's now a combo box where users can choose between Exposure, Multiplier or Lux (for HDRI sky only) instead of both multiplier and exposure being applied all the time. Added a new menu item to convert old profiles.
- Change how method for specular occlusions is decided on inspector shader (Lit, LitTesselation, LayeredLit, LayeredLitTessellation)
- Unlocked SSS, SSR, Motion Vectors and Distortion frame settings for reflections probes.
- Hide unused LOD settings in Quality Settings legacy window.
- Reduced the constrained distance for temporal reprojection of ray tracing denoising
- Removed shadow near plane from the Directional Light Shadow UI.
- Improved the performances of custom pass culling.
- The scene view camera now replicates the physical parameters from the camera tagged as "MainCamera".
- Reduced the number of GC.Alloc calls, one simple scene without plarnar / probes, it should be 0B.
- Renamed ProfilingSample to ProfilingScope and unified API. Added GPU Timings.
- Updated macros to be compatible with the new shader preprocessor.
- Ray tracing reflection temporal filtering is now done in pre-exposed space
- Search field selects the appropriate fields in both project settings panels 'HDRP Default Settings' and 'Quality/HDRP'
- Disabled the refraction and transmission map keywords if the material is opaque.
- Keep celestial bodies outside the atmosphere.
- Updated the MSAA documentation to specify what features HDRP supports MSAA for and what features it does not.
- Shader use for Runtime Debug Display are now correctly stripper when doing a release build
- Now each camera has its own Volume Stack. This allows Volume Parameters to be updated as early as possible and be ready for the whole frame without conflicts between cameras.
- Disable Async for SSR, SSAO and Contact shadow when aggregated ray tracing frame setting is on.
- Improved performance when entering play mode without domain reload by a factor of ~25
- Renamed the camera profiling sample to include the camera name
- Discarding the ray tracing history for AO, reflection, diffuse shadows and GI when the viewport size changes.
- Renamed the camera profiling sample to include the camera name
- Renamed the post processing graphic formats to match the new convention.
- The restart in Wizard for DXR will always be last fix from now on
- Refactoring pre-existing materials to share more shader code between rasterization and ray tracing.
- Setting a material's Refraction Model to Thin does not overwrite the Thickness and Transmission Absorption Distance anymore.
- Removed Wind textures from runtime as wind is no longer built into the pipeline
- Changed Shader Graph titles of master nodes to be more easily searchable ("HDRP/x" -> "x (HDRP)")
- Expose StartSinglePass() and StopSinglePass() as public interface for XRPass
- Replaced the Texture array for 2D cookies (spot, area and directional lights) and for planar reflections by an atlas.
- Moved the tier defining from the asset to the concerned volume components.
- Changing from a tier management to a "mode" management for reflection and GI and removing the ability to enable/disable deferred and ray bining (they are now implied by performance mode)
- The default FrameSettings for ScreenSpaceShadows is set to true for Camera in order to give a better workflow for DXR.
- Refactor internal usage of Stencil bits.
- Changed how the material upgrader works and added documentation for it.
- Custom passes now disable the stencil when overwriting the depth and not writing into it.
- Renamed the camera profiling sample to include the camera name
- Changed the way the shadow casting property of transparent and tranmissive materials is handeled for ray tracing.
- Changed inspector materials stencil setting code to have more sharing.
- Updated the default scene and default DXR scene and DefaultVolumeProfile.
- Changed the way the length parameter is used for ray traced contact shadows.
- Improved the coherency of PCSS blur between cascades.
- Updated VR checks in Wizard to reflect new XR System.
- Removing unused alpha threshold depth prepass and post pass for fabric shader graph.
- Transform result from CIE XYZ to sRGB color space in EvalSensitivity for iridescence.
- Moved BeginCameraRendering callback right before culling.
- Changed the visibility of the Indirect Lighting Controller component to public.
- Renamed the cubemap used for diffuse convolution to a more explicit name for the memory profiler.
- Improved behaviour of transmission color on transparent surfaces in path tracing.
- Light dimmer can now get values higher than one and was renamed to multiplier in the UI.
- Removed info box requesting volume component for Visual Environment and updated the documentation with the relevant information.
- Improved light selection oracle for light sampling in path tracing.
- Stripped ray tracing subsurface passes with ray tracing is not enabled.
- Remove LOD cross fade code for ray tracing shaders
- Removed legacy VR code
- Add range-based clipping to box lights (case 1178780)
- Improve area light culling (case 1085873)
- Light Hierarchy debug mode can now adjust Debug Exposure for visualizing high exposure scenes.
- Rejecting history for ray traced reflections based on a threshold evaluated on the neighborhood of the sampled history.
- Renamed "Environment" to "Reflection Probes" in tile/cluster debug menu.
- Utilities namespace is obsolete, moved its content to UnityEngine.Rendering (case 1204677)
- Obsolete Utilities namespace was removed, instead use UnityEngine.Rendering (case 1204677)
- Moved most of the compute shaders to the multi_compile API instead of multiple kernels.
- Use multi_compile API for deferred compute shader with shadow mask.
- Remove the raytracing rendering queue system to make recursive raytraced material work when raytracing is disabled
- Changed a few resources used by ray tracing shaders to be global resources (using register space1) for improved CPU performance.
- All custom pass volumes are now executed for one injection point instead of the first one.
- Hidden unsupported choice in emission in Materials
- Temporal Anti aliasing improvements.
- Optimized PrepareLightsForGPU (cost reduced by over 25%) and PrepareGPULightData (around twice as fast now).
- Moved scene view camera settings for HDRP from the preferences window to the scene view camera settings window.
- Updated shaders to be compatible with Microsoft's DXC.
- Debug exposure in debug menu have been replace to debug exposure compensation in EV100 space and is always visible.
- Further optimized PrepareLightsForGPU (3x faster with few shadows, 1.4x faster with a lot of shadows or equivalently cost reduced by 68% to 37%).
- Raytracing: Replaced the DIFFUSE_LIGHTING_ONLY multicompile by a uniform.
- Raytracing: Removed the dynamic lightmap multicompile.
- Raytracing: Remove the LOD cross fade multi compile for ray tracing.
- Cookie are now supported in lightmaper. All lights casting cookie and baked will now include cookie influence.
- Avoid building the mip chain a second time for SSR for transparent objects.
- Replaced "High Quality" Subsurface Scattering with a set of Quality Levels.
- Replaced "High Quality" Volumetric Lighting with "Screen Resolution Percentage" and "Volume Slice Count" on the Fog volume component.
- Merged material samples and shader samples
- Update material samples scene visuals
- Use multi_compile API for deferred compute shader with shadow mask.
- Made the StaticLightingSky class public so that users can change it by script for baking purpose.
- Shadowmask and realtime reflectoin probe property are hide in Quality settings
- Improved performance of reflection probe management when using a lot of probes.
- Ignoring the disable SSR flags for recursive rendering.
- Removed logic in the UI to disable parameters for contact shadows and fog volume components as it was going against the concept of the volume system.
- Fixed the sub surface mask not being taken into account when computing ray traced sub surface scattering.
- MSAA Within Forward Frame Setting is now enabled by default on Cameras when new Render Pipeline Asset is created
- Slightly changed the TAA anti-flicker mechanism so that it is more aggressive on almost static images (only on High preset for now).
- Changed default exposure compensation to 0.
- Refactored shadow caching system.
- Removed experimental namespace for ray tracing code.
- Increase limit for max numbers of lights in UX

## [7.1.1] - 2019-09-05

### Added
- Transparency Overdraw debug mode. Allows to visualize transparent objects draw calls as an "heat map".
- Enabled single-pass instancing support for XR SDK with new API cmd.SetInstanceMultiplier()
- XR settings are now available in the HDRP asset
- Support for Material Quality in Shader Graph
- Material Quality support selection in HDRP Asset
- Renamed XR shader macro from UNITY_STEREO_ASSIGN_COMPUTE_EYE_INDEX to UNITY_XR_ASSIGN_VIEW_INDEX
- Raytracing ShaderGraph node for HDRP shaders
- Custom passes volume component with 3 injection points: Before Rendering, Before Transparent and Before Post Process
- Alpha channel is now properly exported to camera render textures when using FP16 color buffer format
- Support for XR SDK mirror view modes
- HD Master nodes in Shader Graph now support Normal and Tangent modification in vertex stage.
- DepthOfFieldCoC option in the fullscreen debug modes.
- Added override Ambient Occlusion option on debug windows
- Added Custom Post Processes with 3 injection points: Before Transparent, Before Post Process and After Post Process
- Added draft of minimal interactive path tracing (experimental) based on DXR API - Support only 4 area light, lit and unlit shader (non-shadergraph)
- Small adjustments to TAA anti flicker (more aggressive on high values).

### Fixed
- Fixed wizard infinite loop on cancellation
- Fixed with compute shader error about too many threads in threadgroup on low GPU
- Fixed invalid contact shadow shaders being created on metal
- Fixed a bug where if Assembly.GetTypes throws an exception due to mis-versioned dlls, then no preprocessors are used in the shader stripper
- Fixed typo in AXF decal property preventing to compile
- Fixed reflection probe with XR single-pass and FPTL
- Fixed force gizmo shown when selecting camera in hierarchy
- Fixed issue with XR occlusion mesh and dynamic resolution
- Fixed an issue where lighting compute buffers were re-created with the wrong size when resizing the window, causing tile artefacts at the top of the screen.
- Fix FrameSettings names and tooltips
- Fixed error with XR SDK when the Editor is not in focus
- Fixed errors with RenderGraph, XR SDK and occlusion mesh
- Fixed shadow routines compilation errors when "real" type is a typedef on "half".
- Fixed toggle volumetric lighting in the light UI
- Fixed post-processing history reset handling rt-scale incorrectly
- Fixed crash with terrain and XR multi-pass
- Fixed ShaderGraph material synchronization issues
- Fixed a null reference exception when using an Emissive texture with Unlit shader (case 1181335)
- Fixed an issue where area lights and point lights where not counted separately with regards to max lights on screen (case 1183196)
- Fixed an SSR and Subsurface Scattering issue (appearing black) when using XR.

### Changed
- Update Wizard layout.
- Remove almost all Garbage collection call within a frame.
- Rename property AdditionalVeclocityChange to AddPrecomputeVelocity
- Call the End/Begin camera rendering callbacks for camera with customRender enabled
- Changeg framesettings migration order of postprocess flags as a pr for reflection settings flags have been backported to 2019.2
- Replaced usage of ENABLE_VR in XRSystem.cs by version defines based on the presence of the built-in VR and XR modules
- Added an update virtual function to the SkyRenderer class. This is called once per frame. This allows a given renderer to amortize heavy computation at the rate it chooses. Currently only the physically based sky implements this.
- Removed mandatory XRPass argument in HDCamera.GetOrCreate()
- Restored the HDCamera parameter to the sky rendering builtin parameters.
- Removed usage of StructuredBuffer for XR View Constants
- Expose Direct Specular Lighting control in FrameSettings
- Deprecated ExponentialFog and VolumetricFog volume components. Now there is only one exponential fog component (Fog) which can add Volumetric Fog as an option. Added a script in Edit -> Render Pipeline -> Upgrade Fog Volume Components.

## [7.0.1] - 2019-07-25

### Added
- Added option in the config package to disable globally Area Lights and to select shadow quality settings for the deferred pipeline.
- When shader log stripping is enabled, shader stripper statistics will be written at `Temp/shader-strip.json`
- Occlusion mesh support from XR SDK

### Fixed
- Fixed XR SDK mirror view blit, cleanup some XRTODO and removed XRDebug.cs
- Fixed culling for volumetrics with XR single-pass rendering
- Fix shadergraph material pass setup not called
- Fixed documentation links in component's Inspector header bar
- Cookies using the render texture output from a camera are now properly updated
- Allow in ShaderGraph to enable pre/post pass when the alpha clip is disabled

### Changed
- RenderQueue for Opaque now start at Background instead of Geometry.
- Clamp the area light size for scripting API when we change the light type
- Added a warning in the material UI when the diffusion profile assigned is not in the HDRP asset


## [7.0.0] - 2019-07-17

### Added
- `Fixed`, `Viewer`, and `Automatic` modes to compute the FOV used when rendering a `PlanarReflectionProbe`
- A checkbox to toggle the chrome gizmo of `ReflectionProbe`and `PlanarReflectionProbe`
- Added a Light layer in shadows that allow for objects to cast shadows without being affected by light (and vice versa).
- You can now access ShaderGraph blend states from the Material UI (for example, **Surface Type**, **Sorting Priority**, and **Blending Mode**). This change may break Materials that use a ShaderGraph, to fix them, select **Edit > Render Pipeline > Reset all ShaderGraph Scene Materials BlendStates**. This syncs the blendstates of you ShaderGraph master nodes with the Material properties.
- You can now control ZTest, ZWrite, and CullMode for transparent Materials.
- Materials that use Unlit Shaders or Unlit Master Node Shaders now cast shadows.
- Added an option to enable the ztest on **After Post Process** materials when TAA is disabled.
- Added a new SSAO (based on Ground Truth Ambient Occlusion algorithm) to replace the previous one.
- Added support for shadow tint on light
- BeginCameraRendering and EndCameraRendering callbacks are now called with probes
- Adding option to update shadow maps only On Enable and On Demand.
- Shader Graphs that use time-dependent vertex modification now generate correct motion vectors.
- Added option to allow a custom spot angle for spot light shadow maps.
- Added frame settings for individual post-processing effects
- Added dither transition between cascades for Low and Medium quality settings
- Added single-pass instancing support with XR SDK
- Added occlusion mesh support with XR SDK
- Added support of Alembic velocity to various shaders
- Added support for more than 2 views for single-pass instancing
- Added support for per punctual/directional light min roughness in StackLit
- Added mirror view support with XR SDK
- Added VR verification in HDRPWizard
- Added DXR verification in HDRPWizard
- Added feedbacks in UI of Volume regarding skies
- Cube LUT support in Tonemapping. Cube LUT helpers for external grading are available in the Post-processing Sample package.

### Fixed
- Fixed an issue with history buffers causing effects like TAA or auto exposure to flicker when more than one camera was visible in the editor
- The correct preview is displayed when selecting multiple `PlanarReflectionProbe`s
- Fixed volumetric rendering with camera-relative code and XR stereo instancing
- Fixed issue with flashing cyan due to async compilation of shader when selecting a mesh
- Fix texture type mismatch when the contact shadow are disabled (causing errors on IOS devices)
- Fixed Generate Shader Includes while in package
- Fixed issue when texture where deleted in ShadowCascadeGUI
- Fixed issue in FrameSettingsHistory when disabling a camera several time without enabling it in between.
- Fixed volumetric reprojection with camera-relative code and XR stereo instancing
- Added custom BaseShaderPreprocessor in HDEditorUtils.GetBaseShaderPreprocessorList()
- Fixed compile issue when USE_XR_SDK is not defined
- Fixed procedural sky sun disk intensity for high directional light intensities
- Fixed Decal mip level when using texture mip map streaming to avoid dropping to lowest permitted mip (now loading all mips)
- Fixed deferred shading for XR single-pass instancing after lightloop refactor
- Fixed cluster and material classification debug (material classification now works with compute as pixel shader lighting)
- Fixed IOS Nan by adding a maximun epsilon definition REAL_EPS that uses HALF_EPS when fp16 are used
- Removed unnecessary GC allocation in motion blur code
- Fixed locked UI with advanded influence volume inspector for probes
- Fixed invalid capture direction when rendering planar reflection probes
- Fixed Decal HTILE optimization with platform not supporting texture atomatic (Disable it)
- Fixed a crash in the build when the contact shadows are disabled
- Fixed camera rendering callbacks order (endCameraRendering was being called before the actual rendering)
- Fixed issue with wrong opaque blending settings for After Postprocess
- Fixed issue with Low resolution transparency on PS4
- Fixed a memory leak on volume profiles
- Fixed The Parallax Occlusion Mappping node in shader graph and it's UV input slot
- Fixed lighting with XR single-pass instancing by disabling deferred tiles
- Fixed the Bloom prefiltering pass
- Fixed post-processing effect relying on Unity's random number generator
- Fixed camera flickering when using TAA and selecting the camera in the editor
- Fixed issue with single shadow debug view and volumetrics
- Fixed most of the problems with light animation and timeline
- Fixed indirect deferred compute with XR single-pass instancing
- Fixed a slight omission in anisotropy calculations derived from HazeMapping in StackLit
- Improved stack computation numerical stability in StackLit
- Fix PBR master node always opaque (wrong blend modes for forward pass)
- Fixed TAA with XR single-pass instancing (missing macros)
- Fixed an issue causing Scene View selection wire gizmo to not appear when using HDRP Shader Graphs.
- Fixed wireframe rendering mode (case 1083989)
- Fixed the renderqueue not updated when the alpha clip is modified in the material UI.
- Fixed the PBR master node preview
- Remove the ReadOnly flag on Reflection Probe's cubemap assets during bake when there are no VCS active.
- Fixed an issue where setting a material debug view would not reset the other exclusive modes
- Spot light shapes are now correctly taken into account when baking
- Now the static lighting sky will correctly take the default values for non-overridden properties
- Fixed material albedo affecting the lux meter
- Extra test in deferred compute shading to avoid shading pixels that were not rendered by the current camera (for camera stacking)

### Changed
- Optimization: Reduce the group size of the deferred lighting pass from 16x16 to 8x8
- Replaced HDCamera.computePassCount by viewCount
- Removed xrInstancing flag in RTHandles (replaced by TextureXR.slices and TextureXR.dimensions)
- Refactor the HDRenderPipeline and lightloop code to preprare for high level rendergraph
- Removed the **Back Then Front Rendering** option in the fabric Master Node settings. Enabling this option previously did nothing.
- Shader type Real translates to FP16 precision on Nintendo Switch.
- Shader framework refactor: Introduce CBSDF, EvaluateBSDF, IsNonZeroBSDF to replace BSDF functions
- Shader framework refactor:  GetBSDFAngles, LightEvaluation and SurfaceShading functions
- Replace ComputeMicroShadowing by GetAmbientOcclusionForMicroShadowing
- Rename WorldToTangent to TangentToWorld as it was incorrectly named
- Remove SunDisk and Sun Halo size from directional light
- Remove all obsolete wind code from shader
- Renamed DecalProjectorComponent into DecalProjector for API alignment.
- Improved the Volume UI and made them Global by default
- Remove very high quality shadow option
- Change default for shadow quality in Deferred to Medium
- Enlighten now use inverse squared falloff (before was using builtin falloff)
- Enlighten is now deprecated. Please use CPU or GPU lightmaper instead.
- Remove the name in the diffusion profile UI
- Changed how shadow map resolution scaling with distance is computed. Now it uses screen space area rather than light range.
- Updated MoreOptions display in UI
- Moved Display Area Light Emissive Mesh script API functions in the editor namespace
- direct strenght properties in ambient occlusion now affect direct specular as well
- Removed advanced Specular Occlusion control in StackLit: SSAO based SO control is hidden and fixed to behave like Lit, SPTD is the only HQ technique shown for baked SO.
- Shader framework refactor: Changed ClampRoughness signature to include PreLightData access.
- HDRPWizard window is now in Window > General > HD Render Pipeline Wizard
- Moved StaticLightingSky to LightingWindow
- Removes the current "Scene Settings" and replace them with "Sky & Fog Settings" (with Physically Based Sky and Volumetric Fog).
- Changed how cached shadow maps are placed inside the atlas to minimize re-rendering of them.

## [6.7.0-preview] - 2019-05-16

### Added
- Added ViewConstants StructuredBuffer to simplify XR rendering
- Added API to render specific settings during a frame
- Added stadia to the supported platforms (2019.3)
- Enabled cascade blends settings in the HD Shadow component
- Added Hardware Dynamic Resolution support.
- Added MatCap debug view to replace the no scene lighting debug view.
- Added clear GBuffer option in FrameSettings (default to false)
- Added preview for decal shader graph (Only albedo, normal and emission)
- Added exposure weight control for decal
- Screen Space Directional Shadow under a define option. Activated for ray tracing
- Added a new abstraction for RendererList that will help transition to Render Graph and future RendererList API
- Added multipass support for VR
- Added XR SDK integration (multipass only)
- Added Shader Graph samples for Hair, Fabric and Decal master nodes.
- Add fade distance, shadow fade distance and light layers to light explorer
- Add method to draw light layer drawer in a rect to HDEditorUtils

### Fixed
- Fixed deserialization crash at runtime
- Fixed for ShaderGraph Unlit masternode not writing velocity
- Fixed a crash when assiging a new HDRP asset with the 'Verify Saving Assets' option enabled
- Fixed exposure to properly support TEXTURE2D_X
- Fixed TerrainLit basemap texture generation
- Fixed a bug that caused nans when material classification was enabled and a tile contained one standard material + a material with transmission.
- Fixed gradient sky hash that was not using the exposure hash
- Fixed displayed default FrameSettings in HDRenderPipelineAsset wrongly updated on scripts reload.
- Fixed gradient sky hash that was not using the exposure hash.
- Fixed visualize cascade mode with exposure.
- Fixed (enabled) exposure on override lighting debug modes.
- Fixed issue with LightExplorer when volume have no profile
- Fixed issue with SSR for negative, infinite and NaN history values
- Fixed LightLayer in HDReflectionProbe and PlanarReflectionProbe inspector that was not displayed as a mask.
- Fixed NaN in transmission when the thickness and a color component of the scattering distance was to 0
- Fixed Light's ShadowMask multi-edition.
- Fixed motion blur and SMAA with VR single-pass instancing
- Fixed NaNs generated by phase functionsin volumetric lighting
- Fixed NaN issue with refraction effect and IOR of 1 at extreme grazing angle
- Fixed nan tracker not using the exposure
- Fixed sorting priority on lit and unlit materials
- Fixed null pointer exception when there are no AOVRequests defined on a camera
- Fixed dirty state of prefab using disabled ReflectionProbes
- Fixed an issue where gizmos and editor grid were not correctly depth tested
- Fixed created default scene prefab non editable due to wrong file extension.
- Fixed an issue where sky convolution was recomputed for nothing when a preview was visible (causing extreme slowness when fabric convolution is enabled)
- Fixed issue with decal that wheren't working currently in player
- Fixed missing stereo rendering macros in some fragment shaders
- Fixed exposure for ReflectionProbe and PlanarReflectionProbe gizmos
- Fixed single-pass instancing on PSVR
- Fixed Vulkan shader issue with Texture2DArray in ScreenSpaceShadow.compute by re-arranging code (workaround)
- Fixed camera-relative issue with lights and XR single-pass instancing
- Fixed single-pass instancing on Vulkan
- Fixed htile synchronization issue with shader graph decal
- Fixed Gizmos are not drawn in Camera preview
- Fixed pre-exposure for emissive decal
- Fixed wrong values computed in PreIntegrateFGD and in the generation of volumetric lighting data by forcing the use of fp32.
- Fixed NaNs arising during the hair lighting pass
- Fixed synchronization issue in decal HTile that occasionally caused rendering artifacts around decal borders
- Fixed QualitySettings getting marked as modified by HDRP (and thus checked out in Perforce)
- Fixed a bug with uninitialized values in light explorer
- Fixed issue with LOD transition
- Fixed shader warnings related to raytracing and TEXTURE2D_X

### Changed
- Refactor PixelCoordToViewDirWS to be VR compatible and to compute it only once per frame
- Modified the variants stripper to take in account multiple HDRP assets used in the build.
- Improve the ray biasing code to avoid self-intersections during the SSR traversal
- Update Pyramid Spot Light to better match emitted light volume.
- Moved _XRViewConstants out of UnityPerPassStereo constant buffer to fix issues with PSSL
- Removed GetPositionInput_Stereo() and single-pass (double-wide) rendering mode
- Changed label width of the frame settings to accommodate better existing options.
- SSR's Default FrameSettings for camera is now enable.
- Re-enabled the sharpening filter on Temporal Anti-aliasing
- Exposed HDEditorUtils.LightLayerMaskDrawer for integration in other packages and user scripting.
- Rename atmospheric scattering in FrameSettings to Fog
- The size modifier in the override for the culling sphere in Shadow Cascades now defaults to 0.6, which is the same as the formerly hardcoded value.
- Moved LOD Bias and Maximum LOD Level from Frame Setting section `Other` to `Rendering`
- ShaderGraph Decal that affect only emissive, only draw in emissive pass (was drawing in dbuffer pass too)
- Apply decal projector fade factor correctly on all attribut and for shader graph decal
- Move RenderTransparentDepthPostpass after all transparent
- Update exposure prepass to interleave XR single-pass instancing views in a checkerboard pattern
- Removed ScriptRuntimeVersion check in wizard.

## [6.6.0-preview] - 2019-04-01

### Added
- Added preliminary changes for XR deferred shading
- Added support of 111110 color buffer
- Added proper support for Recorder in HDRP
- Added depth offset input in shader graph master nodes
- Added a Parallax Occlusion Mapping node
- Added SMAA support
- Added Homothety and Symetry quick edition modifier on volume used in ReflectionProbe, PlanarReflectionProbe and DensityVolume
- Added multi-edition support for DecalProjectorComponent
- Improve hair shader
- Added the _ScreenToTargetScaleHistory uniform variable to be used when sampling HDRP RTHandle history buffers.
- Added settings in `FrameSettings` to change `QualitySettings.lodBias` and `QualitySettings.maximumLODLevel` during a rendering
- Added an exposure node to retrieve the current, inverse and previous frame exposure value.
- Added an HD scene color node which allow to sample the scene color with mips and a toggle to remove the exposure.
- Added safeguard on HD scene creation if default scene not set in the wizard
- Added Low res transparency rendering pass.

### Fixed
- Fixed HDRI sky intensity lux mode
- Fixed dynamic resolution for XR
- Fixed instance identifier semantic string used by Shader Graph
- Fixed null culling result occuring when changing scene that was causing crashes
- Fixed multi-edition light handles and inspector shapes
- Fixed light's LightLayer field when multi-editing
- Fixed normal blend edition handles on DensityVolume
- Fixed an issue with layered lit shader and height based blend where inactive layers would still have influence over the result
- Fixed multi-selection handles color for DensityVolume
- Fixed multi-edition inspector's blend distances for HDReflectionProbe, PlanarReflectionProbe and DensityVolume
- Fixed metric distance that changed along size in DensityVolume
- Fixed DensityVolume shape handles that have not same behaviour in advance and normal edition mode
- Fixed normal map blending in TerrainLit by only blending the derivatives
- Fixed Xbox One rendering just a grey screen instead of the scene
- Fixed probe handles for multiselection
- Fixed baked cubemap import settings for convolution
- Fixed regression causing crash when attempting to open HDRenderPipelineWizard without an HDRenderPipelineAsset setted
- Fixed FullScreenDebug modes: SSAO, SSR, Contact shadow, Prerefraction Color Pyramid, Final Color Pyramid
- Fixed volumetric rendering with stereo instancing
- Fixed shader warning
- Fixed missing resources in existing asset when updating package
- Fixed PBR master node preview in forward rendering or transparent surface
- Fixed deferred shading with stereo instancing
- Fixed "look at" edition mode of Rotation tool for DecalProjectorComponent
- Fixed issue when switching mode in ReflectionProbe and PlanarReflectionProbe
- Fixed issue where migratable component version where not always serialized when part of prefab's instance
- Fixed an issue where shadow would not be rendered properly when light layer are not enabled
- Fixed exposure weight on unlit materials
- Fixed Light intensity not played in the player when recorded with animation/timeline
- Fixed some issues when multi editing HDRenderPipelineAsset
- Fixed emission node breaking the main shader graph preview in certain conditions.
- Fixed checkout of baked probe asset when baking probes.
- Fixed invalid gizmo position for rotated ReflectionProbe
- Fixed multi-edition of material's SurfaceType and RenderingPath
- Fixed whole pipeline reconstruction on selecting for the first time or modifying other than the currently used HDRenderPipelineAsset
- Fixed single shadow debug mode
- Fixed global scale factor debug mode when scale > 1
- Fixed debug menu material overrides not getting applied to the Terrain Lit shader
- Fixed typo in computeLightVariants
- Fixed deferred pass with XR instancing by disabling ComputeLightEvaluation
- Fixed bloom resolution independence
- Fixed lens dirt intensity not behaving properly
- Fixed the Stop NaN feature
- Fixed some resources to handle more than 2 instanced views for XR
- Fixed issue with black screen (NaN) produced on old GPU hardware or intel GPU hardware with gaussian pyramid
- Fixed issue with disabled punctual light would still render when only directional light is present

### Changed
- DensityVolume scripting API will no longuer allow to change between advance and normal edition mode
- Disabled depth of field, lens distortion and panini projection in the scene view
- TerrainLit shaders and includes are reorganized and made simpler.
- TerrainLit shader GUI now allows custom properties to be displayed in the Terrain fold-out section.
- Optimize distortion pass with stencil
- Disable SceneSelectionPass in shader graph preview
- Control punctual light and area light shadow atlas separately
- Move SMAA anti-aliasing option to after Temporal Anti Aliasing one, to avoid problem with previously serialized project settings
- Optimize rendering with static only lighting and when no cullable lights/decals/density volumes are present.
- Updated handles for DecalProjectorComponent for enhanced spacial position readability and have edition mode for better SceneView management
- DecalProjectorComponent are now scale independent in order to have reliable metric unit (see new Size field for changing the size of the volume)
- Restructure code from HDCamera.Update() by adding UpdateAntialiasing() and UpdateViewConstants()
- Renamed velocity to motion vectors
- Objects rendered during the After Post Process pass while TAA is enabled will not benefit from existing depth buffer anymore. This is done to fix an issue where those object would wobble otherwise
- Removed usage of builtin unity matrix for shadow, shadow now use same constant than other view
- The default volume layer mask for cameras & probes is now `Default` instead of `Everything`

## [6.5.0-preview] - 2019-03-07

### Added
- Added depth-of-field support with stereo instancing
- Adding real time area light shadow support
- Added a new FrameSettings: Specular Lighting to toggle the specular during the rendering

### Fixed
- Fixed diffusion profile upgrade breaking package when upgrading to a new version
- Fixed decals cropped by gizmo not updating correctly if prefab
- Fixed an issue when enabling SSR on multiple view
- Fixed edition of the intensity's unit field while selecting multiple lights
- Fixed wrong calculation in soft voxelization for density volume
- Fixed gizmo not working correctly with pre-exposure
- Fixed issue with setting a not available RT when disabling motion vectors
- Fixed planar reflection when looking at mirror normal
- Fixed mutiselection issue with HDLight Inspector
- Fixed HDAdditionalCameraData data migration
- Fixed failing builds when light explorer window is open
- Fixed cascade shadows border sometime causing artefacts between cascades
- Restored shadows in the Cascade Shadow debug visualization
- `camera.RenderToCubemap` use proper face culling

### Changed
- When rendering reflection probe disable all specular lighting and for metals use fresnelF0 as diffuse color for bake lighting.

## [6.4.0-preview] - 2019-02-21

### Added
- VR: Added TextureXR system to selectively expand TEXTURE2D macros to texture array for single-pass stereo instancing + Convert textures call to these macros
- Added an unit selection dropdown next to shutter speed (camera)
- Added error helpbox when trying to use a sub volume component that require the current HDRenderPipelineAsset to support a feature that it is not supporting.
- Add mesh for tube light when display emissive mesh is enabled

### Fixed
- Fixed Light explorer. The volume explorer used `profile` instead of `sharedProfile` which instantiate a custom volume profile instead of editing the asset itself.
- Fixed UI issue where all is displayed using metric unit in shadow cascade and Percent is set in the unit field (happening when opening the inspector).
- Fixed inspector event error when double clicking on an asset (diffusion profile/material).
- Fixed nullref on layered material UI when the material is not an asset.
- Fixed nullref exception when undo/redo a light property.
- Fixed visual bug when area light handle size is 0.

### Changed
- Update UI for 32bit/16bit shadow precision settings in HDRP asset
- Object motion vectors have been disabled in all but the game view. Camera motion vectors are still enabled everywhere, allowing TAA and Motion Blur to work on static objects.
- Enable texture array by default for most rendering code on DX11 and unlock stereo instancing (DX11 only for now)

## [6.3.0-preview] - 2019-02-18

### Added
- Added emissive property for shader graph decals
- Added a diffusion profile override volume so the list of diffusion profile assets to use can be chanaged without affecting the HDRP asset
- Added a "Stop NaNs" option on cameras and in the Scene View preferences.
- Added metric display option in HDShadowSettings and improve clamping
- Added shader parameter mapping in DebugMenu
- Added scripting API to configure DebugData for DebugMenu

### Fixed
- Fixed decals in forward
- Fixed issue with stencil not correctly setup for various master node and shader for the depth pass, motion vector pass and GBuffer/Forward pass
- Fixed SRP batcher and metal
- Fixed culling and shadows for Pyramid, Box, Rectangle and Tube lights
- Fixed an issue where scissor render state leaking from the editor code caused partially black rendering

### Changed
- When a lit material has a clear coat mask that is not null, we now use the clear coat roughness to compute the screen space reflection.
- Diffusion profiles are now limited to one per asset and can be referenced in materials, shader graphs and vfx graphs. Materials will be upgraded automatically except if they are using a shader graph, in this case it will display an error message.

## [6.2.0-preview] - 2019-02-15

### Added
- Added help box listing feature supported in a given HDRenderPipelineAsset alongs with the drawbacks implied.
- Added cascade visualizer, supporting disabled handles when not overriding.

### Fixed
- Fixed post processing with stereo double-wide
- Fixed issue with Metal: Use sign bit to find the cache type instead of lowest bit.
- Fixed invalid state when creating a planar reflection for the first time
- Fix FrameSettings's LitShaderMode not restrained by supported LitShaderMode regression.

### Changed
- The default value roughness value for the clearcoat has been changed from 0.03 to 0.01
- Update default value of based color for master node
- Update Fabric Charlie Sheen lighting model - Remove Fresnel component that wasn't part of initial model + Remap smoothness to [0.0 - 0.6] range for more artist friendly parameter

### Changed
- Code refactor: all macros with ARGS have been swapped with macros with PARAM. This is because the ARGS macros were incorrectly named.

## [6.1.0-preview] - 2019-02-13

### Added
- Added support for post-processing anti-aliasing in the Scene View (FXAA and TAA). These can be set in Preferences.
- Added emissive property for decal material (non-shader graph)

### Fixed
- Fixed a few UI bugs with the color grading curves.
- Fixed "Post Processing" in the scene view not toggling post-processing effects
- Fixed bake only object with flag `ReflectionProbeStaticFlag` when baking a `ReflectionProbe`

### Changed
- Removed unsupported Clear Depth checkbox in Camera inspector
- Updated the toggle for advanced mode in inspectors.

## [6.0.0-preview] - 2019-02-23

### Added
- Added new API to perform a camera rendering
- Added support for hair master node (Double kajiya kay - Lambert)
- Added Reset behaviour in DebugMenu (ingame mapping is right joystick + B)
- Added Default HD scene at new scene creation while in HDRP
- Added Wizard helping to configure HDRP project
- Added new UI for decal material to allow remapping and scaling of some properties
- Added cascade shadow visualisation toggle in HD shadow settings
- Added icons for assets
- Added replace blending mode for distortion
- Added basic distance fade for density volumes
- Added decal master node for shader graph
- Added HD unlit master node (Cross Pipeline version is name Unlit)
- Added new Rendering Queue in materials
- Added post-processing V3 framework embed in HDRP, remove postprocess V2 framework
- Post-processing now uses the generic volume framework
-   New depth-of-field, bloom, panini projection effects, motion blur
-   Exposure is now done as a pre-exposition pass, the whole system has been revamped
-   Exposure now use EV100 everywhere in the UI (Sky, Emissive Light)
- Added emissive intensity (Luminance and EV100 control) control for Emissive
- Added pre-exposure weigth for Emissive
- Added an emissive color node and a slider to control the pre-exposure percentage of emission color
- Added physical camera support where applicable
- Added more color grading tools
- Added changelog level for Shader Variant stripping
- Added Debug mode for validation of material albedo and metalness/specularColor values
- Added a new dynamic mode for ambient probe and renamed BakingSky to StaticLightingSky
- Added command buffer parameter to all Bind() method of material
- Added Material validator in Render Pipeline Debug
- Added code to future support of DXR (not enabled)
- Added support of multiviewport
- Added HDRenderPipeline.RequestSkyEnvironmentUpdate function to force an update from script when sky is set to OnDemand
- Added a Lighting and BackLighting slots in Lit, StackLit, Fabric and Hair master nodes
- Added support for overriding terrain detail rendering shaders, via the render pipeline editor resources asset
- Added xrInstancing flag support to RTHandle
- Added support for cullmask for decal projectors
- Added software dynamic resolution support
- Added support for "After Post-Process" render pass for unlit shader
- Added support for textured rectangular area lights
- Added stereo instancing macros to MSAA shaders
- Added support for Quarter Res Raytraced Reflections (not enabled)
- Added fade factor for decal projectors.
- Added stereo instancing macros to most shaders used in VR
- Added multi edition support for HDRenderPipelineAsset

### Fixed
- Fixed logic to disable FPTL with stereo rendering
- Fixed stacklit transmission and sun highlight
- Fixed decals with stereo rendering
- Fixed sky with stereo rendering
- Fixed flip logic for postprocessing + VR
- Fixed copyStencilBuffer pass for Switch
- Fixed point light shadow map culling that wasn't taking into account far plane
- Fixed usage of SSR with transparent on all master node
- Fixed SSR and microshadowing on fabric material
- Fixed blit pass for stereo rendering
- Fixed lightlist bounds for stereo rendering
- Fixed windows and in-game DebugMenu sync.
- Fixed FrameSettings' LitShaderMode sync when opening DebugMenu.
- Fixed Metal specific issues with decals, hitting a sampler limit and compiling AxF shader
- Fixed an issue with flipped depth buffer during postprocessing
- Fixed normal map use for shadow bias with forward lit - now use geometric normal
- Fixed transparent depth prepass and postpass access so they can be use without alpha clipping for lit shader
- Fixed support of alpha clip shadow for lit master node
- Fixed unlit master node not compiling
- Fixed issue with debug display of reflection probe
- Fixed issue with phong tessellations not working with lit shader
- Fixed issue with vertex displacement being affected by heightmap setting even if not heightmap where assign
- Fixed issue with density mode on Lit terrain producing NaN
- Fixed issue when going back and forth from Lit to LitTesselation for displacement mode
- Fixed issue with ambient occlusion incorrectly applied to emissiveColor with light layers in deferred
- Fixed issue with fabric convolution not using the correct convolved texture when fabric convolution is enabled
- Fixed issue with Thick mode for Transmission that was disabling transmission with directional light
- Fixed shutdown edge cases with HDRP tests
- Fixed slowdow when enabling Fabric convolution in HDRP asset
- Fixed specularAA not compiling in StackLit Master node
- Fixed material debug view with stereo rendering
- Fixed material's RenderQueue edition in default view.
- Fixed banding issues within volumetric density buffer
- Fixed missing multicompile for MSAA for AxF
- Fixed camera-relative support for stereo rendering
- Fixed remove sync with render thread when updating decal texture atlas.
- Fixed max number of keyword reach [256] issue. Several shader feature are now local
- Fixed Scene Color and Depth nodes
- Fixed SSR in forward
- Fixed custom editor of Unlit, HD Unlit and PBR shader graph master node
- Fixed issue with NewFrame not correctly calculated in Editor when switching scene
- Fixed issue with TerrainLit not compiling with depth only pass and normal buffer
- Fixed geometric normal use for shadow bias with PBR master node in forward
- Fixed instancing macro usage for decals
- Fixed error message when having more than one directional light casting shadow
- Fixed error when trying to display preview of Camera or PlanarReflectionProbe
- Fixed LOAD_TEXTURE2D_ARRAY_MSAA macro
- Fixed min-max and amplitude clamping value in inspector of vertex displacement materials
- Fixed issue with alpha shadow clip (was incorrectly clipping object shadow)
- Fixed an issue where sky cubemap would not be cleared correctly when setting the current sky to None
- Fixed a typo in Static Lighting Sky component UI
- Fixed issue with incorrect reset of RenderQueue when switching shader in inspector GUI
- Fixed issue with variant stripper stripping incorrectly some variants
- Fixed a case of ambient lighting flickering because of previews
- Fixed Decals when rendering multiple camera in a single frame
- Fixed cascade shadow count in shader
- Fixed issue with Stacklit shader with Haze effect
- Fixed an issue with the max sample count for the TAA
- Fixed post-process guard band for XR
- Fixed exposure of emissive of Unlit
- Fixed depth only and motion vector pass for Unlit not working correctly with MSAA
- Fixed an issue with stencil buffer copy causing unnecessary compute dispatches for lighting
- Fixed multi edition issue in FrameSettings
- Fixed issue with SRP batcher and DebugDisplay variant of lit shader
- Fixed issue with debug material mode not doing alpha test
- Fixed "Attempting to draw with missing UAV bindings" errors on Vulkan
- Fixed pre-exposure incorrectly apply to preview
- Fixed issue with duplicate 3D texture in 3D texture altas of volumetric?
- Fixed Camera rendering order (base on the depth parameter)
- Fixed shader graph decals not being cropped by gizmo
- Fixed "Attempting to draw with missing UAV bindings" errors on Vulkan.


### Changed
- ColorPyramid compute shader passes is swapped to pixel shader passes on platforms where the later is faster (Nintendo Switch).
- Removing the simple lightloop used by the simple lit shader
- Whole refactor of reflection system: Planar and reflection probe
- Separated Passthrough from other RenderingPath
- Update several properties naming and caption based on feedback from documentation team
- Remove tile shader variant for transparent backface pass of lit shader
- Rename all HDRenderPipeline to HDRP folder for shaders
- Rename decal property label (based on doc team feedback)
- Lit shader mode now default to Deferred to reduce build time
- Update UI of Emission parameters in shaders
- Improve shader variant stripping including shader graph variant
- Refactored render loop to render realtime probes visible per camera
- Enable SRP batcher by default
- Shader code refactor: Rename LIGHTLOOP_SINGLE_PASS => LIGHTLOOP_DISABLE_TILE_AND_CLUSTER and clean all usage of LIGHTLOOP_TILE_PASS
- Shader code refactor: Move pragma definition of vertex and pixel shader inside pass + Move SURFACE_GRADIENT definition in XXXData.hlsl
- Micro-shadowing in Lit forward now use ambientOcclusion instead of SpecularOcclusion
- Upgraded FrameSettings workflow, DebugMenu and Inspector part relative to it
- Update build light list shader code to support 32 threads in wavefronts on Switch
- LayeredLit layers' foldout are now grouped in one main foldout per layer
- Shadow alpha clip can now be enabled on lit shader and haor shader enven for opaque
- Temporal Antialiasing optimization for Xbox One X
- Parameter depthSlice on SetRenderTarget functions now defaults to -1 to bind the entire resource
- Rename SampleCameraDepth() functions to LoadCameraDepth() and SampleCameraDepth(), same for SampleCameraColor() functions
- Improved Motion Blur quality.
- Update stereo frame settings values for single-pass instancing and double-wide
- Rearrange FetchDepth functions to prepare for stereo-instancing
- Remove unused _ComputeEyeIndex
- Updated HDRenderPipelineAsset inspector
- Re-enable SRP batcher for metal

## [5.2.0-preview] - 2018-11-27

### Added
- Added option to run Contact Shadows and Volumetrics Voxelization stage in Async Compute
- Added camera freeze debug mode - Allow to visually see culling result for a camera
- Added support of Gizmo rendering before and after postprocess in Editor
- Added support of LuxAtDistance for punctual lights

### Fixed
- Fixed Debug.DrawLine and Debug.Ray call to work in game view
- Fixed DebugMenu's enum resetted on change
- Fixed divide by 0 in refraction causing NaN
- Fixed disable rough refraction support
- Fixed refraction, SSS and atmospheric scattering for VR
- Fixed forward clustered lighting for VR (double-wide).
- Fixed Light's UX to not allow negative intensity
- Fixed HDRenderPipelineAsset inspector broken when displaying its FrameSettings from project windows.
- Fixed forward clustered lighting for VR (double-wide).
- Fixed HDRenderPipelineAsset inspector broken when displaying its FrameSettings from project windows.
- Fixed Decals and SSR diable flags for all shader graph master node (Lit, Fabric, StackLit, PBR)
- Fixed Distortion blend mode for shader graph master node (Lit, StackLit)
- Fixed bent Normal for Fabric master node in shader graph
- Fixed PBR master node lightlayers
- Fixed shader stripping for built-in lit shaders.

### Changed
- Rename "Regular" in Diffusion profile UI "Thick Object"
- Changed VBuffer depth parametrization for volumetric from distanceRange to depthExtent - Require update of volumetric settings - Fog start at near plan
- SpotLight with box shape use Lux unit only

## [5.1.0-preview] - 2018-11-19

### Added

- Added a separate Editor resources file for resources Unity does not take when it builds a Player.
- You can now disable SSR on Materials in Shader Graph.
- Added support for MSAA when the Supported Lit Shader Mode is set to Both. Previously HDRP only supported MSAA for Forward mode.
- You can now override the emissive color of a Material when in debug mode.
- Exposed max light for Light Loop Settings in HDRP asset UI.
- HDRP no longer performs a NormalDBuffer pass update if there are no decals in the Scene.
- Added distant (fall-back) volumetric fog and improved the fog evaluation precision.
- Added an option to reflect sky in SSR.
- Added a y-axis offset for the PlanarReflectionProbe and offset tool.
- Exposed the option to run SSR and SSAO on async compute.
- Added support for the _GlossMapScale parameter in the Legacy to HDRP Material converter.
- Added wave intrinsic instructions for use in Shaders (for AMD GCN).


### Fixed
- Fixed sphere shaped influence handles clamping in Reflection Probes.
- Fixed Reflection Probe data migration for projects created before using HDRP.
- Fixed UI of Layered Material where Unity previously rendered the scrollbar above the Copy button.
- Fixed Material tessellations parameters Start fade distance and End fade distance. Originally, Unity clamped these values when you modified them.
- Fixed various distortion and refraction issues - handle a better fall-back.
- Fixed SSR for multiple views.
- Fixed SSR issues related to self-intersections.
- Fixed shape density volume handle speed.
- Fixed density volume shape handle moving too fast.
- Fixed the Camera velocity pass that we removed by mistake.
- Fixed some null pointer exceptions when disabling motion vectors support.
- Fixed viewports for both the Subsurface Scattering combine pass and the transparent depth prepass.
- Fixed the blend mode pop-up in the UI. It previously did not appear when you enabled pre-refraction.
- Fixed some null pointer exceptions that previously occurred when you disabled motion vectors support.
- Fixed Layered Lit UI issue with scrollbar.
- Fixed cubemap assignation on custom ReflectionProbe.
- Fixed Reflection Probes’ capture settings' shadow distance.
- Fixed an issue with the SRP batcher and Shader variables declaration.
- Fixed thickness and subsurface slots for fabric Shader master node that wasn't appearing with the right combination of flags.
- Fixed d3d debug layer warning.
- Fixed PCSS sampling quality.
- Fixed the Subsurface and transmission Material feature enabling for fabric Shader.
- Fixed the Shader Graph UV node’s dimensions when using it in a vertex Shader.
- Fixed the planar reflection mirror gizmo's rotation.
- Fixed HDRenderPipelineAsset's FrameSettings not showing the selected enum in the Inspector drop-down.
- Fixed an error with async compute.
- MSAA now supports transparency.
- The HDRP Material upgrader tool now converts metallic values correctly.
- Volumetrics now render in Reflection Probes.
- Fixed a crash that occurred whenever you set a viewport size to 0.
- Fixed the Camera physic parameter that the UI previously did not display.
- Fixed issue in pyramid shaped spotlight handles manipulation

### Changed

- Renamed Line shaped Lights to Tube Lights.
- HDRP now uses mean height fog parametrization.
- Shadow quality settings are set to All when you use HDRP (This setting is not visible in the UI when using SRP). This avoids Legacy Graphics Quality Settings disabling the shadows and give SRP full control over the Shadows instead.
- HDRP now internally uses premultiplied alpha for all fog.
- Updated default FrameSettings used for realtime Reflection Probes when you create a new HDRenderPipelineAsset.
- Remove multi-camera support. LWRP and HDRP will not support multi-camera layered rendering.
- Updated Shader Graph subshaders to use the new instancing define.
- Changed fog distance calculation from distance to plane to distance to sphere.
- Optimized forward rendering using AMD GCN by scalarizing the light loop.
- Changed the UI of the Light Editor.
- Change ordering of includes in HDRP Materials in order to reduce iteration time for faster compilation.
- Added a StackLit master node replacing the InspectorUI version. IMPORTANT: All previously authored StackLit Materials will be lost. You need to recreate them with the master node.

## [5.0.0-preview] - 2018-09-28

### Added
- Added occlusion mesh to depth prepass for VR (VR still disabled for now)
- Added a debug mode to display only one shadow at once
- Added controls for the highlight created by directional lights
- Added a light radius setting to punctual lights to soften light attenuation and simulate fill lighting
- Added a 'minRoughness' parameter to all non-area lights (was previously only available for certain light types)
- Added separate volumetric light/shadow dimmers
- Added per-pixel jitter to volumetrics to reduce aliasing artifacts
- Added a SurfaceShading.hlsl file, which implements material-agnostic shading functionality in an efficient manner
- Added support for shadow bias for thin object transmission
- Added FrameSettings to control realtime planar reflection
- Added control for SRPBatcher on HDRP Asset
- Added an option to clear the shadow atlases in the debug menu
- Added a color visualization of the shadow atlas rescale in debug mode
- Added support for disabling SSR on materials
- Added intrinsic for XBone
- Added new light volume debugging tool
- Added a new SSR debug view mode
- Added translaction's scale invariance on DensityVolume
- Added multiple supported LitShadermode and per renderer choice in case of both Forward and Deferred supported
- Added custom specular occlusion mode to Lit Shader Graph Master node

### Fixed
- Fixed a normal bias issue with Stacklit (Was causing light leaking)
- Fixed camera preview outputing an error when both scene and game view where display and play and exit was call
- Fixed override debug mode not apply correctly on static GI
- Fixed issue where XRGraphicsConfig values set in the asset inspector GUI weren't propagating correctly (VR still disabled for now)
- Fixed issue with tangent that was using SurfaceGradient instead of regular normal decoding
- Fixed wrong error message display when switching to unsupported target like IOS
- Fixed an issue with ambient occlusion texture sometimes not being created properly causing broken rendering
- Shadow near plane is no longer limited at 0.1
- Fixed decal draw order on transparent material
- Fixed an issue where sometime the lookup texture used for GGX convolution was broken, causing broken rendering
- Fixed an issue where you wouldn't see any fog for certain pipeline/scene configurations
- Fixed an issue with volumetric lighting where the anisotropy value of 0 would not result in perfectly isotropic lighting
- Fixed shadow bias when the atlas is rescaled
- Fixed shadow cascade sampling outside of the atlas when cascade count is inferior to 4
- Fixed shadow filter width in deferred rendering not matching shader config
- Fixed stereo sampling of depth texture in MSAA DepthValues.shader
- Fixed box light UI which allowed negative and zero sizes, thus causing NaNs
- Fixed stereo rendering in HDRISky.shader (VR)
- Fixed normal blend and blend sphere influence for reflection probe
- Fixed distortion filtering (was point filtering, now trilinear)
- Fixed contact shadow for large distance
- Fixed depth pyramid debug view mode
- Fixed sphere shaped influence handles clamping in reflection probes
- Fixed reflection probes data migration for project created before using hdrp
- Fixed ambient occlusion for Lit Master Node when slot is connected

### Changed
- Use samplerunity_ShadowMask instead of samplerunity_samplerLightmap for shadow mask
- Allow to resize reflection probe gizmo's size
- Improve quality of screen space shadow
- Remove support of projection model for ScreenSpaceLighting (SSR always use HiZ and refraction always Proxy)
- Remove all the debug mode from SSR that are obsolete now
- Expose frameSettings and Capture settings for reflection and planar probe
- Update UI for reflection probe, planar probe, camera and HDRP Asset
- Implement proper linear blending for volumetric lighting via deep compositing as described in the paper "Deep Compositing Using Lie Algebras"
- Changed  planar mapping to match terrain convention (XZ instead of ZX)
- XRGraphicsConfig is no longer Read/Write. Instead, it's read-only. This improves consistency of XR behavior between the legacy render pipeline and SRP
- Change reflection probe data migration code (to update old reflection probe to new one)
- Updated gizmo for ReflectionProbes
- Updated UI and Gizmo of DensityVolume

## [4.0.0-preview] - 2018-09-28

### Added
- Added a new TerrainLit shader that supports rendering of Unity terrains.
- Added controls for linear fade at the boundary of density volumes
- Added new API to control decals without monobehaviour object
- Improve Decal Gizmo
- Implement Screen Space Reflections (SSR) (alpha version, highly experimental)
- Add an option to invert the fade parameter on a Density Volume
- Added a Fabric shader (experimental) handling cotton and silk
- Added support for MSAA in forward only for opaque only
- Implement smoothness fade for SSR
- Added support for AxF shader (X-rite format - require special AxF importer from Unity not part of HDRP)
- Added control for sundisc on directional light (hack)
- Added a new HD Lit Master node that implements Lit shader support for Shader Graph
- Added Micro shadowing support (hack)
- Added an event on HDAdditionalCameraData for custom rendering
- HDRP Shader Graph shaders now support 4-channel UVs.

### Fixed
- Fixed an issue where sometimes the deferred shadow texture would not be valid, causing wrong rendering.
- Stencil test during decals normal buffer update is now properly applied
- Decals corectly update normal buffer in forward
- Fixed a normalization problem in reflection probe face fading causing artefacts in some cases
- Fix multi-selection behavior of Density Volumes overwriting the albedo value
- Fixed support of depth texture for RenderTexture. HDRP now correctly output depth to user depth buffer if RenderTexture request it.
- Fixed multi-selection behavior of Density Volumes overwriting the albedo value
- Fixed support of depth for RenderTexture. HDRP now correctly output depth to user depth buffer if RenderTexture request it.
- Fixed support of Gizmo in game view in the editor
- Fixed gizmo for spot light type
- Fixed issue with TileViewDebug mode being inversed in gameview
- Fixed an issue with SAMPLE_TEXTURECUBE_SHADOW macro
- Fixed issue with color picker not display correctly when game and scene view are visible at the same time
- Fixed an issue with reflection probe face fading
- Fixed camera motion vectors shader and associated matrices to update correctly for single-pass double-wide stereo rendering
- Fixed light attenuation functions when range attenuation is disabled
- Fixed shadow component algorithm fixup not dirtying the scene, so changes can be saved to disk.
- Fixed some GC leaks for HDRP
- Fixed contact shadow not affected by shadow dimmer
- Fixed GGX that works correctly for the roughness value of 0 (mean specular highlgiht will disappeard for perfect mirror, we rely on maxSmoothness instead to always have a highlight even on mirror surface)
- Add stereo support to ShaderPassForward.hlsl. Forward rendering now seems passable in limited test scenes with camera-relative rendering disabled.
- Add stereo support to ProceduralSky.shader and OpaqueAtmosphericScattering.shader.
- Added CullingGroupManager to fix more GC.Alloc's in HDRP
- Fixed rendering when multiple cameras render into the same render texture

### Changed
- Changed the way depth & color pyramids are built to be faster and better quality, thus improving the look of distortion and refraction.
- Stabilize the dithered LOD transition mask with respect to the camera rotation.
- Avoid multiple depth buffer copies when decals are present
- Refactor code related to the RT handle system (No more normal buffer manager)
- Remove deferred directional shadow and move evaluation before lightloop
- Add a function GetNormalForShadowBias() that material need to implement to return the normal used for normal shadow biasing
- Remove Jimenez Subsurface scattering code (This code was disabled by default, now remove to ease maintenance)
- Change Decal API, decal contribution is now done in Material. Require update of material using decal
- Move a lot of files from CoreRP to HDRP/CoreRP. All moved files weren't used by Ligthweight pipeline. Long term they could move back to CoreRP after CoreRP become out of preview
- Updated camera inspector UI
- Updated decal gizmo
- Optimization: The objects that are rendered in the Motion Vector Pass are not rendered in the prepass anymore
- Removed setting shader inclue path via old API, use package shader include paths
- The default value of 'maxSmoothness' for punctual lights has been changed to 0.99
- Modified deferred compute and vert/frag shaders for first steps towards stereo support
- Moved material specific Shader Graph files into corresponding material folders.
- Hide environment lighting settings when enabling HDRP (Settings are control from sceneSettings)
- Update all shader includes to use absolute path (allow users to create material in their Asset folder)
- Done a reorganization of the files (Move ShaderPass to RenderPipeline folder, Move all shadow related files to Lighting/Shadow and others)
- Improved performance and quality of Screen Space Shadows

## [3.3.0-preview] - 2018-01-01

### Added
- Added an error message to say to use Metal or Vulkan when trying to use OpenGL API
- Added a new Fabric shader model that supports Silk and Cotton/Wool
- Added a new HDRP Lighting Debug mode to visualize Light Volumes for Point, Spot, Line, Rectangular and Reflection Probes
- Add support for reflection probe light layers
- Improve quality of anisotropic on IBL

### Fixed
- Fix an issue where the screen where darken when rendering camera preview
- Fix display correct target platform when showing message to inform user that a platform is not supported
- Remove workaround for metal and vulkan in normal buffer encoding/decoding
- Fixed an issue with color picker not working in forward
- Fixed an issue where reseting HDLight do not reset all of its parameters
- Fixed shader compile warning in DebugLightVolumes.shader

### Changed
- Changed default reflection probe to be 256x256x6 and array size to be 64
- Removed dependence on the NdotL for thickness evaluation for translucency (based on artist's input)
- Increased the precision when comparing Planar or HD reflection probe volumes
- Remove various GC alloc in C#. Slightly better performance

## [3.2.0-preview] - 2018-01-01

### Added
- Added a luminance meter in the debug menu
- Added support of Light, reflection probe, emissive material, volume settings related to lighting to Lighting explorer
- Added support for 16bit shadows

### Fixed
- Fix issue with package upgrading (HDRP resources asset is now versionned to worarkound package manager limitation)
- Fix HDReflectionProbe offset displayed in gizmo different than what is affected.
- Fix decals getting into a state where they could not be removed or disabled.
- Fix lux meter mode - The lux meter isn't affected by the sky anymore
- Fix area light size reset when multi-selected
- Fix filter pass number in HDUtils.BlitQuad
- Fix Lux meter mode that was applying SSS
- Fix planar reflections that were not working with tile/cluster (olbique matrix)
- Fix debug menu at runtime not working after nested prefab PR come to trunk
- Fix scrolling issue in density volume

### Changed
- Shader code refactor: Split MaterialUtilities file in two parts BuiltinUtilities (independent of FragInputs) and MaterialUtilities (Dependent of FragInputs)
- Change screen space shadow rendertarget format from ARGB32 to RG16

## [3.1.0-preview] - 2018-01-01

### Added
- Decal now support per channel selection mask. There is now two mode. One with BaseColor, Normal and Smoothness and another one more expensive with BaseColor, Normal, Smoothness, Metal and AO. Control is on HDRP Asset. This may require to launch an update script for old scene: 'Edit/Render Pipeline/Single step upgrade script/Upgrade all DecalMaterial MaskBlendMode'.
- Decal now supports depth bias for decal mesh, to prevent z-fighting
- Decal material now supports draw order for decal projectors
- Added LightLayers support (Base on mask from renderers name RenderingLayers and mask from light name LightLayers - if they match, the light apply) - cost an extra GBuffer in deferred (more bandwidth)
- When LightLayers is enabled, the AmbientOclusion is store in the GBuffer in deferred path allowing to avoid double occlusion with SSAO. In forward the double occlusion is now always avoided.
- Added the possibility to add an override transform on the camera for volume interpolation
- Added desired lux intensity and auto multiplier for HDRI sky
- Added an option to disable light by type in the debug menu
- Added gradient sky
- Split EmissiveColor and bakeDiffuseLighting in forward avoiding the emissiveColor to be affect by SSAO
- Added a volume to control indirect light intensity
- Added EV 100 intensity unit for area lights
- Added support for RendererPriority on Renderer. This allow to control order of transparent rendering manually. HDRP have now two stage of sorting for transparent in addition to bact to front. Material have a priority then Renderer have a priority.
- Add Coupling of (HD)Camera and HDAdditionalCameraData for reset and remove in inspector contextual menu of Camera
- Add Coupling of (HD)ReflectionProbe and HDAdditionalReflectionData for reset and remove in inspector contextual menu of ReflectoinProbe
- Add macro to forbid unity_ObjectToWorld/unity_WorldToObject to be use as it doesn't handle camera relative rendering
- Add opacity control on contact shadow

### Fixed
- Fixed an issue with PreIntegratedFGD texture being sometimes destroyed and not regenerated causing rendering to break
- PostProcess input buffers are not copied anymore on PC if the viewport size matches the final render target size
- Fixed an issue when manipulating a lot of decals, it was displaying a lot of errors in the inspector
- Fixed capture material with reflection probe
- Refactored Constant Buffers to avoid hitting the maximum number of bound CBs in some cases.
- Fixed the light range affecting the transform scale when changed.
- Snap to grid now works for Decal projector resizing.
- Added a warning for 128x128 cookie texture without mipmaps
- Replace the sampler used for density volumes for correct wrap mode handling

### Changed
- Move Render Pipeline Debug "Windows from Windows->General-> Render Pipeline debug windows" to "Windows from Windows->Analysis-> Render Pipeline debug windows"
- Update detail map formula for smoothness and albedo, goal it to bright and dark perceptually and scale factor is use to control gradient speed
- Refactor the Upgrade material system. Now a material can be update from older version at any time. Call Edit/Render Pipeline/Upgrade all Materials to newer version
- Change name EnableDBuffer to EnableDecals at several place (shader, hdrp asset...), this require a call to Edit/Render Pipeline/Upgrade all Materials to newer version to have up to date material.
- Refactor shader code: BakeLightingData structure have been replace by BuiltinData. Lot of shader code have been remove/change.
- Refactor shader code: All GBuffer are now handled by the deferred material. Mean ShadowMask and LightLayers are control by lit material in lit.hlsl and not outside anymore. Lot of shader code have been remove/change.
- Refactor shader code: Rename GetBakedDiffuseLighting to ModifyBakedDiffuseLighting. This function now handle lighting model for transmission too. Lux meter debug mode is factor outisde.
- Refactor shader code: GetBakedDiffuseLighting is not call anymore in GBuffer or forward pass, including the ConvertSurfaceDataToBSDFData and GetPreLightData, this is done in ModifyBakedDiffuseLighting now
- Refactor shader code: Added a backBakeDiffuseLighting to BuiltinData to handle lighting for transmission
- Refactor shader code: Material must now call InitBuiltinData (Init all to zero + init bakeDiffuseLighting and backBakeDiffuseLighting ) and PostInitBuiltinData

## [3.0.0-preview] - 2018-01-01

### Fixed
- Fixed an issue with distortion that was using previous frame instead of current frame
- Fixed an issue where disabled light where not upgrade correctly to the new physical light unit system introduce in 2.0.5-preview

### Changed
- Update assembly definitions to output assemblies that match Unity naming convention (Unity.*).

## [2.0.5-preview] - 2018-01-01

### Added
- Add option supportDitheringCrossFade on HDRP Asset to allow to remove shader variant during player build if needed
- Add contact shadows for punctual lights (in additional shadow settings), only one light is allowed to cast contact shadows at the same time and so at each frame a dominant light is choosed among all light with contact shadows enabled.
- Add PCSS shadow filter support (from SRP Core)
- Exposed shadow budget parameters in HDRP asset
- Add an option to generate an emissive mesh for area lights (currently rectangle light only). The mesh fits the size, intensity and color of the light.
- Add an option to the HDRP asset to increase the resolution of volumetric lighting.
- Add additional ligth unit support for punctual light (Lumens, Candela) and area lights (Lumens, Luminance)
- Add dedicated Gizmo for the box Influence volume of HDReflectionProbe / PlanarReflectionProbe

### Changed
- Re-enable shadow mask mode in debug view
- SSS and Transmission code have been refactored to be able to share it between various material. Guidelines are in SubsurfaceScattering.hlsl
- Change code in area light with LTC for Lit shader. Magnitude is now take from FGD texture instead of a separate texture
- Improve camera relative rendering: We now apply camera translation on the model matrix, so before the TransformObjectToWorld(). Note: unity_WorldToObject and unity_ObjectToWorld must never be used directly.
- Rename positionWS to positionRWS (Camera relative world position) at a lot of places (mainly in interpolator and FragInputs). In case of custom shader user will be required to update their code.
- Rename positionWS, capturePositionWS, proxyPositionWS, influencePositionWS to positionRWS, capturePositionRWS, proxyPositionRWS, influencePositionRWS (Camera relative world position) in LightDefinition struct.
- Improve the quality of trilinear filtering of density volume textures.
- Improve UI for HDReflectionProbe / PlanarReflectionProbe

### Fixed
- Fixed a shader preprocessor issue when compiling DebugViewMaterialGBuffer.shader against Metal target
- Added a temporary workaround to Lit.hlsl to avoid broken lighting code with Metal/AMD
- Fixed issue when using more than one volume texture mask with density volumes.
- Fixed an error which prevented volumetric lighting from working if no density volumes with 3D textures were present.
- Fix contact shadows applied on transmission
- Fix issue with forward opaque lit shader variant being removed by the shader preprocessor
- Fixed compilation errors on Nintendo Switch (limited XRSetting support).
- Fixed apply range attenuation option on punctual light
- Fixed issue with color temperature not take correctly into account with static lighting
- Don't display fog when diffuse lighting, specular lighting, or lux meter debug mode are enabled.

## [2.0.4-preview] - 2018-01-01

### Fixed
- Fix issue when disabling rough refraction and building a player. Was causing a crash.

## [2.0.3-preview] - 2018-01-01

### Added
- Increased debug color picker limit up to 260k lux

## [2.0.2-preview] - 2018-01-01

### Added
- Add Light -> Planar Reflection Probe command
- Added a false color mode in rendering debug
- Add support for mesh decals
- Add flag to disable projector decals on transparent geometry to save performance and decal texture atlas space
- Add ability to use decal diffuse map as mask only
- Add visualize all shadow masks in lighting debug
- Add export of normal and roughness buffer for forwardOnly and when in supportOnlyForward mode for forward
- Provide a define in lit.hlsl (FORWARD_MATERIAL_READ_FROM_WRITTEN_NORMAL_BUFFER) when output buffer normal is used to read the normal and roughness instead of caclulating it (can save performance, but lower quality due to compression)
- Add color swatch to decal material

### Changed
- Change Render -> Planar Reflection creation to 3D Object -> Mirror
- Change "Enable Reflector" name on SpotLight to "Angle Affect Intensity"
- Change prototype of BSDFData ConvertSurfaceDataToBSDFData(SurfaceData surfaceData) to BSDFData ConvertSurfaceDataToBSDFData(uint2 positionSS, SurfaceData surfaceData)

### Fixed
- Fix issue with StackLit in deferred mode with deferredDirectionalShadow due to GBuffer not being cleared. Gbuffer is still not clear and issue was fix with the new Output of normal buffer.
- Fixed an issue where interpolation volumes were not updated correctly for reflection captures.
- Fixed an exception in Light Loop settings UI

## [2.0.1-preview] - 2018-01-01

### Added
- Add stripper of shader variant when building a player. Save shader compile time.
- Disable per-object culling that was executed in C++ in HD whereas it was not used (Optimization)
- Enable texture streaming debugging (was not working before 2018.2)
- Added Screen Space Reflection with Proxy Projection Model
- Support correctly scene selection for alpha tested object
- Add per light shadow mask mode control (i.e shadow mask distance and shadow mask). It use the option NonLightmappedOnly
- Add geometric filtering to Lit shader (allow to reduce specular aliasing)
- Add shortcut to create DensityVolume and PlanarReflection in hierarchy
- Add a DefaultHDMirrorMaterial material for PlanarReflection
- Added a script to be able to upgrade material to newer version of HDRP
- Removed useless duplication of ForwardError passes.
- Add option to not compile any DEBUG_DISPLAY shader in the player (Faster build) call Support Runtime Debug display

### Changed
- Changed SupportForwardOnly to SupportOnlyForward in render pipeline settings
- Changed versioning variable name in HDAdditionalXXXData from m_version to version
- Create unique name when creating a game object in the rendering menu (i.e Density Volume(2))
- Re-organize various files and folder location to clean the repository
- Change Debug windows name and location. Now located at:  Windows -> General -> Render Pipeline Debug

### Removed
- Removed GlobalLightLoopSettings.maxPlanarReflectionProbes and instead use value of GlobalLightLoopSettings.planarReflectionProbeCacheSize
- Remove EmissiveIntensity parameter and change EmissiveColor to be HDR (Matching Builtin Unity behavior) - Data need to be updated - Launch Edit -> Single Step Upgrade Script -> Upgrade all Materials emissionColor

### Fixed
- Fix issue with LOD transition and instancing
- Fix discrepency between object motion vector and camera motion vector
- Fix issue with spot and dir light gizmo axis not highlighted correctly
- Fix potential crash while register debug windows inputs at startup
- Fix warning when creating Planar reflection
- Fix specular lighting debug mode (was rendering black)
- Allow projector decal with null material to allow to configure decal when HDRP is not set
- Decal atlas texture offset/scale is updated after allocations (used to be before so it was using date from previous frame)

## [0.0.0-preview] - 2018-01-01

### Added
- Configure the VolumetricLightingSystem code path to be on by default
- Trigger a build exception when trying to build an unsupported platform
- Introduce the VolumetricLightingController component, which can (and should) be placed on the camera, and allows one to control the near and the far plane of the V-Buffer (volumetric "froxel" buffer) along with the depth distribution (from logarithmic to linear)
- Add 3D texture support for DensityVolumes
- Add a better mapping of roughness to mipmap for planar reflection
- The VolumetricLightingSystem now uses RTHandles, which allows to save memory by sharing buffers between different cameras (history buffers are not shared), and reduce reallocation frequency by reallocating buffers only if the rendering resolution increases (and suballocating within existing buffers if the rendering resolution decreases)
- Add a Volumetric Dimmer slider to lights to control the intensity of the scattered volumetric lighting
- Add UV tiling and offset support for decals.
- Add mipmapping support for volume 3D mask textures

### Changed
- Default number of planar reflection change from 4 to 2
- Rename _MainDepthTexture to _CameraDepthTexture
- The VolumetricLightingController has been moved to the Interpolation Volume framework and now functions similarly to the VolumetricFog settings
- Update of UI of cookie, CubeCookie, Reflection probe and planar reflection probe to combo box
- Allow enabling/disabling shadows for area lights when they are set to baked.
- Hide applyRangeAttenuation and FadeDistance for directional shadow as they are not used

### Removed
- Remove Resource folder of PreIntegratedFGD and add the resource to RenderPipeline Asset

### Fixed
- Fix ConvertPhysicalLightIntensityToLightIntensity() function used when creating light from script to match HDLightEditor behavior
- Fix numerical issues with the default value of mean free path of volumetric fog
- Fix the bug preventing decals from coexisting with density volumes
- Fix issue with alpha tested geometry using planar/triplanar mapping not render correctly or flickering (due to being wrongly alpha tested in depth prepass)
- Fix meta pass with triplanar (was not handling correctly the normal)
- Fix preview when a planar reflection is present
- Fix Camera preview, it is now a Preview cameraType (was a SceneView)
- Fix handling unknown GPUShadowTypes in the shadow manager.
- Fix area light shapes sent as point lights to the baking backends when they are set to baked.
- Fix unnecessary division by PI for baked area lights.
- Fix line lights sent to the lightmappers. The backends don't support this light type.
- Fix issue with shadow mask framesettings not correctly taken into account when shadow mask is enabled for lighting.
- Fix directional light and shadow mask transition, they are now matching making smooth transition
- Fix banding issues caused by high intensity volumetric lighting
- Fix the debug window being emptied on SRP asset reload
- Fix issue with debug mode not correctly clearing the GBuffer in editor after a resize
- Fix issue with ResetMaterialKeyword not resetting correctly ToggleOff/Roggle Keyword
- Fix issue with motion vector not render correctly if there is no depth prepass in deferred

## [0.0.0-preview] - 2018-01-01

### Added
- Screen Space Refraction projection model (Proxy raycasting, HiZ raymarching)
- Screen Space Refraction settings as volume component
- Added buffered frame history per camera
- Port Global Density Volumes to the Interpolation Volume System.
- Optimize ImportanceSampleLambert() to not require the tangent frame.
- Generalize SampleVBuffer() to handle different sampling and reconstruction methods.
- Improve the quality of volumetric lighting reprojection.
- Optimize Morton Order code in the Subsurface Scattering pass.
- Planar Reflection Probe support roughness (gaussian convolution of captured probe)
- Use an atlas instead of a texture array for cluster transparent decals
- Add a debug view to visualize the decal atlas
- Only store decal textures to atlas if decal is visible, debounce out of memory decal atlas warning.
- Add manipulator gizmo on decal to improve authoring workflow
- Add a minimal StackLit material (work in progress, this version can be used as template to add new material)

### Changed
- EnableShadowMask in FrameSettings (But shadowMaskSupport still disable by default)
- Forced Planar Probe update modes to (Realtime, Every Update, Mirror Camera)
- Screen Space Refraction proxy model uses the proxy of the first environment light (Reflection probe/Planar probe) or the sky
- Moved RTHandle static methods to RTHandles
- Renamed RTHandle to RTHandleSystem.RTHandle
- Move code for PreIntegratedFDG (Lit.shader) into its dedicated folder to be share with other material
- Move code for LTCArea (Lit.shader) into its dedicated folder to be share with other material

### Removed
- Removed Planar Probe mirror plane position and normal fields in inspector, always display mirror plane and normal gizmos

### Fixed
- Fix fog flags in scene view is now taken into account
- Fix sky in preview windows that were disappearing after a load of a new level
- Fix numerical issues in IntersectRayAABB().
- Fix alpha blending of volumetric lighting with transparent objects.
- Fix the near plane of the V-Buffer causing out-of-bounds look-ups in the clustered data structure.
- Depth and color pyramid are properly computed and sampled when the camera renders inside a viewport of a RTHandle.
- Fix decal atlas debug view to work correctly when shadow atlas view is also enabled<|MERGE_RESOLUTION|>--- conflicted
+++ resolved
@@ -112,10 +112,6 @@
 - Added a ray tracing mode option in the HDRP asset that allows to override and shader stripping.
 - Added support for arbitrary resolution scaling of Volumetric Lighting to the Fog volume component.
 - Added range attenuation for box-shaped spotlights.
-<<<<<<< HEAD
-- Added Histogram guided automatic exposure.
-- Added few exposure debug modes.
-=======
 - Added scenes for hair and fabric and decals with material samples
 - Added fabric materials and textures
 - Added information for fabric materials in fabric scene
@@ -136,7 +132,7 @@
 - Added few exposure debug modes.
 - Added support for multiple path-traced views at once (e.g., scene and game views).
 - Added custom target mid grey for auto exposure.
->>>>>>> 6573a4c3
+- Added procedural metering mask that can follow an object
 
 ### Fixed
 - Fix when rescale probe all direction below zero (1219246)
