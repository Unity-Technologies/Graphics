# Changelog
All notable changes to this package will be documented in this file.

The format is based on [Keep a Changelog](http://keepachangelog.com/en/1.0.0/)
and this project adheres to [Semantic Versioning](http://semver.org/spec/v2.0.0.html).

## [12.0.0] - 2021-01-11

### Added
- Added support for XboxSeries platform.
- Added pivot point manipulation for Decals (inspector and edit mode).
- Added UV manipulation for Decals (edit mode).
- Added color and intensity customization for Decals.
- Added a history rejection criterion based on if the pixel was moving in world space (case 1302392).
- Added the default quality settings to the HDRP asset for RTAO, RTR and RTGI (case 1304370).
- Added TargetMidGrayParameterDrawer
- Added an option to have double sided GI be controlled separately from material double-sided option.
- Added new AOV APIs for overriding the internal rendering format, and for outputing the world space position.
- Added browsing of the documentation of Compositor Window
- Added a complete solution for volumetric clouds for HDRP including a cloud map generation tool.
- Added a Force Forward Emissive option for Lit Material that forces the Emissive contribution to render in a separate forward pass when the Lit Material is in Deferred Lit shader Mode.
- Added new API in CachedShadowManager
- Added an additional check in the "check scene for ray tracing" (case 1314963).
- Added shader graph unit test for IsFrontFace node
- API to allow OnDemand shadows to not render upon placement in the Cached Shadow Atlas.
- Exposed update upon light movement for directional light shadows in UI.
- Added a setting in the HDRP asset to change the Density Volume mask resolution of being locked at 32x32x32 (HDRP Asset > Lighting > Volumetrics > Max Density Volume Size).
- Added a Falloff Mode (Linear or Exponential) in the Density Volume for volume blending with Blend Distance.
- Added support for screen space shadows (directional and point, no area) for shadow matte unlit shader graph.
- Added support for volumetric clouds in planar reflections.
- Added deferred shading debug visualization
- Added a new control slider on RTR and RTGI to force the LOD Bias on both effects.
- Added missing documentation for volumetric clouds.
- Added the support of interpolators for SV_POSITION in shader graph.
- Added a "Conservative" mode for shader graph depth offset.
- Added an error message when trying to use disk lights with realtime GI (case 1317808).

### Fixed
- Fixed Intensity Multiplier not affecting realtime global illumination.
- Fixed an exception when opening the color picker in the material UI (case 1307143).
- Fixed lights shadow frustum near and far planes.
- Fixed various issues with non-temporal SSAO and rendergraph.
- Fixed white flashes on camera cuts on volumetric fog.
- Fixed light layer issue when performing editing on multiple lights.
- Fixed an issue where selection in a debug panel would reset when cycling through enum items.
- Fixed material keywords with fbx importer.
- Fixed lightmaps not working properly with shader graphs in ray traced reflections (case 1305335).
- Fixed skybox for ortho cameras.
- Fixed model import by adding additional data if needed.
- Fix screen being over-exposed when changing very different skies.
- Fixed pixelated appearance of Contrast Adaptive Sharpen upscaler and several other issues when Hardware DRS is on
- VFX: Debug material view were rendering pink for albedo. (case 1290752)
- VFX: Debug material view incorrect depth test. (case 1293291)
- VFX: Fixed LPPV with lit particles in deferred (case 1293608)
- Fixed incorrect debug wireframe overlay on tessellated geometry (using littessellation), caused by the picking pass using an incorrect camera matrix.
- Fixed nullref in layered lit shader editor.
- Fix issue with Depth of Field CoC debug view.
- Fixed an issue where first frame of SSAO could exhibit ghosting artefacts.
- Fixed an issue with the mipmap generation internal format after rendering format change.
- Fixed multiple any hit occuring on transparent objects (case 1294927).
- Cleanup Shader UI.
- Spacing on LayerListMaterialUIBlock
- Generating a GUIContent with an Icon instead of making MaterialHeaderScopes drawing a Rect every time
- Fixed sub-shadow rendering for cached shadow maps.
- Fixed PCSS filtering issues with cached shadow maps.
- Fixed performance issue with ShaderGraph and Alpha Test
- Fixed error when increasing the maximum planar reflection limit (case 1306530).
- Fixed alpha output in debug view and AOVs when using shadow matte (case 1311830).
- Fixed an issue with transparent meshes writing their depths and recursive rendering (case 1314409).
- Fixed issue with compositor custom pass hooks added/removed repeatedly (case 1315971).
- Fixed: SSR with transparent (case 1311088)
- Fixed decals in material debug display.
- Fix crash on VolumeComponentWithQualityEditor when the current Pipeline is not HDRP
- Fixed WouldFitInAtlas that would previously return wrong results if any one face of a point light would fit (it used to return true even though the light in entirety wouldn't fit).
- Fixed issue with NaNs in Volumetric Clouds on some platforms.
- Fixed update upon light movement for directional light rotation.
- Fixed issue that caused a rebake of Probe Volume Data to see effect of changed normal bias.
- Fixed loss of persistency of ratio between pivot position and size when sliding by 0 in DecalProjector inspector (case 1308338)
- Fixed nullref when adding a volume component in a Volume profile asset (case 1317156).
- Fixed decal normal for double sided materials (case 1312065).
- Fixed multiple HDRP Frame Settings panel issues: missing "Refraction" Frame Setting. Fixing ordering of Rough Distortion, it should now be under the Distortion setting.
- Fixed Rough Distortion frame setting not greyed out when Distortion is disabled in HDRP Asset
- Fixed issue with automatic exposure settings not updating scene view.
- Fixed issue with velocity rejection in post-DoF TAA. Fixing this reduces ghosting (case 1304381).
- Fixed missing option to use POM on emissive for tessellated shaders.
- Fixed an issue in the planar reflection probe convolution.
- Fixed an issue with debug overriding emissive material color for deferred path (case 1313123).
- Fixed a limit case when the camera is exactly at the lower cloud level (case 1316988).
- Fixed the various history buffers being discarded when the fog was enabled/disabled (case 1316072).
- Fixed resize IES when already baked in the Atlas 1299233
- Fixed ability to override AlphaToMask FrameSetting while camera in deferred lit shader mode
- Fixed issue with physically-based DoF computation and transparent materials with depth-writes ON.
- Fixed issue of accessing default frame setting stored in current HDRPAsset instead fo the default HDRPAsset
- Fixed SSGI frame setting not greyed out while SSGI is disabled in HDRP Asset
- Fixed ability to override AlphaToMask FrameSetting while camera in deferred lit shader mode
- Fixed Missing lighting quality settings for SSGI (case 1312067).
- Fixed HDRP material being constantly dirty.
- Fixed wizard checking FrameSettings not in HDRP Default Settings
- Fixed error when opening the default composition graph in the Graphics Compositor (case 1318933).
- Fixed gizmo rendering when wireframe mode is selected.
- Fixed issue in path tracing, where objects would cast shadows even if not present in the path traced layers (case 1318857).
- Fixed SRP batcher not compatible with Decal (case 1311586)
- Fixed wrong color buffer being bound to pre refraction custom passes.
- Fixed issue in Probe Reference Volume authoring component triggering an asset reload on all operations.
- Fixed grey screen on playstation platform when histogram exposure is enabled but the curve mapping is not used.
- Fixed HDRPAsset loosing its reference to the ray tracing resources when clicking on a different quality level that doesn't have ray tracing (case 1320304).
- Fixed SRP batcher not compatible with Decal (case 1311586).
- Fixed error message when having MSAA and Screen Space Shadows (case 1318698).
- Fixed Nans happening when the history render target is bigger than the current viewport (case 1321139).
- Fixed Tube and Disc lights mode selection (case 1317776)
- Fixed preview camera updating the skybox material triggering GI baking (case 1314361/1314373).
- The default LookDev volume profile is now copied and referened in the Asset folder instead of the package folder.

### Changed
- Changed Window/Render Pipeline/HD Render Pipeline Wizard to Window/Rendering/HDRP Wizard
- Removed the material pass probe volumes evaluation mode.
- Changed GameObject/Rendering/Density Volume to GameObject/Rendering/Local Volumetric Fog
- Changed GameObject/Volume/Sky and Fog Volume to GameObject/Volume/Sky and Fog Global Volume
- Move the Decal Gizmo Color initialization to preferences
- Unifying the history validation pass so that it is only done once for the whole frame and not per effect.
- Moved Edit/Render Pipeline/HD Render Pipeline/Render Selected Camera to log Exr to Edit/Rendering/Render Selected HDRP Camera to log Exr
- Moved Edit/Render Pipeline/HD Render Pipeline/Export Sky to Image to Edit/Rendering/Export HDRP Sky to Image
- Moved Edit/Render Pipeline/HD Render Pipeline/Check Scene Content for Ray Tracing to Edit/Rendering/Check Scene Content for HDRP Ray Tracing
- Moved Edit/Render Pipeline/HD Render Pipeline/Upgrade from Builtin pipeline/Upgrade Project Materials to High Definition Materials to Edit/Rendering/Materials/Convert All Built-in Materials to HDRP"
- Moved Edit/Render Pipeline/HD Render Pipeline/Upgrade from Builtin pipeline/Upgrade Selected Materials to High Definition Materials to Edit/Rendering/Materials/Convert Selected Built-in Materials to HDRP
- Moved Edit/Render Pipeline/HD Render Pipeline/Upgrade from Builtin pipeline/Upgrade Scene Terrains to High Definition Terrains to Edit/Rendering/Materials/Convert Scene Terrains to HDRP Terrains
- Updated the tooltip for the Decal Angle Fade property (requires to enable Decal Layers in both HDRP asset and Frame settings) (case 1308048).
- The RTAO's history is now discarded if the occlusion caster was moving (case 1303418).
- Change Asset/Create/Shader/HD Render Pipeline/Decal Shader Graph to Asset/Create/Shader Graph/HDRP/Decal Shader Graph
- Change Asset/Create/Shader/HD Render Pipeline/Eye Shader Graph to Asset/Create/Shader Graph/HDRP/Eye Shader Graph
- Change Asset/Create/Shader/HD Render Pipeline/Fabric Shader Graph to Asset/Create/Shader Graph/HDRP/Decal Fabric Shader Graph
- Change Asset/Create/Shader/HD Render Pipeline/Eye Shader Graph to Asset/Create/Shader Graph/HDRP/Hair Shader Graph
- Change Asset/Create/Shader/HD Render Pipeline/Lit Shader Graph to Asset/Create/Shader Graph/HDRP/Lit
- Change Asset/Create/Shader/HD Render Pipeline/StackLit Shader Graph to Asset/Create/Shader Graph/HDRP/StackLit Shader GraphShader Graph
- Change Asset/Create/Shader/HD Render Pipeline/Unlit Shader Graph to Asset/Create/Shader Graph/HDRP/Unlit Shader Graph
- Change Asset/Create/Shader/HD Render Pipeline/Custom FullScreen Pass to Asset/Create/Shader/HDRP Custom FullScreen Pass
- Change Asset/Create/Shader/HD Render Pipeline/Custom Renderers Pass to Asset/Create/Shader/HDRP Custom Renderers Pass
- Change Asset/Create/Shader/HD Render Pipeline/Post Process Pass to Asset/Create/Shader/HDRP Post Process
- Change Assets/Create/Rendering/High Definition Render Pipeline Asset to Assets/Create/Rendering/HDRP Asset
- Change Assets/Create/Rendering/Diffusion Profile to Assets/Create/Rendering/HDRP Diffusion Profile
- Change Assets/Create/Rendering/C# Custom Pass to Assets/Create/Rendering/HDRP C# Custom Pass
- Change Assets/Create/Rendering/C# Post Process Volume to Assets/Create/Rendering/HDRP C# Post Process Volume
- Change labels about scroll direction and cloud type.
- Change the handling of additional properties to base class
- Improved shadow cascade GUI drawing with pixel perfect, hover and focus functionalities.
- Improving the screen space global illumination.
- ClearFlag.Depth does not implicitely clear stencil anymore. ClearFlag.Stencil added.
- Improved the Camera Inspector, new sections and better grouping of fields
- Moving MaterialHeaderScopes to Core
- Changed resolution (to match the render buffer) of the sky used for camera misses in Path Tracing. (case 1304114).
- Tidy up of platform abstraction code for shader optimization.
- Display a warning help box when decal atlas is out of size.
- Moved the HDRP render graph debug panel content to the Rendering debug panel.
- Changed Path Tracing's maximum intensity from clamped (0 to 100) to positive value (case 1310514).
- Avoid unnecessary RenderGraphBuilder.ReadTexture in the "Set Final Target" pass
- Change Allow dynamic resolution from Rendering to Output on the Camera Inspector
- Change Link FOV to Physical Camera to Physical Camera, and show and hide everything on the Projection Section
- Change FOV Axis to Field of View Axis
- Density Volumes can now take a 3D RenderTexture as mask, the mask can use RGBA format for RGB fog.
- Decreased the minimal Fog Distance value in the Density Volume to 0.05.
- Virtual Texturing Resolver now performs RTHandle resize logic in HDRP instead of in core Unity
<<<<<<< HEAD
- Improved physically based Depth of Field with better near defocus blur quality.
=======
- Cached the base types of Volume Manager to improve memory and cpu usage.
- Changed Density Volume for Local Volumetric Fog
- HDRP Global Settings are now saved into their own asset (HDRenderPipelineGlobalSettings) and HDRenderPipeline's default asset refers to this new asset.
>>>>>>> 1c1482a8

## [11.0.0] - 2020-10-21

### Added
- Added a new API to bake HDRP probes from C# (case 1276360)
- Added support for pre-exposure for planar reflections.
- Added support for nested volume components to volume system.
- Added a cameraCullingResult field in Custom Pass Context to give access to both custom pass and camera culling result.
- Added a toggle to allow to include or exclude smooth surfaces from ray traced reflection denoising.
- Added support for raytracing for AxF material
- Added rasterized area light shadows for AxF material
- Added a cloud system and the CloudLayer volume override.
- Added per-stage shader keywords.

### Fixed
- Fixed probe volumes debug views.
- Fixed ShaderGraph Decal material not showing exposed properties.
- Fixed couple samplers that had the wrong name in raytracing code
- VFX: Fixed LPPV with lit particles in deferred (case 1293608)
- Fixed the default background color for previews to use the original color.
- Fixed compilation issues on platforms that don't support XR.
- Fixed issue with compute shader stripping for probe volumes variants.
- Fixed issue with an empty index buffer not being released.
- Fixed issue when debug full screen 'Transparent Screen Space Reflection' do not take in consideration debug exposure

### Changed
- Removed the material pass probe volumes evaluation mode.
- Volume parameter of type Cubemap can now accept Cubemap render textures and custom render textures.
- Removed the superior clamping value for the recursive rendering max ray length.
- Removed the superior clamping value for the ray tracing light cluster size.
- Removed the readonly keyword on the cullingResults of the CustomPassContext to allow users to overwrite.
- The DrawRenderers function of CustomPassUtils class now takes a sortingCriteria in parameter.
- When in half res, RTR denoising is executed at half resolution and the upscale happens at the end.
- Removed the upscale radius from the RTR.

## [10.3.0] - 2020-12-01

### Added
- Added a slider to control the fallback value of the directional shadow when the cascade have no coverage.
- Added light unit slider for automatic and automatic histrogram exposure limits.
- Added View Bias for mesh decals.
- Added support for the PlayStation 5 platform.

### Fixed
- Fixed computation of geometric normal in path tracing (case 1293029).
- Fixed issues with path-traced volumetric scattering (cases 1295222, 1295234).
- Fixed issue with faulty shadow transition when view is close to an object under some aspect ratio conditions
- Fixed issue where some ShaderGraph generated shaders were not SRP compatible because of UnityPerMaterial cbuffer layout mismatches [1292501] (https://issuetracker.unity3d.com/issues/a2-some-translucent-plus-alphaclipping-shadergraphs-are-not-srp-batcher-compatible)
- Fixed issues with path-traced volumetric scattering (cases 1295222, 1295234)
- Fixed Rendergraph issue with virtual texturing and debug mode while in forward.
- Fixed wrong coat normal space in shader graph
- Fixed NullPointerException when baking probes from the lighting window (case 1289680)
- Fixed volumetric fog with XR single-pass rendering.
- Fixed issues with first frame rendering when RenderGraph is used (auto exposure, AO)
- Fixed AOV api in render graph (case 1296605)
- Fixed a small discrepancy in the marker placement in light intensity sliders (case 1299750)
- Fixed issue with VT resolve pass rendergraph errors when opaque and transparent are disabled in frame settings.
- Fixed a bug in the sphere-aabb light cluster (case 1294767).
- Fixed issue when submitting SRPContext during EndCameraRendering.
- Fixed baked light being included into the ray tracing light cluster (case 1296203).
- Fixed enums UI for the shadergraph nodes.
- Fixed ShaderGraph stack blocks appearing when opening the settings in Hair and Eye ShaderGraphs.
- Fixed white screen when undoing in the editor.
- Fixed display of LOD Bias and maximum level in frame settings when using Quality Levels
- Fixed an issue when trying to open a look dev env library when Look Dev is not supported.
- Fixed shader graph not supporting indirectdxr multibounce (case 1294694).
- Fixed the planar depth texture not being properly created and rendered to (case 1299617).
- Fixed C# 8 compilation issue with turning on nullable checks (case 1300167)
- Fixed affects AO for deacl materials.
- Fixed case where material keywords would not get setup before usage.
- Fixed an issue with material using distortion from ShaderGraph init after Material creation (case 1294026)
- Fixed Clearcoat on Stacklit or Lit breaks when URP is imported into the project (case 1297806)
- VFX : Debug material view were rendering pink for albedo. (case 1290752)
- Fixed XR depth copy when using MSAA.
- Fixed GC allocations from XR occlusion mesh when using multipass.
- Fixed an issue with the frame count management for the volumetric fog (case 1299251).
- Fixed an issue with half res ssgi upscale.
- Fixed timing issues with accumulation motion blur
- Fixed register spilling on  FXC in light list shaders.
- Fixed issue with shadow mask and area lights.
- Fixed an issue with the capture callback (now includes post processing results).
- Fixed decal draw order for ShaderGraph decal materials.
- Fixed StackLit ShaderGraph surface option property block to only display energy conserving specular color option for the specular parametrization (case 1257050)
- Fixed missing BeginCameraRendering call for custom render mode of a Camera.
- Fixed LayerMask editor for volume parameters.
- Fixed the condition on temporal accumulation in the reflection denoiser (case 1303504).
- Fixed box light attenuation.
- Fixed after post process custom pass scale issue when dynamic resolution is enabled (case 1299194).
- Fixed an issue with light intensity prefab override application not visible in the inspector (case 1299563).
- Fixed Undo/Redo instability of light temperature.
- Fixed label style in pbr sky editor.
- Fixed side effect on styles during compositor rendering.
- Fixed size and spacing of compositor info boxes (case 1305652).
- Fixed spacing of UI widgets in the Graphics Compositor (case 1305638).
- Fixed undo-redo on layered lit editor.
- Fixed tesselation culling, big triangles using lit tesselation shader would dissapear when camera is too close to them (case 1299116)
- Fixed issue with compositor related custom passes still active after disabling the compositor (case 1305330)
- Fixed regression in Wizard that not fix runtime ressource anymore (case 1287627)
- Fixed error in Depth Of Field near radius blur calculation (case 1306228).
- Fixed a reload bug when using objects from the scene in the lookdev (case 1300916).
- Fixed some render texture leaks.
- Fixed light gizmo showing shadow near plane when shadows are disabled.
- Fixed path tracing alpha channel support (case 1304187).
- Fixed shadow matte not working with ambient occlusion when MSAA is enabled
- Fixed issues with compositor's undo (cases 1305633, 1307170).
- VFX : Debug material view incorrect depth test. (case 1293291)
- Fixed wrong shader / properties assignement to materials created from 3DsMax 2021 Physical Material. (case 1293576)
- Fixed Emissive color property from Autodesk Interactive materials not editable in Inspector. (case 1307234)
- Fixed exception when changing the current render pipeline to from HDRP to universal (case 1306291).
- Fixed an issue in shadergraph when switch from a RenderingPass (case 1307653)
- Fixed LookDev environment library assignement after leaving playmode.
- Fixed a locale issue with the diffusion profile property values in ShaderGraph on PC where comma is the decimal separator.
- Fixed error in the RTHandle scale of Depth Of Field when TAA is enabled.
- Fixed Quality Level set to the last one of the list after a Build (case 1307450)
- Fixed XR depth copy (case 1286908).
- Fixed Warnings about "SceneIdMap" missing script in eye material sample scene

### Changed
- Now reflection probes cannot have SSAO, SSGI, SSR, ray tracing effects or volumetric reprojection.
- Rename HDRP sub menu in Assets/Create/Shader to HD Render Pipeline for consistency.
- Improved robustness of volumetric sampling in path tracing (case 1295187).
- Changed the message when the graphics device doesn't support ray tracing (case 1287355).
- When a Custom Pass Volume is disabled, the custom pass Cleanup() function is called, it allows to release resources when the volume isn't used anymore.
- Enable Reflector for Spotlight by default
- Changed the convergence time of ssgi to 16 frames and the preset value
- Changed the clamping approach for RTR and RTGI (in both perf and quality) to improve visual quality.
- Changed the warning message for ray traced area shadows (case 1303410).
- Disabled specular occlusion for what we consider medium and larger scale ao > 1.25 with a 25cm falloff interval.
- Change the source value for the ray tracing frame index iterator from m_FrameCount to the camera frame count (case 1301356).
- Removed backplate from rendering of lighting cubemap as it did not really work conceptually and caused artefacts.
- Transparent materials created by the Model Importer are set to not cast shadows. ( case 1295747)
- Change some light unit slider value ranges to better reflect the lighting scenario.
- Change the tooltip for color shadows and semi-transparent shadows (case 1307704).

## [10.2.1] - 2020-11-30

### Added
- Added a warning when trying to bake with static lighting being in an invalid state.

### Fixed
- Fixed stylesheet reloading for LookDev window and Wizard window.
- Fixed XR single-pass rendering with legacy shaders using unity_StereoWorldSpaceCameraPos.
- Fixed issue displaying wrong debug mode in runtime debug menu UI.
- Fixed useless editor repaint when using lod bias.
- Fixed multi-editing with new light intensity slider.
- Fixed issue with density volumes flickering when editing shape box.
- Fixed issue with image layers in the graphics compositor (case 1289936).
- Fixed issue with angle fading when rotating decal projector.
- Fixed issue with gameview repaint in the graphics compositor (case 1290622).
- Fixed some labels being clipped in the Render Graph Viewer
- Fixed issue when decal projector material is none.
- Fixed the sampling of the normal buffer in the the forward transparent pass.
- Fixed bloom prefiltering tooltip.
- Fixed NullReferenceException when loading multipel scene async
- Fixed missing alpha blend state properties in Axf shader and update default stencil properties
- Fixed normal buffer not bound to custom pass anymore.
- Fixed issues with camera management in the graphics compositor (cases 1292548, 1292549).
- Fixed an issue where a warning about the static sky not being ready was wrongly displayed.
- Fixed the clear coat not being handled properly for SSR and RTR (case 1291654).
- Fixed ghosting in RTGI and RTAO when denoising is enabled and the RTHandle size is not equal to the Viewport size (case 1291654).
- Fixed alpha output when atmospheric scattering is enabled.
- Fixed issue with TAA history sharpening when view is downsampled.
- Fixed lookdev movement.
- Fixed volume component tooltips using the same parameter name.
- Fixed issue with saving some quality settings in volume overrides  (case 1293747)
- Fixed NullReferenceException in HDRenderPipeline.UpgradeResourcesIfNeeded (case 1292524)
- Fixed SSGI texture allocation when not using the RenderGraph.
- Fixed NullReference Exception when setting Max Shadows On Screen to 0 in the HDRP asset.
- Fixed path tracing accumulation not being reset when changing to a different frame of an animation.
- Fixed issue with saving some quality settings in volume overrides  (case 1293747)

### Changed
- Volume Manager now always tests scene culling masks. This was required to fix hybrid workflow.
- Now the screen space shadow is only used if the analytic value is valid.
- Distance based roughness is disabled by default and have a control
- Changed the name from the Depth Buffer Thickness to Depth Tolerance for SSGI (case 1301352).

## [10.2.0] - 2020-10-19

### Added
- Added a rough distortion frame setting and and info box on distortion materials.
- Adding support of 4 channel tex coords for ray tracing (case 1265309).
- Added a help button on the volume component toolbar for documentation.
- Added range remapping to metallic property for Lit and Decal shaders.
- Exposed the API to access HDRP shader pass names.
- Added the status check of default camera frame settings in the DXR wizard.
- Added frame setting for Virtual Texturing.
- Added a fade distance for light influencing volumetric lighting.
- Adding an "Include For Ray Tracing" toggle on lights to allow the user to exclude them when ray tracing is enabled in the frame settings of a camera.
- Added fog volumetric scattering support for path tracing.
- Added new algorithm for SSR with temporal accumulation
- Added quality preset of the new volumetric fog parameters.
- Added missing documentation for unsupported SG RT nodes and light's include for raytracing attrbute.
- Added documentation for LODs not being supported by ray tracing.
- Added more options to control how the component of motion vectors coming from the camera transform will affect the motion blur with new clamping modes.
- Added anamorphism support for phsyical DoF, switched to blue noise sampling and fixed tiling artifacts.

### Fixed
- Fixed an issue where the Exposure Shader Graph node had clipped text. (case 1265057)
- Fixed an issue when rendering into texture where alpha would not default to 1.0 when using 11_11_10 color buffer in non-dev builds.
- Fixed issues with reordering and hiding graphics compositor layers (cases 1283903, 1285282, 1283886).
- Fixed the possibility to have a shader with a pre-refraction render queue and refraction enabled at the same time.
- Fixed a migration issue with the rendering queue in ShaderGraph when upgrading to 10.x;
- Fixed the object space matrices in shader graph for ray tracing.
- Changed the cornea refraction function to take a view dir in object space.
- Fixed upside down XR occlusion mesh.
- Fixed precision issue with the atmospheric fog.
- Fixed issue with TAA and no motion vectors.
- Fixed the stripping not working the terrain alphatest feature required for terrain holes (case 1205902).
- Fixed bounding box generation that resulted in incorrect light culling (case 3875925).
- VFX : Fix Emissive writing in Opaque Lit Output with PSSL platforms (case 273378).
- Fixed issue where pivot of DecalProjector was not aligned anymore on Transform position when manipulating the size of the projector from the Inspector.
- Fixed a null reference exception when creating a diffusion profile asset.
- Fixed the diffusion profile not being registered as a dependency of the ShaderGraph.
- Fixing exceptions in the console when putting the SSGI in low quality mode (render graph).
- Fixed NullRef Exception when decals are in the scene, no asset is set and HDRP wizard is run.
- Fixed issue with TAA causing bleeding of a view into another when multiple views are visible.
- Fix an issue that caused issues of usability of editor if a very high resolution is set by mistake and then reverted back to a smaller resolution.
- Fixed issue where Default Volume Profile Asset change in project settings was not added to the undo stack (case 1285268).
- Fixed undo after enabling compositor.
- Fixed the ray tracing shadow UI being displayed while it shouldn't (case 1286391).
- Fixed issues with physically-based DoF, improved speed and robustness
- Fixed a warning happening when putting the range of lights to 0.
- Fixed issue when null parameters in a volume component would spam null reference errors. Produce a warning instead.
- Fixed volument component creation via script.
- Fixed GC allocs in render graph.
- Fixed scene picking passes.
- Fixed broken ray tracing light cluster full screen debug.
- Fixed dead code causing error.
- Fixed issue when dragging slider in inspector for ProjectionDepth.
- Fixed issue when resizing Inspector window that make the DecalProjector editor flickers.
- Fixed issue in DecalProjector editor when the Inspector window have a too small width: the size appears on 2 lines but the editor not let place for the second one.
- Fixed issue (null reference in console) when selecting a DensityVolume with rectangle selection.
- Fixed issue when linking the field of view with the focal length in physical camera
- Fixed supported platform build and error message.
- Fixed exceptions occuring when selecting mulitple decal projectors without materials assigned (case 1283659).
- Fixed LookDev error message when pipeline is not loaded.
- Properly reject history when enabling seond denoiser for RTGI.
- Fixed an issue that could cause objects to not be rendered when using Vulkan API.
- Fixed issue with lookdev shadows looking wrong upon exiting playmode.
- Fixed temporary Editor freeze when selecting AOV output in graphics compositor (case 1288744).
- Fixed normal flip with double sided materials.
- Fixed shadow resolution settings level in the light explorer.
- Fixed the ShaderGraph being dirty after the first save.
- Fixed XR shadows culling
- Fixed Nans happening when upscaling the RTGI.
- Fixed the adjust weight operation not being done for the non-rendergraph pipeline.
- Fixed overlap with SSR Transparent default frame settings message on DXR Wizard.
- Fixed alpha channel in the stop NaNs and motion blur shaders.
- Fixed undo of duplicate environments in the look dev environment library.
- Fixed a ghosting issue with RTShadows (Sun, Point and Spot), RTAO and RTGI when the camera is moving fast.
- Fixed a SSGI denoiser bug for large scenes.
- Fixed a Nan issue with SSGI.
- Fixed an issue with IsFrontFace node in Shader Graph not working properly
- Fixed CustomPassUtils.RenderFrom* functions and CustomPassUtils.DisableSinglePassRendering struct in VR.
- Fixed custom pass markers not recorded when render graph was enabled.
- Fixed exceptions when unchecking "Big Tile Prepass" on the frame settings with render-graph.
- Fixed an issue causing errors in GenerateMaxZ when opaque objects or decals are disabled.
- Fixed an issue with Bake button of Reflection Probe when in custom mode
- Fixed exceptions related to the debug display settings when changing the default frame settings.
- Fixed picking for materials with depth offset.
- Fixed issue with exposure history being uninitialized on second frame.
- Fixed issue when changing FoV with the physical camera fold-out closed.
- Fixed some labels being clipped in the Render Graph Viewer

### Changed
- Combined occlusion meshes into one to reduce draw calls and state changes with XR single-pass.
- Claryfied doc for the LayeredLit material.
- Various improvements for the Volumetric Fog.
- Use draggable fields for float scalable settings
- Migrated the fabric & hair shadergraph samples directly into the renderpipeline resources.
- Removed green coloration of the UV on the DecalProjector gizmo.
- Removed _BLENDMODE_PRESERVE_SPECULAR_LIGHTING keyword from shaders.
- Now the DXR wizard displays the name of the target asset that needs to be changed.
- Standardized naming for the option regarding Transparent objects being able to receive Screen Space Reflections.
- Making the reflection and refractions of cubemaps distance based.
- Changed Receive SSR to also controls Receive SSGI on opaque objects.
- Improved the punctual light shadow rescale algorithm.
- Changed the names of some of the parameters for the Eye Utils SG Nodes.
- Restored frame setting for async compute of contact shadows.
- Removed the possibility to have MSAA (through the frame settings) when ray tracing is active.
- Range handles for decal projector angle fading.
- Smoother angle fading for decal projector.

## [10.1.0] - 2020-10-12

### Added
- Added an option to have only the metering mask displayed in the debug mode.
- Added a new mode to cluster visualization debug where users can see a slice instead of the cluster on opaque objects.
- Added ray traced reflection support for the render graph version of the pipeline.
- Added render graph support of RTAO and required denoisers.
- Added render graph support of RTGI.
- Added support of RTSSS and Recursive Rendering in the render graph mode.
- Added support of RT and screen space shadow for render graph.
- Added tooltips with the full name of the (graphics) compositor properties to properly show large names that otherwise are clipped by the UI (case 1263590)
- Added error message if a callback AOV allocation fail
- Added marker for all AOV request operation on GPU
- Added remapping options for Depth Pyramid debug view mode
- Added an option to support AOV shader at runtime in HDRP settings (case 1265070)
- Added support of SSGI in the render graph mode.
- Added option for 11-11-10 format for cube reflection probes.
- Added an optional check in the HDRP DXR Wizard to verify 64 bits target architecture
- Added option to display timing stats in the debug menu as an average over 1 second.
- Added a light unit slider to provide users more context when authoring physically based values.
- Added a way to check the normals through the material views.
- Added Simple mode to Earth Preset for PBR Sky
- Added the export of normals during the prepass for shadow matte for proper SSAO calculation.
- Added the usage of SSAO for shadow matte unlit shader graph.
- Added the support of input system V2
- Added a new volume component parameter to control the max ray length of directional lights(case 1279849).
- Added support for 'Pyramid' and 'Box' spot light shapes in path tracing.
- Added high quality prefiltering option for Bloom.
- Added support for camera relative ray tracing (and keeping non-camera relative ray tracing working)
- Added a rough refraction option on planar reflections.
- Added scalability settings for the planar reflection resolution.
- Added tests for AOV stacking and UI rendering in the graphics compositor.
- Added a new ray tracing only function that samples the specular part of the materials.
- Adding missing marker for ray tracing profiling (RaytracingDeferredLighting)
- Added the support of eye shader for ray tracing.
- Exposed Refraction Model to the material UI when using a Lit ShaderGraph.
- Added bounding sphere support to screen-space axis-aligned bounding box generation pass.

### Fixed
- Fixed several issues with physically-based DoF (TAA ghosting of the CoC buffer, smooth layer transitions, etc)
- Fixed GPU hang on D3D12 on xbox.
- Fixed game view artifacts on resizing when hardware dynamic resolution was enabled
- Fixed black line artifacts occurring when Lanczos upsampling was set for dynamic resolution
- Fixed Amplitude -> Min/Max parametrization conversion
- Fixed CoatMask block appearing when creating lit master node (case 1264632)
- Fixed issue with SceneEV100 debug mode indicator when rescaling the window.
- Fixed issue with PCSS filter being wrong on first frame.
- Fixed issue with emissive mesh for area light not appearing in playmode if Reload Scene option is disabled in Enter Playmode Settings.
- Fixed issue when Reflection Probes are set to OnEnable and are never rendered if the probe is enabled when the camera is farther than the probe fade distance.
- Fixed issue with sun icon being clipped in the look dev window.
- Fixed error about layers when disabling emissive mesh for area lights.
- Fixed issue when the user deletes the composition graph or .asset in runtime (case 1263319)
- Fixed assertion failure when changing resolution to compositor layers after using AOVs (case 1265023)
- Fixed flickering layers in graphics compositor (case 1264552)
- Fixed issue causing the editor field not updating the disc area light radius.
- Fixed issues that lead to cookie atlas to be updated every frame even if cached data was valid.
- Fixed an issue where world space UI was not emitted for reflection cameras in HDRP
- Fixed an issue with cookie texture atlas that would cause realtime textures to always update in the atlas even when the content did not change.
- Fixed an issue where only one of the two lookdev views would update when changing the default lookdev volume profile.
- Fixed a bug related to light cluster invalidation.
- Fixed shader warning in DofGather (case 1272931)
- Fixed AOV export of depth buffer which now correctly export linear depth (case 1265001)
- Fixed issue that caused the decal atlas to not be updated upon changing of the decal textures content.
- Fixed "Screen position out of view frustum" error when camera is at exactly the planar reflection probe location.
- Fixed Amplitude -> Min/Max parametrization conversion
- Fixed issue that allocated a small cookie for normal spot lights.
- Fixed issue when undoing a change in diffuse profile list after deleting the volume profile.
- Fixed custom pass re-ordering and removing.
- Fixed TAA issue and hardware dynamic resolution.
- Fixed a static lighting flickering issue caused by having an active planar probe in the scene while rendering inspector preview.
- Fixed an issue where even when set to OnDemand, the sky lighting would still be updated when changing sky parameters.
- Fixed an error message trigerred when a mesh has more than 32 sub-meshes (case 1274508).
- Fixed RTGI getting noisy for grazying angle geometry (case 1266462).
- Fixed an issue with TAA history management on pssl.
- Fixed the global illumination volume override having an unwanted advanced mode (case 1270459).
- Fixed screen space shadow option displayed on directional shadows while they shouldn't (case 1270537).
- Fixed the handling of undo and redo actions in the graphics compositor (cases 1268149, 1266212, 1265028)
- Fixed issue with composition graphs that include virtual textures, cubemaps and other non-2D textures (cases 1263347, 1265638).
- Fixed issues when selecting a new composition graph or setting it to None (cases 1263350, 1266202)
- Fixed ArgumentNullException when saving shader graphs after removing the compositor from the scene (case 1268658)
- Fixed issue with updating the compositor output when not in play mode (case 1266216)
- Fixed warning with area mesh (case 1268379)
- Fixed issue with diffusion profile not being updated upon reset of the editor.
- Fixed an issue that lead to corrupted refraction in some scenarios on xbox.
- Fixed for light loop scalarization not happening.
- Fixed issue with stencil not being set in rendergraph mode.
- Fixed for post process being overridable in reflection probes even though it is not supported.
- Fixed RTGI in performance mode when light layers are enabled on the asset.
- Fixed SSS materials appearing black in matcap mode.
- Fixed a collision in the interaction of RTR and RTGI.
- Fix for lookdev toggling renderers that are set to non editable or are hidden in the inspector.
- Fixed issue with mipmap debug mode not properly resetting full screen mode (and viceversa).
- Added unsupported message when using tile debug mode with MSAA.
- Fixed SSGI compilation issues on PS4.
- Fixed "Screen position out of view frustum" error when camera is on exactly the planar reflection probe plane.
- Workaround issue that caused objects using eye shader to not be rendered on xbox.
- Fixed GC allocation when using XR single-pass test mode.
- Fixed text in cascades shadow split being truncated.
- Fixed rendering of custom passes in the Custom Pass Volume inspector
- Force probe to render again if first time was during async shader compilation to avoid having cyan objects.
- Fixed for lookdev library field not being refreshed upon opening a library from the environment library inspector.
- Fixed serialization issue with matcap scale intensity.
- Close Add Override popup of Volume Inspector when the popup looses focus (case 1258571)
- Light quality setting for contact shadow set to on for High quality by default.
- Fixed an exception thrown when closing the look dev because there is no active SRP anymore.
- Fixed alignment of framesettings in HDRP Default Settings
- Fixed an exception thrown when closing the look dev because there is no active SRP anymore.
- Fixed an issue where entering playmode would close the LookDev window.
- Fixed issue with rendergraph on console failing on SSS pass.
- Fixed Cutoff not working properly with ray tracing shaders default and SG (case 1261292).
- Fixed shader compilation issue with Hair shader and debug display mode
- Fixed cubemap static preview not updated when the asset is imported.
- Fixed wizard DXR setup on non-DXR compatible devices.
- Fixed Custom Post Processes affecting preview cameras.
- Fixed issue with lens distortion breaking rendering.
- Fixed save popup appearing twice due to HDRP wizard.
- Fixed error when changing planar probe resolution.
- Fixed the dependecy of FrameSettings (MSAA, ClearGBuffer, DepthPrepassWithDeferred) (case 1277620).
- Fixed the usage of GUIEnable for volume components (case 1280018).
- Fixed the diffusion profile becoming invalid when hitting the reset (case 1269462).
- Fixed issue with MSAA resolve killing the alpha channel.
- Fixed a warning in materialevalulation
- Fixed an error when building the player.
- Fixed issue with box light not visible if range is below one and range attenuation is off.
- Fixed an issue that caused a null reference when deleting camera component in a prefab. (case 1244430)
- Fixed issue with bloom showing a thin black line after rescaling window.
- Fixed rendergraph motion vector resolve.
- Fixed the Ray-Tracing related Debug Display not working in render graph mode.
- Fix nan in pbr sky
- Fixed Light skin not properly applied on the LookDev when switching from Dark Skin (case 1278802)
- Fixed accumulation on DX11
- Fixed issue with screen space UI not drawing on the graphics compositor (case 1279272).
- Fixed error Maximum allowed thread group count is 65535 when resolution is very high.
- LOD meshes are now properly stripped based on the maximum lod value parameters contained in the HDRP asset.
- Fixed an inconsistency in the LOD group UI where LOD bias was not the right one.
- Fixed outlines in transitions between post-processed and plain regions in the graphics compositor (case 1278775).
- Fix decal being applied twice with LOD Crossfade.
- Fixed camera stacking for AOVs in the graphics compositor (case 1273223).
- Fixed backface selection on some shader not ignore correctly.
- Disable quad overdraw on ps4.
- Fixed error when resizing the graphics compositor's output and when re-adding a compositor in the scene
- Fixed issues with bloom, alpha and HDR layers in the compositor (case 1272621).
- Fixed alpha not having TAA applied to it.
- Fix issue with alpha output in forward.
- Fix compilation issue on Vulkan for shaders using high quality shadows in XR mode.
- Fixed wrong error message when fixing DXR resources from Wizard.
- Fixed compilation error of quad overdraw with double sided materials
- Fixed screen corruption on xbox when using TAA and Motion Blur with rendergraph.
- Fixed UX issue in the graphics compositor related to clear depth and the defaults for new layers, add better tooltips and fix minor bugs (case 1283904)
- Fixed scene visibility not working for custom pass volumes.
- Fixed issue with several override entries in the runtime debug menu.
- Fixed issue with rendergraph failing to execute every 30 minutes.
- Fixed Lit ShaderGraph surface option property block to only display transmission and energy conserving specular color options for their proper material mode (case 1257050)
- Fixed nan in reflection probe when volumetric fog filtering is enabled, causing the whole probe to be invalid.
- Fixed Debug Color pixel became grey
- Fixed TAA flickering on the very edge of screen.
- Fixed profiling scope for quality RTGI.
- Fixed the denoising and multi-sample not being used for smooth multibounce RTReflections.
- Fixed issue where multiple cameras would cause GC each frame.
- Fixed after post process rendering pass options not showing for unlit ShaderGraphs.
- Fixed null reference in the Undo callback of the graphics compositor
- Fixed cullmode for SceneSelectionPass.
- Fixed issue that caused non-static object to not render at times in OnEnable reflection probes.
- Baked reflection probes now correctly use static sky for ambient lighting.

### Changed
- Preparation pass for RTSSShadows to be supported by render graph.
- Add tooltips with the full name of the (graphics) compositor properties to properly show large names that otherwise are clipped by the UI (case 1263590)
- Composition profile .asset files cannot be manually edited/reset by users (to avoid breaking things - case 1265631)
- Preparation pass for RTSSShadows to be supported by render graph.
- Changed the way the ray tracing property is displayed on the material (QOL 1265297).
- Exposed lens attenuation mode in default settings and remove it as a debug mode.
- Composition layers without any sub layers are now cleared to black to avoid confusion (case 1265061).
- Slight reduction of VGPR used by area light code.
- Changed thread group size for contact shadows (save 1.1ms on PS4)
- Make sure distortion stencil test happens before pixel shader is run.
- Small optimization that allows to skip motion vector prepping when the whole wave as velocity of 0.
- Improved performance to avoid generating coarse stencil buffer when not needed.
- Remove HTile generation for decals (faster without).
- Improving SSGI Filtering and fixing a blend issue with RTGI.
- Changed the Trackball UI so that it allows explicit numeric values.
- Reduce the G-buffer footprint of anisotropic materials
- Moved SSGI out of preview.
- Skip an unneeded depth buffer copy on consoles.
- Replaced the Density Volume Texture Tool with the new 3D Texture Importer.
- Rename Raytracing Node to Raytracing Quality Keyword and rename high and low inputs as default and raytraced. All raytracing effects now use the raytraced mode but path tracing.
- Moved diffusion profile list to the HDRP default settings panel.
- Skip biquadratic resampling of vbuffer when volumetric fog filtering is enabled.
- Optimized Grain and sRGB Dithering.
- On platforms that allow it skip the first mip of the depth pyramid and compute it alongside the depth buffer used for low res transparents.
- When trying to install the local configuration package, if another one is already present the user is now asked whether they want to keep it or not.
- Improved MSAA color resolve to fix issues when very bright and very dark samples are resolved together.
- Improve performance of GPU light AABB generation
- Removed the max clamp value for the RTR, RTAO and RTGI's ray length (case 1279849).
- Meshes assigned with a decal material are not visible anymore in ray-tracing or path-tracing.
- Removed BLEND shader keywords.
- Remove a rendergraph debug option to clear resources on release from UI.
- added SV_PrimitiveID in the VaryingMesh structure for fulldebugscreenpass as well as primitiveID in FragInputs
- Changed which local frame is used for multi-bounce RTReflections.
- Move System Generated Values semantics out of VaryingsMesh structure.
- Other forms of FSAA are silently deactivated, when path tracing is on.
- Removed XRSystemTests. The GC verification is now done during playmode tests (case 1285012).
- SSR now uses the pre-refraction color pyramid.
- Various improvements for the Volumetric Fog.
- Optimizations for volumetric fog.

## [10.0.0] - 2019-06-10

### Added
- Ray tracing support for VR single-pass
- Added sharpen filter shader parameter and UI for TemporalAA to control image quality instead of hardcoded value
- Added frame settings option for custom post process and custom passes as well as custom color buffer format option.
- Add check in wizard on SRP Batcher enabled.
- Added default implementations of OnPreprocessMaterialDescription for FBX, Obj, Sketchup and 3DS file formats.
- Added custom pass fade radius
- Added after post process injection point for custom passes
- Added basic alpha compositing support - Alpha is available afterpostprocess when using FP16 buffer format.
- Added falloff distance on Reflection Probe and Planar Reflection Probe
- Added Backplate projection from the HDRISky
- Added Shadow Matte in UnlitMasterNode, which only received shadow without lighting
- Added hability to name LightLayers in HDRenderPipelineAsset
- Added a range compression factor for Reflection Probe and Planar Reflection Probe to avoid saturation of colors.
- Added path tracing support for directional, point and spot lights, as well as emission from Lit and Unlit.
- Added non temporal version of SSAO.
- Added more detailed ray tracing stats in the debug window
- Added Disc area light (bake only)
- Added a warning in the material UI to prevent transparent + subsurface-scattering combination.
- Added XR single-pass setting into HDRP asset
- Added a penumbra tint option for lights
- Added support for depth copy with XR SDK
- Added debug setting to Render Pipeline Debug Window to list the active XR views
- Added an option to filter the result of the volumetric lighting (off by default).
- Added a transmission multiplier for directional lights
- Added XR single-pass test mode to Render Pipeline Debug Window
- Added debug setting to Render Pipeline Window to list the active XR views
- Added a new refraction mode for the Lit shader (thin). Which is a box refraction with small thickness values
- Added the code to support Barn Doors for Area Lights based on a shaderconfig option.
- Added HDRPCameraBinder property binder for Visual Effect Graph
- Added "Celestial Body" controls to the Directional Light
- Added new parameters to the Physically Based Sky
- Added Reflections to the DXR Wizard
- Added the possibility to have ray traced colored and semi-transparent shadows on directional lights.
- Added a check in the custom post process template to throw an error if the default shader is not found.
- Exposed the debug overlay ratio in the debug menu.
- Added a separate frame settings for tonemapping alongside color grading.
- Added the receive fog option in the material UI for ShaderGraphs.
- Added a public virtual bool in the custom post processes API to specify if a post processes should be executed in the scene view.
- Added a menu option that checks scene issues with ray tracing. Also removed the previously existing warning at runtime.
- Added Contrast Adaptive Sharpen (CAS) Upscaling effect.
- Added APIs to update probe settings at runtime.
- Added documentation for the rayTracingSupported method in HDRP
- Added user-selectable format for the post processing passes.
- Added support for alpha channel in some post-processing passes (DoF, TAA, Uber).
- Added warnings in FrameSettings inspector when using DXR and atempting to use Asynchronous Execution.
- Exposed Stencil bits that can be used by the user.
- Added history rejection based on velocity of intersected objects for directional, point and spot lights.
- Added a affectsVolumetric field to the HDAdditionalLightData API to know if light affects volumetric fog.
- Add OS and Hardware check in the Wizard fixes for DXR.
- Added option to exclude camera motion from motion blur.
- Added semi-transparent shadows for point and spot lights.
- Added support for semi-transparent shadow for unlit shader and unlit shader graph.
- Added the alpha clip enabled toggle to the material UI for all HDRP shader graphs.
- Added Material Samples to explain how to use the lit shader features
- Added an initial implementation of ray traced sub surface scattering
- Added AssetPostprocessors and Shadergraphs to handle Arnold Standard Surface and 3DsMax Physical material import from FBX.
- Added support for Smoothness Fade start work when enabling ray traced reflections.
- Added Contact shadow, Micro shadows and Screen space refraction API documentation.
- Added script documentation for SSR, SSAO (ray tracing), GI, Light Cluster, RayTracingSettings, Ray Counters, etc.
- Added path tracing support for refraction and internal reflections.
- Added support for Thin Refraction Model and Lit's Clear Coat in Path Tracing.
- Added the Tint parameter to Sky Colored Fog.
- Added of Screen Space Reflections for Transparent materials
- Added a fallback for ray traced area light shadows in case the material is forward or the lit mode is forward.
- Added a new debug mode for light layers.
- Added an "enable" toggle to the SSR volume component.
- Added support for anisotropic specular lobes in path tracing.
- Added support for alpha clipping in path tracing.
- Added support for light cookies in path tracing.
- Added support for transparent shadows in path tracing.
- Added support for iridescence in path tracing.
- Added support for background color in path tracing.
- Added a path tracing test to the test suite.
- Added a warning and workaround instructions that appear when you enable XR single-pass after the first frame with the XR SDK.
- Added the exposure sliders to the planar reflection probe preview
- Added support for subsurface scattering in path tracing.
- Added a new mode that improves the filtering of ray traced shadows (directional, point and spot) based on the distance to the occluder.
- Added support of cookie baking and add support on Disc light.
- Added support for fog attenuation in path tracing.
- Added a new debug panel for volumes
- Added XR setting to control camera jitter for temporal effects
- Added an error message in the DrawRenderers custom pass when rendering opaque objects with an HDRP asset in DeferredOnly mode.
- Added API to enable proper recording of path traced scenes (with the Unity recorder or other tools).
- Added support for fog in Recursive rendering, ray traced reflections and ray traced indirect diffuse.
- Added an alpha blend option for recursive rendering
- Added support for stack lit for ray tracing effects.
- Added support for hair for ray tracing effects.
- Added support for alpha to coverage for HDRP shaders and shader graph
- Added support for Quality Levels to Subsurface Scattering.
- Added option to disable XR rendering on the camera settings.
- Added support for specular AA from geometric curvature in AxF
- Added support for baked AO (no input for now) in AxF
- Added an info box to warn about depth test artifacts when rendering object twice in custom passes with MSAA.
- Added a frame setting for alpha to mask.
- Added support for custom passes in the AOV API
- Added Light decomposition lighting debugging modes and support in AOV
- Added exposure compensation to Fixed exposure mode
- Added support for rasterized area light shadows in StackLit
- Added support for texture-weighted automatic exposure
- Added support for POM for emissive map
- Added alpha channel support in motion blur pass.
- Added the HDRP Compositor Tool (in Preview).
- Added a ray tracing mode option in the HDRP asset that allows to override and shader stripping.
- Added support for arbitrary resolution scaling of Volumetric Lighting to the Fog volume component.
- Added range attenuation for box-shaped spotlights.
- Added scenes for hair and fabric and decals with material samples
- Added fabric materials and textures
- Added information for fabric materials in fabric scene
- Added a DisplayInfo attribute to specify a name override and a display order for Volume Component fields (used only in default inspector for now).
- Added Min distance to contact shadows.
- Added support for Depth of Field in path tracing (by sampling the lens aperture).
- Added an API in HDRP to override the camera within the rendering of a frame (mainly for custom pass).
- Added a function (HDRenderPipeline.ResetRTHandleReferenceSize) to reset the reference size of RTHandle systems.
- Added support for AxF measurements importing into texture resources tilings.
- Added Layer parameter on Area Light to modify Layer of generated Emissive Mesh
- Added a flow map parameter to HDRI Sky
- Implemented ray traced reflections for transparent objects.
- Add a new parameter to control reflections in recursive rendering.
- Added an initial version of SSGI.
- Added Virtual Texturing cache settings to control the size of the Streaming Virtual Texturing caches.
- Added back-compatibility with builtin stereo matrices.
- Added CustomPassUtils API to simplify Blur, Copy and DrawRenderers custom passes.
- Added Histogram guided automatic exposure.
- Added few exposure debug modes.
- Added support for multiple path-traced views at once (e.g., scene and game views).
- Added support for 3DsMax's 2021 Simplified Physical Material from FBX files in the Model Importer.
- Added custom target mid grey for auto exposure.
- Added CustomPassUtils API to simplify Blur, Copy and DrawRenderers custom passes.
- Added an API in HDRP to override the camera within the rendering of a frame (mainly for custom pass).
- Added more custom pass API functions, mainly to render objects from another camera.
- Added support for transparent Unlit in path tracing.
- Added a minimal lit used for RTGI in peformance mode.
- Added procedural metering mask that can follow an object
- Added presets quality settings for RTAO and RTGI.
- Added an override for the shadow culling that allows better directional shadow maps in ray tracing effects (RTR, RTGI, RTSSS and RR).
- Added a Cloud Layer volume override.
- Added Fast Memory support for platform that support it.
- Added CPU and GPU timings for ray tracing effects.
- Added support to combine RTSSS and RTGI (1248733).
- Added IES Profile support for Point, Spot and Rectangular-Area lights
- Added support for multiple mapping modes in AxF.
- Add support of lightlayers on indirect lighting controller
- Added compute shader stripping.
- Added Cull Mode option for opaque materials and ShaderGraphs.
- Added scene view exposure override.
- Added support for exposure curve remapping for min/max limits.
- Added presets for ray traced reflections.
- Added final image histogram debug view (both luminance and RGB).
- Added an example texture and rotation to the Cloud Layer volume override.
- Added an option to extend the camera culling for skinned mesh animation in ray tracing effects (1258547).
- Added decal layer system similar to light layer. Mesh will receive a decal when both decal layer mask matches.
- Added shader graph nodes for rendering a complex eye shader.
- Added more controls to contact shadows and increased quality in some parts.
- Added a physically based option in DoF volume.
- Added API to check if a Camera, Light or ReflectionProbe is compatible with HDRP.
- Added path tracing test scene for normal mapping.
- Added missing API documentation.
- Remove CloudLayer
- Added quad overdraw and vertex density debug modes.

### Fixed
- fix when saved HDWizard window tab index out of range (1260273)
- Fix when rescale probe all direction below zero (1219246)
- Update documentation of HDRISky-Backplate, precise how to have Ambient Occlusion on the Backplate
- Sorting, undo, labels, layout in the Lighting Explorer.
- Fixed sky settings and materials in Shader Graph Samples package
- Fix/workaround a probable graphics driver bug in the GTAO shader.
- Fixed Hair and PBR shader graphs double sided modes
- Fixed an issue where updating an HDRP asset in the Quality setting panel would not recreate the pipeline.
- Fixed issue with point lights being considered even when occupying less than a pixel on screen (case 1183196)
- Fix a potential NaN source with iridescence (case 1183216)
- Fixed issue of spotlight breaking when minimizing the cone angle via the gizmo (case 1178279)
- Fixed issue that caused decals not to modify the roughness in the normal buffer, causing SSR to not behave correctly (case 1178336)
- Fixed lit transparent refraction with XR single-pass rendering
- Removed extra jitter for TemporalAA in VR
- Fixed ShaderGraph time in main preview
- Fixed issue on some UI elements in HDRP asset not expanding when clicking the arrow (case 1178369)
- Fixed alpha blending in custom post process
- Fixed the modification of the _AlphaCutoff property in the material UI when exposed with a ShaderGraph parameter.
- Fixed HDRP test `1218_Lit_DiffusionProfiles` on Vulkan.
- Fixed an issue where building a player in non-dev mode would generate render target error logs every frame
- Fixed crash when upgrading version of HDRP
- Fixed rendering issues with material previews
- Fixed NPE when using light module in Shuriken particle systems (1173348).
- Refresh cached shadow on editor changes
- Fixed light supported units caching (1182266)
- Fixed an issue where SSAO (that needs temporal reprojection) was still being rendered when Motion Vectors were not available (case 1184998)
- Fixed a nullref when modifying the height parameters inside the layered lit shader UI.
- Fixed Decal gizmo that become white after exiting play mode
- Fixed Decal pivot position to behave like a spotlight
- Fixed an issue where using the LightingOverrideMask would break sky reflection for regular cameras
- Fix DebugMenu FrameSettingsHistory persistency on close
- Fix DensityVolume, ReflectionProbe aned PlanarReflectionProbe advancedControl display
- Fix DXR scene serialization in wizard
- Fixed an issue where Previews would reallocate History Buffers every frame
- Fixed the SetLightLayer function in HDAdditionalLightData setting the wrong light layer
- Fix error first time a preview is created for planar
- Fixed an issue where SSR would use an incorrect roughness value on ForwardOnly (StackLit, AxF, Fabric, etc.) materials when the pipeline is configured to also allow deferred Lit.
- Fixed issues with light explorer (cases 1183468, 1183269)
- Fix dot colors in LayeredLit material inspector
- Fix undo not resetting all value when undoing the material affectation in LayerLit material
- Fix for issue that caused gizmos to render in render textures (case 1174395)
- Fixed the light emissive mesh not updated when the light was disabled/enabled
- Fixed light and shadow layer sync when setting the HDAdditionalLightData.lightlayersMask property
- Fixed a nullref when a custom post process component that was in the HDRP PP list is removed from the project
- Fixed issue that prevented decals from modifying specular occlusion (case 1178272).
- Fixed exposure of volumetric reprojection
- Fixed multi selection support for Scalable Settings in lights
- Fixed font shaders in test projects for VR by using a Shader Graph version
- Fixed refresh of baked cubemap by incrementing updateCount at the end of the bake (case 1158677).
- Fixed issue with rectangular area light when seen from the back
- Fixed decals not affecting lightmap/lightprobe
- Fixed zBufferParams with XR single-pass rendering
- Fixed moving objects not rendered in custom passes
- Fixed abstract classes listed in the + menu of the custom pass list
- Fixed custom pass that was rendered in previews
- Fixed precision error in zero value normals when applying decals (case 1181639)
- Fixed issue that triggered No Scene Lighting view in game view as well (case 1156102)
- Assign default volume profile when creating a new HDRP Asset
- Fixed fov to 0 in planar probe breaking the projection matrix (case 1182014)
- Fixed bugs with shadow caching
- Reassign the same camera for a realtime probe face render request to have appropriate history buffer during realtime probe rendering.
- Fixed issue causing wrong shading when normal map mode is Object space, no normal map is set, but a detail map is present (case 1143352)
- Fixed issue with decal and htile optimization
- Fixed TerrainLit shader compilation error regarding `_Control0_TexelSize` redefinition (case 1178480).
- Fixed warning about duplicate HDRuntimeReflectionSystem when configuring play mode without domain reload.
- Fixed an editor crash when multiple decal projectors were selected and some had null material
- Added all relevant fix actions to FixAll button in Wizard
- Moved FixAll button on top of the Wizard
- Fixed an issue where fog color was not pre-exposed correctly
- Fix priority order when custom passes are overlapping
- Fix cleanup not called when the custom pass GameObject is destroyed
- Replaced most instances of GraphicsSettings.renderPipelineAsset by GraphicsSettings.currentRenderPipeline. This should fix some parameters not working on Quality Settings overrides.
- Fixed an issue with Realtime GI not working on upgraded projects.
- Fixed issue with screen space shadows fallback texture was not set as a texture array.
- Fixed Pyramid Lights bounding box
- Fixed terrain heightmap default/null values and epsilons
- Fixed custom post-processing effects breaking when an abstract class inherited from `CustomPostProcessVolumeComponent`
- Fixed XR single-pass rendering in Editor by using ShaderConfig.s_XrMaxViews to allocate matrix array
- Multiple different skies rendered at the same time by different cameras are now handled correctly without flickering
- Fixed flickering issue happening when different volumes have shadow settings and multiple cameras are present.
- Fixed issue causing planar probes to disappear if there is no light in the scene.
- Fixed a number of issues with the prefab isolation mode (Volumes leaking from the main scene and reflection not working properly)
- Fixed an issue with fog volume component upgrade not working properly
- Fixed Spot light Pyramid Shape has shadow artifacts on aspect ratio values lower than 1
- Fixed issue with AO upsampling in XR
- Fixed camera without HDAdditionalCameraData component not rendering
- Removed the macro ENABLE_RAYTRACING for most of the ray tracing code
- Fixed prefab containing camera reloading in loop while selected in the Project view
- Fixed issue causing NaN wheh the Z scale of an object is set to 0.
- Fixed DXR shader passes attempting to render before pipeline loaded
- Fixed black ambient sky issue when importing a project after deleting Library.
- Fixed issue when upgrading a Standard transparent material (case 1186874)
- Fixed area light cookies not working properly with stack lit
- Fixed material render queue not updated when the shader is changed in the material inspector.
- Fixed a number of issues with full screen debug modes not reseting correctly when setting another mutually exclusive mode
- Fixed compile errors for platforms with no VR support
- Fixed an issue with volumetrics and RTHandle scaling (case 1155236)
- Fixed an issue where sky lighting might be updated uselessly
- Fixed issue preventing to allow setting decal material to none (case 1196129)
- Fixed XR multi-pass decals rendering
- Fixed several fields on Light Inspector that not supported Prefab overrides
- Fixed EOL for some files
- Fixed scene view rendering with volumetrics and XR enabled
- Fixed decals to work with multiple cameras
- Fixed optional clear of GBuffer (Was always on)
- Fixed render target clears with XR single-pass rendering
- Fixed HDRP samples file hierarchy
- Fixed Light units not matching light type
- Fixed QualitySettings panel not displaying HDRP Asset
- Fixed black reflection probes the first time loading a project
- Fixed y-flip in scene view with XR SDK
- Fixed Decal projectors do not immediately respond when parent object layer mask is changed in editor.
- Fixed y-flip in scene view with XR SDK
- Fixed a number of issues with Material Quality setting
- Fixed the transparent Cull Mode option in HD unlit master node settings only visible if double sided is ticked.
- Fixed an issue causing shadowed areas by contact shadows at the edge of far clip plane if contact shadow length is very close to far clip plane.
- Fixed editing a scalable settings will edit all loaded asset in memory instead of targetted asset.
- Fixed Planar reflection default viewer FOV
- Fixed flickering issues when moving the mouse in the editor with ray tracing on.
- Fixed the ShaderGraph main preview being black after switching to SSS in the master node settings
- Fixed custom fullscreen passes in VR
- Fixed camera culling masks not taken in account in custom pass volumes
- Fixed object not drawn in custom pass when using a DrawRenderers with an HDRP shader in a build.
- Fixed injection points for Custom Passes (AfterDepthAndNormal and BeforePreRefraction were missing)
- Fixed a enum to choose shader tags used for drawing objects (DepthPrepass or Forward) when there is no override material.
- Fixed lit objects in the BeforePreRefraction, BeforeTransparent and BeforePostProcess.
- Fixed the None option when binding custom pass render targets to allow binding only depth or color.
- Fixed custom pass buffers allocation so they are not allocated if they're not used.
- Fixed the Custom Pass entry in the volume create asset menu items.
- Fixed Prefab Overrides workflow on Camera.
- Fixed alignment issue in Preset for Camera.
- Fixed alignment issue in Physical part for Camera.
- Fixed FrameSettings multi-edition.
- Fixed a bug happening when denoising multiple ray traced light shadows
- Fixed minor naming issues in ShaderGraph settings
- VFX: Removed z-fight glitches that could appear when using deferred depth prepass and lit quad primitives
- VFX: Preserve specular option for lit outputs (matches HDRP lit shader)
- Fixed an issue with Metal Shader Compiler and GTAO shader for metal
- Fixed resources load issue while upgrading HDRP package.
- Fix LOD fade mask by accounting for field of view
- Fixed spot light missing from ray tracing indirect effects.
- Fixed a UI bug in the diffusion profile list after fixing them from the wizard.
- Fixed the hash collision when creating new diffusion profile assets.
- Fixed a light leaking issue with box light casting shadows (case 1184475)
- Fixed Cookie texture type in the cookie slot of lights (Now displays a warning because it is not supported).
- Fixed a nullref that happens when using the Shuriken particle light module
- Fixed alignment in Wizard
- Fixed text overflow in Wizard's helpbox
- Fixed Wizard button fix all that was not automatically grab all required fixes
- Fixed VR tab for MacOS in Wizard
- Fixed local config package workflow in Wizard
- Fixed issue with contact shadows shifting when MSAA is enabled.
- Fixed EV100 in the PBR sky
- Fixed an issue In URP where sometime the camera is not passed to the volume system and causes a null ref exception (case 1199388)
- Fixed nullref when releasing HDRP with custom pass disabled
- Fixed performance issue derived from copying stencil buffer.
- Fixed an editor freeze when importing a diffusion profile asset from a unity package.
- Fixed an exception when trying to reload a builtin resource.
- Fixed the light type intensity unit reset when switching the light type.
- Fixed compilation error related to define guards and CreateLayoutFromXrSdk()
- Fixed documentation link on CustomPassVolume.
- Fixed player build when HDRP is in the project but not assigned in the graphic settings.
- Fixed an issue where ambient probe would be black for the first face of a baked reflection probe
- VFX: Fixed Missing Reference to Visual Effect Graph Runtime Assembly
- Fixed an issue where rendering done by users in EndCameraRendering would be executed before the main render loop.
- Fixed Prefab Override in main scope of Volume.
- Fixed alignment issue in Presset of main scope of Volume.
- Fixed persistence of ShowChromeGizmo and moved it to toolbar for coherency in ReflectionProbe and PlanarReflectionProbe.
- Fixed Alignement issue in ReflectionProbe and PlanarReflectionProbe.
- Fixed Prefab override workflow issue in ReflectionProbe and PlanarReflectionProbe.
- Fixed empty MoreOptions and moved AdvancedManipulation in a dedicated location for coherency in ReflectionProbe and PlanarReflectionProbe.
- Fixed Prefab override workflow issue in DensityVolume.
- Fixed empty MoreOptions and moved AdvancedManipulation in a dedicated location for coherency in DensityVolume.
- Fix light limit counts specified on the HDRP asset
- Fixed Quality Settings for SSR, Contact Shadows and Ambient Occlusion volume components
- Fixed decalui deriving from hdshaderui instead of just shaderui
- Use DelayedIntField instead of IntField for scalable settings
- Fixed init of debug for FrameSettingsHistory on SceneView camera
- Added a fix script to handle the warning 'referenced script in (GameObject 'SceneIDMap') is missing'
- Fix Wizard load when none selected for RenderPipelineAsset
- Fixed TerrainLitGUI when per-pixel normal property is not present.
- Fixed rendering errors when enabling debug modes with custom passes
- Fix an issue that made PCSS dependent on Atlas resolution (not shadow map res)
- Fixing a bug whith histories when n>4 for ray traced shadows
- Fixing wrong behavior in ray traced shadows for mesh renderers if their cast shadow is shadow only or double sided
- Only tracing rays for shadow if the point is inside the code for spotlight shadows
- Only tracing rays if the point is inside the range for point lights
- Fixing ghosting issues when the screen space shadow  indexes change for a light with ray traced shadows
- Fixed an issue with stencil management and Xbox One build that caused corrupted output in deferred mode.
- Fixed a mismatch in behavior between the culling of shadow maps and ray traced point and spot light shadows
- Fixed recursive ray tracing not working anymore after intermediate buffer refactor.
- Fixed ray traced shadow denoising not working (history rejected all the time).
- Fixed shader warning on xbox one
- Fixed cookies not working for spot lights in ray traced reflections, ray traced GI and recursive rendering
- Fixed an inverted handling of CoatSmoothness for SSR in StackLit.
- Fixed missing distortion inputs in Lit and Unlit material UI.
- Fixed issue that propagated NaNs across multiple frames through the exposure texture.
- Fixed issue with Exclude from TAA stencil ignored.
- Fixed ray traced reflection exposure issue.
- Fixed issue with TAA history not initialising corretly scale factor for first frame
- Fixed issue with stencil test of material classification not using the correct Mask (causing false positive and bad performance with forward material in deferred)
- Fixed issue with History not reset when chaning antialiasing mode on camera
- Fixed issue with volumetric data not being initialized if default settings have volumetric and reprojection off.
- Fixed ray tracing reflection denoiser not applied in tier 1
- Fixed the vibility of ray tracing related methods.
- Fixed the diffusion profile list not saved when clicking the fix button in the material UI.
- Fixed crash when pushing bounce count higher than 1 for ray traced GI or reflections
- Fixed PCSS softness scale so that it better match ray traced reference for punctual lights.
- Fixed exposure management for the path tracer
- Fixed AxF material UI containing two advanced options settings.
- Fixed an issue where cached sky contexts were being destroyed wrongly, breaking lighting in the LookDev
- Fixed issue that clamped PCSS softness too early and not after distance scale.
- Fixed fog affect transparent on HD unlit master node
- Fixed custom post processes re-ordering not saved.
- Fixed NPE when using scalable settings
- Fixed an issue where PBR sky precomputation was reset incorrectly in some cases causing bad performance.
- Fixed a bug due to depth history begin overriden too soon
- Fixed CustomPassSampleCameraColor scale issue when called from Before Transparent injection point.
- Fixed corruption of AO in baked probes.
- Fixed issue with upgrade of projects that still had Very High as shadow filtering quality.
- Fixed issue that caused Distortion UI to appear in Lit.
- Fixed several issues with decal duplicating when editing them.
- Fixed initialization of volumetric buffer params (1204159)
- Fixed an issue where frame count was incorrectly reset for the game view, causing temporal processes to fail.
- Fixed Culling group was not disposed error.
- Fixed issues on some GPU that do not support gathers on integer textures.
- Fixed an issue with ambient probe not being initialized for the first frame after a domain reload for volumetric fog.
- Fixed the scene visibility of decal projectors and density volumes
- Fixed a leak in sky manager.
- Fixed an issue where entering playmode while the light editor is opened would produce null reference exceptions.
- Fixed the debug overlay overlapping the debug menu at runtime.
- Fixed an issue with the framecount when changing scene.
- Fixed errors that occurred when using invalid near and far clip plane values for planar reflections.
- Fixed issue with motion blur sample weighting function.
- Fixed motion vectors in MSAA.
- Fixed sun flare blending (case 1205862).
- Fixed a lot of issues related to ray traced screen space shadows.
- Fixed memory leak caused by apply distortion material not being disposed.
- Fixed Reflection probe incorrectly culled when moving its parent (case 1207660)
- Fixed a nullref when upgrading the Fog volume components while the volume is opened in the inspector.
- Fix issues where decals on PS4 would not correctly write out the tile mask causing bits of the decal to go missing.
- Use appropriate label width and text content so the label is completely visible
- Fixed an issue where final post process pass would not output the default alpha value of 1.0 when using 11_11_10 color buffer format.
- Fixed SSR issue after the MSAA Motion Vector fix.
- Fixed an issue with PCSS on directional light if punctual shadow atlas was not allocated.
- Fixed an issue where shadow resolution would be wrong on the first face of a baked reflection probe.
- Fixed issue with PCSS softness being incorrect for cascades different than the first one.
- Fixed custom post process not rendering when using multiple HDRP asset in quality settings
- Fixed probe gizmo missing id (case 1208975)
- Fixed a warning in raytracingshadowfilter.compute
- Fixed issue with AO breaking with small near plane values.
- Fixed custom post process Cleanup function not called in some cases.
- Fixed shader warning in AO code.
- Fixed a warning in simpledenoiser.compute
- Fixed tube and rectangle light culling to use their shape instead of their range as a bounding box.
- Fixed caused by using gather on a UINT texture in motion blur.
- Fix issue with ambient occlusion breaking when dynamic resolution is active.
- Fixed some possible NaN causes in Depth of Field.
- Fixed Custom Pass nullref due to the new Profiling Sample API changes
- Fixed the black/grey screen issue on after post process Custom Passes in non dev builds.
- Fixed particle lights.
- Improved behavior of lights and probe going over the HDRP asset limits.
- Fixed issue triggered when last punctual light is disabled and more than one camera is used.
- Fixed Custom Pass nullref due to the new Profiling Sample API changes
- Fixed the black/grey screen issue on after post process Custom Passes in non dev builds.
- Fixed XR rendering locked to vsync of main display with Standalone Player.
- Fixed custom pass cleanup not called at the right time when using multiple volumes.
- Fixed an issue on metal with edge of decal having artifact by delaying discard of fragments during decal projection
- Fixed various shader warning
- Fixing unnecessary memory allocations in the ray tracing cluster build
- Fixed duplicate column labels in LightEditor's light tab
- Fixed white and dark flashes on scenes with very high or very low exposure when Automatic Exposure is being used.
- Fixed an issue where passing a null ProfilingSampler would cause a null ref exception.
- Fixed memory leak in Sky when in matcap mode.
- Fixed compilation issues on platform that don't support VR.
- Fixed migration code called when we create a new HDRP asset.
- Fixed RemoveComponent on Camera contextual menu to not remove Camera while a component depend on it.
- Fixed an issue where ambient occlusion and screen space reflections editors would generate null ref exceptions when HDRP was not set as the current pipeline.
- Fixed a null reference exception in the probe UI when no HDRP asset is present.
- Fixed the outline example in the doc (sampling range was dependent on screen resolution)
- Fixed a null reference exception in the HDRI Sky editor when no HDRP asset is present.
- Fixed an issue where Decal Projectors created from script where rotated around the X axis by 90°.
- Fixed frustum used to compute Density Volumes visibility when projection matrix is oblique.
- Fixed a null reference exception in Path Tracing, Recursive Rendering and raytraced Global Illumination editors when no HDRP asset is present.
- Fix for NaNs on certain geometry with Lit shader -- [case 1210058](https://fogbugz.unity3d.com/f/cases/1210058/)
- Fixed an issue where ambient occlusion and screen space reflections editors would generate null ref exceptions when HDRP was not set as the current pipeline.
- Fixed a null reference exception in the probe UI when no HDRP asset is present.
- Fixed the outline example in the doc (sampling range was dependent on screen resolution)
- Fixed a null reference exception in the HDRI Sky editor when no HDRP asset is present.
- Fixed an issue where materials newly created from the contextual menu would have an invalid state, causing various problems until it was edited.
- Fixed transparent material created with ZWrite enabled (now it is disabled by default for new transparent materials)
- Fixed mouseover on Move and Rotate tool while DecalProjector is selected.
- Fixed wrong stencil state on some of the pixel shader versions of deferred shader.
- Fixed an issue where creating decals at runtime could cause a null reference exception.
- Fixed issue that displayed material migration dialog on the creation of new project.
- Fixed various issues with time and animated materials (cases 1210068, 1210064).
- Updated light explorer with latest changes to the Fog and fixed issues when no visual environment was present.
- Fixed not handleling properly the recieve SSR feature with ray traced reflections
- Shadow Atlas is no longer allocated for area lights when they are disabled in the shader config file.
- Avoid MRT Clear on PS4 as it is not implemented yet.
- Fixed runtime debug menu BitField control.
- Fixed the radius value used for ray traced directional light.
- Fixed compilation issues with the layered lit in ray tracing shaders.
- Fixed XR autotests viewport size rounding
- Fixed mip map slider knob displayed when cubemap have no mipmap
- Remove unnecessary skip of material upgrade dialog box.
- Fixed the profiling sample mismatch errors when enabling the profiler in play mode
- Fixed issue that caused NaNs in reflection probes on consoles.
- Fixed adjusting positive axis of Blend Distance slides the negative axis in the density volume component.
- Fixed the blend of reflections based on the weight.
- Fixed fallback for ray traced reflections when denoising is enabled.
- Fixed error spam issue with terrain detail terrainDetailUnsupported (cases 1211848)
- Fixed hardware dynamic resolution causing cropping/scaling issues in scene view (case 1158661)
- Fixed Wizard check order for `Hardware and OS` and `Direct3D12`
- Fix AO issue turning black when Far/Near plane distance is big.
- Fixed issue when opening lookdev and the lookdev volume have not been assigned yet.
- Improved memory usage of the sky system.
- Updated label in HDRP quality preference settings (case 1215100)
- Fixed Decal Projector gizmo not undoing properly (case 1216629)
- Fix a leak in the denoising of ray traced reflections.
- Fixed Alignment issue in Light Preset
- Fixed Environment Header in LightingWindow
- Fixed an issue where hair shader could write garbage in the diffuse lighting buffer, causing NaNs.
- Fixed an exposure issue with ray traced sub-surface scattering.
- Fixed runtime debug menu light hierarchy None not doing anything.
- Fixed the broken ShaderGraph preview when creating a new Lit graph.
- Fix indentation issue in preset of LayeredLit material.
- Fixed minor issues with cubemap preview in the inspector.
- Fixed wrong build error message when building for android on mac.
- Fixed an issue related to denoising ray trace area shadows.
- Fixed wrong build error message when building for android on mac.
- Fixed Wizard persistency of Direct3D12 change on domain reload.
- Fixed Wizard persistency of FixAll on domain reload.
- Fixed Wizard behaviour on domain reload.
- Fixed a potential source of NaN in planar reflection probe atlas.
- Fixed an issue with MipRatio debug mode showing _DebugMatCapTexture not being set.
- Fixed missing initialization of input params in Blit for VR.
- Fix Inf source in LTC for area lights.
- Fix issue with AO being misaligned when multiple view are visible.
- Fix issue that caused the clamp of camera rotation motion for motion blur to be ineffective.
- Fixed issue with AssetPostprocessors dependencies causing models to be imported twice when upgrading the package version.
- Fixed culling of lights with XR SDK
- Fixed memory stomp in shadow caching code, leading to overflow of Shadow request array and runtime errors.
- Fixed an issue related to transparent objects reading the ray traced indirect diffuse buffer
- Fixed an issue with filtering ray traced area lights when the intensity is high or there is an exposure.
- Fixed ill-formed include path in Depth Of Field shader.
- Fixed shader graph and ray tracing after the shader target PR.
- Fixed a bug in semi-transparent shadows (object further than the light casting shadows)
- Fix state enabled of default volume profile when in package.
- Fixed removal of MeshRenderer and MeshFilter on adding Light component.
- Fixed Ray Traced SubSurface Scattering not working with ray traced area lights
- Fixed Ray Traced SubSurface Scattering not working in forward mode.
- Fixed a bug in debug light volumes.
- Fixed a bug related to ray traced area light shadow history.
- Fixed an issue where fog sky color mode could sample NaNs in the sky cubemap.
- Fixed a leak in the PBR sky renderer.
- Added a tooltip to the Ambient Mode parameter in the Visual Envionment volume component.
- Static lighting sky now takes the default volume into account (this fixes discrepancies between baked and realtime lighting).
- Fixed a leak in the sky system.
- Removed MSAA Buffers allocation when lit shader mode is set to "deferred only".
- Fixed invalid cast for realtime reflection probes (case 1220504)
- Fixed invalid game view rendering when disabling all cameras in the scene (case 1105163)
- Hide reflection probes in the renderer components.
- Fixed infinite reload loop while displaying Light's Shadow's Link Light Layer in Inspector of Prefab Asset.
- Fixed the culling was not disposed error in build log.
- Fixed the cookie atlas size and planar atlas size being too big after an upgrade of the HDRP asset.
- Fixed transparent SSR for shader graph.
- Fixed an issue with emissive light meshes not being in the RAS.
- Fixed DXR player build
- Fixed the HDRP asset migration code not being called after an upgrade of the package
- Fixed draw renderers custom pass out of bound exception
- Fixed the PBR shader rendering in deferred
- Fixed some typos in debug menu (case 1224594)
- Fixed ray traced point and spot lights shadows not rejecting istory when semi-transparent or colored.
- Fixed a warning due to StaticLightingSky when reloading domain in some cases.
- Fixed the MaxLightCount being displayed when the light volume debug menu is on ColorAndEdge.
- Fixed issue with unclear naming of debug menu for decals.
- Fixed z-fighting in scene view when scene lighting is off (case 1203927)
- Fixed issue that prevented cubemap thumbnails from rendering (only on D3D11 and Metal).
- Fixed ray tracing with VR single-pass
- Fix an exception in ray tracing that happens if two LOD levels are using the same mesh renderer.
- Fixed error in the console when switching shader to decal in the material UI.
- Fixed an issue with refraction model and ray traced recursive rendering (case 1198578).
- Fixed an issue where a dynamic sky changing any frame may not update the ambient probe.
- Fixed cubemap thumbnail generation at project load time.
- Fixed cubemap thumbnail generation at project load time.
- Fixed XR culling with multiple cameras
- Fixed XR single-pass with Mock HMD plugin
- Fixed sRGB mismatch with XR SDK
- Fixed an issue where default volume would not update when switching profile.
- Fixed issue with uncached reflection probe cameras reseting the debug mode (case 1224601)
- Fixed an issue where AO override would not override specular occlusion.
- Fixed an issue where Volume inspector might not refresh correctly in some cases.
- Fixed render texture with XR
- Fixed issue with resources being accessed before initialization process has been performed completely.
- Half fixed shuriken particle light that cast shadows (only the first one will be correct)
- Fixed issue with atmospheric fog turning black if a planar reflection probe is placed below ground level. (case 1226588)
- Fixed custom pass GC alloc issue in CustomPassVolume.GetActiveVolumes().
- Fixed a bug where instanced shadergraph shaders wouldn't compile on PS4.
- Fixed an issue related to the envlightdatasrt not being bound in recursive rendering.
- Fixed shadow cascade tooltip when using the metric mode (case 1229232)
- Fixed how the area light influence volume is computed to match rasterization.
- Focus on Decal uses the extends of the projectors
- Fixed usage of light size data that are not available at runtime.
- Fixed the depth buffer copy made before custom pass after opaque and normal injection point.
- Fix for issue that prevented scene from being completely saved when baked reflection probes are present and lighting is set to auto generate.
- Fixed drag area width at left of Light's intensity field in Inspector.
- Fixed light type resolution when performing a reset on HDAdditionalLightData (case 1220931)
- Fixed reliance on atan2 undefined behavior in motion vector debug shader.
- Fixed an usage of a a compute buffer not bound (1229964)
- Fixed an issue where changing the default volume profile from another inspector would not update the default volume editor.
- Fix issues in the post process system with RenderTexture being invalid in some cases, causing rendering problems.
- Fixed an issue where unncessarily serialized members in StaticLightingSky component would change each time the scene is changed.
- Fixed a weird behavior in the scalable settings drawing when the space becomes tiny (1212045).
- Fixed a regression in the ray traced indirect diffuse due to the new probe system.
- Fix for range compression factor for probes going negative (now clamped to positive values).
- Fixed path validation when creating new volume profile (case 1229933)
- Fixed a bug where Decal Shader Graphs would not recieve reprojected Position, Normal, or Bitangent data. (1239921)
- Fix reflection hierarchy for CARPAINT in AxF.
- Fix precise fresnel for delta lights for SVBRDF in AxF.
- Fixed the debug exposure mode for display sky reflection and debug view baked lighting
- Fixed MSAA depth resolve when there is no motion vectors
- Fixed various object leaks in HDRP.
- Fixed compile error with XR SubsystemManager.
- Fix for assertion triggering sometimes when saving a newly created lit shader graph (case 1230996)
- Fixed culling of planar reflection probes that change position (case 1218651)
- Fixed null reference when processing lightprobe (case 1235285)
- Fix issue causing wrong planar reflection rendering when more than one camera is present.
- Fix black screen in XR when HDRP package is present but not used.
- Fixed an issue with the specularFGD term being used when the material has a clear coat (lit shader).
- Fixed white flash happening with auto-exposure in some cases (case 1223774)
- Fixed NaN which can appear with real time reflection and inf value
- Fixed an issue that was collapsing the volume components in the HDRP default settings
- Fixed warning about missing bound decal buffer
- Fixed shader warning on Xbox for ResolveStencilBuffer.compute.
- Fixed PBR shader ZTest rendering in deferred.
- Replaced commands incompatible with async compute in light list build process.
- Diffusion Profile and Material references in HDRP materials are now correctly exported to unity packages. Note that the diffusion profile or the material references need to be edited once before this can work properly.
- Fix MaterialBalls having same guid issue
- Fix spelling and grammatical errors in material samples
- Fixed unneeded cookie texture allocation for cone stop lights.
- Fixed scalarization code for contact shadows.
- Fixed volume debug in playmode
- Fixed issue when toggling anything in HDRP asset that will produce an error (case 1238155)
- Fixed shader warning in PCSS code when using Vulkan.
- Fixed decal that aren't working without Metal and Ambient Occlusion option enabled.
- Fixed an error about procedural sky being logged by mistake.
- Fixed shadowmask UI now correctly showing shadowmask disable
- Made more explicit the warning about raytracing and asynchronous compute. Also fixed the condition in which it appears.
- Fixed a null ref exception in static sky when the default volume profile is invalid.
- DXR: Fixed shader compilation error with shader graph and pathtracer
- Fixed SceneView Draw Modes not being properly updated after opening new scene view panels or changing the editor layout.
- VFX: Removed irrelevant queues in render queue selection from HDRP outputs
- VFX: Motion Vector are correctly renderered with MSAA [Case 1240754](https://issuetracker.unity3d.com/product/unity/issues/guid/1240754/)
- Fixed a cause of NaN when a normal of 0-length is generated (usually via shadergraph).
- Fixed issue with screen-space shadows not enabled properly when RT is disabled (case 1235821)
- Fixed a performance issue with stochastic ray traced area shadows.
- Fixed cookie texture not updated when changing an import settings (srgb for example).
- Fixed flickering of the game/scene view when lookdev is running.
- Fixed issue with reflection probes in realtime time mode with OnEnable baking having wrong lighting with sky set to dynamic (case 1238047).
- Fixed transparent motion vectors not working when in MSAA.
- Fix error when removing DecalProjector from component contextual menu (case 1243960)
- Fixed issue with post process when running in RGBA16 and an object with additive blending is in the scene.
- Fixed corrupted values on LayeredLit when using Vertex Color multiply mode to multiply and MSAA is activated.
- Fix conflicts with Handles manipulation when performing a Reset in DecalComponent (case 1238833)
- Fixed depth prepass and postpass being disabled after changing the shader in the material UI.
- Fixed issue with sceneview camera settings not being saved after Editor restart.
- Fixed issue when switching back to custom sensor type in physical camera settings (case 1244350).
- Fixed a null ref exception when running playmode tests with the render pipeline debug window opened.
- Fixed some GCAlloc in the debug window.
- Fixed shader graphs not casting semi-transparent and color shadows (case 1242617)
- Fixed thin refraction mode not working properly.
- Fixed assert on tests caused by probe culling results being requested when culling did not happen. (case 1246169)
- Fixed over consumption of GPU memory by the Physically Based Sky.
- Fixed an invalid rotation in Planar Reflection Probe editor display, that was causing an error message (case 1182022)
- Put more information in Camera background type tooltip and fixed inconsistent exposure behavior when changing bg type.
- Fixed issue that caused not all baked reflection to be deleted upon clicking "Clear Baked Data" in the lighting menu (case 1136080)
- Fixed an issue where asset preview could be rendered white because of static lighting sky.
- Fixed an issue where static lighting was not updated when removing the static lighting sky profile.
- Fixed the show cookie atlas debug mode not displaying correctly when enabling the clear cookie atlas option.
- Fixed various multi-editing issues when changing Emission parameters.
- Fixed error when undo a Reflection Probe removal in a prefab instance. (case 1244047)
- Fixed Microshadow not working correctly in deferred with LightLayers
- Tentative fix for missing include in depth of field shaders.
- Fixed the light overlap scene view draw mode (wasn't working at all).
- Fixed taaFrameIndex and XR tests 4052 and 4053
- Fixed the prefab integration of custom passes (Prefab Override Highlight not working as expected).
- Cloned volume profile from read only assets are created in the root of the project. (case 1154961)
- Fixed Wizard check on default volume profile to also check it is not the default one in package.
- Fix erroneous central depth sampling in TAA.
- Fixed light layers not correctly disabled when the lightlayers is set to Nothing and Lightlayers isn't enabled in HDRP Asset
- Fixed issue with Model Importer materials falling back to the Legacy default material instead of HDRP's default material when import happens at Editor startup.
- Fixed a wrong condition in CameraSwitcher, potentially causing out of bound exceptions.
- Fixed an issue where editing the Look Dev default profile would not reflect directly in the Look Dev window.
- Fixed a bug where the light list is not cleared but still used when resizing the RT.
- Fixed exposure debug shader with XR single-pass rendering.
- Fixed issues with scene view and transparent motion vectors.
- Fixed black screens for linux/HDRP (1246407)
- Fixed a vulkan and metal warning in the SSGI compute shader.
- Fixed an exception due to the color pyramid not allocated when SSGI is enabled.
- Fixed an issue with the first Depth history was incorrectly copied.
- Fixed path traced DoF focusing issue
- Fix an issue with the half resolution Mode (performance)
- Fix an issue with the color intensity of emissive for performance rtgi
- Fixed issue with rendering being mostly broken when target platform disables VR.
- Workaround an issue caused by GetKernelThreadGroupSizes  failing to retrieve correct group size.
- Fix issue with fast memory and rendergraph.
- Fixed transparent motion vector framesetting not sanitized.
- Fixed wrong order of post process frame settings.
- Fixed white flash when enabling SSR or SSGI.
- The ray traced indrect diffuse and RTGI were combined wrongly with the rest of the lighting (1254318).
- Fixed an exception happening when using RTSSS without using RTShadows.
- Fix inconsistencies with transparent motion vectors and opaque by allowing camera only transparent motion vectors.
- Fix reflection probe frame settings override
- Fixed certain shadow bias artifacts present in volumetric lighting (case 1231885).
- Fixed area light cookie not updated when switch the light type from a spot that had a cookie.
- Fixed issue with dynamic resolution updating when not in play mode.
- Fixed issue with Contrast Adaptive Sharpening upsample mode and preview camera.
- Fix issue causing blocky artifacts when decals affect metallic and are applied on material with specular color workflow.
- Fixed issue with depth pyramid generation and dynamic resolution.
- Fixed an issue where decals were duplicated in prefab isolation mode.
- Fixed an issue where rendering preview with MSAA might generate render graph errors.
- Fixed compile error in PS4 for planar reflection filtering.
- Fixed issue with blue line in prefabs for volume mode.
- Fixing the internsity being applied to RTAO too early leading to unexpected results (1254626).
- Fix issue that caused sky to incorrectly render when using a custom projection matrix.
- Fixed null reference exception when using depth pre/post pass in shadergraph with alpha clip in the material.
- Appropriately constraint blend distance of reflection probe while editing with the inspector (case 1248931)
- Fixed AxF handling of roughness for Blinn-Phong type materials
- Fixed AxF UI errors when surface type is switched to transparent
- Fixed a serialization issue, preventing quality level parameters to undo/redo and update scene view on change.
- Fixed an exception occuring when a camera doesn't have an HDAdditionalCameraData (1254383).
- Fixed ray tracing with XR single-pass.
- Fixed warning in HDAdditionalLightData OnValidate (cases 1250864, 1244578)
- Fixed a bug related to denoising ray traced reflections.
- Fixed nullref in the layered lit material inspector.
- Fixed an issue where manipulating the color wheels in a volume component would reset the cursor every time.
- Fixed an issue where static sky lighting would not be updated for a new scene until it's reloaded at least once.
- Fixed culling for decals when used in prefabs and edited in context.
- Force to rebake probe with missing baked texture. (1253367)
- Fix supported Mac platform detection to handle new major version (11.0) properly
- Fixed typo in the Render Pipeline Wizard under HDRP+VR
- Change transparent SSR name in frame settings to avoid clipping.
- Fixed missing include guards in shadow hlsl files.
- Repaint the scene view whenever the scene exposure override is changed.
- Fixed an error when clearing the SSGI history texture at creation time (1259930).
- Fixed alpha to mask reset when toggling alpha test in the material UI.
- Fixed an issue where opening the look dev window with the light theme would make the window blink and eventually crash unity.
- Fixed fallback for ray tracing and light layers (1258837).
- Fixed Sorting Priority not displayed correctly in the DrawRenderers custom pass UI.
- Fixed glitch in Project settings window when selecting diffusion profiles in material section (case 1253090)
- Fixed issue with light layers bigger than 8 (and above the supported range).
- Fixed issue with culling layer mask of area light's emissive mesh
- Fixed overused the atlas for Animated/Render Target Cookies (1259930).
- Fixed errors when switching area light to disk shape while an area emissive mesh was displayed.
- Fixed default frame settings MSAA toggle for reflection probes (case 1247631)
- Fixed the transparent SSR dependency not being properly disabled according to the asset dependencies (1260271).
- Fixed issue with completely black AO on double sided materials when normal mode is set to None.
- Fixed UI drawing of the quaternion (1251235)
- Fix an issue with the quality mode and perf mode on RTR and RTGI and getting rid of unwanted nans (1256923).
- Fixed unitialized ray tracing resources when using non-default HDRP asset (case 1259467).
- Fixed overused the atlas for Animated/Render Target Cookies (1259930).
- Fixed sky asserts with XR multipass
- Fixed for area light not updating baked light result when modifying with gizmo.
- Fixed robustness issue with GetOddNegativeScale() in ray tracing, which was impacting normal mapping (1261160).
- Fixed regression where moving face of the probe gizmo was not moving its position anymore.
- Fixed XR single-pass macros in tessellation shaders.
- Fixed path-traced subsurface scattering mixing with diffuse and specular BRDFs (1250601).
- Fixed custom pass re-ordering issues.
- Improved robustness of normal mapping when scale is 0, and mapping is extreme (normals in or below the tangent plane).
- Fixed XR Display providers not getting zNear and zFar plane distances passed to them when in HDRP.
- Fixed rendering breaking when disabling tonemapping in the frame settings.
- Fixed issue with serialization of exposure modes in volume profiles not being consistent between HDRP versions (case 1261385).
- Fixed issue with duplicate names in newly created sub-layers in the graphics compositor (case 1263093).
- Remove MSAA debug mode when renderpipeline asset has no MSAA
- Fixed some post processing using motion vectors when they are disabled
- Fixed the multiplier of the environement lights being overriden with a wrong value for ray tracing (1260311).
- Fixed a series of exceptions happening when trying to load an asset during wizard execution (1262171).
- Fixed an issue with Stacklit shader not compiling correctly in player with debug display on (1260579)
- Fixed couple issues in the dependence of building the ray tracing acceleration structure.
- Fix sun disk intensity
- Fixed unwanted ghosting for smooth surfaces.
- Fixing an issue in the recursive rendering flag texture usage.
- Fixed a missing dependecy for choosing to evaluate transparent SSR.
- Fixed issue that failed compilation when XR is disabled.
- Fixed a compilation error in the IES code.
- Fixed issue with dynamic resolution handler when no OnResolutionChange callback is specified.
- Fixed multiple volumes, planar reflection, and decal projector position when creating them from the menu.
- Reduced the number of global keyword used in deferredTile.shader
- Fixed incorrect processing of Ambient occlusion probe (9% error was introduced)
- Fixed multiedition of framesettings drop down (case 1270044)
- Fixed planar probe gizmo

### Changed
- Improve MIP selection for decals on Transparents
- Color buffer pyramid is not allocated anymore if neither refraction nor distortion are enabled
- Rename Emission Radius to Radius in UI in Point, Spot
- Angular Diameter parameter for directional light is no longuer an advanced property
- DXR: Remove Light Radius and Angular Diamater of Raytrace shadow. Angular Diameter and Radius are used instead.
- Remove MaxSmoothness parameters from UI for point, spot and directional light. The MaxSmoothness is now deduce from Radius Parameters
- DXR: Remove the Ray Tracing Environement Component. Add a Layer Mask to the ray Tracing volume components to define which objects are taken into account for each effect.
- Removed second cubemaps used for shadowing in lookdev
- Disable Physically Based Sky below ground
- Increase max limit of area light and reflection probe to 128
- Change default texture for detailmap to grey
- Optimize Shadow RT load on Tile based architecture platforms.
- Improved quality of SSAO.
- Moved RequestShadowMapRendering() back to public API.
- Update HDRP DXR Wizard with an option to automatically clone the hdrp config package and setup raytracing to 1 in shaders file.
- Added SceneSelection pass for TerrainLit shader.
- Simplified Light's type API regrouping the logic in one place (Check type in HDAdditionalLightData)
- The support of LOD CrossFade (Dithering transition) in master nodes now required to enable it in the master node settings (Save variant)
- Improved shadow bias, by removing constant depth bias and substituting it with slope-scale bias.
- Fix the default stencil values when a material is created from a SSS ShaderGraph.
- Tweak test asset to be compatible with XR: unlit SG material for canvas and double-side font material
- Slightly tweaked the behaviour of bloom when resolution is low to reduce artifacts.
- Hidden fields in Light Inspector that is not relevant while in BakingOnly mode.
- Changed parametrization of PCSS, now softness is derived from angular diameter (for directional lights) or shape radius (for point/spot lights) and min filter size is now in the [0..1] range.
- Moved the copy of the geometry history buffers to right after the depth mip chain generation.
- Rename "Luminance" to "Nits" in UX for physical light unit
- Rename FrameSettings "SkyLighting" to "SkyReflection"
- Reworked XR automated tests
- The ray traced screen space shadow history for directional, spot and point lights is discarded if the light transform has changed.
- Changed the behavior for ray tracing in case a mesh renderer has both transparent and opaque submeshes.
- Improve history buffer management
- Replaced PlayerSettings.virtualRealitySupported with XRGraphics.tryEnable.
- Remove redundant FrameSettings RealTimePlanarReflection
- Improved a bit the GC calls generated during the rendering.
- Material update is now only triggered when the relevant settings are touched in the shader graph master nodes
- Changed the way Sky Intensity (on Sky volume components) is handled. It's now a combo box where users can choose between Exposure, Multiplier or Lux (for HDRI sky only) instead of both multiplier and exposure being applied all the time. Added a new menu item to convert old profiles.
- Change how method for specular occlusions is decided on inspector shader (Lit, LitTesselation, LayeredLit, LayeredLitTessellation)
- Unlocked SSS, SSR, Motion Vectors and Distortion frame settings for reflections probes.
- Hide unused LOD settings in Quality Settings legacy window.
- Reduced the constrained distance for temporal reprojection of ray tracing denoising
- Removed shadow near plane from the Directional Light Shadow UI.
- Improved the performances of custom pass culling.
- The scene view camera now replicates the physical parameters from the camera tagged as "MainCamera".
- Reduced the number of GC.Alloc calls, one simple scene without plarnar / probes, it should be 0B.
- Renamed ProfilingSample to ProfilingScope and unified API. Added GPU Timings.
- Updated macros to be compatible with the new shader preprocessor.
- Ray tracing reflection temporal filtering is now done in pre-exposed space
- Search field selects the appropriate fields in both project settings panels 'HDRP Default Settings' and 'Quality/HDRP'
- Disabled the refraction and transmission map keywords if the material is opaque.
- Keep celestial bodies outside the atmosphere.
- Updated the MSAA documentation to specify what features HDRP supports MSAA for and what features it does not.
- Shader use for Runtime Debug Display are now correctly stripper when doing a release build
- Now each camera has its own Volume Stack. This allows Volume Parameters to be updated as early as possible and be ready for the whole frame without conflicts between cameras.
- Disable Async for SSR, SSAO and Contact shadow when aggregated ray tracing frame setting is on.
- Improved performance when entering play mode without domain reload by a factor of ~25
- Renamed the camera profiling sample to include the camera name
- Discarding the ray tracing history for AO, reflection, diffuse shadows and GI when the viewport size changes.
- Renamed the camera profiling sample to include the camera name
- Renamed the post processing graphic formats to match the new convention.
- The restart in Wizard for DXR will always be last fix from now on
- Refactoring pre-existing materials to share more shader code between rasterization and ray tracing.
- Setting a material's Refraction Model to Thin does not overwrite the Thickness and Transmission Absorption Distance anymore.
- Removed Wind textures from runtime as wind is no longer built into the pipeline
- Changed Shader Graph titles of master nodes to be more easily searchable ("HDRP/x" -> "x (HDRP)")
- Expose StartSinglePass() and StopSinglePass() as public interface for XRPass
- Replaced the Texture array for 2D cookies (spot, area and directional lights) and for planar reflections by an atlas.
- Moved the tier defining from the asset to the concerned volume components.
- Changing from a tier management to a "mode" management for reflection and GI and removing the ability to enable/disable deferred and ray bining (they are now implied by performance mode)
- The default FrameSettings for ScreenSpaceShadows is set to true for Camera in order to give a better workflow for DXR.
- Refactor internal usage of Stencil bits.
- Changed how the material upgrader works and added documentation for it.
- Custom passes now disable the stencil when overwriting the depth and not writing into it.
- Renamed the camera profiling sample to include the camera name
- Changed the way the shadow casting property of transparent and tranmissive materials is handeled for ray tracing.
- Changed inspector materials stencil setting code to have more sharing.
- Updated the default scene and default DXR scene and DefaultVolumeProfile.
- Changed the way the length parameter is used for ray traced contact shadows.
- Improved the coherency of PCSS blur between cascades.
- Updated VR checks in Wizard to reflect new XR System.
- Removing unused alpha threshold depth prepass and post pass for fabric shader graph.
- Transform result from CIE XYZ to sRGB color space in EvalSensitivity for iridescence.
- Moved BeginCameraRendering callback right before culling.
- Changed the visibility of the Indirect Lighting Controller component to public.
- Renamed the cubemap used for diffuse convolution to a more explicit name for the memory profiler.
- Improved behaviour of transmission color on transparent surfaces in path tracing.
- Light dimmer can now get values higher than one and was renamed to multiplier in the UI.
- Removed info box requesting volume component for Visual Environment and updated the documentation with the relevant information.
- Improved light selection oracle for light sampling in path tracing.
- Stripped ray tracing subsurface passes with ray tracing is not enabled.
- Remove LOD cross fade code for ray tracing shaders
- Removed legacy VR code
- Add range-based clipping to box lights (case 1178780)
- Improve area light culling (case 1085873)
- Light Hierarchy debug mode can now adjust Debug Exposure for visualizing high exposure scenes.
- Rejecting history for ray traced reflections based on a threshold evaluated on the neighborhood of the sampled history.
- Renamed "Environment" to "Reflection Probes" in tile/cluster debug menu.
- Utilities namespace is obsolete, moved its content to UnityEngine.Rendering (case 1204677)
- Obsolete Utilities namespace was removed, instead use UnityEngine.Rendering (case 1204677)
- Moved most of the compute shaders to the multi_compile API instead of multiple kernels.
- Use multi_compile API for deferred compute shader with shadow mask.
- Remove the raytracing rendering queue system to make recursive raytraced material work when raytracing is disabled
- Changed a few resources used by ray tracing shaders to be global resources (using register space1) for improved CPU performance.
- All custom pass volumes are now executed for one injection point instead of the first one.
- Hidden unsupported choice in emission in Materials
- Temporal Anti aliasing improvements.
- Optimized PrepareLightsForGPU (cost reduced by over 25%) and PrepareGPULightData (around twice as fast now).
- Moved scene view camera settings for HDRP from the preferences window to the scene view camera settings window.
- Updated shaders to be compatible with Microsoft's DXC.
- Debug exposure in debug menu have been replace to debug exposure compensation in EV100 space and is always visible.
- Further optimized PrepareLightsForGPU (3x faster with few shadows, 1.4x faster with a lot of shadows or equivalently cost reduced by 68% to 37%).
- Raytracing: Replaced the DIFFUSE_LIGHTING_ONLY multicompile by a uniform.
- Raytracing: Removed the dynamic lightmap multicompile.
- Raytracing: Remove the LOD cross fade multi compile for ray tracing.
- Cookie are now supported in lightmaper. All lights casting cookie and baked will now include cookie influence.
- Avoid building the mip chain a second time for SSR for transparent objects.
- Replaced "High Quality" Subsurface Scattering with a set of Quality Levels.
- Replaced "High Quality" Volumetric Lighting with "Screen Resolution Percentage" and "Volume Slice Count" on the Fog volume component.
- Merged material samples and shader samples
- Update material samples scene visuals
- Use multi_compile API for deferred compute shader with shadow mask.
- Made the StaticLightingSky class public so that users can change it by script for baking purpose.
- Shadowmask and realtime reflectoin probe property are hide in Quality settings
- Improved performance of reflection probe management when using a lot of probes.
- Ignoring the disable SSR flags for recursive rendering.
- Removed logic in the UI to disable parameters for contact shadows and fog volume components as it was going against the concept of the volume system.
- Fixed the sub surface mask not being taken into account when computing ray traced sub surface scattering.
- MSAA Within Forward Frame Setting is now enabled by default on Cameras when new Render Pipeline Asset is created
- Slightly changed the TAA anti-flicker mechanism so that it is more aggressive on almost static images (only on High preset for now).
- Changed default exposure compensation to 0.
- Refactored shadow caching system.
- Removed experimental namespace for ray tracing code.
- Increase limit for max numbers of lights in UX
- Removed direct use of BSDFData in the path tracing pass, delegated to the material instead.
- Pre-warm the RTHandle system to reduce the amount of memory allocations and the total memory needed at all points.
- DXR: Only read the geometric attributes that are required using the share pass info and shader graph defines.
- DXR: Dispatch binned rays in 1D instead of 2D.
- Lit and LayeredLit tessellation cross lod fade don't used dithering anymore between LOD but fade the tessellation height instead. Allow a smoother transition
- Changed the way planar reflections are filtered in order to be a bit more "physically based".
- Increased path tracing BSDFs roughness range from [0.001, 0.999] to [0.00001, 0.99999].
- Changing the default SSGI radius for the all configurations.
- Changed the default parameters for quality RTGI to match expected behavior.
- Add color clear pass while rendering XR occlusion mesh to avoid leaks.
- Only use one texture for ray traced reflection upscaling.
- Adjust the upscale radius based on the roughness value.
- DXR: Changed the way the filter size is decided for directional, point and spot shadows.
- Changed the default exposure mode to "Automatic (Histogram)", along with "Limit Min" to -4 and "Limit Max" to 16.
- Replaced the default scene system with the builtin Scene Template feature.
- Changed extensions of shader CAS include files.
- Making the planar probe atlas's format match the color buffer's format.
- Removing the planarReflectionCacheCompressed setting from asset.
- SHADERPASS for TransparentDepthPrepass and TransparentDepthPostpass identification is using respectively SHADERPASS_TRANSPARENT_DEPTH_PREPASS and SHADERPASS_TRANSPARENT_DEPTH_POSTPASS
- Moved the Parallax Occlusion Mapping node into Shader Graph.
- Renamed the debug name from SSAO to ScreenSpaceAmbientOcclusion (1254974).
- Added missing tooltips and improved the UI of the aperture control (case 1254916).
- Fixed wrong tooltips in the Dof Volume (case 1256641).
- The `CustomPassLoadCameraColor` and `CustomPassSampleCameraColor` functions now returns the correct color buffer when used in after post process instead of the color pyramid (which didn't had post processes).
- PBR Sky now doesn't go black when going below sea level, but it instead freezes calculation as if on the horizon.
- Fixed an issue with quality setting foldouts not opening when clicking on them (1253088).
- Shutter speed can now be changed by dragging the mouse over the UI label (case 1245007).
- Remove the 'Point Cube Size' for cookie, use the Cubemap size directly.
- VFXTarget with Unlit now allows EmissiveColor output to be consistent with HDRP unlit.
- Only building the RTAS if there is an effect that will require it (1262217).
- Fixed the first ray tracing frame not having the light cluster being set up properly (1260311).
- Render graph pre-setup for ray traced ambient occlusion.
- Avoid casting multiple rays and denoising for hard directional, point and spot ray traced shadows (1261040).
- Making sure the preview cameras do not use ray tracing effects due to a by design issue to build ray tracing acceleration structures (1262166).
- Preparing ray traced reflections for the render graph support (performance and quality).
- Preparing recursive rendering for the render graph port.
- Preparation pass for RTGI, temporal filter and diffuse denoiser for render graph.
- Updated the documentation for the DXR implementation.
- Changed the DXR wizard to support optional checks.
- Changed the DXR wizard steps.
- Preparation pass for RTSSS to be supported by render graph.
- Changed the color space of EmissiveColorLDR property on all shader. Was linear but should have been sRGB. Auto upgrade script handle the conversion.

## [7.1.1] - 2019-09-05

### Added
- Transparency Overdraw debug mode. Allows to visualize transparent objects draw calls as an "heat map".
- Enabled single-pass instancing support for XR SDK with new API cmd.SetInstanceMultiplier()
- XR settings are now available in the HDRP asset
- Support for Material Quality in Shader Graph
- Material Quality support selection in HDRP Asset
- Renamed XR shader macro from UNITY_STEREO_ASSIGN_COMPUTE_EYE_INDEX to UNITY_XR_ASSIGN_VIEW_INDEX
- Raytracing ShaderGraph node for HDRP shaders
- Custom passes volume component with 3 injection points: Before Rendering, Before Transparent and Before Post Process
- Alpha channel is now properly exported to camera render textures when using FP16 color buffer format
- Support for XR SDK mirror view modes
- HD Master nodes in Shader Graph now support Normal and Tangent modification in vertex stage.
- DepthOfFieldCoC option in the fullscreen debug modes.
- Added override Ambient Occlusion option on debug windows
- Added Custom Post Processes with 3 injection points: Before Transparent, Before Post Process and After Post Process
- Added draft of minimal interactive path tracing (experimental) based on DXR API - Support only 4 area light, lit and unlit shader (non-shadergraph)
- Small adjustments to TAA anti flicker (more aggressive on high values).

### Fixed
- Fixed wizard infinite loop on cancellation
- Fixed with compute shader error about too many threads in threadgroup on low GPU
- Fixed invalid contact shadow shaders being created on metal
- Fixed a bug where if Assembly.GetTypes throws an exception due to mis-versioned dlls, then no preprocessors are used in the shader stripper
- Fixed typo in AXF decal property preventing to compile
- Fixed reflection probe with XR single-pass and FPTL
- Fixed force gizmo shown when selecting camera in hierarchy
- Fixed issue with XR occlusion mesh and dynamic resolution
- Fixed an issue where lighting compute buffers were re-created with the wrong size when resizing the window, causing tile artefacts at the top of the screen.
- Fix FrameSettings names and tooltips
- Fixed error with XR SDK when the Editor is not in focus
- Fixed errors with RenderGraph, XR SDK and occlusion mesh
- Fixed shadow routines compilation errors when "real" type is a typedef on "half".
- Fixed toggle volumetric lighting in the light UI
- Fixed post-processing history reset handling rt-scale incorrectly
- Fixed crash with terrain and XR multi-pass
- Fixed ShaderGraph material synchronization issues
- Fixed a null reference exception when using an Emissive texture with Unlit shader (case 1181335)
- Fixed an issue where area lights and point lights where not counted separately with regards to max lights on screen (case 1183196)
- Fixed an SSR and Subsurface Scattering issue (appearing black) when using XR.

### Changed
- Update Wizard layout.
- Remove almost all Garbage collection call within a frame.
- Rename property AdditionalVeclocityChange to AddPrecomputeVelocity
- Call the End/Begin camera rendering callbacks for camera with customRender enabled
- Changeg framesettings migration order of postprocess flags as a pr for reflection settings flags have been backported to 2019.2
- Replaced usage of ENABLE_VR in XRSystem.cs by version defines based on the presence of the built-in VR and XR modules
- Added an update virtual function to the SkyRenderer class. This is called once per frame. This allows a given renderer to amortize heavy computation at the rate it chooses. Currently only the physically based sky implements this.
- Removed mandatory XRPass argument in HDCamera.GetOrCreate()
- Restored the HDCamera parameter to the sky rendering builtin parameters.
- Removed usage of StructuredBuffer for XR View Constants
- Expose Direct Specular Lighting control in FrameSettings
- Deprecated ExponentialFog and VolumetricFog volume components. Now there is only one exponential fog component (Fog) which can add Volumetric Fog as an option. Added a script in Edit -> Render Pipeline -> Upgrade Fog Volume Components.

## [7.0.1] - 2019-07-25

### Added
- Added option in the config package to disable globally Area Lights and to select shadow quality settings for the deferred pipeline.
- When shader log stripping is enabled, shader stripper statistics will be written at `Temp/shader-strip.json`
- Occlusion mesh support from XR SDK

### Fixed
- Fixed XR SDK mirror view blit, cleanup some XRTODO and removed XRDebug.cs
- Fixed culling for volumetrics with XR single-pass rendering
- Fix shadergraph material pass setup not called
- Fixed documentation links in component's Inspector header bar
- Cookies using the render texture output from a camera are now properly updated
- Allow in ShaderGraph to enable pre/post pass when the alpha clip is disabled

### Changed
- RenderQueue for Opaque now start at Background instead of Geometry.
- Clamp the area light size for scripting API when we change the light type
- Added a warning in the material UI when the diffusion profile assigned is not in the HDRP asset


## [7.0.0] - 2019-07-17

### Added
- `Fixed`, `Viewer`, and `Automatic` modes to compute the FOV used when rendering a `PlanarReflectionProbe`
- A checkbox to toggle the chrome gizmo of `ReflectionProbe`and `PlanarReflectionProbe`
- Added a Light layer in shadows that allow for objects to cast shadows without being affected by light (and vice versa).
- You can now access ShaderGraph blend states from the Material UI (for example, **Surface Type**, **Sorting Priority**, and **Blending Mode**). This change may break Materials that use a ShaderGraph, to fix them, select **Edit > Render Pipeline > Reset all ShaderGraph Scene Materials BlendStates**. This syncs the blendstates of you ShaderGraph master nodes with the Material properties.
- You can now control ZTest, ZWrite, and CullMode for transparent Materials.
- Materials that use Unlit Shaders or Unlit Master Node Shaders now cast shadows.
- Added an option to enable the ztest on **After Post Process** materials when TAA is disabled.
- Added a new SSAO (based on Ground Truth Ambient Occlusion algorithm) to replace the previous one.
- Added support for shadow tint on light
- BeginCameraRendering and EndCameraRendering callbacks are now called with probes
- Adding option to update shadow maps only On Enable and On Demand.
- Shader Graphs that use time-dependent vertex modification now generate correct motion vectors.
- Added option to allow a custom spot angle for spot light shadow maps.
- Added frame settings for individual post-processing effects
- Added dither transition between cascades for Low and Medium quality settings
- Added single-pass instancing support with XR SDK
- Added occlusion mesh support with XR SDK
- Added support of Alembic velocity to various shaders
- Added support for more than 2 views for single-pass instancing
- Added support for per punctual/directional light min roughness in StackLit
- Added mirror view support with XR SDK
- Added VR verification in HDRPWizard
- Added DXR verification in HDRPWizard
- Added feedbacks in UI of Volume regarding skies
- Cube LUT support in Tonemapping. Cube LUT helpers for external grading are available in the Post-processing Sample package.

### Fixed
- Fixed an issue with history buffers causing effects like TAA or auto exposure to flicker when more than one camera was visible in the editor
- The correct preview is displayed when selecting multiple `PlanarReflectionProbe`s
- Fixed volumetric rendering with camera-relative code and XR stereo instancing
- Fixed issue with flashing cyan due to async compilation of shader when selecting a mesh
- Fix texture type mismatch when the contact shadow are disabled (causing errors on IOS devices)
- Fixed Generate Shader Includes while in package
- Fixed issue when texture where deleted in ShadowCascadeGUI
- Fixed issue in FrameSettingsHistory when disabling a camera several time without enabling it in between.
- Fixed volumetric reprojection with camera-relative code and XR stereo instancing
- Added custom BaseShaderPreprocessor in HDEditorUtils.GetBaseShaderPreprocessorList()
- Fixed compile issue when USE_XR_SDK is not defined
- Fixed procedural sky sun disk intensity for high directional light intensities
- Fixed Decal mip level when using texture mip map streaming to avoid dropping to lowest permitted mip (now loading all mips)
- Fixed deferred shading for XR single-pass instancing after lightloop refactor
- Fixed cluster and material classification debug (material classification now works with compute as pixel shader lighting)
- Fixed IOS Nan by adding a maximun epsilon definition REAL_EPS that uses HALF_EPS when fp16 are used
- Removed unnecessary GC allocation in motion blur code
- Fixed locked UI with advanded influence volume inspector for probes
- Fixed invalid capture direction when rendering planar reflection probes
- Fixed Decal HTILE optimization with platform not supporting texture atomatic (Disable it)
- Fixed a crash in the build when the contact shadows are disabled
- Fixed camera rendering callbacks order (endCameraRendering was being called before the actual rendering)
- Fixed issue with wrong opaque blending settings for After Postprocess
- Fixed issue with Low resolution transparency on PS4
- Fixed a memory leak on volume profiles
- Fixed The Parallax Occlusion Mappping node in shader graph and it's UV input slot
- Fixed lighting with XR single-pass instancing by disabling deferred tiles
- Fixed the Bloom prefiltering pass
- Fixed post-processing effect relying on Unity's random number generator
- Fixed camera flickering when using TAA and selecting the camera in the editor
- Fixed issue with single shadow debug view and volumetrics
- Fixed most of the problems with light animation and timeline
- Fixed indirect deferred compute with XR single-pass instancing
- Fixed a slight omission in anisotropy calculations derived from HazeMapping in StackLit
- Improved stack computation numerical stability in StackLit
- Fix PBR master node always opaque (wrong blend modes for forward pass)
- Fixed TAA with XR single-pass instancing (missing macros)
- Fixed an issue causing Scene View selection wire gizmo to not appear when using HDRP Shader Graphs.
- Fixed wireframe rendering mode (case 1083989)
- Fixed the renderqueue not updated when the alpha clip is modified in the material UI.
- Fixed the PBR master node preview
- Remove the ReadOnly flag on Reflection Probe's cubemap assets during bake when there are no VCS active.
- Fixed an issue where setting a material debug view would not reset the other exclusive modes
- Spot light shapes are now correctly taken into account when baking
- Now the static lighting sky will correctly take the default values for non-overridden properties
- Fixed material albedo affecting the lux meter
- Extra test in deferred compute shading to avoid shading pixels that were not rendered by the current camera (for camera stacking)

### Changed
- Optimization: Reduce the group size of the deferred lighting pass from 16x16 to 8x8
- Replaced HDCamera.computePassCount by viewCount
- Removed xrInstancing flag in RTHandles (replaced by TextureXR.slices and TextureXR.dimensions)
- Refactor the HDRenderPipeline and lightloop code to preprare for high level rendergraph
- Removed the **Back Then Front Rendering** option in the fabric Master Node settings. Enabling this option previously did nothing.
- Changed shader type Real to translate to FP16 precision on some platforms.
- Shader framework refactor: Introduce CBSDF, EvaluateBSDF, IsNonZeroBSDF to replace BSDF functions
- Shader framework refactor:  GetBSDFAngles, LightEvaluation and SurfaceShading functions
- Replace ComputeMicroShadowing by GetAmbientOcclusionForMicroShadowing
- Rename WorldToTangent to TangentToWorld as it was incorrectly named
- Remove SunDisk and Sun Halo size from directional light
- Remove all obsolete wind code from shader
- Renamed DecalProjectorComponent into DecalProjector for API alignment.
- Improved the Volume UI and made them Global by default
- Remove very high quality shadow option
- Change default for shadow quality in Deferred to Medium
- Enlighten now use inverse squared falloff (before was using builtin falloff)
- Enlighten is now deprecated. Please use CPU or GPU lightmaper instead.
- Remove the name in the diffusion profile UI
- Changed how shadow map resolution scaling with distance is computed. Now it uses screen space area rather than light range.
- Updated MoreOptions display in UI
- Moved Display Area Light Emissive Mesh script API functions in the editor namespace
- direct strenght properties in ambient occlusion now affect direct specular as well
- Removed advanced Specular Occlusion control in StackLit: SSAO based SO control is hidden and fixed to behave like Lit, SPTD is the only HQ technique shown for baked SO.
- Shader framework refactor: Changed ClampRoughness signature to include PreLightData access.
- HDRPWizard window is now in Window > General > HD Render Pipeline Wizard
- Moved StaticLightingSky to LightingWindow
- Removes the current "Scene Settings" and replace them with "Sky & Fog Settings" (with Physically Based Sky and Volumetric Fog).
- Changed how cached shadow maps are placed inside the atlas to minimize re-rendering of them.

## [6.7.0-preview] - 2019-05-16

### Added
- Added ViewConstants StructuredBuffer to simplify XR rendering
- Added API to render specific settings during a frame
- Added stadia to the supported platforms (2019.3)
- Enabled cascade blends settings in the HD Shadow component
- Added Hardware Dynamic Resolution support.
- Added MatCap debug view to replace the no scene lighting debug view.
- Added clear GBuffer option in FrameSettings (default to false)
- Added preview for decal shader graph (Only albedo, normal and emission)
- Added exposure weight control for decal
- Screen Space Directional Shadow under a define option. Activated for ray tracing
- Added a new abstraction for RendererList that will help transition to Render Graph and future RendererList API
- Added multipass support for VR
- Added XR SDK integration (multipass only)
- Added Shader Graph samples for Hair, Fabric and Decal master nodes.
- Add fade distance, shadow fade distance and light layers to light explorer
- Add method to draw light layer drawer in a rect to HDEditorUtils

### Fixed
- Fixed deserialization crash at runtime
- Fixed for ShaderGraph Unlit masternode not writing velocity
- Fixed a crash when assiging a new HDRP asset with the 'Verify Saving Assets' option enabled
- Fixed exposure to properly support TEXTURE2D_X
- Fixed TerrainLit basemap texture generation
- Fixed a bug that caused nans when material classification was enabled and a tile contained one standard material + a material with transmission.
- Fixed gradient sky hash that was not using the exposure hash
- Fixed displayed default FrameSettings in HDRenderPipelineAsset wrongly updated on scripts reload.
- Fixed gradient sky hash that was not using the exposure hash.
- Fixed visualize cascade mode with exposure.
- Fixed (enabled) exposure on override lighting debug modes.
- Fixed issue with LightExplorer when volume have no profile
- Fixed issue with SSR for negative, infinite and NaN history values
- Fixed LightLayer in HDReflectionProbe and PlanarReflectionProbe inspector that was not displayed as a mask.
- Fixed NaN in transmission when the thickness and a color component of the scattering distance was to 0
- Fixed Light's ShadowMask multi-edition.
- Fixed motion blur and SMAA with VR single-pass instancing
- Fixed NaNs generated by phase functionsin volumetric lighting
- Fixed NaN issue with refraction effect and IOR of 1 at extreme grazing angle
- Fixed nan tracker not using the exposure
- Fixed sorting priority on lit and unlit materials
- Fixed null pointer exception when there are no AOVRequests defined on a camera
- Fixed dirty state of prefab using disabled ReflectionProbes
- Fixed an issue where gizmos and editor grid were not correctly depth tested
- Fixed created default scene prefab non editable due to wrong file extension.
- Fixed an issue where sky convolution was recomputed for nothing when a preview was visible (causing extreme slowness when fabric convolution is enabled)
- Fixed issue with decal that wheren't working currently in player
- Fixed missing stereo rendering macros in some fragment shaders
- Fixed exposure for ReflectionProbe and PlanarReflectionProbe gizmos
- Fixed single-pass instancing on PSVR
- Fixed Vulkan shader issue with Texture2DArray in ScreenSpaceShadow.compute by re-arranging code (workaround)
- Fixed camera-relative issue with lights and XR single-pass instancing
- Fixed single-pass instancing on Vulkan
- Fixed htile synchronization issue with shader graph decal
- Fixed Gizmos are not drawn in Camera preview
- Fixed pre-exposure for emissive decal
- Fixed wrong values computed in PreIntegrateFGD and in the generation of volumetric lighting data by forcing the use of fp32.
- Fixed NaNs arising during the hair lighting pass
- Fixed synchronization issue in decal HTile that occasionally caused rendering artifacts around decal borders
- Fixed QualitySettings getting marked as modified by HDRP (and thus checked out in Perforce)
- Fixed a bug with uninitialized values in light explorer
- Fixed issue with LOD transition
- Fixed shader warnings related to raytracing and TEXTURE2D_X

### Changed
- Refactor PixelCoordToViewDirWS to be VR compatible and to compute it only once per frame
- Modified the variants stripper to take in account multiple HDRP assets used in the build.
- Improve the ray biasing code to avoid self-intersections during the SSR traversal
- Update Pyramid Spot Light to better match emitted light volume.
- Moved _XRViewConstants out of UnityPerPassStereo constant buffer to fix issues with PSSL
- Removed GetPositionInput_Stereo() and single-pass (double-wide) rendering mode
- Changed label width of the frame settings to accommodate better existing options.
- SSR's Default FrameSettings for camera is now enable.
- Re-enabled the sharpening filter on Temporal Anti-aliasing
- Exposed HDEditorUtils.LightLayerMaskDrawer for integration in other packages and user scripting.
- Rename atmospheric scattering in FrameSettings to Fog
- The size modifier in the override for the culling sphere in Shadow Cascades now defaults to 0.6, which is the same as the formerly hardcoded value.
- Moved LOD Bias and Maximum LOD Level from Frame Setting section `Other` to `Rendering`
- ShaderGraph Decal that affect only emissive, only draw in emissive pass (was drawing in dbuffer pass too)
- Apply decal projector fade factor correctly on all attribut and for shader graph decal
- Move RenderTransparentDepthPostpass after all transparent
- Update exposure prepass to interleave XR single-pass instancing views in a checkerboard pattern
- Removed ScriptRuntimeVersion check in wizard.

## [6.6.0-preview] - 2019-04-01

### Added
- Added preliminary changes for XR deferred shading
- Added support of 111110 color buffer
- Added proper support for Recorder in HDRP
- Added depth offset input in shader graph master nodes
- Added a Parallax Occlusion Mapping node
- Added SMAA support
- Added Homothety and Symetry quick edition modifier on volume used in ReflectionProbe, PlanarReflectionProbe and DensityVolume
- Added multi-edition support for DecalProjectorComponent
- Improve hair shader
- Added the _ScreenToTargetScaleHistory uniform variable to be used when sampling HDRP RTHandle history buffers.
- Added settings in `FrameSettings` to change `QualitySettings.lodBias` and `QualitySettings.maximumLODLevel` during a rendering
- Added an exposure node to retrieve the current, inverse and previous frame exposure value.
- Added an HD scene color node which allow to sample the scene color with mips and a toggle to remove the exposure.
- Added safeguard on HD scene creation if default scene not set in the wizard
- Added Low res transparency rendering pass.

### Fixed
- Fixed HDRI sky intensity lux mode
- Fixed dynamic resolution for XR
- Fixed instance identifier semantic string used by Shader Graph
- Fixed null culling result occuring when changing scene that was causing crashes
- Fixed multi-edition light handles and inspector shapes
- Fixed light's LightLayer field when multi-editing
- Fixed normal blend edition handles on DensityVolume
- Fixed an issue with layered lit shader and height based blend where inactive layers would still have influence over the result
- Fixed multi-selection handles color for DensityVolume
- Fixed multi-edition inspector's blend distances for HDReflectionProbe, PlanarReflectionProbe and DensityVolume
- Fixed metric distance that changed along size in DensityVolume
- Fixed DensityVolume shape handles that have not same behaviour in advance and normal edition mode
- Fixed normal map blending in TerrainLit by only blending the derivatives
- Fixed Xbox One rendering just a grey screen instead of the scene
- Fixed probe handles for multiselection
- Fixed baked cubemap import settings for convolution
- Fixed regression causing crash when attempting to open HDRenderPipelineWizard without an HDRenderPipelineAsset setted
- Fixed FullScreenDebug modes: SSAO, SSR, Contact shadow, Prerefraction Color Pyramid, Final Color Pyramid
- Fixed volumetric rendering with stereo instancing
- Fixed shader warning
- Fixed missing resources in existing asset when updating package
- Fixed PBR master node preview in forward rendering or transparent surface
- Fixed deferred shading with stereo instancing
- Fixed "look at" edition mode of Rotation tool for DecalProjectorComponent
- Fixed issue when switching mode in ReflectionProbe and PlanarReflectionProbe
- Fixed issue where migratable component version where not always serialized when part of prefab's instance
- Fixed an issue where shadow would not be rendered properly when light layer are not enabled
- Fixed exposure weight on unlit materials
- Fixed Light intensity not played in the player when recorded with animation/timeline
- Fixed some issues when multi editing HDRenderPipelineAsset
- Fixed emission node breaking the main shader graph preview in certain conditions.
- Fixed checkout of baked probe asset when baking probes.
- Fixed invalid gizmo position for rotated ReflectionProbe
- Fixed multi-edition of material's SurfaceType and RenderingPath
- Fixed whole pipeline reconstruction on selecting for the first time or modifying other than the currently used HDRenderPipelineAsset
- Fixed single shadow debug mode
- Fixed global scale factor debug mode when scale > 1
- Fixed debug menu material overrides not getting applied to the Terrain Lit shader
- Fixed typo in computeLightVariants
- Fixed deferred pass with XR instancing by disabling ComputeLightEvaluation
- Fixed bloom resolution independence
- Fixed lens dirt intensity not behaving properly
- Fixed the Stop NaN feature
- Fixed some resources to handle more than 2 instanced views for XR
- Fixed issue with black screen (NaN) produced on old GPU hardware or intel GPU hardware with gaussian pyramid
- Fixed issue with disabled punctual light would still render when only directional light is present

### Changed
- DensityVolume scripting API will no longuer allow to change between advance and normal edition mode
- Disabled depth of field, lens distortion and panini projection in the scene view
- TerrainLit shaders and includes are reorganized and made simpler.
- TerrainLit shader GUI now allows custom properties to be displayed in the Terrain fold-out section.
- Optimize distortion pass with stencil
- Disable SceneSelectionPass in shader graph preview
- Control punctual light and area light shadow atlas separately
- Move SMAA anti-aliasing option to after Temporal Anti Aliasing one, to avoid problem with previously serialized project settings
- Optimize rendering with static only lighting and when no cullable lights/decals/density volumes are present.
- Updated handles for DecalProjectorComponent for enhanced spacial position readability and have edition mode for better SceneView management
- DecalProjectorComponent are now scale independent in order to have reliable metric unit (see new Size field for changing the size of the volume)
- Restructure code from HDCamera.Update() by adding UpdateAntialiasing() and UpdateViewConstants()
- Renamed velocity to motion vectors
- Objects rendered during the After Post Process pass while TAA is enabled will not benefit from existing depth buffer anymore. This is done to fix an issue where those object would wobble otherwise
- Removed usage of builtin unity matrix for shadow, shadow now use same constant than other view
- The default volume layer mask for cameras & probes is now `Default` instead of `Everything`

## [6.5.0-preview] - 2019-03-07

### Added
- Added depth-of-field support with stereo instancing
- Adding real time area light shadow support
- Added a new FrameSettings: Specular Lighting to toggle the specular during the rendering

### Fixed
- Fixed diffusion profile upgrade breaking package when upgrading to a new version
- Fixed decals cropped by gizmo not updating correctly if prefab
- Fixed an issue when enabling SSR on multiple view
- Fixed edition of the intensity's unit field while selecting multiple lights
- Fixed wrong calculation in soft voxelization for density volume
- Fixed gizmo not working correctly with pre-exposure
- Fixed issue with setting a not available RT when disabling motion vectors
- Fixed planar reflection when looking at mirror normal
- Fixed mutiselection issue with HDLight Inspector
- Fixed HDAdditionalCameraData data migration
- Fixed failing builds when light explorer window is open
- Fixed cascade shadows border sometime causing artefacts between cascades
- Restored shadows in the Cascade Shadow debug visualization
- `camera.RenderToCubemap` use proper face culling

### Changed
- When rendering reflection probe disable all specular lighting and for metals use fresnelF0 as diffuse color for bake lighting.

## [6.4.0-preview] - 2019-02-21

### Added
- VR: Added TextureXR system to selectively expand TEXTURE2D macros to texture array for single-pass stereo instancing + Convert textures call to these macros
- Added an unit selection dropdown next to shutter speed (camera)
- Added error helpbox when trying to use a sub volume component that require the current HDRenderPipelineAsset to support a feature that it is not supporting.
- Add mesh for tube light when display emissive mesh is enabled

### Fixed
- Fixed Light explorer. The volume explorer used `profile` instead of `sharedProfile` which instantiate a custom volume profile instead of editing the asset itself.
- Fixed UI issue where all is displayed using metric unit in shadow cascade and Percent is set in the unit field (happening when opening the inspector).
- Fixed inspector event error when double clicking on an asset (diffusion profile/material).
- Fixed nullref on layered material UI when the material is not an asset.
- Fixed nullref exception when undo/redo a light property.
- Fixed visual bug when area light handle size is 0.

### Changed
- Update UI for 32bit/16bit shadow precision settings in HDRP asset
- Object motion vectors have been disabled in all but the game view. Camera motion vectors are still enabled everywhere, allowing TAA and Motion Blur to work on static objects.
- Enable texture array by default for most rendering code on DX11 and unlock stereo instancing (DX11 only for now)

## [6.3.0-preview] - 2019-02-18

### Added
- Added emissive property for shader graph decals
- Added a diffusion profile override volume so the list of diffusion profile assets to use can be chanaged without affecting the HDRP asset
- Added a "Stop NaNs" option on cameras and in the Scene View preferences.
- Added metric display option in HDShadowSettings and improve clamping
- Added shader parameter mapping in DebugMenu
- Added scripting API to configure DebugData for DebugMenu

### Fixed
- Fixed decals in forward
- Fixed issue with stencil not correctly setup for various master node and shader for the depth pass, motion vector pass and GBuffer/Forward pass
- Fixed SRP batcher and metal
- Fixed culling and shadows for Pyramid, Box, Rectangle and Tube lights
- Fixed an issue where scissor render state leaking from the editor code caused partially black rendering

### Changed
- When a lit material has a clear coat mask that is not null, we now use the clear coat roughness to compute the screen space reflection.
- Diffusion profiles are now limited to one per asset and can be referenced in materials, shader graphs and vfx graphs. Materials will be upgraded automatically except if they are using a shader graph, in this case it will display an error message.

## [6.2.0-preview] - 2019-02-15

### Added
- Added help box listing feature supported in a given HDRenderPipelineAsset alongs with the drawbacks implied.
- Added cascade visualizer, supporting disabled handles when not overriding.

### Fixed
- Fixed post processing with stereo double-wide
- Fixed issue with Metal: Use sign bit to find the cache type instead of lowest bit.
- Fixed invalid state when creating a planar reflection for the first time
- Fix FrameSettings's LitShaderMode not restrained by supported LitShaderMode regression.

### Changed
- The default value roughness value for the clearcoat has been changed from 0.03 to 0.01
- Update default value of based color for master node
- Update Fabric Charlie Sheen lighting model - Remove Fresnel component that wasn't part of initial model + Remap smoothness to [0.0 - 0.6] range for more artist friendly parameter

### Changed
- Code refactor: all macros with ARGS have been swapped with macros with PARAM. This is because the ARGS macros were incorrectly named.

## [6.1.0-preview] - 2019-02-13

### Added
- Added support for post-processing anti-aliasing in the Scene View (FXAA and TAA). These can be set in Preferences.
- Added emissive property for decal material (non-shader graph)

### Fixed
- Fixed a few UI bugs with the color grading curves.
- Fixed "Post Processing" in the scene view not toggling post-processing effects
- Fixed bake only object with flag `ReflectionProbeStaticFlag` when baking a `ReflectionProbe`

### Changed
- Removed unsupported Clear Depth checkbox in Camera inspector
- Updated the toggle for advanced mode in inspectors.

## [6.0.0-preview] - 2019-02-23

### Added
- Added new API to perform a camera rendering
- Added support for hair master node (Double kajiya kay - Lambert)
- Added Reset behaviour in DebugMenu (ingame mapping is right joystick + B)
- Added Default HD scene at new scene creation while in HDRP
- Added Wizard helping to configure HDRP project
- Added new UI for decal material to allow remapping and scaling of some properties
- Added cascade shadow visualisation toggle in HD shadow settings
- Added icons for assets
- Added replace blending mode for distortion
- Added basic distance fade for density volumes
- Added decal master node for shader graph
- Added HD unlit master node (Cross Pipeline version is name Unlit)
- Added new Rendering Queue in materials
- Added post-processing V3 framework embed in HDRP, remove postprocess V2 framework
- Post-processing now uses the generic volume framework
-   New depth-of-field, bloom, panini projection effects, motion blur
-   Exposure is now done as a pre-exposition pass, the whole system has been revamped
-   Exposure now use EV100 everywhere in the UI (Sky, Emissive Light)
- Added emissive intensity (Luminance and EV100 control) control for Emissive
- Added pre-exposure weigth for Emissive
- Added an emissive color node and a slider to control the pre-exposure percentage of emission color
- Added physical camera support where applicable
- Added more color grading tools
- Added changelog level for Shader Variant stripping
- Added Debug mode for validation of material albedo and metalness/specularColor values
- Added a new dynamic mode for ambient probe and renamed BakingSky to StaticLightingSky
- Added command buffer parameter to all Bind() method of material
- Added Material validator in Render Pipeline Debug
- Added code to future support of DXR (not enabled)
- Added support of multiviewport
- Added HDRenderPipeline.RequestSkyEnvironmentUpdate function to force an update from script when sky is set to OnDemand
- Added a Lighting and BackLighting slots in Lit, StackLit, Fabric and Hair master nodes
- Added support for overriding terrain detail rendering shaders, via the render pipeline editor resources asset
- Added xrInstancing flag support to RTHandle
- Added support for cullmask for decal projectors
- Added software dynamic resolution support
- Added support for "After Post-Process" render pass for unlit shader
- Added support for textured rectangular area lights
- Added stereo instancing macros to MSAA shaders
- Added support for Quarter Res Raytraced Reflections (not enabled)
- Added fade factor for decal projectors.
- Added stereo instancing macros to most shaders used in VR
- Added multi edition support for HDRenderPipelineAsset

### Fixed
- Fixed logic to disable FPTL with stereo rendering
- Fixed stacklit transmission and sun highlight
- Fixed decals with stereo rendering
- Fixed sky with stereo rendering
- Fixed flip logic for postprocessing + VR
- Fixed copyStencilBuffer pass for some specific platforms
- Fixed point light shadow map culling that wasn't taking into account far plane
- Fixed usage of SSR with transparent on all master node
- Fixed SSR and microshadowing on fabric material
- Fixed blit pass for stereo rendering
- Fixed lightlist bounds for stereo rendering
- Fixed windows and in-game DebugMenu sync.
- Fixed FrameSettings' LitShaderMode sync when opening DebugMenu.
- Fixed Metal specific issues with decals, hitting a sampler limit and compiling AxF shader
- Fixed an issue with flipped depth buffer during postprocessing
- Fixed normal map use for shadow bias with forward lit - now use geometric normal
- Fixed transparent depth prepass and postpass access so they can be use without alpha clipping for lit shader
- Fixed support of alpha clip shadow for lit master node
- Fixed unlit master node not compiling
- Fixed issue with debug display of reflection probe
- Fixed issue with phong tessellations not working with lit shader
- Fixed issue with vertex displacement being affected by heightmap setting even if not heightmap where assign
- Fixed issue with density mode on Lit terrain producing NaN
- Fixed issue when going back and forth from Lit to LitTesselation for displacement mode
- Fixed issue with ambient occlusion incorrectly applied to emissiveColor with light layers in deferred
- Fixed issue with fabric convolution not using the correct convolved texture when fabric convolution is enabled
- Fixed issue with Thick mode for Transmission that was disabling transmission with directional light
- Fixed shutdown edge cases with HDRP tests
- Fixed slowdow when enabling Fabric convolution in HDRP asset
- Fixed specularAA not compiling in StackLit Master node
- Fixed material debug view with stereo rendering
- Fixed material's RenderQueue edition in default view.
- Fixed banding issues within volumetric density buffer
- Fixed missing multicompile for MSAA for AxF
- Fixed camera-relative support for stereo rendering
- Fixed remove sync with render thread when updating decal texture atlas.
- Fixed max number of keyword reach [256] issue. Several shader feature are now local
- Fixed Scene Color and Depth nodes
- Fixed SSR in forward
- Fixed custom editor of Unlit, HD Unlit and PBR shader graph master node
- Fixed issue with NewFrame not correctly calculated in Editor when switching scene
- Fixed issue with TerrainLit not compiling with depth only pass and normal buffer
- Fixed geometric normal use for shadow bias with PBR master node in forward
- Fixed instancing macro usage for decals
- Fixed error message when having more than one directional light casting shadow
- Fixed error when trying to display preview of Camera or PlanarReflectionProbe
- Fixed LOAD_TEXTURE2D_ARRAY_MSAA macro
- Fixed min-max and amplitude clamping value in inspector of vertex displacement materials
- Fixed issue with alpha shadow clip (was incorrectly clipping object shadow)
- Fixed an issue where sky cubemap would not be cleared correctly when setting the current sky to None
- Fixed a typo in Static Lighting Sky component UI
- Fixed issue with incorrect reset of RenderQueue when switching shader in inspector GUI
- Fixed issue with variant stripper stripping incorrectly some variants
- Fixed a case of ambient lighting flickering because of previews
- Fixed Decals when rendering multiple camera in a single frame
- Fixed cascade shadow count in shader
- Fixed issue with Stacklit shader with Haze effect
- Fixed an issue with the max sample count for the TAA
- Fixed post-process guard band for XR
- Fixed exposure of emissive of Unlit
- Fixed depth only and motion vector pass for Unlit not working correctly with MSAA
- Fixed an issue with stencil buffer copy causing unnecessary compute dispatches for lighting
- Fixed multi edition issue in FrameSettings
- Fixed issue with SRP batcher and DebugDisplay variant of lit shader
- Fixed issue with debug material mode not doing alpha test
- Fixed "Attempting to draw with missing UAV bindings" errors on Vulkan
- Fixed pre-exposure incorrectly apply to preview
- Fixed issue with duplicate 3D texture in 3D texture altas of volumetric?
- Fixed Camera rendering order (base on the depth parameter)
- Fixed shader graph decals not being cropped by gizmo
- Fixed "Attempting to draw with missing UAV bindings" errors on Vulkan.


### Changed
- ColorPyramid compute shader passes is swapped to pixel shader passes on platforms where the later is faster.
- Removing the simple lightloop used by the simple lit shader
- Whole refactor of reflection system: Planar and reflection probe
- Separated Passthrough from other RenderingPath
- Update several properties naming and caption based on feedback from documentation team
- Remove tile shader variant for transparent backface pass of lit shader
- Rename all HDRenderPipeline to HDRP folder for shaders
- Rename decal property label (based on doc team feedback)
- Lit shader mode now default to Deferred to reduce build time
- Update UI of Emission parameters in shaders
- Improve shader variant stripping including shader graph variant
- Refactored render loop to render realtime probes visible per camera
- Enable SRP batcher by default
- Shader code refactor: Rename LIGHTLOOP_SINGLE_PASS => LIGHTLOOP_DISABLE_TILE_AND_CLUSTER and clean all usage of LIGHTLOOP_TILE_PASS
- Shader code refactor: Move pragma definition of vertex and pixel shader inside pass + Move SURFACE_GRADIENT definition in XXXData.hlsl
- Micro-shadowing in Lit forward now use ambientOcclusion instead of SpecularOcclusion
- Upgraded FrameSettings workflow, DebugMenu and Inspector part relative to it
- Update build light list shader code to support 32 threads in wavefronts on some platforms
- LayeredLit layers' foldout are now grouped in one main foldout per layer
- Shadow alpha clip can now be enabled on lit shader and haor shader enven for opaque
- Temporal Antialiasing optimization for Xbox One X
- Parameter depthSlice on SetRenderTarget functions now defaults to -1 to bind the entire resource
- Rename SampleCameraDepth() functions to LoadCameraDepth() and SampleCameraDepth(), same for SampleCameraColor() functions
- Improved Motion Blur quality.
- Update stereo frame settings values for single-pass instancing and double-wide
- Rearrange FetchDepth functions to prepare for stereo-instancing
- Remove unused _ComputeEyeIndex
- Updated HDRenderPipelineAsset inspector
- Re-enable SRP batcher for metal

## [5.2.0-preview] - 2018-11-27

### Added
- Added option to run Contact Shadows and Volumetrics Voxelization stage in Async Compute
- Added camera freeze debug mode - Allow to visually see culling result for a camera
- Added support of Gizmo rendering before and after postprocess in Editor
- Added support of LuxAtDistance for punctual lights

### Fixed
- Fixed Debug.DrawLine and Debug.Ray call to work in game view
- Fixed DebugMenu's enum resetted on change
- Fixed divide by 0 in refraction causing NaN
- Fixed disable rough refraction support
- Fixed refraction, SSS and atmospheric scattering for VR
- Fixed forward clustered lighting for VR (double-wide).
- Fixed Light's UX to not allow negative intensity
- Fixed HDRenderPipelineAsset inspector broken when displaying its FrameSettings from project windows.
- Fixed forward clustered lighting for VR (double-wide).
- Fixed HDRenderPipelineAsset inspector broken when displaying its FrameSettings from project windows.
- Fixed Decals and SSR diable flags for all shader graph master node (Lit, Fabric, StackLit, PBR)
- Fixed Distortion blend mode for shader graph master node (Lit, StackLit)
- Fixed bent Normal for Fabric master node in shader graph
- Fixed PBR master node lightlayers
- Fixed shader stripping for built-in lit shaders.

### Changed
- Rename "Regular" in Diffusion profile UI "Thick Object"
- Changed VBuffer depth parametrization for volumetric from distanceRange to depthExtent - Require update of volumetric settings - Fog start at near plan
- SpotLight with box shape use Lux unit only

## [5.1.0-preview] - 2018-11-19

### Added

- Added a separate Editor resources file for resources Unity does not take when it builds a Player.
- You can now disable SSR on Materials in Shader Graph.
- Added support for MSAA when the Supported Lit Shader Mode is set to Both. Previously HDRP only supported MSAA for Forward mode.
- You can now override the emissive color of a Material when in debug mode.
- Exposed max light for Light Loop Settings in HDRP asset UI.
- HDRP no longer performs a NormalDBuffer pass update if there are no decals in the Scene.
- Added distant (fall-back) volumetric fog and improved the fog evaluation precision.
- Added an option to reflect sky in SSR.
- Added a y-axis offset for the PlanarReflectionProbe and offset tool.
- Exposed the option to run SSR and SSAO on async compute.
- Added support for the _GlossMapScale parameter in the Legacy to HDRP Material converter.
- Added wave intrinsic instructions for use in Shaders (for AMD GCN).


### Fixed
- Fixed sphere shaped influence handles clamping in Reflection Probes.
- Fixed Reflection Probe data migration for projects created before using HDRP.
- Fixed UI of Layered Material where Unity previously rendered the scrollbar above the Copy button.
- Fixed Material tessellations parameters Start fade distance and End fade distance. Originally, Unity clamped these values when you modified them.
- Fixed various distortion and refraction issues - handle a better fall-back.
- Fixed SSR for multiple views.
- Fixed SSR issues related to self-intersections.
- Fixed shape density volume handle speed.
- Fixed density volume shape handle moving too fast.
- Fixed the Camera velocity pass that we removed by mistake.
- Fixed some null pointer exceptions when disabling motion vectors support.
- Fixed viewports for both the Subsurface Scattering combine pass and the transparent depth prepass.
- Fixed the blend mode pop-up in the UI. It previously did not appear when you enabled pre-refraction.
- Fixed some null pointer exceptions that previously occurred when you disabled motion vectors support.
- Fixed Layered Lit UI issue with scrollbar.
- Fixed cubemap assignation on custom ReflectionProbe.
- Fixed Reflection Probes’ capture settings' shadow distance.
- Fixed an issue with the SRP batcher and Shader variables declaration.
- Fixed thickness and subsurface slots for fabric Shader master node that wasn't appearing with the right combination of flags.
- Fixed d3d debug layer warning.
- Fixed PCSS sampling quality.
- Fixed the Subsurface and transmission Material feature enabling for fabric Shader.
- Fixed the Shader Graph UV node’s dimensions when using it in a vertex Shader.
- Fixed the planar reflection mirror gizmo's rotation.
- Fixed HDRenderPipelineAsset's FrameSettings not showing the selected enum in the Inspector drop-down.
- Fixed an error with async compute.
- MSAA now supports transparency.
- The HDRP Material upgrader tool now converts metallic values correctly.
- Volumetrics now render in Reflection Probes.
- Fixed a crash that occurred whenever you set a viewport size to 0.
- Fixed the Camera physic parameter that the UI previously did not display.
- Fixed issue in pyramid shaped spotlight handles manipulation

### Changed

- Renamed Line shaped Lights to Tube Lights.
- HDRP now uses mean height fog parametrization.
- Shadow quality settings are set to All when you use HDRP (This setting is not visible in the UI when using SRP). This avoids Legacy Graphics Quality Settings disabling the shadows and give SRP full control over the Shadows instead.
- HDRP now internally uses premultiplied alpha for all fog.
- Updated default FrameSettings used for realtime Reflection Probes when you create a new HDRenderPipelineAsset.
- Remove multi-camera support. LWRP and HDRP will not support multi-camera layered rendering.
- Updated Shader Graph subshaders to use the new instancing define.
- Changed fog distance calculation from distance to plane to distance to sphere.
- Optimized forward rendering using AMD GCN by scalarizing the light loop.
- Changed the UI of the Light Editor.
- Change ordering of includes in HDRP Materials in order to reduce iteration time for faster compilation.
- Added a StackLit master node replacing the InspectorUI version. IMPORTANT: All previously authored StackLit Materials will be lost. You need to recreate them with the master node.

## [5.0.0-preview] - 2018-09-28

### Added
- Added occlusion mesh to depth prepass for VR (VR still disabled for now)
- Added a debug mode to display only one shadow at once
- Added controls for the highlight created by directional lights
- Added a light radius setting to punctual lights to soften light attenuation and simulate fill lighting
- Added a 'minRoughness' parameter to all non-area lights (was previously only available for certain light types)
- Added separate volumetric light/shadow dimmers
- Added per-pixel jitter to volumetrics to reduce aliasing artifacts
- Added a SurfaceShading.hlsl file, which implements material-agnostic shading functionality in an efficient manner
- Added support for shadow bias for thin object transmission
- Added FrameSettings to control realtime planar reflection
- Added control for SRPBatcher on HDRP Asset
- Added an option to clear the shadow atlases in the debug menu
- Added a color visualization of the shadow atlas rescale in debug mode
- Added support for disabling SSR on materials
- Added intrinsic for XBone
- Added new light volume debugging tool
- Added a new SSR debug view mode
- Added translaction's scale invariance on DensityVolume
- Added multiple supported LitShadermode and per renderer choice in case of both Forward and Deferred supported
- Added custom specular occlusion mode to Lit Shader Graph Master node

### Fixed
- Fixed a normal bias issue with Stacklit (Was causing light leaking)
- Fixed camera preview outputing an error when both scene and game view where display and play and exit was call
- Fixed override debug mode not apply correctly on static GI
- Fixed issue where XRGraphicsConfig values set in the asset inspector GUI weren't propagating correctly (VR still disabled for now)
- Fixed issue with tangent that was using SurfaceGradient instead of regular normal decoding
- Fixed wrong error message display when switching to unsupported target like IOS
- Fixed an issue with ambient occlusion texture sometimes not being created properly causing broken rendering
- Shadow near plane is no longer limited at 0.1
- Fixed decal draw order on transparent material
- Fixed an issue where sometime the lookup texture used for GGX convolution was broken, causing broken rendering
- Fixed an issue where you wouldn't see any fog for certain pipeline/scene configurations
- Fixed an issue with volumetric lighting where the anisotropy value of 0 would not result in perfectly isotropic lighting
- Fixed shadow bias when the atlas is rescaled
- Fixed shadow cascade sampling outside of the atlas when cascade count is inferior to 4
- Fixed shadow filter width in deferred rendering not matching shader config
- Fixed stereo sampling of depth texture in MSAA DepthValues.shader
- Fixed box light UI which allowed negative and zero sizes, thus causing NaNs
- Fixed stereo rendering in HDRISky.shader (VR)
- Fixed normal blend and blend sphere influence for reflection probe
- Fixed distortion filtering (was point filtering, now trilinear)
- Fixed contact shadow for large distance
- Fixed depth pyramid debug view mode
- Fixed sphere shaped influence handles clamping in reflection probes
- Fixed reflection probes data migration for project created before using hdrp
- Fixed ambient occlusion for Lit Master Node when slot is connected

### Changed
- Use samplerunity_ShadowMask instead of samplerunity_samplerLightmap for shadow mask
- Allow to resize reflection probe gizmo's size
- Improve quality of screen space shadow
- Remove support of projection model for ScreenSpaceLighting (SSR always use HiZ and refraction always Proxy)
- Remove all the debug mode from SSR that are obsolete now
- Expose frameSettings and Capture settings for reflection and planar probe
- Update UI for reflection probe, planar probe, camera and HDRP Asset
- Implement proper linear blending for volumetric lighting via deep compositing as described in the paper "Deep Compositing Using Lie Algebras"
- Changed  planar mapping to match terrain convention (XZ instead of ZX)
- XRGraphicsConfig is no longer Read/Write. Instead, it's read-only. This improves consistency of XR behavior between the legacy render pipeline and SRP
- Change reflection probe data migration code (to update old reflection probe to new one)
- Updated gizmo for ReflectionProbes
- Updated UI and Gizmo of DensityVolume

## [4.0.0-preview] - 2018-09-28

### Added
- Added a new TerrainLit shader that supports rendering of Unity terrains.
- Added controls for linear fade at the boundary of density volumes
- Added new API to control decals without monobehaviour object
- Improve Decal Gizmo
- Implement Screen Space Reflections (SSR) (alpha version, highly experimental)
- Add an option to invert the fade parameter on a Density Volume
- Added a Fabric shader (experimental) handling cotton and silk
- Added support for MSAA in forward only for opaque only
- Implement smoothness fade for SSR
- Added support for AxF shader (X-rite format - require special AxF importer from Unity not part of HDRP)
- Added control for sundisc on directional light (hack)
- Added a new HD Lit Master node that implements Lit shader support for Shader Graph
- Added Micro shadowing support (hack)
- Added an event on HDAdditionalCameraData for custom rendering
- HDRP Shader Graph shaders now support 4-channel UVs.

### Fixed
- Fixed an issue where sometimes the deferred shadow texture would not be valid, causing wrong rendering.
- Stencil test during decals normal buffer update is now properly applied
- Decals corectly update normal buffer in forward
- Fixed a normalization problem in reflection probe face fading causing artefacts in some cases
- Fix multi-selection behavior of Density Volumes overwriting the albedo value
- Fixed support of depth texture for RenderTexture. HDRP now correctly output depth to user depth buffer if RenderTexture request it.
- Fixed multi-selection behavior of Density Volumes overwriting the albedo value
- Fixed support of depth for RenderTexture. HDRP now correctly output depth to user depth buffer if RenderTexture request it.
- Fixed support of Gizmo in game view in the editor
- Fixed gizmo for spot light type
- Fixed issue with TileViewDebug mode being inversed in gameview
- Fixed an issue with SAMPLE_TEXTURECUBE_SHADOW macro
- Fixed issue with color picker not display correctly when game and scene view are visible at the same time
- Fixed an issue with reflection probe face fading
- Fixed camera motion vectors shader and associated matrices to update correctly for single-pass double-wide stereo rendering
- Fixed light attenuation functions when range attenuation is disabled
- Fixed shadow component algorithm fixup not dirtying the scene, so changes can be saved to disk.
- Fixed some GC leaks for HDRP
- Fixed contact shadow not affected by shadow dimmer
- Fixed GGX that works correctly for the roughness value of 0 (mean specular highlgiht will disappeard for perfect mirror, we rely on maxSmoothness instead to always have a highlight even on mirror surface)
- Add stereo support to ShaderPassForward.hlsl. Forward rendering now seems passable in limited test scenes with camera-relative rendering disabled.
- Add stereo support to ProceduralSky.shader and OpaqueAtmosphericScattering.shader.
- Added CullingGroupManager to fix more GC.Alloc's in HDRP
- Fixed rendering when multiple cameras render into the same render texture

### Changed
- Changed the way depth & color pyramids are built to be faster and better quality, thus improving the look of distortion and refraction.
- Stabilize the dithered LOD transition mask with respect to the camera rotation.
- Avoid multiple depth buffer copies when decals are present
- Refactor code related to the RT handle system (No more normal buffer manager)
- Remove deferred directional shadow and move evaluation before lightloop
- Add a function GetNormalForShadowBias() that material need to implement to return the normal used for normal shadow biasing
- Remove Jimenez Subsurface scattering code (This code was disabled by default, now remove to ease maintenance)
- Change Decal API, decal contribution is now done in Material. Require update of material using decal
- Move a lot of files from CoreRP to HDRP/CoreRP. All moved files weren't used by Ligthweight pipeline. Long term they could move back to CoreRP after CoreRP become out of preview
- Updated camera inspector UI
- Updated decal gizmo
- Optimization: The objects that are rendered in the Motion Vector Pass are not rendered in the prepass anymore
- Removed setting shader inclue path via old API, use package shader include paths
- The default value of 'maxSmoothness' for punctual lights has been changed to 0.99
- Modified deferred compute and vert/frag shaders for first steps towards stereo support
- Moved material specific Shader Graph files into corresponding material folders.
- Hide environment lighting settings when enabling HDRP (Settings are control from sceneSettings)
- Update all shader includes to use absolute path (allow users to create material in their Asset folder)
- Done a reorganization of the files (Move ShaderPass to RenderPipeline folder, Move all shadow related files to Lighting/Shadow and others)
- Improved performance and quality of Screen Space Shadows

## [3.3.0-preview] - 2018-01-01

### Added
- Added an error message to say to use Metal or Vulkan when trying to use OpenGL API
- Added a new Fabric shader model that supports Silk and Cotton/Wool
- Added a new HDRP Lighting Debug mode to visualize Light Volumes for Point, Spot, Line, Rectangular and Reflection Probes
- Add support for reflection probe light layers
- Improve quality of anisotropic on IBL

### Fixed
- Fix an issue where the screen where darken when rendering camera preview
- Fix display correct target platform when showing message to inform user that a platform is not supported
- Remove workaround for metal and vulkan in normal buffer encoding/decoding
- Fixed an issue with color picker not working in forward
- Fixed an issue where reseting HDLight do not reset all of its parameters
- Fixed shader compile warning in DebugLightVolumes.shader

### Changed
- Changed default reflection probe to be 256x256x6 and array size to be 64
- Removed dependence on the NdotL for thickness evaluation for translucency (based on artist's input)
- Increased the precision when comparing Planar or HD reflection probe volumes
- Remove various GC alloc in C#. Slightly better performance

## [3.2.0-preview] - 2018-01-01

### Added
- Added a luminance meter in the debug menu
- Added support of Light, reflection probe, emissive material, volume settings related to lighting to Lighting explorer
- Added support for 16bit shadows

### Fixed
- Fix issue with package upgrading (HDRP resources asset is now versionned to worarkound package manager limitation)
- Fix HDReflectionProbe offset displayed in gizmo different than what is affected.
- Fix decals getting into a state where they could not be removed or disabled.
- Fix lux meter mode - The lux meter isn't affected by the sky anymore
- Fix area light size reset when multi-selected
- Fix filter pass number in HDUtils.BlitQuad
- Fix Lux meter mode that was applying SSS
- Fix planar reflections that were not working with tile/cluster (olbique matrix)
- Fix debug menu at runtime not working after nested prefab PR come to trunk
- Fix scrolling issue in density volume

### Changed
- Shader code refactor: Split MaterialUtilities file in two parts BuiltinUtilities (independent of FragInputs) and MaterialUtilities (Dependent of FragInputs)
- Change screen space shadow rendertarget format from ARGB32 to RG16

## [3.1.0-preview] - 2018-01-01

### Added
- Decal now support per channel selection mask. There is now two mode. One with BaseColor, Normal and Smoothness and another one more expensive with BaseColor, Normal, Smoothness, Metal and AO. Control is on HDRP Asset. This may require to launch an update script for old scene: 'Edit/Render Pipeline/Single step upgrade script/Upgrade all DecalMaterial MaskBlendMode'.
- Decal now supports depth bias for decal mesh, to prevent z-fighting
- Decal material now supports draw order for decal projectors
- Added LightLayers support (Base on mask from renderers name RenderingLayers and mask from light name LightLayers - if they match, the light apply) - cost an extra GBuffer in deferred (more bandwidth)
- When LightLayers is enabled, the AmbientOclusion is store in the GBuffer in deferred path allowing to avoid double occlusion with SSAO. In forward the double occlusion is now always avoided.
- Added the possibility to add an override transform on the camera for volume interpolation
- Added desired lux intensity and auto multiplier for HDRI sky
- Added an option to disable light by type in the debug menu
- Added gradient sky
- Split EmissiveColor and bakeDiffuseLighting in forward avoiding the emissiveColor to be affect by SSAO
- Added a volume to control indirect light intensity
- Added EV 100 intensity unit for area lights
- Added support for RendererPriority on Renderer. This allow to control order of transparent rendering manually. HDRP have now two stage of sorting for transparent in addition to bact to front. Material have a priority then Renderer have a priority.
- Add Coupling of (HD)Camera and HDAdditionalCameraData for reset and remove in inspector contextual menu of Camera
- Add Coupling of (HD)ReflectionProbe and HDAdditionalReflectionData for reset and remove in inspector contextual menu of ReflectoinProbe
- Add macro to forbid unity_ObjectToWorld/unity_WorldToObject to be use as it doesn't handle camera relative rendering
- Add opacity control on contact shadow

### Fixed
- Fixed an issue with PreIntegratedFGD texture being sometimes destroyed and not regenerated causing rendering to break
- PostProcess input buffers are not copied anymore on PC if the viewport size matches the final render target size
- Fixed an issue when manipulating a lot of decals, it was displaying a lot of errors in the inspector
- Fixed capture material with reflection probe
- Refactored Constant Buffers to avoid hitting the maximum number of bound CBs in some cases.
- Fixed the light range affecting the transform scale when changed.
- Snap to grid now works for Decal projector resizing.
- Added a warning for 128x128 cookie texture without mipmaps
- Replace the sampler used for density volumes for correct wrap mode handling

### Changed
- Move Render Pipeline Debug "Windows from Windows->General-> Render Pipeline debug windows" to "Windows from Windows->Analysis-> Render Pipeline debug windows"
- Update detail map formula for smoothness and albedo, goal it to bright and dark perceptually and scale factor is use to control gradient speed
- Refactor the Upgrade material system. Now a material can be update from older version at any time. Call Edit/Render Pipeline/Upgrade all Materials to newer version
- Change name EnableDBuffer to EnableDecals at several place (shader, hdrp asset...), this require a call to Edit/Render Pipeline/Upgrade all Materials to newer version to have up to date material.
- Refactor shader code: BakeLightingData structure have been replace by BuiltinData. Lot of shader code have been remove/change.
- Refactor shader code: All GBuffer are now handled by the deferred material. Mean ShadowMask and LightLayers are control by lit material in lit.hlsl and not outside anymore. Lot of shader code have been remove/change.
- Refactor shader code: Rename GetBakedDiffuseLighting to ModifyBakedDiffuseLighting. This function now handle lighting model for transmission too. Lux meter debug mode is factor outisde.
- Refactor shader code: GetBakedDiffuseLighting is not call anymore in GBuffer or forward pass, including the ConvertSurfaceDataToBSDFData and GetPreLightData, this is done in ModifyBakedDiffuseLighting now
- Refactor shader code: Added a backBakeDiffuseLighting to BuiltinData to handle lighting for transmission
- Refactor shader code: Material must now call InitBuiltinData (Init all to zero + init bakeDiffuseLighting and backBakeDiffuseLighting ) and PostInitBuiltinData

## [3.0.0-preview] - 2018-01-01

### Fixed
- Fixed an issue with distortion that was using previous frame instead of current frame
- Fixed an issue where disabled light where not upgrade correctly to the new physical light unit system introduce in 2.0.5-preview

### Changed
- Update assembly definitions to output assemblies that match Unity naming convention (Unity.*).

## [2.0.5-preview] - 2018-01-01

### Added
- Add option supportDitheringCrossFade on HDRP Asset to allow to remove shader variant during player build if needed
- Add contact shadows for punctual lights (in additional shadow settings), only one light is allowed to cast contact shadows at the same time and so at each frame a dominant light is choosed among all light with contact shadows enabled.
- Add PCSS shadow filter support (from SRP Core)
- Exposed shadow budget parameters in HDRP asset
- Add an option to generate an emissive mesh for area lights (currently rectangle light only). The mesh fits the size, intensity and color of the light.
- Add an option to the HDRP asset to increase the resolution of volumetric lighting.
- Add additional ligth unit support for punctual light (Lumens, Candela) and area lights (Lumens, Luminance)
- Add dedicated Gizmo for the box Influence volume of HDReflectionProbe / PlanarReflectionProbe

### Changed
- Re-enable shadow mask mode in debug view
- SSS and Transmission code have been refactored to be able to share it between various material. Guidelines are in SubsurfaceScattering.hlsl
- Change code in area light with LTC for Lit shader. Magnitude is now take from FGD texture instead of a separate texture
- Improve camera relative rendering: We now apply camera translation on the model matrix, so before the TransformObjectToWorld(). Note: unity_WorldToObject and unity_ObjectToWorld must never be used directly.
- Rename positionWS to positionRWS (Camera relative world position) at a lot of places (mainly in interpolator and FragInputs). In case of custom shader user will be required to update their code.
- Rename positionWS, capturePositionWS, proxyPositionWS, influencePositionWS to positionRWS, capturePositionRWS, proxyPositionRWS, influencePositionRWS (Camera relative world position) in LightDefinition struct.
- Improve the quality of trilinear filtering of density volume textures.
- Improve UI for HDReflectionProbe / PlanarReflectionProbe

### Fixed
- Fixed a shader preprocessor issue when compiling DebugViewMaterialGBuffer.shader against Metal target
- Added a temporary workaround to Lit.hlsl to avoid broken lighting code with Metal/AMD
- Fixed issue when using more than one volume texture mask with density volumes.
- Fixed an error which prevented volumetric lighting from working if no density volumes with 3D textures were present.
- Fix contact shadows applied on transmission
- Fix issue with forward opaque lit shader variant being removed by the shader preprocessor
- Fixed compilation errors on platforms with limited XRSetting support.
- Fixed apply range attenuation option on punctual light
- Fixed issue with color temperature not take correctly into account with static lighting
- Don't display fog when diffuse lighting, specular lighting, or lux meter debug mode are enabled.

## [2.0.4-preview] - 2018-01-01

### Fixed
- Fix issue when disabling rough refraction and building a player. Was causing a crash.

## [2.0.3-preview] - 2018-01-01

### Added
- Increased debug color picker limit up to 260k lux

## [2.0.2-preview] - 2018-01-01

### Added
- Add Light -> Planar Reflection Probe command
- Added a false color mode in rendering debug
- Add support for mesh decals
- Add flag to disable projector decals on transparent geometry to save performance and decal texture atlas space
- Add ability to use decal diffuse map as mask only
- Add visualize all shadow masks in lighting debug
- Add export of normal and roughness buffer for forwardOnly and when in supportOnlyForward mode for forward
- Provide a define in lit.hlsl (FORWARD_MATERIAL_READ_FROM_WRITTEN_NORMAL_BUFFER) when output buffer normal is used to read the normal and roughness instead of caclulating it (can save performance, but lower quality due to compression)
- Add color swatch to decal material

### Changed
- Change Render -> Planar Reflection creation to 3D Object -> Mirror
- Change "Enable Reflector" name on SpotLight to "Angle Affect Intensity"
- Change prototype of BSDFData ConvertSurfaceDataToBSDFData(SurfaceData surfaceData) to BSDFData ConvertSurfaceDataToBSDFData(uint2 positionSS, SurfaceData surfaceData)

### Fixed
- Fix issue with StackLit in deferred mode with deferredDirectionalShadow due to GBuffer not being cleared. Gbuffer is still not clear and issue was fix with the new Output of normal buffer.
- Fixed an issue where interpolation volumes were not updated correctly for reflection captures.
- Fixed an exception in Light Loop settings UI

## [2.0.1-preview] - 2018-01-01

### Added
- Add stripper of shader variant when building a player. Save shader compile time.
- Disable per-object culling that was executed in C++ in HD whereas it was not used (Optimization)
- Enable texture streaming debugging (was not working before 2018.2)
- Added Screen Space Reflection with Proxy Projection Model
- Support correctly scene selection for alpha tested object
- Add per light shadow mask mode control (i.e shadow mask distance and shadow mask). It use the option NonLightmappedOnly
- Add geometric filtering to Lit shader (allow to reduce specular aliasing)
- Add shortcut to create DensityVolume and PlanarReflection in hierarchy
- Add a DefaultHDMirrorMaterial material for PlanarReflection
- Added a script to be able to upgrade material to newer version of HDRP
- Removed useless duplication of ForwardError passes.
- Add option to not compile any DEBUG_DISPLAY shader in the player (Faster build) call Support Runtime Debug display

### Changed
- Changed SupportForwardOnly to SupportOnlyForward in render pipeline settings
- Changed versioning variable name in HDAdditionalXXXData from m_version to version
- Create unique name when creating a game object in the rendering menu (i.e Density Volume(2))
- Re-organize various files and folder location to clean the repository
- Change Debug windows name and location. Now located at:  Windows -> General -> Render Pipeline Debug

### Removed
- Removed GlobalLightLoopSettings.maxPlanarReflectionProbes and instead use value of GlobalLightLoopSettings.planarReflectionProbeCacheSize
- Remove EmissiveIntensity parameter and change EmissiveColor to be HDR (Matching Builtin Unity behavior) - Data need to be updated - Launch Edit -> Single Step Upgrade Script -> Upgrade all Materials emissionColor

### Fixed
- Fix issue with LOD transition and instancing
- Fix discrepency between object motion vector and camera motion vector
- Fix issue with spot and dir light gizmo axis not highlighted correctly
- Fix potential crash while register debug windows inputs at startup
- Fix warning when creating Planar reflection
- Fix specular lighting debug mode (was rendering black)
- Allow projector decal with null material to allow to configure decal when HDRP is not set
- Decal atlas texture offset/scale is updated after allocations (used to be before so it was using date from previous frame)

## [0.0.0-preview] - 2018-01-01

### Added
- Configure the VolumetricLightingSystem code path to be on by default
- Trigger a build exception when trying to build an unsupported platform
- Introduce the VolumetricLightingController component, which can (and should) be placed on the camera, and allows one to control the near and the far plane of the V-Buffer (volumetric "froxel" buffer) along with the depth distribution (from logarithmic to linear)
- Add 3D texture support for DensityVolumes
- Add a better mapping of roughness to mipmap for planar reflection
- The VolumetricLightingSystem now uses RTHandles, which allows to save memory by sharing buffers between different cameras (history buffers are not shared), and reduce reallocation frequency by reallocating buffers only if the rendering resolution increases (and suballocating within existing buffers if the rendering resolution decreases)
- Add a Volumetric Dimmer slider to lights to control the intensity of the scattered volumetric lighting
- Add UV tiling and offset support for decals.
- Add mipmapping support for volume 3D mask textures

### Changed
- Default number of planar reflection change from 4 to 2
- Rename _MainDepthTexture to _CameraDepthTexture
- The VolumetricLightingController has been moved to the Interpolation Volume framework and now functions similarly to the VolumetricFog settings
- Update of UI of cookie, CubeCookie, Reflection probe and planar reflection probe to combo box
- Allow enabling/disabling shadows for area lights when they are set to baked.
- Hide applyRangeAttenuation and FadeDistance for directional shadow as they are not used

### Removed
- Remove Resource folder of PreIntegratedFGD and add the resource to RenderPipeline Asset

### Fixed
- Fix ConvertPhysicalLightIntensityToLightIntensity() function used when creating light from script to match HDLightEditor behavior
- Fix numerical issues with the default value of mean free path of volumetric fog
- Fix the bug preventing decals from coexisting with density volumes
- Fix issue with alpha tested geometry using planar/triplanar mapping not render correctly or flickering (due to being wrongly alpha tested in depth prepass)
- Fix meta pass with triplanar (was not handling correctly the normal)
- Fix preview when a planar reflection is present
- Fix Camera preview, it is now a Preview cameraType (was a SceneView)
- Fix handling unknown GPUShadowTypes in the shadow manager.
- Fix area light shapes sent as point lights to the baking backends when they are set to baked.
- Fix unnecessary division by PI for baked area lights.
- Fix line lights sent to the lightmappers. The backends don't support this light type.
- Fix issue with shadow mask framesettings not correctly taken into account when shadow mask is enabled for lighting.
- Fix directional light and shadow mask transition, they are now matching making smooth transition
- Fix banding issues caused by high intensity volumetric lighting
- Fix the debug window being emptied on SRP asset reload
- Fix issue with debug mode not correctly clearing the GBuffer in editor after a resize
- Fix issue with ResetMaterialKeyword not resetting correctly ToggleOff/Roggle Keyword
- Fix issue with motion vector not render correctly if there is no depth prepass in deferred

## [0.0.0-preview] - 2018-01-01

### Added
- Screen Space Refraction projection model (Proxy raycasting, HiZ raymarching)
- Screen Space Refraction settings as volume component
- Added buffered frame history per camera
- Port Global Density Volumes to the Interpolation Volume System.
- Optimize ImportanceSampleLambert() to not require the tangent frame.
- Generalize SampleVBuffer() to handle different sampling and reconstruction methods.
- Improve the quality of volumetric lighting reprojection.
- Optimize Morton Order code in the Subsurface Scattering pass.
- Planar Reflection Probe support roughness (gaussian convolution of captured probe)
- Use an atlas instead of a texture array for cluster transparent decals
- Add a debug view to visualize the decal atlas
- Only store decal textures to atlas if decal is visible, debounce out of memory decal atlas warning.
- Add manipulator gizmo on decal to improve authoring workflow
- Add a minimal StackLit material (work in progress, this version can be used as template to add new material)

### Changed
- EnableShadowMask in FrameSettings (But shadowMaskSupport still disable by default)
- Forced Planar Probe update modes to (Realtime, Every Update, Mirror Camera)
- Screen Space Refraction proxy model uses the proxy of the first environment light (Reflection probe/Planar probe) or the sky
- Moved RTHandle static methods to RTHandles
- Renamed RTHandle to RTHandleSystem.RTHandle
- Move code for PreIntegratedFDG (Lit.shader) into its dedicated folder to be share with other material
- Move code for LTCArea (Lit.shader) into its dedicated folder to be share with other material

### Removed
- Removed Planar Probe mirror plane position and normal fields in inspector, always display mirror plane and normal gizmos

### Fixed
- Fix fog flags in scene view is now taken into account
- Fix sky in preview windows that were disappearing after a load of a new level
- Fix numerical issues in IntersectRayAABB().
- Fix alpha blending of volumetric lighting with transparent objects.
- Fix the near plane of the V-Buffer causing out-of-bounds look-ups in the clustered data structure.
- Depth and color pyramid are properly computed and sampled when the camera renders inside a viewport of a RTHandle.
- Fix decal atlas debug view to work correctly when shadow atlas view is also enabled
- Fix TransparentSSR with non-rendergraph.
- Fix shader compilation warning on SSR compute shader.<|MERGE_RESOLUTION|>--- conflicted
+++ resolved
@@ -159,13 +159,10 @@
 - Density Volumes can now take a 3D RenderTexture as mask, the mask can use RGBA format for RGB fog.
 - Decreased the minimal Fog Distance value in the Density Volume to 0.05.
 - Virtual Texturing Resolver now performs RTHandle resize logic in HDRP instead of in core Unity
-<<<<<<< HEAD
-- Improved physically based Depth of Field with better near defocus blur quality.
-=======
 - Cached the base types of Volume Manager to improve memory and cpu usage.
 - Changed Density Volume for Local Volumetric Fog
 - HDRP Global Settings are now saved into their own asset (HDRenderPipelineGlobalSettings) and HDRenderPipeline's default asset refers to this new asset.
->>>>>>> 1c1482a8
+- Improved physically based Depth of Field with better near defocus blur quality.
 
 ## [11.0.0] - 2020-10-21
 
