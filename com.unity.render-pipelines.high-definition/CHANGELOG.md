# Changelog
All notable changes to this package will be documented in this file.

The format is based on [Keep a Changelog](http://keepachangelog.com/en/1.0.0/)
and this project adheres to [Semantic Versioning](http://semver.org/spec/v2.0.0.html).

## [12.0.0] - 2021-01-11

### Fixed
- Fixed GC allocations from XR occlusion mesh when using multipass.
- Fixed XR depth copy when using MSAA.

## [11.0.0] - 2020-10-21

### Added
- Added a new API to bake HDRP probes from C# (case 1276360)
- Added support for pre-exposure for planar reflections.
- Added support for nested volume components to volume system.
- Added a cameraCullingResult field in Custom Pass Context to give access to both custom pass and camera culling result.
- Added a slider to control the fallback value of the directional shadow when the cascade have no coverage.
- Added a toggle to allow to include or exclude smooth surfaces from ray traced reflection denoising.
- Added light unit slider for automatic and automatic histrogram exposure limits.
- Added support for raytracing for AxF material
- Added rasterized area light shadows for AxF material
- Added View Bias for mesh decals.
- Added a cloud system and the CloudLayer volume override.
- Added a setting in the HDRP asset to change the Density Volume mask resolution of being locked at 32x32x32 (HDRP Asset > Lighting > Volumetrics > Max Density Volume Size).
- Added a Falloff Mode (Linear or Exponential) in the Density Volume for volume blending with Blend Distance.

### Fixed
- Fixed probe volumes debug views.
- Fixed ShaderGraph Decal material not showing exposed properties.
- Fixed couple samplers that had the wrong name in raytracing code
- VFX : Debug material view were rendering pink for albedo. (case 1290752)
- VFX: Fixed LPPV with lit particles in deferred (case 1293608)
- Fixed computation of geometric normal in path tracing (case 1293029).
- Fixed issues with path-traced volumetric scattering (cases 1295222, 1295234).
- Fixed the default background color for previews to use the original color.
- Fixed an issue with half res ssgi upscale.
- Fixed Clearcoat on Stacklit or Lit breaks when URP is imported into the project (case 1297806)
- Fixed timing issues with accumulation motion blur
- Fixed an issue with the frame count management for the volumetric fog (case 1299251).
- Fixed an issue with material using distortion from ShaderGraph init after Material creation (case 1294026)
- Fixed issues with path-traced volumetric scattering (cases 1295222, 1295234).
- Fixed issue with shadow mask and area lights.
- Fixed an issue with the capture callback (now includes post processing results).
- Fixed decal draw order for ShaderGraph decal materials.
<<<<<<< HEAD
- Fixed some render texture leaks.
=======
- Fixed StackLit ShaderGraph surface option property block to only display energy conserving specular color option for the specular parametrization (case 1257050)
- Fixed missing BeginCameraRendering call for custom render mode of a Camera.
- Fixed LayerMask editor for volume parameters.
- Fixed the condition on temporal accumulation in the reflection denoiser (case 1303504).
- Fixed box light attenuation.
- Fixed tesselation culling, big triangles using lit tesselation shader would dissapear when camera is too close to them (case 1299116)
>>>>>>> b9da5fa4

### Changed
- Removed the material pass probe volumes evaluation mode.
- Volume parameter of type Cubemap can now accept Cubemap render textures and custom render textures.
- Removed the superior clamping value for the recursive rendering max ray length. 
- Removed the superior clamping value for the ray tracing light cluster size.
- Now reflection probes cannot have SSAO, SSGI, SSR, ray tracing effects or volumetric reprojection.
- Removed the readonly keyword on the cullingResults of the CustomPassContext to allow users to overwrite.
- The DrawRenderers function of CustomPassUtils class now takes a sortingCriteria in parameter.
- When in half res, RTR denoising is executed at half resolution and the upscale happens at the end.
- Removed the upscale radius from the RTR.
- Density Volumes can now take a 3D RenderTexture as mask, the mask can use RGBA format for RGB fog.
- Decreased the minimal Fog Distance value in the Density Volume to 0.05.
- Changed the convergence time of ssgi to 16 frames and the preset value
- Improved robustness of volumetric sampling in path tracing (case 1295187).
- Changed the name from the Depth Buffer Thickness to Depth Tolerance for SSGI (case 1301352).
- Changed the clamping approach for RTR and RTGI (in both perf and quality) to improve visual quality.
- Changed the warning message for ray traced area shadows (case 1303410).
- Disabled specular occlusion for what we consider medium and larger scale ao > 1.25 with a 25cm falloff interval.

## [10.3.0] - 2020-12-01

### Fixed
- Fixed issue where some ShaderGraph generated shaders were not SRP compatible because of UnityPerMaterial cbuffer layout mismatches (case 1292501)
- Fixed Rendergraph issue with virtual texturing and debug mode while in forward.
- Fixed wrong coat normal space in shader graph
- Fixed issue with faulty shadow transition when view is close to an object under some aspect ratio conditions
- Fixed NullPointerException when baking probes from the lighting window (case 1289680)
- Fixed volumetric fog with XR single-pass rendering.
- Fixed issues with first frame rendering when RenderGraph is used (auto exposure, AO)
- Fixed AOV api in render graph (case 1296605)
- Fixed a small discrepancy in the marker placement in light intensity sliders (case 1299750)
- Fixed issue with VT resolve pass rendergraph errors when opaque and transparent are disabled in frame settings.
- Fixed a bug in the sphere-aabb light cluster (case 1294767).
- Fixed issue when submitting SRPContext during EndCameraRendering.
- Fixed baked light being included into the ray tracing light cluster (case 1296203).
- Fixed enums UI for the shadergraph nodes.
- Fixed ShaderGraph stack blocks appearing when opening the settings in Hair and Eye ShaderGraphs.
- Fixed white screen when undoing in the editor.
- Fixed display of LOD Bias and maximum level in frame settings when using Quality Levels
- Fixed an issue when trying to open a look dev env library when Look Dev is not supported.
- Fixed shader graph not supporting indirectdxr multibounce (case 1294694).
- Fixed the planar depth texture not being properly created and rendered to (case 1299617).
- Fixed C# 8 compilation issue with turning on nullable checks (case 1300167)
- Fixed affects AO for deacl materials.
- Fixed case where material keywords would not get setup before usage.

### Changed
- Rename HDRP sub menu in Assets/Create/Shader to HD Render Pipeline for consistency.
- Replaced last package version checker in Wizard to a link on Package Manager
- Changed the message when the graphics device doesn't support ray tracing (case 1287355).
- When a Custom Pass Volume is disabled, the custom pass Cleanup() function is called, it allows to release resources when the volume isn't used anymore.
- Enable Reflector for Spotlight by default

## [10.2.1] - 2020-11-30

### Added
- Added a warning when trying to bake with static lighting being in an invalid state.

### Fixed
- Fixed stylesheet reloading for LookDev window and Wizard window.
- Fixed XR single-pass rendering with legacy shaders using unity_StereoWorldSpaceCameraPos.
- Fixed issue displaying wrong debug mode in runtime debug menu UI.
- Fixed useless editor repaint when using lod bias.
- Fixed multi-editing with new light intensity slider.
- Fixed issue with density volumes flickering when editing shape box.
- Fixed issue with image layers in the graphics compositor (case 1289936).
- Fixed issue with angle fading when rotating decal projector.
- Fixed issue with gameview repaint in the graphics compositor (case 1290622).
- Fixed some labels being clipped in the Render Graph Viewer
- Fixed issue when decal projector material is none.
- Fixed the sampling of the normal buffer in the the forward transparent pass.
- Fixed bloom prefiltering tooltip.
- Fixed NullReferenceException when loading multipel scene async
- Fixed missing alpha blend state properties in Axf shader and update default stencil properties
- Fixed normal buffer not bound to custom pass anymore.
- Fixed issues with camera management in the graphics compositor (cases 1292548, 1292549).
- Fixed an issue where a warning about the static sky not being ready was wrongly displayed.
- Fixed the clear coat not being handled properly for SSR and RTR (case 1291654).
- Fixed ghosting in RTGI and RTAO when denoising is enabled and the RTHandle size is not equal to the Viewport size (case 1291654).
- Fixed alpha output when atmospheric scattering is enabled.
- Fixed issue with TAA history sharpening when view is downsampled.
- Fixed lookdev movement.
- Fixed volume component tooltips using the same parameter name.
- Fixed issue with saving some quality settings in volume overrides  (case 1293747)
- Fixed NullReferenceException in HDRenderPipeline.UpgradeResourcesIfNeeded (case 1292524)
- Fixed SSGI texture allocation when not using the RenderGraph.
- Fixed NullReference Exception when setting Max Shadows On Screen to 0 in the HDRP asset.
- Fixed issue with saving some quality settings in volume overrides  (case 1293747)

### Changed
- Volume Manager now always tests scene culling masks. This was required to fix hybrid workflow.
- Now the screen space shadow is only used if the analytic value is valid.
- Distance based roughness is disabled by default and have a control

## [10.2.0] - 2020-10-19

### Added
- Added a rough distortion frame setting and and info box on distortion materials.
- Adding support of 4 channel tex coords for ray tracing (case 1265309).
- Added a help button on the volume component toolbar for documentation.
- Added range remapping to metallic property for Lit and Decal shaders.
- Exposed the API to access HDRP shader pass names.
- Added the status check of default camera frame settings in the DXR wizard.
- Added frame setting for Virtual Texturing. 
- Added a fade distance for light influencing volumetric lighting.
- Adding an "Include For Ray Tracing" toggle on lights to allow the user to exclude them when ray tracing is enabled in the frame settings of a camera.
- Added fog volumetric scattering support for path tracing.
- Added new algorithm for SSR with temporal accumulation
- Added quality preset of the new volumetric fog parameters.
- Added missing documentation for unsupported SG RT nodes and light's include for raytracing attrbute.
- Added documentation for LODs not being supported by ray tracing.
- Added more options to control how the component of motion vectors coming from the camera transform will affect the motion blur with new clamping modes.
- Added the TerrainCompatible SubShader Tag. Use this Tag in your custom shader to tell Unity that the shader is compatible with the Terrain system.
- Added anamorphism support for phsyical DoF, switched to blue noise sampling and fixed tiling artifacts.

### Fixed
- Fixed an issue where the Exposure Shader Graph node had clipped text. (case 1265057)
- Fixed an issue when rendering into texture where alpha would not default to 1.0 when using 11_11_10 color buffer in non-dev builds.
- Fixed issues with reordering and hiding graphics compositor layers (cases 1283903, 1285282, 1283886).
- Fixed the possibility to have a shader with a pre-refraction render queue and refraction enabled at the same time.
- Fixed a migration issue with the rendering queue in ShaderGraph when upgrading to 10.x;
- Fixed the object space matrices in shader graph for ray tracing.
- Changed the cornea refraction function to take a view dir in object space.
- Fixed upside down XR occlusion mesh.
- Fixed precision issue with the atmospheric fog.
- Fixed issue with TAA and no motion vectors.
- Fixed the stripping not working the terrain alphatest feature required for terrain holes (case 1205902).
- Fixed bounding box generation that resulted in incorrect light culling (case 3875925).
- VFX : Fix Emissive writing in Opaque Lit Output with PSSL platforms (case 273378).
- Fixed issue where pivot of DecalProjector was not aligned anymore on Transform position when manipulating the size of the projector from the Inspector.
- Fixed a null reference exception when creating a diffusion profile asset.
- Fixed the diffusion profile not being registered as a dependency of the ShaderGraph.
- Fixing exceptions in the console when putting the SSGI in low quality mode (render graph).
- Fixed NullRef Exception when decals are in the scene, no asset is set and HDRP wizard is run.
- Fixed issue with TAA causing bleeding of a view into another when multiple views are visible.
- Fix an issue that caused issues of usability of editor if a very high resolution is set by mistake and then reverted back to a smaller resolution.
- Fixed issue where Default Volume Profile Asset change in project settings was not added to the undo stack (case 1285268).
- Fixed undo after enabling compositor.
- Fixed the ray tracing shadow UI being displayed while it shouldn't (case 1286391).
- Fixed issues with physically-based DoF, improved speed and robustness 
- Fixed a warning happening when putting the range of lights to 0.
- Fixed issue when null parameters in a volume component would spam null reference errors. Produce a warning instead.
- Fixed volument component creation via script.
- Fixed GC allocs in render graph.
- Fixed scene picking passes.
- Fixed broken ray tracing light cluster full screen debug.
- Fixed dead code causing error.
- Fixed issue when dragging slider in inspector for ProjectionDepth.
- Fixed issue when resizing Inspector window that make the DecalProjector editor flickers.
- Fixed issue in DecalProjector editor when the Inspector window have a too small width: the size appears on 2 lines but the editor not let place for the second one.
- Fixed issue (null reference in console) when selecting a DensityVolume with rectangle selection.
- Fixed issue when linking the field of view with the focal length in physical camera
- Fixed supported platform build and error message.
- Fixed exceptions occuring when selecting mulitple decal projectors without materials assigned (case 1283659).
- Fixed LookDev error message when pipeline is not loaded.
- Properly reject history when enabling seond denoiser for RTGI.
- Fixed an issue that could cause objects to not be rendered when using Vulkan API.
- Fixed issue with lookdev shadows looking wrong upon exiting playmode. 
- Fixed temporary Editor freeze when selecting AOV output in graphics compositor (case 1288744).
- Fixed normal flip with double sided materials.
- Fixed shadow resolution settings level in the light explorer.
- Fixed the ShaderGraph being dirty after the first save.
- Fixed XR shadows culling
- Fixed stylesheet reloading for LookDev window and Wizard window.
- Fixed Nans happening when upscaling the RTGI.
- Fixed the adjust weight operation not being done for the non-rendergraph pipeline.
- Fixed overlap with SSR Transparent default frame settings message on DXR Wizard.
- Fixed alpha channel in the stop NaNs and motion blur shaders.
- Fixed undo of duplicate environments in the look dev environment library.
- Fixed a ghosting issue with RTShadows (Sun, Point and Spot), RTAO and RTGI when the camera is moving fast.
- Fixed a SSGI denoiser bug for large scenes.
- Fixed a Nan issue with SSGI.
- Fixed an issue with IsFrontFace node in Shader Graph not working properly
- Fixed CustomPassUtils.RenderFrom* functions and CustomPassUtils.DisableSinglePassRendering struct in VR.
- Fixed custom pass markers not recorded when render graph was enabled.
- Fixed exceptions when unchecking "Big Tile Prepass" on the frame settings with render-graph.
- Fixed an issue causing errors in GenerateMaxZ when opaque objects or decals are disabled. 
- Fixed an issue with Bake button of Reflection Probe when in custom mode
- Fixed exceptions related to the debug display settings when changing the default frame settings.
- Fixed picking for materials with depth offset.
- Fixed issue with exposure history being uninitialized on second frame.
- Fixed issue when changing FoV with the physical camera fold-out closed.
- Fixed path tracing accumulation not being reset when changing to a different frame of an animation.

### Changed
- Combined occlusion meshes into one to reduce draw calls and state changes with XR single-pass.
- Claryfied doc for the LayeredLit material.
- Various improvements for the Volumetric Fog.
- Use draggable fields for float scalable settings
- Migrated the fabric & hair shadergraph samples directly into the renderpipeline resources.
- Removed green coloration of the UV on the DecalProjector gizmo.
- Removed _BLENDMODE_PRESERVE_SPECULAR_LIGHTING keyword from shaders.
- Now the DXR wizard displays the name of the target asset that needs to be changed.
- Standardized naming for the option regarding Transparent objects being able to receive Screen Space Reflections.
- Making the reflection and refractions of cubemaps distance based.
- Changed Receive SSR to also controls Receive SSGI on opaque objects.
- Improved the punctual light shadow rescale algorithm.
- Changed the names of some of the parameters for the Eye Utils SG Nodes.
- Restored frame setting for async compute of contact shadows.
- Removed the possibility to have MSAA (through the frame settings) when ray tracing is active.
- Range handles for decal projector angle fading.
- Smoother angle fading for decal projector.

## [10.1.0] - 2020-10-12

### Added
- Added an option to have only the metering mask displayed in the debug mode.
- Added a new mode to cluster visualization debug where users can see a slice instead of the cluster on opaque objects.
- Added ray traced reflection support for the render graph version of the pipeline.
- Added render graph support of RTAO and required denoisers.
- Added render graph support of RTGI.
- Added support of RTSSS and Recursive Rendering in the render graph mode.
- Added support of RT and screen space shadow for render graph.
- Added tooltips with the full name of the (graphics) compositor properties to properly show large names that otherwise are clipped by the UI (case 1263590)
- Added error message if a callback AOV allocation fail
- Added marker for all AOV request operation on GPU
- Added remapping options for Depth Pyramid debug view mode
- Added an option to support AOV shader at runtime in HDRP settings (case 1265070)
- Added support of SSGI in the render graph mode.
- Added option for 11-11-10 format for cube reflection probes.
- Added an optional check in the HDRP DXR Wizard to verify 64 bits target architecture
- Added option to display timing stats in the debug menu as an average over 1 second. 
- Added a light unit slider to provide users more context when authoring physically based values.
- Added a way to check the normals through the material views.
- Added Simple mode to Earth Preset for PBR Sky
- Added the export of normals during the prepass for shadow matte for proper SSAO calculation.
- Added the usage of SSAO for shadow matte unlit shader graph.
- Added the support of input system V2
- Added a new volume component parameter to control the max ray length of directional lights(case 1279849).
- Added support for 'Pyramid' and 'Box' spot light shapes in path tracing.
- Added high quality prefiltering option for Bloom.
- Added support for camera relative ray tracing (and keeping non-camera relative ray tracing working)
- Added a rough refraction option on planar reflections.
- Added scalability settings for the planar reflection resolution.
- Added tests for AOV stacking and UI rendering in the graphics compositor.
- Added a new ray tracing only function that samples the specular part of the materials.
- Adding missing marker for ray tracing profiling (RaytracingDeferredLighting)
- Added the support of eye shader for ray tracing.
- Exposed Refraction Model to the material UI when using a Lit ShaderGraph.
- Added bounding sphere support to screen-space axis-aligned bounding box generation pass.

### Fixed
- Fixed several issues with physically-based DoF (TAA ghosting of the CoC buffer, smooth layer transitions, etc)
- Fixed GPU hang on D3D12 on xbox. 
- Fixed game view artifacts on resizing when hardware dynamic resolution was enabled
- Fixed black line artifacts occurring when Lanczos upsampling was set for dynamic resolution
- Fixed Amplitude -> Min/Max parametrization conversion
- Fixed CoatMask block appearing when creating lit master node (case 1264632)
- Fixed issue with SceneEV100 debug mode indicator when rescaling the window.
- Fixed issue with PCSS filter being wrong on first frame. 
- Fixed issue with emissive mesh for area light not appearing in playmode if Reload Scene option is disabled in Enter Playmode Settings.
- Fixed issue when Reflection Probes are set to OnEnable and are never rendered if the probe is enabled when the camera is farther than the probe fade distance. 
- Fixed issue with sun icon being clipped in the look dev window. 
- Fixed error about layers when disabling emissive mesh for area lights.
- Fixed issue when the user deletes the composition graph or .asset in runtime (case 1263319)
- Fixed assertion failure when changing resolution to compositor layers after using AOVs (case 1265023) 
- Fixed flickering layers in graphics compositor (case 1264552)
- Fixed issue causing the editor field not updating the disc area light radius.
- Fixed issues that lead to cookie atlas to be updated every frame even if cached data was valid.
- Fixed an issue where world space UI was not emitted for reflection cameras in HDRP
- Fixed an issue with cookie texture atlas that would cause realtime textures to always update in the atlas even when the content did not change.
- Fixed an issue where only one of the two lookdev views would update when changing the default lookdev volume profile.
- Fixed a bug related to light cluster invalidation.
- Fixed shader warning in DofGather (case 1272931)
- Fixed AOV export of depth buffer which now correctly export linear depth (case 1265001)
- Fixed issue that caused the decal atlas to not be updated upon changing of the decal textures content.
- Fixed "Screen position out of view frustum" error when camera is at exactly the planar reflection probe location.
- Fixed Amplitude -> Min/Max parametrization conversion
- Fixed issue that allocated a small cookie for normal spot lights.
- Fixed issue when undoing a change in diffuse profile list after deleting the volume profile.
- Fixed custom pass re-ordering and removing.
- Fixed TAA issue and hardware dynamic resolution.
- Fixed a static lighting flickering issue caused by having an active planar probe in the scene while rendering inspector preview.
- Fixed an issue where even when set to OnDemand, the sky lighting would still be updated when changing sky parameters.
- Fixed an error message trigerred when a mesh has more than 32 sub-meshes (case 1274508).
- Fixed RTGI getting noisy for grazying angle geometry (case 1266462).
- Fixed an issue with TAA history management on pssl.
- Fixed the global illumination volume override having an unwanted advanced mode (case 1270459).
- Fixed screen space shadow option displayed on directional shadows while they shouldn't (case 1270537).
- Fixed the handling of undo and redo actions in the graphics compositor (cases 1268149, 1266212, 1265028)
- Fixed issue with composition graphs that include virtual textures, cubemaps and other non-2D textures (cases 1263347, 1265638).
- Fixed issues when selecting a new composition graph or setting it to None (cases 1263350, 1266202)
- Fixed ArgumentNullException when saving shader graphs after removing the compositor from the scene (case 1268658)
- Fixed issue with updating the compositor output when not in play mode (case 1266216)
- Fixed warning with area mesh (case 1268379)
- Fixed issue with diffusion profile not being updated upon reset of the editor. 
- Fixed an issue that lead to corrupted refraction in some scenarios on xbox.
- Fixed for light loop scalarization not happening. 
- Fixed issue with stencil not being set in rendergraph mode.
- Fixed for post process being overridable in reflection probes even though it is not supported.
- Fixed RTGI in performance mode when light layers are enabled on the asset.
- Fixed SSS materials appearing black in matcap mode.
- Fixed a collision in the interaction of RTR and RTGI.
- Fix for lookdev toggling renderers that are set to non editable or are hidden in the inspector.
- Fixed issue with mipmap debug mode not properly resetting full screen mode (and viceversa). 
- Added unsupported message when using tile debug mode with MSAA.
- Fixed SSGI compilation issues on PS4.
- Fixed "Screen position out of view frustum" error when camera is on exactly the planar reflection probe plane.
- Workaround issue that caused objects using eye shader to not be rendered on xbox.
- Fixed GC allocation when using XR single-pass test mode.
- Fixed text in cascades shadow split being truncated.
- Fixed rendering of custom passes in the Custom Pass Volume inspector
- Force probe to render again if first time was during async shader compilation to avoid having cyan objects.
- Fixed for lookdev library field not being refreshed upon opening a library from the environment library inspector.
- Fixed serialization issue with matcap scale intensity.
- Close Add Override popup of Volume Inspector when the popup looses focus (case 1258571)
- Light quality setting for contact shadow set to on for High quality by default.
- Fixed an exception thrown when closing the look dev because there is no active SRP anymore.
- Fixed alignment of framesettings in HDRP Default Settings
- Fixed an exception thrown when closing the look dev because there is no active SRP anymore.
- Fixed an issue where entering playmode would close the LookDev window.
- Fixed issue with rendergraph on console failing on SSS pass.
- Fixed Cutoff not working properly with ray tracing shaders default and SG (case 1261292).
- Fixed shader compilation issue with Hair shader and debug display mode
- Fixed cubemap static preview not updated when the asset is imported.
- Fixed wizard DXR setup on non-DXR compatible devices.
- Fixed Custom Post Processes affecting preview cameras.
- Fixed issue with lens distortion breaking rendering.
- Fixed save popup appearing twice due to HDRP wizard.
- Fixed error when changing planar probe resolution.
- Fixed the dependecy of FrameSettings (MSAA, ClearGBuffer, DepthPrepassWithDeferred) (case 1277620).
- Fixed the usage of GUIEnable for volume components (case 1280018).
- Fixed the diffusion profile becoming invalid when hitting the reset (case 1269462).
- Fixed issue with MSAA resolve killing the alpha channel.
- Fixed a warning in materialevalulation
- Fixed an error when building the player.
- Fixed issue with box light not visible if range is below one and range attenuation is off.
- Fixed an issue that caused a null reference when deleting camera component in a prefab. (case 1244430)
- Fixed issue with bloom showing a thin black line after rescaling window. 
- Fixed rendergraph motion vector resolve.
- Fixed the Ray-Tracing related Debug Display not working in render graph mode.
- Fix nan in pbr sky
- Fixed Light skin not properly applied on the LookDev when switching from Dark Skin (case 1278802)
- Fixed accumulation on DX11
- Fixed issue with screen space UI not drawing on the graphics compositor (case 1279272).
- Fixed error Maximum allowed thread group count is 65535 when resolution is very high. 
- LOD meshes are now properly stripped based on the maximum lod value parameters contained in the HDRP asset.
- Fixed an inconsistency in the LOD group UI where LOD bias was not the right one.
- Fixed outlines in transitions between post-processed and plain regions in the graphics compositor (case 1278775).
- Fix decal being applied twice with LOD Crossfade.
- Fixed camera stacking for AOVs in the graphics compositor (case 1273223).
- Fixed backface selection on some shader not ignore correctly.
- Disable quad overdraw on ps4.
- Fixed error when resizing the graphics compositor's output and when re-adding a compositor in the scene
- Fixed issues with bloom, alpha and HDR layers in the compositor (case 1272621).
- Fixed alpha not having TAA applied to it.
- Fix issue with alpha output in forward.
- Fix compilation issue on Vulkan for shaders using high quality shadows in XR mode.
- Fixed wrong error message when fixing DXR resources from Wizard.
- Fixed compilation error of quad overdraw with double sided materials
- Fixed screen corruption on xbox when using TAA and Motion Blur with rendergraph. 
- Fixed UX issue in the graphics compositor related to clear depth and the defaults for new layers, add better tooltips and fix minor bugs (case 1283904)
- Fixed scene visibility not working for custom pass volumes.
- Fixed issue with several override entries in the runtime debug menu. 
- Fixed issue with rendergraph failing to execute every 30 minutes. 
- Fixed Lit ShaderGraph surface option property block to only display transmission and energy conserving specular color options for their proper material mode (case 1257050)
- Fixed nan in reflection probe when volumetric fog filtering is enabled, causing the whole probe to be invalid.
- Fixed Debug Color pixel became grey
- Fixed TAA flickering on the very edge of screen. 
- Fixed profiling scope for quality RTGI.
- Fixed the denoising and multi-sample not being used for smooth multibounce RTReflections.
- Fixed issue where multiple cameras would cause GC each frame.
- Fixed after post process rendering pass options not showing for unlit ShaderGraphs.
- Fixed null reference in the Undo callback of the graphics compositor 
- Fixed cullmode for SceneSelectionPass.
- Fixed issue that caused non-static object to not render at times in OnEnable reflection probes.
- Baked reflection probes now correctly use static sky for ambient lighting.

### Changed
- Preparation pass for RTSSShadows to be supported by render graph.
- Add tooltips with the full name of the (graphics) compositor properties to properly show large names that otherwise are clipped by the UI (case 1263590)
- Composition profile .asset files cannot be manually edited/reset by users (to avoid breaking things - case 1265631)
- Preparation pass for RTSSShadows to be supported by render graph.
- Changed the way the ray tracing property is displayed on the material (QOL 1265297).
- Exposed lens attenuation mode in default settings and remove it as a debug mode.
- Composition layers without any sub layers are now cleared to black to avoid confusion (case 1265061).
- Slight reduction of VGPR used by area light code.
- Changed thread group size for contact shadows (save 1.1ms on PS4)
- Make sure distortion stencil test happens before pixel shader is run.
- Small optimization that allows to skip motion vector prepping when the whole wave as velocity of 0.
- Improved performance to avoid generating coarse stencil buffer when not needed.
- Remove HTile generation for decals (faster without).
- Improving SSGI Filtering and fixing a blend issue with RTGI.
- Changed the Trackball UI so that it allows explicit numeric values.
- Reduce the G-buffer footprint of anisotropic materials
- Moved SSGI out of preview.
- Skip an unneeded depth buffer copy on consoles. 
- Replaced the Density Volume Texture Tool with the new 3D Texture Importer.
- Rename Raytracing Node to Raytracing Quality Keyword and rename high and low inputs as default and raytraced. All raytracing effects now use the raytraced mode but path tracing.
- Moved diffusion profile list to the HDRP default settings panel.
- Skip biquadratic resampling of vbuffer when volumetric fog filtering is enabled.
- Optimized Grain and sRGB Dithering.
- On platforms that allow it skip the first mip of the depth pyramid and compute it alongside the depth buffer used for low res transparents.
- When trying to install the local configuration package, if another one is already present the user is now asked whether they want to keep it or not.
- Improved MSAA color resolve to fix issues when very bright and very dark samples are resolved together.
- Improve performance of GPU light AABB generation
- Removed the max clamp value for the RTR, RTAO and RTGI's ray length (case 1279849).
- Meshes assigned with a decal material are not visible anymore in ray-tracing or path-tracing.
- Removed BLEND shader keywords.
- Remove a rendergraph debug option to clear resources on release from UI.
- added SV_PrimitiveID in the VaryingMesh structure for fulldebugscreenpass as well as primitiveID in FragInputs
- Changed which local frame is used for multi-bounce RTReflections.
- Move System Generated Values semantics out of VaryingsMesh structure.
- Other forms of FSAA are silently deactivated, when path tracing is on.
- Removed XRSystemTests. The GC verification is now done during playmode tests (case 1285012).
- SSR now uses the pre-refraction color pyramid.
- Various improvements for the Volumetric Fog.
- Optimizations for volumetric fog.

## [10.0.0] - 2019-06-10

### Added
- Ray tracing support for VR single-pass
- Added sharpen filter shader parameter and UI for TemporalAA to control image quality instead of hardcoded value
- Added frame settings option for custom post process and custom passes as well as custom color buffer format option.
- Add check in wizard on SRP Batcher enabled.
- Added default implementations of OnPreprocessMaterialDescription for FBX, Obj, Sketchup and 3DS file formats.
- Added custom pass fade radius
- Added after post process injection point for custom passes
- Added basic alpha compositing support - Alpha is available afterpostprocess when using FP16 buffer format.
- Added falloff distance on Reflection Probe and Planar Reflection Probe
- Added Backplate projection from the HDRISky
- Added Shadow Matte in UnlitMasterNode, which only received shadow without lighting
- Added hability to name LightLayers in HDRenderPipelineAsset
- Added a range compression factor for Reflection Probe and Planar Reflection Probe to avoid saturation of colors.
- Added path tracing support for directional, point and spot lights, as well as emission from Lit and Unlit.
- Added non temporal version of SSAO.
- Added more detailed ray tracing stats in the debug window
- Added Disc area light (bake only)
- Added a warning in the material UI to prevent transparent + subsurface-scattering combination.
- Added XR single-pass setting into HDRP asset
- Added a penumbra tint option for lights
- Added support for depth copy with XR SDK
- Added debug setting to Render Pipeline Debug Window to list the active XR views
- Added an option to filter the result of the volumetric lighting (off by default).
- Added a transmission multiplier for directional lights
- Added XR single-pass test mode to Render Pipeline Debug Window
- Added debug setting to Render Pipeline Window to list the active XR views
- Added a new refraction mode for the Lit shader (thin). Which is a box refraction with small thickness values
- Added the code to support Barn Doors for Area Lights based on a shaderconfig option.
- Added HDRPCameraBinder property binder for Visual Effect Graph
- Added "Celestial Body" controls to the Directional Light
- Added new parameters to the Physically Based Sky
- Added Reflections to the DXR Wizard
- Added the possibility to have ray traced colored and semi-transparent shadows on directional lights.
- Added a check in the custom post process template to throw an error if the default shader is not found.
- Exposed the debug overlay ratio in the debug menu.
- Added a separate frame settings for tonemapping alongside color grading.
- Added the receive fog option in the material UI for ShaderGraphs.
- Added a public virtual bool in the custom post processes API to specify if a post processes should be executed in the scene view.
- Added a menu option that checks scene issues with ray tracing. Also removed the previously existing warning at runtime.
- Added Contrast Adaptive Sharpen (CAS) Upscaling effect.
- Added APIs to update probe settings at runtime.
- Added documentation for the rayTracingSupported method in HDRP
- Added user-selectable format for the post processing passes.
- Added support for alpha channel in some post-processing passes (DoF, TAA, Uber).
- Added warnings in FrameSettings inspector when using DXR and atempting to use Asynchronous Execution.
- Exposed Stencil bits that can be used by the user.
- Added history rejection based on velocity of intersected objects for directional, point and spot lights.
- Added a affectsVolumetric field to the HDAdditionalLightData API to know if light affects volumetric fog.
- Add OS and Hardware check in the Wizard fixes for DXR.
- Added option to exclude camera motion from motion blur.
- Added semi-transparent shadows for point and spot lights.
- Added support for semi-transparent shadow for unlit shader and unlit shader graph.
- Added the alpha clip enabled toggle to the material UI for all HDRP shader graphs.
- Added Material Samples to explain how to use the lit shader features
- Added an initial implementation of ray traced sub surface scattering
- Added AssetPostprocessors and Shadergraphs to handle Arnold Standard Surface and 3DsMax Physical material import from FBX.
- Added support for Smoothness Fade start work when enabling ray traced reflections.
- Added Contact shadow, Micro shadows and Screen space refraction API documentation.
- Added script documentation for SSR, SSAO (ray tracing), GI, Light Cluster, RayTracingSettings, Ray Counters, etc.
- Added path tracing support for refraction and internal reflections.
- Added support for Thin Refraction Model and Lit's Clear Coat in Path Tracing.
- Added the Tint parameter to Sky Colored Fog.
- Added of Screen Space Reflections for Transparent materials
- Added a fallback for ray traced area light shadows in case the material is forward or the lit mode is forward.
- Added a new debug mode for light layers.
- Added an "enable" toggle to the SSR volume component.
- Added support for anisotropic specular lobes in path tracing.
- Added support for alpha clipping in path tracing.
- Added support for light cookies in path tracing.
- Added support for transparent shadows in path tracing.
- Added support for iridescence in path tracing.
- Added support for background color in path tracing.
- Added a path tracing test to the test suite.
- Added a warning and workaround instructions that appear when you enable XR single-pass after the first frame with the XR SDK.
- Added the exposure sliders to the planar reflection probe preview
- Added support for subsurface scattering in path tracing.
- Added a new mode that improves the filtering of ray traced shadows (directional, point and spot) based on the distance to the occluder.
- Added support of cookie baking and add support on Disc light.
- Added support for fog attenuation in path tracing.
- Added a new debug panel for volumes
- Added XR setting to control camera jitter for temporal effects
- Added an error message in the DrawRenderers custom pass when rendering opaque objects with an HDRP asset in DeferredOnly mode.
- Added API to enable proper recording of path traced scenes (with the Unity recorder or other tools).
- Added support for fog in Recursive rendering, ray traced reflections and ray traced indirect diffuse.
- Added an alpha blend option for recursive rendering
- Added support for stack lit for ray tracing effects.
- Added support for hair for ray tracing effects.
- Added support for alpha to coverage for HDRP shaders and shader graph
- Added support for Quality Levels to Subsurface Scattering.
- Added option to disable XR rendering on the camera settings.
- Added support for specular AA from geometric curvature in AxF
- Added support for baked AO (no input for now) in AxF
- Added an info box to warn about depth test artifacts when rendering object twice in custom passes with MSAA.
- Added a frame setting for alpha to mask.
- Added support for custom passes in the AOV API
- Added Light decomposition lighting debugging modes and support in AOV
- Added exposure compensation to Fixed exposure mode
- Added support for rasterized area light shadows in StackLit
- Added support for texture-weighted automatic exposure
- Added support for POM for emissive map
- Added alpha channel support in motion blur pass.
- Added the HDRP Compositor Tool (in Preview).
- Added a ray tracing mode option in the HDRP asset that allows to override and shader stripping.
- Added support for arbitrary resolution scaling of Volumetric Lighting to the Fog volume component.
- Added range attenuation for box-shaped spotlights.
- Added scenes for hair and fabric and decals with material samples
- Added fabric materials and textures
- Added information for fabric materials in fabric scene
- Added a DisplayInfo attribute to specify a name override and a display order for Volume Component fields (used only in default inspector for now).
- Added Min distance to contact shadows.
- Added support for Depth of Field in path tracing (by sampling the lens aperture).
- Added an API in HDRP to override the camera within the rendering of a frame (mainly for custom pass).
- Added a function (HDRenderPipeline.ResetRTHandleReferenceSize) to reset the reference size of RTHandle systems.
- Added support for AxF measurements importing into texture resources tilings.
- Added Layer parameter on Area Light to modify Layer of generated Emissive Mesh
- Added a flow map parameter to HDRI Sky
- Implemented ray traced reflections for transparent objects.
- Add a new parameter to control reflections in recursive rendering.
- Added an initial version of SSGI.
- Added Virtual Texturing cache settings to control the size of the Streaming Virtual Texturing caches.
- Added back-compatibility with builtin stereo matrices.
- Added CustomPassUtils API to simplify Blur, Copy and DrawRenderers custom passes.
- Added Histogram guided automatic exposure.
- Added few exposure debug modes.
- Added support for multiple path-traced views at once (e.g., scene and game views).
- Added support for 3DsMax's 2021 Simplified Physical Material from FBX files in the Model Importer.
- Added custom target mid grey for auto exposure.
- Added CustomPassUtils API to simplify Blur, Copy and DrawRenderers custom passes.
- Added an API in HDRP to override the camera within the rendering of a frame (mainly for custom pass).
- Added more custom pass API functions, mainly to render objects from another camera.
- Added support for transparent Unlit in path tracing.
- Added a minimal lit used for RTGI in peformance mode.
- Added procedural metering mask that can follow an object
- Added presets quality settings for RTAO and RTGI.
- Added an override for the shadow culling that allows better directional shadow maps in ray tracing effects (RTR, RTGI, RTSSS and RR).
- Added a Cloud Layer volume override.
- Added Fast Memory support for platform that support it.
- Added CPU and GPU timings for ray tracing effects.
- Added support to combine RTSSS and RTGI (1248733).
- Added IES Profile support for Point, Spot and Rectangular-Area lights
- Added support for multiple mapping modes in AxF.
- Add support of lightlayers on indirect lighting controller
- Added compute shader stripping.
- Added Cull Mode option for opaque materials and ShaderGraphs. 
- Added scene view exposure override.
- Added support for exposure curve remapping for min/max limits.
- Added presets for ray traced reflections.
- Added final image histogram debug view (both luminance and RGB).
- Added an example texture and rotation to the Cloud Layer volume override.
- Added an option to extend the camera culling for skinned mesh animation in ray tracing effects (1258547).
- Added decal layer system similar to light layer. Mesh will receive a decal when both decal layer mask matches.
- Added shader graph nodes for rendering a complex eye shader.
- Added more controls to contact shadows and increased quality in some parts. 
- Added a physically based option in DoF volume.
- Added API to check if a Camera, Light or ReflectionProbe is compatible with HDRP.
- Added path tracing test scene for normal mapping.
- Added missing API documentation.
- Remove CloudLayer
- Added quad overdraw and vertex density debug modes.

### Fixed
- fix when saved HDWizard window tab index out of range (1260273)
- Fix when rescale probe all direction below zero (1219246)
- Update documentation of HDRISky-Backplate, precise how to have Ambient Occlusion on the Backplate
- Sorting, undo, labels, layout in the Lighting Explorer.
- Fixed sky settings and materials in Shader Graph Samples package
- Fix/workaround a probable graphics driver bug in the GTAO shader.
- Fixed Hair and PBR shader graphs double sided modes
- Fixed an issue where updating an HDRP asset in the Quality setting panel would not recreate the pipeline.
- Fixed issue with point lights being considered even when occupying less than a pixel on screen (case 1183196)
- Fix a potential NaN source with iridescence (case 1183216)
- Fixed issue of spotlight breaking when minimizing the cone angle via the gizmo (case 1178279)
- Fixed issue that caused decals not to modify the roughness in the normal buffer, causing SSR to not behave correctly (case 1178336)
- Fixed lit transparent refraction with XR single-pass rendering
- Removed extra jitter for TemporalAA in VR
- Fixed ShaderGraph time in main preview
- Fixed issue on some UI elements in HDRP asset not expanding when clicking the arrow (case 1178369)
- Fixed alpha blending in custom post process
- Fixed the modification of the _AlphaCutoff property in the material UI when exposed with a ShaderGraph parameter.
- Fixed HDRP test `1218_Lit_DiffusionProfiles` on Vulkan.
- Fixed an issue where building a player in non-dev mode would generate render target error logs every frame
- Fixed crash when upgrading version of HDRP
- Fixed rendering issues with material previews
- Fixed NPE when using light module in Shuriken particle systems (1173348).
- Refresh cached shadow on editor changes
- Fixed light supported units caching (1182266)
- Fixed an issue where SSAO (that needs temporal reprojection) was still being rendered when Motion Vectors were not available (case 1184998)
- Fixed a nullref when modifying the height parameters inside the layered lit shader UI.
- Fixed Decal gizmo that become white after exiting play mode
- Fixed Decal pivot position to behave like a spotlight
- Fixed an issue where using the LightingOverrideMask would break sky reflection for regular cameras
- Fix DebugMenu FrameSettingsHistory persistency on close
- Fix DensityVolume, ReflectionProbe aned PlanarReflectionProbe advancedControl display
- Fix DXR scene serialization in wizard
- Fixed an issue where Previews would reallocate History Buffers every frame
- Fixed the SetLightLayer function in HDAdditionalLightData setting the wrong light layer
- Fix error first time a preview is created for planar
- Fixed an issue where SSR would use an incorrect roughness value on ForwardOnly (StackLit, AxF, Fabric, etc.) materials when the pipeline is configured to also allow deferred Lit.
- Fixed issues with light explorer (cases 1183468, 1183269)
- Fix dot colors in LayeredLit material inspector
- Fix undo not resetting all value when undoing the material affectation in LayerLit material
- Fix for issue that caused gizmos to render in render textures (case 1174395)
- Fixed the light emissive mesh not updated when the light was disabled/enabled
- Fixed light and shadow layer sync when setting the HDAdditionalLightData.lightlayersMask property
- Fixed a nullref when a custom post process component that was in the HDRP PP list is removed from the project
- Fixed issue that prevented decals from modifying specular occlusion (case 1178272).
- Fixed exposure of volumetric reprojection
- Fixed multi selection support for Scalable Settings in lights
- Fixed font shaders in test projects for VR by using a Shader Graph version
- Fixed refresh of baked cubemap by incrementing updateCount at the end of the bake (case 1158677).
- Fixed issue with rectangular area light when seen from the back
- Fixed decals not affecting lightmap/lightprobe
- Fixed zBufferParams with XR single-pass rendering
- Fixed moving objects not rendered in custom passes
- Fixed abstract classes listed in the + menu of the custom pass list
- Fixed custom pass that was rendered in previews
- Fixed precision error in zero value normals when applying decals (case 1181639)
- Fixed issue that triggered No Scene Lighting view in game view as well (case 1156102)
- Assign default volume profile when creating a new HDRP Asset
- Fixed fov to 0 in planar probe breaking the projection matrix (case 1182014)
- Fixed bugs with shadow caching
- Reassign the same camera for a realtime probe face render request to have appropriate history buffer during realtime probe rendering.
- Fixed issue causing wrong shading when normal map mode is Object space, no normal map is set, but a detail map is present (case 1143352)
- Fixed issue with decal and htile optimization
- Fixed TerrainLit shader compilation error regarding `_Control0_TexelSize` redefinition (case 1178480).
- Fixed warning about duplicate HDRuntimeReflectionSystem when configuring play mode without domain reload.
- Fixed an editor crash when multiple decal projectors were selected and some had null material
- Added all relevant fix actions to FixAll button in Wizard
- Moved FixAll button on top of the Wizard
- Fixed an issue where fog color was not pre-exposed correctly
- Fix priority order when custom passes are overlapping
- Fix cleanup not called when the custom pass GameObject is destroyed
- Replaced most instances of GraphicsSettings.renderPipelineAsset by GraphicsSettings.currentRenderPipeline. This should fix some parameters not working on Quality Settings overrides.
- Fixed an issue with Realtime GI not working on upgraded projects.
- Fixed issue with screen space shadows fallback texture was not set as a texture array.
- Fixed Pyramid Lights bounding box
- Fixed terrain heightmap default/null values and epsilons
- Fixed custom post-processing effects breaking when an abstract class inherited from `CustomPostProcessVolumeComponent`
- Fixed XR single-pass rendering in Editor by using ShaderConfig.s_XrMaxViews to allocate matrix array
- Multiple different skies rendered at the same time by different cameras are now handled correctly without flickering
- Fixed flickering issue happening when different volumes have shadow settings and multiple cameras are present.
- Fixed issue causing planar probes to disappear if there is no light in the scene.
- Fixed a number of issues with the prefab isolation mode (Volumes leaking from the main scene and reflection not working properly)
- Fixed an issue with fog volume component upgrade not working properly
- Fixed Spot light Pyramid Shape has shadow artifacts on aspect ratio values lower than 1
- Fixed issue with AO upsampling in XR
- Fixed camera without HDAdditionalCameraData component not rendering
- Removed the macro ENABLE_RAYTRACING for most of the ray tracing code
- Fixed prefab containing camera reloading in loop while selected in the Project view
- Fixed issue causing NaN wheh the Z scale of an object is set to 0.
- Fixed DXR shader passes attempting to render before pipeline loaded
- Fixed black ambient sky issue when importing a project after deleting Library.
- Fixed issue when upgrading a Standard transparent material (case 1186874)
- Fixed area light cookies not working properly with stack lit
- Fixed material render queue not updated when the shader is changed in the material inspector.
- Fixed a number of issues with full screen debug modes not reseting correctly when setting another mutually exclusive mode
- Fixed compile errors for platforms with no VR support
- Fixed an issue with volumetrics and RTHandle scaling (case 1155236)
- Fixed an issue where sky lighting might be updated uselessly
- Fixed issue preventing to allow setting decal material to none (case 1196129)
- Fixed XR multi-pass decals rendering
- Fixed several fields on Light Inspector that not supported Prefab overrides
- Fixed EOL for some files
- Fixed scene view rendering with volumetrics and XR enabled
- Fixed decals to work with multiple cameras
- Fixed optional clear of GBuffer (Was always on)
- Fixed render target clears with XR single-pass rendering
- Fixed HDRP samples file hierarchy
- Fixed Light units not matching light type
- Fixed QualitySettings panel not displaying HDRP Asset
- Fixed black reflection probes the first time loading a project
- Fixed y-flip in scene view with XR SDK
- Fixed Decal projectors do not immediately respond when parent object layer mask is changed in editor.
- Fixed y-flip in scene view with XR SDK
- Fixed a number of issues with Material Quality setting
- Fixed the transparent Cull Mode option in HD unlit master node settings only visible if double sided is ticked.
- Fixed an issue causing shadowed areas by contact shadows at the edge of far clip plane if contact shadow length is very close to far clip plane.
- Fixed editing a scalable settings will edit all loaded asset in memory instead of targetted asset.
- Fixed Planar reflection default viewer FOV
- Fixed flickering issues when moving the mouse in the editor with ray tracing on.
- Fixed the ShaderGraph main preview being black after switching to SSS in the master node settings
- Fixed custom fullscreen passes in VR
- Fixed camera culling masks not taken in account in custom pass volumes
- Fixed object not drawn in custom pass when using a DrawRenderers with an HDRP shader in a build.
- Fixed injection points for Custom Passes (AfterDepthAndNormal and BeforePreRefraction were missing)
- Fixed a enum to choose shader tags used for drawing objects (DepthPrepass or Forward) when there is no override material.
- Fixed lit objects in the BeforePreRefraction, BeforeTransparent and BeforePostProcess.
- Fixed the None option when binding custom pass render targets to allow binding only depth or color.
- Fixed custom pass buffers allocation so they are not allocated if they're not used.
- Fixed the Custom Pass entry in the volume create asset menu items.
- Fixed Prefab Overrides workflow on Camera.
- Fixed alignment issue in Preset for Camera.
- Fixed alignment issue in Physical part for Camera.
- Fixed FrameSettings multi-edition.
- Fixed a bug happening when denoising multiple ray traced light shadows
- Fixed minor naming issues in ShaderGraph settings
- VFX: Removed z-fight glitches that could appear when using deferred depth prepass and lit quad primitives
- VFX: Preserve specular option for lit outputs (matches HDRP lit shader)
- Fixed an issue with Metal Shader Compiler and GTAO shader for metal
- Fixed resources load issue while upgrading HDRP package.
- Fix LOD fade mask by accounting for field of view
- Fixed spot light missing from ray tracing indirect effects.
- Fixed a UI bug in the diffusion profile list after fixing them from the wizard.
- Fixed the hash collision when creating new diffusion profile assets.
- Fixed a light leaking issue with box light casting shadows (case 1184475)
- Fixed Cookie texture type in the cookie slot of lights (Now displays a warning because it is not supported).
- Fixed a nullref that happens when using the Shuriken particle light module
- Fixed alignment in Wizard
- Fixed text overflow in Wizard's helpbox
- Fixed Wizard button fix all that was not automatically grab all required fixes
- Fixed VR tab for MacOS in Wizard
- Fixed local config package workflow in Wizard
- Fixed issue with contact shadows shifting when MSAA is enabled.
- Fixed EV100 in the PBR sky
- Fixed an issue In URP where sometime the camera is not passed to the volume system and causes a null ref exception (case 1199388)
- Fixed nullref when releasing HDRP with custom pass disabled
- Fixed performance issue derived from copying stencil buffer.
- Fixed an editor freeze when importing a diffusion profile asset from a unity package.
- Fixed an exception when trying to reload a builtin resource.
- Fixed the light type intensity unit reset when switching the light type.
- Fixed compilation error related to define guards and CreateLayoutFromXrSdk()
- Fixed documentation link on CustomPassVolume.
- Fixed player build when HDRP is in the project but not assigned in the graphic settings.
- Fixed an issue where ambient probe would be black for the first face of a baked reflection probe
- VFX: Fixed Missing Reference to Visual Effect Graph Runtime Assembly
- Fixed an issue where rendering done by users in EndCameraRendering would be executed before the main render loop.
- Fixed Prefab Override in main scope of Volume.
- Fixed alignment issue in Presset of main scope of Volume.
- Fixed persistence of ShowChromeGizmo and moved it to toolbar for coherency in ReflectionProbe and PlanarReflectionProbe.
- Fixed Alignement issue in ReflectionProbe and PlanarReflectionProbe.
- Fixed Prefab override workflow issue in ReflectionProbe and PlanarReflectionProbe.
- Fixed empty MoreOptions and moved AdvancedManipulation in a dedicated location for coherency in ReflectionProbe and PlanarReflectionProbe.
- Fixed Prefab override workflow issue in DensityVolume.
- Fixed empty MoreOptions and moved AdvancedManipulation in a dedicated location for coherency in DensityVolume.
- Fix light limit counts specified on the HDRP asset
- Fixed Quality Settings for SSR, Contact Shadows and Ambient Occlusion volume components
- Fixed decalui deriving from hdshaderui instead of just shaderui
- Use DelayedIntField instead of IntField for scalable settings
- Fixed init of debug for FrameSettingsHistory on SceneView camera
- Added a fix script to handle the warning 'referenced script in (GameObject 'SceneIDMap') is missing'
- Fix Wizard load when none selected for RenderPipelineAsset
- Fixed TerrainLitGUI when per-pixel normal property is not present.
- Fixed rendering errors when enabling debug modes with custom passes
- Fix an issue that made PCSS dependent on Atlas resolution (not shadow map res)
- Fixing a bug whith histories when n>4 for ray traced shadows
- Fixing wrong behavior in ray traced shadows for mesh renderers if their cast shadow is shadow only or double sided
- Only tracing rays for shadow if the point is inside the code for spotlight shadows
- Only tracing rays if the point is inside the range for point lights
- Fixing ghosting issues when the screen space shadow  indexes change for a light with ray traced shadows
- Fixed an issue with stencil management and Xbox One build that caused corrupted output in deferred mode.
- Fixed a mismatch in behavior between the culling of shadow maps and ray traced point and spot light shadows
- Fixed recursive ray tracing not working anymore after intermediate buffer refactor.
- Fixed ray traced shadow denoising not working (history rejected all the time).
- Fixed shader warning on xbox one
- Fixed cookies not working for spot lights in ray traced reflections, ray traced GI and recursive rendering
- Fixed an inverted handling of CoatSmoothness for SSR in StackLit.
- Fixed missing distortion inputs in Lit and Unlit material UI.
- Fixed issue that propagated NaNs across multiple frames through the exposure texture.
- Fixed issue with Exclude from TAA stencil ignored.
- Fixed ray traced reflection exposure issue.
- Fixed issue with TAA history not initialising corretly scale factor for first frame
- Fixed issue with stencil test of material classification not using the correct Mask (causing false positive and bad performance with forward material in deferred)
- Fixed issue with History not reset when chaning antialiasing mode on camera
- Fixed issue with volumetric data not being initialized if default settings have volumetric and reprojection off.
- Fixed ray tracing reflection denoiser not applied in tier 1
- Fixed the vibility of ray tracing related methods.
- Fixed the diffusion profile list not saved when clicking the fix button in the material UI.
- Fixed crash when pushing bounce count higher than 1 for ray traced GI or reflections
- Fixed PCSS softness scale so that it better match ray traced reference for punctual lights.
- Fixed exposure management for the path tracer
- Fixed AxF material UI containing two advanced options settings.
- Fixed an issue where cached sky contexts were being destroyed wrongly, breaking lighting in the LookDev
- Fixed issue that clamped PCSS softness too early and not after distance scale.
- Fixed fog affect transparent on HD unlit master node
- Fixed custom post processes re-ordering not saved.
- Fixed NPE when using scalable settings
- Fixed an issue where PBR sky precomputation was reset incorrectly in some cases causing bad performance.
- Fixed a bug due to depth history begin overriden too soon
- Fixed CustomPassSampleCameraColor scale issue when called from Before Transparent injection point.
- Fixed corruption of AO in baked probes.
- Fixed issue with upgrade of projects that still had Very High as shadow filtering quality.
- Fixed issue that caused Distortion UI to appear in Lit.
- Fixed several issues with decal duplicating when editing them.
- Fixed initialization of volumetric buffer params (1204159)
- Fixed an issue where frame count was incorrectly reset for the game view, causing temporal processes to fail.
- Fixed Culling group was not disposed error.
- Fixed issues on some GPU that do not support gathers on integer textures.
- Fixed an issue with ambient probe not being initialized for the first frame after a domain reload for volumetric fog.
- Fixed the scene visibility of decal projectors and density volumes
- Fixed a leak in sky manager.
- Fixed an issue where entering playmode while the light editor is opened would produce null reference exceptions.
- Fixed the debug overlay overlapping the debug menu at runtime.
- Fixed an issue with the framecount when changing scene.
- Fixed errors that occurred when using invalid near and far clip plane values for planar reflections.
- Fixed issue with motion blur sample weighting function.
- Fixed motion vectors in MSAA.
- Fixed sun flare blending (case 1205862).
- Fixed a lot of issues related to ray traced screen space shadows.
- Fixed memory leak caused by apply distortion material not being disposed.
- Fixed Reflection probe incorrectly culled when moving its parent (case 1207660)
- Fixed a nullref when upgrading the Fog volume components while the volume is opened in the inspector.
- Fix issues where decals on PS4 would not correctly write out the tile mask causing bits of the decal to go missing.
- Use appropriate label width and text content so the label is completely visible
- Fixed an issue where final post process pass would not output the default alpha value of 1.0 when using 11_11_10 color buffer format.
- Fixed SSR issue after the MSAA Motion Vector fix.
- Fixed an issue with PCSS on directional light if punctual shadow atlas was not allocated.
- Fixed an issue where shadow resolution would be wrong on the first face of a baked reflection probe.
- Fixed issue with PCSS softness being incorrect for cascades different than the first one.
- Fixed custom post process not rendering when using multiple HDRP asset in quality settings
- Fixed probe gizmo missing id (case 1208975)
- Fixed a warning in raytracingshadowfilter.compute
- Fixed issue with AO breaking with small near plane values.
- Fixed custom post process Cleanup function not called in some cases.
- Fixed shader warning in AO code.
- Fixed a warning in simpledenoiser.compute
- Fixed tube and rectangle light culling to use their shape instead of their range as a bounding box.
- Fixed caused by using gather on a UINT texture in motion blur.
- Fix issue with ambient occlusion breaking when dynamic resolution is active.
- Fixed some possible NaN causes in Depth of Field.
- Fixed Custom Pass nullref due to the new Profiling Sample API changes
- Fixed the black/grey screen issue on after post process Custom Passes in non dev builds.
- Fixed particle lights.
- Improved behavior of lights and probe going over the HDRP asset limits.
- Fixed issue triggered when last punctual light is disabled and more than one camera is used.
- Fixed Custom Pass nullref due to the new Profiling Sample API changes
- Fixed the black/grey screen issue on after post process Custom Passes in non dev builds.
- Fixed XR rendering locked to vsync of main display with Standalone Player.
- Fixed custom pass cleanup not called at the right time when using multiple volumes.
- Fixed an issue on metal with edge of decal having artifact by delaying discard of fragments during decal projection
- Fixed various shader warning
- Fixing unnecessary memory allocations in the ray tracing cluster build
- Fixed duplicate column labels in LightEditor's light tab
- Fixed white and dark flashes on scenes with very high or very low exposure when Automatic Exposure is being used.
- Fixed an issue where passing a null ProfilingSampler would cause a null ref exception.
- Fixed memory leak in Sky when in matcap mode.
- Fixed compilation issues on platform that don't support VR.
- Fixed migration code called when we create a new HDRP asset.
- Fixed RemoveComponent on Camera contextual menu to not remove Camera while a component depend on it.
- Fixed an issue where ambient occlusion and screen space reflections editors would generate null ref exceptions when HDRP was not set as the current pipeline.
- Fixed a null reference exception in the probe UI when no HDRP asset is present.
- Fixed the outline example in the doc (sampling range was dependent on screen resolution)
- Fixed a null reference exception in the HDRI Sky editor when no HDRP asset is present.
- Fixed an issue where Decal Projectors created from script where rotated around the X axis by 90°.
- Fixed frustum used to compute Density Volumes visibility when projection matrix is oblique.
- Fixed a null reference exception in Path Tracing, Recursive Rendering and raytraced Global Illumination editors when no HDRP asset is present.
- Fix for NaNs on certain geometry with Lit shader -- [case 1210058](https://fogbugz.unity3d.com/f/cases/1210058/)
- Fixed an issue where ambient occlusion and screen space reflections editors would generate null ref exceptions when HDRP was not set as the current pipeline.
- Fixed a null reference exception in the probe UI when no HDRP asset is present.
- Fixed the outline example in the doc (sampling range was dependent on screen resolution)
- Fixed a null reference exception in the HDRI Sky editor when no HDRP asset is present.
- Fixed an issue where materials newly created from the contextual menu would have an invalid state, causing various problems until it was edited.
- Fixed transparent material created with ZWrite enabled (now it is disabled by default for new transparent materials)
- Fixed mouseover on Move and Rotate tool while DecalProjector is selected.
- Fixed wrong stencil state on some of the pixel shader versions of deferred shader.
- Fixed an issue where creating decals at runtime could cause a null reference exception.
- Fixed issue that displayed material migration dialog on the creation of new project.
- Fixed various issues with time and animated materials (cases 1210068, 1210064).
- Updated light explorer with latest changes to the Fog and fixed issues when no visual environment was present.
- Fixed not handleling properly the recieve SSR feature with ray traced reflections
- Shadow Atlas is no longer allocated for area lights when they are disabled in the shader config file.
- Avoid MRT Clear on PS4 as it is not implemented yet.
- Fixed runtime debug menu BitField control.
- Fixed the radius value used for ray traced directional light.
- Fixed compilation issues with the layered lit in ray tracing shaders.
- Fixed XR autotests viewport size rounding
- Fixed mip map slider knob displayed when cubemap have no mipmap
- Remove unnecessary skip of material upgrade dialog box.
- Fixed the profiling sample mismatch errors when enabling the profiler in play mode
- Fixed issue that caused NaNs in reflection probes on consoles.
- Fixed adjusting positive axis of Blend Distance slides the negative axis in the density volume component.
- Fixed the blend of reflections based on the weight.
- Fixed fallback for ray traced reflections when denoising is enabled.
- Fixed error spam issue with terrain detail terrainDetailUnsupported (cases 1211848)
- Fixed hardware dynamic resolution causing cropping/scaling issues in scene view (case 1158661)
- Fixed Wizard check order for `Hardware and OS` and `Direct3D12`
- Fix AO issue turning black when Far/Near plane distance is big.
- Fixed issue when opening lookdev and the lookdev volume have not been assigned yet.
- Improved memory usage of the sky system.
- Updated label in HDRP quality preference settings (case 1215100)
- Fixed Decal Projector gizmo not undoing properly (case 1216629)
- Fix a leak in the denoising of ray traced reflections.
- Fixed Alignment issue in Light Preset
- Fixed Environment Header in LightingWindow
- Fixed an issue where hair shader could write garbage in the diffuse lighting buffer, causing NaNs.
- Fixed an exposure issue with ray traced sub-surface scattering.
- Fixed runtime debug menu light hierarchy None not doing anything.
- Fixed the broken ShaderGraph preview when creating a new Lit graph.
- Fix indentation issue in preset of LayeredLit material.
- Fixed minor issues with cubemap preview in the inspector.
- Fixed wrong build error message when building for android on mac.
- Fixed an issue related to denoising ray trace area shadows.
- Fixed wrong build error message when building for android on mac.
- Fixed Wizard persistency of Direct3D12 change on domain reload.
- Fixed Wizard persistency of FixAll on domain reload.
- Fixed Wizard behaviour on domain reload.
- Fixed a potential source of NaN in planar reflection probe atlas.
- Fixed an issue with MipRatio debug mode showing _DebugMatCapTexture not being set.
- Fixed missing initialization of input params in Blit for VR.
- Fix Inf source in LTC for area lights.
- Fix issue with AO being misaligned when multiple view are visible.
- Fix issue that caused the clamp of camera rotation motion for motion blur to be ineffective.
- Fixed issue with AssetPostprocessors dependencies causing models to be imported twice when upgrading the package version.
- Fixed culling of lights with XR SDK
- Fixed memory stomp in shadow caching code, leading to overflow of Shadow request array and runtime errors.
- Fixed an issue related to transparent objects reading the ray traced indirect diffuse buffer
- Fixed an issue with filtering ray traced area lights when the intensity is high or there is an exposure.
- Fixed ill-formed include path in Depth Of Field shader.
- Fixed shader graph and ray tracing after the shader target PR.
- Fixed a bug in semi-transparent shadows (object further than the light casting shadows)
- Fix state enabled of default volume profile when in package.
- Fixed removal of MeshRenderer and MeshFilter on adding Light component.
- Fixed Ray Traced SubSurface Scattering not working with ray traced area lights
- Fixed Ray Traced SubSurface Scattering not working in forward mode.
- Fixed a bug in debug light volumes.
- Fixed a bug related to ray traced area light shadow history.
- Fixed an issue where fog sky color mode could sample NaNs in the sky cubemap.
- Fixed a leak in the PBR sky renderer.
- Added a tooltip to the Ambient Mode parameter in the Visual Envionment volume component.
- Static lighting sky now takes the default volume into account (this fixes discrepancies between baked and realtime lighting).
- Fixed a leak in the sky system.
- Removed MSAA Buffers allocation when lit shader mode is set to "deferred only".
- Fixed invalid cast for realtime reflection probes (case 1220504)
- Fixed invalid game view rendering when disabling all cameras in the scene (case 1105163)
- Hide reflection probes in the renderer components.
- Fixed infinite reload loop while displaying Light's Shadow's Link Light Layer in Inspector of Prefab Asset.
- Fixed the culling was not disposed error in build log.
- Fixed the cookie atlas size and planar atlas size being too big after an upgrade of the HDRP asset.
- Fixed transparent SSR for shader graph.
- Fixed an issue with emissive light meshes not being in the RAS.
- Fixed DXR player build
- Fixed the HDRP asset migration code not being called after an upgrade of the package
- Fixed draw renderers custom pass out of bound exception
- Fixed the PBR shader rendering in deferred
- Fixed some typos in debug menu (case 1224594)
- Fixed ray traced point and spot lights shadows not rejecting istory when semi-transparent or colored.
- Fixed a warning due to StaticLightingSky when reloading domain in some cases.
- Fixed the MaxLightCount being displayed when the light volume debug menu is on ColorAndEdge.
- Fixed issue with unclear naming of debug menu for decals.
- Fixed z-fighting in scene view when scene lighting is off (case 1203927)
- Fixed issue that prevented cubemap thumbnails from rendering (only on D3D11 and Metal).
- Fixed ray tracing with VR single-pass
- Fix an exception in ray tracing that happens if two LOD levels are using the same mesh renderer.
- Fixed error in the console when switching shader to decal in the material UI.
- Fixed an issue with refraction model and ray traced recursive rendering (case 1198578).
- Fixed an issue where a dynamic sky changing any frame may not update the ambient probe.
- Fixed cubemap thumbnail generation at project load time.
- Fixed cubemap thumbnail generation at project load time. 
- Fixed XR culling with multiple cameras
- Fixed XR single-pass with Mock HMD plugin
- Fixed sRGB mismatch with XR SDK
- Fixed an issue where default volume would not update when switching profile.
- Fixed issue with uncached reflection probe cameras reseting the debug mode (case 1224601) 
- Fixed an issue where AO override would not override specular occlusion.
- Fixed an issue where Volume inspector might not refresh correctly in some cases.
- Fixed render texture with XR
- Fixed issue with resources being accessed before initialization process has been performed completely. 
- Half fixed shuriken particle light that cast shadows (only the first one will be correct)
- Fixed issue with atmospheric fog turning black if a planar reflection probe is placed below ground level. (case 1226588)
- Fixed custom pass GC alloc issue in CustomPassVolume.GetActiveVolumes().
- Fixed a bug where instanced shadergraph shaders wouldn't compile on PS4.
- Fixed an issue related to the envlightdatasrt not being bound in recursive rendering.
- Fixed shadow cascade tooltip when using the metric mode (case 1229232)
- Fixed how the area light influence volume is computed to match rasterization.
- Focus on Decal uses the extends of the projectors
- Fixed usage of light size data that are not available at runtime.
- Fixed the depth buffer copy made before custom pass after opaque and normal injection point.
- Fix for issue that prevented scene from being completely saved when baked reflection probes are present and lighting is set to auto generate.
- Fixed drag area width at left of Light's intensity field in Inspector.
- Fixed light type resolution when performing a reset on HDAdditionalLightData (case 1220931)
- Fixed reliance on atan2 undefined behavior in motion vector debug shader.
- Fixed an usage of a a compute buffer not bound (1229964)
- Fixed an issue where changing the default volume profile from another inspector would not update the default volume editor.
- Fix issues in the post process system with RenderTexture being invalid in some cases, causing rendering problems.
- Fixed an issue where unncessarily serialized members in StaticLightingSky component would change each time the scene is changed.
- Fixed a weird behavior in the scalable settings drawing when the space becomes tiny (1212045).
- Fixed a regression in the ray traced indirect diffuse due to the new probe system.
- Fix for range compression factor for probes going negative (now clamped to positive values).
- Fixed path validation when creating new volume profile (case 1229933)
- Fixed a bug where Decal Shader Graphs would not recieve reprojected Position, Normal, or Bitangent data. (1239921)
- Fix reflection hierarchy for CARPAINT in AxF.
- Fix precise fresnel for delta lights for SVBRDF in AxF.
- Fixed the debug exposure mode for display sky reflection and debug view baked lighting
- Fixed MSAA depth resolve when there is no motion vectors
- Fixed various object leaks in HDRP.
- Fixed compile error with XR SubsystemManager.
- Fix for assertion triggering sometimes when saving a newly created lit shader graph (case 1230996)
- Fixed culling of planar reflection probes that change position (case 1218651)
- Fixed null reference when processing lightprobe (case 1235285)
- Fix issue causing wrong planar reflection rendering when more than one camera is present.
- Fix black screen in XR when HDRP package is present but not used.
- Fixed an issue with the specularFGD term being used when the material has a clear coat (lit shader).
- Fixed white flash happening with auto-exposure in some cases (case 1223774)
- Fixed NaN which can appear with real time reflection and inf value
- Fixed an issue that was collapsing the volume components in the HDRP default settings
- Fixed warning about missing bound decal buffer
- Fixed shader warning on Xbox for ResolveStencilBuffer.compute. 
- Fixed PBR shader ZTest rendering in deferred.
- Replaced commands incompatible with async compute in light list build process.
- Diffusion Profile and Material references in HDRP materials are now correctly exported to unity packages. Note that the diffusion profile or the material references need to be edited once before this can work properly.
- Fix MaterialBalls having same guid issue
- Fix spelling and grammatical errors in material samples
- Fixed unneeded cookie texture allocation for cone stop lights.
- Fixed scalarization code for contact shadows.
- Fixed volume debug in playmode
- Fixed issue when toggling anything in HDRP asset that will produce an error (case 1238155)
- Fixed shader warning in PCSS code when using Vulkan.
- Fixed decal that aren't working without Metal and Ambient Occlusion option enabled.
- Fixed an error about procedural sky being logged by mistake.
- Fixed shadowmask UI now correctly showing shadowmask disable
- Made more explicit the warning about raytracing and asynchronous compute. Also fixed the condition in which it appears.
- Fixed a null ref exception in static sky when the default volume profile is invalid.
- DXR: Fixed shader compilation error with shader graph and pathtracer
- Fixed SceneView Draw Modes not being properly updated after opening new scene view panels or changing the editor layout.
- VFX: Removed irrelevant queues in render queue selection from HDRP outputs
- VFX: Motion Vector are correctly renderered with MSAA [Case 1240754](https://issuetracker.unity3d.com/product/unity/issues/guid/1240754/)
- Fixed a cause of NaN when a normal of 0-length is generated (usually via shadergraph). 
- Fixed issue with screen-space shadows not enabled properly when RT is disabled (case 1235821)
- Fixed a performance issue with stochastic ray traced area shadows.
- Fixed cookie texture not updated when changing an import settings (srgb for example).
- Fixed flickering of the game/scene view when lookdev is running.
- Fixed issue with reflection probes in realtime time mode with OnEnable baking having wrong lighting with sky set to dynamic (case 1238047).
- Fixed transparent motion vectors not working when in MSAA.
- Fix error when removing DecalProjector from component contextual menu (case 1243960)
- Fixed issue with post process when running in RGBA16 and an object with additive blending is in the scene.
- Fixed corrupted values on LayeredLit when using Vertex Color multiply mode to multiply and MSAA is activated. 
- Fix conflicts with Handles manipulation when performing a Reset in DecalComponent (case 1238833)
- Fixed depth prepass and postpass being disabled after changing the shader in the material UI.
- Fixed issue with sceneview camera settings not being saved after Editor restart.
- Fixed issue when switching back to custom sensor type in physical camera settings (case 1244350).
- Fixed a null ref exception when running playmode tests with the render pipeline debug window opened.
- Fixed some GCAlloc in the debug window.
- Fixed shader graphs not casting semi-transparent and color shadows (case 1242617)
- Fixed thin refraction mode not working properly.
- Fixed assert on tests caused by probe culling results being requested when culling did not happen. (case 1246169) 
- Fixed over consumption of GPU memory by the Physically Based Sky.
- Fixed an invalid rotation in Planar Reflection Probe editor display, that was causing an error message (case 1182022)
- Put more information in Camera background type tooltip and fixed inconsistent exposure behavior when changing bg type.
- Fixed issue that caused not all baked reflection to be deleted upon clicking "Clear Baked Data" in the lighting menu (case 1136080)
- Fixed an issue where asset preview could be rendered white because of static lighting sky.
- Fixed an issue where static lighting was not updated when removing the static lighting sky profile.
- Fixed the show cookie atlas debug mode not displaying correctly when enabling the clear cookie atlas option.
- Fixed various multi-editing issues when changing Emission parameters.
- Fixed error when undo a Reflection Probe removal in a prefab instance. (case 1244047)
- Fixed Microshadow not working correctly in deferred with LightLayers
- Tentative fix for missing include in depth of field shaders.
- Fixed the light overlap scene view draw mode (wasn't working at all).
- Fixed taaFrameIndex and XR tests 4052 and 4053
- Fixed the prefab integration of custom passes (Prefab Override Highlight not working as expected).
- Cloned volume profile from read only assets are created in the root of the project. (case 1154961)
- Fixed Wizard check on default volume profile to also check it is not the default one in package.
- Fix erroneous central depth sampling in TAA.
- Fixed light layers not correctly disabled when the lightlayers is set to Nothing and Lightlayers isn't enabled in HDRP Asset
- Fixed issue with Model Importer materials falling back to the Legacy default material instead of HDRP's default material when import happens at Editor startup.
- Fixed a wrong condition in CameraSwitcher, potentially causing out of bound exceptions.
- Fixed an issue where editing the Look Dev default profile would not reflect directly in the Look Dev window.
- Fixed a bug where the light list is not cleared but still used when resizing the RT.
- Fixed exposure debug shader with XR single-pass rendering.
- Fixed issues with scene view and transparent motion vectors.
- Fixed black screens for linux/HDRP (1246407)
- Fixed a vulkan and metal warning in the SSGI compute shader.
- Fixed an exception due to the color pyramid not allocated when SSGI is enabled.
- Fixed an issue with the first Depth history was incorrectly copied.
- Fixed path traced DoF focusing issue
- Fix an issue with the half resolution Mode (performance)
- Fix an issue with the color intensity of emissive for performance rtgi
- Fixed issue with rendering being mostly broken when target platform disables VR. 
- Workaround an issue caused by GetKernelThreadGroupSizes  failing to retrieve correct group size. 
- Fix issue with fast memory and rendergraph. 
- Fixed transparent motion vector framesetting not sanitized.
- Fixed wrong order of post process frame settings.
- Fixed white flash when enabling SSR or SSGI.
- The ray traced indrect diffuse and RTGI were combined wrongly with the rest of the lighting (1254318).
- Fixed an exception happening when using RTSSS without using RTShadows.
- Fix inconsistencies with transparent motion vectors and opaque by allowing camera only transparent motion vectors.
- Fix reflection probe frame settings override
- Fixed certain shadow bias artifacts present in volumetric lighting (case 1231885).
- Fixed area light cookie not updated when switch the light type from a spot that had a cookie.
- Fixed issue with dynamic resolution updating when not in play mode.
- Fixed issue with Contrast Adaptive Sharpening upsample mode and preview camera.
- Fix issue causing blocky artifacts when decals affect metallic and are applied on material with specular color workflow.
- Fixed issue with depth pyramid generation and dynamic resolution.
- Fixed an issue where decals were duplicated in prefab isolation mode.
- Fixed an issue where rendering preview with MSAA might generate render graph errors.
- Fixed compile error in PS4 for planar reflection filtering.
- Fixed issue with blue line in prefabs for volume mode.
- Fixing the internsity being applied to RTAO too early leading to unexpected results (1254626).
- Fix issue that caused sky to incorrectly render when using a custom projection matrix.
- Fixed null reference exception when using depth pre/post pass in shadergraph with alpha clip in the material.
- Appropriately constraint blend distance of reflection probe while editing with the inspector (case 1248931)
- Fixed AxF handling of roughness for Blinn-Phong type materials
- Fixed AxF UI errors when surface type is switched to transparent
- Fixed a serialization issue, preventing quality level parameters to undo/redo and update scene view on change.
- Fixed an exception occuring when a camera doesn't have an HDAdditionalCameraData (1254383).
- Fixed ray tracing with XR single-pass.
- Fixed warning in HDAdditionalLightData OnValidate (cases 1250864, 1244578)
- Fixed a bug related to denoising ray traced reflections.
- Fixed nullref in the layered lit material inspector.
- Fixed an issue where manipulating the color wheels in a volume component would reset the cursor every time.
- Fixed an issue where static sky lighting would not be updated for a new scene until it's reloaded at least once.
- Fixed culling for decals when used in prefabs and edited in context.
- Force to rebake probe with missing baked texture. (1253367)
- Fix supported Mac platform detection to handle new major version (11.0) properly
- Fixed typo in the Render Pipeline Wizard under HDRP+VR
- Change transparent SSR name in frame settings to avoid clipping. 
- Fixed missing include guards in shadow hlsl files.
- Repaint the scene view whenever the scene exposure override is changed.
- Fixed an error when clearing the SSGI history texture at creation time (1259930).
- Fixed alpha to mask reset when toggling alpha test in the material UI.
- Fixed an issue where opening the look dev window with the light theme would make the window blink and eventually crash unity.
- Fixed fallback for ray tracing and light layers (1258837).
- Fixed Sorting Priority not displayed correctly in the DrawRenderers custom pass UI.
- Fixed glitch in Project settings window when selecting diffusion profiles in material section (case 1253090)
- Fixed issue with light layers bigger than 8 (and above the supported range). 
- Fixed issue with culling layer mask of area light's emissive mesh 
- Fixed overused the atlas for Animated/Render Target Cookies (1259930).
- Fixed errors when switching area light to disk shape while an area emissive mesh was displayed.
- Fixed default frame settings MSAA toggle for reflection probes (case 1247631)
- Fixed the transparent SSR dependency not being properly disabled according to the asset dependencies (1260271).
- Fixed issue with completely black AO on double sided materials when normal mode is set to None.
- Fixed UI drawing of the quaternion (1251235)
- Fix an issue with the quality mode and perf mode on RTR and RTGI and getting rid of unwanted nans (1256923).
- Fixed unitialized ray tracing resources when using non-default HDRP asset (case 1259467).
- Fixed overused the atlas for Animated/Render Target Cookies (1259930).
- Fixed sky asserts with XR multipass
- Fixed for area light not updating baked light result when modifying with gizmo.
- Fixed robustness issue with GetOddNegativeScale() in ray tracing, which was impacting normal mapping (1261160).
- Fixed regression where moving face of the probe gizmo was not moving its position anymore.
- Fixed XR single-pass macros in tessellation shaders.
- Fixed path-traced subsurface scattering mixing with diffuse and specular BRDFs (1250601).
- Fixed custom pass re-ordering issues.
- Improved robustness of normal mapping when scale is 0, and mapping is extreme (normals in or below the tangent plane).
- Fixed XR Display providers not getting zNear and zFar plane distances passed to them when in HDRP.
- Fixed rendering breaking when disabling tonemapping in the frame settings.
- Fixed issue with serialization of exposure modes in volume profiles not being consistent between HDRP versions (case 1261385).
- Fixed issue with duplicate names in newly created sub-layers in the graphics compositor (case 1263093).
- Remove MSAA debug mode when renderpipeline asset has no MSAA
- Fixed some post processing using motion vectors when they are disabled
- Fixed the multiplier of the environement lights being overriden with a wrong value for ray tracing (1260311).
- Fixed a series of exceptions happening when trying to load an asset during wizard execution (1262171).
- Fixed an issue with Stacklit shader not compiling correctly in player with debug display on (1260579)
- Fixed couple issues in the dependence of building the ray tracing acceleration structure.
- Fix sun disk intensity
- Fixed unwanted ghosting for smooth surfaces.
- Fixing an issue in the recursive rendering flag texture usage.
- Fixed a missing dependecy for choosing to evaluate transparent SSR.
- Fixed issue that failed compilation when XR is disabled.
- Fixed a compilation error in the IES code.
- Fixed issue with dynamic resolution handler when no OnResolutionChange callback is specified. 
- Fixed multiple volumes, planar reflection, and decal projector position when creating them from the menu.
- Reduced the number of global keyword used in deferredTile.shader
- Fixed incorrect processing of Ambient occlusion probe (9% error was introduced)
- Fixed multiedition of framesettings drop down (case 1270044)
- Fixed planar probe gizmo

### Changed
- Improve MIP selection for decals on Transparents
- Color buffer pyramid is not allocated anymore if neither refraction nor distortion are enabled
- Rename Emission Radius to Radius in UI in Point, Spot
- Angular Diameter parameter for directional light is no longuer an advanced property
- DXR: Remove Light Radius and Angular Diamater of Raytrace shadow. Angular Diameter and Radius are used instead.
- Remove MaxSmoothness parameters from UI for point, spot and directional light. The MaxSmoothness is now deduce from Radius Parameters
- DXR: Remove the Ray Tracing Environement Component. Add a Layer Mask to the ray Tracing volume components to define which objects are taken into account for each effect.
- Removed second cubemaps used for shadowing in lookdev
- Disable Physically Based Sky below ground
- Increase max limit of area light and reflection probe to 128
- Change default texture for detailmap to grey
- Optimize Shadow RT load on Tile based architecture platforms.
- Improved quality of SSAO.
- Moved RequestShadowMapRendering() back to public API.
- Update HDRP DXR Wizard with an option to automatically clone the hdrp config package and setup raytracing to 1 in shaders file.
- Added SceneSelection pass for TerrainLit shader.
- Simplified Light's type API regrouping the logic in one place (Check type in HDAdditionalLightData)
- The support of LOD CrossFade (Dithering transition) in master nodes now required to enable it in the master node settings (Save variant)
- Improved shadow bias, by removing constant depth bias and substituting it with slope-scale bias.
- Fix the default stencil values when a material is created from a SSS ShaderGraph.
- Tweak test asset to be compatible with XR: unlit SG material for canvas and double-side font material
- Slightly tweaked the behaviour of bloom when resolution is low to reduce artifacts.
- Hidden fields in Light Inspector that is not relevant while in BakingOnly mode.
- Changed parametrization of PCSS, now softness is derived from angular diameter (for directional lights) or shape radius (for point/spot lights) and min filter size is now in the [0..1] range.
- Moved the copy of the geometry history buffers to right after the depth mip chain generation.
- Rename "Luminance" to "Nits" in UX for physical light unit
- Rename FrameSettings "SkyLighting" to "SkyReflection"
- Reworked XR automated tests
- The ray traced screen space shadow history for directional, spot and point lights is discarded if the light transform has changed.
- Changed the behavior for ray tracing in case a mesh renderer has both transparent and opaque submeshes.
- Improve history buffer management
- Replaced PlayerSettings.virtualRealitySupported with XRGraphics.tryEnable.
- Remove redundant FrameSettings RealTimePlanarReflection
- Improved a bit the GC calls generated during the rendering.
- Material update is now only triggered when the relevant settings are touched in the shader graph master nodes
- Changed the way Sky Intensity (on Sky volume components) is handled. It's now a combo box where users can choose between Exposure, Multiplier or Lux (for HDRI sky only) instead of both multiplier and exposure being applied all the time. Added a new menu item to convert old profiles.
- Change how method for specular occlusions is decided on inspector shader (Lit, LitTesselation, LayeredLit, LayeredLitTessellation)
- Unlocked SSS, SSR, Motion Vectors and Distortion frame settings for reflections probes.
- Hide unused LOD settings in Quality Settings legacy window.
- Reduced the constrained distance for temporal reprojection of ray tracing denoising
- Removed shadow near plane from the Directional Light Shadow UI.
- Improved the performances of custom pass culling.
- The scene view camera now replicates the physical parameters from the camera tagged as "MainCamera".
- Reduced the number of GC.Alloc calls, one simple scene without plarnar / probes, it should be 0B.
- Renamed ProfilingSample to ProfilingScope and unified API. Added GPU Timings.
- Updated macros to be compatible with the new shader preprocessor.
- Ray tracing reflection temporal filtering is now done in pre-exposed space
- Search field selects the appropriate fields in both project settings panels 'HDRP Default Settings' and 'Quality/HDRP'
- Disabled the refraction and transmission map keywords if the material is opaque.
- Keep celestial bodies outside the atmosphere.
- Updated the MSAA documentation to specify what features HDRP supports MSAA for and what features it does not.
- Shader use for Runtime Debug Display are now correctly stripper when doing a release build
- Now each camera has its own Volume Stack. This allows Volume Parameters to be updated as early as possible and be ready for the whole frame without conflicts between cameras.
- Disable Async for SSR, SSAO and Contact shadow when aggregated ray tracing frame setting is on.
- Improved performance when entering play mode without domain reload by a factor of ~25
- Renamed the camera profiling sample to include the camera name
- Discarding the ray tracing history for AO, reflection, diffuse shadows and GI when the viewport size changes.
- Renamed the camera profiling sample to include the camera name
- Renamed the post processing graphic formats to match the new convention.
- The restart in Wizard for DXR will always be last fix from now on
- Refactoring pre-existing materials to share more shader code between rasterization and ray tracing.
- Setting a material's Refraction Model to Thin does not overwrite the Thickness and Transmission Absorption Distance anymore.
- Removed Wind textures from runtime as wind is no longer built into the pipeline
- Changed Shader Graph titles of master nodes to be more easily searchable ("HDRP/x" -> "x (HDRP)")
- Expose StartSinglePass() and StopSinglePass() as public interface for XRPass
- Replaced the Texture array for 2D cookies (spot, area and directional lights) and for planar reflections by an atlas.
- Moved the tier defining from the asset to the concerned volume components.
- Changing from a tier management to a "mode" management for reflection and GI and removing the ability to enable/disable deferred and ray bining (they are now implied by performance mode)
- The default FrameSettings for ScreenSpaceShadows is set to true for Camera in order to give a better workflow for DXR.
- Refactor internal usage of Stencil bits.
- Changed how the material upgrader works and added documentation for it.
- Custom passes now disable the stencil when overwriting the depth and not writing into it.
- Renamed the camera profiling sample to include the camera name
- Changed the way the shadow casting property of transparent and tranmissive materials is handeled for ray tracing.
- Changed inspector materials stencil setting code to have more sharing.
- Updated the default scene and default DXR scene and DefaultVolumeProfile.
- Changed the way the length parameter is used for ray traced contact shadows.
- Improved the coherency of PCSS blur between cascades.
- Updated VR checks in Wizard to reflect new XR System.
- Removing unused alpha threshold depth prepass and post pass for fabric shader graph.
- Transform result from CIE XYZ to sRGB color space in EvalSensitivity for iridescence.
- Moved BeginCameraRendering callback right before culling.
- Changed the visibility of the Indirect Lighting Controller component to public.
- Renamed the cubemap used for diffuse convolution to a more explicit name for the memory profiler.
- Improved behaviour of transmission color on transparent surfaces in path tracing.
- Light dimmer can now get values higher than one and was renamed to multiplier in the UI.
- Removed info box requesting volume component for Visual Environment and updated the documentation with the relevant information.
- Improved light selection oracle for light sampling in path tracing.
- Stripped ray tracing subsurface passes with ray tracing is not enabled.
- Remove LOD cross fade code for ray tracing shaders
- Removed legacy VR code
- Add range-based clipping to box lights (case 1178780)
- Improve area light culling (case 1085873)
- Light Hierarchy debug mode can now adjust Debug Exposure for visualizing high exposure scenes.
- Rejecting history for ray traced reflections based on a threshold evaluated on the neighborhood of the sampled history.
- Renamed "Environment" to "Reflection Probes" in tile/cluster debug menu.
- Utilities namespace is obsolete, moved its content to UnityEngine.Rendering (case 1204677)
- Obsolete Utilities namespace was removed, instead use UnityEngine.Rendering (case 1204677)
- Moved most of the compute shaders to the multi_compile API instead of multiple kernels.
- Use multi_compile API for deferred compute shader with shadow mask.
- Remove the raytracing rendering queue system to make recursive raytraced material work when raytracing is disabled
- Changed a few resources used by ray tracing shaders to be global resources (using register space1) for improved CPU performance.
- All custom pass volumes are now executed for one injection point instead of the first one.
- Hidden unsupported choice in emission in Materials
- Temporal Anti aliasing improvements.
- Optimized PrepareLightsForGPU (cost reduced by over 25%) and PrepareGPULightData (around twice as fast now).
- Moved scene view camera settings for HDRP from the preferences window to the scene view camera settings window.
- Updated shaders to be compatible with Microsoft's DXC.
- Debug exposure in debug menu have been replace to debug exposure compensation in EV100 space and is always visible.
- Further optimized PrepareLightsForGPU (3x faster with few shadows, 1.4x faster with a lot of shadows or equivalently cost reduced by 68% to 37%).
- Raytracing: Replaced the DIFFUSE_LIGHTING_ONLY multicompile by a uniform.
- Raytracing: Removed the dynamic lightmap multicompile.
- Raytracing: Remove the LOD cross fade multi compile for ray tracing.
- Cookie are now supported in lightmaper. All lights casting cookie and baked will now include cookie influence.
- Avoid building the mip chain a second time for SSR for transparent objects.
- Replaced "High Quality" Subsurface Scattering with a set of Quality Levels.
- Replaced "High Quality" Volumetric Lighting with "Screen Resolution Percentage" and "Volume Slice Count" on the Fog volume component.
- Merged material samples and shader samples
- Update material samples scene visuals
- Use multi_compile API for deferred compute shader with shadow mask.
- Made the StaticLightingSky class public so that users can change it by script for baking purpose.
- Shadowmask and realtime reflectoin probe property are hide in Quality settings
- Improved performance of reflection probe management when using a lot of probes.
- Ignoring the disable SSR flags for recursive rendering.
- Removed logic in the UI to disable parameters for contact shadows and fog volume components as it was going against the concept of the volume system.
- Fixed the sub surface mask not being taken into account when computing ray traced sub surface scattering.
- MSAA Within Forward Frame Setting is now enabled by default on Cameras when new Render Pipeline Asset is created
- Slightly changed the TAA anti-flicker mechanism so that it is more aggressive on almost static images (only on High preset for now).
- Changed default exposure compensation to 0.
- Refactored shadow caching system.
- Removed experimental namespace for ray tracing code.
- Increase limit for max numbers of lights in UX
- Removed direct use of BSDFData in the path tracing pass, delegated to the material instead.
- Pre-warm the RTHandle system to reduce the amount of memory allocations and the total memory needed at all points. 
- DXR: Only read the geometric attributes that are required using the share pass info and shader graph defines.
- DXR: Dispatch binned rays in 1D instead of 2D.
- Lit and LayeredLit tessellation cross lod fade don't used dithering anymore between LOD but fade the tessellation height instead. Allow a smoother transition
- Changed the way planar reflections are filtered in order to be a bit more "physically based".
- Increased path tracing BSDFs roughness range from [0.001, 0.999] to [0.00001, 0.99999].
- Changing the default SSGI radius for the all configurations.
- Changed the default parameters for quality RTGI to match expected behavior.
- Add color clear pass while rendering XR occlusion mesh to avoid leaks.
- Only use one texture for ray traced reflection upscaling.
- Adjust the upscale radius based on the roughness value.
- DXR: Changed the way the filter size is decided for directional, point and spot shadows.
- Changed the default exposure mode to "Automatic (Histogram)", along with "Limit Min" to -4 and "Limit Max" to 16.
- Replaced the default scene system with the builtin Scene Template feature.
- Changed extensions of shader CAS include files.
- Making the planar probe atlas's format match the color buffer's format.
- Removing the planarReflectionCacheCompressed setting from asset.
- SHADERPASS for TransparentDepthPrepass and TransparentDepthPostpass identification is using respectively SHADERPASS_TRANSPARENT_DEPTH_PREPASS and SHADERPASS_TRANSPARENT_DEPTH_POSTPASS
- Moved the Parallax Occlusion Mapping node into Shader Graph.
- Renamed the debug name from SSAO to ScreenSpaceAmbientOcclusion (1254974).
- Added missing tooltips and improved the UI of the aperture control (case 1254916).
- Fixed wrong tooltips in the Dof Volume (case 1256641).
- The `CustomPassLoadCameraColor` and `CustomPassSampleCameraColor` functions now returns the correct color buffer when used in after post process instead of the color pyramid (which didn't had post processes).
- PBR Sky now doesn't go black when going below sea level, but it instead freezes calculation as if on the horizon. 
- Fixed an issue with quality setting foldouts not opening when clicking on them (1253088).
- Shutter speed can now be changed by dragging the mouse over the UI label (case 1245007).
- Remove the 'Point Cube Size' for cookie, use the Cubemap size directly.
- VFXTarget with Unlit now allows EmissiveColor output to be consistent with HDRP unlit.
- Only building the RTAS if there is an effect that will require it (1262217).
- Fixed the first ray tracing frame not having the light cluster being set up properly (1260311).
- Render graph pre-setup for ray traced ambient occlusion.
- Avoid casting multiple rays and denoising for hard directional, point and spot ray traced shadows (1261040).
- Making sure the preview cameras do not use ray tracing effects due to a by design issue to build ray tracing acceleration structures (1262166).
- Preparing ray traced reflections for the render graph support (performance and quality).
- Preparing recursive rendering for the render graph port.
- Preparation pass for RTGI, temporal filter and diffuse denoiser for render graph.
- Updated the documentation for the DXR implementation.
- Changed the DXR wizard to support optional checks.
- Changed the DXR wizard steps.
- Preparation pass for RTSSS to be supported by render graph.
- Changed the color space of EmissiveColorLDR property on all shader. Was linear but should have been sRGB. Auto upgrade script handle the conversion.

## [7.1.1] - 2019-09-05

### Added
- Transparency Overdraw debug mode. Allows to visualize transparent objects draw calls as an "heat map".
- Enabled single-pass instancing support for XR SDK with new API cmd.SetInstanceMultiplier()
- XR settings are now available in the HDRP asset
- Support for Material Quality in Shader Graph
- Material Quality support selection in HDRP Asset
- Renamed XR shader macro from UNITY_STEREO_ASSIGN_COMPUTE_EYE_INDEX to UNITY_XR_ASSIGN_VIEW_INDEX
- Raytracing ShaderGraph node for HDRP shaders
- Custom passes volume component with 3 injection points: Before Rendering, Before Transparent and Before Post Process
- Alpha channel is now properly exported to camera render textures when using FP16 color buffer format
- Support for XR SDK mirror view modes
- HD Master nodes in Shader Graph now support Normal and Tangent modification in vertex stage.
- DepthOfFieldCoC option in the fullscreen debug modes.
- Added override Ambient Occlusion option on debug windows
- Added Custom Post Processes with 3 injection points: Before Transparent, Before Post Process and After Post Process
- Added draft of minimal interactive path tracing (experimental) based on DXR API - Support only 4 area light, lit and unlit shader (non-shadergraph)
- Small adjustments to TAA anti flicker (more aggressive on high values).

### Fixed
- Fixed wizard infinite loop on cancellation
- Fixed with compute shader error about too many threads in threadgroup on low GPU
- Fixed invalid contact shadow shaders being created on metal
- Fixed a bug where if Assembly.GetTypes throws an exception due to mis-versioned dlls, then no preprocessors are used in the shader stripper
- Fixed typo in AXF decal property preventing to compile
- Fixed reflection probe with XR single-pass and FPTL
- Fixed force gizmo shown when selecting camera in hierarchy
- Fixed issue with XR occlusion mesh and dynamic resolution
- Fixed an issue where lighting compute buffers were re-created with the wrong size when resizing the window, causing tile artefacts at the top of the screen.
- Fix FrameSettings names and tooltips
- Fixed error with XR SDK when the Editor is not in focus
- Fixed errors with RenderGraph, XR SDK and occlusion mesh
- Fixed shadow routines compilation errors when "real" type is a typedef on "half".
- Fixed toggle volumetric lighting in the light UI
- Fixed post-processing history reset handling rt-scale incorrectly
- Fixed crash with terrain and XR multi-pass
- Fixed ShaderGraph material synchronization issues
- Fixed a null reference exception when using an Emissive texture with Unlit shader (case 1181335)
- Fixed an issue where area lights and point lights where not counted separately with regards to max lights on screen (case 1183196)
- Fixed an SSR and Subsurface Scattering issue (appearing black) when using XR.

### Changed
- Update Wizard layout.
- Remove almost all Garbage collection call within a frame.
- Rename property AdditionalVeclocityChange to AddPrecomputeVelocity
- Call the End/Begin camera rendering callbacks for camera with customRender enabled
- Changeg framesettings migration order of postprocess flags as a pr for reflection settings flags have been backported to 2019.2
- Replaced usage of ENABLE_VR in XRSystem.cs by version defines based on the presence of the built-in VR and XR modules
- Added an update virtual function to the SkyRenderer class. This is called once per frame. This allows a given renderer to amortize heavy computation at the rate it chooses. Currently only the physically based sky implements this.
- Removed mandatory XRPass argument in HDCamera.GetOrCreate()
- Restored the HDCamera parameter to the sky rendering builtin parameters.
- Removed usage of StructuredBuffer for XR View Constants
- Expose Direct Specular Lighting control in FrameSettings
- Deprecated ExponentialFog and VolumetricFog volume components. Now there is only one exponential fog component (Fog) which can add Volumetric Fog as an option. Added a script in Edit -> Render Pipeline -> Upgrade Fog Volume Components.

## [7.0.1] - 2019-07-25

### Added
- Added option in the config package to disable globally Area Lights and to select shadow quality settings for the deferred pipeline.
- When shader log stripping is enabled, shader stripper statistics will be written at `Temp/shader-strip.json`
- Occlusion mesh support from XR SDK

### Fixed
- Fixed XR SDK mirror view blit, cleanup some XRTODO and removed XRDebug.cs
- Fixed culling for volumetrics with XR single-pass rendering
- Fix shadergraph material pass setup not called
- Fixed documentation links in component's Inspector header bar
- Cookies using the render texture output from a camera are now properly updated
- Allow in ShaderGraph to enable pre/post pass when the alpha clip is disabled

### Changed
- RenderQueue for Opaque now start at Background instead of Geometry.
- Clamp the area light size for scripting API when we change the light type
- Added a warning in the material UI when the diffusion profile assigned is not in the HDRP asset


## [7.0.0] - 2019-07-17

### Added
- `Fixed`, `Viewer`, and `Automatic` modes to compute the FOV used when rendering a `PlanarReflectionProbe`
- A checkbox to toggle the chrome gizmo of `ReflectionProbe`and `PlanarReflectionProbe`
- Added a Light layer in shadows that allow for objects to cast shadows without being affected by light (and vice versa).
- You can now access ShaderGraph blend states from the Material UI (for example, **Surface Type**, **Sorting Priority**, and **Blending Mode**). This change may break Materials that use a ShaderGraph, to fix them, select **Edit > Render Pipeline > Reset all ShaderGraph Scene Materials BlendStates**. This syncs the blendstates of you ShaderGraph master nodes with the Material properties.
- You can now control ZTest, ZWrite, and CullMode for transparent Materials.
- Materials that use Unlit Shaders or Unlit Master Node Shaders now cast shadows.
- Added an option to enable the ztest on **After Post Process** materials when TAA is disabled.
- Added a new SSAO (based on Ground Truth Ambient Occlusion algorithm) to replace the previous one.
- Added support for shadow tint on light
- BeginCameraRendering and EndCameraRendering callbacks are now called with probes
- Adding option to update shadow maps only On Enable and On Demand.
- Shader Graphs that use time-dependent vertex modification now generate correct motion vectors.
- Added option to allow a custom spot angle for spot light shadow maps.
- Added frame settings for individual post-processing effects
- Added dither transition between cascades for Low and Medium quality settings
- Added single-pass instancing support with XR SDK
- Added occlusion mesh support with XR SDK
- Added support of Alembic velocity to various shaders
- Added support for more than 2 views for single-pass instancing
- Added support for per punctual/directional light min roughness in StackLit
- Added mirror view support with XR SDK
- Added VR verification in HDRPWizard
- Added DXR verification in HDRPWizard
- Added feedbacks in UI of Volume regarding skies
- Cube LUT support in Tonemapping. Cube LUT helpers for external grading are available in the Post-processing Sample package.

### Fixed
- Fixed an issue with history buffers causing effects like TAA or auto exposure to flicker when more than one camera was visible in the editor
- The correct preview is displayed when selecting multiple `PlanarReflectionProbe`s
- Fixed volumetric rendering with camera-relative code and XR stereo instancing
- Fixed issue with flashing cyan due to async compilation of shader when selecting a mesh
- Fix texture type mismatch when the contact shadow are disabled (causing errors on IOS devices)
- Fixed Generate Shader Includes while in package
- Fixed issue when texture where deleted in ShadowCascadeGUI
- Fixed issue in FrameSettingsHistory when disabling a camera several time without enabling it in between.
- Fixed volumetric reprojection with camera-relative code and XR stereo instancing
- Added custom BaseShaderPreprocessor in HDEditorUtils.GetBaseShaderPreprocessorList()
- Fixed compile issue when USE_XR_SDK is not defined
- Fixed procedural sky sun disk intensity for high directional light intensities
- Fixed Decal mip level when using texture mip map streaming to avoid dropping to lowest permitted mip (now loading all mips)
- Fixed deferred shading for XR single-pass instancing after lightloop refactor
- Fixed cluster and material classification debug (material classification now works with compute as pixel shader lighting)
- Fixed IOS Nan by adding a maximun epsilon definition REAL_EPS that uses HALF_EPS when fp16 are used
- Removed unnecessary GC allocation in motion blur code
- Fixed locked UI with advanded influence volume inspector for probes
- Fixed invalid capture direction when rendering planar reflection probes
- Fixed Decal HTILE optimization with platform not supporting texture atomatic (Disable it)
- Fixed a crash in the build when the contact shadows are disabled
- Fixed camera rendering callbacks order (endCameraRendering was being called before the actual rendering)
- Fixed issue with wrong opaque blending settings for After Postprocess
- Fixed issue with Low resolution transparency on PS4
- Fixed a memory leak on volume profiles
- Fixed The Parallax Occlusion Mappping node in shader graph and it's UV input slot
- Fixed lighting with XR single-pass instancing by disabling deferred tiles
- Fixed the Bloom prefiltering pass
- Fixed post-processing effect relying on Unity's random number generator
- Fixed camera flickering when using TAA and selecting the camera in the editor
- Fixed issue with single shadow debug view and volumetrics
- Fixed most of the problems with light animation and timeline
- Fixed indirect deferred compute with XR single-pass instancing
- Fixed a slight omission in anisotropy calculations derived from HazeMapping in StackLit
- Improved stack computation numerical stability in StackLit
- Fix PBR master node always opaque (wrong blend modes for forward pass)
- Fixed TAA with XR single-pass instancing (missing macros)
- Fixed an issue causing Scene View selection wire gizmo to not appear when using HDRP Shader Graphs.
- Fixed wireframe rendering mode (case 1083989)
- Fixed the renderqueue not updated when the alpha clip is modified in the material UI.
- Fixed the PBR master node preview
- Remove the ReadOnly flag on Reflection Probe's cubemap assets during bake when there are no VCS active.
- Fixed an issue where setting a material debug view would not reset the other exclusive modes
- Spot light shapes are now correctly taken into account when baking
- Now the static lighting sky will correctly take the default values for non-overridden properties
- Fixed material albedo affecting the lux meter
- Extra test in deferred compute shading to avoid shading pixels that were not rendered by the current camera (for camera stacking)

### Changed
- Optimization: Reduce the group size of the deferred lighting pass from 16x16 to 8x8
- Replaced HDCamera.computePassCount by viewCount
- Removed xrInstancing flag in RTHandles (replaced by TextureXR.slices and TextureXR.dimensions)
- Refactor the HDRenderPipeline and lightloop code to preprare for high level rendergraph
- Removed the **Back Then Front Rendering** option in the fabric Master Node settings. Enabling this option previously did nothing.
- Shader type Real translates to FP16 precision on Nintendo Switch.
- Shader framework refactor: Introduce CBSDF, EvaluateBSDF, IsNonZeroBSDF to replace BSDF functions
- Shader framework refactor:  GetBSDFAngles, LightEvaluation and SurfaceShading functions
- Replace ComputeMicroShadowing by GetAmbientOcclusionForMicroShadowing
- Rename WorldToTangent to TangentToWorld as it was incorrectly named
- Remove SunDisk and Sun Halo size from directional light
- Remove all obsolete wind code from shader
- Renamed DecalProjectorComponent into DecalProjector for API alignment.
- Improved the Volume UI and made them Global by default
- Remove very high quality shadow option
- Change default for shadow quality in Deferred to Medium
- Enlighten now use inverse squared falloff (before was using builtin falloff)
- Enlighten is now deprecated. Please use CPU or GPU lightmaper instead.
- Remove the name in the diffusion profile UI
- Changed how shadow map resolution scaling with distance is computed. Now it uses screen space area rather than light range.
- Updated MoreOptions display in UI
- Moved Display Area Light Emissive Mesh script API functions in the editor namespace
- direct strenght properties in ambient occlusion now affect direct specular as well
- Removed advanced Specular Occlusion control in StackLit: SSAO based SO control is hidden and fixed to behave like Lit, SPTD is the only HQ technique shown for baked SO.
- Shader framework refactor: Changed ClampRoughness signature to include PreLightData access.
- HDRPWizard window is now in Window > General > HD Render Pipeline Wizard
- Moved StaticLightingSky to LightingWindow
- Removes the current "Scene Settings" and replace them with "Sky & Fog Settings" (with Physically Based Sky and Volumetric Fog).
- Changed how cached shadow maps are placed inside the atlas to minimize re-rendering of them.

## [6.7.0-preview] - 2019-05-16

### Added
- Added ViewConstants StructuredBuffer to simplify XR rendering
- Added API to render specific settings during a frame
- Added stadia to the supported platforms (2019.3)
- Enabled cascade blends settings in the HD Shadow component
- Added Hardware Dynamic Resolution support.
- Added MatCap debug view to replace the no scene lighting debug view.
- Added clear GBuffer option in FrameSettings (default to false)
- Added preview for decal shader graph (Only albedo, normal and emission)
- Added exposure weight control for decal
- Screen Space Directional Shadow under a define option. Activated for ray tracing
- Added a new abstraction for RendererList that will help transition to Render Graph and future RendererList API
- Added multipass support for VR
- Added XR SDK integration (multipass only)
- Added Shader Graph samples for Hair, Fabric and Decal master nodes.
- Add fade distance, shadow fade distance and light layers to light explorer
- Add method to draw light layer drawer in a rect to HDEditorUtils

### Fixed
- Fixed deserialization crash at runtime
- Fixed for ShaderGraph Unlit masternode not writing velocity
- Fixed a crash when assiging a new HDRP asset with the 'Verify Saving Assets' option enabled
- Fixed exposure to properly support TEXTURE2D_X
- Fixed TerrainLit basemap texture generation
- Fixed a bug that caused nans when material classification was enabled and a tile contained one standard material + a material with transmission.
- Fixed gradient sky hash that was not using the exposure hash
- Fixed displayed default FrameSettings in HDRenderPipelineAsset wrongly updated on scripts reload.
- Fixed gradient sky hash that was not using the exposure hash.
- Fixed visualize cascade mode with exposure.
- Fixed (enabled) exposure on override lighting debug modes.
- Fixed issue with LightExplorer when volume have no profile
- Fixed issue with SSR for negative, infinite and NaN history values
- Fixed LightLayer in HDReflectionProbe and PlanarReflectionProbe inspector that was not displayed as a mask.
- Fixed NaN in transmission when the thickness and a color component of the scattering distance was to 0
- Fixed Light's ShadowMask multi-edition.
- Fixed motion blur and SMAA with VR single-pass instancing
- Fixed NaNs generated by phase functionsin volumetric lighting
- Fixed NaN issue with refraction effect and IOR of 1 at extreme grazing angle
- Fixed nan tracker not using the exposure
- Fixed sorting priority on lit and unlit materials
- Fixed null pointer exception when there are no AOVRequests defined on a camera
- Fixed dirty state of prefab using disabled ReflectionProbes
- Fixed an issue where gizmos and editor grid were not correctly depth tested
- Fixed created default scene prefab non editable due to wrong file extension.
- Fixed an issue where sky convolution was recomputed for nothing when a preview was visible (causing extreme slowness when fabric convolution is enabled)
- Fixed issue with decal that wheren't working currently in player
- Fixed missing stereo rendering macros in some fragment shaders
- Fixed exposure for ReflectionProbe and PlanarReflectionProbe gizmos
- Fixed single-pass instancing on PSVR
- Fixed Vulkan shader issue with Texture2DArray in ScreenSpaceShadow.compute by re-arranging code (workaround)
- Fixed camera-relative issue with lights and XR single-pass instancing
- Fixed single-pass instancing on Vulkan
- Fixed htile synchronization issue with shader graph decal
- Fixed Gizmos are not drawn in Camera preview
- Fixed pre-exposure for emissive decal
- Fixed wrong values computed in PreIntegrateFGD and in the generation of volumetric lighting data by forcing the use of fp32.
- Fixed NaNs arising during the hair lighting pass
- Fixed synchronization issue in decal HTile that occasionally caused rendering artifacts around decal borders
- Fixed QualitySettings getting marked as modified by HDRP (and thus checked out in Perforce)
- Fixed a bug with uninitialized values in light explorer
- Fixed issue with LOD transition
- Fixed shader warnings related to raytracing and TEXTURE2D_X

### Changed
- Refactor PixelCoordToViewDirWS to be VR compatible and to compute it only once per frame
- Modified the variants stripper to take in account multiple HDRP assets used in the build.
- Improve the ray biasing code to avoid self-intersections during the SSR traversal
- Update Pyramid Spot Light to better match emitted light volume.
- Moved _XRViewConstants out of UnityPerPassStereo constant buffer to fix issues with PSSL
- Removed GetPositionInput_Stereo() and single-pass (double-wide) rendering mode
- Changed label width of the frame settings to accommodate better existing options.
- SSR's Default FrameSettings for camera is now enable.
- Re-enabled the sharpening filter on Temporal Anti-aliasing
- Exposed HDEditorUtils.LightLayerMaskDrawer for integration in other packages and user scripting.
- Rename atmospheric scattering in FrameSettings to Fog
- The size modifier in the override for the culling sphere in Shadow Cascades now defaults to 0.6, which is the same as the formerly hardcoded value.
- Moved LOD Bias and Maximum LOD Level from Frame Setting section `Other` to `Rendering`
- ShaderGraph Decal that affect only emissive, only draw in emissive pass (was drawing in dbuffer pass too)
- Apply decal projector fade factor correctly on all attribut and for shader graph decal
- Move RenderTransparentDepthPostpass after all transparent
- Update exposure prepass to interleave XR single-pass instancing views in a checkerboard pattern
- Removed ScriptRuntimeVersion check in wizard.

## [6.6.0-preview] - 2019-04-01

### Added
- Added preliminary changes for XR deferred shading
- Added support of 111110 color buffer
- Added proper support for Recorder in HDRP
- Added depth offset input in shader graph master nodes
- Added a Parallax Occlusion Mapping node
- Added SMAA support
- Added Homothety and Symetry quick edition modifier on volume used in ReflectionProbe, PlanarReflectionProbe and DensityVolume
- Added multi-edition support for DecalProjectorComponent
- Improve hair shader
- Added the _ScreenToTargetScaleHistory uniform variable to be used when sampling HDRP RTHandle history buffers.
- Added settings in `FrameSettings` to change `QualitySettings.lodBias` and `QualitySettings.maximumLODLevel` during a rendering
- Added an exposure node to retrieve the current, inverse and previous frame exposure value.
- Added an HD scene color node which allow to sample the scene color with mips and a toggle to remove the exposure.
- Added safeguard on HD scene creation if default scene not set in the wizard
- Added Low res transparency rendering pass.

### Fixed
- Fixed HDRI sky intensity lux mode
- Fixed dynamic resolution for XR
- Fixed instance identifier semantic string used by Shader Graph
- Fixed null culling result occuring when changing scene that was causing crashes
- Fixed multi-edition light handles and inspector shapes
- Fixed light's LightLayer field when multi-editing
- Fixed normal blend edition handles on DensityVolume
- Fixed an issue with layered lit shader and height based blend where inactive layers would still have influence over the result
- Fixed multi-selection handles color for DensityVolume
- Fixed multi-edition inspector's blend distances for HDReflectionProbe, PlanarReflectionProbe and DensityVolume
- Fixed metric distance that changed along size in DensityVolume
- Fixed DensityVolume shape handles that have not same behaviour in advance and normal edition mode
- Fixed normal map blending in TerrainLit by only blending the derivatives
- Fixed Xbox One rendering just a grey screen instead of the scene
- Fixed probe handles for multiselection
- Fixed baked cubemap import settings for convolution
- Fixed regression causing crash when attempting to open HDRenderPipelineWizard without an HDRenderPipelineAsset setted
- Fixed FullScreenDebug modes: SSAO, SSR, Contact shadow, Prerefraction Color Pyramid, Final Color Pyramid
- Fixed volumetric rendering with stereo instancing
- Fixed shader warning
- Fixed missing resources in existing asset when updating package
- Fixed PBR master node preview in forward rendering or transparent surface
- Fixed deferred shading with stereo instancing
- Fixed "look at" edition mode of Rotation tool for DecalProjectorComponent
- Fixed issue when switching mode in ReflectionProbe and PlanarReflectionProbe
- Fixed issue where migratable component version where not always serialized when part of prefab's instance
- Fixed an issue where shadow would not be rendered properly when light layer are not enabled
- Fixed exposure weight on unlit materials
- Fixed Light intensity not played in the player when recorded with animation/timeline
- Fixed some issues when multi editing HDRenderPipelineAsset
- Fixed emission node breaking the main shader graph preview in certain conditions.
- Fixed checkout of baked probe asset when baking probes.
- Fixed invalid gizmo position for rotated ReflectionProbe
- Fixed multi-edition of material's SurfaceType and RenderingPath
- Fixed whole pipeline reconstruction on selecting for the first time or modifying other than the currently used HDRenderPipelineAsset
- Fixed single shadow debug mode
- Fixed global scale factor debug mode when scale > 1
- Fixed debug menu material overrides not getting applied to the Terrain Lit shader
- Fixed typo in computeLightVariants
- Fixed deferred pass with XR instancing by disabling ComputeLightEvaluation
- Fixed bloom resolution independence
- Fixed lens dirt intensity not behaving properly
- Fixed the Stop NaN feature
- Fixed some resources to handle more than 2 instanced views for XR
- Fixed issue with black screen (NaN) produced on old GPU hardware or intel GPU hardware with gaussian pyramid
- Fixed issue with disabled punctual light would still render when only directional light is present

### Changed
- DensityVolume scripting API will no longuer allow to change between advance and normal edition mode
- Disabled depth of field, lens distortion and panini projection in the scene view
- TerrainLit shaders and includes are reorganized and made simpler.
- TerrainLit shader GUI now allows custom properties to be displayed in the Terrain fold-out section.
- Optimize distortion pass with stencil
- Disable SceneSelectionPass in shader graph preview
- Control punctual light and area light shadow atlas separately
- Move SMAA anti-aliasing option to after Temporal Anti Aliasing one, to avoid problem with previously serialized project settings
- Optimize rendering with static only lighting and when no cullable lights/decals/density volumes are present.
- Updated handles for DecalProjectorComponent for enhanced spacial position readability and have edition mode for better SceneView management
- DecalProjectorComponent are now scale independent in order to have reliable metric unit (see new Size field for changing the size of the volume)
- Restructure code from HDCamera.Update() by adding UpdateAntialiasing() and UpdateViewConstants()
- Renamed velocity to motion vectors
- Objects rendered during the After Post Process pass while TAA is enabled will not benefit from existing depth buffer anymore. This is done to fix an issue where those object would wobble otherwise
- Removed usage of builtin unity matrix for shadow, shadow now use same constant than other view
- The default volume layer mask for cameras & probes is now `Default` instead of `Everything`

## [6.5.0-preview] - 2019-03-07

### Added
- Added depth-of-field support with stereo instancing
- Adding real time area light shadow support
- Added a new FrameSettings: Specular Lighting to toggle the specular during the rendering

### Fixed
- Fixed diffusion profile upgrade breaking package when upgrading to a new version
- Fixed decals cropped by gizmo not updating correctly if prefab
- Fixed an issue when enabling SSR on multiple view
- Fixed edition of the intensity's unit field while selecting multiple lights
- Fixed wrong calculation in soft voxelization for density volume
- Fixed gizmo not working correctly with pre-exposure
- Fixed issue with setting a not available RT when disabling motion vectors
- Fixed planar reflection when looking at mirror normal
- Fixed mutiselection issue with HDLight Inspector
- Fixed HDAdditionalCameraData data migration
- Fixed failing builds when light explorer window is open
- Fixed cascade shadows border sometime causing artefacts between cascades
- Restored shadows in the Cascade Shadow debug visualization
- `camera.RenderToCubemap` use proper face culling

### Changed
- When rendering reflection probe disable all specular lighting and for metals use fresnelF0 as diffuse color for bake lighting.

## [6.4.0-preview] - 2019-02-21

### Added
- VR: Added TextureXR system to selectively expand TEXTURE2D macros to texture array for single-pass stereo instancing + Convert textures call to these macros
- Added an unit selection dropdown next to shutter speed (camera)
- Added error helpbox when trying to use a sub volume component that require the current HDRenderPipelineAsset to support a feature that it is not supporting.
- Add mesh for tube light when display emissive mesh is enabled

### Fixed
- Fixed Light explorer. The volume explorer used `profile` instead of `sharedProfile` which instantiate a custom volume profile instead of editing the asset itself.
- Fixed UI issue where all is displayed using metric unit in shadow cascade and Percent is set in the unit field (happening when opening the inspector).
- Fixed inspector event error when double clicking on an asset (diffusion profile/material).
- Fixed nullref on layered material UI when the material is not an asset.
- Fixed nullref exception when undo/redo a light property.
- Fixed visual bug when area light handle size is 0.

### Changed
- Update UI for 32bit/16bit shadow precision settings in HDRP asset
- Object motion vectors have been disabled in all but the game view. Camera motion vectors are still enabled everywhere, allowing TAA and Motion Blur to work on static objects.
- Enable texture array by default for most rendering code on DX11 and unlock stereo instancing (DX11 only for now)

## [6.3.0-preview] - 2019-02-18

### Added
- Added emissive property for shader graph decals
- Added a diffusion profile override volume so the list of diffusion profile assets to use can be chanaged without affecting the HDRP asset
- Added a "Stop NaNs" option on cameras and in the Scene View preferences.
- Added metric display option in HDShadowSettings and improve clamping
- Added shader parameter mapping in DebugMenu
- Added scripting API to configure DebugData for DebugMenu

### Fixed
- Fixed decals in forward
- Fixed issue with stencil not correctly setup for various master node and shader for the depth pass, motion vector pass and GBuffer/Forward pass
- Fixed SRP batcher and metal
- Fixed culling and shadows for Pyramid, Box, Rectangle and Tube lights
- Fixed an issue where scissor render state leaking from the editor code caused partially black rendering

### Changed
- When a lit material has a clear coat mask that is not null, we now use the clear coat roughness to compute the screen space reflection.
- Diffusion profiles are now limited to one per asset and can be referenced in materials, shader graphs and vfx graphs. Materials will be upgraded automatically except if they are using a shader graph, in this case it will display an error message.

## [6.2.0-preview] - 2019-02-15

### Added
- Added help box listing feature supported in a given HDRenderPipelineAsset alongs with the drawbacks implied.
- Added cascade visualizer, supporting disabled handles when not overriding.

### Fixed
- Fixed post processing with stereo double-wide
- Fixed issue with Metal: Use sign bit to find the cache type instead of lowest bit.
- Fixed invalid state when creating a planar reflection for the first time
- Fix FrameSettings's LitShaderMode not restrained by supported LitShaderMode regression.

### Changed
- The default value roughness value for the clearcoat has been changed from 0.03 to 0.01
- Update default value of based color for master node
- Update Fabric Charlie Sheen lighting model - Remove Fresnel component that wasn't part of initial model + Remap smoothness to [0.0 - 0.6] range for more artist friendly parameter

### Changed
- Code refactor: all macros with ARGS have been swapped with macros with PARAM. This is because the ARGS macros were incorrectly named.

## [6.1.0-preview] - 2019-02-13

### Added
- Added support for post-processing anti-aliasing in the Scene View (FXAA and TAA). These can be set in Preferences.
- Added emissive property for decal material (non-shader graph)

### Fixed
- Fixed a few UI bugs with the color grading curves.
- Fixed "Post Processing" in the scene view not toggling post-processing effects
- Fixed bake only object with flag `ReflectionProbeStaticFlag` when baking a `ReflectionProbe`

### Changed
- Removed unsupported Clear Depth checkbox in Camera inspector
- Updated the toggle for advanced mode in inspectors.

## [6.0.0-preview] - 2019-02-23

### Added
- Added new API to perform a camera rendering
- Added support for hair master node (Double kajiya kay - Lambert)
- Added Reset behaviour in DebugMenu (ingame mapping is right joystick + B)
- Added Default HD scene at new scene creation while in HDRP
- Added Wizard helping to configure HDRP project
- Added new UI for decal material to allow remapping and scaling of some properties
- Added cascade shadow visualisation toggle in HD shadow settings
- Added icons for assets
- Added replace blending mode for distortion
- Added basic distance fade for density volumes
- Added decal master node for shader graph
- Added HD unlit master node (Cross Pipeline version is name Unlit)
- Added new Rendering Queue in materials
- Added post-processing V3 framework embed in HDRP, remove postprocess V2 framework
- Post-processing now uses the generic volume framework
-   New depth-of-field, bloom, panini projection effects, motion blur
-   Exposure is now done as a pre-exposition pass, the whole system has been revamped
-   Exposure now use EV100 everywhere in the UI (Sky, Emissive Light)
- Added emissive intensity (Luminance and EV100 control) control for Emissive
- Added pre-exposure weigth for Emissive
- Added an emissive color node and a slider to control the pre-exposure percentage of emission color
- Added physical camera support where applicable
- Added more color grading tools
- Added changelog level for Shader Variant stripping
- Added Debug mode for validation of material albedo and metalness/specularColor values
- Added a new dynamic mode for ambient probe and renamed BakingSky to StaticLightingSky
- Added command buffer parameter to all Bind() method of material
- Added Material validator in Render Pipeline Debug
- Added code to future support of DXR (not enabled)
- Added support of multiviewport
- Added HDRenderPipeline.RequestSkyEnvironmentUpdate function to force an update from script when sky is set to OnDemand
- Added a Lighting and BackLighting slots in Lit, StackLit, Fabric and Hair master nodes
- Added support for overriding terrain detail rendering shaders, via the render pipeline editor resources asset
- Added xrInstancing flag support to RTHandle
- Added support for cullmask for decal projectors
- Added software dynamic resolution support
- Added support for "After Post-Process" render pass for unlit shader
- Added support for textured rectangular area lights
- Added stereo instancing macros to MSAA shaders
- Added support for Quarter Res Raytraced Reflections (not enabled)
- Added fade factor for decal projectors.
- Added stereo instancing macros to most shaders used in VR
- Added multi edition support for HDRenderPipelineAsset

### Fixed
- Fixed logic to disable FPTL with stereo rendering
- Fixed stacklit transmission and sun highlight
- Fixed decals with stereo rendering
- Fixed sky with stereo rendering
- Fixed flip logic for postprocessing + VR
- Fixed copyStencilBuffer pass for Switch
- Fixed point light shadow map culling that wasn't taking into account far plane
- Fixed usage of SSR with transparent on all master node
- Fixed SSR and microshadowing on fabric material
- Fixed blit pass for stereo rendering
- Fixed lightlist bounds for stereo rendering
- Fixed windows and in-game DebugMenu sync.
- Fixed FrameSettings' LitShaderMode sync when opening DebugMenu.
- Fixed Metal specific issues with decals, hitting a sampler limit and compiling AxF shader
- Fixed an issue with flipped depth buffer during postprocessing
- Fixed normal map use for shadow bias with forward lit - now use geometric normal
- Fixed transparent depth prepass and postpass access so they can be use without alpha clipping for lit shader
- Fixed support of alpha clip shadow for lit master node
- Fixed unlit master node not compiling
- Fixed issue with debug display of reflection probe
- Fixed issue with phong tessellations not working with lit shader
- Fixed issue with vertex displacement being affected by heightmap setting even if not heightmap where assign
- Fixed issue with density mode on Lit terrain producing NaN
- Fixed issue when going back and forth from Lit to LitTesselation for displacement mode
- Fixed issue with ambient occlusion incorrectly applied to emissiveColor with light layers in deferred
- Fixed issue with fabric convolution not using the correct convolved texture when fabric convolution is enabled
- Fixed issue with Thick mode for Transmission that was disabling transmission with directional light
- Fixed shutdown edge cases with HDRP tests
- Fixed slowdow when enabling Fabric convolution in HDRP asset
- Fixed specularAA not compiling in StackLit Master node
- Fixed material debug view with stereo rendering
- Fixed material's RenderQueue edition in default view.
- Fixed banding issues within volumetric density buffer
- Fixed missing multicompile for MSAA for AxF
- Fixed camera-relative support for stereo rendering
- Fixed remove sync with render thread when updating decal texture atlas.
- Fixed max number of keyword reach [256] issue. Several shader feature are now local
- Fixed Scene Color and Depth nodes
- Fixed SSR in forward
- Fixed custom editor of Unlit, HD Unlit and PBR shader graph master node
- Fixed issue with NewFrame not correctly calculated in Editor when switching scene
- Fixed issue with TerrainLit not compiling with depth only pass and normal buffer
- Fixed geometric normal use for shadow bias with PBR master node in forward
- Fixed instancing macro usage for decals
- Fixed error message when having more than one directional light casting shadow
- Fixed error when trying to display preview of Camera or PlanarReflectionProbe
- Fixed LOAD_TEXTURE2D_ARRAY_MSAA macro
- Fixed min-max and amplitude clamping value in inspector of vertex displacement materials
- Fixed issue with alpha shadow clip (was incorrectly clipping object shadow)
- Fixed an issue where sky cubemap would not be cleared correctly when setting the current sky to None
- Fixed a typo in Static Lighting Sky component UI
- Fixed issue with incorrect reset of RenderQueue when switching shader in inspector GUI
- Fixed issue with variant stripper stripping incorrectly some variants
- Fixed a case of ambient lighting flickering because of previews
- Fixed Decals when rendering multiple camera in a single frame
- Fixed cascade shadow count in shader
- Fixed issue with Stacklit shader with Haze effect
- Fixed an issue with the max sample count for the TAA
- Fixed post-process guard band for XR
- Fixed exposure of emissive of Unlit
- Fixed depth only and motion vector pass for Unlit not working correctly with MSAA
- Fixed an issue with stencil buffer copy causing unnecessary compute dispatches for lighting
- Fixed multi edition issue in FrameSettings
- Fixed issue with SRP batcher and DebugDisplay variant of lit shader
- Fixed issue with debug material mode not doing alpha test
- Fixed "Attempting to draw with missing UAV bindings" errors on Vulkan
- Fixed pre-exposure incorrectly apply to preview
- Fixed issue with duplicate 3D texture in 3D texture altas of volumetric?
- Fixed Camera rendering order (base on the depth parameter)
- Fixed shader graph decals not being cropped by gizmo
- Fixed "Attempting to draw with missing UAV bindings" errors on Vulkan.


### Changed
- ColorPyramid compute shader passes is swapped to pixel shader passes on platforms where the later is faster (Nintendo Switch).
- Removing the simple lightloop used by the simple lit shader
- Whole refactor of reflection system: Planar and reflection probe
- Separated Passthrough from other RenderingPath
- Update several properties naming and caption based on feedback from documentation team
- Remove tile shader variant for transparent backface pass of lit shader
- Rename all HDRenderPipeline to HDRP folder for shaders
- Rename decal property label (based on doc team feedback)
- Lit shader mode now default to Deferred to reduce build time
- Update UI of Emission parameters in shaders
- Improve shader variant stripping including shader graph variant
- Refactored render loop to render realtime probes visible per camera
- Enable SRP batcher by default
- Shader code refactor: Rename LIGHTLOOP_SINGLE_PASS => LIGHTLOOP_DISABLE_TILE_AND_CLUSTER and clean all usage of LIGHTLOOP_TILE_PASS
- Shader code refactor: Move pragma definition of vertex and pixel shader inside pass + Move SURFACE_GRADIENT definition in XXXData.hlsl
- Micro-shadowing in Lit forward now use ambientOcclusion instead of SpecularOcclusion
- Upgraded FrameSettings workflow, DebugMenu and Inspector part relative to it
- Update build light list shader code to support 32 threads in wavefronts on Switch
- LayeredLit layers' foldout are now grouped in one main foldout per layer
- Shadow alpha clip can now be enabled on lit shader and haor shader enven for opaque
- Temporal Antialiasing optimization for Xbox One X
- Parameter depthSlice on SetRenderTarget functions now defaults to -1 to bind the entire resource
- Rename SampleCameraDepth() functions to LoadCameraDepth() and SampleCameraDepth(), same for SampleCameraColor() functions
- Improved Motion Blur quality.
- Update stereo frame settings values for single-pass instancing and double-wide
- Rearrange FetchDepth functions to prepare for stereo-instancing
- Remove unused _ComputeEyeIndex
- Updated HDRenderPipelineAsset inspector
- Re-enable SRP batcher for metal

## [5.2.0-preview] - 2018-11-27

### Added
- Added option to run Contact Shadows and Volumetrics Voxelization stage in Async Compute
- Added camera freeze debug mode - Allow to visually see culling result for a camera
- Added support of Gizmo rendering before and after postprocess in Editor
- Added support of LuxAtDistance for punctual lights

### Fixed
- Fixed Debug.DrawLine and Debug.Ray call to work in game view
- Fixed DebugMenu's enum resetted on change
- Fixed divide by 0 in refraction causing NaN
- Fixed disable rough refraction support
- Fixed refraction, SSS and atmospheric scattering for VR
- Fixed forward clustered lighting for VR (double-wide).
- Fixed Light's UX to not allow negative intensity
- Fixed HDRenderPipelineAsset inspector broken when displaying its FrameSettings from project windows.
- Fixed forward clustered lighting for VR (double-wide).
- Fixed HDRenderPipelineAsset inspector broken when displaying its FrameSettings from project windows.
- Fixed Decals and SSR diable flags for all shader graph master node (Lit, Fabric, StackLit, PBR)
- Fixed Distortion blend mode for shader graph master node (Lit, StackLit)
- Fixed bent Normal for Fabric master node in shader graph
- Fixed PBR master node lightlayers
- Fixed shader stripping for built-in lit shaders.

### Changed
- Rename "Regular" in Diffusion profile UI "Thick Object"
- Changed VBuffer depth parametrization for volumetric from distanceRange to depthExtent - Require update of volumetric settings - Fog start at near plan
- SpotLight with box shape use Lux unit only

## [5.1.0-preview] - 2018-11-19

### Added

- Added a separate Editor resources file for resources Unity does not take when it builds a Player.
- You can now disable SSR on Materials in Shader Graph.
- Added support for MSAA when the Supported Lit Shader Mode is set to Both. Previously HDRP only supported MSAA for Forward mode.
- You can now override the emissive color of a Material when in debug mode.
- Exposed max light for Light Loop Settings in HDRP asset UI.
- HDRP no longer performs a NormalDBuffer pass update if there are no decals in the Scene.
- Added distant (fall-back) volumetric fog and improved the fog evaluation precision.
- Added an option to reflect sky in SSR.
- Added a y-axis offset for the PlanarReflectionProbe and offset tool.
- Exposed the option to run SSR and SSAO on async compute.
- Added support for the _GlossMapScale parameter in the Legacy to HDRP Material converter.
- Added wave intrinsic instructions for use in Shaders (for AMD GCN).


### Fixed
- Fixed sphere shaped influence handles clamping in Reflection Probes.
- Fixed Reflection Probe data migration for projects created before using HDRP.
- Fixed UI of Layered Material where Unity previously rendered the scrollbar above the Copy button.
- Fixed Material tessellations parameters Start fade distance and End fade distance. Originally, Unity clamped these values when you modified them.
- Fixed various distortion and refraction issues - handle a better fall-back.
- Fixed SSR for multiple views.
- Fixed SSR issues related to self-intersections.
- Fixed shape density volume handle speed.
- Fixed density volume shape handle moving too fast.
- Fixed the Camera velocity pass that we removed by mistake.
- Fixed some null pointer exceptions when disabling motion vectors support.
- Fixed viewports for both the Subsurface Scattering combine pass and the transparent depth prepass.
- Fixed the blend mode pop-up in the UI. It previously did not appear when you enabled pre-refraction.
- Fixed some null pointer exceptions that previously occurred when you disabled motion vectors support.
- Fixed Layered Lit UI issue with scrollbar.
- Fixed cubemap assignation on custom ReflectionProbe.
- Fixed Reflection Probes’ capture settings' shadow distance.
- Fixed an issue with the SRP batcher and Shader variables declaration.
- Fixed thickness and subsurface slots for fabric Shader master node that wasn't appearing with the right combination of flags.
- Fixed d3d debug layer warning.
- Fixed PCSS sampling quality.
- Fixed the Subsurface and transmission Material feature enabling for fabric Shader.
- Fixed the Shader Graph UV node’s dimensions when using it in a vertex Shader.
- Fixed the planar reflection mirror gizmo's rotation.
- Fixed HDRenderPipelineAsset's FrameSettings not showing the selected enum in the Inspector drop-down.
- Fixed an error with async compute.
- MSAA now supports transparency.
- The HDRP Material upgrader tool now converts metallic values correctly.
- Volumetrics now render in Reflection Probes.
- Fixed a crash that occurred whenever you set a viewport size to 0.
- Fixed the Camera physic parameter that the UI previously did not display.
- Fixed issue in pyramid shaped spotlight handles manipulation

### Changed

- Renamed Line shaped Lights to Tube Lights.
- HDRP now uses mean height fog parametrization.
- Shadow quality settings are set to All when you use HDRP (This setting is not visible in the UI when using SRP). This avoids Legacy Graphics Quality Settings disabling the shadows and give SRP full control over the Shadows instead.
- HDRP now internally uses premultiplied alpha for all fog.
- Updated default FrameSettings used for realtime Reflection Probes when you create a new HDRenderPipelineAsset.
- Remove multi-camera support. LWRP and HDRP will not support multi-camera layered rendering.
- Updated Shader Graph subshaders to use the new instancing define.
- Changed fog distance calculation from distance to plane to distance to sphere.
- Optimized forward rendering using AMD GCN by scalarizing the light loop.
- Changed the UI of the Light Editor.
- Change ordering of includes in HDRP Materials in order to reduce iteration time for faster compilation.
- Added a StackLit master node replacing the InspectorUI version. IMPORTANT: All previously authored StackLit Materials will be lost. You need to recreate them with the master node.

## [5.0.0-preview] - 2018-09-28

### Added
- Added occlusion mesh to depth prepass for VR (VR still disabled for now)
- Added a debug mode to display only one shadow at once
- Added controls for the highlight created by directional lights
- Added a light radius setting to punctual lights to soften light attenuation and simulate fill lighting
- Added a 'minRoughness' parameter to all non-area lights (was previously only available for certain light types)
- Added separate volumetric light/shadow dimmers
- Added per-pixel jitter to volumetrics to reduce aliasing artifacts
- Added a SurfaceShading.hlsl file, which implements material-agnostic shading functionality in an efficient manner
- Added support for shadow bias for thin object transmission
- Added FrameSettings to control realtime planar reflection
- Added control for SRPBatcher on HDRP Asset
- Added an option to clear the shadow atlases in the debug menu
- Added a color visualization of the shadow atlas rescale in debug mode
- Added support for disabling SSR on materials
- Added intrinsic for XBone
- Added new light volume debugging tool
- Added a new SSR debug view mode
- Added translaction's scale invariance on DensityVolume
- Added multiple supported LitShadermode and per renderer choice in case of both Forward and Deferred supported
- Added custom specular occlusion mode to Lit Shader Graph Master node

### Fixed
- Fixed a normal bias issue with Stacklit (Was causing light leaking)
- Fixed camera preview outputing an error when both scene and game view where display and play and exit was call
- Fixed override debug mode not apply correctly on static GI
- Fixed issue where XRGraphicsConfig values set in the asset inspector GUI weren't propagating correctly (VR still disabled for now)
- Fixed issue with tangent that was using SurfaceGradient instead of regular normal decoding
- Fixed wrong error message display when switching to unsupported target like IOS
- Fixed an issue with ambient occlusion texture sometimes not being created properly causing broken rendering
- Shadow near plane is no longer limited at 0.1
- Fixed decal draw order on transparent material
- Fixed an issue where sometime the lookup texture used for GGX convolution was broken, causing broken rendering
- Fixed an issue where you wouldn't see any fog for certain pipeline/scene configurations
- Fixed an issue with volumetric lighting where the anisotropy value of 0 would not result in perfectly isotropic lighting
- Fixed shadow bias when the atlas is rescaled
- Fixed shadow cascade sampling outside of the atlas when cascade count is inferior to 4
- Fixed shadow filter width in deferred rendering not matching shader config
- Fixed stereo sampling of depth texture in MSAA DepthValues.shader
- Fixed box light UI which allowed negative and zero sizes, thus causing NaNs
- Fixed stereo rendering in HDRISky.shader (VR)
- Fixed normal blend and blend sphere influence for reflection probe
- Fixed distortion filtering (was point filtering, now trilinear)
- Fixed contact shadow for large distance
- Fixed depth pyramid debug view mode
- Fixed sphere shaped influence handles clamping in reflection probes
- Fixed reflection probes data migration for project created before using hdrp
- Fixed ambient occlusion for Lit Master Node when slot is connected

### Changed
- Use samplerunity_ShadowMask instead of samplerunity_samplerLightmap for shadow mask
- Allow to resize reflection probe gizmo's size
- Improve quality of screen space shadow
- Remove support of projection model for ScreenSpaceLighting (SSR always use HiZ and refraction always Proxy)
- Remove all the debug mode from SSR that are obsolete now
- Expose frameSettings and Capture settings for reflection and planar probe
- Update UI for reflection probe, planar probe, camera and HDRP Asset
- Implement proper linear blending for volumetric lighting via deep compositing as described in the paper "Deep Compositing Using Lie Algebras"
- Changed  planar mapping to match terrain convention (XZ instead of ZX)
- XRGraphicsConfig is no longer Read/Write. Instead, it's read-only. This improves consistency of XR behavior between the legacy render pipeline and SRP
- Change reflection probe data migration code (to update old reflection probe to new one)
- Updated gizmo for ReflectionProbes
- Updated UI and Gizmo of DensityVolume

## [4.0.0-preview] - 2018-09-28

### Added
- Added a new TerrainLit shader that supports rendering of Unity terrains.
- Added controls for linear fade at the boundary of density volumes
- Added new API to control decals without monobehaviour object
- Improve Decal Gizmo
- Implement Screen Space Reflections (SSR) (alpha version, highly experimental)
- Add an option to invert the fade parameter on a Density Volume
- Added a Fabric shader (experimental) handling cotton and silk
- Added support for MSAA in forward only for opaque only
- Implement smoothness fade for SSR
- Added support for AxF shader (X-rite format - require special AxF importer from Unity not part of HDRP)
- Added control for sundisc on directional light (hack)
- Added a new HD Lit Master node that implements Lit shader support for Shader Graph
- Added Micro shadowing support (hack)
- Added an event on HDAdditionalCameraData for custom rendering
- HDRP Shader Graph shaders now support 4-channel UVs.

### Fixed
- Fixed an issue where sometimes the deferred shadow texture would not be valid, causing wrong rendering.
- Stencil test during decals normal buffer update is now properly applied
- Decals corectly update normal buffer in forward
- Fixed a normalization problem in reflection probe face fading causing artefacts in some cases
- Fix multi-selection behavior of Density Volumes overwriting the albedo value
- Fixed support of depth texture for RenderTexture. HDRP now correctly output depth to user depth buffer if RenderTexture request it.
- Fixed multi-selection behavior of Density Volumes overwriting the albedo value
- Fixed support of depth for RenderTexture. HDRP now correctly output depth to user depth buffer if RenderTexture request it.
- Fixed support of Gizmo in game view in the editor
- Fixed gizmo for spot light type
- Fixed issue with TileViewDebug mode being inversed in gameview
- Fixed an issue with SAMPLE_TEXTURECUBE_SHADOW macro
- Fixed issue with color picker not display correctly when game and scene view are visible at the same time
- Fixed an issue with reflection probe face fading
- Fixed camera motion vectors shader and associated matrices to update correctly for single-pass double-wide stereo rendering
- Fixed light attenuation functions when range attenuation is disabled
- Fixed shadow component algorithm fixup not dirtying the scene, so changes can be saved to disk.
- Fixed some GC leaks for HDRP
- Fixed contact shadow not affected by shadow dimmer
- Fixed GGX that works correctly for the roughness value of 0 (mean specular highlgiht will disappeard for perfect mirror, we rely on maxSmoothness instead to always have a highlight even on mirror surface)
- Add stereo support to ShaderPassForward.hlsl. Forward rendering now seems passable in limited test scenes with camera-relative rendering disabled.
- Add stereo support to ProceduralSky.shader and OpaqueAtmosphericScattering.shader.
- Added CullingGroupManager to fix more GC.Alloc's in HDRP
- Fixed rendering when multiple cameras render into the same render texture

### Changed
- Changed the way depth & color pyramids are built to be faster and better quality, thus improving the look of distortion and refraction.
- Stabilize the dithered LOD transition mask with respect to the camera rotation.
- Avoid multiple depth buffer copies when decals are present
- Refactor code related to the RT handle system (No more normal buffer manager)
- Remove deferred directional shadow and move evaluation before lightloop
- Add a function GetNormalForShadowBias() that material need to implement to return the normal used for normal shadow biasing
- Remove Jimenez Subsurface scattering code (This code was disabled by default, now remove to ease maintenance)
- Change Decal API, decal contribution is now done in Material. Require update of material using decal
- Move a lot of files from CoreRP to HDRP/CoreRP. All moved files weren't used by Ligthweight pipeline. Long term they could move back to CoreRP after CoreRP become out of preview
- Updated camera inspector UI
- Updated decal gizmo
- Optimization: The objects that are rendered in the Motion Vector Pass are not rendered in the prepass anymore
- Removed setting shader inclue path via old API, use package shader include paths
- The default value of 'maxSmoothness' for punctual lights has been changed to 0.99
- Modified deferred compute and vert/frag shaders for first steps towards stereo support
- Moved material specific Shader Graph files into corresponding material folders.
- Hide environment lighting settings when enabling HDRP (Settings are control from sceneSettings)
- Update all shader includes to use absolute path (allow users to create material in their Asset folder)
- Done a reorganization of the files (Move ShaderPass to RenderPipeline folder, Move all shadow related files to Lighting/Shadow and others)
- Improved performance and quality of Screen Space Shadows

## [3.3.0-preview] - 2018-01-01

### Added
- Added an error message to say to use Metal or Vulkan when trying to use OpenGL API
- Added a new Fabric shader model that supports Silk and Cotton/Wool
- Added a new HDRP Lighting Debug mode to visualize Light Volumes for Point, Spot, Line, Rectangular and Reflection Probes
- Add support for reflection probe light layers
- Improve quality of anisotropic on IBL

### Fixed
- Fix an issue where the screen where darken when rendering camera preview
- Fix display correct target platform when showing message to inform user that a platform is not supported
- Remove workaround for metal and vulkan in normal buffer encoding/decoding
- Fixed an issue with color picker not working in forward
- Fixed an issue where reseting HDLight do not reset all of its parameters
- Fixed shader compile warning in DebugLightVolumes.shader

### Changed
- Changed default reflection probe to be 256x256x6 and array size to be 64
- Removed dependence on the NdotL for thickness evaluation for translucency (based on artist's input)
- Increased the precision when comparing Planar or HD reflection probe volumes
- Remove various GC alloc in C#. Slightly better performance

## [3.2.0-preview] - 2018-01-01

### Added
- Added a luminance meter in the debug menu
- Added support of Light, reflection probe, emissive material, volume settings related to lighting to Lighting explorer
- Added support for 16bit shadows

### Fixed
- Fix issue with package upgrading (HDRP resources asset is now versionned to worarkound package manager limitation)
- Fix HDReflectionProbe offset displayed in gizmo different than what is affected.
- Fix decals getting into a state where they could not be removed or disabled.
- Fix lux meter mode - The lux meter isn't affected by the sky anymore
- Fix area light size reset when multi-selected
- Fix filter pass number in HDUtils.BlitQuad
- Fix Lux meter mode that was applying SSS
- Fix planar reflections that were not working with tile/cluster (olbique matrix)
- Fix debug menu at runtime not working after nested prefab PR come to trunk
- Fix scrolling issue in density volume

### Changed
- Shader code refactor: Split MaterialUtilities file in two parts BuiltinUtilities (independent of FragInputs) and MaterialUtilities (Dependent of FragInputs)
- Change screen space shadow rendertarget format from ARGB32 to RG16

## [3.1.0-preview] - 2018-01-01

### Added
- Decal now support per channel selection mask. There is now two mode. One with BaseColor, Normal and Smoothness and another one more expensive with BaseColor, Normal, Smoothness, Metal and AO. Control is on HDRP Asset. This may require to launch an update script for old scene: 'Edit/Render Pipeline/Single step upgrade script/Upgrade all DecalMaterial MaskBlendMode'.
- Decal now supports depth bias for decal mesh, to prevent z-fighting
- Decal material now supports draw order for decal projectors
- Added LightLayers support (Base on mask from renderers name RenderingLayers and mask from light name LightLayers - if they match, the light apply) - cost an extra GBuffer in deferred (more bandwidth)
- When LightLayers is enabled, the AmbientOclusion is store in the GBuffer in deferred path allowing to avoid double occlusion with SSAO. In forward the double occlusion is now always avoided.
- Added the possibility to add an override transform on the camera for volume interpolation
- Added desired lux intensity and auto multiplier for HDRI sky
- Added an option to disable light by type in the debug menu
- Added gradient sky
- Split EmissiveColor and bakeDiffuseLighting in forward avoiding the emissiveColor to be affect by SSAO
- Added a volume to control indirect light intensity
- Added EV 100 intensity unit for area lights
- Added support for RendererPriority on Renderer. This allow to control order of transparent rendering manually. HDRP have now two stage of sorting for transparent in addition to bact to front. Material have a priority then Renderer have a priority.
- Add Coupling of (HD)Camera and HDAdditionalCameraData for reset and remove in inspector contextual menu of Camera
- Add Coupling of (HD)ReflectionProbe and HDAdditionalReflectionData for reset and remove in inspector contextual menu of ReflectoinProbe
- Add macro to forbid unity_ObjectToWorld/unity_WorldToObject to be use as it doesn't handle camera relative rendering
- Add opacity control on contact shadow

### Fixed
- Fixed an issue with PreIntegratedFGD texture being sometimes destroyed and not regenerated causing rendering to break
- PostProcess input buffers are not copied anymore on PC if the viewport size matches the final render target size
- Fixed an issue when manipulating a lot of decals, it was displaying a lot of errors in the inspector
- Fixed capture material with reflection probe
- Refactored Constant Buffers to avoid hitting the maximum number of bound CBs in some cases.
- Fixed the light range affecting the transform scale when changed.
- Snap to grid now works for Decal projector resizing.
- Added a warning for 128x128 cookie texture without mipmaps
- Replace the sampler used for density volumes for correct wrap mode handling

### Changed
- Move Render Pipeline Debug "Windows from Windows->General-> Render Pipeline debug windows" to "Windows from Windows->Analysis-> Render Pipeline debug windows"
- Update detail map formula for smoothness and albedo, goal it to bright and dark perceptually and scale factor is use to control gradient speed
- Refactor the Upgrade material system. Now a material can be update from older version at any time. Call Edit/Render Pipeline/Upgrade all Materials to newer version
- Change name EnableDBuffer to EnableDecals at several place (shader, hdrp asset...), this require a call to Edit/Render Pipeline/Upgrade all Materials to newer version to have up to date material.
- Refactor shader code: BakeLightingData structure have been replace by BuiltinData. Lot of shader code have been remove/change.
- Refactor shader code: All GBuffer are now handled by the deferred material. Mean ShadowMask and LightLayers are control by lit material in lit.hlsl and not outside anymore. Lot of shader code have been remove/change.
- Refactor shader code: Rename GetBakedDiffuseLighting to ModifyBakedDiffuseLighting. This function now handle lighting model for transmission too. Lux meter debug mode is factor outisde.
- Refactor shader code: GetBakedDiffuseLighting is not call anymore in GBuffer or forward pass, including the ConvertSurfaceDataToBSDFData and GetPreLightData, this is done in ModifyBakedDiffuseLighting now
- Refactor shader code: Added a backBakeDiffuseLighting to BuiltinData to handle lighting for transmission
- Refactor shader code: Material must now call InitBuiltinData (Init all to zero + init bakeDiffuseLighting and backBakeDiffuseLighting ) and PostInitBuiltinData

## [3.0.0-preview] - 2018-01-01

### Fixed
- Fixed an issue with distortion that was using previous frame instead of current frame
- Fixed an issue where disabled light where not upgrade correctly to the new physical light unit system introduce in 2.0.5-preview

### Changed
- Update assembly definitions to output assemblies that match Unity naming convention (Unity.*).

## [2.0.5-preview] - 2018-01-01

### Added
- Add option supportDitheringCrossFade on HDRP Asset to allow to remove shader variant during player build if needed
- Add contact shadows for punctual lights (in additional shadow settings), only one light is allowed to cast contact shadows at the same time and so at each frame a dominant light is choosed among all light with contact shadows enabled.
- Add PCSS shadow filter support (from SRP Core)
- Exposed shadow budget parameters in HDRP asset
- Add an option to generate an emissive mesh for area lights (currently rectangle light only). The mesh fits the size, intensity and color of the light.
- Add an option to the HDRP asset to increase the resolution of volumetric lighting.
- Add additional ligth unit support for punctual light (Lumens, Candela) and area lights (Lumens, Luminance)
- Add dedicated Gizmo for the box Influence volume of HDReflectionProbe / PlanarReflectionProbe

### Changed
- Re-enable shadow mask mode in debug view
- SSS and Transmission code have been refactored to be able to share it between various material. Guidelines are in SubsurfaceScattering.hlsl
- Change code in area light with LTC for Lit shader. Magnitude is now take from FGD texture instead of a separate texture
- Improve camera relative rendering: We now apply camera translation on the model matrix, so before the TransformObjectToWorld(). Note: unity_WorldToObject and unity_ObjectToWorld must never be used directly.
- Rename positionWS to positionRWS (Camera relative world position) at a lot of places (mainly in interpolator and FragInputs). In case of custom shader user will be required to update their code.
- Rename positionWS, capturePositionWS, proxyPositionWS, influencePositionWS to positionRWS, capturePositionRWS, proxyPositionRWS, influencePositionRWS (Camera relative world position) in LightDefinition struct.
- Improve the quality of trilinear filtering of density volume textures.
- Improve UI for HDReflectionProbe / PlanarReflectionProbe

### Fixed
- Fixed a shader preprocessor issue when compiling DebugViewMaterialGBuffer.shader against Metal target
- Added a temporary workaround to Lit.hlsl to avoid broken lighting code with Metal/AMD
- Fixed issue when using more than one volume texture mask with density volumes.
- Fixed an error which prevented volumetric lighting from working if no density volumes with 3D textures were present.
- Fix contact shadows applied on transmission
- Fix issue with forward opaque lit shader variant being removed by the shader preprocessor
- Fixed compilation errors on Nintendo Switch (limited XRSetting support).
- Fixed apply range attenuation option on punctual light
- Fixed issue with color temperature not take correctly into account with static lighting
- Don't display fog when diffuse lighting, specular lighting, or lux meter debug mode are enabled.

## [2.0.4-preview] - 2018-01-01

### Fixed
- Fix issue when disabling rough refraction and building a player. Was causing a crash.

## [2.0.3-preview] - 2018-01-01

### Added
- Increased debug color picker limit up to 260k lux

## [2.0.2-preview] - 2018-01-01

### Added
- Add Light -> Planar Reflection Probe command
- Added a false color mode in rendering debug
- Add support for mesh decals
- Add flag to disable projector decals on transparent geometry to save performance and decal texture atlas space
- Add ability to use decal diffuse map as mask only
- Add visualize all shadow masks in lighting debug
- Add export of normal and roughness buffer for forwardOnly and when in supportOnlyForward mode for forward
- Provide a define in lit.hlsl (FORWARD_MATERIAL_READ_FROM_WRITTEN_NORMAL_BUFFER) when output buffer normal is used to read the normal and roughness instead of caclulating it (can save performance, but lower quality due to compression)
- Add color swatch to decal material

### Changed
- Change Render -> Planar Reflection creation to 3D Object -> Mirror
- Change "Enable Reflector" name on SpotLight to "Angle Affect Intensity"
- Change prototype of BSDFData ConvertSurfaceDataToBSDFData(SurfaceData surfaceData) to BSDFData ConvertSurfaceDataToBSDFData(uint2 positionSS, SurfaceData surfaceData)

### Fixed
- Fix issue with StackLit in deferred mode with deferredDirectionalShadow due to GBuffer not being cleared. Gbuffer is still not clear and issue was fix with the new Output of normal buffer.
- Fixed an issue where interpolation volumes were not updated correctly for reflection captures.
- Fixed an exception in Light Loop settings UI

## [2.0.1-preview] - 2018-01-01

### Added
- Add stripper of shader variant when building a player. Save shader compile time.
- Disable per-object culling that was executed in C++ in HD whereas it was not used (Optimization)
- Enable texture streaming debugging (was not working before 2018.2)
- Added Screen Space Reflection with Proxy Projection Model
- Support correctly scene selection for alpha tested object
- Add per light shadow mask mode control (i.e shadow mask distance and shadow mask). It use the option NonLightmappedOnly
- Add geometric filtering to Lit shader (allow to reduce specular aliasing)
- Add shortcut to create DensityVolume and PlanarReflection in hierarchy
- Add a DefaultHDMirrorMaterial material for PlanarReflection
- Added a script to be able to upgrade material to newer version of HDRP
- Removed useless duplication of ForwardError passes.
- Add option to not compile any DEBUG_DISPLAY shader in the player (Faster build) call Support Runtime Debug display

### Changed
- Changed SupportForwardOnly to SupportOnlyForward in render pipeline settings
- Changed versioning variable name in HDAdditionalXXXData from m_version to version
- Create unique name when creating a game object in the rendering menu (i.e Density Volume(2))
- Re-organize various files and folder location to clean the repository
- Change Debug windows name and location. Now located at:  Windows -> General -> Render Pipeline Debug

### Removed
- Removed GlobalLightLoopSettings.maxPlanarReflectionProbes and instead use value of GlobalLightLoopSettings.planarReflectionProbeCacheSize
- Remove EmissiveIntensity parameter and change EmissiveColor to be HDR (Matching Builtin Unity behavior) - Data need to be updated - Launch Edit -> Single Step Upgrade Script -> Upgrade all Materials emissionColor

### Fixed
- Fix issue with LOD transition and instancing
- Fix discrepency between object motion vector and camera motion vector
- Fix issue with spot and dir light gizmo axis not highlighted correctly
- Fix potential crash while register debug windows inputs at startup
- Fix warning when creating Planar reflection
- Fix specular lighting debug mode (was rendering black)
- Allow projector decal with null material to allow to configure decal when HDRP is not set
- Decal atlas texture offset/scale is updated after allocations (used to be before so it was using date from previous frame)

## [0.0.0-preview] - 2018-01-01

### Added
- Configure the VolumetricLightingSystem code path to be on by default
- Trigger a build exception when trying to build an unsupported platform
- Introduce the VolumetricLightingController component, which can (and should) be placed on the camera, and allows one to control the near and the far plane of the V-Buffer (volumetric "froxel" buffer) along with the depth distribution (from logarithmic to linear)
- Add 3D texture support for DensityVolumes
- Add a better mapping of roughness to mipmap for planar reflection
- The VolumetricLightingSystem now uses RTHandles, which allows to save memory by sharing buffers between different cameras (history buffers are not shared), and reduce reallocation frequency by reallocating buffers only if the rendering resolution increases (and suballocating within existing buffers if the rendering resolution decreases)
- Add a Volumetric Dimmer slider to lights to control the intensity of the scattered volumetric lighting
- Add UV tiling and offset support for decals.
- Add mipmapping support for volume 3D mask textures

### Changed
- Default number of planar reflection change from 4 to 2
- Rename _MainDepthTexture to _CameraDepthTexture
- The VolumetricLightingController has been moved to the Interpolation Volume framework and now functions similarly to the VolumetricFog settings
- Update of UI of cookie, CubeCookie, Reflection probe and planar reflection probe to combo box
- Allow enabling/disabling shadows for area lights when they are set to baked.
- Hide applyRangeAttenuation and FadeDistance for directional shadow as they are not used

### Removed
- Remove Resource folder of PreIntegratedFGD and add the resource to RenderPipeline Asset

### Fixed
- Fix ConvertPhysicalLightIntensityToLightIntensity() function used when creating light from script to match HDLightEditor behavior
- Fix numerical issues with the default value of mean free path of volumetric fog
- Fix the bug preventing decals from coexisting with density volumes
- Fix issue with alpha tested geometry using planar/triplanar mapping not render correctly or flickering (due to being wrongly alpha tested in depth prepass)
- Fix meta pass with triplanar (was not handling correctly the normal)
- Fix preview when a planar reflection is present
- Fix Camera preview, it is now a Preview cameraType (was a SceneView)
- Fix handling unknown GPUShadowTypes in the shadow manager.
- Fix area light shapes sent as point lights to the baking backends when they are set to baked.
- Fix unnecessary division by PI for baked area lights.
- Fix line lights sent to the lightmappers. The backends don't support this light type.
- Fix issue with shadow mask framesettings not correctly taken into account when shadow mask is enabled for lighting.
- Fix directional light and shadow mask transition, they are now matching making smooth transition
- Fix banding issues caused by high intensity volumetric lighting
- Fix the debug window being emptied on SRP asset reload
- Fix issue with debug mode not correctly clearing the GBuffer in editor after a resize
- Fix issue with ResetMaterialKeyword not resetting correctly ToggleOff/Roggle Keyword
- Fix issue with motion vector not render correctly if there is no depth prepass in deferred

## [0.0.0-preview] - 2018-01-01

### Added
- Screen Space Refraction projection model (Proxy raycasting, HiZ raymarching)
- Screen Space Refraction settings as volume component
- Added buffered frame history per camera
- Port Global Density Volumes to the Interpolation Volume System.
- Optimize ImportanceSampleLambert() to not require the tangent frame.
- Generalize SampleVBuffer() to handle different sampling and reconstruction methods.
- Improve the quality of volumetric lighting reprojection.
- Optimize Morton Order code in the Subsurface Scattering pass.
- Planar Reflection Probe support roughness (gaussian convolution of captured probe)
- Use an atlas instead of a texture array for cluster transparent decals
- Add a debug view to visualize the decal atlas
- Only store decal textures to atlas if decal is visible, debounce out of memory decal atlas warning.
- Add manipulator gizmo on decal to improve authoring workflow
- Add a minimal StackLit material (work in progress, this version can be used as template to add new material)

### Changed
- EnableShadowMask in FrameSettings (But shadowMaskSupport still disable by default)
- Forced Planar Probe update modes to (Realtime, Every Update, Mirror Camera)
- Screen Space Refraction proxy model uses the proxy of the first environment light (Reflection probe/Planar probe) or the sky
- Moved RTHandle static methods to RTHandles
- Renamed RTHandle to RTHandleSystem.RTHandle
- Move code for PreIntegratedFDG (Lit.shader) into its dedicated folder to be share with other material
- Move code for LTCArea (Lit.shader) into its dedicated folder to be share with other material

### Removed
- Removed Planar Probe mirror plane position and normal fields in inspector, always display mirror plane and normal gizmos

### Fixed
- Fix fog flags in scene view is now taken into account
- Fix sky in preview windows that were disappearing after a load of a new level
- Fix numerical issues in IntersectRayAABB().
- Fix alpha blending of volumetric lighting with transparent objects.
- Fix the near plane of the V-Buffer causing out-of-bounds look-ups in the clustered data structure.
- Depth and color pyramid are properly computed and sampled when the camera renders inside a viewport of a RTHandle.
- Fix decal atlas debug view to work correctly when shadow atlas view is also enabled
- Fix TransparentSSR with non-rendergraph.
- Fix shader compilation warning on SSR compute shader.<|MERGE_RESOLUTION|>--- conflicted
+++ resolved
@@ -45,16 +45,13 @@
 - Fixed issue with shadow mask and area lights.
 - Fixed an issue with the capture callback (now includes post processing results).
 - Fixed decal draw order for ShaderGraph decal materials.
-<<<<<<< HEAD
-- Fixed some render texture leaks.
-=======
 - Fixed StackLit ShaderGraph surface option property block to only display energy conserving specular color option for the specular parametrization (case 1257050)
 - Fixed missing BeginCameraRendering call for custom render mode of a Camera.
 - Fixed LayerMask editor for volume parameters.
 - Fixed the condition on temporal accumulation in the reflection denoiser (case 1303504).
 - Fixed box light attenuation.
 - Fixed tesselation culling, big triangles using lit tesselation shader would dissapear when camera is too close to them (case 1299116)
->>>>>>> b9da5fa4
+- Fixed some render texture leaks.
 
 ### Changed
 - Removed the material pass probe volumes evaluation mode.
