--- conflicted
+++ resolved
@@ -34,10 +34,7 @@
 - Added high quality prefiltering option for Bloom.
 - Added support for camera relative ray tracing (and keeping non-camera relative ray tracing working)
 - Added a rough refraction option on planar reflections.
-<<<<<<< HEAD
 - Added scalability settings for the planar reflection resolution.
-=======
->>>>>>> 3a7dae76
 
 ### Fixed
 - Fixed several issues with physically-based DoF (TAA ghosting of the CoC buffer, smooth layer transitions, etc)
