# Changelog
All notable changes to this package will be documented in this file.

The format is based on [Keep a Changelog](http://keepachangelog.com/en/1.0.0/)
and this project adheres to [Semantic Versioning](http://semver.org/spec/v2.0.0.html).

## [Unreleased]

### Added
- Ray tracing support for VR single-pass
- Added sharpen filter shader parameter and UI for TemporalAA to control image quality instead of hardcoded value
- Added frame settings option for custom post process and custom passes as well as custom color buffer format option.
- Add check in wizard on SRP Batcher enabled.
- Added default implementations of OnPreprocessMaterialDescription for FBX, Obj, Sketchup and 3DS file formats.
- Added custom pass fade radius
- Added after post process injection point for custom passes
- Added basic alpha compositing support - Alpha is available afterpostprocess when using FP16 buffer format.
- Added falloff distance on Reflection Probe and Planar Reflection Probe
- Added Backplate projection from the HDRISky
- Added Shadow Matte in UnlitMasterNode, which only received shadow without lighting
- Added hability to name LightLayers in HDRenderPipelineAsset
- Added a range compression factor for Reflection Probe and Planar Reflection Probe to avoid saturation of colors.
- Added path tracing support for directional, point and spot lights, as well as emission from Lit and Unlit.
- Added non temporal version of SSAO.
- Added more detailed ray tracing stats in the debug window
- Added Disc area light (bake only)
- Added a warning in the material UI to prevent transparent + subsurface-scattering combination.
- Added XR single-pass setting into HDRP asset
- Added a penumbra tint option for lights
- Added support for depth copy with XR SDK
- Added debug setting to Render Pipeline Debug Window to list the active XR views
- Added an option to filter the result of the volumetric lighting (off by default).
- Added a transmission multiplier for directional lights
- Added XR single-pass test mode to Render Pipeline Debug Window
- Added debug setting to Render Pipeline Window to list the active XR views
- Added a new refraction mode for the Lit shader (thin). Which is a box refraction with small thickness values
- Added the code to support Barn Doors for Area Lights based on a shaderconfig option.
- Added HDRPCameraBinder property binder for Visual Effect Graph
- Added "Celestial Body" controls to the Directional Light
- Added new parameters to the Physically Based Sky
- Added Reflections to the DXR Wizard
- Added the possibility to have ray traced colored and semi-transparent shadows on directional lights.
- Added a check in the custom post process template to throw an error if the default shader is not found.
- Exposed the debug overlay ratio in the debug menu.
- Added a separate frame settings for tonemapping alongside color grading.
- Added the receive fog option in the material UI for ShaderGraphs.
- Added a public virtual bool in the custom post processes API to specify if a post processes should be executed in the scene view.
- Added a menu option that checks scene issues with ray tracing. Also removed the previously existing warning at runtime.
- Added Contrast Adaptive Sharpen (CAS) Upscaling effect.
- Added APIs to update probe settings at runtime.
- Added documentation for the rayTracingSupported method in HDRP
- Added user-selectable format for the post processing passes.
- Added support for alpha channel in some post-processing passes (DoF, TAA, Uber).
- Added warnings in FrameSettings inspector when using DXR and atempting to use Asynchronous Execution.
- Exposed Stencil bits that can be used by the user.
- Added history rejection based on velocity of intersected objects for directional, point and spot lights.
- Added a affectsVolumetric field to the HDAdditionalLightData API to know if light affects volumetric fog.
- Add OS and Hardware check in the Wizard fixes for DXR.
- Added option to exclude camera motion from motion blur.
- Added semi-transparent shadows for point and spot lights.
- Added support for semi-transparent shadow for unlit shader and unlit shader graph.
- Added the alpha clip enabled toggle to the material UI for all HDRP shader graphs.
- Added Material Samples to explain how to use the lit shader features
- Added an initial implementation of ray traced sub surface scattering
- Added AssetPostprocessors and Shadergraphs to handle Arnold Standard Surface and 3DsMax Physical material import from FBX.
- Added support for Smoothness Fade start work when enabling ray traced reflections.
- Added Contact shadow, Micro shadows and Screen space refraction API documentation.
- Added script documentation for SSR, SSAO (ray tracing), GI, Light Cluster, RayTracingSettings, Ray Counters, etc.
- Added path tracing support for refraction and internal reflections.
- Added support for Thin Refraction Model and Lit's Clear Coat in Path Tracing.
- Added the Tint parameter to Sky Colored Fog.
- Added of Screen Space Reflections for Transparent materials
- Added a fallback for ray traced area light shadows in case the material is forward or the lit mode is forward.
- Added a new debug mode for light layers.
- Added an "enable" toggle to the SSR volume component.
- Added support for anisotropic specular lobes in path tracing.
- Added support for alpha clipping in path tracing.
- Added support for light cookies in path tracing.
- Added support for transparent shadows in path tracing.
- Added support for iridescence in path tracing.
- Added support for background color in path tracing.
- Added a path tracing test to the test suite.
- Added a warning and workaround instructions that appear when you enable XR single-pass after the first frame with the XR SDK.
- Added the exposure sliders to the planar reflection probe preview
- Added support for subsurface scattering in path tracing.
- Added a new mode that improves the filtering of ray traced shadows (directional, point and spot) based on the distance to the occluder.
- Added support of cookie baking and add support on Disc light.
- Added support for fog attenuation in path tracing.
- Added a new debug panel for volumes
- Added XR setting to control camera jitter for temporal effects
- Added an error message in the DrawRenderers custom pass when rendering opaque objects with an HDRP asset in DeferredOnly mode.
- Added API to enable proper recording of path traced scenes (with the Unity recorder or other tools).
- Added support for fog in Recursive rendering, ray traced reflections and ray traced indirect diffuse.
- Added an alpha blend option for recursive rendering
- Added support for stack lit for ray tracing effects.
- Added support for hair for ray tracing effects.
- Added support for alpha to coverage for HDRP shaders and shader graph
- Added support for Quality Levels to Subsurface Scattering.
- Added option to disable XR rendering on the camera settings.
- Added support for specular AA from geometric curvature in AxF
- Added support for baked AO (no input for now) in AxF
- Added an info box to warn about depth test artifacts when rendering object twice in custom passes with MSAA.
- Added a frame setting for alpha to mask.
- Added support for custom passes in the AOV API
- Added Light decomposition lighting debugging modes and support in AOV
- Added exposure compensation to Fixed exposure mode
- Added support for rasterized area light shadows in StackLit
- Added support for texture-weighted automatic exposure
- Added support for POM for emissive map
- Added alpha channel support in motion blur pass.
- Added the HDRP Compositor Tool (in Preview).
- Added a ray tracing mode option in the HDRP asset that allows to override and shader stripping.
- Added support for arbitrary resolution scaling of Volumetric Lighting to the Fog volume component.
- Added range attenuation for box-shaped spotlights.
- Added scenes for hair and fabric and decals with material samples
- Added fabric materials and textures
- Added information for fabric materials in fabric scene
- Added a DisplayInfo attribute to specify a name override and a display order for Volume Component fields (used only in default inspector for now).
- Added Min distance to contact shadows.
- Added support for Depth of Field in path tracing (by sampling the lens aperture).
- Added an API in HDRP to override the camera within the rendering of a frame (mainly for custom pass).
- Added a function (HDRenderPipeline.ResetRTHandleReferenceSize) to reset the reference size of RTHandle systems.
- Added support for AxF measurements importing into texture resources tilings.
- Added Layer parameter on Area Light to modify Layer of generated Emissive Mesh
- Added a flow map parameter to HDRI Sky
- Implemented ray traced reflections for transparent objects.
- Add a new parameter to control reflections in recursive rendering.
- Added an initial version of SSGI.
- Added Virtual Texturing cache settings to control the size of the Streaming Virtual Texturing caches.
- Added back-compatibility with builtin stereo matrices.
- Added CustomPassUtils API to simplify Blur, Copy and DrawRenderers custom passes.
- Added Histogram guided automatic exposure.
- Added few exposure debug modes.
- Added support for multiple path-traced views at once (e.g., scene and game views).
- Added support for 3DsMax's 2021 Simplified Physical Material from FBX files in the Model Importer.
- Added custom target mid grey for auto exposure.
- Added CustomPassUtils API to simplify Blur, Copy and DrawRenderers custom passes.
- Added an API in HDRP to override the camera within the rendering of a frame (mainly for custom pass).
- Added more custom pass API functions, mainly to render objects from another camera.
- Added support for transparent Unlit in path tracing.
- Added a minimal lit used for RTGI in peformance mode.
- Added procedural metering mask that can follow an object
- Added presets quality settings for RTAO and RTGI.
- Added an override for the shadow culling that allows better directional shadow maps in ray tracing effects (RTR, RTGI, RTSSS and RR).
- Added a Cloud Layer volume override.

### Fixed
- Fix when rescale probe all direction below zero (1219246)
- Update documentation of HDRISky-Backplate, precise how to have Ambient Occlusion on the Backplate
- Sorting, undo, labels, layout in the Lighting Explorer.
- Fixed sky settings and materials in Shader Graph Samples package
- Fix/workaround a probable graphics driver bug in the GTAO shader.
- Fixed Hair and PBR shader graphs double sided modes
- Fixed an issue where updating an HDRP asset in the Quality setting panel would not recreate the pipeline.
- Fixed issue with point lights being considered even when occupying less than a pixel on screen (case 1183196)
- Fix a potential NaN source with iridescence (case 1183216)
- Fixed issue of spotlight breaking when minimizing the cone angle via the gizmo (case 1178279)
- Fixed issue that caused decals not to modify the roughness in the normal buffer, causing SSR to not behave correctly (case 1178336)
- Fixed lit transparent refraction with XR single-pass rendering
- Removed extra jitter for TemporalAA in VR
- Fixed ShaderGraph time in main preview
- Fixed issue on some UI elements in HDRP asset not expanding when clicking the arrow (case 1178369)
- Fixed alpha blending in custom post process
- Fixed the modification of the _AlphaCutoff property in the material UI when exposed with a ShaderGraph parameter.
- Fixed HDRP test `1218_Lit_DiffusionProfiles` on Vulkan.
- Fixed an issue where building a player in non-dev mode would generate render target error logs every frame
- Fixed crash when upgrading version of HDRP
- Fixed rendering issues with material previews
- Fixed NPE when using light module in Shuriken particle systems (1173348).
- Refresh cached shadow on editor changes
- Fixed light supported units caching (1182266)
- Fixed an issue where SSAO (that needs temporal reprojection) was still being rendered when Motion Vectors were not available (case 1184998)
- Fixed a nullref when modifying the height parameters inside the layered lit shader UI.
- Fixed Decal gizmo that become white after exiting play mode
- Fixed Decal pivot position to behave like a spotlight
- Fixed an issue where using the LightingOverrideMask would break sky reflection for regular cameras
- Fix DebugMenu FrameSettingsHistory persistency on close
- Fix DensityVolume, ReflectionProbe aned PlanarReflectionProbe advancedControl display
- Fix DXR scene serialization in wizard
- Fixed an issue where Previews would reallocate History Buffers every frame
- Fixed the SetLightLayer function in HDAdditionalLightData setting the wrong light layer
- Fix error first time a preview is created for planar
- Fixed an issue where SSR would use an incorrect roughness value on ForwardOnly (StackLit, AxF, Fabric, etc.) materials when the pipeline is configured to also allow deferred Lit.
- Fixed issues with light explorer (cases 1183468, 1183269)
- Fix dot colors in LayeredLit material inspector
- Fix undo not resetting all value when undoing the material affectation in LayerLit material
- Fix for issue that caused gizmos to render in render textures (case 1174395)
- Fixed the light emissive mesh not updated when the light was disabled/enabled
- Fixed light and shadow layer sync when setting the HDAdditionalLightData.lightlayersMask property
- Fixed a nullref when a custom post process component that was in the HDRP PP list is removed from the project
- Fixed issue that prevented decals from modifying specular occlusion (case 1178272).
- Fixed exposure of volumetric reprojection
- Fixed multi selection support for Scalable Settings in lights
- Fixed font shaders in test projects for VR by using a Shader Graph version
- Fixed refresh of baked cubemap by incrementing updateCount at the end of the bake (case 1158677).
- Fixed issue with rectangular area light when seen from the back
- Fixed decals not affecting lightmap/lightprobe
- Fixed zBufferParams with XR single-pass rendering
- Fixed moving objects not rendered in custom passes
- Fixed abstract classes listed in the + menu of the custom pass list
- Fixed custom pass that was rendered in previews
- Fixed precision error in zero value normals when applying decals (case 1181639)
- Fixed issue that triggered No Scene Lighting view in game view as well (case 1156102)
- Assign default volume profile when creating a new HDRP Asset
- Fixed fov to 0 in planar probe breaking the projection matrix (case 1182014)
- Fixed bugs with shadow caching
- Reassign the same camera for a realtime probe face render request to have appropriate history buffer during realtime probe rendering.
- Fixed issue causing wrong shading when normal map mode is Object space, no normal map is set, but a detail map is present (case 1143352)
- Fixed issue with decal and htile optimization
- Fixed TerrainLit shader compilation error regarding `_Control0_TexelSize` redefinition (case 1178480).
- Fixed warning about duplicate HDRuntimeReflectionSystem when configuring play mode without domain reload.
- Fixed an editor crash when multiple decal projectors were selected and some had null material
- Added all relevant fix actions to FixAll button in Wizard
- Moved FixAll button on top of the Wizard
- Fixed an issue where fog color was not pre-exposed correctly
- Fix priority order when custom passes are overlapping
- Fix cleanup not called when the custom pass GameObject is destroyed
- Replaced most instances of GraphicsSettings.renderPipelineAsset by GraphicsSettings.currentRenderPipeline. This should fix some parameters not working on Quality Settings overrides.
- Fixed an issue with Realtime GI not working on upgraded projects.
- Fixed issue with screen space shadows fallback texture was not set as a texture array.
- Fixed Pyramid Lights bounding box
- Fixed terrain heightmap default/null values and epsilons
- Fixed custom post-processing effects breaking when an abstract class inherited from `CustomPostProcessVolumeComponent`
- Fixed XR single-pass rendering in Editor by using ShaderConfig.s_XrMaxViews to allocate matrix array
- Multiple different skies rendered at the same time by different cameras are now handled correctly without flickering
- Fixed flickering issue happening when different volumes have shadow settings and multiple cameras are present.
- Fixed issue causing planar probes to disappear if there is no light in the scene.
- Fixed a number of issues with the prefab isolation mode (Volumes leaking from the main scene and reflection not working properly)
- Fixed an issue with fog volume component upgrade not working properly
- Fixed Spot light Pyramid Shape has shadow artifacts on aspect ratio values lower than 1
- Fixed issue with AO upsampling in XR
- Fixed camera without HDAdditionalCameraData component not rendering
- Removed the macro ENABLE_RAYTRACING for most of the ray tracing code
- Fixed prefab containing camera reloading in loop while selected in the Project view
- Fixed issue causing NaN wheh the Z scale of an object is set to 0.
- Fixed DXR shader passes attempting to render before pipeline loaded
- Fixed black ambient sky issue when importing a project after deleting Library.
- Fixed issue when upgrading a Standard transparent material (case 1186874)
- Fixed area light cookies not working properly with stack lit
- Fixed material render queue not updated when the shader is changed in the material inspector.
- Fixed a number of issues with full screen debug modes not reseting correctly when setting another mutually exclusive mode
- Fixed compile errors for platforms with no VR support
- Fixed an issue with volumetrics and RTHandle scaling (case 1155236)
- Fixed an issue where sky lighting might be updated uselessly
- Fixed issue preventing to allow setting decal material to none (case 1196129)
- Fixed XR multi-pass decals rendering
- Fixed several fields on Light Inspector that not supported Prefab overrides
- Fixed EOL for some files
- Fixed scene view rendering with volumetrics and XR enabled
- Fixed decals to work with multiple cameras
- Fixed optional clear of GBuffer (Was always on)
- Fixed render target clears with XR single-pass rendering
- Fixed HDRP samples file hierarchy
- Fixed Light units not matching light type
- Fixed QualitySettings panel not displaying HDRP Asset
- Fixed black reflection probes the first time loading a project
- Fixed y-flip in scene view with XR SDK
- Fixed Decal projectors do not immediately respond when parent object layer mask is changed in editor.
- Fixed y-flip in scene view with XR SDK
- Fixed a number of issues with Material Quality setting
- Fixed the transparent Cull Mode option in HD unlit master node settings only visible if double sided is ticked.
- Fixed an issue causing shadowed areas by contact shadows at the edge of far clip plane if contact shadow length is very close to far clip plane.
- Fixed editing a scalable settings will edit all loaded asset in memory instead of targetted asset.
- Fixed Planar reflection default viewer FOV
- Fixed flickering issues when moving the mouse in the editor with ray tracing on.
- Fixed the ShaderGraph main preview being black after switching to SSS in the master node settings
- Fixed custom fullscreen passes in VR
- Fixed camera culling masks not taken in account in custom pass volumes
- Fixed object not drawn in custom pass when using a DrawRenderers with an HDRP shader in a build.
- Fixed injection points for Custom Passes (AfterDepthAndNormal and BeforePreRefraction were missing)
- Fixed a enum to choose shader tags used for drawing objects (DepthPrepass or Forward) when there is no override material.
- Fixed lit objects in the BeforePreRefraction, BeforeTransparent and BeforePostProcess.
- Fixed the None option when binding custom pass render targets to allow binding only depth or color.
- Fixed custom pass buffers allocation so they are not allocated if they're not used.
- Fixed the Custom Pass entry in the volume create asset menu items.
- Fixed Prefab Overrides workflow on Camera.
- Fixed alignment issue in Preset for Camera.
- Fixed alignment issue in Physical part for Camera.
- Fixed FrameSettings multi-edition.
- Fixed a bug happening when denoising multiple ray traced light shadows
- Fixed minor naming issues in ShaderGraph settings
- VFX: Removed z-fight glitches that could appear when using deferred depth prepass and lit quad primitives
- VFX: Preserve specular option for lit outputs (matches HDRP lit shader)
- Fixed an issue with Metal Shader Compiler and GTAO shader for metal
- Fixed resources load issue while upgrading HDRP package.
- Fix LOD fade mask by accounting for field of view
- Fixed spot light missing from ray tracing indirect effects.
- Fixed a UI bug in the diffusion profile list after fixing them from the wizard.
- Fixed the hash collision when creating new diffusion profile assets.
- Fixed a light leaking issue with box light casting shadows (case 1184475)
- Fixed Cookie texture type in the cookie slot of lights (Now displays a warning because it is not supported).
- Fixed a nullref that happens when using the Shuriken particle light module
- Fixed alignment in Wizard
- Fixed text overflow in Wizard's helpbox
- Fixed Wizard button fix all that was not automatically grab all required fixes
- Fixed VR tab for MacOS in Wizard
- Fixed local config package workflow in Wizard
- Fixed issue with contact shadows shifting when MSAA is enabled.
- Fixed EV100 in the PBR sky
- Fixed an issue In URP where sometime the camera is not passed to the volume system and causes a null ref exception (case 1199388)
- Fixed nullref when releasing HDRP with custom pass disabled
- Fixed performance issue derived from copying stencil buffer.
- Fixed an editor freeze when importing a diffusion profile asset from a unity package.
- Fixed an exception when trying to reload a builtin resource.
- Fixed the light type intensity unit reset when switching the light type.
- Fixed compilation error related to define guards and CreateLayoutFromXrSdk()
- Fixed documentation link on CustomPassVolume.
- Fixed player build when HDRP is in the project but not assigned in the graphic settings.
- Fixed an issue where ambient probe would be black for the first face of a baked reflection probe
- VFX: Fixed Missing Reference to Visual Effect Graph Runtime Assembly
- Fixed an issue where rendering done by users in EndCameraRendering would be executed before the main render loop.
- Fixed Prefab Override in main scope of Volume.
- Fixed alignment issue in Presset of main scope of Volume.
- Fixed persistence of ShowChromeGizmo and moved it to toolbar for coherency in ReflectionProbe and PlanarReflectionProbe.
- Fixed Alignement issue in ReflectionProbe and PlanarReflectionProbe.
- Fixed Prefab override workflow issue in ReflectionProbe and PlanarReflectionProbe.
- Fixed empty MoreOptions and moved AdvancedManipulation in a dedicated location for coherency in ReflectionProbe and PlanarReflectionProbe.
- Fixed Prefab override workflow issue in DensityVolume.
- Fixed empty MoreOptions and moved AdvancedManipulation in a dedicated location for coherency in DensityVolume.
- Fix light limit counts specified on the HDRP asset
- Fixed Quality Settings for SSR, Contact Shadows and Ambient Occlusion volume components
- Fixed decalui deriving from hdshaderui instead of just shaderui
- Use DelayedIntField instead of IntField for scalable settings
- Fixed init of debug for FrameSettingsHistory on SceneView camera
- Added a fix script to handle the warning 'referenced script in (GameObject 'SceneIDMap') is missing'
- Fix Wizard load when none selected for RenderPipelineAsset
- Fixed TerrainLitGUI when per-pixel normal property is not present.
- Fixed rendering errors when enabling debug modes with custom passes
- Fix an issue that made PCSS dependent on Atlas resolution (not shadow map res)
- Fixing a bug whith histories when n>4 for ray traced shadows
- Fixing wrong behavior in ray traced shadows for mesh renderers if their cast shadow is shadow only or double sided
- Only tracing rays for shadow if the point is inside the code for spotlight shadows
- Only tracing rays if the point is inside the range for point lights
- Fixing ghosting issues when the screen space shadow  indexes change for a light with ray traced shadows
- Fixed an issue with stencil management and Xbox One build that caused corrupted output in deferred mode.
- Fixed a mismatch in behavior between the culling of shadow maps and ray traced point and spot light shadows
- Fixed recursive ray tracing not working anymore after intermediate buffer refactor.
- Fixed ray traced shadow denoising not working (history rejected all the time).
- Fixed shader warning on xbox one
- Fixed cookies not working for spot lights in ray traced reflections, ray traced GI and recursive rendering
- Fixed an inverted handling of CoatSmoothness for SSR in StackLit.
- Fixed missing distortion inputs in Lit and Unlit material UI.
- Fixed issue that propagated NaNs across multiple frames through the exposure texture.
- Fixed issue with Exclude from TAA stencil ignored.
- Fixed ray traced reflection exposure issue.
- Fixed issue with TAA history not initialising corretly scale factor for first frame
- Fixed issue with stencil test of material classification not using the correct Mask (causing false positive and bad performance with forward material in deferred)
- Fixed issue with History not reset when chaning antialiasing mode on camera
- Fixed issue with volumetric data not being initialized if default settings have volumetric and reprojection off.
- Fixed ray tracing reflection denoiser not applied in tier 1
- Fixed the vibility of ray tracing related methods.
- Fixed the diffusion profile list not saved when clicking the fix button in the material UI.
- Fixed crash when pushing bounce count higher than 1 for ray traced GI or reflections
- Fixed PCSS softness scale so that it better match ray traced reference for punctual lights.
- Fixed exposure management for the path tracer
- Fixed AxF material UI containing two advanced options settings.
- Fixed an issue where cached sky contexts were being destroyed wrongly, breaking lighting in the LookDev
- Fixed issue that clamped PCSS softness too early and not after distance scale.
- Fixed fog affect transparent on HD unlit master node
- Fixed custom post processes re-ordering not saved.
- Fixed NPE when using scalable settings
- Fixed an issue where PBR sky precomputation was reset incorrectly in some cases causing bad performance.
- Fixed a bug due to depth history begin overriden too soon
- Fixed CustomPassSampleCameraColor scale issue when called from Before Transparent injection point.
- Fixed corruption of AO in baked probes.
- Fixed issue with upgrade of projects that still had Very High as shadow filtering quality.
- Fixed issue that caused Distortion UI to appear in Lit.
- Fixed several issues with decal duplicating when editing them.
- Fixed initialization of volumetric buffer params (1204159)
- Fixed an issue where frame count was incorrectly reset for the game view, causing temporal processes to fail.
- Fixed Culling group was not disposed error.
- Fixed issues on some GPU that do not support gathers on integer textures.
- Fixed an issue with ambient probe not being initialized for the first frame after a domain reload for volumetric fog.
- Fixed the scene visibility of decal projectors and density volumes
- Fixed a leak in sky manager.
- Fixed an issue where entering playmode while the light editor is opened would produce null reference exceptions.
- Fixed the debug overlay overlapping the debug menu at runtime.
- Fixed an issue with the framecount when changing scene.
- Fixed errors that occurred when using invalid near and far clip plane values for planar reflections.
- Fixed issue with motion blur sample weighting function.
- Fixed motion vectors in MSAA.
- Fixed sun flare blending (case 1205862).
- Fixed a lot of issues related to ray traced screen space shadows.
- Fixed memory leak caused by apply distortion material not being disposed.
- Fixed Reflection probe incorrectly culled when moving its parent (case 1207660)
- Fixed a nullref when upgrading the Fog volume components while the volume is opened in the inspector.
- Fix issues where decals on PS4 would not correctly write out the tile mask causing bits of the decal to go missing.
- Use appropriate label width and text content so the label is completely visible
- Fixed an issue where final post process pass would not output the default alpha value of 1.0 when using 11_11_10 color buffer format.
- Fixed SSR issue after the MSAA Motion Vector fix.
- Fixed an issue with PCSS on directional light if punctual shadow atlas was not allocated.
- Fixed an issue where shadow resolution would be wrong on the first face of a baked reflection probe.
- Fixed issue with PCSS softness being incorrect for cascades different than the first one.
- Fixed custom post process not rendering when using multiple HDRP asset in quality settings
- Fixed probe gizmo missing id (case 1208975)
- Fixed a warning in raytracingshadowfilter.compute
- Fixed issue with AO breaking with small near plane values.
- Fixed custom post process Cleanup function not called in some cases.
- Fixed shader warning in AO code.
- Fixed a warning in simpledenoiser.compute
- Fixed tube and rectangle light culling to use their shape instead of their range as a bounding box.
- Fixed caused by using gather on a UINT texture in motion blur.
- Fix issue with ambient occlusion breaking when dynamic resolution is active.
- Fixed some possible NaN causes in Depth of Field.
- Fixed Custom Pass nullref due to the new Profiling Sample API changes
- Fixed the black/grey screen issue on after post process Custom Passes in non dev builds.
- Fixed particle lights.
- Improved behavior of lights and probe going over the HDRP asset limits.
- Fixed issue triggered when last punctual light is disabled and more than one camera is used.
- Fixed Custom Pass nullref due to the new Profiling Sample API changes
- Fixed the black/grey screen issue on after post process Custom Passes in non dev builds.
- Fixed XR rendering locked to vsync of main display with Standalone Player.
- Fixed custom pass cleanup not called at the right time when using multiple volumes.
- Fixed an issue on metal with edge of decal having artifact by delaying discard of fragments during decal projection
- Fixed various shader warning
- Fixing unnecessary memory allocations in the ray tracing cluster build
- Fixed duplicate column labels in LightEditor's light tab
- Fixed white and dark flashes on scenes with very high or very low exposure when Automatic Exposure is being used.
- Fixed an issue where passing a null ProfilingSampler would cause a null ref exception.
- Fixed memory leak in Sky when in matcap mode.
- Fixed compilation issues on platform that don't support VR.
- Fixed migration code called when we create a new HDRP asset.
- Fixed RemoveComponent on Camera contextual menu to not remove Camera while a component depend on it.
- Fixed an issue where ambient occlusion and screen space reflections editors would generate null ref exceptions when HDRP was not set as the current pipeline.
- Fixed a null reference exception in the probe UI when no HDRP asset is present.
- Fixed the outline example in the doc (sampling range was dependent on screen resolution)
- Fixed a null reference exception in the HDRI Sky editor when no HDRP asset is present.
- Fixed an issue where Decal Projectors created from script where rotated around the X axis by 90°.
- Fixed frustum used to compute Density Volumes visibility when projection matrix is oblique.
- Fixed a null reference exception in Path Tracing, Recursive Rendering and raytraced Global Illumination editors when no HDRP asset is present.
- Fix for NaNs on certain geometry with Lit shader -- [case 1210058](https://fogbugz.unity3d.com/f/cases/1210058/)
- Fixed an issue where ambient occlusion and screen space reflections editors would generate null ref exceptions when HDRP was not set as the current pipeline.
- Fixed a null reference exception in the probe UI when no HDRP asset is present.
- Fixed the outline example in the doc (sampling range was dependent on screen resolution)
- Fixed a null reference exception in the HDRI Sky editor when no HDRP asset is present.
- Fixed an issue where materials newly created from the contextual menu would have an invalid state, causing various problems until it was edited.
- Fixed transparent material created with ZWrite enabled (now it is disabled by default for new transparent materials)
- Fixed mouseover on Move and Rotate tool while DecalProjector is selected.
- Fixed wrong stencil state on some of the pixel shader versions of deferred shader.
- Fixed an issue where creating decals at runtime could cause a null reference exception.
- Fixed issue that displayed material migration dialog on the creation of new project.
- Fixed various issues with time and animated materials (cases 1210068, 1210064).
- Updated light explorer with latest changes to the Fog and fixed issues when no visual environment was present.
- Fixed not handleling properly the recieve SSR feature with ray traced reflections
- Shadow Atlas is no longer allocated for area lights when they are disabled in the shader config file.
- Avoid MRT Clear on PS4 as it is not implemented yet.
- Fixed runtime debug menu BitField control.
- Fixed the radius value used for ray traced directional light.
- Fixed compilation issues with the layered lit in ray tracing shaders.
- Fixed XR autotests viewport size rounding
- Fixed mip map slider knob displayed when cubemap have no mipmap
- Remove unnecessary skip of material upgrade dialog box.
- Fixed the profiling sample mismatch errors when enabling the profiler in play mode
- Fixed issue that caused NaNs in reflection probes on consoles.
- Fixed adjusting positive axis of Blend Distance slides the negative axis in the density volume component.
- Fixed the blend of reflections based on the weight.
- Fixed fallback for ray traced reflections when denoising is enabled.
- Fixed error spam issue with terrain detail terrainDetailUnsupported (cases 1211848)
- Fixed hardware dynamic resolution causing cropping/scaling issues in scene view (case 1158661)
- Fixed Wizard check order for `Hardware and OS` and `Direct3D12`
- Fix AO issue turning black when Far/Near plane distance is big.
- Fixed issue when opening lookdev and the lookdev volume have not been assigned yet.
- Improved memory usage of the sky system.
- Updated label in HDRP quality preference settings (case 1215100)
- Fixed Decal Projector gizmo not undoing properly (case 1216629)
- Fix a leak in the denoising of ray traced reflections.
- Fixed Alignment issue in Light Preset
- Fixed Environment Header in LightingWindow
- Fixed an issue where hair shader could write garbage in the diffuse lighting buffer, causing NaNs.
- Fixed an exposure issue with ray traced sub-surface scattering.
- Fixed runtime debug menu light hierarchy None not doing anything.
- Fixed the broken ShaderGraph preview when creating a new Lit graph.
- Fix indentation issue in preset of LayeredLit material.
- Fixed minor issues with cubemap preview in the inspector.
- Fixed wrong build error message when building for android on mac.
- Fixed an issue related to denoising ray trace area shadows.
- Fixed wrong build error message when building for android on mac.
- Fixed Wizard persistency of Direct3D12 change on domain reload.
- Fixed Wizard persistency of FixAll on domain reload.
- Fixed Wizard behaviour on domain reload.
- Fixed a potential source of NaN in planar reflection probe atlas.
- Fixed an issue with MipRatio debug mode showing _DebugMatCapTexture not being set.
- Fixed missing initialization of input params in Blit for VR.
- Fix Inf source in LTC for area lights.
- Fix issue with AO being misaligned when multiple view are visible.
- Fix issue that caused the clamp of camera rotation motion for motion blur to be ineffective.
- Fixed issue with AssetPostprocessors dependencies causing models to be imported twice when upgrading the package version.
- Fixed culling of lights with XR SDK
- Fixed memory stomp in shadow caching code, leading to overflow of Shadow request array and runtime errors.
- Fixed an issue related to transparent objects reading the ray traced indirect diffuse buffer
- Fixed an issue with filtering ray traced area lights when the intensity is high or there is an exposure.
- Fixed ill-formed include path in Depth Of Field shader.
- Fixed shader graph and ray tracing after the shader target PR.
- Fixed a bug in semi-transparent shadows (object further than the light casting shadows)
- Fix state enabled of default volume profile when in package.
- Fixed removal of MeshRenderer and MeshFilter on adding Light component.
- Fixed Ray Traced SubSurface Scattering not working with ray traced area lights
- Fixed Ray Traced SubSurface Scattering not working in forward mode.
- Fixed a bug in debug light volumes.
- Fixed a bug related to ray traced area light shadow history.
- Fixed an issue where fog sky color mode could sample NaNs in the sky cubemap.
- Fixed a leak in the PBR sky renderer.
- Added a tooltip to the Ambient Mode parameter in the Visual Envionment volume component.
- Static lighting sky now takes the default volume into account (this fixes discrepancies between baked and realtime lighting).
- Fixed a leak in the sky system.
- Removed MSAA Buffers allocation when lit shader mode is set to "deferred only".
- Fixed invalid cast for realtime reflection probes (case 1220504)
- Fixed invalid game view rendering when disabling all cameras in the scene (case 1105163)
- Hide reflection probes in the renderer components.
- Fixed infinite reload loop while displaying Light's Shadow's Link Light Layer in Inspector of Prefab Asset.
- Fixed the culling was not disposed error in build log.
- Fixed the cookie atlas size and planar atlas size being too big after an upgrade of the HDRP asset.
- Fixed transparent SSR for shader graph.
- Fixed an issue with emissive light meshes not being in the RAS.
- Fixed DXR player build
- Fixed the HDRP asset migration code not being called after an upgrade of the package
- Fixed draw renderers custom pass out of bound exception
- Fixed the PBR shader rendering in deferred
- Fixed some typos in debug menu (case 1224594)
- Fixed ray traced point and spot lights shadows not rejecting istory when semi-transparent or colored.
- Fixed a warning due to StaticLightingSky when reloading domain in some cases.
- Fixed the MaxLightCount being displayed when the light volume debug menu is on ColorAndEdge.
- Fixed issue with unclear naming of debug menu for decals.
- Fixed z-fighting in scene view when scene lighting is off (case 1203927)
- Fixed issue that prevented cubemap thumbnails from rendering (only on D3D11 and Metal).
- Fixed ray tracing with VR single-pass
- Fix an exception in ray tracing that happens if two LOD levels are using the same mesh renderer.
- Fixed error in the console when switching shader to decal in the material UI.
- Fixed an issue with refraction model and ray traced recursive rendering (case 1198578).
- Fixed an issue where a dynamic sky changing any frame may not update the ambient probe.
- Fixed cubemap thumbnail generation at project load time.
- Fixed cubemap thumbnail generation at project load time. 
- Fixed XR culling with multiple cameras
- Fixed XR single-pass with Mock HMD plugin
- Fixed sRGB mismatch with XR SDK
- Fixed an issue where default volume would not update when switching profile.
- Fixed issue with uncached reflection probe cameras reseting the debug mode (case 1224601) 
- Fixed an issue where AO override would not override specular occlusion.
- Fixed an issue where Volume inspector might not refresh correctly in some cases.
- Fixed render texture with XR
- Fixed issue with resources being accessed before initialization process has been performed completely. 
- Half fixed shuriken particle light that cast shadows (only the first one will be correct)
- Fixed issue with atmospheric fog turning black if a planar reflection probe is placed below ground level. (case 1226588)
- Fixed custom pass GC alloc issue in CustomPassVolume.GetActiveVolumes().
- Fixed a bug where instanced shadergraph shaders wouldn't compile on PS4.
- Fixed an issue related to the envlightdatasrt not being bound in recursive rendering.
- Fixed shadow cascade tooltip when using the metric mode (case 1229232)
- Fixed how the area light influence volume is computed to match rasterization.
- Focus on Decal uses the extends of the projectors
- Fixed usage of light size data that are not available at runtime.
- Fixed the depth buffer copy made before custom pass after opaque and normal injection point.
- Fix for issue that prevented scene from being completely saved when baked reflection probes are present and lighting is set to auto generate.
- Fixed drag area width at left of Light's intensity field in Inspector.
- Fixed light type resolution when performing a reset on HDAdditionalLightData (case 1220931)
- Fixed reliance on atan2 undefined behavior in motion vector debug shader.
- Fixed an usage of a a compute buffer not bound (1229964)
- Fixed an issue where changing the default volume profile from another inspector would not update the default volume editor.
- Fix issues in the post process system with RenderTexture being invalid in some cases, causing rendering problems.
- Fixed an issue where unncessarily serialized members in StaticLightingSky component would change each time the scene is changed.
- Fixed a weird behavior in the scalable settings drawing when the space becomes tiny (1212045).
- Fixed a regression in the ray traced indirect diffuse due to the new probe system.
- Fix for range compression factor for probes going negative (now clamped to positive values).
- Fixed path validation when creating new volume profile (case 1229933)
- Fixed a bug where Decal Shader Graphs would not recieve reprojected Position, Normal, or Bitangent data. (1239921)
- Fix reflection hierarchy for CARPAINT in AxF.
- Fix precise fresnel for delta lights for SVBRDF in AxF.
- Fixed the debug exposure mode for display sky reflection and debug view baked lighting
- Fixed MSAA depth resolve when there is no motion vectors
- Fixed various object leaks in HDRP.
- Fixed compile error with XR SubsystemManager.
- Fix for assertion triggering sometimes when saving a newly created lit shader graph (case 1230996)
- Fixed culling of planar reflection probes that change position (case 1218651)
- Fixed null reference when processing lightprobe (case 1235285)
- Fix issue causing wrong planar reflection rendering when more than one camera is present.
- Fix black screen in XR when HDRP package is present but not used.
- Fixed an issue with the specularFGD term being used when the material has a clear coat (lit shader).
- Fixed white flash happening with auto-exposure in some cases (case 1223774)
- Fixed NaN which can appear with real time reflection and inf value
- Fixed an issue that was collapsing the volume components in the HDRP default settings
- Fixed warning about missing bound decal buffer
- Fixed shader warning on Xbox for ResolveStencilBuffer.compute. 
- Fixed PBR shader ZTest rendering in deferred.
- Replaced commands incompatible with async compute in light list build process.
- Diffusion Profile and Material references in HDRP materials are now correctly exported to unity packages. Note that the diffusion profile or the material references need to be edited once before this can work properly.
- Fix MaterialBalls having same guid issue
- Fix spelling and grammatical errors in material samples
- Fixed unneeded cookie texture allocation for cone stop lights.
- Fixed scalarization code for contact shadows.
- Fixed volume debug in playmode
- Fixed issue when toggling anything in HDRP asset that will produce an error (case 1238155)
- Fixed shader warning in PCSS code when using Vulkan.
- Fixed decal that aren't working without Metal and Ambient Occlusion option enabled.
- Fixed an error about procedural sky being logged by mistake.
- Fixed shadowmask UI now correctly showing shadowmask disable
- Made more explicit the warning about raytracing and asynchronous compute. Also fixed the condition in which it appears.
- Fixed a null ref exception in static sky when the default volume profile is invalid.
- DXR: Fixed shader compilation error with shader graph and pathtracer
- Fixed SceneView Draw Modes not being properly updated after opening new scene view panels or changing the editor layout.
- VFX: Removed irrelevant queues in render queue selection from HDRP outputs
- VFX: Motion Vector are correctly renderered with MSAA [Case 1240754](https://issuetracker.unity3d.com/product/unity/issues/guid/1240754/)
- Fixed a cause of NaN when a normal of 0-length is generated (usually via shadergraph). 
- Fixed issue with screen-space shadows not enabled properly when RT is disabled (case 1235821)
- Fixed a performance issue with stochastic ray traced area shadows.
- Fixed cookie texture not updated when changing an import settings (srgb for example).
- Fixed flickering of the game/scene view when lookdev is running.
- Fixed issue with reflection probes in realtime time mode with OnEnable baking having wrong lighting with sky set to dynamic (case 1238047).
- Fixed transparent motion vectors not working when in MSAA.
- Fix error when removing DecalProjector from component contextual menu (case 1243960)
- Fixed issue with post process when running in RGBA16 and an object with additive blending is in the scene.
- Fixed corrupted values on LayeredLit when using Vertex Color multiply mode to multiply and MSAA is activated. 
- Fix conflicts with Handles manipulation when performing a Reset in DecalComponent (case 1238833)
- Fixed depth prepass and postpass being disabled after changing the shader in the material UI.
- Fixed issue with sceneview camera settings not being saved after Editor restart.
- Fixed issue when switching back to custom sensor type in physical camera settings (case 1244350).
- Fixed a null ref exception when running playmode tests with the render pipeline debug window opened.
- Fixed some GCAlloc in the debug window.
- Fixed shader graphs not casting semi-transparent and color shadows (case 1242617)
- Fixed thin refraction mode not working properly.
- Fixed assert on tests caused by probe culling results being requested when culling did not happen. (case 1246169) 
- Fixed over consumption of GPU memory by the Physically Based Sky.
- Fixed an invalid rotation in Planar Reflection Probe editor display, that was causing an error message (case 1182022)
- Put more information in Camera background type tooltip and fixed inconsistent exposure behavior when changing bg type.
- Fixed issue that caused not all baked reflection to be deleted upon clicking "Clear Baked Data" in the lighting menu (case 1136080)
- Fixed an issue where asset preview could be rendered white because of static lighting sky.
- Fixed an issue where static lighting was not updated when removing the static lighting sky profile.
- Fixed the show cookie atlas debug mode not displaying correctly when enabling the clear cookie atlas option.
- Fixed various multi-editing issues when changing Emission parameters.
- Fixed error when undo a Reflection Probe removal in a prefab instance. (case 1244047)
- Fixed Microshadow not working correctly in deferred with LightLayers
- Tentative fix for missing include in depth of field shaders.
- Fixed the light overlap scene view draw mode (wasn't working at all).
- Fixed taaFrameIndex and XR tests 4052 and 4053
- Fixed the prefab integration of custom passes (Prefab Override Highlight not working as expected).
- Cloned volume profile from read only assets are created in the root of the project. (case 1154961)
- Fixed Wizard check on default volume profile to also check it is not the default one in package.
- Fix erroneous central depth sampling in TAA.
- Fixed light layers not correctly disabled when the lightlayers is set to Nothing and Lightlayers isn't enabled in HDRP Asset
- Fixed issue with Model Importer materials falling back to the Legacy default material instead of HDRP's default material when import happens at Editor startup.
- Fixed a wrong condition in CameraSwitcher, potentially causing out of bound exceptions.
- Fixed an issue where editing the Look Dev default profile would not reflect directly in the Look Dev window.
- Fixed a bug where the light list is not cleared but still used when resizing the RT.
- Fixed exposure debug shader with XR single-pass rendering.
- Fixed issues with scene view and transparent motion vectors.
- Fixed black screens for linux/HDRP (1246407)
- Fixed a vulkan and metal warning in the SSGI compute shader.
- Fixed an exception due to the color pyramid not allocated when SSGI is enabled.
- Fixed an issue with the first Depth history was incorrectly copied.
- Fixed path traced DoF focusing issue
- Fix an issue with the half resolution Mode (performance)
- Fix an issue with the color intensity of emissive for performance rtgi
- Fixed issue with rendering being mostly broken when target platform disables VR. 

### Changed
- Improve MIP selection for decals on Transparents
- Color buffer pyramid is not allocated anymore if neither refraction nor distortion are enabled
- Rename Emission Radius to Radius in UI in Point, Spot
- Angular Diameter parameter for directional light is no longuer an advanced property
- DXR: Remove Light Radius and Angular Diamater of Raytrace shadow. Angular Diameter and Radius are used instead.
- Remove MaxSmoothness parameters from UI for point, spot and directional light. The MaxSmoothness is now deduce from Radius Parameters
- DXR: Remove the Ray Tracing Environement Component. Add a Layer Mask to the ray Tracing volume components to define which objects are taken into account for each effect.
- Removed second cubemaps used for shadowing in lookdev
- Disable Physically Based Sky below ground
- Increase max limit of area light and reflection probe to 128
- Change default texture for detailmap to grey
- Optimize Shadow RT load on Tile based architecture platforms.
- Improved quality of SSAO.
- Moved RequestShadowMapRendering() back to public API.
- Update HDRP DXR Wizard with an option to automatically clone the hdrp config package and setup raytracing to 1 in shaders file.
- Added SceneSelection pass for TerrainLit shader.
- Simplified Light's type API regrouping the logic in one place (Check type in HDAdditionalLightData)
- The support of LOD CrossFade (Dithering transition) in master nodes now required to enable it in the master node settings (Save variant)
- Improved shadow bias, by removing constant depth bias and substituting it with slope-scale bias.
- Fix the default stencil values when a material is created from a SSS ShaderGraph.
- Tweak test asset to be compatible with XR: unlit SG material for canvas and double-side font material
- Slightly tweaked the behaviour of bloom when resolution is low to reduce artifacts.
- Hidden fields in Light Inspector that is not relevant while in BakingOnly mode.
- Changed parametrization of PCSS, now softness is derived from angular diameter (for directional lights) or shape radius (for point/spot lights) and min filter size is now in the [0..1] range.
- Moved the copy of the geometry history buffers to right after the depth mip chain generation.
- Rename "Luminance" to "Nits" in UX for physical light unit
- Rename FrameSettings "SkyLighting" to "SkyReflection"
- Reworked XR automated tests
- The ray traced screen space shadow history for directional, spot and point lights is discarded if the light transform has changed.
- Changed the behavior for ray tracing in case a mesh renderer has both transparent and opaque submeshes.
- Improve history buffer management
- Replaced PlayerSettings.virtualRealitySupported with XRGraphics.tryEnable.
- Remove redundant FrameSettings RealTimePlanarReflection
- Improved a bit the GC calls generated during the rendering.
- Material update is now only triggered when the relevant settings are touched in the shader graph master nodes
- Changed the way Sky Intensity (on Sky volume components) is handled. It's now a combo box where users can choose between Exposure, Multiplier or Lux (for HDRI sky only) instead of both multiplier and exposure being applied all the time. Added a new menu item to convert old profiles.
- Change how method for specular occlusions is decided on inspector shader (Lit, LitTesselation, LayeredLit, LayeredLitTessellation)
- Unlocked SSS, SSR, Motion Vectors and Distortion frame settings for reflections probes.
- Hide unused LOD settings in Quality Settings legacy window.
- Reduced the constrained distance for temporal reprojection of ray tracing denoising
- Removed shadow near plane from the Directional Light Shadow UI.
- Improved the performances of custom pass culling.
- The scene view camera now replicates the physical parameters from the camera tagged as "MainCamera".
- Reduced the number of GC.Alloc calls, one simple scene without plarnar / probes, it should be 0B.
- Renamed ProfilingSample to ProfilingScope and unified API. Added GPU Timings.
- Updated macros to be compatible with the new shader preprocessor.
- Ray tracing reflection temporal filtering is now done in pre-exposed space
- Search field selects the appropriate fields in both project settings panels 'HDRP Default Settings' and 'Quality/HDRP'
- Disabled the refraction and transmission map keywords if the material is opaque.
- Keep celestial bodies outside the atmosphere.
- Updated the MSAA documentation to specify what features HDRP supports MSAA for and what features it does not.
- Shader use for Runtime Debug Display are now correctly stripper when doing a release build
- Now each camera has its own Volume Stack. This allows Volume Parameters to be updated as early as possible and be ready for the whole frame without conflicts between cameras.
- Disable Async for SSR, SSAO and Contact shadow when aggregated ray tracing frame setting is on.
- Improved performance when entering play mode without domain reload by a factor of ~25
- Renamed the camera profiling sample to include the camera name
- Discarding the ray tracing history for AO, reflection, diffuse shadows and GI when the viewport size changes.
- Renamed the camera profiling sample to include the camera name
- Renamed the post processing graphic formats to match the new convention.
- The restart in Wizard for DXR will always be last fix from now on
- Refactoring pre-existing materials to share more shader code between rasterization and ray tracing.
- Setting a material's Refraction Model to Thin does not overwrite the Thickness and Transmission Absorption Distance anymore.
- Removed Wind textures from runtime as wind is no longer built into the pipeline
- Changed Shader Graph titles of master nodes to be more easily searchable ("HDRP/x" -> "x (HDRP)")
- Expose StartSinglePass() and StopSinglePass() as public interface for XRPass
- Replaced the Texture array for 2D cookies (spot, area and directional lights) and for planar reflections by an atlas.
- Moved the tier defining from the asset to the concerned volume components.
- Changing from a tier management to a "mode" management for reflection and GI and removing the ability to enable/disable deferred and ray bining (they are now implied by performance mode)
- The default FrameSettings for ScreenSpaceShadows is set to true for Camera in order to give a better workflow for DXR.
- Refactor internal usage of Stencil bits.
- Changed how the material upgrader works and added documentation for it.
- Custom passes now disable the stencil when overwriting the depth and not writing into it.
- Renamed the camera profiling sample to include the camera name
- Changed the way the shadow casting property of transparent and tranmissive materials is handeled for ray tracing.
- Changed inspector materials stencil setting code to have more sharing.
- Updated the default scene and default DXR scene and DefaultVolumeProfile.
- Changed the way the length parameter is used for ray traced contact shadows.
- Improved the coherency of PCSS blur between cascades.
- Updated VR checks in Wizard to reflect new XR System.
- Removing unused alpha threshold depth prepass and post pass for fabric shader graph.
- Transform result from CIE XYZ to sRGB color space in EvalSensitivity for iridescence.
- Moved BeginCameraRendering callback right before culling.
- Changed the visibility of the Indirect Lighting Controller component to public.
- Renamed the cubemap used for diffuse convolution to a more explicit name for the memory profiler.
- Improved behaviour of transmission color on transparent surfaces in path tracing.
- Light dimmer can now get values higher than one and was renamed to multiplier in the UI.
- Removed info box requesting volume component for Visual Environment and updated the documentation with the relevant information.
- Improved light selection oracle for light sampling in path tracing.
- Stripped ray tracing subsurface passes with ray tracing is not enabled.
- Remove LOD cross fade code for ray tracing shaders
- Removed legacy VR code
- Add range-based clipping to box lights (case 1178780)
- Improve area light culling (case 1085873)
- Light Hierarchy debug mode can now adjust Debug Exposure for visualizing high exposure scenes.
- Rejecting history for ray traced reflections based on a threshold evaluated on the neighborhood of the sampled history.
- Renamed "Environment" to "Reflection Probes" in tile/cluster debug menu.
- Utilities namespace is obsolete, moved its content to UnityEngine.Rendering (case 1204677)
- Obsolete Utilities namespace was removed, instead use UnityEngine.Rendering (case 1204677)
- Moved most of the compute shaders to the multi_compile API instead of multiple kernels.
- Use multi_compile API for deferred compute shader with shadow mask.
- Remove the raytracing rendering queue system to make recursive raytraced material work when raytracing is disabled
- Changed a few resources used by ray tracing shaders to be global resources (using register space1) for improved CPU performance.
- All custom pass volumes are now executed for one injection point instead of the first one.
- Hidden unsupported choice in emission in Materials
- Temporal Anti aliasing improvements.
- Optimized PrepareLightsForGPU (cost reduced by over 25%) and PrepareGPULightData (around twice as fast now).
- Moved scene view camera settings for HDRP from the preferences window to the scene view camera settings window.
- Updated shaders to be compatible with Microsoft's DXC.
- Debug exposure in debug menu have been replace to debug exposure compensation in EV100 space and is always visible.
- Further optimized PrepareLightsForGPU (3x faster with few shadows, 1.4x faster with a lot of shadows or equivalently cost reduced by 68% to 37%).
- Raytracing: Replaced the DIFFUSE_LIGHTING_ONLY multicompile by a uniform.
- Raytracing: Removed the dynamic lightmap multicompile.
- Raytracing: Remove the LOD cross fade multi compile for ray tracing.
- Cookie are now supported in lightmaper. All lights casting cookie and baked will now include cookie influence.
- Avoid building the mip chain a second time for SSR for transparent objects.
- Replaced "High Quality" Subsurface Scattering with a set of Quality Levels.
- Replaced "High Quality" Volumetric Lighting with "Screen Resolution Percentage" and "Volume Slice Count" on the Fog volume component.
- Merged material samples and shader samples
- Update material samples scene visuals
- Use multi_compile API for deferred compute shader with shadow mask.
- Made the StaticLightingSky class public so that users can change it by script for baking purpose.
- Shadowmask and realtime reflectoin probe property are hide in Quality settings
- Improved performance of reflection probe management when using a lot of probes.
- Ignoring the disable SSR flags for recursive rendering.
- Removed logic in the UI to disable parameters for contact shadows and fog volume components as it was going against the concept of the volume system.
- Fixed the sub surface mask not being taken into account when computing ray traced sub surface scattering.
- MSAA Within Forward Frame Setting is now enabled by default on Cameras when new Render Pipeline Asset is created
- Slightly changed the TAA anti-flicker mechanism so that it is more aggressive on almost static images (only on High preset for now).
- Changed default exposure compensation to 0.
- Refactored shadow caching system.
- Removed experimental namespace for ray tracing code.
- Increase limit for max numbers of lights in UX
- Removed direct use of BSDFData in the path tracing pass, delegated to the material instead.
- Pre-warm the RTHandle system to reduce the amount of memory allocations and the total memory needed at all points. 
- DXR: Only read the geometric attributes that are required using the share pass info and shader graph defines.
- DXR: Dispatch binned rays in 1D instead of 2D.
<<<<<<< HEAD
- Changed the way planar reflections are filtered in order to be a bit more "physically based".
=======
- Lit and LayeredLit tessellation cross lod fade don't used dithering anymore between LOD but fade the tessellation height instead. Allow a smoother transition
>>>>>>> efb76d53

## [7.1.1] - 2019-09-05

### Added
- Transparency Overdraw debug mode. Allows to visualize transparent objects draw calls as an "heat map".
- Enabled single-pass instancing support for XR SDK with new API cmd.SetInstanceMultiplier()
- XR settings are now available in the HDRP asset
- Support for Material Quality in Shader Graph
- Material Quality support selection in HDRP Asset
- Renamed XR shader macro from UNITY_STEREO_ASSIGN_COMPUTE_EYE_INDEX to UNITY_XR_ASSIGN_VIEW_INDEX
- Raytracing ShaderGraph node for HDRP shaders
- Custom passes volume component with 3 injection points: Before Rendering, Before Transparent and Before Post Process
- Alpha channel is now properly exported to camera render textures when using FP16 color buffer format
- Support for XR SDK mirror view modes
- HD Master nodes in Shader Graph now support Normal and Tangent modification in vertex stage.
- DepthOfFieldCoC option in the fullscreen debug modes.
- Added override Ambient Occlusion option on debug windows
- Added Custom Post Processes with 3 injection points: Before Transparent, Before Post Process and After Post Process
- Added draft of minimal interactive path tracing (experimental) based on DXR API - Support only 4 area light, lit and unlit shader (non-shadergraph)
- Small adjustments to TAA anti flicker (more aggressive on high values).

### Fixed
- Fixed wizard infinite loop on cancellation
- Fixed with compute shader error about too many threads in threadgroup on low GPU
- Fixed invalid contact shadow shaders being created on metal
- Fixed a bug where if Assembly.GetTypes throws an exception due to mis-versioned dlls, then no preprocessors are used in the shader stripper
- Fixed typo in AXF decal property preventing to compile
- Fixed reflection probe with XR single-pass and FPTL
- Fixed force gizmo shown when selecting camera in hierarchy
- Fixed issue with XR occlusion mesh and dynamic resolution
- Fixed an issue where lighting compute buffers were re-created with the wrong size when resizing the window, causing tile artefacts at the top of the screen.
- Fix FrameSettings names and tooltips
- Fixed error with XR SDK when the Editor is not in focus
- Fixed errors with RenderGraph, XR SDK and occlusion mesh
- Fixed shadow routines compilation errors when "real" type is a typedef on "half".
- Fixed toggle volumetric lighting in the light UI
- Fixed post-processing history reset handling rt-scale incorrectly
- Fixed crash with terrain and XR multi-pass
- Fixed ShaderGraph material synchronization issues
- Fixed a null reference exception when using an Emissive texture with Unlit shader (case 1181335)
- Fixed an issue where area lights and point lights where not counted separately with regards to max lights on screen (case 1183196)
- Fixed an SSR and Subsurface Scattering issue (appearing black) when using XR.

### Changed
- Update Wizard layout.
- Remove almost all Garbage collection call within a frame.
- Rename property AdditionalVeclocityChange to AddPrecomputeVelocity
- Call the End/Begin camera rendering callbacks for camera with customRender enabled
- Changeg framesettings migration order of postprocess flags as a pr for reflection settings flags have been backported to 2019.2
- Replaced usage of ENABLE_VR in XRSystem.cs by version defines based on the presence of the built-in VR and XR modules
- Added an update virtual function to the SkyRenderer class. This is called once per frame. This allows a given renderer to amortize heavy computation at the rate it chooses. Currently only the physically based sky implements this.
- Removed mandatory XRPass argument in HDCamera.GetOrCreate()
- Restored the HDCamera parameter to the sky rendering builtin parameters.
- Removed usage of StructuredBuffer for XR View Constants
- Expose Direct Specular Lighting control in FrameSettings
- Deprecated ExponentialFog and VolumetricFog volume components. Now there is only one exponential fog component (Fog) which can add Volumetric Fog as an option. Added a script in Edit -> Render Pipeline -> Upgrade Fog Volume Components.

## [7.0.1] - 2019-07-25

### Added
- Added option in the config package to disable globally Area Lights and to select shadow quality settings for the deferred pipeline.
- When shader log stripping is enabled, shader stripper statistics will be written at `Temp/shader-strip.json`
- Occlusion mesh support from XR SDK

### Fixed
- Fixed XR SDK mirror view blit, cleanup some XRTODO and removed XRDebug.cs
- Fixed culling for volumetrics with XR single-pass rendering
- Fix shadergraph material pass setup not called
- Fixed documentation links in component's Inspector header bar
- Cookies using the render texture output from a camera are now properly updated
- Allow in ShaderGraph to enable pre/post pass when the alpha clip is disabled

### Changed
- RenderQueue for Opaque now start at Background instead of Geometry.
- Clamp the area light size for scripting API when we change the light type
- Added a warning in the material UI when the diffusion profile assigned is not in the HDRP asset


## [7.0.0] - 2019-07-17

### Added
- `Fixed`, `Viewer`, and `Automatic` modes to compute the FOV used when rendering a `PlanarReflectionProbe`
- A checkbox to toggle the chrome gizmo of `ReflectionProbe`and `PlanarReflectionProbe`
- Added a Light layer in shadows that allow for objects to cast shadows without being affected by light (and vice versa).
- You can now access ShaderGraph blend states from the Material UI (for example, **Surface Type**, **Sorting Priority**, and **Blending Mode**). This change may break Materials that use a ShaderGraph, to fix them, select **Edit > Render Pipeline > Reset all ShaderGraph Scene Materials BlendStates**. This syncs the blendstates of you ShaderGraph master nodes with the Material properties.
- You can now control ZTest, ZWrite, and CullMode for transparent Materials.
- Materials that use Unlit Shaders or Unlit Master Node Shaders now cast shadows.
- Added an option to enable the ztest on **After Post Process** materials when TAA is disabled.
- Added a new SSAO (based on Ground Truth Ambient Occlusion algorithm) to replace the previous one.
- Added support for shadow tint on light
- BeginCameraRendering and EndCameraRendering callbacks are now called with probes
- Adding option to update shadow maps only On Enable and On Demand.
- Shader Graphs that use time-dependent vertex modification now generate correct motion vectors.
- Added option to allow a custom spot angle for spot light shadow maps.
- Added frame settings for individual post-processing effects
- Added dither transition between cascades for Low and Medium quality settings
- Added single-pass instancing support with XR SDK
- Added occlusion mesh support with XR SDK
- Added support of Alembic velocity to various shaders
- Added support for more than 2 views for single-pass instancing
- Added support for per punctual/directional light min roughness in StackLit
- Added mirror view support with XR SDK
- Added VR verification in HDRPWizard
- Added DXR verification in HDRPWizard
- Added feedbacks in UI of Volume regarding skies
- Cube LUT support in Tonemapping. Cube LUT helpers for external grading are available in the Post-processing Sample package.

### Fixed
- Fixed an issue with history buffers causing effects like TAA or auto exposure to flicker when more than one camera was visible in the editor
- The correct preview is displayed when selecting multiple `PlanarReflectionProbe`s
- Fixed volumetric rendering with camera-relative code and XR stereo instancing
- Fixed issue with flashing cyan due to async compilation of shader when selecting a mesh
- Fix texture type mismatch when the contact shadow are disabled (causing errors on IOS devices)
- Fixed Generate Shader Includes while in package
- Fixed issue when texture where deleted in ShadowCascadeGUI
- Fixed issue in FrameSettingsHistory when disabling a camera several time without enabling it in between.
- Fixed volumetric reprojection with camera-relative code and XR stereo instancing
- Added custom BaseShaderPreprocessor in HDEditorUtils.GetBaseShaderPreprocessorList()
- Fixed compile issue when USE_XR_SDK is not defined
- Fixed procedural sky sun disk intensity for high directional light intensities
- Fixed Decal mip level when using texture mip map streaming to avoid dropping to lowest permitted mip (now loading all mips)
- Fixed deferred shading for XR single-pass instancing after lightloop refactor
- Fixed cluster and material classification debug (material classification now works with compute as pixel shader lighting)
- Fixed IOS Nan by adding a maximun epsilon definition REAL_EPS that uses HALF_EPS when fp16 are used
- Removed unnecessary GC allocation in motion blur code
- Fixed locked UI with advanded influence volume inspector for probes
- Fixed invalid capture direction when rendering planar reflection probes
- Fixed Decal HTILE optimization with platform not supporting texture atomatic (Disable it)
- Fixed a crash in the build when the contact shadows are disabled
- Fixed camera rendering callbacks order (endCameraRendering was being called before the actual rendering)
- Fixed issue with wrong opaque blending settings for After Postprocess
- Fixed issue with Low resolution transparency on PS4
- Fixed a memory leak on volume profiles
- Fixed The Parallax Occlusion Mappping node in shader graph and it's UV input slot
- Fixed lighting with XR single-pass instancing by disabling deferred tiles
- Fixed the Bloom prefiltering pass
- Fixed post-processing effect relying on Unity's random number generator
- Fixed camera flickering when using TAA and selecting the camera in the editor
- Fixed issue with single shadow debug view and volumetrics
- Fixed most of the problems with light animation and timeline
- Fixed indirect deferred compute with XR single-pass instancing
- Fixed a slight omission in anisotropy calculations derived from HazeMapping in StackLit
- Improved stack computation numerical stability in StackLit
- Fix PBR master node always opaque (wrong blend modes for forward pass)
- Fixed TAA with XR single-pass instancing (missing macros)
- Fixed an issue causing Scene View selection wire gizmo to not appear when using HDRP Shader Graphs.
- Fixed wireframe rendering mode (case 1083989)
- Fixed the renderqueue not updated when the alpha clip is modified in the material UI.
- Fixed the PBR master node preview
- Remove the ReadOnly flag on Reflection Probe's cubemap assets during bake when there are no VCS active.
- Fixed an issue where setting a material debug view would not reset the other exclusive modes
- Spot light shapes are now correctly taken into account when baking
- Now the static lighting sky will correctly take the default values for non-overridden properties
- Fixed material albedo affecting the lux meter
- Extra test in deferred compute shading to avoid shading pixels that were not rendered by the current camera (for camera stacking)

### Changed
- Optimization: Reduce the group size of the deferred lighting pass from 16x16 to 8x8
- Replaced HDCamera.computePassCount by viewCount
- Removed xrInstancing flag in RTHandles (replaced by TextureXR.slices and TextureXR.dimensions)
- Refactor the HDRenderPipeline and lightloop code to preprare for high level rendergraph
- Removed the **Back Then Front Rendering** option in the fabric Master Node settings. Enabling this option previously did nothing.
- Shader type Real translates to FP16 precision on Nintendo Switch.
- Shader framework refactor: Introduce CBSDF, EvaluateBSDF, IsNonZeroBSDF to replace BSDF functions
- Shader framework refactor:  GetBSDFAngles, LightEvaluation and SurfaceShading functions
- Replace ComputeMicroShadowing by GetAmbientOcclusionForMicroShadowing
- Rename WorldToTangent to TangentToWorld as it was incorrectly named
- Remove SunDisk and Sun Halo size from directional light
- Remove all obsolete wind code from shader
- Renamed DecalProjectorComponent into DecalProjector for API alignment.
- Improved the Volume UI and made them Global by default
- Remove very high quality shadow option
- Change default for shadow quality in Deferred to Medium
- Enlighten now use inverse squared falloff (before was using builtin falloff)
- Enlighten is now deprecated. Please use CPU or GPU lightmaper instead.
- Remove the name in the diffusion profile UI
- Changed how shadow map resolution scaling with distance is computed. Now it uses screen space area rather than light range.
- Updated MoreOptions display in UI
- Moved Display Area Light Emissive Mesh script API functions in the editor namespace
- direct strenght properties in ambient occlusion now affect direct specular as well
- Removed advanced Specular Occlusion control in StackLit: SSAO based SO control is hidden and fixed to behave like Lit, SPTD is the only HQ technique shown for baked SO.
- Shader framework refactor: Changed ClampRoughness signature to include PreLightData access.
- HDRPWizard window is now in Window > General > HD Render Pipeline Wizard
- Moved StaticLightingSky to LightingWindow
- Removes the current "Scene Settings" and replace them with "Sky & Fog Settings" (with Physically Based Sky and Volumetric Fog).
- Changed how cached shadow maps are placed inside the atlas to minimize re-rendering of them.

## [6.7.0-preview] - 2019-05-16

### Added
- Added ViewConstants StructuredBuffer to simplify XR rendering
- Added API to render specific settings during a frame
- Added stadia to the supported platforms (2019.3)
- Enabled cascade blends settings in the HD Shadow component
- Added Hardware Dynamic Resolution support.
- Added MatCap debug view to replace the no scene lighting debug view.
- Added clear GBuffer option in FrameSettings (default to false)
- Added preview for decal shader graph (Only albedo, normal and emission)
- Added exposure weight control for decal
- Screen Space Directional Shadow under a define option. Activated for ray tracing
- Added a new abstraction for RendererList that will help transition to Render Graph and future RendererList API
- Added multipass support for VR
- Added XR SDK integration (multipass only)
- Added Shader Graph samples for Hair, Fabric and Decal master nodes.
- Add fade distance, shadow fade distance and light layers to light explorer
- Add method to draw light layer drawer in a rect to HDEditorUtils

### Fixed
- Fixed deserialization crash at runtime
- Fixed for ShaderGraph Unlit masternode not writing velocity
- Fixed a crash when assiging a new HDRP asset with the 'Verify Saving Assets' option enabled
- Fixed exposure to properly support TEXTURE2D_X
- Fixed TerrainLit basemap texture generation
- Fixed a bug that caused nans when material classification was enabled and a tile contained one standard material + a material with transmission.
- Fixed gradient sky hash that was not using the exposure hash
- Fixed displayed default FrameSettings in HDRenderPipelineAsset wrongly updated on scripts reload.
- Fixed gradient sky hash that was not using the exposure hash.
- Fixed visualize cascade mode with exposure.
- Fixed (enabled) exposure on override lighting debug modes.
- Fixed issue with LightExplorer when volume have no profile
- Fixed issue with SSR for negative, infinite and NaN history values
- Fixed LightLayer in HDReflectionProbe and PlanarReflectionProbe inspector that was not displayed as a mask.
- Fixed NaN in transmission when the thickness and a color component of the scattering distance was to 0
- Fixed Light's ShadowMask multi-edition.
- Fixed motion blur and SMAA with VR single-pass instancing
- Fixed NaNs generated by phase functionsin volumetric lighting
- Fixed NaN issue with refraction effect and IOR of 1 at extreme grazing angle
- Fixed nan tracker not using the exposure
- Fixed sorting priority on lit and unlit materials
- Fixed null pointer exception when there are no AOVRequests defined on a camera
- Fixed dirty state of prefab using disabled ReflectionProbes
- Fixed an issue where gizmos and editor grid were not correctly depth tested
- Fixed created default scene prefab non editable due to wrong file extension.
- Fixed an issue where sky convolution was recomputed for nothing when a preview was visible (causing extreme slowness when fabric convolution is enabled)
- Fixed issue with decal that wheren't working currently in player
- Fixed missing stereo rendering macros in some fragment shaders
- Fixed exposure for ReflectionProbe and PlanarReflectionProbe gizmos
- Fixed single-pass instancing on PSVR
- Fixed Vulkan shader issue with Texture2DArray in ScreenSpaceShadow.compute by re-arranging code (workaround)
- Fixed camera-relative issue with lights and XR single-pass instancing
- Fixed single-pass instancing on Vulkan
- Fixed htile synchronization issue with shader graph decal
- Fixed Gizmos are not drawn in Camera preview
- Fixed pre-exposure for emissive decal
- Fixed wrong values computed in PreIntegrateFGD and in the generation of volumetric lighting data by forcing the use of fp32.
- Fixed NaNs arising during the hair lighting pass
- Fixed synchronization issue in decal HTile that occasionally caused rendering artifacts around decal borders
- Fixed QualitySettings getting marked as modified by HDRP (and thus checked out in Perforce)
- Fixed a bug with uninitialized values in light explorer
- Fixed issue with LOD transition
- Fixed shader warnings related to raytracing and TEXTURE2D_X

### Changed
- Refactor PixelCoordToViewDirWS to be VR compatible and to compute it only once per frame
- Modified the variants stripper to take in account multiple HDRP assets used in the build.
- Improve the ray biasing code to avoid self-intersections during the SSR traversal
- Update Pyramid Spot Light to better match emitted light volume.
- Moved _XRViewConstants out of UnityPerPassStereo constant buffer to fix issues with PSSL
- Removed GetPositionInput_Stereo() and single-pass (double-wide) rendering mode
- Changed label width of the frame settings to accommodate better existing options.
- SSR's Default FrameSettings for camera is now enable.
- Re-enabled the sharpening filter on Temporal Anti-aliasing
- Exposed HDEditorUtils.LightLayerMaskDrawer for integration in other packages and user scripting.
- Rename atmospheric scattering in FrameSettings to Fog
- The size modifier in the override for the culling sphere in Shadow Cascades now defaults to 0.6, which is the same as the formerly hardcoded value.
- Moved LOD Bias and Maximum LOD Level from Frame Setting section `Other` to `Rendering`
- ShaderGraph Decal that affect only emissive, only draw in emissive pass (was drawing in dbuffer pass too)
- Apply decal projector fade factor correctly on all attribut and for shader graph decal
- Move RenderTransparentDepthPostpass after all transparent
- Update exposure prepass to interleave XR single-pass instancing views in a checkerboard pattern
- Removed ScriptRuntimeVersion check in wizard.

## [6.6.0-preview] - 2019-04-01

### Added
- Added preliminary changes for XR deferred shading
- Added support of 111110 color buffer
- Added proper support for Recorder in HDRP
- Added depth offset input in shader graph master nodes
- Added a Parallax Occlusion Mapping node
- Added SMAA support
- Added Homothety and Symetry quick edition modifier on volume used in ReflectionProbe, PlanarReflectionProbe and DensityVolume
- Added multi-edition support for DecalProjectorComponent
- Improve hair shader
- Added the _ScreenToTargetScaleHistory uniform variable to be used when sampling HDRP RTHandle history buffers.
- Added settings in `FrameSettings` to change `QualitySettings.lodBias` and `QualitySettings.maximumLODLevel` during a rendering
- Added an exposure node to retrieve the current, inverse and previous frame exposure value.
- Added an HD scene color node which allow to sample the scene color with mips and a toggle to remove the exposure.
- Added safeguard on HD scene creation if default scene not set in the wizard
- Added Low res transparency rendering pass.

### Fixed
- Fixed HDRI sky intensity lux mode
- Fixed dynamic resolution for XR
- Fixed instance identifier semantic string used by Shader Graph
- Fixed null culling result occuring when changing scene that was causing crashes
- Fixed multi-edition light handles and inspector shapes
- Fixed light's LightLayer field when multi-editing
- Fixed normal blend edition handles on DensityVolume
- Fixed an issue with layered lit shader and height based blend where inactive layers would still have influence over the result
- Fixed multi-selection handles color for DensityVolume
- Fixed multi-edition inspector's blend distances for HDReflectionProbe, PlanarReflectionProbe and DensityVolume
- Fixed metric distance that changed along size in DensityVolume
- Fixed DensityVolume shape handles that have not same behaviour in advance and normal edition mode
- Fixed normal map blending in TerrainLit by only blending the derivatives
- Fixed Xbox One rendering just a grey screen instead of the scene
- Fixed probe handles for multiselection
- Fixed baked cubemap import settings for convolution
- Fixed regression causing crash when attempting to open HDRenderPipelineWizard without an HDRenderPipelineAsset setted
- Fixed FullScreenDebug modes: SSAO, SSR, Contact shadow, Prerefraction Color Pyramid, Final Color Pyramid
- Fixed volumetric rendering with stereo instancing
- Fixed shader warning
- Fixed missing resources in existing asset when updating package
- Fixed PBR master node preview in forward rendering or transparent surface
- Fixed deferred shading with stereo instancing
- Fixed "look at" edition mode of Rotation tool for DecalProjectorComponent
- Fixed issue when switching mode in ReflectionProbe and PlanarReflectionProbe
- Fixed issue where migratable component version where not always serialized when part of prefab's instance
- Fixed an issue where shadow would not be rendered properly when light layer are not enabled
- Fixed exposure weight on unlit materials
- Fixed Light intensity not played in the player when recorded with animation/timeline
- Fixed some issues when multi editing HDRenderPipelineAsset
- Fixed emission node breaking the main shader graph preview in certain conditions.
- Fixed checkout of baked probe asset when baking probes.
- Fixed invalid gizmo position for rotated ReflectionProbe
- Fixed multi-edition of material's SurfaceType and RenderingPath
- Fixed whole pipeline reconstruction on selecting for the first time or modifying other than the currently used HDRenderPipelineAsset
- Fixed single shadow debug mode
- Fixed global scale factor debug mode when scale > 1
- Fixed debug menu material overrides not getting applied to the Terrain Lit shader
- Fixed typo in computeLightVariants
- Fixed deferred pass with XR instancing by disabling ComputeLightEvaluation
- Fixed bloom resolution independence
- Fixed lens dirt intensity not behaving properly
- Fixed the Stop NaN feature
- Fixed some resources to handle more than 2 instanced views for XR
- Fixed issue with black screen (NaN) produced on old GPU hardware or intel GPU hardware with gaussian pyramid
- Fixed issue with disabled punctual light would still render when only directional light is present

### Changed
- DensityVolume scripting API will no longuer allow to change between advance and normal edition mode
- Disabled depth of field, lens distortion and panini projection in the scene view
- TerrainLit shaders and includes are reorganized and made simpler.
- TerrainLit shader GUI now allows custom properties to be displayed in the Terrain fold-out section.
- Optimize distortion pass with stencil
- Disable SceneSelectionPass in shader graph preview
- Control punctual light and area light shadow atlas separately
- Move SMAA anti-aliasing option to after Temporal Anti Aliasing one, to avoid problem with previously serialized project settings
- Optimize rendering with static only lighting and when no cullable lights/decals/density volumes are present.
- Updated handles for DecalProjectorComponent for enhanced spacial position readability and have edition mode for better SceneView management
- DecalProjectorComponent are now scale independent in order to have reliable metric unit (see new Size field for changing the size of the volume)
- Restructure code from HDCamera.Update() by adding UpdateAntialiasing() and UpdateViewConstants()
- Renamed velocity to motion vectors
- Objects rendered during the After Post Process pass while TAA is enabled will not benefit from existing depth buffer anymore. This is done to fix an issue where those object would wobble otherwise
- Removed usage of builtin unity matrix for shadow, shadow now use same constant than other view
- The default volume layer mask for cameras & probes is now `Default` instead of `Everything`

## [6.5.0-preview] - 2019-03-07

### Added
- Added depth-of-field support with stereo instancing
- Adding real time area light shadow support
- Added a new FrameSettings: Specular Lighting to toggle the specular during the rendering

### Fixed
- Fixed diffusion profile upgrade breaking package when upgrading to a new version
- Fixed decals cropped by gizmo not updating correctly if prefab
- Fixed an issue when enabling SSR on multiple view
- Fixed edition of the intensity's unit field while selecting multiple lights
- Fixed wrong calculation in soft voxelization for density volume
- Fixed gizmo not working correctly with pre-exposure
- Fixed issue with setting a not available RT when disabling motion vectors
- Fixed planar reflection when looking at mirror normal
- Fixed mutiselection issue with HDLight Inspector
- Fixed HDAdditionalCameraData data migration
- Fixed failing builds when light explorer window is open
- Fixed cascade shadows border sometime causing artefacts between cascades
- Restored shadows in the Cascade Shadow debug visualization
- `camera.RenderToCubemap` use proper face culling

### Changed
- When rendering reflection probe disable all specular lighting and for metals use fresnelF0 as diffuse color for bake lighting.

## [6.4.0-preview] - 2019-02-21

### Added
- VR: Added TextureXR system to selectively expand TEXTURE2D macros to texture array for single-pass stereo instancing + Convert textures call to these macros
- Added an unit selection dropdown next to shutter speed (camera)
- Added error helpbox when trying to use a sub volume component that require the current HDRenderPipelineAsset to support a feature that it is not supporting.
- Add mesh for tube light when display emissive mesh is enabled

### Fixed
- Fixed Light explorer. The volume explorer used `profile` instead of `sharedProfile` which instantiate a custom volume profile instead of editing the asset itself.
- Fixed UI issue where all is displayed using metric unit in shadow cascade and Percent is set in the unit field (happening when opening the inspector).
- Fixed inspector event error when double clicking on an asset (diffusion profile/material).
- Fixed nullref on layered material UI when the material is not an asset.
- Fixed nullref exception when undo/redo a light property.
- Fixed visual bug when area light handle size is 0.

### Changed
- Update UI for 32bit/16bit shadow precision settings in HDRP asset
- Object motion vectors have been disabled in all but the game view. Camera motion vectors are still enabled everywhere, allowing TAA and Motion Blur to work on static objects.
- Enable texture array by default for most rendering code on DX11 and unlock stereo instancing (DX11 only for now)

## [6.3.0-preview] - 2019-02-18

### Added
- Added emissive property for shader graph decals
- Added a diffusion profile override volume so the list of diffusion profile assets to use can be chanaged without affecting the HDRP asset
- Added a "Stop NaNs" option on cameras and in the Scene View preferences.
- Added metric display option in HDShadowSettings and improve clamping
- Added shader parameter mapping in DebugMenu
- Added scripting API to configure DebugData for DebugMenu

### Fixed
- Fixed decals in forward
- Fixed issue with stencil not correctly setup for various master node and shader for the depth pass, motion vector pass and GBuffer/Forward pass
- Fixed SRP batcher and metal
- Fixed culling and shadows for Pyramid, Box, Rectangle and Tube lights
- Fixed an issue where scissor render state leaking from the editor code caused partially black rendering

### Changed
- When a lit material has a clear coat mask that is not null, we now use the clear coat roughness to compute the screen space reflection.
- Diffusion profiles are now limited to one per asset and can be referenced in materials, shader graphs and vfx graphs. Materials will be upgraded automatically except if they are using a shader graph, in this case it will display an error message.

## [6.2.0-preview] - 2019-02-15

### Added
- Added help box listing feature supported in a given HDRenderPipelineAsset alongs with the drawbacks implied.
- Added cascade visualizer, supporting disabled handles when not overriding.

### Fixed
- Fixed post processing with stereo double-wide
- Fixed issue with Metal: Use sign bit to find the cache type instead of lowest bit.
- Fixed invalid state when creating a planar reflection for the first time
- Fix FrameSettings's LitShaderMode not restrained by supported LitShaderMode regression.

### Changed
- The default value roughness value for the clearcoat has been changed from 0.03 to 0.01
- Update default value of based color for master node
- Update Fabric Charlie Sheen lighting model - Remove Fresnel component that wasn't part of initial model + Remap smoothness to [0.0 - 0.6] range for more artist friendly parameter

### Changed
- Code refactor: all macros with ARGS have been swapped with macros with PARAM. This is because the ARGS macros were incorrectly named.

## [6.1.0-preview] - 2019-02-13

### Added
- Added support for post-processing anti-aliasing in the Scene View (FXAA and TAA). These can be set in Preferences.
- Added emissive property for decal material (non-shader graph)

### Fixed
- Fixed a few UI bugs with the color grading curves.
- Fixed "Post Processing" in the scene view not toggling post-processing effects
- Fixed bake only object with flag `ReflectionProbeStaticFlag` when baking a `ReflectionProbe`

### Changed
- Removed unsupported Clear Depth checkbox in Camera inspector
- Updated the toggle for advanced mode in inspectors.

## [6.0.0-preview] - 2019-02-23

### Added
- Added new API to perform a camera rendering
- Added support for hair master node (Double kajiya kay - Lambert)
- Added Reset behaviour in DebugMenu (ingame mapping is right joystick + B)
- Added Default HD scene at new scene creation while in HDRP
- Added Wizard helping to configure HDRP project
- Added new UI for decal material to allow remapping and scaling of some properties
- Added cascade shadow visualisation toggle in HD shadow settings
- Added icons for assets
- Added replace blending mode for distortion
- Added basic distance fade for density volumes
- Added decal master node for shader graph
- Added HD unlit master node (Cross Pipeline version is name Unlit)
- Added new Rendering Queue in materials
- Added post-processing V3 framework embed in HDRP, remove postprocess V2 framework
- Post-processing now uses the generic volume framework
-   New depth-of-field, bloom, panini projection effects, motion blur
-   Exposure is now done as a pre-exposition pass, the whole system has been revamped
-   Exposure now use EV100 everywhere in the UI (Sky, Emissive Light)
- Added emissive intensity (Luminance and EV100 control) control for Emissive
- Added pre-exposure weigth for Emissive
- Added an emissive color node and a slider to control the pre-exposure percentage of emission color
- Added physical camera support where applicable
- Added more color grading tools
- Added changelog level for Shader Variant stripping
- Added Debug mode for validation of material albedo and metalness/specularColor values
- Added a new dynamic mode for ambient probe and renamed BakingSky to StaticLightingSky
- Added command buffer parameter to all Bind() method of material
- Added Material validator in Render Pipeline Debug
- Added code to future support of DXR (not enabled)
- Added support of multiviewport
- Added HDRenderPipeline.RequestSkyEnvironmentUpdate function to force an update from script when sky is set to OnDemand
- Added a Lighting and BackLighting slots in Lit, StackLit, Fabric and Hair master nodes
- Added support for overriding terrain detail rendering shaders, via the render pipeline editor resources asset
- Added xrInstancing flag support to RTHandle
- Added support for cullmask for decal projectors
- Added software dynamic resolution support
- Added support for "After Post-Process" render pass for unlit shader
- Added support for textured rectangular area lights
- Added stereo instancing macros to MSAA shaders
- Added support for Quarter Res Raytraced Reflections (not enabled)
- Added fade factor for decal projectors.
- Added stereo instancing macros to most shaders used in VR
- Added multi edition support for HDRenderPipelineAsset

### Fixed
- Fixed logic to disable FPTL with stereo rendering
- Fixed stacklit transmission and sun highlight
- Fixed decals with stereo rendering
- Fixed sky with stereo rendering
- Fixed flip logic for postprocessing + VR
- Fixed copyStencilBuffer pass for Switch
- Fixed point light shadow map culling that wasn't taking into account far plane
- Fixed usage of SSR with transparent on all master node
- Fixed SSR and microshadowing on fabric material
- Fixed blit pass for stereo rendering
- Fixed lightlist bounds for stereo rendering
- Fixed windows and in-game DebugMenu sync.
- Fixed FrameSettings' LitShaderMode sync when opening DebugMenu.
- Fixed Metal specific issues with decals, hitting a sampler limit and compiling AxF shader
- Fixed an issue with flipped depth buffer during postprocessing
- Fixed normal map use for shadow bias with forward lit - now use geometric normal
- Fixed transparent depth prepass and postpass access so they can be use without alpha clipping for lit shader
- Fixed support of alpha clip shadow for lit master node
- Fixed unlit master node not compiling
- Fixed issue with debug display of reflection probe
- Fixed issue with phong tessellations not working with lit shader
- Fixed issue with vertex displacement being affected by heightmap setting even if not heightmap where assign
- Fixed issue with density mode on Lit terrain producing NaN
- Fixed issue when going back and forth from Lit to LitTesselation for displacement mode
- Fixed issue with ambient occlusion incorrectly applied to emissiveColor with light layers in deferred
- Fixed issue with fabric convolution not using the correct convolved texture when fabric convolution is enabled
- Fixed issue with Thick mode for Transmission that was disabling transmission with directional light
- Fixed shutdown edge cases with HDRP tests
- Fixed slowdow when enabling Fabric convolution in HDRP asset
- Fixed specularAA not compiling in StackLit Master node
- Fixed material debug view with stereo rendering
- Fixed material's RenderQueue edition in default view.
- Fixed banding issues within volumetric density buffer
- Fixed missing multicompile for MSAA for AxF
- Fixed camera-relative support for stereo rendering
- Fixed remove sync with render thread when updating decal texture atlas.
- Fixed max number of keyword reach [256] issue. Several shader feature are now local
- Fixed Scene Color and Depth nodes
- Fixed SSR in forward
- Fixed custom editor of Unlit, HD Unlit and PBR shader graph master node
- Fixed issue with NewFrame not correctly calculated in Editor when switching scene
- Fixed issue with TerrainLit not compiling with depth only pass and normal buffer
- Fixed geometric normal use for shadow bias with PBR master node in forward
- Fixed instancing macro usage for decals
- Fixed error message when having more than one directional light casting shadow
- Fixed error when trying to display preview of Camera or PlanarReflectionProbe
- Fixed LOAD_TEXTURE2D_ARRAY_MSAA macro
- Fixed min-max and amplitude clamping value in inspector of vertex displacement materials
- Fixed issue with alpha shadow clip (was incorrectly clipping object shadow)
- Fixed an issue where sky cubemap would not be cleared correctly when setting the current sky to None
- Fixed a typo in Static Lighting Sky component UI
- Fixed issue with incorrect reset of RenderQueue when switching shader in inspector GUI
- Fixed issue with variant stripper stripping incorrectly some variants
- Fixed a case of ambient lighting flickering because of previews
- Fixed Decals when rendering multiple camera in a single frame
- Fixed cascade shadow count in shader
- Fixed issue with Stacklit shader with Haze effect
- Fixed an issue with the max sample count for the TAA
- Fixed post-process guard band for XR
- Fixed exposure of emissive of Unlit
- Fixed depth only and motion vector pass for Unlit not working correctly with MSAA
- Fixed an issue with stencil buffer copy causing unnecessary compute dispatches for lighting
- Fixed multi edition issue in FrameSettings
- Fixed issue with SRP batcher and DebugDisplay variant of lit shader
- Fixed issue with debug material mode not doing alpha test
- Fixed "Attempting to draw with missing UAV bindings" errors on Vulkan
- Fixed pre-exposure incorrectly apply to preview
- Fixed issue with duplicate 3D texture in 3D texture altas of volumetric?
- Fixed Camera rendering order (base on the depth parameter)
- Fixed shader graph decals not being cropped by gizmo
- Fixed "Attempting to draw with missing UAV bindings" errors on Vulkan.


### Changed
- ColorPyramid compute shader passes is swapped to pixel shader passes on platforms where the later is faster (Nintendo Switch).
- Removing the simple lightloop used by the simple lit shader
- Whole refactor of reflection system: Planar and reflection probe
- Separated Passthrough from other RenderingPath
- Update several properties naming and caption based on feedback from documentation team
- Remove tile shader variant for transparent backface pass of lit shader
- Rename all HDRenderPipeline to HDRP folder for shaders
- Rename decal property label (based on doc team feedback)
- Lit shader mode now default to Deferred to reduce build time
- Update UI of Emission parameters in shaders
- Improve shader variant stripping including shader graph variant
- Refactored render loop to render realtime probes visible per camera
- Enable SRP batcher by default
- Shader code refactor: Rename LIGHTLOOP_SINGLE_PASS => LIGHTLOOP_DISABLE_TILE_AND_CLUSTER and clean all usage of LIGHTLOOP_TILE_PASS
- Shader code refactor: Move pragma definition of vertex and pixel shader inside pass + Move SURFACE_GRADIENT definition in XXXData.hlsl
- Micro-shadowing in Lit forward now use ambientOcclusion instead of SpecularOcclusion
- Upgraded FrameSettings workflow, DebugMenu and Inspector part relative to it
- Update build light list shader code to support 32 threads in wavefronts on Switch
- LayeredLit layers' foldout are now grouped in one main foldout per layer
- Shadow alpha clip can now be enabled on lit shader and haor shader enven for opaque
- Temporal Antialiasing optimization for Xbox One X
- Parameter depthSlice on SetRenderTarget functions now defaults to -1 to bind the entire resource
- Rename SampleCameraDepth() functions to LoadCameraDepth() and SampleCameraDepth(), same for SampleCameraColor() functions
- Improved Motion Blur quality.
- Update stereo frame settings values for single-pass instancing and double-wide
- Rearrange FetchDepth functions to prepare for stereo-instancing
- Remove unused _ComputeEyeIndex
- Updated HDRenderPipelineAsset inspector
- Re-enable SRP batcher for metal

## [5.2.0-preview] - 2018-11-27

### Added
- Added option to run Contact Shadows and Volumetrics Voxelization stage in Async Compute
- Added camera freeze debug mode - Allow to visually see culling result for a camera
- Added support of Gizmo rendering before and after postprocess in Editor
- Added support of LuxAtDistance for punctual lights

### Fixed
- Fixed Debug.DrawLine and Debug.Ray call to work in game view
- Fixed DebugMenu's enum resetted on change
- Fixed divide by 0 in refraction causing NaN
- Fixed disable rough refraction support
- Fixed refraction, SSS and atmospheric scattering for VR
- Fixed forward clustered lighting for VR (double-wide).
- Fixed Light's UX to not allow negative intensity
- Fixed HDRenderPipelineAsset inspector broken when displaying its FrameSettings from project windows.
- Fixed forward clustered lighting for VR (double-wide).
- Fixed HDRenderPipelineAsset inspector broken when displaying its FrameSettings from project windows.
- Fixed Decals and SSR diable flags for all shader graph master node (Lit, Fabric, StackLit, PBR)
- Fixed Distortion blend mode for shader graph master node (Lit, StackLit)
- Fixed bent Normal for Fabric master node in shader graph
- Fixed PBR master node lightlayers
- Fixed shader stripping for built-in lit shaders.

### Changed
- Rename "Regular" in Diffusion profile UI "Thick Object"
- Changed VBuffer depth parametrization for volumetric from distanceRange to depthExtent - Require update of volumetric settings - Fog start at near plan
- SpotLight with box shape use Lux unit only

## [5.1.0-preview] - 2018-11-19

### Added

- Added a separate Editor resources file for resources Unity does not take when it builds a Player.
- You can now disable SSR on Materials in Shader Graph.
- Added support for MSAA when the Supported Lit Shader Mode is set to Both. Previously HDRP only supported MSAA for Forward mode.
- You can now override the emissive color of a Material when in debug mode.
- Exposed max light for Light Loop Settings in HDRP asset UI.
- HDRP no longer performs a NormalDBuffer pass update if there are no decals in the Scene.
- Added distant (fall-back) volumetric fog and improved the fog evaluation precision.
- Added an option to reflect sky in SSR.
- Added a y-axis offset for the PlanarReflectionProbe and offset tool.
- Exposed the option to run SSR and SSAO on async compute.
- Added support for the _GlossMapScale parameter in the Legacy to HDRP Material converter.
- Added wave intrinsic instructions for use in Shaders (for AMD GCN).


### Fixed
- Fixed sphere shaped influence handles clamping in Reflection Probes.
- Fixed Reflection Probe data migration for projects created before using HDRP.
- Fixed UI of Layered Material where Unity previously rendered the scrollbar above the Copy button.
- Fixed Material tessellations parameters Start fade distance and End fade distance. Originally, Unity clamped these values when you modified them.
- Fixed various distortion and refraction issues - handle a better fall-back.
- Fixed SSR for multiple views.
- Fixed SSR issues related to self-intersections.
- Fixed shape density volume handle speed.
- Fixed density volume shape handle moving too fast.
- Fixed the Camera velocity pass that we removed by mistake.
- Fixed some null pointer exceptions when disabling motion vectors support.
- Fixed viewports for both the Subsurface Scattering combine pass and the transparent depth prepass.
- Fixed the blend mode pop-up in the UI. It previously did not appear when you enabled pre-refraction.
- Fixed some null pointer exceptions that previously occurred when you disabled motion vectors support.
- Fixed Layered Lit UI issue with scrollbar.
- Fixed cubemap assignation on custom ReflectionProbe.
- Fixed Reflection Probes’ capture settings' shadow distance.
- Fixed an issue with the SRP batcher and Shader variables declaration.
- Fixed thickness and subsurface slots for fabric Shader master node that wasn't appearing with the right combination of flags.
- Fixed d3d debug layer warning.
- Fixed PCSS sampling quality.
- Fixed the Subsurface and transmission Material feature enabling for fabric Shader.
- Fixed the Shader Graph UV node’s dimensions when using it in a vertex Shader.
- Fixed the planar reflection mirror gizmo's rotation.
- Fixed HDRenderPipelineAsset's FrameSettings not showing the selected enum in the Inspector drop-down.
- Fixed an error with async compute.
- MSAA now supports transparency.
- The HDRP Material upgrader tool now converts metallic values correctly.
- Volumetrics now render in Reflection Probes.
- Fixed a crash that occurred whenever you set a viewport size to 0.
- Fixed the Camera physic parameter that the UI previously did not display.
- Fixed issue in pyramid shaped spotlight handles manipulation

### Changed

- Renamed Line shaped Lights to Tube Lights.
- HDRP now uses mean height fog parametrization.
- Shadow quality settings are set to All when you use HDRP (This setting is not visible in the UI when using SRP). This avoids Legacy Graphics Quality Settings disabling the shadows and give SRP full control over the Shadows instead.
- HDRP now internally uses premultiplied alpha for all fog.
- Updated default FrameSettings used for realtime Reflection Probes when you create a new HDRenderPipelineAsset.
- Remove multi-camera support. LWRP and HDRP will not support multi-camera layered rendering.
- Updated Shader Graph subshaders to use the new instancing define.
- Changed fog distance calculation from distance to plane to distance to sphere.
- Optimized forward rendering using AMD GCN by scalarizing the light loop.
- Changed the UI of the Light Editor.
- Change ordering of includes in HDRP Materials in order to reduce iteration time for faster compilation.
- Added a StackLit master node replacing the InspectorUI version. IMPORTANT: All previously authored StackLit Materials will be lost. You need to recreate them with the master node.

## [5.0.0-preview] - 2018-09-28

### Added
- Added occlusion mesh to depth prepass for VR (VR still disabled for now)
- Added a debug mode to display only one shadow at once
- Added controls for the highlight created by directional lights
- Added a light radius setting to punctual lights to soften light attenuation and simulate fill lighting
- Added a 'minRoughness' parameter to all non-area lights (was previously only available for certain light types)
- Added separate volumetric light/shadow dimmers
- Added per-pixel jitter to volumetrics to reduce aliasing artifacts
- Added a SurfaceShading.hlsl file, which implements material-agnostic shading functionality in an efficient manner
- Added support for shadow bias for thin object transmission
- Added FrameSettings to control realtime planar reflection
- Added control for SRPBatcher on HDRP Asset
- Added an option to clear the shadow atlases in the debug menu
- Added a color visualization of the shadow atlas rescale in debug mode
- Added support for disabling SSR on materials
- Added intrinsic for XBone
- Added new light volume debugging tool
- Added a new SSR debug view mode
- Added translaction's scale invariance on DensityVolume
- Added multiple supported LitShadermode and per renderer choice in case of both Forward and Deferred supported
- Added custom specular occlusion mode to Lit Shader Graph Master node

### Fixed
- Fixed a normal bias issue with Stacklit (Was causing light leaking)
- Fixed camera preview outputing an error when both scene and game view where display and play and exit was call
- Fixed override debug mode not apply correctly on static GI
- Fixed issue where XRGraphicsConfig values set in the asset inspector GUI weren't propagating correctly (VR still disabled for now)
- Fixed issue with tangent that was using SurfaceGradient instead of regular normal decoding
- Fixed wrong error message display when switching to unsupported target like IOS
- Fixed an issue with ambient occlusion texture sometimes not being created properly causing broken rendering
- Shadow near plane is no longer limited at 0.1
- Fixed decal draw order on transparent material
- Fixed an issue where sometime the lookup texture used for GGX convolution was broken, causing broken rendering
- Fixed an issue where you wouldn't see any fog for certain pipeline/scene configurations
- Fixed an issue with volumetric lighting where the anisotropy value of 0 would not result in perfectly isotropic lighting
- Fixed shadow bias when the atlas is rescaled
- Fixed shadow cascade sampling outside of the atlas when cascade count is inferior to 4
- Fixed shadow filter width in deferred rendering not matching shader config
- Fixed stereo sampling of depth texture in MSAA DepthValues.shader
- Fixed box light UI which allowed negative and zero sizes, thus causing NaNs
- Fixed stereo rendering in HDRISky.shader (VR)
- Fixed normal blend and blend sphere influence for reflection probe
- Fixed distortion filtering (was point filtering, now trilinear)
- Fixed contact shadow for large distance
- Fixed depth pyramid debug view mode
- Fixed sphere shaped influence handles clamping in reflection probes
- Fixed reflection probes data migration for project created before using hdrp
- Fixed ambient occlusion for Lit Master Node when slot is connected

### Changed
- Use samplerunity_ShadowMask instead of samplerunity_samplerLightmap for shadow mask
- Allow to resize reflection probe gizmo's size
- Improve quality of screen space shadow
- Remove support of projection model for ScreenSpaceLighting (SSR always use HiZ and refraction always Proxy)
- Remove all the debug mode from SSR that are obsolete now
- Expose frameSettings and Capture settings for reflection and planar probe
- Update UI for reflection probe, planar probe, camera and HDRP Asset
- Implement proper linear blending for volumetric lighting via deep compositing as described in the paper "Deep Compositing Using Lie Algebras"
- Changed  planar mapping to match terrain convention (XZ instead of ZX)
- XRGraphicsConfig is no longer Read/Write. Instead, it's read-only. This improves consistency of XR behavior between the legacy render pipeline and SRP
- Change reflection probe data migration code (to update old reflection probe to new one)
- Updated gizmo for ReflectionProbes
- Updated UI and Gizmo of DensityVolume

## [4.0.0-preview] - 2018-09-28

### Added
- Added a new TerrainLit shader that supports rendering of Unity terrains.
- Added controls for linear fade at the boundary of density volumes
- Added new API to control decals without monobehaviour object
- Improve Decal Gizmo
- Implement Screen Space Reflections (SSR) (alpha version, highly experimental)
- Add an option to invert the fade parameter on a Density Volume
- Added a Fabric shader (experimental) handling cotton and silk
- Added support for MSAA in forward only for opaque only
- Implement smoothness fade for SSR
- Added support for AxF shader (X-rite format - require special AxF importer from Unity not part of HDRP)
- Added control for sundisc on directional light (hack)
- Added a new HD Lit Master node that implements Lit shader support for Shader Graph
- Added Micro shadowing support (hack)
- Added an event on HDAdditionalCameraData for custom rendering
- HDRP Shader Graph shaders now support 4-channel UVs.

### Fixed
- Fixed an issue where sometimes the deferred shadow texture would not be valid, causing wrong rendering.
- Stencil test during decals normal buffer update is now properly applied
- Decals corectly update normal buffer in forward
- Fixed a normalization problem in reflection probe face fading causing artefacts in some cases
- Fix multi-selection behavior of Density Volumes overwriting the albedo value
- Fixed support of depth texture for RenderTexture. HDRP now correctly output depth to user depth buffer if RenderTexture request it.
- Fixed multi-selection behavior of Density Volumes overwriting the albedo value
- Fixed support of depth for RenderTexture. HDRP now correctly output depth to user depth buffer if RenderTexture request it.
- Fixed support of Gizmo in game view in the editor
- Fixed gizmo for spot light type
- Fixed issue with TileViewDebug mode being inversed in gameview
- Fixed an issue with SAMPLE_TEXTURECUBE_SHADOW macro
- Fixed issue with color picker not display correctly when game and scene view are visible at the same time
- Fixed an issue with reflection probe face fading
- Fixed camera motion vectors shader and associated matrices to update correctly for single-pass double-wide stereo rendering
- Fixed light attenuation functions when range attenuation is disabled
- Fixed shadow component algorithm fixup not dirtying the scene, so changes can be saved to disk.
- Fixed some GC leaks for HDRP
- Fixed contact shadow not affected by shadow dimmer
- Fixed GGX that works correctly for the roughness value of 0 (mean specular highlgiht will disappeard for perfect mirror, we rely on maxSmoothness instead to always have a highlight even on mirror surface)
- Add stereo support to ShaderPassForward.hlsl. Forward rendering now seems passable in limited test scenes with camera-relative rendering disabled.
- Add stereo support to ProceduralSky.shader and OpaqueAtmosphericScattering.shader.
- Added CullingGroupManager to fix more GC.Alloc's in HDRP
- Fixed rendering when multiple cameras render into the same render texture

### Changed
- Changed the way depth & color pyramids are built to be faster and better quality, thus improving the look of distortion and refraction.
- Stabilize the dithered LOD transition mask with respect to the camera rotation.
- Avoid multiple depth buffer copies when decals are present
- Refactor code related to the RT handle system (No more normal buffer manager)
- Remove deferred directional shadow and move evaluation before lightloop
- Add a function GetNormalForShadowBias() that material need to implement to return the normal used for normal shadow biasing
- Remove Jimenez Subsurface scattering code (This code was disabled by default, now remove to ease maintenance)
- Change Decal API, decal contribution is now done in Material. Require update of material using decal
- Move a lot of files from CoreRP to HDRP/CoreRP. All moved files weren't used by Ligthweight pipeline. Long term they could move back to CoreRP after CoreRP become out of preview
- Updated camera inspector UI
- Updated decal gizmo
- Optimization: The objects that are rendered in the Motion Vector Pass are not rendered in the prepass anymore
- Removed setting shader inclue path via old API, use package shader include paths
- The default value of 'maxSmoothness' for punctual lights has been changed to 0.99
- Modified deferred compute and vert/frag shaders for first steps towards stereo support
- Moved material specific Shader Graph files into corresponding material folders.
- Hide environment lighting settings when enabling HDRP (Settings are control from sceneSettings)
- Update all shader includes to use absolute path (allow users to create material in their Asset folder)
- Done a reorganization of the files (Move ShaderPass to RenderPipeline folder, Move all shadow related files to Lighting/Shadow and others)
- Improved performance and quality of Screen Space Shadows

## [3.3.0-preview] - 2018-01-01

### Added
- Added an error message to say to use Metal or Vulkan when trying to use OpenGL API
- Added a new Fabric shader model that supports Silk and Cotton/Wool
- Added a new HDRP Lighting Debug mode to visualize Light Volumes for Point, Spot, Line, Rectangular and Reflection Probes
- Add support for reflection probe light layers
- Improve quality of anisotropic on IBL

### Fixed
- Fix an issue where the screen where darken when rendering camera preview
- Fix display correct target platform when showing message to inform user that a platform is not supported
- Remove workaround for metal and vulkan in normal buffer encoding/decoding
- Fixed an issue with color picker not working in forward
- Fixed an issue where reseting HDLight do not reset all of its parameters
- Fixed shader compile warning in DebugLightVolumes.shader

### Changed
- Changed default reflection probe to be 256x256x6 and array size to be 64
- Removed dependence on the NdotL for thickness evaluation for translucency (based on artist's input)
- Increased the precision when comparing Planar or HD reflection probe volumes
- Remove various GC alloc in C#. Slightly better performance

## [3.2.0-preview] - 2018-01-01

### Added
- Added a luminance meter in the debug menu
- Added support of Light, reflection probe, emissive material, volume settings related to lighting to Lighting explorer
- Added support for 16bit shadows

### Fixed
- Fix issue with package upgrading (HDRP resources asset is now versionned to worarkound package manager limitation)
- Fix HDReflectionProbe offset displayed in gizmo different than what is affected.
- Fix decals getting into a state where they could not be removed or disabled.
- Fix lux meter mode - The lux meter isn't affected by the sky anymore
- Fix area light size reset when multi-selected
- Fix filter pass number in HDUtils.BlitQuad
- Fix Lux meter mode that was applying SSS
- Fix planar reflections that were not working with tile/cluster (olbique matrix)
- Fix debug menu at runtime not working after nested prefab PR come to trunk
- Fix scrolling issue in density volume

### Changed
- Shader code refactor: Split MaterialUtilities file in two parts BuiltinUtilities (independent of FragInputs) and MaterialUtilities (Dependent of FragInputs)
- Change screen space shadow rendertarget format from ARGB32 to RG16

## [3.1.0-preview] - 2018-01-01

### Added
- Decal now support per channel selection mask. There is now two mode. One with BaseColor, Normal and Smoothness and another one more expensive with BaseColor, Normal, Smoothness, Metal and AO. Control is on HDRP Asset. This may require to launch an update script for old scene: 'Edit/Render Pipeline/Single step upgrade script/Upgrade all DecalMaterial MaskBlendMode'.
- Decal now supports depth bias for decal mesh, to prevent z-fighting
- Decal material now supports draw order for decal projectors
- Added LightLayers support (Base on mask from renderers name RenderingLayers and mask from light name LightLayers - if they match, the light apply) - cost an extra GBuffer in deferred (more bandwidth)
- When LightLayers is enabled, the AmbientOclusion is store in the GBuffer in deferred path allowing to avoid double occlusion with SSAO. In forward the double occlusion is now always avoided.
- Added the possibility to add an override transform on the camera for volume interpolation
- Added desired lux intensity and auto multiplier for HDRI sky
- Added an option to disable light by type in the debug menu
- Added gradient sky
- Split EmissiveColor and bakeDiffuseLighting in forward avoiding the emissiveColor to be affect by SSAO
- Added a volume to control indirect light intensity
- Added EV 100 intensity unit for area lights
- Added support for RendererPriority on Renderer. This allow to control order of transparent rendering manually. HDRP have now two stage of sorting for transparent in addition to bact to front. Material have a priority then Renderer have a priority.
- Add Coupling of (HD)Camera and HDAdditionalCameraData for reset and remove in inspector contextual menu of Camera
- Add Coupling of (HD)ReflectionProbe and HDAdditionalReflectionData for reset and remove in inspector contextual menu of ReflectoinProbe
- Add macro to forbid unity_ObjectToWorld/unity_WorldToObject to be use as it doesn't handle camera relative rendering
- Add opacity control on contact shadow

### Fixed
- Fixed an issue with PreIntegratedFGD texture being sometimes destroyed and not regenerated causing rendering to break
- PostProcess input buffers are not copied anymore on PC if the viewport size matches the final render target size
- Fixed an issue when manipulating a lot of decals, it was displaying a lot of errors in the inspector
- Fixed capture material with reflection probe
- Refactored Constant Buffers to avoid hitting the maximum number of bound CBs in some cases.
- Fixed the light range affecting the transform scale when changed.
- Snap to grid now works for Decal projector resizing.
- Added a warning for 128x128 cookie texture without mipmaps
- Replace the sampler used for density volumes for correct wrap mode handling

### Changed
- Move Render Pipeline Debug "Windows from Windows->General-> Render Pipeline debug windows" to "Windows from Windows->Analysis-> Render Pipeline debug windows"
- Update detail map formula for smoothness and albedo, goal it to bright and dark perceptually and scale factor is use to control gradient speed
- Refactor the Upgrade material system. Now a material can be update from older version at any time. Call Edit/Render Pipeline/Upgrade all Materials to newer version
- Change name EnableDBuffer to EnableDecals at several place (shader, hdrp asset...), this require a call to Edit/Render Pipeline/Upgrade all Materials to newer version to have up to date material.
- Refactor shader code: BakeLightingData structure have been replace by BuiltinData. Lot of shader code have been remove/change.
- Refactor shader code: All GBuffer are now handled by the deferred material. Mean ShadowMask and LightLayers are control by lit material in lit.hlsl and not outside anymore. Lot of shader code have been remove/change.
- Refactor shader code: Rename GetBakedDiffuseLighting to ModifyBakedDiffuseLighting. This function now handle lighting model for transmission too. Lux meter debug mode is factor outisde.
- Refactor shader code: GetBakedDiffuseLighting is not call anymore in GBuffer or forward pass, including the ConvertSurfaceDataToBSDFData and GetPreLightData, this is done in ModifyBakedDiffuseLighting now
- Refactor shader code: Added a backBakeDiffuseLighting to BuiltinData to handle lighting for transmission
- Refactor shader code: Material must now call InitBuiltinData (Init all to zero + init bakeDiffuseLighting and backBakeDiffuseLighting ) and PostInitBuiltinData

## [3.0.0-preview] - 2018-01-01

### Fixed
- Fixed an issue with distortion that was using previous frame instead of current frame
- Fixed an issue where disabled light where not upgrade correctly to the new physical light unit system introduce in 2.0.5-preview

### Changed
- Update assembly definitions to output assemblies that match Unity naming convention (Unity.*).

## [2.0.5-preview] - 2018-01-01

### Added
- Add option supportDitheringCrossFade on HDRP Asset to allow to remove shader variant during player build if needed
- Add contact shadows for punctual lights (in additional shadow settings), only one light is allowed to cast contact shadows at the same time and so at each frame a dominant light is choosed among all light with contact shadows enabled.
- Add PCSS shadow filter support (from SRP Core)
- Exposed shadow budget parameters in HDRP asset
- Add an option to generate an emissive mesh for area lights (currently rectangle light only). The mesh fits the size, intensity and color of the light.
- Add an option to the HDRP asset to increase the resolution of volumetric lighting.
- Add additional ligth unit support for punctual light (Lumens, Candela) and area lights (Lumens, Luminance)
- Add dedicated Gizmo for the box Influence volume of HDReflectionProbe / PlanarReflectionProbe

### Changed
- Re-enable shadow mask mode in debug view
- SSS and Transmission code have been refactored to be able to share it between various material. Guidelines are in SubsurfaceScattering.hlsl
- Change code in area light with LTC for Lit shader. Magnitude is now take from FGD texture instead of a separate texture
- Improve camera relative rendering: We now apply camera translation on the model matrix, so before the TransformObjectToWorld(). Note: unity_WorldToObject and unity_ObjectToWorld must never be used directly.
- Rename positionWS to positionRWS (Camera relative world position) at a lot of places (mainly in interpolator and FragInputs). In case of custom shader user will be required to update their code.
- Rename positionWS, capturePositionWS, proxyPositionWS, influencePositionWS to positionRWS, capturePositionRWS, proxyPositionRWS, influencePositionRWS (Camera relative world position) in LightDefinition struct.
- Improve the quality of trilinear filtering of density volume textures.
- Improve UI for HDReflectionProbe / PlanarReflectionProbe

### Fixed
- Fixed a shader preprocessor issue when compiling DebugViewMaterialGBuffer.shader against Metal target
- Added a temporary workaround to Lit.hlsl to avoid broken lighting code with Metal/AMD
- Fixed issue when using more than one volume texture mask with density volumes.
- Fixed an error which prevented volumetric lighting from working if no density volumes with 3D textures were present.
- Fix contact shadows applied on transmission
- Fix issue with forward opaque lit shader variant being removed by the shader preprocessor
- Fixed compilation errors on Nintendo Switch (limited XRSetting support).
- Fixed apply range attenuation option on punctual light
- Fixed issue with color temperature not take correctly into account with static lighting
- Don't display fog when diffuse lighting, specular lighting, or lux meter debug mode are enabled.

## [2.0.4-preview] - 2018-01-01

### Fixed
- Fix issue when disabling rough refraction and building a player. Was causing a crash.

## [2.0.3-preview] - 2018-01-01

### Added
- Increased debug color picker limit up to 260k lux

## [2.0.2-preview] - 2018-01-01

### Added
- Add Light -> Planar Reflection Probe command
- Added a false color mode in rendering debug
- Add support for mesh decals
- Add flag to disable projector decals on transparent geometry to save performance and decal texture atlas space
- Add ability to use decal diffuse map as mask only
- Add visualize all shadow masks in lighting debug
- Add export of normal and roughness buffer for forwardOnly and when in supportOnlyForward mode for forward
- Provide a define in lit.hlsl (FORWARD_MATERIAL_READ_FROM_WRITTEN_NORMAL_BUFFER) when output buffer normal is used to read the normal and roughness instead of caclulating it (can save performance, but lower quality due to compression)
- Add color swatch to decal material

### Changed
- Change Render -> Planar Reflection creation to 3D Object -> Mirror
- Change "Enable Reflector" name on SpotLight to "Angle Affect Intensity"
- Change prototype of BSDFData ConvertSurfaceDataToBSDFData(SurfaceData surfaceData) to BSDFData ConvertSurfaceDataToBSDFData(uint2 positionSS, SurfaceData surfaceData)

### Fixed
- Fix issue with StackLit in deferred mode with deferredDirectionalShadow due to GBuffer not being cleared. Gbuffer is still not clear and issue was fix with the new Output of normal buffer.
- Fixed an issue where interpolation volumes were not updated correctly for reflection captures.
- Fixed an exception in Light Loop settings UI

## [2.0.1-preview] - 2018-01-01

### Added
- Add stripper of shader variant when building a player. Save shader compile time.
- Disable per-object culling that was executed in C++ in HD whereas it was not used (Optimization)
- Enable texture streaming debugging (was not working before 2018.2)
- Added Screen Space Reflection with Proxy Projection Model
- Support correctly scene selection for alpha tested object
- Add per light shadow mask mode control (i.e shadow mask distance and shadow mask). It use the option NonLightmappedOnly
- Add geometric filtering to Lit shader (allow to reduce specular aliasing)
- Add shortcut to create DensityVolume and PlanarReflection in hierarchy
- Add a DefaultHDMirrorMaterial material for PlanarReflection
- Added a script to be able to upgrade material to newer version of HDRP
- Removed useless duplication of ForwardError passes.
- Add option to not compile any DEBUG_DISPLAY shader in the player (Faster build) call Support Runtime Debug display

### Changed
- Changed SupportForwardOnly to SupportOnlyForward in render pipeline settings
- Changed versioning variable name in HDAdditionalXXXData from m_version to version
- Create unique name when creating a game object in the rendering menu (i.e Density Volume(2))
- Re-organize various files and folder location to clean the repository
- Change Debug windows name and location. Now located at:  Windows -> General -> Render Pipeline Debug

### Removed
- Removed GlobalLightLoopSettings.maxPlanarReflectionProbes and instead use value of GlobalLightLoopSettings.planarReflectionProbeCacheSize
- Remove EmissiveIntensity parameter and change EmissiveColor to be HDR (Matching Builtin Unity behavior) - Data need to be updated - Launch Edit -> Single Step Upgrade Script -> Upgrade all Materials emissionColor

### Fixed
- Fix issue with LOD transition and instancing
- Fix discrepency between object motion vector and camera motion vector
- Fix issue with spot and dir light gizmo axis not highlighted correctly
- Fix potential crash while register debug windows inputs at startup
- Fix warning when creating Planar reflection
- Fix specular lighting debug mode (was rendering black)
- Allow projector decal with null material to allow to configure decal when HDRP is not set
- Decal atlas texture offset/scale is updated after allocations (used to be before so it was using date from previous frame)

## [0.0.0-preview] - 2018-01-01

### Added
- Configure the VolumetricLightingSystem code path to be on by default
- Trigger a build exception when trying to build an unsupported platform
- Introduce the VolumetricLightingController component, which can (and should) be placed on the camera, and allows one to control the near and the far plane of the V-Buffer (volumetric "froxel" buffer) along with the depth distribution (from logarithmic to linear)
- Add 3D texture support for DensityVolumes
- Add a better mapping of roughness to mipmap for planar reflection
- The VolumetricLightingSystem now uses RTHandles, which allows to save memory by sharing buffers between different cameras (history buffers are not shared), and reduce reallocation frequency by reallocating buffers only if the rendering resolution increases (and suballocating within existing buffers if the rendering resolution decreases)
- Add a Volumetric Dimmer slider to lights to control the intensity of the scattered volumetric lighting
- Add UV tiling and offset support for decals.
- Add mipmapping support for volume 3D mask textures

### Changed
- Default number of planar reflection change from 4 to 2
- Rename _MainDepthTexture to _CameraDepthTexture
- The VolumetricLightingController has been moved to the Interpolation Volume framework and now functions similarly to the VolumetricFog settings
- Update of UI of cookie, CubeCookie, Reflection probe and planar reflection probe to combo box
- Allow enabling/disabling shadows for area lights when they are set to baked.
- Hide applyRangeAttenuation and FadeDistance for directional shadow as they are not used

### Removed
- Remove Resource folder of PreIntegratedFGD and add the resource to RenderPipeline Asset

### Fixed
- Fix ConvertPhysicalLightIntensityToLightIntensity() function used when creating light from script to match HDLightEditor behavior
- Fix numerical issues with the default value of mean free path of volumetric fog
- Fix the bug preventing decals from coexisting with density volumes
- Fix issue with alpha tested geometry using planar/triplanar mapping not render correctly or flickering (due to being wrongly alpha tested in depth prepass)
- Fix meta pass with triplanar (was not handling correctly the normal)
- Fix preview when a planar reflection is present
- Fix Camera preview, it is now a Preview cameraType (was a SceneView)
- Fix handling unknown GPUShadowTypes in the shadow manager.
- Fix area light shapes sent as point lights to the baking backends when they are set to baked.
- Fix unnecessary division by PI for baked area lights.
- Fix line lights sent to the lightmappers. The backends don't support this light type.
- Fix issue with shadow mask framesettings not correctly taken into account when shadow mask is enabled for lighting.
- Fix directional light and shadow mask transition, they are now matching making smooth transition
- Fix banding issues caused by high intensity volumetric lighting
- Fix the debug window being emptied on SRP asset reload
- Fix issue with debug mode not correctly clearing the GBuffer in editor after a resize
- Fix issue with ResetMaterialKeyword not resetting correctly ToggleOff/Roggle Keyword
- Fix issue with motion vector not render correctly if there is no depth prepass in deferred

## [0.0.0-preview] - 2018-01-01

### Added
- Screen Space Refraction projection model (Proxy raycasting, HiZ raymarching)
- Screen Space Refraction settings as volume component
- Added buffered frame history per camera
- Port Global Density Volumes to the Interpolation Volume System.
- Optimize ImportanceSampleLambert() to not require the tangent frame.
- Generalize SampleVBuffer() to handle different sampling and reconstruction methods.
- Improve the quality of volumetric lighting reprojection.
- Optimize Morton Order code in the Subsurface Scattering pass.
- Planar Reflection Probe support roughness (gaussian convolution of captured probe)
- Use an atlas instead of a texture array for cluster transparent decals
- Add a debug view to visualize the decal atlas
- Only store decal textures to atlas if decal is visible, debounce out of memory decal atlas warning.
- Add manipulator gizmo on decal to improve authoring workflow
- Add a minimal StackLit material (work in progress, this version can be used as template to add new material)

### Changed
- EnableShadowMask in FrameSettings (But shadowMaskSupport still disable by default)
- Forced Planar Probe update modes to (Realtime, Every Update, Mirror Camera)
- Screen Space Refraction proxy model uses the proxy of the first environment light (Reflection probe/Planar probe) or the sky
- Moved RTHandle static methods to RTHandles
- Renamed RTHandle to RTHandleSystem.RTHandle
- Move code for PreIntegratedFDG (Lit.shader) into its dedicated folder to be share with other material
- Move code for LTCArea (Lit.shader) into its dedicated folder to be share with other material

### Removed
- Removed Planar Probe mirror plane position and normal fields in inspector, always display mirror plane and normal gizmos

### Fixed
- Fix fog flags in scene view is now taken into account
- Fix sky in preview windows that were disappearing after a load of a new level
- Fix numerical issues in IntersectRayAABB().
- Fix alpha blending of volumetric lighting with transparent objects.
- Fix the near plane of the V-Buffer causing out-of-bounds look-ups in the clustered data structure.
- Depth and color pyramid are properly computed and sampled when the camera renders inside a viewport of a RTHandle.
- Fix decal atlas debug view to work correctly when shadow atlas view is also enabled<|MERGE_RESOLUTION|>--- conflicted
+++ resolved
@@ -787,11 +787,8 @@
 - Pre-warm the RTHandle system to reduce the amount of memory allocations and the total memory needed at all points. 
 - DXR: Only read the geometric attributes that are required using the share pass info and shader graph defines.
 - DXR: Dispatch binned rays in 1D instead of 2D.
-<<<<<<< HEAD
+- Lit and LayeredLit tessellation cross lod fade don't used dithering anymore between LOD but fade the tessellation height instead. Allow a smoother transition
 - Changed the way planar reflections are filtered in order to be a bit more "physically based".
-=======
-- Lit and LayeredLit tessellation cross lod fade don't used dithering anymore between LOD but fade the tessellation height instead. Allow a smoother transition
->>>>>>> efb76d53
 
 ## [7.1.1] - 2019-09-05
 
