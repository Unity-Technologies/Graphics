# Changelog
All notable changes to this package will be documented in this file.

The format is based on [Keep a Changelog](http://keepachangelog.com/en/1.0.0/)
and this project adheres to [Semantic Versioning](http://semver.org/spec/v2.0.0.html).

## [Unreleased]

### Added
- Ray tracing support for VR single-pass
- Added sharpen filter shader parameter and UI for TemporalAA to control image quality instead of hardcoded value
- Added frame settings option for custom post process and custom passes as well as custom color buffer format option.
- Add check in wizard on SRP Batcher enabled.
- Added default implementations of OnPreprocessMaterialDescription for FBX, Obj, Sketchup and 3DS file formats.
- Added custom pass fade radius
- Added after post process injection point for custom passes
- Added basic alpha compositing support - Alpha is available afterpostprocess when using FP16 buffer format.
- Added falloff distance on Reflection Probe and Planar Reflection Probe
- Added Backplate projection from the HDRISky
- Added Shadow Matte in UnlitMasterNode, which only received shadow without lighting
- Added hability to name LightLayers in HDRenderPipelineAsset
- Added a range compression factor for Reflection Probe and Planar Reflection Probe to avoid saturation of colors.
- Added path tracing support for directional, point and spot lights, as well as emission from Lit and Unlit.
- Added non temporal version of SSAO.
- Added more detailed ray tracing stats in the debug window
- Added Disc area light (bake only)
- Added a warning in the material UI to prevent transparent + subsurface-scattering combination.
- Added XR single-pass setting into HDRP asset
- Added a penumbra tint option for lights
- Added support for depth copy with XR SDK
- Added debug setting to Render Pipeline Debug Window to list the active XR views
- Added an option to filter the result of the volumetric lighting (off by default).
- Added a transmission multiplier for directional lights
- Added XR single-pass test mode to Render Pipeline Debug Window
- Added debug setting to Render Pipeline Window to list the active XR views
- Added a new refraction mode for the Lit shader (thin). Which is a box refraction with small thickness values
- Added the code to support Barn Doors for Area Lights based on a shaderconfig option.
- Added HDRPCameraBinder property binder for Visual Effect Graph
- Added "Celestial Body" controls to the Directional Light
- Added new parameters to the Physically Based Sky
- Added Reflections to the DXR Wizard
- Added the possibility to have ray traced colored and semi-transparent shadows on directional lights.
- Added a check in the custom post process template to throw an error if the default shader is not found.
- Exposed the debug overlay ratio in the debug menu.
- Added a separate frame settings for tonemapping alongside color grading.
- Added the receive fog option in the material UI for ShaderGraphs.
- Added a public virtual bool in the custom post processes API to specify if a post processes should be executed in the scene view.
- Added a menu option that checks scene issues with ray tracing. Also removed the previously existing warning at runtime.
- Added Contrast Adaptive Sharpen (CAS) Upscaling effect.
- Added APIs to update probe settings at runtime.
- Added documentation for the rayTracingSupported method in HDRP
- Added user-selectable format for the post processing passes.
- Added support for alpha channel in some post-processing passes (DoF, TAA, Uber).
- Added warnings in FrameSettings inspector when using DXR and atempting to use Asynchronous Execution.
- Exposed Stencil bits that can be used by the user.
- Added history rejection based on velocity of intersected objects for directional, point and spot lights.
- Added a affectsVolumetric field to the HDAdditionalLightData API to know if light affects volumetric fog.
- Add OS and Hardware check in the Wizard fixes for DXR.
- Added option to exclude camera motion from motion blur.
- Added semi-transparent shadows for point and spot lights.
- Added support for semi-transparent shadow for unlit shader and unlit shader graph.
- Added the alpha clip enabled toggle to the material UI for all HDRP shader graphs.
- Added Material Samples to explain how to use the lit shader features
- Added an initial implementation of ray traced sub surface scattering
- Added AssetPostprocessors and Shadergraphs to handle Arnold Standard Surface and 3DsMax Physical material import from FBX.
- Added support for Smoothness Fade start work when enabling ray traced reflections.
- Added Contact shadow, Micro shadows and Screen space refraction API documentation.
- Added script documentation for SSR, SSAO (ray tracing), GI, Light Cluster, RayTracingSettings, Ray Counters, etc.
- Added path tracing support for refraction and internal reflections.
- Added support for Thin Refraction Model and Lit's Clear Coat in Path Tracing.
- Added the Tint parameter to Sky Colored Fog.
- Added of Screen Space Reflections for Transparent materials
- Added a fallback for ray traced area light shadows in case the material is forward or the lit mode is forward.
- Added a new debug mode for light layers.
- Added an "enable" toggle to the SSR volume component.
- Added support for anisotropic specular lobes in path tracing.
- Added support for alpha clipping in path tracing.
- Added support for light cookies in path tracing.
- Added support for transparent shadows in path tracing.
- Added support for iridescence in path tracing.
- Added support for background color in path tracing.
- Added a path tracing test to the test suite.
- Added a warning and workaround instructions that appear when you enable XR single-pass after the first frame with the XR SDK.
- Added the exposure sliders to the planar reflection probe preview
- Added support for subsurface scattering in path tracing.
- Added a new mode that improves the filtering of ray traced shadows (directional, point and spot) based on the distance to the occluder.
- Added support of cookie baking and add support on Disc light.
- Added support for fog attenuation in path tracing.
- Added a new debug panel for volumes
- Added XR setting to control camera jitter for temporal effects
- Added an error message in the DrawRenderers custom pass when rendering opaque objects with an HDRP asset in DeferredOnly mode.
- Added API to enable proper recording of path traced scenes (with the Unity recorder or other tools).
- Added support for fog in Recursive rendering, ray traced reflections and ray traced indirect diffuse.
- Added an alpha blend option for recursive rendering
- Added support for stack lit for ray tracing effects.
- Added support for hair for ray tracing effects.
- Added support for alpha to coverage for HDRP shaders and shader graph
- Added support for Quality Levels to Subsurface Scattering.
- Added option to disable XR rendering on the camera settings.
- Added support for specular AA from geometric curvature in AxF
- Added support for baked AO (no input for now) in AxF
- Added an info box to warn about depth test artifacts when rendering object twice in custom passes with MSAA.
- Added a frame setting for alpha to mask.
- Added support for custom passes in the AOV API
- Added Light decomposition lighting debugging modes and support in AOV
- Added exposure compensation to Fixed exposure mode
- Added support for rasterized area light shadows in StackLit
- Added support for texture-weighted automatic exposure
- Added support for POM for emissive map
- Added alpha channel support in motion blur pass.
- Added the HDRP Compositor Tool (in Preview).
- Added a ray tracing mode option in the HDRP asset that allows to override and shader stripping.
- Added support for arbitrary resolution scaling of Volumetric Lighting to the Fog volume component.
- Added range attenuation for box-shaped spotlights.
- Added scenes for hair and fabric and decals with material samples
- Added fabric materials and textures
- Added information for fabric materials in fabric scene
- Added a DisplayInfo attribute to specify a name override and a display order for Volume Component fields (used only in default inspector for now).
- Added Min distance to contact shadows.
- Added support for Depth of Field in path tracing (by sampling the lens aperture).
- Added an API in HDRP to override the camera within the rendering of a frame (mainly for custom pass).
- Added a function (HDRenderPipeline.ResetRTHandleReferenceSize) to reset the reference size of RTHandle systems.
- Added support for AxF measurements importing into texture resources tilings.
- Added Layer parameter on Area Light to modify Layer of generated Emissive Mesh
- Added a flow map parameter to HDRI Sky
- Implemented ray traced reflections for transparent objects.
- Add a new parameter to control reflections in recursive rendering.
- Added an initial version of SSGI.

### Fixed
- Fix when rescale probe all direction below zero (1219246)
- Update documentation of HDRISky-Backplate, precise how to have Ambient Occlusion on the Backplate
- Sorting, undo, labels, layout in the Lighting Explorer.
- Fixed sky settings and materials in Shader Graph Samples package
- Fix/workaround a probable graphics driver bug in the GTAO shader.
- Fixed Hair and PBR shader graphs double sided modes
- Fixed an issue where updating an HDRP asset in the Quality setting panel would not recreate the pipeline.
- Fixed issue with point lights being considered even when occupying less than a pixel on screen (case 1183196)
- Fix a potential NaN source with iridescence (case 1183216)
- Fixed issue of spotlight breaking when minimizing the cone angle via the gizmo (case 1178279)
- Fixed issue that caused decals not to modify the roughness in the normal buffer, causing SSR to not behave correctly (case 1178336)
- Fixed lit transparent refraction with XR single-pass rendering
- Removed extra jitter for TemporalAA in VR
- Fixed ShaderGraph time in main preview
- Fixed issue on some UI elements in HDRP asset not expanding when clicking the arrow (case 1178369)
- Fixed alpha blending in custom post process
- Fixed the modification of the _AlphaCutoff property in the material UI when exposed with a ShaderGraph parameter.
- Fixed HDRP test `1218_Lit_DiffusionProfiles` on Vulkan.
- Fixed an issue where building a player in non-dev mode would generate render target error logs every frame
- Fixed crash when upgrading version of HDRP
- Fixed rendering issues with material previews
- Fixed NPE when using light module in Shuriken particle systems (1173348).
- Refresh cached shadow on editor changes
- Fixed light supported units caching (1182266)
- Fixed an issue where SSAO (that needs temporal reprojection) was still being rendered when Motion Vectors were not available (case 1184998)
- Fixed a nullref when modifying the height parameters inside the layered lit shader UI.
- Fixed Decal gizmo that become white after exiting play mode
- Fixed Decal pivot position to behave like a spotlight
- Fixed an issue where using the LightingOverrideMask would break sky reflection for regular cameras
- Fix DebugMenu FrameSettingsHistory persistency on close
- Fix DensityVolume, ReflectionProbe aned PlanarReflectionProbe advancedControl display
- Fix DXR scene serialization in wizard
- Fixed an issue where Previews would reallocate History Buffers every frame
- Fixed the SetLightLayer function in HDAdditionalLightData setting the wrong light layer
- Fix error first time a preview is created for planar
- Fixed an issue where SSR would use an incorrect roughness value on ForwardOnly (StackLit, AxF, Fabric, etc.) materials when the pipeline is configured to also allow deferred Lit.
- Fixed issues with light explorer (cases 1183468, 1183269)
- Fix dot colors in LayeredLit material inspector
- Fix undo not resetting all value when undoing the material affectation in LayerLit material
- Fix for issue that caused gizmos to render in render textures (case 1174395)
- Fixed the light emissive mesh not updated when the light was disabled/enabled
- Fixed light and shadow layer sync when setting the HDAdditionalLightData.lightlayersMask property
- Fixed a nullref when a custom post process component that was in the HDRP PP list is removed from the project
- Fixed issue that prevented decals from modifying specular occlusion (case 1178272).
- Fixed exposure of volumetric reprojection
- Fixed multi selection support for Scalable Settings in lights
- Fixed font shaders in test projects for VR by using a Shader Graph version
- Fixed refresh of baked cubemap by incrementing updateCount at the end of the bake (case 1158677).
- Fixed issue with rectangular area light when seen from the back
- Fixed decals not affecting lightmap/lightprobe
- Fixed zBufferParams with XR single-pass rendering
- Fixed moving objects not rendered in custom passes
- Fixed abstract classes listed in the + menu of the custom pass list
- Fixed custom pass that was rendered in previews
- Fixed precision error in zero value normals when applying decals (case 1181639)
- Fixed issue that triggered No Scene Lighting view in game view as well (case 1156102)
- Assign default volume profile when creating a new HDRP Asset
- Fixed fov to 0 in planar probe breaking the projection matrix (case 1182014)
- Fixed bugs with shadow caching
- Reassign the same camera for a realtime probe face render request to have appropriate history buffer during realtime probe rendering.
- Fixed issue causing wrong shading when normal map mode is Object space, no normal map is set, but a detail map is present (case 1143352)
- Fixed issue with decal and htile optimization
- Fixed TerrainLit shader compilation error regarding `_Control0_TexelSize` redefinition (case 1178480).
- Fixed warning about duplicate HDRuntimeReflectionSystem when configuring play mode without domain reload.
- Fixed an editor crash when multiple decal projectors were selected and some had null material
- Added all relevant fix actions to FixAll button in Wizard
- Moved FixAll button on top of the Wizard
- Fixed an issue where fog color was not pre-exposed correctly
- Fix priority order when custom passes are overlapping
- Fix cleanup not called when the custom pass GameObject is destroyed
- Replaced most instances of GraphicsSettings.renderPipelineAsset by GraphicsSettings.currentRenderPipeline. This should fix some parameters not working on Quality Settings overrides.
- Fixed an issue with Realtime GI not working on upgraded projects.
- Fixed issue with screen space shadows fallback texture was not set as a texture array.
- Fixed Pyramid Lights bounding box
- Fixed terrain heightmap default/null values and epsilons
- Fixed custom post-processing effects breaking when an abstract class inherited from `CustomPostProcessVolumeComponent`
- Fixed XR single-pass rendering in Editor by using ShaderConfig.s_XrMaxViews to allocate matrix array
- Multiple different skies rendered at the same time by different cameras are now handled correctly without flickering
- Fixed flickering issue happening when different volumes have shadow settings and multiple cameras are present.
- Fixed issue causing planar probes to disappear if there is no light in the scene.
- Fixed a number of issues with the prefab isolation mode (Volumes leaking from the main scene and reflection not working properly)
- Fixed an issue with fog volume component upgrade not working properly
- Fixed Spot light Pyramid Shape has shadow artifacts on aspect ratio values lower than 1
- Fixed issue with AO upsampling in XR
- Fixed camera without HDAdditionalCameraData component not rendering
- Removed the macro ENABLE_RAYTRACING for most of the ray tracing code
- Fixed prefab containing camera reloading in loop while selected in the Project view
- Fixed issue causing NaN wheh the Z scale of an object is set to 0.
- Fixed DXR shader passes attempting to render before pipeline loaded
- Fixed black ambient sky issue when importing a project after deleting Library.
- Fixed issue when upgrading a Standard transparent material (case 1186874)
- Fixed area light cookies not working properly with stack lit
- Fixed material render queue not updated when the shader is changed in the material inspector.
- Fixed a number of issues with full screen debug modes not reseting correctly when setting another mutually exclusive mode
- Fixed compile errors for platforms with no VR support
- Fixed an issue with volumetrics and RTHandle scaling (case 1155236)
- Fixed an issue where sky lighting might be updated uselessly
- Fixed issue preventing to allow setting decal material to none (case 1196129)
- Fixed XR multi-pass decals rendering
- Fixed several fields on Light Inspector that not supported Prefab overrides
- Fixed EOL for some files
- Fixed scene view rendering with volumetrics and XR enabled
- Fixed decals to work with multiple cameras
- Fixed optional clear of GBuffer (Was always on)
- Fixed render target clears with XR single-pass rendering
- Fixed HDRP samples file hierarchy
- Fixed Light units not matching light type
- Fixed QualitySettings panel not displaying HDRP Asset
- Fixed black reflection probes the first time loading a project
- Fixed y-flip in scene view with XR SDK
- Fixed Decal projectors do not immediately respond when parent object layer mask is changed in editor.
- Fixed y-flip in scene view with XR SDK
- Fixed a number of issues with Material Quality setting
- Fixed the transparent Cull Mode option in HD unlit master node settings only visible if double sided is ticked.
- Fixed an issue causing shadowed areas by contact shadows at the edge of far clip plane if contact shadow length is very close to far clip plane.
- Fixed editing a scalable settings will edit all loaded asset in memory instead of targetted asset.
- Fixed Planar reflection default viewer FOV
- Fixed flickering issues when moving the mouse in the editor with ray tracing on.
- Fixed the ShaderGraph main preview being black after switching to SSS in the master node settings
- Fixed custom fullscreen passes in VR
- Fixed camera culling masks not taken in account in custom pass volumes
- Fixed object not drawn in custom pass when using a DrawRenderers with an HDRP shader in a build.
- Fixed injection points for Custom Passes (AfterDepthAndNormal and BeforePreRefraction were missing)
- Fixed a enum to choose shader tags used for drawing objects (DepthPrepass or Forward) when there is no override material.
- Fixed lit objects in the BeforePreRefraction, BeforeTransparent and BeforePostProcess.
- Fixed the None option when binding custom pass render targets to allow binding only depth or color.
- Fixed custom pass buffers allocation so they are not allocated if they're not used.
- Fixed the Custom Pass entry in the volume create asset menu items.
- Fixed Prefab Overrides workflow on Camera.
- Fixed alignment issue in Preset for Camera.
- Fixed alignment issue in Physical part for Camera.
- Fixed FrameSettings multi-edition.
- Fixed a bug happening when denoising multiple ray traced light shadows
- Fixed minor naming issues in ShaderGraph settings
- VFX: Removed z-fight glitches that could appear when using deferred depth prepass and lit quad primitives
- VFX: Preserve specular option for lit outputs (matches HDRP lit shader)
- Fixed an issue with Metal Shader Compiler and GTAO shader for metal
- Fixed resources load issue while upgrading HDRP package.
- Fix LOD fade mask by accounting for field of view
- Fixed spot light missing from ray tracing indirect effects.
- Fixed a UI bug in the diffusion profile list after fixing them from the wizard.
- Fixed the hash collision when creating new diffusion profile assets.
- Fixed a light leaking issue with box light casting shadows (case 1184475)
- Fixed Cookie texture type in the cookie slot of lights (Now displays a warning because it is not supported).
- Fixed a nullref that happens when using the Shuriken particle light module
- Fixed alignment in Wizard
- Fixed text overflow in Wizard's helpbox
- Fixed Wizard button fix all that was not automatically grab all required fixes
- Fixed VR tab for MacOS in Wizard
- Fixed local config package workflow in Wizard
- Fixed issue with contact shadows shifting when MSAA is enabled.
- Fixed EV100 in the PBR sky
- Fixed an issue In URP where sometime the camera is not passed to the volume system and causes a null ref exception (case 1199388)
- Fixed nullref when releasing HDRP with custom pass disabled
- Fixed performance issue derived from copying stencil buffer.
- Fixed an editor freeze when importing a diffusion profile asset from a unity package.
- Fixed an exception when trying to reload a builtin resource.
- Fixed the light type intensity unit reset when switching the light type.
- Fixed compilation error related to define guards and CreateLayoutFromXrSdk()
- Fixed documentation link on CustomPassVolume.
- Fixed player build when HDRP is in the project but not assigned in the graphic settings.
- Fixed an issue where ambient probe would be black for the first face of a baked reflection probe
- VFX: Fixed Missing Reference to Visual Effect Graph Runtime Assembly
- Fixed an issue where rendering done by users in EndCameraRendering would be executed before the main render loop.
- Fixed Prefab Override in main scope of Volume.
- Fixed alignment issue in Presset of main scope of Volume.
- Fixed persistence of ShowChromeGizmo and moved it to toolbar for coherency in ReflectionProbe and PlanarReflectionProbe.
- Fixed Alignement issue in ReflectionProbe and PlanarReflectionProbe.
- Fixed Prefab override workflow issue in ReflectionProbe and PlanarReflectionProbe.
- Fixed empty MoreOptions and moved AdvancedManipulation in a dedicated location for coherency in ReflectionProbe and PlanarReflectionProbe.
- Fixed Prefab override workflow issue in DensityVolume.
- Fixed empty MoreOptions and moved AdvancedManipulation in a dedicated location for coherency in DensityVolume.
- Fix light limit counts specified on the HDRP asset
- Fixed Quality Settings for SSR, Contact Shadows and Ambient Occlusion volume components
- Fixed decalui deriving from hdshaderui instead of just shaderui
- Use DelayedIntField instead of IntField for scalable settings
- Fixed init of debug for FrameSettingsHistory on SceneView camera
- Added a fix script to handle the warning 'referenced script in (GameObject 'SceneIDMap') is missing'
- Fix Wizard load when none selected for RenderPipelineAsset
- Fixed TerrainLitGUI when per-pixel normal property is not present.
- Fixed rendering errors when enabling debug modes with custom passes
- Fix an issue that made PCSS dependent on Atlas resolution (not shadow map res)
- Fixing a bug whith histories when n>4 for ray traced shadows
- Fixing wrong behavior in ray traced shadows for mesh renderers if their cast shadow is shadow only or double sided
- Only tracing rays for shadow if the point is inside the code for spotlight shadows
- Only tracing rays if the point is inside the range for point lights
- Fixing ghosting issues when the screen space shadow  indexes change for a light with ray traced shadows
- Fixed an issue with stencil management and Xbox One build that caused corrupted output in deferred mode.
- Fixed a mismatch in behavior between the culling of shadow maps and ray traced point and spot light shadows
- Fixed recursive ray tracing not working anymore after intermediate buffer refactor.
- Fixed ray traced shadow denoising not working (history rejected all the time).
- Fixed shader warning on xbox one
- Fixed cookies not working for spot lights in ray traced reflections, ray traced GI and recursive rendering
- Fixed an inverted handling of CoatSmoothness for SSR in StackLit.
- Fixed missing distortion inputs in Lit and Unlit material UI.
- Fixed issue that propagated NaNs across multiple frames through the exposure texture.
- Fixed issue with Exclude from TAA stencil ignored.
- Fixed ray traced reflection exposure issue.
- Fixed issue with TAA history not initialising corretly scale factor for first frame
- Fixed issue with stencil test of material classification not using the correct Mask (causing false positive and bad performance with forward material in deferred)
- Fixed issue with History not reset when chaning antialiasing mode on camera
- Fixed issue with volumetric data not being initialized if default settings have volumetric and reprojection off.
- Fixed ray tracing reflection denoiser not applied in tier 1
- Fixed the vibility of ray tracing related methods.
- Fixed the diffusion profile list not saved when clicking the fix button in the material UI.
- Fixed crash when pushing bounce count higher than 1 for ray traced GI or reflections
- Fixed PCSS softness scale so that it better match ray traced reference for punctual lights.
- Fixed exposure management for the path tracer
- Fixed AxF material UI containing two advanced options settings.
- Fixed an issue where cached sky contexts were being destroyed wrongly, breaking lighting in the LookDev
- Fixed issue that clamped PCSS softness too early and not after distance scale.
- Fixed fog affect transparent on HD unlit master node
- Fixed custom post processes re-ordering not saved.
- Fixed NPE when using scalable settings
- Fixed an issue where PBR sky precomputation was reset incorrectly in some cases causing bad performance.
- Fixed a bug due to depth history begin overriden too soon
- Fixed CustomPassSampleCameraColor scale issue when called from Before Transparent injection point.
- Fixed corruption of AO in baked probes.
- Fixed issue with upgrade of projects that still had Very High as shadow filtering quality.
- Fixed issue that caused Distortion UI to appear in Lit.
- Fixed several issues with decal duplicating when editing them.
- Fixed initialization of volumetric buffer params (1204159)
- Fixed an issue where frame count was incorrectly reset for the game view, causing temporal processes to fail.
- Fixed Culling group was not disposed error.
- Fixed issues on some GPU that do not support gathers on integer textures.
- Fixed an issue with ambient probe not being initialized for the first frame after a domain reload for volumetric fog.
- Fixed the scene visibility of decal projectors and density volumes
- Fixed a leak in sky manager.
- Fixed an issue where entering playmode while the light editor is opened would produce null reference exceptions.
- Fixed the debug overlay overlapping the debug menu at runtime.
- Fixed an issue with the framecount when changing scene.
- Fixed errors that occurred when using invalid near and far clip plane values for planar reflections.
- Fixed issue with motion blur sample weighting function.
- Fixed motion vectors in MSAA.
- Fixed sun flare blending (case 1205862).
- Fixed a lot of issues related to ray traced screen space shadows.
- Fixed memory leak caused by apply distortion material not being disposed.
- Fixed Reflection probe incorrectly culled when moving its parent (case 1207660)
- Fixed a nullref when upgrading the Fog volume components while the volume is opened in the inspector.
- Fix issues where decals on PS4 would not correctly write out the tile mask causing bits of the decal to go missing.
- Use appropriate label width and text content so the label is completely visible
- Fixed an issue where final post process pass would not output the default alpha value of 1.0 when using 11_11_10 color buffer format.
- Fixed SSR issue after the MSAA Motion Vector fix.
- Fixed an issue with PCSS on directional light if punctual shadow atlas was not allocated.
- Fixed an issue where shadow resolution would be wrong on the first face of a baked reflection probe.
- Fixed issue with PCSS softness being incorrect for cascades different than the first one.
- Fixed custom post process not rendering when using multiple HDRP asset in quality settings
- Fixed probe gizmo missing id (case 1208975)
- Fixed a warning in raytracingshadowfilter.compute
- Fixed issue with AO breaking with small near plane values.
- Fixed custom post process Cleanup function not called in some cases.
- Fixed shader warning in AO code.
- Fixed a warning in simpledenoiser.compute
- Fixed tube and rectangle light culling to use their shape instead of their range as a bounding box.
- Fixed caused by using gather on a UINT texture in motion blur.
- Fix issue with ambient occlusion breaking when dynamic resolution is active.
- Fixed some possible NaN causes in Depth of Field.
- Fixed Custom Pass nullref due to the new Profiling Sample API changes
- Fixed the black/grey screen issue on after post process Custom Passes in non dev builds.
- Fixed particle lights.
- Improved behavior of lights and probe going over the HDRP asset limits.
- Fixed issue triggered when last punctual light is disabled and more than one camera is used.
- Fixed Custom Pass nullref due to the new Profiling Sample API changes
- Fixed the black/grey screen issue on after post process Custom Passes in non dev builds.
- Fixed XR rendering locked to vsync of main display with Standalone Player.
- Fixed custom pass cleanup not called at the right time when using multiple volumes.
- Fixed an issue on metal with edge of decal having artifact by delaying discard of fragments during decal projection
- Fixed various shader warning
- Fixing unnecessary memory allocations in the ray tracing cluster build
- Fixed duplicate column labels in LightEditor's light tab
- Fixed white and dark flashes on scenes with very high or very low exposure when Automatic Exposure is being used.
- Fixed an issue where passing a null ProfilingSampler would cause a null ref exception.
- Fixed memory leak in Sky when in matcap mode.
- Fixed compilation issues on platform that don't support VR.
- Fixed migration code called when we create a new HDRP asset.
- Fixed RemoveComponent on Camera contextual menu to not remove Camera while a component depend on it.
- Fixed an issue where ambient occlusion and screen space reflections editors would generate null ref exceptions when HDRP was not set as the current pipeline.
- Fixed a null reference exception in the probe UI when no HDRP asset is present.
- Fixed the outline example in the doc (sampling range was dependent on screen resolution)
- Fixed a null reference exception in the HDRI Sky editor when no HDRP asset is present.
- Fixed an issue where Decal Projectors created from script where rotated around the X axis by 90°.
- Fixed frustum used to compute Density Volumes visibility when projection matrix is oblique.
- Fixed a null reference exception in Path Tracing, Recursive Rendering and raytraced Global Illumination editors when no HDRP asset is present.
- Fix for NaNs on certain geometry with Lit shader -- [case 1210058](https://fogbugz.unity3d.com/f/cases/1210058/)
- Fixed an issue where ambient occlusion and screen space reflections editors would generate null ref exceptions when HDRP was not set as the current pipeline.
- Fixed a null reference exception in the probe UI when no HDRP asset is present.
- Fixed the outline example in the doc (sampling range was dependent on screen resolution)
- Fixed a null reference exception in the HDRI Sky editor when no HDRP asset is present.
- Fixed an issue where materials newly created from the contextual menu would have an invalid state, causing various problems until it was edited.
- Fixed transparent material created with ZWrite enabled (now it is disabled by default for new transparent materials)
- Fixed mouseover on Move and Rotate tool while DecalProjector is selected.
- Fixed wrong stencil state on some of the pixel shader versions of deferred shader.
- Fixed an issue where creating decals at runtime could cause a null reference exception.
- Fixed issue that displayed material migration dialog on the creation of new project.
- Fixed various issues with time and animated materials (cases 1210068, 1210064).
- Updated light explorer with latest changes to the Fog and fixed issues when no visual environment was present.
- Fixed not handleling properly the recieve SSR feature with ray traced reflections
- Shadow Atlas is no longer allocated for area lights when they are disabled in the shader config file.
- Avoid MRT Clear on PS4 as it is not implemented yet.
- Fixed runtime debug menu BitField control.
- Fixed the radius value used for ray traced directional light.
- Fixed compilation issues with the layered lit in ray tracing shaders.
- Fixed XR autotests viewport size rounding
- Fixed mip map slider knob displayed when cubemap have no mipmap
- Remove unnecessary skip of material upgrade dialog box.
- Fixed the profiling sample mismatch errors when enabling the profiler in play mode
- Fixed issue that caused NaNs in reflection probes on consoles.
- Fixed adjusting positive axis of Blend Distance slides the negative axis in the density volume component.
- Fixed the blend of reflections based on the weight.
- Fixed fallback for ray traced reflections when denoising is enabled.
- Fixed error spam issue with terrain detail terrainDetailUnsupported (cases 1211848)
- Fixed hardware dynamic resolution causing cropping/scaling issues in scene view (case 1158661)
- Fixed Wizard check order for `Hardware and OS` and `Direct3D12`
- Fix AO issue turning black when Far/Near plane distance is big.
- Fixed issue when opening lookdev and the lookdev volume have not been assigned yet.
- Improved memory usage of the sky system.
- Updated label in HDRP quality preference settings (case 1215100)
- Fixed Decal Projector gizmo not undoing properly (case 1216629)
- Fix a leak in the denoising of ray traced reflections.
- Fixed Alignment issue in Light Preset
- Fixed Environment Header in LightingWindow
- Fixed an issue where hair shader could write garbage in the diffuse lighting buffer, causing NaNs.
- Fixed an exposure issue with ray traced sub-surface scattering.
- Fixed runtime debug menu light hierarchy None not doing anything.
- Fixed the broken ShaderGraph preview when creating a new Lit graph.
- Fix indentation issue in preset of LayeredLit material.
- Fixed minor issues with cubemap preview in the inspector.
- Fixed wrong build error message when building for android on mac.
- Fixed an issue related to denoising ray trace area shadows.
- Fixed wrong build error message when building for android on mac.
- Fixed Wizard persistency of Direct3D12 change on domain reload.
- Fixed Wizard persistency of FixAll on domain reload.
- Fixed Wizard behaviour on domain reload.
- Fixed a potential source of NaN in planar reflection probe atlas.
- Fixed an issue with MipRatio debug mode showing _DebugMatCapTexture not being set.
- Fixed missing initialization of input params in Blit for VR.
- Fix Inf source in LTC for area lights.
- Fix issue with AO being misaligned when multiple view are visible.
- Fix issue that caused the clamp of camera rotation motion for motion blur to be ineffective.
- Fixed issue with AssetPostprocessors dependencies causing models to be imported twice when upgrading the package version.
- Fixed culling of lights with XR SDK
- Fixed memory stomp in shadow caching code, leading to overflow of Shadow request array and runtime errors.
- Fixed an issue related to transparent objects reading the ray traced indirect diffuse buffer
- Fixed an issue with filtering ray traced area lights when the intensity is high or there is an exposure.
- Fixed ill-formed include path in Depth Of Field shader.
- Fixed shader graph and ray tracing after the shader target PR.
- Fixed a bug in semi-transparent shadows (object further than the light casting shadows)
- Fix state enabled of default volume profile when in package.
- Fixed removal of MeshRenderer and MeshFilter on adding Light component.
- Fixed Ray Traced SubSurface Scattering not working with ray traced area lights
- Fixed Ray Traced SubSurface Scattering not working in forward mode.
- Fixed a bug in debug light volumes.
- Fixed a bug related to ray traced area light shadow history.
- Fixed an issue where fog sky color mode could sample NaNs in the sky cubemap.
- Fixed a leak in the PBR sky renderer.
- Added a tooltip to the Ambient Mode parameter in the Visual Envionment volume component.
- Static lighting sky now takes the default volume into account (this fixes discrepancies between baked and realtime lighting).
- Fixed a leak in the sky system.
- Removed MSAA Buffers allocation when lit shader mode is set to "deferred only".
- Fixed invalid cast for realtime reflection probes (case 1220504)
- Fixed invalid game view rendering when disabling all cameras in the scene (case 1105163)
- Hide reflection probes in the renderer components.
- Fixed infinite reload loop while displaying Light's Shadow's Link Light Layer in Inspector of Prefab Asset.
- Fixed the culling was not disposed error in build log.
- Fixed the cookie atlas size and planar atlas size being too big after an upgrade of the HDRP asset.
- Fixed transparent SSR for shader graph.
- Fixed an issue with emissive light meshes not being in the RAS.
- Fixed DXR player build
- Fixed the HDRP asset migration code not being called after an upgrade of the package
- Fixed draw renderers custom pass out of bound exception
- Fixed the PBR shader rendering in deferred
- Fixed some typos in debug menu (case 1224594)
- Fixed ray traced point and spot lights shadows not rejecting istory when semi-transparent or colored.
- Fixed a warning due to StaticLightingSky when reloading domain in some cases.
- Fixed the MaxLightCount being displayed when the light volume debug menu is on ColorAndEdge.
- Fixed issue with unclear naming of debug menu for decals.
- Fixed z-fighting in scene view when scene lighting is off (case 1203927)
- Fixed issue that prevented cubemap thumbnails from rendering (only on D3D11 and Metal).
- Fixed ray tracing with VR single-pass
- Fix an exception in ray tracing that happens if two LOD levels are using the same mesh renderer.
- Fixed error in the console when switching shader to decal in the material UI.
- Fixed an issue with refraction model and ray traced recursive rendering (case 1198578).
- Fixed an issue where a dynamic sky changing any frame may not update the ambient probe.
- Fixed cubemap thumbnail generation at project load time.
- Fixed cubemap thumbnail generation at project load time. 
- Fixed XR culling with multiple cameras
- Fixed XR single-pass with Mock HMD plugin
- Fixed sRGB mismatch with XR SDK
- Fixed an issue where default volume would not update when switching profile.
- Fixed issue with uncached reflection probe cameras reseting the debug mode (case 1224601) 
- Fixed an issue where AO override would not override specular occlusion.
- Fixed an issue where Volume inspector might not refresh correctly in some cases.
- Fixed render texture with XR
- Fixed issue with resources being accessed before initialization process has been performed completely. 
- Half fixed shuriken particle light that cast shadows (only the first one will be correct)
- Fixed issue with atmospheric fog turning black if a planar reflection probe is placed below ground level. (case 1226588)
- Fixed custom pass GC alloc issue in CustomPassVolume.GetActiveVolumes().
- Fixed a bug where instanced shadergraph shaders wouldn't compile on PS4.
- Fixed an issue related to the envlightdatasrt not being bound in recursive rendering.
- Fixed shadow cascade tooltip when using the metric mode (case 1229232)
- Fixed how the area light influence volume is computed to match rasterization.
- Focus on Decal uses the extends of the projectors
- Fixed usage of light size data that are not available at runtime.
- Fixed the depth buffer copy made before custom pass after opaque and normal injection point.
- Fix for issue that prevented scene from being completely saved when baked reflection probes are present and lighting is set to auto generate.
- Fixed drag area width at left of Light's intensity field in Inspector.
- Fixed light type resolution when performing a reset on HDAdditionalLightData (case 1220931)
- Fixed reliance on atan2 undefined behavior in motion vector debug shader.
- Fixed an usage of a a compute buffer not bound (1229964)
- Fixed an issue where changing the default volume profile from another inspector would not update the default volume editor.
- Fix issues in the post process system with RenderTexture being invalid in some cases, causing rendering problems.
- Fixed an issue where unncessarily serialized members in StaticLightingSky component would change each time the scene is changed.
- Fixed a weird behavior in the scalable settings drawing when the space becomes tiny (1212045).
- Fixed a regression in the ray traced indirect diffuse due to the new probe system.
- Fix for range compression factor for probes going negative (now clamped to positive values).
- Fixed path validation when creating new volume profile (case 1229933)
- Fixed a bug where Decal Shader Graphs would not recieve reprojected Position, Normal, or Bitangent data. (1239921)
- Fix reflection hierarchy for CARPAINT in AxF.
- Fix precise fresnel for delta lights for SVBRDF in AxF.
- Fixed the debug exposure mode for display sky reflection and debug view baked lighting
- Fixed MSAA depth resolve when there is no motion vectors
- Fixed various object leaks in HDRP.
- Fixed compile error with XR SubsystemManager.
- Fix for assertion triggering sometimes when saving a newly created lit shader graph (case 1230996)
- Fixed culling of planar reflection probes that change position (case 1218651)
- Fixed null reference when processing lightprobe (case 1235285)
- Fix issue causing wrong planar reflection rendering when more than one camera is present.
- Fix black screen in XR when HDRP package is present but not used.
- Fixed an issue with the specularFGD term being used when the material has a clear coat (lit shader).
- Fixed white flash happening with auto-exposure in some cases (case 1223774)
- Fixed NaN which can appear with real time reflection and inf value
- Fixed an issue that was collapsing the volume components in the HDRP default settings
- Fixed warning about missing bound decal buffer
- Fixed shader warning on Xbox for ResolveStencilBuffer.compute. 
- Fixed PBR shader ZTest rendering in deferred.
- Replaced commands incompatible with async compute in light list build process.
- Diffusion Profile and Material references in HDRP materials are now correctly exported to unity packages. Note that the diffusion profile or the material references need to be edited once before this can work properly.
- Fix MaterialBalls having same guid issue
- Fix spelling and grammatical errors in material samples
- Fixed unneeded cookie texture allocation for cone stop lights.
- Fixed scalarization code for contact shadows.
- Fixed volume debug in playmode
- Fixed issue when toggling anything in HDRP asset that will produce an error (case 1238155)
- Fixed shader warning in PCSS code when using Vulkan.
- Fixed decal that aren't working without Metal and Ambient Occlusion option enabled.
- Fixed an error about procedural sky being logged by mistake.
- Fixed shadowmask UI now correctly showing shadowmask disable
- Made more explicit the warning about raytracing and asynchronous compute. Also fixed the condition in which it appears.
- Fixed a null ref exception in static sky when the default volume profile is invalid.
- DXR: Fixed shader compilation error with shader graph and pathtracer
- Fixed SceneView Draw Modes not being properly updated after opening new scene view panels or changing the editor layout.
- VFX: Removed irrelevant queues in render queue selection from HDRP outputs
- VFX: Motion Vector are correctly renderered with MSAA [Case 1240754](https://issuetracker.unity3d.com/product/unity/issues/guid/1240754/)
- Fixed a cause of NaN when a normal of 0-length is generated (usually via shadergraph). 
- Fixed issue with screen-space shadows not enabled properly when RT is disabled (case 1235821)
- Fixed a performance issue with stochastic ray traced area shadows.
- Fixed cookie texture not updated when changing an import settings (srgb for example).
- Fixed flickering of the game/scene view when lookdev is running.
- Fixed issue with reflection probes in realtime time mode with OnEnable baking having wrong lighting with sky set to dynamic (case 1238047).
- Fixed transparent motion vectors not working when in MSAA.
- Fix error when removing DecalProjector from component contextual menu (case 1243960)
- Fixed issue with post process when running in RGBA16 and an object with additive blending is in the scene.
- Fixed corrupted values on LayeredLit when using Vertex Color multiply mode to multiply and MSAA is activated. 
- Fix conflicts with Handles manipulation when performing a Reset in DecalComponent (case 1238833)
- Fixed depth prepass and postpass being disabled after changing the shader in the material UI.
- Fixed issue with sceneview camera settings not being saved after Editor restart.
- Fixed issue when switching back to custom sensor type in physical camera settings (case 1244350).
- Fixed a null ref exception when running playmode tests with the render pipeline debug window opened.
- Fixed some GCAlloc in the debug window.
- Fixed shader graphs not casting semi-transparent and color shadows (case 1242617)
- Fixed thin refraction mode not working properly.
- Fixed assert on tests caused by probe culling results being requested when culling did not happen. (case 1246169) 
- Fixed over consumption of GPU memory by the Physically Based Sky.
- Fixed an invalid rotation in Planar Reflection Probe editor display, that was causing an error message (case 1182022)
- Put more information in Camera background type tooltip and fixed inconsistent exposure behavior when changing bg type.
- Fixed issue that caused not all baked reflection to be deleted upon clicking "Clear Baked Data" in the lighting menu (case 1136080)
- Fixed an issue where asset preview could be rendered white because of static lighting sky.
- Fixed an issue where static lighting was not updated when removing the static lighting sky profile.
- Fixed the show cookie atlas debug mode not displaying correctly when enabling the clear cookie atlas option.
- Fixed various multi-editing issues when changing Emission parameters.
- Fixed error when undo a Reflection Probe removal in a prefab instance. (case 1244047)
<<<<<<< HEAD
- Fixed XR tests 1219, 2008, 3003, 5001, 5002, 5003, 5008, 8101 and 8102
=======
- Tentative fix for missing include in depth of field shaders.
- Fixed the light overlap scene view draw mode (wasn't working at all).
>>>>>>> 2ab06351

### Changed
- Improve MIP selection for decals on Transparents
- Color buffer pyramid is not allocated anymore if neither refraction nor distortion are enabled
- Rename Emission Radius to Radius in UI in Point, Spot
- Angular Diameter parameter for directional light is no longuer an advanced property
- DXR: Remove Light Radius and Angular Diamater of Raytrace shadow. Angular Diameter and Radius are used instead.
- Remove MaxSmoothness parameters from UI for point, spot and directional light. The MaxSmoothness is now deduce from Radius Parameters
- DXR: Remove the Ray Tracing Environement Component. Add a Layer Mask to the ray Tracing volume components to define which objects are taken into account for each effect.
- Removed second cubemaps used for shadowing in lookdev
- Disable Physically Based Sky below ground
- Increase max limit of area light and reflection probe to 128
- Change default texture for detailmap to grey
- Optimize Shadow RT load on Tile based architecture platforms.
- Improved quality of SSAO.
- Moved RequestShadowMapRendering() back to public API.
- Update HDRP DXR Wizard with an option to automatically clone the hdrp config package and setup raytracing to 1 in shaders file.
- Added SceneSelection pass for TerrainLit shader.
- Simplified Light's type API regrouping the logic in one place (Check type in HDAdditionalLightData)
- The support of LOD CrossFade (Dithering transition) in master nodes now required to enable it in the master node settings (Save variant)
- Improved shadow bias, by removing constant depth bias and substituting it with slope-scale bias.
- Fix the default stencil values when a material is created from a SSS ShaderGraph.
- Tweak test asset to be compatible with XR: unlit SG material for canvas and double-side font material
- Slightly tweaked the behaviour of bloom when resolution is low to reduce artifacts.
- Hidden fields in Light Inspector that is not relevant while in BakingOnly mode.
- Changed parametrization of PCSS, now softness is derived from angular diameter (for directional lights) or shape radius (for point/spot lights) and min filter size is now in the [0..1] range.
- Moved the copy of the geometry history buffers to right after the depth mip chain generation.
- Rename "Luminance" to "Nits" in UX for physical light unit
- Rename FrameSettings "SkyLighting" to "SkyReflection"
- Reworked XR automated tests
- The ray traced screen space shadow history for directional, spot and point lights is discarded if the light transform has changed.
- Changed the behavior for ray tracing in case a mesh renderer has both transparent and opaque submeshes.
- Improve history buffer management
- Replaced PlayerSettings.virtualRealitySupported with XRGraphics.tryEnable.
- Remove redundant FrameSettings RealTimePlanarReflection
- Improved a bit the GC calls generated during the rendering.
- Material update is now only triggered when the relevant settings are touched in the shader graph master nodes
- Changed the way Sky Intensity (on Sky volume components) is handled. It's now a combo box where users can choose between Exposure, Multiplier or Lux (for HDRI sky only) instead of both multiplier and exposure being applied all the time. Added a new menu item to convert old profiles.
- Change how method for specular occlusions is decided on inspector shader (Lit, LitTesselation, LayeredLit, LayeredLitTessellation)
- Unlocked SSS, SSR, Motion Vectors and Distortion frame settings for reflections probes.
- Hide unused LOD settings in Quality Settings legacy window.
- Reduced the constrained distance for temporal reprojection of ray tracing denoising
- Removed shadow near plane from the Directional Light Shadow UI.
- Improved the performances of custom pass culling.
- The scene view camera now replicates the physical parameters from the camera tagged as "MainCamera".
- Reduced the number of GC.Alloc calls, one simple scene without plarnar / probes, it should be 0B.
- Renamed ProfilingSample to ProfilingScope and unified API. Added GPU Timings.
- Updated macros to be compatible with the new shader preprocessor.
- Ray tracing reflection temporal filtering is now done in pre-exposed space
- Search field selects the appropriate fields in both project settings panels 'HDRP Default Settings' and 'Quality/HDRP'
- Disabled the refraction and transmission map keywords if the material is opaque.
- Keep celestial bodies outside the atmosphere.
- Updated the MSAA documentation to specify what features HDRP supports MSAA for and what features it does not.
- Shader use for Runtime Debug Display are now correctly stripper when doing a release build
- Now each camera has its own Volume Stack. This allows Volume Parameters to be updated as early as possible and be ready for the whole frame without conflicts between cameras.
- Disable Async for SSR, SSAO and Contact shadow when aggregated ray tracing frame setting is on.
- Improved performance when entering play mode without domain reload by a factor of ~25
- Renamed the camera profiling sample to include the camera name
- Discarding the ray tracing history for AO, reflection, diffuse shadows and GI when the viewport size changes.
- Renamed the camera profiling sample to include the camera name
- Renamed the post processing graphic formats to match the new convention.
- The restart in Wizard for DXR will always be last fix from now on
- Refactoring pre-existing materials to share more shader code between rasterization and ray tracing.
- Setting a material's Refraction Model to Thin does not overwrite the Thickness and Transmission Absorption Distance anymore.
- Removed Wind textures from runtime as wind is no longer built into the pipeline
- Changed Shader Graph titles of master nodes to be more easily searchable ("HDRP/x" -> "x (HDRP)")
- Expose StartSinglePass() and StopSinglePass() as public interface for XRPass
- Replaced the Texture array for 2D cookies (spot, area and directional lights) and for planar reflections by an atlas.
- Moved the tier defining from the asset to the concerned volume components.
- Changing from a tier management to a "mode" management for reflection and GI and removing the ability to enable/disable deferred and ray bining (they are now implied by performance mode)
- The default FrameSettings for ScreenSpaceShadows is set to true for Camera in order to give a better workflow for DXR.
- Refactor internal usage of Stencil bits.
- Changed how the material upgrader works and added documentation for it.
- Custom passes now disable the stencil when overwriting the depth and not writing into it.
- Renamed the camera profiling sample to include the camera name
- Changed the way the shadow casting property of transparent and tranmissive materials is handeled for ray tracing.
- Changed inspector materials stencil setting code to have more sharing.
- Updated the default scene and default DXR scene and DefaultVolumeProfile.
- Changed the way the length parameter is used for ray traced contact shadows.
- Improved the coherency of PCSS blur between cascades.
- Updated VR checks in Wizard to reflect new XR System.
- Removing unused alpha threshold depth prepass and post pass for fabric shader graph.
- Transform result from CIE XYZ to sRGB color space in EvalSensitivity for iridescence.
- Moved BeginCameraRendering callback right before culling.
- Changed the visibility of the Indirect Lighting Controller component to public.
- Renamed the cubemap used for diffuse convolution to a more explicit name for the memory profiler.
- Improved behaviour of transmission color on transparent surfaces in path tracing.
- Light dimmer can now get values higher than one and was renamed to multiplier in the UI.
- Removed info box requesting volume component for Visual Environment and updated the documentation with the relevant information.
- Improved light selection oracle for light sampling in path tracing.
- Stripped ray tracing subsurface passes with ray tracing is not enabled.
- Remove LOD cross fade code for ray tracing shaders
- Removed legacy VR code
- Add range-based clipping to box lights (case 1178780)
- Improve area light culling (case 1085873)
- Light Hierarchy debug mode can now adjust Debug Exposure for visualizing high exposure scenes.
- Rejecting history for ray traced reflections based on a threshold evaluated on the neighborhood of the sampled history.
- Renamed "Environment" to "Reflection Probes" in tile/cluster debug menu.
- Utilities namespace is obsolete, moved its content to UnityEngine.Rendering (case 1204677)
- Obsolete Utilities namespace was removed, instead use UnityEngine.Rendering (case 1204677)
- Moved most of the compute shaders to the multi_compile API instead of multiple kernels.
- Use multi_compile API for deferred compute shader with shadow mask.
- Remove the raytracing rendering queue system to make recursive raytraced material work when raytracing is disabled
- Changed a few resources used by ray tracing shaders to be global resources (using register space1) for improved CPU performance.
- All custom pass volumes are now executed for one injection point instead of the first one.
- Hidden unsupported choice in emission in Materials
- Temporal Anti aliasing improvements.
- Optimized PrepareLightsForGPU (cost reduced by over 25%) and PrepareGPULightData (around twice as fast now).
- Moved scene view camera settings for HDRP from the preferences window to the scene view camera settings window.
- Updated shaders to be compatible with Microsoft's DXC.
- Debug exposure in debug menu have been replace to debug exposure compensation in EV100 space and is always visible.
- Further optimized PrepareLightsForGPU (3x faster with few shadows, 1.4x faster with a lot of shadows or equivalently cost reduced by 68% to 37%).
- Raytracing: Replaced the DIFFUSE_LIGHTING_ONLY multicompile by a uniform.
- Raytracing: Removed the dynamic lightmap multicompile.
- Raytracing: Remove the LOD cross fade multi compile for ray tracing.
- Cookie are now supported in lightmaper. All lights casting cookie and baked will now include cookie influence.
- Avoid building the mip chain a second time for SSR for transparent objects.
- Replaced "High Quality" Subsurface Scattering with a set of Quality Levels.
- Replaced "High Quality" Volumetric Lighting with "Screen Resolution Percentage" and "Volume Slice Count" on the Fog volume component.
- Merged material samples and shader samples
- Update material samples scene visuals
- Use multi_compile API for deferred compute shader with shadow mask.
- Made the StaticLightingSky class public so that users can change it by script for baking purpose.
- Shadowmask and realtime reflectoin probe property are hide in Quality settings
- Improved performance of reflection probe management when using a lot of probes.
- Ignoring the disable SSR flags for recursive rendering.
- Removed logic in the UI to disable parameters for contact shadows and fog volume components as it was going against the concept of the volume system.

## [7.1.1] - 2019-09-05

### Added
- Transparency Overdraw debug mode. Allows to visualize transparent objects draw calls as an "heat map".
- Enabled single-pass instancing support for XR SDK with new API cmd.SetInstanceMultiplier()
- XR settings are now available in the HDRP asset
- Support for Material Quality in Shader Graph
- Material Quality support selection in HDRP Asset
- Renamed XR shader macro from UNITY_STEREO_ASSIGN_COMPUTE_EYE_INDEX to UNITY_XR_ASSIGN_VIEW_INDEX
- Raytracing ShaderGraph node for HDRP shaders
- Custom passes volume component with 3 injection points: Before Rendering, Before Transparent and Before Post Process
- Alpha channel is now properly exported to camera render textures when using FP16 color buffer format
- Support for XR SDK mirror view modes
- HD Master nodes in Shader Graph now support Normal and Tangent modification in vertex stage.
- DepthOfFieldCoC option in the fullscreen debug modes.
- Added override Ambient Occlusion option on debug windows
- Added Custom Post Processes with 3 injection points: Before Transparent, Before Post Process and After Post Process
- Added draft of minimal interactive path tracing (experimental) based on DXR API - Support only 4 area light, lit and unlit shader (non-shadergraph)
- Small adjustments to TAA anti flicker (more aggressive on high values).

### Fixed
- Fixed wizard infinite loop on cancellation
- Fixed with compute shader error about too many threads in threadgroup on low GPU
- Fixed invalid contact shadow shaders being created on metal
- Fixed a bug where if Assembly.GetTypes throws an exception due to mis-versioned dlls, then no preprocessors are used in the shader stripper
- Fixed typo in AXF decal property preventing to compile
- Fixed reflection probe with XR single-pass and FPTL
- Fixed force gizmo shown when selecting camera in hierarchy
- Fixed issue with XR occlusion mesh and dynamic resolution
- Fixed an issue where lighting compute buffers were re-created with the wrong size when resizing the window, causing tile artefacts at the top of the screen.
- Fix FrameSettings names and tooltips
- Fixed error with XR SDK when the Editor is not in focus
- Fixed errors with RenderGraph, XR SDK and occlusion mesh
- Fixed shadow routines compilation errors when "real" type is a typedef on "half".
- Fixed toggle volumetric lighting in the light UI
- Fixed post-processing history reset handling rt-scale incorrectly
- Fixed crash with terrain and XR multi-pass
- Fixed ShaderGraph material synchronization issues
- Fixed a null reference exception when using an Emissive texture with Unlit shader (case 1181335)
- Fixed an issue where area lights and point lights where not counted separately with regards to max lights on screen (case 1183196)
- Fixed an SSR and Subsurface Scattering issue (appearing black) when using XR.

### Changed
- Update Wizard layout.
- Remove almost all Garbage collection call within a frame.
- Rename property AdditionalVeclocityChange to AddPrecomputeVelocity
- Call the End/Begin camera rendering callbacks for camera with customRender enabled
- Changeg framesettings migration order of postprocess flags as a pr for reflection settings flags have been backported to 2019.2
- Replaced usage of ENABLE_VR in XRSystem.cs by version defines based on the presence of the built-in VR and XR modules
- Added an update virtual function to the SkyRenderer class. This is called once per frame. This allows a given renderer to amortize heavy computation at the rate it chooses. Currently only the physically based sky implements this.
- Removed mandatory XRPass argument in HDCamera.GetOrCreate()
- Restored the HDCamera parameter to the sky rendering builtin parameters.
- Removed usage of StructuredBuffer for XR View Constants
- Expose Direct Specular Lighting control in FrameSettings
- Deprecated ExponentialFog and VolumetricFog volume components. Now there is only one exponential fog component (Fog) which can add Volumetric Fog as an option. Added a script in Edit -> Render Pipeline -> Upgrade Fog Volume Components.

## [7.0.1] - 2019-07-25

### Added
- Added option in the config package to disable globally Area Lights and to select shadow quality settings for the deferred pipeline.
- When shader log stripping is enabled, shader stripper statistics will be written at `Temp/shader-strip.json`
- Occlusion mesh support from XR SDK

### Fixed
- Fixed XR SDK mirror view blit, cleanup some XRTODO and removed XRDebug.cs
- Fixed culling for volumetrics with XR single-pass rendering
- Fix shadergraph material pass setup not called
- Fixed documentation links in component's Inspector header bar
- Cookies using the render texture output from a camera are now properly updated
- Allow in ShaderGraph to enable pre/post pass when the alpha clip is disabled

### Changed
- RenderQueue for Opaque now start at Background instead of Geometry.
- Clamp the area light size for scripting API when we change the light type
- Added a warning in the material UI when the diffusion profile assigned is not in the HDRP asset


## [7.0.0] - 2019-07-17

### Added
- `Fixed`, `Viewer`, and `Automatic` modes to compute the FOV used when rendering a `PlanarReflectionProbe`
- A checkbox to toggle the chrome gizmo of `ReflectionProbe`and `PlanarReflectionProbe`
- Added a Light layer in shadows that allow for objects to cast shadows without being affected by light (and vice versa).
- You can now access ShaderGraph blend states from the Material UI (for example, **Surface Type**, **Sorting Priority**, and **Blending Mode**). This change may break Materials that use a ShaderGraph, to fix them, select **Edit > Render Pipeline > Reset all ShaderGraph Scene Materials BlendStates**. This syncs the blendstates of you ShaderGraph master nodes with the Material properties.
- You can now control ZTest, ZWrite, and CullMode for transparent Materials.
- Materials that use Unlit Shaders or Unlit Master Node Shaders now cast shadows.
- Added an option to enable the ztest on **After Post Process** materials when TAA is disabled.
- Added a new SSAO (based on Ground Truth Ambient Occlusion algorithm) to replace the previous one.
- Added support for shadow tint on light
- BeginCameraRendering and EndCameraRendering callbacks are now called with probes
- Adding option to update shadow maps only On Enable and On Demand.
- Shader Graphs that use time-dependent vertex modification now generate correct motion vectors.
- Added option to allow a custom spot angle for spot light shadow maps.
- Added frame settings for individual post-processing effects
- Added dither transition between cascades for Low and Medium quality settings
- Added single-pass instancing support with XR SDK
- Added occlusion mesh support with XR SDK
- Added support of Alembic velocity to various shaders
- Added support for more than 2 views for single-pass instancing
- Added support for per punctual/directional light min roughness in StackLit
- Added mirror view support with XR SDK
- Added VR verification in HDRPWizard
- Added DXR verification in HDRPWizard
- Added feedbacks in UI of Volume regarding skies
- Cube LUT support in Tonemapping. Cube LUT helpers for external grading are available in the Post-processing Sample package.

### Fixed
- Fixed an issue with history buffers causing effects like TAA or auto exposure to flicker when more than one camera was visible in the editor
- The correct preview is displayed when selecting multiple `PlanarReflectionProbe`s
- Fixed volumetric rendering with camera-relative code and XR stereo instancing
- Fixed issue with flashing cyan due to async compilation of shader when selecting a mesh
- Fix texture type mismatch when the contact shadow are disabled (causing errors on IOS devices)
- Fixed Generate Shader Includes while in package
- Fixed issue when texture where deleted in ShadowCascadeGUI
- Fixed issue in FrameSettingsHistory when disabling a camera several time without enabling it in between.
- Fixed volumetric reprojection with camera-relative code and XR stereo instancing
- Added custom BaseShaderPreprocessor in HDEditorUtils.GetBaseShaderPreprocessorList()
- Fixed compile issue when USE_XR_SDK is not defined
- Fixed procedural sky sun disk intensity for high directional light intensities
- Fixed Decal mip level when using texture mip map streaming to avoid dropping to lowest permitted mip (now loading all mips)
- Fixed deferred shading for XR single-pass instancing after lightloop refactor
- Fixed cluster and material classification debug (material classification now works with compute as pixel shader lighting)
- Fixed IOS Nan by adding a maximun epsilon definition REAL_EPS that uses HALF_EPS when fp16 are used
- Removed unnecessary GC allocation in motion blur code
- Fixed locked UI with advanded influence volume inspector for probes
- Fixed invalid capture direction when rendering planar reflection probes
- Fixed Decal HTILE optimization with platform not supporting texture atomatic (Disable it)
- Fixed a crash in the build when the contact shadows are disabled
- Fixed camera rendering callbacks order (endCameraRendering was being called before the actual rendering)
- Fixed issue with wrong opaque blending settings for After Postprocess
- Fixed issue with Low resolution transparency on PS4
- Fixed a memory leak on volume profiles
- Fixed The Parallax Occlusion Mappping node in shader graph and it's UV input slot
- Fixed lighting with XR single-pass instancing by disabling deferred tiles
- Fixed the Bloom prefiltering pass
- Fixed post-processing effect relying on Unity's random number generator
- Fixed camera flickering when using TAA and selecting the camera in the editor
- Fixed issue with single shadow debug view and volumetrics
- Fixed most of the problems with light animation and timeline
- Fixed indirect deferred compute with XR single-pass instancing
- Fixed a slight omission in anisotropy calculations derived from HazeMapping in StackLit
- Improved stack computation numerical stability in StackLit
- Fix PBR master node always opaque (wrong blend modes for forward pass)
- Fixed TAA with XR single-pass instancing (missing macros)
- Fixed an issue causing Scene View selection wire gizmo to not appear when using HDRP Shader Graphs.
- Fixed wireframe rendering mode (case 1083989)
- Fixed the renderqueue not updated when the alpha clip is modified in the material UI.
- Fixed the PBR master node preview
- Remove the ReadOnly flag on Reflection Probe's cubemap assets during bake when there are no VCS active.
- Fixed an issue where setting a material debug view would not reset the other exclusive modes
- Spot light shapes are now correctly taken into account when baking
- Now the static lighting sky will correctly take the default values for non-overridden properties
- Fixed material albedo affecting the lux meter
- Extra test in deferred compute shading to avoid shading pixels that were not rendered by the current camera (for camera stacking)

### Changed
- Optimization: Reduce the group size of the deferred lighting pass from 16x16 to 8x8
- Replaced HDCamera.computePassCount by viewCount
- Removed xrInstancing flag in RTHandles (replaced by TextureXR.slices and TextureXR.dimensions)
- Refactor the HDRenderPipeline and lightloop code to preprare for high level rendergraph
- Removed the **Back Then Front Rendering** option in the fabric Master Node settings. Enabling this option previously did nothing.
- Shader type Real translates to FP16 precision on Nintendo Switch.
- Shader framework refactor: Introduce CBSDF, EvaluateBSDF, IsNonZeroBSDF to replace BSDF functions
- Shader framework refactor:  GetBSDFAngles, LightEvaluation and SurfaceShading functions
- Replace ComputeMicroShadowing by GetAmbientOcclusionForMicroShadowing
- Rename WorldToTangent to TangentToWorld as it was incorrectly named
- Remove SunDisk and Sun Halo size from directional light
- Remove all obsolete wind code from shader
- Renamed DecalProjectorComponent into DecalProjector for API alignment.
- Improved the Volume UI and made them Global by default
- Remove very high quality shadow option
- Change default for shadow quality in Deferred to Medium
- Enlighten now use inverse squared falloff (before was using builtin falloff)
- Enlighten is now deprecated. Please use CPU or GPU lightmaper instead.
- Remove the name in the diffusion profile UI
- Changed how shadow map resolution scaling with distance is computed. Now it uses screen space area rather than light range.
- Updated MoreOptions display in UI
- Moved Display Area Light Emissive Mesh script API functions in the editor namespace
- direct strenght properties in ambient occlusion now affect direct specular as well
- Removed advanced Specular Occlusion control in StackLit: SSAO based SO control is hidden and fixed to behave like Lit, SPTD is the only HQ technique shown for baked SO.
- Shader framework refactor: Changed ClampRoughness signature to include PreLightData access.
- HDRPWizard window is now in Window > General > HD Render Pipeline Wizard
- Moved StaticLightingSky to LightingWindow
- Removes the current "Scene Settings" and replace them with "Sky & Fog Settings" (with Physically Based Sky and Volumetric Fog).
- Changed how cached shadow maps are placed inside the atlas to minimize re-rendering of them.

## [6.7.0-preview] - 2019-05-16

### Added
- Added ViewConstants StructuredBuffer to simplify XR rendering
- Added API to render specific settings during a frame
- Added stadia to the supported platforms (2019.3)
- Enabled cascade blends settings in the HD Shadow component
- Added Hardware Dynamic Resolution support.
- Added MatCap debug view to replace the no scene lighting debug view.
- Added clear GBuffer option in FrameSettings (default to false)
- Added preview for decal shader graph (Only albedo, normal and emission)
- Added exposure weight control for decal
- Screen Space Directional Shadow under a define option. Activated for ray tracing
- Added a new abstraction for RendererList that will help transition to Render Graph and future RendererList API
- Added multipass support for VR
- Added XR SDK integration (multipass only)
- Added Shader Graph samples for Hair, Fabric and Decal master nodes.
- Add fade distance, shadow fade distance and light layers to light explorer
- Add method to draw light layer drawer in a rect to HDEditorUtils

### Fixed
- Fixed deserialization crash at runtime
- Fixed for ShaderGraph Unlit masternode not writing velocity
- Fixed a crash when assiging a new HDRP asset with the 'Verify Saving Assets' option enabled
- Fixed exposure to properly support TEXTURE2D_X
- Fixed TerrainLit basemap texture generation
- Fixed a bug that caused nans when material classification was enabled and a tile contained one standard material + a material with transmission.
- Fixed gradient sky hash that was not using the exposure hash
- Fixed displayed default FrameSettings in HDRenderPipelineAsset wrongly updated on scripts reload.
- Fixed gradient sky hash that was not using the exposure hash.
- Fixed visualize cascade mode with exposure.
- Fixed (enabled) exposure on override lighting debug modes.
- Fixed issue with LightExplorer when volume have no profile
- Fixed issue with SSR for negative, infinite and NaN history values
- Fixed LightLayer in HDReflectionProbe and PlanarReflectionProbe inspector that was not displayed as a mask.
- Fixed NaN in transmission when the thickness and a color component of the scattering distance was to 0
- Fixed Light's ShadowMask multi-edition.
- Fixed motion blur and SMAA with VR single-pass instancing
- Fixed NaNs generated by phase functionsin volumetric lighting
- Fixed NaN issue with refraction effect and IOR of 1 at extreme grazing angle
- Fixed nan tracker not using the exposure
- Fixed sorting priority on lit and unlit materials
- Fixed null pointer exception when there are no AOVRequests defined on a camera
- Fixed dirty state of prefab using disabled ReflectionProbes
- Fixed an issue where gizmos and editor grid were not correctly depth tested
- Fixed created default scene prefab non editable due to wrong file extension.
- Fixed an issue where sky convolution was recomputed for nothing when a preview was visible (causing extreme slowness when fabric convolution is enabled)
- Fixed issue with decal that wheren't working currently in player
- Fixed missing stereo rendering macros in some fragment shaders
- Fixed exposure for ReflectionProbe and PlanarReflectionProbe gizmos
- Fixed single-pass instancing on PSVR
- Fixed Vulkan shader issue with Texture2DArray in ScreenSpaceShadow.compute by re-arranging code (workaround)
- Fixed camera-relative issue with lights and XR single-pass instancing
- Fixed single-pass instancing on Vulkan
- Fixed htile synchronization issue with shader graph decal
- Fixed Gizmos are not drawn in Camera preview
- Fixed pre-exposure for emissive decal
- Fixed wrong values computed in PreIntegrateFGD and in the generation of volumetric lighting data by forcing the use of fp32.
- Fixed NaNs arising during the hair lighting pass
- Fixed synchronization issue in decal HTile that occasionally caused rendering artifacts around decal borders
- Fixed QualitySettings getting marked as modified by HDRP (and thus checked out in Perforce)
- Fixed a bug with uninitialized values in light explorer
- Fixed issue with LOD transition
- Fixed shader warnings related to raytracing and TEXTURE2D_X

### Changed
- Refactor PixelCoordToViewDirWS to be VR compatible and to compute it only once per frame
- Modified the variants stripper to take in account multiple HDRP assets used in the build.
- Improve the ray biasing code to avoid self-intersections during the SSR traversal
- Update Pyramid Spot Light to better match emitted light volume.
- Moved _XRViewConstants out of UnityPerPassStereo constant buffer to fix issues with PSSL
- Removed GetPositionInput_Stereo() and single-pass (double-wide) rendering mode
- Changed label width of the frame settings to accommodate better existing options.
- SSR's Default FrameSettings for camera is now enable.
- Re-enabled the sharpening filter on Temporal Anti-aliasing
- Exposed HDEditorUtils.LightLayerMaskDrawer for integration in other packages and user scripting.
- Rename atmospheric scattering in FrameSettings to Fog
- The size modifier in the override for the culling sphere in Shadow Cascades now defaults to 0.6, which is the same as the formerly hardcoded value.
- Moved LOD Bias and Maximum LOD Level from Frame Setting section `Other` to `Rendering`
- ShaderGraph Decal that affect only emissive, only draw in emissive pass (was drawing in dbuffer pass too)
- Apply decal projector fade factor correctly on all attribut and for shader graph decal
- Move RenderTransparentDepthPostpass after all transparent
- Update exposure prepass to interleave XR single-pass instancing views in a checkerboard pattern
- Removed ScriptRuntimeVersion check in wizard.

## [6.6.0-preview] - 2019-04-01

### Added
- Added preliminary changes for XR deferred shading
- Added support of 111110 color buffer
- Added proper support for Recorder in HDRP
- Added depth offset input in shader graph master nodes
- Added a Parallax Occlusion Mapping node
- Added SMAA support
- Added Homothety and Symetry quick edition modifier on volume used in ReflectionProbe, PlanarReflectionProbe and DensityVolume
- Added multi-edition support for DecalProjectorComponent
- Improve hair shader
- Added the _ScreenToTargetScaleHistory uniform variable to be used when sampling HDRP RTHandle history buffers.
- Added settings in `FrameSettings` to change `QualitySettings.lodBias` and `QualitySettings.maximumLODLevel` during a rendering
- Added an exposure node to retrieve the current, inverse and previous frame exposure value.
- Added an HD scene color node which allow to sample the scene color with mips and a toggle to remove the exposure.
- Added safeguard on HD scene creation if default scene not set in the wizard
- Added Low res transparency rendering pass.

### Fixed
- Fixed HDRI sky intensity lux mode
- Fixed dynamic resolution for XR
- Fixed instance identifier semantic string used by Shader Graph
- Fixed null culling result occuring when changing scene that was causing crashes
- Fixed multi-edition light handles and inspector shapes
- Fixed light's LightLayer field when multi-editing
- Fixed normal blend edition handles on DensityVolume
- Fixed an issue with layered lit shader and height based blend where inactive layers would still have influence over the result
- Fixed multi-selection handles color for DensityVolume
- Fixed multi-edition inspector's blend distances for HDReflectionProbe, PlanarReflectionProbe and DensityVolume
- Fixed metric distance that changed along size in DensityVolume
- Fixed DensityVolume shape handles that have not same behaviour in advance and normal edition mode
- Fixed normal map blending in TerrainLit by only blending the derivatives
- Fixed Xbox One rendering just a grey screen instead of the scene
- Fixed probe handles for multiselection
- Fixed baked cubemap import settings for convolution
- Fixed regression causing crash when attempting to open HDRenderPipelineWizard without an HDRenderPipelineAsset setted
- Fixed FullScreenDebug modes: SSAO, SSR, Contact shadow, Prerefraction Color Pyramid, Final Color Pyramid
- Fixed volumetric rendering with stereo instancing
- Fixed shader warning
- Fixed missing resources in existing asset when updating package
- Fixed PBR master node preview in forward rendering or transparent surface
- Fixed deferred shading with stereo instancing
- Fixed "look at" edition mode of Rotation tool for DecalProjectorComponent
- Fixed issue when switching mode in ReflectionProbe and PlanarReflectionProbe
- Fixed issue where migratable component version where not always serialized when part of prefab's instance
- Fixed an issue where shadow would not be rendered properly when light layer are not enabled
- Fixed exposure weight on unlit materials
- Fixed Light intensity not played in the player when recorded with animation/timeline
- Fixed some issues when multi editing HDRenderPipelineAsset
- Fixed emission node breaking the main shader graph preview in certain conditions.
- Fixed checkout of baked probe asset when baking probes.
- Fixed invalid gizmo position for rotated ReflectionProbe
- Fixed multi-edition of material's SurfaceType and RenderingPath
- Fixed whole pipeline reconstruction on selecting for the first time or modifying other than the currently used HDRenderPipelineAsset
- Fixed single shadow debug mode
- Fixed global scale factor debug mode when scale > 1
- Fixed debug menu material overrides not getting applied to the Terrain Lit shader
- Fixed typo in computeLightVariants
- Fixed deferred pass with XR instancing by disabling ComputeLightEvaluation
- Fixed bloom resolution independence
- Fixed lens dirt intensity not behaving properly
- Fixed the Stop NaN feature
- Fixed some resources to handle more than 2 instanced views for XR
- Fixed issue with black screen (NaN) produced on old GPU hardware or intel GPU hardware with gaussian pyramid
- Fixed issue with disabled punctual light would still render when only directional light is present

### Changed
- DensityVolume scripting API will no longuer allow to change between advance and normal edition mode
- Disabled depth of field, lens distortion and panini projection in the scene view
- TerrainLit shaders and includes are reorganized and made simpler.
- TerrainLit shader GUI now allows custom properties to be displayed in the Terrain fold-out section.
- Optimize distortion pass with stencil
- Disable SceneSelectionPass in shader graph preview
- Control punctual light and area light shadow atlas separately
- Move SMAA anti-aliasing option to after Temporal Anti Aliasing one, to avoid problem with previously serialized project settings
- Optimize rendering with static only lighting and when no cullable lights/decals/density volumes are present.
- Updated handles for DecalProjectorComponent for enhanced spacial position readability and have edition mode for better SceneView management
- DecalProjectorComponent are now scale independent in order to have reliable metric unit (see new Size field for changing the size of the volume)
- Restructure code from HDCamera.Update() by adding UpdateAntialiasing() and UpdateViewConstants()
- Renamed velocity to motion vectors
- Objects rendered during the After Post Process pass while TAA is enabled will not benefit from existing depth buffer anymore. This is done to fix an issue where those object would wobble otherwise
- Removed usage of builtin unity matrix for shadow, shadow now use same constant than other view
- The default volume layer mask for cameras & probes is now `Default` instead of `Everything`

## [6.5.0-preview] - 2019-03-07

### Added
- Added depth-of-field support with stereo instancing
- Adding real time area light shadow support
- Added a new FrameSettings: Specular Lighting to toggle the specular during the rendering

### Fixed
- Fixed diffusion profile upgrade breaking package when upgrading to a new version
- Fixed decals cropped by gizmo not updating correctly if prefab
- Fixed an issue when enabling SSR on multiple view
- Fixed edition of the intensity's unit field while selecting multiple lights
- Fixed wrong calculation in soft voxelization for density volume
- Fixed gizmo not working correctly with pre-exposure
- Fixed issue with setting a not available RT when disabling motion vectors
- Fixed planar reflection when looking at mirror normal
- Fixed mutiselection issue with HDLight Inspector
- Fixed HDAdditionalCameraData data migration
- Fixed failing builds when light explorer window is open
- Fixed cascade shadows border sometime causing artefacts between cascades
- Restored shadows in the Cascade Shadow debug visualization
- `camera.RenderToCubemap` use proper face culling

### Changed
- When rendering reflection probe disable all specular lighting and for metals use fresnelF0 as diffuse color for bake lighting.

## [6.4.0-preview] - 2019-02-21

### Added
- VR: Added TextureXR system to selectively expand TEXTURE2D macros to texture array for single-pass stereo instancing + Convert textures call to these macros
- Added an unit selection dropdown next to shutter speed (camera)
- Added error helpbox when trying to use a sub volume component that require the current HDRenderPipelineAsset to support a feature that it is not supporting.
- Add mesh for tube light when display emissive mesh is enabled

### Fixed
- Fixed Light explorer. The volume explorer used `profile` instead of `sharedProfile` which instantiate a custom volume profile instead of editing the asset itself.
- Fixed UI issue where all is displayed using metric unit in shadow cascade and Percent is set in the unit field (happening when opening the inspector).
- Fixed inspector event error when double clicking on an asset (diffusion profile/material).
- Fixed nullref on layered material UI when the material is not an asset.
- Fixed nullref exception when undo/redo a light property.
- Fixed visual bug when area light handle size is 0.

### Changed
- Update UI for 32bit/16bit shadow precision settings in HDRP asset
- Object motion vectors have been disabled in all but the game view. Camera motion vectors are still enabled everywhere, allowing TAA and Motion Blur to work on static objects.
- Enable texture array by default for most rendering code on DX11 and unlock stereo instancing (DX11 only for now)

## [6.3.0-preview] - 2019-02-18

### Added
- Added emissive property for shader graph decals
- Added a diffusion profile override volume so the list of diffusion profile assets to use can be chanaged without affecting the HDRP asset
- Added a "Stop NaNs" option on cameras and in the Scene View preferences.
- Added metric display option in HDShadowSettings and improve clamping
- Added shader parameter mapping in DebugMenu
- Added scripting API to configure DebugData for DebugMenu

### Fixed
- Fixed decals in forward
- Fixed issue with stencil not correctly setup for various master node and shader for the depth pass, motion vector pass and GBuffer/Forward pass
- Fixed SRP batcher and metal
- Fixed culling and shadows for Pyramid, Box, Rectangle and Tube lights
- Fixed an issue where scissor render state leaking from the editor code caused partially black rendering

### Changed
- When a lit material has a clear coat mask that is not null, we now use the clear coat roughness to compute the screen space reflection.
- Diffusion profiles are now limited to one per asset and can be referenced in materials, shader graphs and vfx graphs. Materials will be upgraded automatically except if they are using a shader graph, in this case it will display an error message.

## [6.2.0-preview] - 2019-02-15

### Added
- Added help box listing feature supported in a given HDRenderPipelineAsset alongs with the drawbacks implied.
- Added cascade visualizer, supporting disabled handles when not overriding.

### Fixed
- Fixed post processing with stereo double-wide
- Fixed issue with Metal: Use sign bit to find the cache type instead of lowest bit.
- Fixed invalid state when creating a planar reflection for the first time
- Fix FrameSettings's LitShaderMode not restrained by supported LitShaderMode regression.

### Changed
- The default value roughness value for the clearcoat has been changed from 0.03 to 0.01
- Update default value of based color for master node
- Update Fabric Charlie Sheen lighting model - Remove Fresnel component that wasn't part of initial model + Remap smoothness to [0.0 - 0.6] range for more artist friendly parameter

### Changed
- Code refactor: all macros with ARGS have been swapped with macros with PARAM. This is because the ARGS macros were incorrectly named.

## [6.1.0-preview] - 2019-02-13

### Added
- Added support for post-processing anti-aliasing in the Scene View (FXAA and TAA). These can be set in Preferences.
- Added emissive property for decal material (non-shader graph)

### Fixed
- Fixed a few UI bugs with the color grading curves.
- Fixed "Post Processing" in the scene view not toggling post-processing effects
- Fixed bake only object with flag `ReflectionProbeStaticFlag` when baking a `ReflectionProbe`

### Changed
- Removed unsupported Clear Depth checkbox in Camera inspector
- Updated the toggle for advanced mode in inspectors.

## [6.0.0-preview] - 2019-02-23

### Added
- Added new API to perform a camera rendering
- Added support for hair master node (Double kajiya kay - Lambert)
- Added Reset behaviour in DebugMenu (ingame mapping is right joystick + B)
- Added Default HD scene at new scene creation while in HDRP
- Added Wizard helping to configure HDRP project
- Added new UI for decal material to allow remapping and scaling of some properties
- Added cascade shadow visualisation toggle in HD shadow settings
- Added icons for assets
- Added replace blending mode for distortion
- Added basic distance fade for density volumes
- Added decal master node for shader graph
- Added HD unlit master node (Cross Pipeline version is name Unlit)
- Added new Rendering Queue in materials
- Added post-processing V3 framework embed in HDRP, remove postprocess V2 framework
- Post-processing now uses the generic volume framework
-   New depth-of-field, bloom, panini projection effects, motion blur
-   Exposure is now done as a pre-exposition pass, the whole system has been revamped
-   Exposure now use EV100 everywhere in the UI (Sky, Emissive Light)
- Added emissive intensity (Luminance and EV100 control) control for Emissive
- Added pre-exposure weigth for Emissive
- Added an emissive color node and a slider to control the pre-exposure percentage of emission color
- Added physical camera support where applicable
- Added more color grading tools
- Added changelog level for Shader Variant stripping
- Added Debug mode for validation of material albedo and metalness/specularColor values
- Added a new dynamic mode for ambient probe and renamed BakingSky to StaticLightingSky
- Added command buffer parameter to all Bind() method of material
- Added Material validator in Render Pipeline Debug
- Added code to future support of DXR (not enabled)
- Added support of multiviewport
- Added HDRenderPipeline.RequestSkyEnvironmentUpdate function to force an update from script when sky is set to OnDemand
- Added a Lighting and BackLighting slots in Lit, StackLit, Fabric and Hair master nodes
- Added support for overriding terrain detail rendering shaders, via the render pipeline editor resources asset
- Added xrInstancing flag support to RTHandle
- Added support for cullmask for decal projectors
- Added software dynamic resolution support
- Added support for "After Post-Process" render pass for unlit shader
- Added support for textured rectangular area lights
- Added stereo instancing macros to MSAA shaders
- Added support for Quarter Res Raytraced Reflections (not enabled)
- Added fade factor for decal projectors.
- Added stereo instancing macros to most shaders used in VR
- Added multi edition support for HDRenderPipelineAsset

### Fixed
- Fixed logic to disable FPTL with stereo rendering
- Fixed stacklit transmission and sun highlight
- Fixed decals with stereo rendering
- Fixed sky with stereo rendering
- Fixed flip logic for postprocessing + VR
- Fixed copyStencilBuffer pass for Switch
- Fixed point light shadow map culling that wasn't taking into account far plane
- Fixed usage of SSR with transparent on all master node
- Fixed SSR and microshadowing on fabric material
- Fixed blit pass for stereo rendering
- Fixed lightlist bounds for stereo rendering
- Fixed windows and in-game DebugMenu sync.
- Fixed FrameSettings' LitShaderMode sync when opening DebugMenu.
- Fixed Metal specific issues with decals, hitting a sampler limit and compiling AxF shader
- Fixed an issue with flipped depth buffer during postprocessing
- Fixed normal map use for shadow bias with forward lit - now use geometric normal
- Fixed transparent depth prepass and postpass access so they can be use without alpha clipping for lit shader
- Fixed support of alpha clip shadow for lit master node
- Fixed unlit master node not compiling
- Fixed issue with debug display of reflection probe
- Fixed issue with phong tessellations not working with lit shader
- Fixed issue with vertex displacement being affected by heightmap setting even if not heightmap where assign
- Fixed issue with density mode on Lit terrain producing NaN
- Fixed issue when going back and forth from Lit to LitTesselation for displacement mode
- Fixed issue with ambient occlusion incorrectly applied to emissiveColor with light layers in deferred
- Fixed issue with fabric convolution not using the correct convolved texture when fabric convolution is enabled
- Fixed issue with Thick mode for Transmission that was disabling transmission with directional light
- Fixed shutdown edge cases with HDRP tests
- Fixed slowdow when enabling Fabric convolution in HDRP asset
- Fixed specularAA not compiling in StackLit Master node
- Fixed material debug view with stereo rendering
- Fixed material's RenderQueue edition in default view.
- Fixed banding issues within volumetric density buffer
- Fixed missing multicompile for MSAA for AxF
- Fixed camera-relative support for stereo rendering
- Fixed remove sync with render thread when updating decal texture atlas.
- Fixed max number of keyword reach [256] issue. Several shader feature are now local
- Fixed Scene Color and Depth nodes
- Fixed SSR in forward
- Fixed custom editor of Unlit, HD Unlit and PBR shader graph master node
- Fixed issue with NewFrame not correctly calculated in Editor when switching scene
- Fixed issue with TerrainLit not compiling with depth only pass and normal buffer
- Fixed geometric normal use for shadow bias with PBR master node in forward
- Fixed instancing macro usage for decals
- Fixed error message when having more than one directional light casting shadow
- Fixed error when trying to display preview of Camera or PlanarReflectionProbe
- Fixed LOAD_TEXTURE2D_ARRAY_MSAA macro
- Fixed min-max and amplitude clamping value in inspector of vertex displacement materials
- Fixed issue with alpha shadow clip (was incorrectly clipping object shadow)
- Fixed an issue where sky cubemap would not be cleared correctly when setting the current sky to None
- Fixed a typo in Static Lighting Sky component UI
- Fixed issue with incorrect reset of RenderQueue when switching shader in inspector GUI
- Fixed issue with variant stripper stripping incorrectly some variants
- Fixed a case of ambient lighting flickering because of previews
- Fixed Decals when rendering multiple camera in a single frame
- Fixed cascade shadow count in shader
- Fixed issue with Stacklit shader with Haze effect
- Fixed an issue with the max sample count for the TAA
- Fixed post-process guard band for XR
- Fixed exposure of emissive of Unlit
- Fixed depth only and motion vector pass for Unlit not working correctly with MSAA
- Fixed an issue with stencil buffer copy causing unnecessary compute dispatches for lighting
- Fixed multi edition issue in FrameSettings
- Fixed issue with SRP batcher and DebugDisplay variant of lit shader
- Fixed issue with debug material mode not doing alpha test
- Fixed "Attempting to draw with missing UAV bindings" errors on Vulkan
- Fixed pre-exposure incorrectly apply to preview
- Fixed issue with duplicate 3D texture in 3D texture altas of volumetric?
- Fixed Camera rendering order (base on the depth parameter)
- Fixed shader graph decals not being cropped by gizmo
- Fixed "Attempting to draw with missing UAV bindings" errors on Vulkan.


### Changed
- ColorPyramid compute shader passes is swapped to pixel shader passes on platforms where the later is faster (Nintendo Switch).
- Removing the simple lightloop used by the simple lit shader
- Whole refactor of reflection system: Planar and reflection probe
- Separated Passthrough from other RenderingPath
- Update several properties naming and caption based on feedback from documentation team
- Remove tile shader variant for transparent backface pass of lit shader
- Rename all HDRenderPipeline to HDRP folder for shaders
- Rename decal property label (based on doc team feedback)
- Lit shader mode now default to Deferred to reduce build time
- Update UI of Emission parameters in shaders
- Improve shader variant stripping including shader graph variant
- Refactored render loop to render realtime probes visible per camera
- Enable SRP batcher by default
- Shader code refactor: Rename LIGHTLOOP_SINGLE_PASS => LIGHTLOOP_DISABLE_TILE_AND_CLUSTER and clean all usage of LIGHTLOOP_TILE_PASS
- Shader code refactor: Move pragma definition of vertex and pixel shader inside pass + Move SURFACE_GRADIENT definition in XXXData.hlsl
- Micro-shadowing in Lit forward now use ambientOcclusion instead of SpecularOcclusion
- Upgraded FrameSettings workflow, DebugMenu and Inspector part relative to it
- Update build light list shader code to support 32 threads in wavefronts on Switch
- LayeredLit layers' foldout are now grouped in one main foldout per layer
- Shadow alpha clip can now be enabled on lit shader and haor shader enven for opaque
- Temporal Antialiasing optimization for Xbox One X
- Parameter depthSlice on SetRenderTarget functions now defaults to -1 to bind the entire resource
- Rename SampleCameraDepth() functions to LoadCameraDepth() and SampleCameraDepth(), same for SampleCameraColor() functions
- Improved Motion Blur quality.
- Update stereo frame settings values for single-pass instancing and double-wide
- Rearrange FetchDepth functions to prepare for stereo-instancing
- Remove unused _ComputeEyeIndex
- Updated HDRenderPipelineAsset inspector
- Re-enable SRP batcher for metal

## [5.2.0-preview] - 2018-11-27

### Added
- Added option to run Contact Shadows and Volumetrics Voxelization stage in Async Compute
- Added camera freeze debug mode - Allow to visually see culling result for a camera
- Added support of Gizmo rendering before and after postprocess in Editor
- Added support of LuxAtDistance for punctual lights

### Fixed
- Fixed Debug.DrawLine and Debug.Ray call to work in game view
- Fixed DebugMenu's enum resetted on change
- Fixed divide by 0 in refraction causing NaN
- Fixed disable rough refraction support
- Fixed refraction, SSS and atmospheric scattering for VR
- Fixed forward clustered lighting for VR (double-wide).
- Fixed Light's UX to not allow negative intensity
- Fixed HDRenderPipelineAsset inspector broken when displaying its FrameSettings from project windows.
- Fixed forward clustered lighting for VR (double-wide).
- Fixed HDRenderPipelineAsset inspector broken when displaying its FrameSettings from project windows.
- Fixed Decals and SSR diable flags for all shader graph master node (Lit, Fabric, StackLit, PBR)
- Fixed Distortion blend mode for shader graph master node (Lit, StackLit)
- Fixed bent Normal for Fabric master node in shader graph
- Fixed PBR master node lightlayers
- Fixed shader stripping for built-in lit shaders.

### Changed
- Rename "Regular" in Diffusion profile UI "Thick Object"
- Changed VBuffer depth parametrization for volumetric from distanceRange to depthExtent - Require update of volumetric settings - Fog start at near plan
- SpotLight with box shape use Lux unit only

## [5.1.0-preview] - 2018-11-19

### Added

- Added a separate Editor resources file for resources Unity does not take when it builds a Player.
- You can now disable SSR on Materials in Shader Graph.
- Added support for MSAA when the Supported Lit Shader Mode is set to Both. Previously HDRP only supported MSAA for Forward mode.
- You can now override the emissive color of a Material when in debug mode.
- Exposed max light for Light Loop Settings in HDRP asset UI.
- HDRP no longer performs a NormalDBuffer pass update if there are no decals in the Scene.
- Added distant (fall-back) volumetric fog and improved the fog evaluation precision.
- Added an option to reflect sky in SSR.
- Added a y-axis offset for the PlanarReflectionProbe and offset tool.
- Exposed the option to run SSR and SSAO on async compute.
- Added support for the _GlossMapScale parameter in the Legacy to HDRP Material converter.
- Added wave intrinsic instructions for use in Shaders (for AMD GCN).


### Fixed
- Fixed sphere shaped influence handles clamping in Reflection Probes.
- Fixed Reflection Probe data migration for projects created before using HDRP.
- Fixed UI of Layered Material where Unity previously rendered the scrollbar above the Copy button.
- Fixed Material tessellations parameters Start fade distance and End fade distance. Originally, Unity clamped these values when you modified them.
- Fixed various distortion and refraction issues - handle a better fall-back.
- Fixed SSR for multiple views.
- Fixed SSR issues related to self-intersections.
- Fixed shape density volume handle speed.
- Fixed density volume shape handle moving too fast.
- Fixed the Camera velocity pass that we removed by mistake.
- Fixed some null pointer exceptions when disabling motion vectors support.
- Fixed viewports for both the Subsurface Scattering combine pass and the transparent depth prepass.
- Fixed the blend mode pop-up in the UI. It previously did not appear when you enabled pre-refraction.
- Fixed some null pointer exceptions that previously occurred when you disabled motion vectors support.
- Fixed Layered Lit UI issue with scrollbar.
- Fixed cubemap assignation on custom ReflectionProbe.
- Fixed Reflection Probes’ capture settings' shadow distance.
- Fixed an issue with the SRP batcher and Shader variables declaration.
- Fixed thickness and subsurface slots for fabric Shader master node that wasn't appearing with the right combination of flags.
- Fixed d3d debug layer warning.
- Fixed PCSS sampling quality.
- Fixed the Subsurface and transmission Material feature enabling for fabric Shader.
- Fixed the Shader Graph UV node’s dimensions when using it in a vertex Shader.
- Fixed the planar reflection mirror gizmo's rotation.
- Fixed HDRenderPipelineAsset's FrameSettings not showing the selected enum in the Inspector drop-down.
- Fixed an error with async compute.
- MSAA now supports transparency.
- The HDRP Material upgrader tool now converts metallic values correctly.
- Volumetrics now render in Reflection Probes.
- Fixed a crash that occurred whenever you set a viewport size to 0.
- Fixed the Camera physic parameter that the UI previously did not display.
- Fixed issue in pyramid shaped spotlight handles manipulation

### Changed

- Renamed Line shaped Lights to Tube Lights.
- HDRP now uses mean height fog parametrization.
- Shadow quality settings are set to All when you use HDRP (This setting is not visible in the UI when using SRP). This avoids Legacy Graphics Quality Settings disabling the shadows and give SRP full control over the Shadows instead.
- HDRP now internally uses premultiplied alpha for all fog.
- Updated default FrameSettings used for realtime Reflection Probes when you create a new HDRenderPipelineAsset.
- Remove multi-camera support. LWRP and HDRP will not support multi-camera layered rendering.
- Updated Shader Graph subshaders to use the new instancing define.
- Changed fog distance calculation from distance to plane to distance to sphere.
- Optimized forward rendering using AMD GCN by scalarizing the light loop.
- Changed the UI of the Light Editor.
- Change ordering of includes in HDRP Materials in order to reduce iteration time for faster compilation.
- Added a StackLit master node replacing the InspectorUI version. IMPORTANT: All previously authored StackLit Materials will be lost. You need to recreate them with the master node.

## [5.0.0-preview] - 2018-09-28

### Added
- Added occlusion mesh to depth prepass for VR (VR still disabled for now)
- Added a debug mode to display only one shadow at once
- Added controls for the highlight created by directional lights
- Added a light radius setting to punctual lights to soften light attenuation and simulate fill lighting
- Added a 'minRoughness' parameter to all non-area lights (was previously only available for certain light types)
- Added separate volumetric light/shadow dimmers
- Added per-pixel jitter to volumetrics to reduce aliasing artifacts
- Added a SurfaceShading.hlsl file, which implements material-agnostic shading functionality in an efficient manner
- Added support for shadow bias for thin object transmission
- Added FrameSettings to control realtime planar reflection
- Added control for SRPBatcher on HDRP Asset
- Added an option to clear the shadow atlases in the debug menu
- Added a color visualization of the shadow atlas rescale in debug mode
- Added support for disabling SSR on materials
- Added intrinsic for XBone
- Added new light volume debugging tool
- Added a new SSR debug view mode
- Added translaction's scale invariance on DensityVolume
- Added multiple supported LitShadermode and per renderer choice in case of both Forward and Deferred supported
- Added custom specular occlusion mode to Lit Shader Graph Master node

### Fixed
- Fixed a normal bias issue with Stacklit (Was causing light leaking)
- Fixed camera preview outputing an error when both scene and game view where display and play and exit was call
- Fixed override debug mode not apply correctly on static GI
- Fixed issue where XRGraphicsConfig values set in the asset inspector GUI weren't propagating correctly (VR still disabled for now)
- Fixed issue with tangent that was using SurfaceGradient instead of regular normal decoding
- Fixed wrong error message display when switching to unsupported target like IOS
- Fixed an issue with ambient occlusion texture sometimes not being created properly causing broken rendering
- Shadow near plane is no longer limited at 0.1
- Fixed decal draw order on transparent material
- Fixed an issue where sometime the lookup texture used for GGX convolution was broken, causing broken rendering
- Fixed an issue where you wouldn't see any fog for certain pipeline/scene configurations
- Fixed an issue with volumetric lighting where the anisotropy value of 0 would not result in perfectly isotropic lighting
- Fixed shadow bias when the atlas is rescaled
- Fixed shadow cascade sampling outside of the atlas when cascade count is inferior to 4
- Fixed shadow filter width in deferred rendering not matching shader config
- Fixed stereo sampling of depth texture in MSAA DepthValues.shader
- Fixed box light UI which allowed negative and zero sizes, thus causing NaNs
- Fixed stereo rendering in HDRISky.shader (VR)
- Fixed normal blend and blend sphere influence for reflection probe
- Fixed distortion filtering (was point filtering, now trilinear)
- Fixed contact shadow for large distance
- Fixed depth pyramid debug view mode
- Fixed sphere shaped influence handles clamping in reflection probes
- Fixed reflection probes data migration for project created before using hdrp
- Fixed ambient occlusion for Lit Master Node when slot is connected

### Changed
- Use samplerunity_ShadowMask instead of samplerunity_samplerLightmap for shadow mask
- Allow to resize reflection probe gizmo's size
- Improve quality of screen space shadow
- Remove support of projection model for ScreenSpaceLighting (SSR always use HiZ and refraction always Proxy)
- Remove all the debug mode from SSR that are obsolete now
- Expose frameSettings and Capture settings for reflection and planar probe
- Update UI for reflection probe, planar probe, camera and HDRP Asset
- Implement proper linear blending for volumetric lighting via deep compositing as described in the paper "Deep Compositing Using Lie Algebras"
- Changed  planar mapping to match terrain convention (XZ instead of ZX)
- XRGraphicsConfig is no longer Read/Write. Instead, it's read-only. This improves consistency of XR behavior between the legacy render pipeline and SRP
- Change reflection probe data migration code (to update old reflection probe to new one)
- Updated gizmo for ReflectionProbes
- Updated UI and Gizmo of DensityVolume

## [4.0.0-preview] - 2018-09-28

### Added
- Added a new TerrainLit shader that supports rendering of Unity terrains.
- Added controls for linear fade at the boundary of density volumes
- Added new API to control decals without monobehaviour object
- Improve Decal Gizmo
- Implement Screen Space Reflections (SSR) (alpha version, highly experimental)
- Add an option to invert the fade parameter on a Density Volume
- Added a Fabric shader (experimental) handling cotton and silk
- Added support for MSAA in forward only for opaque only
- Implement smoothness fade for SSR
- Added support for AxF shader (X-rite format - require special AxF importer from Unity not part of HDRP)
- Added control for sundisc on directional light (hack)
- Added a new HD Lit Master node that implements Lit shader support for Shader Graph
- Added Micro shadowing support (hack)
- Added an event on HDAdditionalCameraData for custom rendering
- HDRP Shader Graph shaders now support 4-channel UVs.

### Fixed
- Fixed an issue where sometimes the deferred shadow texture would not be valid, causing wrong rendering.
- Stencil test during decals normal buffer update is now properly applied
- Decals corectly update normal buffer in forward
- Fixed a normalization problem in reflection probe face fading causing artefacts in some cases
- Fix multi-selection behavior of Density Volumes overwriting the albedo value
- Fixed support of depth texture for RenderTexture. HDRP now correctly output depth to user depth buffer if RenderTexture request it.
- Fixed multi-selection behavior of Density Volumes overwriting the albedo value
- Fixed support of depth for RenderTexture. HDRP now correctly output depth to user depth buffer if RenderTexture request it.
- Fixed support of Gizmo in game view in the editor
- Fixed gizmo for spot light type
- Fixed issue with TileViewDebug mode being inversed in gameview
- Fixed an issue with SAMPLE_TEXTURECUBE_SHADOW macro
- Fixed issue with color picker not display correctly when game and scene view are visible at the same time
- Fixed an issue with reflection probe face fading
- Fixed camera motion vectors shader and associated matrices to update correctly for single-pass double-wide stereo rendering
- Fixed light attenuation functions when range attenuation is disabled
- Fixed shadow component algorithm fixup not dirtying the scene, so changes can be saved to disk.
- Fixed some GC leaks for HDRP
- Fixed contact shadow not affected by shadow dimmer
- Fixed GGX that works correctly for the roughness value of 0 (mean specular highlgiht will disappeard for perfect mirror, we rely on maxSmoothness instead to always have a highlight even on mirror surface)
- Add stereo support to ShaderPassForward.hlsl. Forward rendering now seems passable in limited test scenes with camera-relative rendering disabled.
- Add stereo support to ProceduralSky.shader and OpaqueAtmosphericScattering.shader.
- Added CullingGroupManager to fix more GC.Alloc's in HDRP
- Fixed rendering when multiple cameras render into the same render texture

### Changed
- Changed the way depth & color pyramids are built to be faster and better quality, thus improving the look of distortion and refraction.
- Stabilize the dithered LOD transition mask with respect to the camera rotation.
- Avoid multiple depth buffer copies when decals are present
- Refactor code related to the RT handle system (No more normal buffer manager)
- Remove deferred directional shadow and move evaluation before lightloop
- Add a function GetNormalForShadowBias() that material need to implement to return the normal used for normal shadow biasing
- Remove Jimenez Subsurface scattering code (This code was disabled by default, now remove to ease maintenance)
- Change Decal API, decal contribution is now done in Material. Require update of material using decal
- Move a lot of files from CoreRP to HDRP/CoreRP. All moved files weren't used by Ligthweight pipeline. Long term they could move back to CoreRP after CoreRP become out of preview
- Updated camera inspector UI
- Updated decal gizmo
- Optimization: The objects that are rendered in the Motion Vector Pass are not rendered in the prepass anymore
- Removed setting shader inclue path via old API, use package shader include paths
- The default value of 'maxSmoothness' for punctual lights has been changed to 0.99
- Modified deferred compute and vert/frag shaders for first steps towards stereo support
- Moved material specific Shader Graph files into corresponding material folders.
- Hide environment lighting settings when enabling HDRP (Settings are control from sceneSettings)
- Update all shader includes to use absolute path (allow users to create material in their Asset folder)
- Done a reorganization of the files (Move ShaderPass to RenderPipeline folder, Move all shadow related files to Lighting/Shadow and others)
- Improved performance and quality of Screen Space Shadows

## [3.3.0-preview] - 2018-01-01

### Added
- Added an error message to say to use Metal or Vulkan when trying to use OpenGL API
- Added a new Fabric shader model that supports Silk and Cotton/Wool
- Added a new HDRP Lighting Debug mode to visualize Light Volumes for Point, Spot, Line, Rectangular and Reflection Probes
- Add support for reflection probe light layers
- Improve quality of anisotropic on IBL

### Fixed
- Fix an issue where the screen where darken when rendering camera preview
- Fix display correct target platform when showing message to inform user that a platform is not supported
- Remove workaround for metal and vulkan in normal buffer encoding/decoding
- Fixed an issue with color picker not working in forward
- Fixed an issue where reseting HDLight do not reset all of its parameters
- Fixed shader compile warning in DebugLightVolumes.shader

### Changed
- Changed default reflection probe to be 256x256x6 and array size to be 64
- Removed dependence on the NdotL for thickness evaluation for translucency (based on artist's input)
- Increased the precision when comparing Planar or HD reflection probe volumes
- Remove various GC alloc in C#. Slightly better performance

## [3.2.0-preview] - 2018-01-01

### Added
- Added a luminance meter in the debug menu
- Added support of Light, reflection probe, emissive material, volume settings related to lighting to Lighting explorer
- Added support for 16bit shadows

### Fixed
- Fix issue with package upgrading (HDRP resources asset is now versionned to worarkound package manager limitation)
- Fix HDReflectionProbe offset displayed in gizmo different than what is affected.
- Fix decals getting into a state where they could not be removed or disabled.
- Fix lux meter mode - The lux meter isn't affected by the sky anymore
- Fix area light size reset when multi-selected
- Fix filter pass number in HDUtils.BlitQuad
- Fix Lux meter mode that was applying SSS
- Fix planar reflections that were not working with tile/cluster (olbique matrix)
- Fix debug menu at runtime not working after nested prefab PR come to trunk
- Fix scrolling issue in density volume

### Changed
- Shader code refactor: Split MaterialUtilities file in two parts BuiltinUtilities (independent of FragInputs) and MaterialUtilities (Dependent of FragInputs)
- Change screen space shadow rendertarget format from ARGB32 to RG16

## [3.1.0-preview] - 2018-01-01

### Added
- Decal now support per channel selection mask. There is now two mode. One with BaseColor, Normal and Smoothness and another one more expensive with BaseColor, Normal, Smoothness, Metal and AO. Control is on HDRP Asset. This may require to launch an update script for old scene: 'Edit/Render Pipeline/Single step upgrade script/Upgrade all DecalMaterial MaskBlendMode'.
- Decal now supports depth bias for decal mesh, to prevent z-fighting
- Decal material now supports draw order for decal projectors
- Added LightLayers support (Base on mask from renderers name RenderingLayers and mask from light name LightLayers - if they match, the light apply) - cost an extra GBuffer in deferred (more bandwidth)
- When LightLayers is enabled, the AmbientOclusion is store in the GBuffer in deferred path allowing to avoid double occlusion with SSAO. In forward the double occlusion is now always avoided.
- Added the possibility to add an override transform on the camera for volume interpolation
- Added desired lux intensity and auto multiplier for HDRI sky
- Added an option to disable light by type in the debug menu
- Added gradient sky
- Split EmissiveColor and bakeDiffuseLighting in forward avoiding the emissiveColor to be affect by SSAO
- Added a volume to control indirect light intensity
- Added EV 100 intensity unit for area lights
- Added support for RendererPriority on Renderer. This allow to control order of transparent rendering manually. HDRP have now two stage of sorting for transparent in addition to bact to front. Material have a priority then Renderer have a priority.
- Add Coupling of (HD)Camera and HDAdditionalCameraData for reset and remove in inspector contextual menu of Camera
- Add Coupling of (HD)ReflectionProbe and HDAdditionalReflectionData for reset and remove in inspector contextual menu of ReflectoinProbe
- Add macro to forbid unity_ObjectToWorld/unity_WorldToObject to be use as it doesn't handle camera relative rendering
- Add opacity control on contact shadow

### Fixed
- Fixed an issue with PreIntegratedFGD texture being sometimes destroyed and not regenerated causing rendering to break
- PostProcess input buffers are not copied anymore on PC if the viewport size matches the final render target size
- Fixed an issue when manipulating a lot of decals, it was displaying a lot of errors in the inspector
- Fixed capture material with reflection probe
- Refactored Constant Buffers to avoid hitting the maximum number of bound CBs in some cases.
- Fixed the light range affecting the transform scale when changed.
- Snap to grid now works for Decal projector resizing.
- Added a warning for 128x128 cookie texture without mipmaps
- Replace the sampler used for density volumes for correct wrap mode handling

### Changed
- Move Render Pipeline Debug "Windows from Windows->General-> Render Pipeline debug windows" to "Windows from Windows->Analysis-> Render Pipeline debug windows"
- Update detail map formula for smoothness and albedo, goal it to bright and dark perceptually and scale factor is use to control gradient speed
- Refactor the Upgrade material system. Now a material can be update from older version at any time. Call Edit/Render Pipeline/Upgrade all Materials to newer version
- Change name EnableDBuffer to EnableDecals at several place (shader, hdrp asset...), this require a call to Edit/Render Pipeline/Upgrade all Materials to newer version to have up to date material.
- Refactor shader code: BakeLightingData structure have been replace by BuiltinData. Lot of shader code have been remove/change.
- Refactor shader code: All GBuffer are now handled by the deferred material. Mean ShadowMask and LightLayers are control by lit material in lit.hlsl and not outside anymore. Lot of shader code have been remove/change.
- Refactor shader code: Rename GetBakedDiffuseLighting to ModifyBakedDiffuseLighting. This function now handle lighting model for transmission too. Lux meter debug mode is factor outisde.
- Refactor shader code: GetBakedDiffuseLighting is not call anymore in GBuffer or forward pass, including the ConvertSurfaceDataToBSDFData and GetPreLightData, this is done in ModifyBakedDiffuseLighting now
- Refactor shader code: Added a backBakeDiffuseLighting to BuiltinData to handle lighting for transmission
- Refactor shader code: Material must now call InitBuiltinData (Init all to zero + init bakeDiffuseLighting and backBakeDiffuseLighting ) and PostInitBuiltinData

## [3.0.0-preview] - 2018-01-01

### Fixed
- Fixed an issue with distortion that was using previous frame instead of current frame
- Fixed an issue where disabled light where not upgrade correctly to the new physical light unit system introduce in 2.0.5-preview

### Changed
- Update assembly definitions to output assemblies that match Unity naming convention (Unity.*).

## [2.0.5-preview] - 2018-01-01

### Added
- Add option supportDitheringCrossFade on HDRP Asset to allow to remove shader variant during player build if needed
- Add contact shadows for punctual lights (in additional shadow settings), only one light is allowed to cast contact shadows at the same time and so at each frame a dominant light is choosed among all light with contact shadows enabled.
- Add PCSS shadow filter support (from SRP Core)
- Exposed shadow budget parameters in HDRP asset
- Add an option to generate an emissive mesh for area lights (currently rectangle light only). The mesh fits the size, intensity and color of the light.
- Add an option to the HDRP asset to increase the resolution of volumetric lighting.
- Add additional ligth unit support for punctual light (Lumens, Candela) and area lights (Lumens, Luminance)
- Add dedicated Gizmo for the box Influence volume of HDReflectionProbe / PlanarReflectionProbe

### Changed
- Re-enable shadow mask mode in debug view
- SSS and Transmission code have been refactored to be able to share it between various material. Guidelines are in SubsurfaceScattering.hlsl
- Change code in area light with LTC for Lit shader. Magnitude is now take from FGD texture instead of a separate texture
- Improve camera relative rendering: We now apply camera translation on the model matrix, so before the TransformObjectToWorld(). Note: unity_WorldToObject and unity_ObjectToWorld must never be used directly.
- Rename positionWS to positionRWS (Camera relative world position) at a lot of places (mainly in interpolator and FragInputs). In case of custom shader user will be required to update their code.
- Rename positionWS, capturePositionWS, proxyPositionWS, influencePositionWS to positionRWS, capturePositionRWS, proxyPositionRWS, influencePositionRWS (Camera relative world position) in LightDefinition struct.
- Improve the quality of trilinear filtering of density volume textures.
- Improve UI for HDReflectionProbe / PlanarReflectionProbe

### Fixed
- Fixed a shader preprocessor issue when compiling DebugViewMaterialGBuffer.shader against Metal target
- Added a temporary workaround to Lit.hlsl to avoid broken lighting code with Metal/AMD
- Fixed issue when using more than one volume texture mask with density volumes.
- Fixed an error which prevented volumetric lighting from working if no density volumes with 3D textures were present.
- Fix contact shadows applied on transmission
- Fix issue with forward opaque lit shader variant being removed by the shader preprocessor
- Fixed compilation errors on Nintendo Switch (limited XRSetting support).
- Fixed apply range attenuation option on punctual light
- Fixed issue with color temperature not take correctly into account with static lighting
- Don't display fog when diffuse lighting, specular lighting, or lux meter debug mode are enabled.

## [2.0.4-preview] - 2018-01-01

### Fixed
- Fix issue when disabling rough refraction and building a player. Was causing a crash.

## [2.0.3-preview] - 2018-01-01

### Added
- Increased debug color picker limit up to 260k lux

## [2.0.2-preview] - 2018-01-01

### Added
- Add Light -> Planar Reflection Probe command
- Added a false color mode in rendering debug
- Add support for mesh decals
- Add flag to disable projector decals on transparent geometry to save performance and decal texture atlas space
- Add ability to use decal diffuse map as mask only
- Add visualize all shadow masks in lighting debug
- Add export of normal and roughness buffer for forwardOnly and when in supportOnlyForward mode for forward
- Provide a define in lit.hlsl (FORWARD_MATERIAL_READ_FROM_WRITTEN_NORMAL_BUFFER) when output buffer normal is used to read the normal and roughness instead of caclulating it (can save performance, but lower quality due to compression)
- Add color swatch to decal material

### Changed
- Change Render -> Planar Reflection creation to 3D Object -> Mirror
- Change "Enable Reflector" name on SpotLight to "Angle Affect Intensity"
- Change prototype of BSDFData ConvertSurfaceDataToBSDFData(SurfaceData surfaceData) to BSDFData ConvertSurfaceDataToBSDFData(uint2 positionSS, SurfaceData surfaceData)

### Fixed
- Fix issue with StackLit in deferred mode with deferredDirectionalShadow due to GBuffer not being cleared. Gbuffer is still not clear and issue was fix with the new Output of normal buffer.
- Fixed an issue where interpolation volumes were not updated correctly for reflection captures.
- Fixed an exception in Light Loop settings UI

## [2.0.1-preview] - 2018-01-01

### Added
- Add stripper of shader variant when building a player. Save shader compile time.
- Disable per-object culling that was executed in C++ in HD whereas it was not used (Optimization)
- Enable texture streaming debugging (was not working before 2018.2)
- Added Screen Space Reflection with Proxy Projection Model
- Support correctly scene selection for alpha tested object
- Add per light shadow mask mode control (i.e shadow mask distance and shadow mask). It use the option NonLightmappedOnly
- Add geometric filtering to Lit shader (allow to reduce specular aliasing)
- Add shortcut to create DensityVolume and PlanarReflection in hierarchy
- Add a DefaultHDMirrorMaterial material for PlanarReflection
- Added a script to be able to upgrade material to newer version of HDRP
- Removed useless duplication of ForwardError passes.
- Add option to not compile any DEBUG_DISPLAY shader in the player (Faster build) call Support Runtime Debug display

### Changed
- Changed SupportForwardOnly to SupportOnlyForward in render pipeline settings
- Changed versioning variable name in HDAdditionalXXXData from m_version to version
- Create unique name when creating a game object in the rendering menu (i.e Density Volume(2))
- Re-organize various files and folder location to clean the repository
- Change Debug windows name and location. Now located at:  Windows -> General -> Render Pipeline Debug

### Removed
- Removed GlobalLightLoopSettings.maxPlanarReflectionProbes and instead use value of GlobalLightLoopSettings.planarReflectionProbeCacheSize
- Remove EmissiveIntensity parameter and change EmissiveColor to be HDR (Matching Builtin Unity behavior) - Data need to be updated - Launch Edit -> Single Step Upgrade Script -> Upgrade all Materials emissionColor

### Fixed
- Fix issue with LOD transition and instancing
- Fix discrepency between object motion vector and camera motion vector
- Fix issue with spot and dir light gizmo axis not highlighted correctly
- Fix potential crash while register debug windows inputs at startup
- Fix warning when creating Planar reflection
- Fix specular lighting debug mode (was rendering black)
- Allow projector decal with null material to allow to configure decal when HDRP is not set
- Decal atlas texture offset/scale is updated after allocations (used to be before so it was using date from previous frame)

## [0.0.0-preview] - 2018-01-01

### Added
- Configure the VolumetricLightingSystem code path to be on by default
- Trigger a build exception when trying to build an unsupported platform
- Introduce the VolumetricLightingController component, which can (and should) be placed on the camera, and allows one to control the near and the far plane of the V-Buffer (volumetric "froxel" buffer) along with the depth distribution (from logarithmic to linear)
- Add 3D texture support for DensityVolumes
- Add a better mapping of roughness to mipmap for planar reflection
- The VolumetricLightingSystem now uses RTHandles, which allows to save memory by sharing buffers between different cameras (history buffers are not shared), and reduce reallocation frequency by reallocating buffers only if the rendering resolution increases (and suballocating within existing buffers if the rendering resolution decreases)
- Add a Volumetric Dimmer slider to lights to control the intensity of the scattered volumetric lighting
- Add UV tiling and offset support for decals.
- Add mipmapping support for volume 3D mask textures

### Changed
- Default number of planar reflection change from 4 to 2
- Rename _MainDepthTexture to _CameraDepthTexture
- The VolumetricLightingController has been moved to the Interpolation Volume framework and now functions similarly to the VolumetricFog settings
- Update of UI of cookie, CubeCookie, Reflection probe and planar reflection probe to combo box
- Allow enabling/disabling shadows for area lights when they are set to baked.
- Hide applyRangeAttenuation and FadeDistance for directional shadow as they are not used

### Removed
- Remove Resource folder of PreIntegratedFGD and add the resource to RenderPipeline Asset

### Fixed
- Fix ConvertPhysicalLightIntensityToLightIntensity() function used when creating light from script to match HDLightEditor behavior
- Fix numerical issues with the default value of mean free path of volumetric fog
- Fix the bug preventing decals from coexisting with density volumes
- Fix issue with alpha tested geometry using planar/triplanar mapping not render correctly or flickering (due to being wrongly alpha tested in depth prepass)
- Fix meta pass with triplanar (was not handling correctly the normal)
- Fix preview when a planar reflection is present
- Fix Camera preview, it is now a Preview cameraType (was a SceneView)
- Fix handling unknown GPUShadowTypes in the shadow manager.
- Fix area light shapes sent as point lights to the baking backends when they are set to baked.
- Fix unnecessary division by PI for baked area lights.
- Fix line lights sent to the lightmappers. The backends don't support this light type.
- Fix issue with shadow mask framesettings not correctly taken into account when shadow mask is enabled for lighting.
- Fix directional light and shadow mask transition, they are now matching making smooth transition
- Fix banding issues caused by high intensity volumetric lighting
- Fix the debug window being emptied on SRP asset reload
- Fix issue with debug mode not correctly clearing the GBuffer in editor after a resize
- Fix issue with ResetMaterialKeyword not resetting correctly ToggleOff/Roggle Keyword
- Fix issue with motion vector not render correctly if there is no depth prepass in deferred

## [0.0.0-preview] - 2018-01-01

### Added
- Screen Space Refraction projection model (Proxy raycasting, HiZ raymarching)
- Screen Space Refraction settings as volume component
- Added buffered frame history per camera
- Port Global Density Volumes to the Interpolation Volume System.
- Optimize ImportanceSampleLambert() to not require the tangent frame.
- Generalize SampleVBuffer() to handle different sampling and reconstruction methods.
- Improve the quality of volumetric lighting reprojection.
- Optimize Morton Order code in the Subsurface Scattering pass.
- Planar Reflection Probe support roughness (gaussian convolution of captured probe)
- Use an atlas instead of a texture array for cluster transparent decals
- Add a debug view to visualize the decal atlas
- Only store decal textures to atlas if decal is visible, debounce out of memory decal atlas warning.
- Add manipulator gizmo on decal to improve authoring workflow
- Add a minimal StackLit material (work in progress, this version can be used as template to add new material)

### Changed
- EnableShadowMask in FrameSettings (But shadowMaskSupport still disable by default)
- Forced Planar Probe update modes to (Realtime, Every Update, Mirror Camera)
- Screen Space Refraction proxy model uses the proxy of the first environment light (Reflection probe/Planar probe) or the sky
- Moved RTHandle static methods to RTHandles
- Renamed RTHandle to RTHandleSystem.RTHandle
- Move code for PreIntegratedFDG (Lit.shader) into its dedicated folder to be share with other material
- Move code for LTCArea (Lit.shader) into its dedicated folder to be share with other material

### Removed
- Removed Planar Probe mirror plane position and normal fields in inspector, always display mirror plane and normal gizmos

### Fixed
- Fix fog flags in scene view is now taken into account
- Fix sky in preview windows that were disappearing after a load of a new level
- Fix numerical issues in IntersectRayAABB().
- Fix alpha blending of volumetric lighting with transparent objects.
- Fix the near plane of the V-Buffer causing out-of-bounds look-ups in the clustered data structure.
- Depth and color pyramid are properly computed and sampled when the camera renders inside a viewport of a RTHandle.
- Fix decal atlas debug view to work correctly when shadow atlas view is also enabled<|MERGE_RESOLUTION|>--- conflicted
+++ resolved
@@ -609,12 +609,8 @@
 - Fixed the show cookie atlas debug mode not displaying correctly when enabling the clear cookie atlas option.
 - Fixed various multi-editing issues when changing Emission parameters.
 - Fixed error when undo a Reflection Probe removal in a prefab instance. (case 1244047)
-<<<<<<< HEAD
-- Fixed XR tests 1219, 2008, 3003, 5001, 5002, 5003, 5008, 8101 and 8102
-=======
 - Tentative fix for missing include in depth of field shaders.
 - Fixed the light overlap scene view draw mode (wasn't working at all).
->>>>>>> 2ab06351
 
 ### Changed
 - Improve MIP selection for decals on Transparents
