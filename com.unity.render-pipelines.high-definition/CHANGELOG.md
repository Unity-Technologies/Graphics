﻿# Changelog
All notable changes to this package will be documented in this file.

The format is based on [Keep a Changelog](http://keepachangelog.com/en/1.0.0/)
and this project adheres to [Semantic Versioning](http://semver.org/spec/v2.0.0.html).

## [10.0.0] - 2019-06-10

### Added
- Ray tracing support for VR single-pass
- Added sharpen filter shader parameter and UI for TemporalAA to control image quality instead of hardcoded value
- Added frame settings option for custom post process and custom passes as well as custom color buffer format option.
- Add check in wizard on SRP Batcher enabled.
- Added default implementations of OnPreprocessMaterialDescription for FBX, Obj, Sketchup and 3DS file formats.
- Added custom pass fade radius
- Added after post process injection point for custom passes
- Added basic alpha compositing support - Alpha is available afterpostprocess when using FP16 buffer format.
- Added falloff distance on Reflection Probe and Planar Reflection Probe
- Added Backplate projection from the HDRISky
- Added Shadow Matte in UnlitMasterNode, which only received shadow without lighting
- Added hability to name LightLayers in HDRenderPipelineAsset
- Added a range compression factor for Reflection Probe and Planar Reflection Probe to avoid saturation of colors.
- Added path tracing support for directional, point and spot lights, as well as emission from Lit and Unlit.
- Added non temporal version of SSAO.
- Added more detailed ray tracing stats in the debug window
- Added Disc area light (bake only)
- Added a warning in the material UI to prevent transparent + subsurface-scattering combination.
- Added XR single-pass setting into HDRP asset
- Added a penumbra tint option for lights
- Added support for depth copy with XR SDK
- Added debug setting to Render Pipeline Debug Window to list the active XR views
- Added an option to filter the result of the volumetric lighting (off by default).
- Added a transmission multiplier for directional lights
- Added XR single-pass test mode to Render Pipeline Debug Window
- Added debug setting to Render Pipeline Window to list the active XR views
- Added a new refraction mode for the Lit shader (thin). Which is a box refraction with small thickness values
- Added the code to support Barn Doors for Area Lights based on a shaderconfig option.
- Added HDRPCameraBinder property binder for Visual Effect Graph
- Added "Celestial Body" controls to the Directional Light
- Added new parameters to the Physically Based Sky
- Added Reflections to the DXR Wizard
- Added the possibility to have ray traced colored and semi-transparent shadows on directional lights.
- Added a check in the custom post process template to throw an error if the default shader is not found.
- Exposed the debug overlay ratio in the debug menu.
- Added a separate frame settings for tonemapping alongside color grading.
- Added the receive fog option in the material UI for ShaderGraphs.
- Added a public virtual bool in the custom post processes API to specify if a post processes should be executed in the scene view.
- Added a menu option that checks scene issues with ray tracing. Also removed the previously existing warning at runtime.
- Added Contrast Adaptive Sharpen (CAS) Upscaling effect.
- Added APIs to update probe settings at runtime.
- Added documentation for the rayTracingSupported method in HDRP
- Added user-selectable format for the post processing passes.
- Added support for alpha channel in some post-processing passes (DoF, TAA, Uber).
- Added warnings in FrameSettings inspector when using DXR and atempting to use Asynchronous Execution.
- Exposed Stencil bits that can be used by the user.
- Added history rejection based on velocity of intersected objects for directional, point and spot lights.
- Added a affectsVolumetric field to the HDAdditionalLightData API to know if light affects volumetric fog.
- Add OS and Hardware check in the Wizard fixes for DXR.
- Added option to exclude camera motion from motion blur.
- Added semi-transparent shadows for point and spot lights.
- Added support for semi-transparent shadow for unlit shader and unlit shader graph.
- Added the alpha clip enabled toggle to the material UI for all HDRP shader graphs.
- Added Material Samples to explain how to use the lit shader features
- Added an initial implementation of ray traced sub surface scattering
- Added AssetPostprocessors and Shadergraphs to handle Arnold Standard Surface and 3DsMax Physical material import from FBX.
- Added support for Smoothness Fade start work when enabling ray traced reflections.
- Added Contact shadow, Micro shadows and Screen space refraction API documentation.
- Added script documentation for SSR, SSAO (ray tracing), GI, Light Cluster, RayTracingSettings, Ray Counters, etc.
- Added path tracing support for refraction and internal reflections.
- Added support for Thin Refraction Model and Lit's Clear Coat in Path Tracing.
- Added the Tint parameter to Sky Colored Fog.
- Added of Screen Space Reflections for Transparent materials
- Added a fallback for ray traced area light shadows in case the material is forward or the lit mode is forward.
- Added a new debug mode for light layers.
- Added an "enable" toggle to the SSR volume component.
- Added support for anisotropic specular lobes in path tracing.
- Added support for alpha clipping in path tracing.
- Added support for light cookies in path tracing.
- Added support for transparent shadows in path tracing.
- Added support for iridescence in path tracing.
- Added support for background color in path tracing.
- Added a path tracing test to the test suite.
- Added a warning and workaround instructions that appear when you enable XR single-pass after the first frame with the XR SDK.
- Added the exposure sliders to the planar reflection probe preview
- Added support for subsurface scattering in path tracing.
- Added a new mode that improves the filtering of ray traced shadows (directional, point and spot) based on the distance to the occluder.
- Added support of cookie baking and add support on Disc light.
- Added support for fog attenuation in path tracing.
- Added a new debug panel for volumes
- Added XR setting to control camera jitter for temporal effects
- Added an error message in the DrawRenderers custom pass when rendering opaque objects with an HDRP asset in DeferredOnly mode.
- Added API to enable proper recording of path traced scenes (with the Unity recorder or other tools).
- Added support for fog in Recursive rendering, ray traced reflections and ray traced indirect diffuse.
- Added an alpha blend option for recursive rendering
- Added support for stack lit for ray tracing effects.
- Added support for hair for ray tracing effects.
- Added support for alpha to coverage for HDRP shaders and shader graph
- Added support for Quality Levels to Subsurface Scattering.
- Added option to disable XR rendering on the camera settings.
- Added support for specular AA from geometric curvature in AxF
- Added support for baked AO (no input for now) in AxF
- Added an info box to warn about depth test artifacts when rendering object twice in custom passes with MSAA.
- Added a frame setting for alpha to mask.
- Added support for custom passes in the AOV API
- Added Light decomposition lighting debugging modes and support in AOV
- Added exposure compensation to Fixed exposure mode
- Added support for rasterized area light shadows in StackLit
- Added support for texture-weighted automatic exposure
- Added support for POM for emissive map
- Added alpha channel support in motion blur pass.
- Added the HDRP Compositor Tool (in Preview).
- Added a ray tracing mode option in the HDRP asset that allows to override and shader stripping.
- Added support for arbitrary resolution scaling of Volumetric Lighting to the Fog volume component.
- Added range attenuation for box-shaped spotlights.
- Added scenes for hair and fabric and decals with material samples
- Added fabric materials and textures
- Added information for fabric materials in fabric scene
- Added a DisplayInfo attribute to specify a name override and a display order for Volume Component fields (used only in default inspector for now).
- Added Min distance to contact shadows.
- Added support for Depth of Field in path tracing (by sampling the lens aperture).
- Added an API in HDRP to override the camera within the rendering of a frame (mainly for custom pass).
- Added a function (HDRenderPipeline.ResetRTHandleReferenceSize) to reset the reference size of RTHandle systems.
- Added support for AxF measurements importing into texture resources tilings.
- Added Layer parameter on Area Light to modify Layer of generated Emissive Mesh
- Added a flow map parameter to HDRI Sky
- Implemented ray traced reflections for transparent objects.
- Add a new parameter to control reflections in recursive rendering.
- Added an initial version of SSGI.
- Added Virtual Texturing cache settings to control the size of the Streaming Virtual Texturing caches.
- Added back-compatibility with builtin stereo matrices.
- Added CustomPassUtils API to simplify Blur, Copy and DrawRenderers custom passes.
- Added Histogram guided automatic exposure.
- Added few exposure debug modes.
- Added support for multiple path-traced views at once (e.g., scene and game views).
- Added support for 3DsMax's 2021 Simplified Physical Material from FBX files in the Model Importer.
- Added custom target mid grey for auto exposure.
- Added CustomPassUtils API to simplify Blur, Copy and DrawRenderers custom passes.
- Added an API in HDRP to override the camera within the rendering of a frame (mainly for custom pass).
- Added more custom pass API functions, mainly to render objects from another camera.
- Added support for transparent Unlit in path tracing.
- Added a minimal lit used for RTGI in peformance mode.
- Added procedural metering mask that can follow an object
- Added presets quality settings for RTAO and RTGI.
- Added an override for the shadow culling that allows better directional shadow maps in ray tracing effects (RTR, RTGI, RTSSS and RR).
- Added a Cloud Layer volume override.
- Added Fast Memory support for platform that support it.
- Added CPU and GPU timings for ray tracing effects.
- Added support to combine RTSSS and RTGI (1248733).
- Added IES Profile support for Point, Spot and Rectangular-Area lights
- Added support for multiple mapping modes in AxF.
- Add support of lightlayers on indirect lighting controller
- Added compute shader stripping.
- Added Cull Mode option for opaque materials and ShaderGraphs. 
- Added scene view exposure override.
- Added support for exposure curve remapping for min/max limits.
- Added presets for ray traced reflections.
- Added final image histogram debug view (both luminance and RGB).
- Added an example texture and rotation to the Cloud Layer volume override.
- Added an option to extend the camera culling for skinned mesh animation in ray tracing effects (1258547).
- Added decal layer system similar to light layer. Mesh will receive a decal when both decal layer mask matches.
- Added shader graph nodes for rendering a complex eye shader.
- Added more controls to contact shadows and increased quality in some parts. 
- Added a physically based option in DoF volume.
- Added API to check if a Camera, Light or ReflectionProbe is compatible with HDRP.
- Added path tracing test scene for normal mapping.
- Added missing API documentation.
- Added an option to have only the metering mask displayed in the debug mode.
- Added a new mode to cluster visualization debug where users can see a slice instead of the cluster on opaque objects.

### Fixed
- Fix when rescale probe all direction below zero (1219246)
- Update documentation of HDRISky-Backplate, precise how to have Ambient Occlusion on the Backplate
- Sorting, undo, labels, layout in the Lighting Explorer.
- Fixed sky settings and materials in Shader Graph Samples package
- Fix/workaround a probable graphics driver bug in the GTAO shader.
- Fixed Hair and PBR shader graphs double sided modes
- Fixed an issue where updating an HDRP asset in the Quality setting panel would not recreate the pipeline.
- Fixed issue with point lights being considered even when occupying less than a pixel on screen (case 1183196)
- Fix a potential NaN source with iridescence (case 1183216)
- Fixed issue of spotlight breaking when minimizing the cone angle via the gizmo (case 1178279)
- Fixed issue that caused decals not to modify the roughness in the normal buffer, causing SSR to not behave correctly (case 1178336)
- Fixed lit transparent refraction with XR single-pass rendering
- Removed extra jitter for TemporalAA in VR
- Fixed ShaderGraph time in main preview
- Fixed issue on some UI elements in HDRP asset not expanding when clicking the arrow (case 1178369)
- Fixed alpha blending in custom post process
- Fixed the modification of the _AlphaCutoff property in the material UI when exposed with a ShaderGraph parameter.
- Fixed HDRP test `1218_Lit_DiffusionProfiles` on Vulkan.
- Fixed an issue where building a player in non-dev mode would generate render target error logs every frame
- Fixed crash when upgrading version of HDRP
- Fixed rendering issues with material previews
- Fixed NPE when using light module in Shuriken particle systems (1173348).
- Refresh cached shadow on editor changes
- Fixed light supported units caching (1182266)
- Fixed an issue where SSAO (that needs temporal reprojection) was still being rendered when Motion Vectors were not available (case 1184998)
- Fixed a nullref when modifying the height parameters inside the layered lit shader UI.
- Fixed Decal gizmo that become white after exiting play mode
- Fixed Decal pivot position to behave like a spotlight
- Fixed an issue where using the LightingOverrideMask would break sky reflection for regular cameras
- Fix DebugMenu FrameSettingsHistory persistency on close
- Fix DensityVolume, ReflectionProbe aned PlanarReflectionProbe advancedControl display
- Fix DXR scene serialization in wizard
- Fixed an issue where Previews would reallocate History Buffers every frame
- Fixed the SetLightLayer function in HDAdditionalLightData setting the wrong light layer
- Fix error first time a preview is created for planar
- Fixed an issue where SSR would use an incorrect roughness value on ForwardOnly (StackLit, AxF, Fabric, etc.) materials when the pipeline is configured to also allow deferred Lit.
- Fixed issues with light explorer (cases 1183468, 1183269)
- Fix dot colors in LayeredLit material inspector
- Fix undo not resetting all value when undoing the material affectation in LayerLit material
- Fix for issue that caused gizmos to render in render textures (case 1174395)
- Fixed the light emissive mesh not updated when the light was disabled/enabled
- Fixed light and shadow layer sync when setting the HDAdditionalLightData.lightlayersMask property
- Fixed a nullref when a custom post process component that was in the HDRP PP list is removed from the project
- Fixed issue that prevented decals from modifying specular occlusion (case 1178272).
- Fixed exposure of volumetric reprojection
- Fixed multi selection support for Scalable Settings in lights
- Fixed font shaders in test projects for VR by using a Shader Graph version
- Fixed refresh of baked cubemap by incrementing updateCount at the end of the bake (case 1158677).
- Fixed issue with rectangular area light when seen from the back
- Fixed decals not affecting lightmap/lightprobe
- Fixed zBufferParams with XR single-pass rendering
- Fixed moving objects not rendered in custom passes
- Fixed abstract classes listed in the + menu of the custom pass list
- Fixed custom pass that was rendered in previews
- Fixed precision error in zero value normals when applying decals (case 1181639)
- Fixed issue that triggered No Scene Lighting view in game view as well (case 1156102)
- Assign default volume profile when creating a new HDRP Asset
- Fixed fov to 0 in planar probe breaking the projection matrix (case 1182014)
- Fixed bugs with shadow caching
- Reassign the same camera for a realtime probe face render request to have appropriate history buffer during realtime probe rendering.
- Fixed issue causing wrong shading when normal map mode is Object space, no normal map is set, but a detail map is present (case 1143352)
- Fixed issue with decal and htile optimization
- Fixed TerrainLit shader compilation error regarding `_Control0_TexelSize` redefinition (case 1178480).
- Fixed warning about duplicate HDRuntimeReflectionSystem when configuring play mode without domain reload.
- Fixed an editor crash when multiple decal projectors were selected and some had null material
- Added all relevant fix actions to FixAll button in Wizard
- Moved FixAll button on top of the Wizard
- Fixed an issue where fog color was not pre-exposed correctly
- Fix priority order when custom passes are overlapping
- Fix cleanup not called when the custom pass GameObject is destroyed
- Replaced most instances of GraphicsSettings.renderPipelineAsset by GraphicsSettings.currentRenderPipeline. This should fix some parameters not working on Quality Settings overrides.
- Fixed an issue with Realtime GI not working on upgraded projects.
- Fixed issue with screen space shadows fallback texture was not set as a texture array.
- Fixed Pyramid Lights bounding box
- Fixed terrain heightmap default/null values and epsilons
- Fixed custom post-processing effects breaking when an abstract class inherited from `CustomPostProcessVolumeComponent`
- Fixed XR single-pass rendering in Editor by using ShaderConfig.s_XrMaxViews to allocate matrix array
- Multiple different skies rendered at the same time by different cameras are now handled correctly without flickering
- Fixed flickering issue happening when different volumes have shadow settings and multiple cameras are present.
- Fixed issue causing planar probes to disappear if there is no light in the scene.
- Fixed a number of issues with the prefab isolation mode (Volumes leaking from the main scene and reflection not working properly)
- Fixed an issue with fog volume component upgrade not working properly
- Fixed Spot light Pyramid Shape has shadow artifacts on aspect ratio values lower than 1
- Fixed issue with AO upsampling in XR
- Fixed camera without HDAdditionalCameraData component not rendering
- Removed the macro ENABLE_RAYTRACING for most of the ray tracing code
- Fixed prefab containing camera reloading in loop while selected in the Project view
- Fixed issue causing NaN wheh the Z scale of an object is set to 0.
- Fixed DXR shader passes attempting to render before pipeline loaded
- Fixed black ambient sky issue when importing a project after deleting Library.
- Fixed issue when upgrading a Standard transparent material (case 1186874)
- Fixed area light cookies not working properly with stack lit
- Fixed material render queue not updated when the shader is changed in the material inspector.
- Fixed a number of issues with full screen debug modes not reseting correctly when setting another mutually exclusive mode
- Fixed compile errors for platforms with no VR support
- Fixed an issue with volumetrics and RTHandle scaling (case 1155236)
- Fixed an issue where sky lighting might be updated uselessly
- Fixed issue preventing to allow setting decal material to none (case 1196129)
- Fixed XR multi-pass decals rendering
- Fixed several fields on Light Inspector that not supported Prefab overrides
- Fixed EOL for some files
- Fixed scene view rendering with volumetrics and XR enabled
- Fixed decals to work with multiple cameras
- Fixed optional clear of GBuffer (Was always on)
- Fixed render target clears with XR single-pass rendering
- Fixed HDRP samples file hierarchy
- Fixed Light units not matching light type
- Fixed QualitySettings panel not displaying HDRP Asset
- Fixed black reflection probes the first time loading a project
- Fixed y-flip in scene view with XR SDK
- Fixed Decal projectors do not immediately respond when parent object layer mask is changed in editor.
- Fixed y-flip in scene view with XR SDK
- Fixed a number of issues with Material Quality setting
- Fixed the transparent Cull Mode option in HD unlit master node settings only visible if double sided is ticked.
- Fixed an issue causing shadowed areas by contact shadows at the edge of far clip plane if contact shadow length is very close to far clip plane.
- Fixed editing a scalable settings will edit all loaded asset in memory instead of targetted asset.
- Fixed Planar reflection default viewer FOV
- Fixed flickering issues when moving the mouse in the editor with ray tracing on.
- Fixed the ShaderGraph main preview being black after switching to SSS in the master node settings
- Fixed custom fullscreen passes in VR
- Fixed camera culling masks not taken in account in custom pass volumes
- Fixed object not drawn in custom pass when using a DrawRenderers with an HDRP shader in a build.
- Fixed injection points for Custom Passes (AfterDepthAndNormal and BeforePreRefraction were missing)
- Fixed a enum to choose shader tags used for drawing objects (DepthPrepass or Forward) when there is no override material.
- Fixed lit objects in the BeforePreRefraction, BeforeTransparent and BeforePostProcess.
- Fixed the None option when binding custom pass render targets to allow binding only depth or color.
- Fixed custom pass buffers allocation so they are not allocated if they're not used.
- Fixed the Custom Pass entry in the volume create asset menu items.
- Fixed Prefab Overrides workflow on Camera.
- Fixed alignment issue in Preset for Camera.
- Fixed alignment issue in Physical part for Camera.
- Fixed FrameSettings multi-edition.
- Fixed a bug happening when denoising multiple ray traced light shadows
- Fixed minor naming issues in ShaderGraph settings
- VFX: Removed z-fight glitches that could appear when using deferred depth prepass and lit quad primitives
- VFX: Preserve specular option for lit outputs (matches HDRP lit shader)
- Fixed an issue with Metal Shader Compiler and GTAO shader for metal
- Fixed resources load issue while upgrading HDRP package.
- Fix LOD fade mask by accounting for field of view
- Fixed spot light missing from ray tracing indirect effects.
- Fixed a UI bug in the diffusion profile list after fixing them from the wizard.
- Fixed the hash collision when creating new diffusion profile assets.
- Fixed a light leaking issue with box light casting shadows (case 1184475)
- Fixed Cookie texture type in the cookie slot of lights (Now displays a warning because it is not supported).
- Fixed a nullref that happens when using the Shuriken particle light module
- Fixed alignment in Wizard
- Fixed text overflow in Wizard's helpbox
- Fixed Wizard button fix all that was not automatically grab all required fixes
- Fixed VR tab for MacOS in Wizard
- Fixed local config package workflow in Wizard
- Fixed issue with contact shadows shifting when MSAA is enabled.
- Fixed EV100 in the PBR sky
- Fixed an issue In URP where sometime the camera is not passed to the volume system and causes a null ref exception (case 1199388)
- Fixed nullref when releasing HDRP with custom pass disabled
- Fixed performance issue derived from copying stencil buffer.
- Fixed an editor freeze when importing a diffusion profile asset from a unity package.
- Fixed an exception when trying to reload a builtin resource.
- Fixed the light type intensity unit reset when switching the light type.
- Fixed compilation error related to define guards and CreateLayoutFromXrSdk()
- Fixed documentation link on CustomPassVolume.
- Fixed player build when HDRP is in the project but not assigned in the graphic settings.
- Fixed an issue where ambient probe would be black for the first face of a baked reflection probe
- VFX: Fixed Missing Reference to Visual Effect Graph Runtime Assembly
- Fixed an issue where rendering done by users in EndCameraRendering would be executed before the main render loop.
- Fixed Prefab Override in main scope of Volume.
- Fixed alignment issue in Presset of main scope of Volume.
- Fixed persistence of ShowChromeGizmo and moved it to toolbar for coherency in ReflectionProbe and PlanarReflectionProbe.
- Fixed Alignement issue in ReflectionProbe and PlanarReflectionProbe.
- Fixed Prefab override workflow issue in ReflectionProbe and PlanarReflectionProbe.
- Fixed empty MoreOptions and moved AdvancedManipulation in a dedicated location for coherency in ReflectionProbe and PlanarReflectionProbe.
- Fixed Prefab override workflow issue in DensityVolume.
- Fixed empty MoreOptions and moved AdvancedManipulation in a dedicated location for coherency in DensityVolume.
- Fix light limit counts specified on the HDRP asset
- Fixed Quality Settings for SSR, Contact Shadows and Ambient Occlusion volume components
- Fixed decalui deriving from hdshaderui instead of just shaderui
- Use DelayedIntField instead of IntField for scalable settings
- Fixed init of debug for FrameSettingsHistory on SceneView camera
- Added a fix script to handle the warning 'referenced script in (GameObject 'SceneIDMap') is missing'
- Fix Wizard load when none selected for RenderPipelineAsset
- Fixed TerrainLitGUI when per-pixel normal property is not present.
- Fixed rendering errors when enabling debug modes with custom passes
- Fix an issue that made PCSS dependent on Atlas resolution (not shadow map res)
- Fixing a bug whith histories when n>4 for ray traced shadows
- Fixing wrong behavior in ray traced shadows for mesh renderers if their cast shadow is shadow only or double sided
- Only tracing rays for shadow if the point is inside the code for spotlight shadows
- Only tracing rays if the point is inside the range for point lights
- Fixing ghosting issues when the screen space shadow  indexes change for a light with ray traced shadows
- Fixed an issue with stencil management and Xbox One build that caused corrupted output in deferred mode.
- Fixed a mismatch in behavior between the culling of shadow maps and ray traced point and spot light shadows
- Fixed recursive ray tracing not working anymore after intermediate buffer refactor.
- Fixed ray traced shadow denoising not working (history rejected all the time).
- Fixed shader warning on xbox one
- Fixed cookies not working for spot lights in ray traced reflections, ray traced GI and recursive rendering
- Fixed an inverted handling of CoatSmoothness for SSR in StackLit.
- Fixed missing distortion inputs in Lit and Unlit material UI.
- Fixed issue that propagated NaNs across multiple frames through the exposure texture.
- Fixed issue with Exclude from TAA stencil ignored.
- Fixed ray traced reflection exposure issue.
- Fixed issue with TAA history not initialising corretly scale factor for first frame
- Fixed issue with stencil test of material classification not using the correct Mask (causing false positive and bad performance with forward material in deferred)
- Fixed issue with History not reset when chaning antialiasing mode on camera
- Fixed issue with volumetric data not being initialized if default settings have volumetric and reprojection off.
- Fixed ray tracing reflection denoiser not applied in tier 1
- Fixed the vibility of ray tracing related methods.
- Fixed the diffusion profile list not saved when clicking the fix button in the material UI.
- Fixed crash when pushing bounce count higher than 1 for ray traced GI or reflections
- Fixed PCSS softness scale so that it better match ray traced reference for punctual lights.
- Fixed exposure management for the path tracer
- Fixed AxF material UI containing two advanced options settings.
- Fixed an issue where cached sky contexts were being destroyed wrongly, breaking lighting in the LookDev
- Fixed issue that clamped PCSS softness too early and not after distance scale.
- Fixed fog affect transparent on HD unlit master node
- Fixed custom post processes re-ordering not saved.
- Fixed NPE when using scalable settings
- Fixed an issue where PBR sky precomputation was reset incorrectly in some cases causing bad performance.
- Fixed a bug due to depth history begin overriden too soon
- Fixed CustomPassSampleCameraColor scale issue when called from Before Transparent injection point.
- Fixed corruption of AO in baked probes.
- Fixed issue with upgrade of projects that still had Very High as shadow filtering quality.
- Fixed issue that caused Distortion UI to appear in Lit.
- Fixed several issues with decal duplicating when editing them.
- Fixed initialization of volumetric buffer params (1204159)
- Fixed an issue where frame count was incorrectly reset for the game view, causing temporal processes to fail.
- Fixed Culling group was not disposed error.
- Fixed issues on some GPU that do not support gathers on integer textures.
- Fixed an issue with ambient probe not being initialized for the first frame after a domain reload for volumetric fog.
- Fixed the scene visibility of decal projectors and density volumes
- Fixed a leak in sky manager.
- Fixed an issue where entering playmode while the light editor is opened would produce null reference exceptions.
- Fixed the debug overlay overlapping the debug menu at runtime.
- Fixed an issue with the framecount when changing scene.
- Fixed errors that occurred when using invalid near and far clip plane values for planar reflections.
- Fixed issue with motion blur sample weighting function.
- Fixed motion vectors in MSAA.
- Fixed sun flare blending (case 1205862).
- Fixed a lot of issues related to ray traced screen space shadows.
- Fixed memory leak caused by apply distortion material not being disposed.
- Fixed Reflection probe incorrectly culled when moving its parent (case 1207660)
- Fixed a nullref when upgrading the Fog volume components while the volume is opened in the inspector.
- Fix issues where decals on PS4 would not correctly write out the tile mask causing bits of the decal to go missing.
- Use appropriate label width and text content so the label is completely visible
- Fixed an issue where final post process pass would not output the default alpha value of 1.0 when using 11_11_10 color buffer format.
- Fixed SSR issue after the MSAA Motion Vector fix.
- Fixed an issue with PCSS on directional light if punctual shadow atlas was not allocated.
- Fixed an issue where shadow resolution would be wrong on the first face of a baked reflection probe.
- Fixed issue with PCSS softness being incorrect for cascades different than the first one.
- Fixed custom post process not rendering when using multiple HDRP asset in quality settings
- Fixed probe gizmo missing id (case 1208975)
- Fixed a warning in raytracingshadowfilter.compute
- Fixed issue with AO breaking with small near plane values.
- Fixed custom post process Cleanup function not called in some cases.
- Fixed shader warning in AO code.
- Fixed a warning in simpledenoiser.compute
- Fixed tube and rectangle light culling to use their shape instead of their range as a bounding box.
- Fixed caused by using gather on a UINT texture in motion blur.
- Fix issue with ambient occlusion breaking when dynamic resolution is active.
- Fixed some possible NaN causes in Depth of Field.
- Fixed Custom Pass nullref due to the new Profiling Sample API changes
- Fixed the black/grey screen issue on after post process Custom Passes in non dev builds.
- Fixed particle lights.
- Improved behavior of lights and probe going over the HDRP asset limits.
- Fixed issue triggered when last punctual light is disabled and more than one camera is used.
- Fixed Custom Pass nullref due to the new Profiling Sample API changes
- Fixed the black/grey screen issue on after post process Custom Passes in non dev builds.
- Fixed XR rendering locked to vsync of main display with Standalone Player.
- Fixed custom pass cleanup not called at the right time when using multiple volumes.
- Fixed an issue on metal with edge of decal having artifact by delaying discard of fragments during decal projection
- Fixed various shader warning
- Fixing unnecessary memory allocations in the ray tracing cluster build
- Fixed duplicate column labels in LightEditor's light tab
- Fixed white and dark flashes on scenes with very high or very low exposure when Automatic Exposure is being used.
- Fixed an issue where passing a null ProfilingSampler would cause a null ref exception.
- Fixed memory leak in Sky when in matcap mode.
- Fixed compilation issues on platform that don't support VR.
- Fixed migration code called when we create a new HDRP asset.
- Fixed RemoveComponent on Camera contextual menu to not remove Camera while a component depend on it.
- Fixed an issue where ambient occlusion and screen space reflections editors would generate null ref exceptions when HDRP was not set as the current pipeline.
- Fixed a null reference exception in the probe UI when no HDRP asset is present.
- Fixed the outline example in the doc (sampling range was dependent on screen resolution)
- Fixed a null reference exception in the HDRI Sky editor when no HDRP asset is present.
- Fixed an issue where Decal Projectors created from script where rotated around the X axis by 90°.
- Fixed frustum used to compute Density Volumes visibility when projection matrix is oblique.
- Fixed a null reference exception in Path Tracing, Recursive Rendering and raytraced Global Illumination editors when no HDRP asset is present.
- Fix for NaNs on certain geometry with Lit shader -- [case 1210058](https://fogbugz.unity3d.com/f/cases/1210058/)
- Fixed an issue where ambient occlusion and screen space reflections editors would generate null ref exceptions when HDRP was not set as the current pipeline.
- Fixed a null reference exception in the probe UI when no HDRP asset is present.
- Fixed the outline example in the doc (sampling range was dependent on screen resolution)
- Fixed a null reference exception in the HDRI Sky editor when no HDRP asset is present.
- Fixed an issue where materials newly created from the contextual menu would have an invalid state, causing various problems until it was edited.
- Fixed transparent material created with ZWrite enabled (now it is disabled by default for new transparent materials)
- Fixed mouseover on Move and Rotate tool while DecalProjector is selected.
- Fixed wrong stencil state on some of the pixel shader versions of deferred shader.
- Fixed an issue where creating decals at runtime could cause a null reference exception.
- Fixed issue that displayed material migration dialog on the creation of new project.
- Fixed various issues with time and animated materials (cases 1210068, 1210064).
- Updated light explorer with latest changes to the Fog and fixed issues when no visual environment was present.
- Fixed not handleling properly the recieve SSR feature with ray traced reflections
- Shadow Atlas is no longer allocated for area lights when they are disabled in the shader config file.
- Avoid MRT Clear on PS4 as it is not implemented yet.
- Fixed runtime debug menu BitField control.
- Fixed the radius value used for ray traced directional light.
- Fixed compilation issues with the layered lit in ray tracing shaders.
- Fixed XR autotests viewport size rounding
- Fixed mip map slider knob displayed when cubemap have no mipmap
- Remove unnecessary skip of material upgrade dialog box.
- Fixed the profiling sample mismatch errors when enabling the profiler in play mode
- Fixed issue that caused NaNs in reflection probes on consoles.
- Fixed adjusting positive axis of Blend Distance slides the negative axis in the density volume component.
- Fixed the blend of reflections based on the weight.
- Fixed fallback for ray traced reflections when denoising is enabled.
- Fixed error spam issue with terrain detail terrainDetailUnsupported (cases 1211848)
- Fixed hardware dynamic resolution causing cropping/scaling issues in scene view (case 1158661)
- Fixed Wizard check order for `Hardware and OS` and `Direct3D12`
- Fix AO issue turning black when Far/Near plane distance is big.
- Fixed issue when opening lookdev and the lookdev volume have not been assigned yet.
- Improved memory usage of the sky system.
- Updated label in HDRP quality preference settings (case 1215100)
- Fixed Decal Projector gizmo not undoing properly (case 1216629)
- Fix a leak in the denoising of ray traced reflections.
- Fixed Alignment issue in Light Preset
- Fixed Environment Header in LightingWindow
- Fixed an issue where hair shader could write garbage in the diffuse lighting buffer, causing NaNs.
- Fixed an exposure issue with ray traced sub-surface scattering.
- Fixed runtime debug menu light hierarchy None not doing anything.
- Fixed the broken ShaderGraph preview when creating a new Lit graph.
- Fix indentation issue in preset of LayeredLit material.
- Fixed minor issues with cubemap preview in the inspector.
- Fixed wrong build error message when building for android on mac.
- Fixed an issue related to denoising ray trace area shadows.
- Fixed wrong build error message when building for android on mac.
- Fixed Wizard persistency of Direct3D12 change on domain reload.
- Fixed Wizard persistency of FixAll on domain reload.
- Fixed Wizard behaviour on domain reload.
- Fixed a potential source of NaN in planar reflection probe atlas.
- Fixed an issue with MipRatio debug mode showing _DebugMatCapTexture not being set.
- Fixed missing initialization of input params in Blit for VR.
- Fix Inf source in LTC for area lights.
- Fix issue with AO being misaligned when multiple view are visible.
- Fix issue that caused the clamp of camera rotation motion for motion blur to be ineffective.
- Fixed issue with AssetPostprocessors dependencies causing models to be imported twice when upgrading the package version.
- Fixed culling of lights with XR SDK
- Fixed memory stomp in shadow caching code, leading to overflow of Shadow request array and runtime errors.
- Fixed an issue related to transparent objects reading the ray traced indirect diffuse buffer
- Fixed an issue with filtering ray traced area lights when the intensity is high or there is an exposure.
- Fixed ill-formed include path in Depth Of Field shader.
- Fixed shader graph and ray tracing after the shader target PR.
- Fixed a bug in semi-transparent shadows (object further than the light casting shadows)
- Fix state enabled of default volume profile when in package.
- Fixed removal of MeshRenderer and MeshFilter on adding Light component.
- Fixed Ray Traced SubSurface Scattering not working with ray traced area lights
- Fixed Ray Traced SubSurface Scattering not working in forward mode.
- Fixed a bug in debug light volumes.
- Fixed a bug related to ray traced area light shadow history.
- Fixed an issue where fog sky color mode could sample NaNs in the sky cubemap.
- Fixed a leak in the PBR sky renderer.
- Added a tooltip to the Ambient Mode parameter in the Visual Envionment volume component.
- Static lighting sky now takes the default volume into account (this fixes discrepancies between baked and realtime lighting).
- Fixed a leak in the sky system.
- Removed MSAA Buffers allocation when lit shader mode is set to "deferred only".
- Fixed invalid cast for realtime reflection probes (case 1220504)
- Fixed invalid game view rendering when disabling all cameras in the scene (case 1105163)
- Hide reflection probes in the renderer components.
- Fixed infinite reload loop while displaying Light's Shadow's Link Light Layer in Inspector of Prefab Asset.
- Fixed the culling was not disposed error in build log.
- Fixed the cookie atlas size and planar atlas size being too big after an upgrade of the HDRP asset.
- Fixed transparent SSR for shader graph.
- Fixed an issue with emissive light meshes not being in the RAS.
- Fixed DXR player build
- Fixed the HDRP asset migration code not being called after an upgrade of the package
- Fixed draw renderers custom pass out of bound exception
- Fixed the PBR shader rendering in deferred
- Fixed some typos in debug menu (case 1224594)
- Fixed ray traced point and spot lights shadows not rejecting istory when semi-transparent or colored.
- Fixed a warning due to StaticLightingSky when reloading domain in some cases.
- Fixed the MaxLightCount being displayed when the light volume debug menu is on ColorAndEdge.
- Fixed issue with unclear naming of debug menu for decals.
- Fixed z-fighting in scene view when scene lighting is off (case 1203927)
- Fixed issue that prevented cubemap thumbnails from rendering (only on D3D11 and Metal).
- Fixed ray tracing with VR single-pass
- Fix an exception in ray tracing that happens if two LOD levels are using the same mesh renderer.
- Fixed error in the console when switching shader to decal in the material UI.
- Fixed an issue with refraction model and ray traced recursive rendering (case 1198578).
- Fixed an issue where a dynamic sky changing any frame may not update the ambient probe.
- Fixed cubemap thumbnail generation at project load time.
- Fixed cubemap thumbnail generation at project load time. 
- Fixed XR culling with multiple cameras
- Fixed XR single-pass with Mock HMD plugin
- Fixed sRGB mismatch with XR SDK
- Fixed an issue where default volume would not update when switching profile.
- Fixed issue with uncached reflection probe cameras reseting the debug mode (case 1224601) 
- Fixed an issue where AO override would not override specular occlusion.
- Fixed an issue where Volume inspector might not refresh correctly in some cases.
- Fixed render texture with XR
- Fixed issue with resources being accessed before initialization process has been performed completely. 
- Half fixed shuriken particle light that cast shadows (only the first one will be correct)
- Fixed issue with atmospheric fog turning black if a planar reflection probe is placed below ground level. (case 1226588)
- Fixed custom pass GC alloc issue in CustomPassVolume.GetActiveVolumes().
- Fixed a bug where instanced shadergraph shaders wouldn't compile on PS4.
- Fixed an issue related to the envlightdatasrt not being bound in recursive rendering.
- Fixed shadow cascade tooltip when using the metric mode (case 1229232)
- Fixed how the area light influence volume is computed to match rasterization.
- Focus on Decal uses the extends of the projectors
- Fixed usage of light size data that are not available at runtime.
- Fixed the depth buffer copy made before custom pass after opaque and normal injection point.
- Fix for issue that prevented scene from being completely saved when baked reflection probes are present and lighting is set to auto generate.
- Fixed drag area width at left of Light's intensity field in Inspector.
- Fixed light type resolution when performing a reset on HDAdditionalLightData (case 1220931)
- Fixed reliance on atan2 undefined behavior in motion vector debug shader.
- Fixed an usage of a a compute buffer not bound (1229964)
- Fixed an issue where changing the default volume profile from another inspector would not update the default volume editor.
- Fix issues in the post process system with RenderTexture being invalid in some cases, causing rendering problems.
- Fixed an issue where unncessarily serialized members in StaticLightingSky component would change each time the scene is changed.
- Fixed a weird behavior in the scalable settings drawing when the space becomes tiny (1212045).
- Fixed a regression in the ray traced indirect diffuse due to the new probe system.
- Fix for range compression factor for probes going negative (now clamped to positive values).
- Fixed path validation when creating new volume profile (case 1229933)
- Fixed a bug where Decal Shader Graphs would not recieve reprojected Position, Normal, or Bitangent data. (1239921)
- Fix reflection hierarchy for CARPAINT in AxF.
- Fix precise fresnel for delta lights for SVBRDF in AxF.
- Fixed the debug exposure mode for display sky reflection and debug view baked lighting
- Fixed MSAA depth resolve when there is no motion vectors
- Fixed various object leaks in HDRP.
- Fixed compile error with XR SubsystemManager.
- Fix for assertion triggering sometimes when saving a newly created lit shader graph (case 1230996)
- Fixed culling of planar reflection probes that change position (case 1218651)
- Fixed null reference when processing lightprobe (case 1235285)
- Fix issue causing wrong planar reflection rendering when more than one camera is present.
- Fix black screen in XR when HDRP package is present but not used.
- Fixed an issue with the specularFGD term being used when the material has a clear coat (lit shader).
- Fixed white flash happening with auto-exposure in some cases (case 1223774)
- Fixed NaN which can appear with real time reflection and inf value
- Fixed an issue that was collapsing the volume components in the HDRP default settings
- Fixed warning about missing bound decal buffer
- Fixed shader warning on Xbox for ResolveStencilBuffer.compute. 
- Fixed PBR shader ZTest rendering in deferred.
- Replaced commands incompatible with async compute in light list build process.
- Diffusion Profile and Material references in HDRP materials are now correctly exported to unity packages. Note that the diffusion profile or the material references need to be edited once before this can work properly.
- Fix MaterialBalls having same guid issue
- Fix spelling and grammatical errors in material samples
- Fixed unneeded cookie texture allocation for cone stop lights.
- Fixed scalarization code for contact shadows.
- Fixed volume debug in playmode
- Fixed issue when toggling anything in HDRP asset that will produce an error (case 1238155)
- Fixed shader warning in PCSS code when using Vulkan.
- Fixed decal that aren't working without Metal and Ambient Occlusion option enabled.
- Fixed an error about procedural sky being logged by mistake.
- Fixed shadowmask UI now correctly showing shadowmask disable
- Made more explicit the warning about raytracing and asynchronous compute. Also fixed the condition in which it appears.
- Fixed a null ref exception in static sky when the default volume profile is invalid.
- DXR: Fixed shader compilation error with shader graph and pathtracer
- Fixed SceneView Draw Modes not being properly updated after opening new scene view panels or changing the editor layout.
- VFX: Removed irrelevant queues in render queue selection from HDRP outputs
- VFX: Motion Vector are correctly renderered with MSAA [Case 1240754](https://issuetracker.unity3d.com/product/unity/issues/guid/1240754/)
- Fixed a cause of NaN when a normal of 0-length is generated (usually via shadergraph). 
- Fixed issue with screen-space shadows not enabled properly when RT is disabled (case 1235821)
- Fixed a performance issue with stochastic ray traced area shadows.
- Fixed cookie texture not updated when changing an import settings (srgb for example).
- Fixed flickering of the game/scene view when lookdev is running.
- Fixed issue with reflection probes in realtime time mode with OnEnable baking having wrong lighting with sky set to dynamic (case 1238047).
- Fixed transparent motion vectors not working when in MSAA.
- Fix error when removing DecalProjector from component contextual menu (case 1243960)
- Fixed issue with post process when running in RGBA16 and an object with additive blending is in the scene.
- Fixed corrupted values on LayeredLit when using Vertex Color multiply mode to multiply and MSAA is activated. 
- Fix conflicts with Handles manipulation when performing a Reset in DecalComponent (case 1238833)
- Fixed depth prepass and postpass being disabled after changing the shader in the material UI.
- Fixed issue with sceneview camera settings not being saved after Editor restart.
- Fixed issue when switching back to custom sensor type in physical camera settings (case 1244350).
- Fixed a null ref exception when running playmode tests with the render pipeline debug window opened.
- Fixed some GCAlloc in the debug window.
- Fixed shader graphs not casting semi-transparent and color shadows (case 1242617)
- Fixed thin refraction mode not working properly.
- Fixed assert on tests caused by probe culling results being requested when culling did not happen. (case 1246169) 
- Fixed over consumption of GPU memory by the Physically Based Sky.
- Fixed an invalid rotation in Planar Reflection Probe editor display, that was causing an error message (case 1182022)
- Put more information in Camera background type tooltip and fixed inconsistent exposure behavior when changing bg type.
- Fixed issue that caused not all baked reflection to be deleted upon clicking "Clear Baked Data" in the lighting menu (case 1136080)
- Fixed an issue where asset preview could be rendered white because of static lighting sky.
- Fixed an issue where static lighting was not updated when removing the static lighting sky profile.
- Fixed the show cookie atlas debug mode not displaying correctly when enabling the clear cookie atlas option.
- Fixed various multi-editing issues when changing Emission parameters.
- Fixed error when undo a Reflection Probe removal in a prefab instance. (case 1244047)
- Fixed Microshadow not working correctly in deferred with LightLayers
- Tentative fix for missing include in depth of field shaders.
- Fixed the light overlap scene view draw mode (wasn't working at all).
- Fixed taaFrameIndex and XR tests 4052 and 4053
- Fixed the prefab integration of custom passes (Prefab Override Highlight not working as expected).
- Cloned volume profile from read only assets are created in the root of the project. (case 1154961)
- Fixed Wizard check on default volume profile to also check it is not the default one in package.
- Fix erroneous central depth sampling in TAA.
- Fixed light layers not correctly disabled when the lightlayers is set to Nothing and Lightlayers isn't enabled in HDRP Asset
- Fixed issue with Model Importer materials falling back to the Legacy default material instead of HDRP's default material when import happens at Editor startup.
- Fixed a wrong condition in CameraSwitcher, potentially causing out of bound exceptions.
- Fixed an issue where editing the Look Dev default profile would not reflect directly in the Look Dev window.
- Fixed a bug where the light list is not cleared but still used when resizing the RT.
- Fixed exposure debug shader with XR single-pass rendering.
- Fixed issues with scene view and transparent motion vectors.
- Fixed black screens for linux/HDRP (1246407)
- Fixed a vulkan and metal warning in the SSGI compute shader.
- Fixed an exception due to the color pyramid not allocated when SSGI is enabled.
- Fixed an issue with the first Depth history was incorrectly copied.
- Fixed path traced DoF focusing issue
- Fix an issue with the half resolution Mode (performance)
- Fix an issue with the color intensity of emissive for performance rtgi
- Fixed issue with rendering being mostly broken when target platform disables VR. 
- Workaround an issue caused by GetKernelThreadGroupSizes  failing to retrieve correct group size. 
- Fix issue with fast memory and rendergraph. 
- Fixed transparent motion vector framesetting not sanitized.
- Fixed wrong order of post process frame settings.
- Fixed white flash when enabling SSR or SSGI.
- The ray traced indrect diffuse and RTGI were combined wrongly with the rest of the lighting (1254318).
- Fixed an exception happening when using RTSSS without using RTShadows.
- Fix inconsistencies with transparent motion vectors and opaque by allowing camera only transparent motion vectors.
- Fix reflection probe frame settings override
- Fixed certain shadow bias artifacts present in volumetric lighting (case 1231885).
- Fixed area light cookie not updated when switch the light type from a spot that had a cookie.
- Fixed issue with dynamic resolution updating when not in play mode.
- Fixed issue with Contrast Adaptive Sharpening upsample mode and preview camera.
- Fix issue causing blocky artifacts when decals affect metallic and are applied on material with specular color workflow.
- Fixed issue with depth pyramid generation and dynamic resolution.
- Fixed an issue where decals were duplicated in prefab isolation mode.
- Fixed an issue where rendering preview with MSAA might generate render graph errors.
- Fixed compile error in PS4 for planar reflection filtering.
- Fixed issue with blue line in prefabs for volume mode.
- Fixing the internsity being applied to RTAO too early leading to unexpected results (1254626).
- Fix issue that caused sky to incorrectly render when using a custom projection matrix.
- Fixed null reference exception when using depth pre/post pass in shadergraph with alpha clip in the material.
- Appropriately constraint blend distance of reflection probe while editing with the inspector (case 1248931)
- Fixed AxF handling of roughness for Blinn-Phong type materials
- Fixed AxF UI errors when surface type is switched to transparent
- Fixed a serialization issue, preventing quality level parameters to undo/redo and update scene view on change.
- Fixed an exception occuring when a camera doesn't have an HDAdditionalCameraData (1254383).
- Fixed ray tracing with XR single-pass.
- Fixed warning in HDAdditionalLightData OnValidate (cases 1250864, 1244578)
- Fixed a bug related to denoising ray traced reflections.
- Fixed nullref in the layered lit material inspector.
- Fixed an issue where manipulating the color wheels in a volume component would reset the cursor every time.
- Fixed an issue where static sky lighting would not be updated for a new scene until it's reloaded at least once.
- Fixed culling for decals when used in prefabs and edited in context.
- Force to rebake probe with missing baked texture. (1253367)
- Fix supported Mac platform detection to handle new major version (11.0) properly
- Fixed typo in the Render Pipeline Wizard under HDRP+VR
- Change transparent SSR name in frame settings to avoid clipping. 
- Fixed missing include guards in shadow hlsl files.
- Repaint the scene view whenever the scene exposure override is changed.
- Fixed an error when clearing the SSGI history texture at creation time (1259930).
- Fixed alpha to mask reset when toggling alpha test in the material UI.
- Fixed an issue where opening the look dev window with the light theme would make the window blink and eventually crash unity.
- Fixed fallback for ray tracing and light layers (1258837).
- Fixed Sorting Priority not displayed correctly in the DrawRenderers custom pass UI.
- Fixed glitch in Project settings window when selecting diffusion profiles in material section (case 1253090)
- Fixed issue with light layers bigger than 8 (and above the supported range). 
- Fixed issue with culling layer mask of area light's emissive mesh 
- Fixed errors when switching area light to disk shape while an area emissive mesh was displayed.
- Fixed default frame settings MSAA toggle for reflection probes (case 1247631)
- Fixed the transparent SSR dependency not being properly disabled according to the asset dependencies (1260271).
- Fixed issue with completely black AO on double sided materials when normal mode is set to None.
- Fixed UI drawing of the quaternion (1251235)
- Fix an issue with the quality mode and perf mode on RTR and RTGI and getting rid of unwanted nans (1256923).
- Fixed unitialized ray tracing resources when using non-default HDRP asset (case 1259467).
- Fixed overused the atlas for Animated/Render Target Cookies (1259930).
- Fixed sky asserts with XR multipass
- Fixed for area light not updating baked light result when modifying with gizmo.
- Fixed robustness issue with GetOddNegativeScale() in ray tracing, which was impacting normal mapping (1261160).
- Fixed regression where moving face of the probe gizmo was not moving its position anymore.
- Fixed XR single-pass macros in tessellation shaders.
- Fixed path-traced subsurface scattering mixing with diffuse and specular BRDFs (1250601).
- Fixed custom pass re-ordering issues.
- Improved robustness of normal mapping when scale is 0, and mapping is extreme (normals in or below the tangent plane).
- Fixed XR Display providers not getting zNear and zFar plane distances passed to them when in HDRP.
- Fixed rendering breaking when disabling tonemapping in the frame settings.
- Fixed issue with serialization of exposure modes in volume profiles not being consistent between HDRP versions (case 1261385).
- Fixed issue with duplicate names in newly created sub-layers in the graphics compositor (case 1263093).
- Remove MSAA debug mode when renderpipeline asset has no MSAA
- Fixed some post processing using motion vectors when they are disabled
- Fixed the multiplier of the environement lights being overriden with a wrong value for ray tracing (1260311).
- Fixed a series of exceptions happening when trying to load an asset during wizard execution (1262171).
- Fixed an issue with Stacklit shader not compiling correctly in player with debug display on (1260579)
- Fixed couple issues in the dependence of building the ray tracing acceleration structure.
- Fix sun disk intensity
- Fixed unwanted ghosting for smooth surfaces.
- Fixing an issue in the recursive rendering flag texture usage.
- Fixed a missing dependecy for choosing to evaluate transparent SSR.
- Fixed issue that failed compilation when XR is disabled.
- Fixed a compilation error in the IES code.
- Fixed issue with dynamic resolution handler when no OnResolutionChange callback is specified. 
- Fixed multiple volumes, planar reflection, and decal projector position when creating them from the menu.
- Reduced the number of global keyword used in deferredTile.shader
- Fixed incorrect processing of Ambient occlusion probe (9% error was introduced)
- Fixed GPU hang on D3D12 on xbox. 
- Fix several issues with physically-based DoF (TAA ghosting of the CoC buffer, smooth layer transitions, etc)
<<<<<<< HEAD
- Fix issue when the user deletes the composition graph or .asset in runtime (case 1263319)
=======
- Fixed CoatMask block appearing when creating lit master node (case 1264632)
- Fixed issue with SceneEV100 debug mode indicator when rescaling the window.
- Fixed issue with PCSS filter being wrong on first frame. 
- Fixed issue with emissive mesh for area light not appearing in playmode if Reload Scene option is disabled in Enter Playmode Settings.
- Fixed issue when Reflection Probes are set to OnEnable and are never rendered if the probe is enabled when the camera is farther than the probe fade distance. 
- Fixed issue with sun icon being clipped in the look dev window. 
- Fixed error about layers when disabling emissive mesh for area lights.
>>>>>>> 036b0848

### Changed
- Improve MIP selection for decals on Transparents
- Color buffer pyramid is not allocated anymore if neither refraction nor distortion are enabled
- Rename Emission Radius to Radius in UI in Point, Spot
- Angular Diameter parameter for directional light is no longuer an advanced property
- DXR: Remove Light Radius and Angular Diamater of Raytrace shadow. Angular Diameter and Radius are used instead.
- Remove MaxSmoothness parameters from UI for point, spot and directional light. The MaxSmoothness is now deduce from Radius Parameters
- DXR: Remove the Ray Tracing Environement Component. Add a Layer Mask to the ray Tracing volume components to define which objects are taken into account for each effect.
- Removed second cubemaps used for shadowing in lookdev
- Disable Physically Based Sky below ground
- Increase max limit of area light and reflection probe to 128
- Change default texture for detailmap to grey
- Optimize Shadow RT load on Tile based architecture platforms.
- Improved quality of SSAO.
- Moved RequestShadowMapRendering() back to public API.
- Update HDRP DXR Wizard with an option to automatically clone the hdrp config package and setup raytracing to 1 in shaders file.
- Added SceneSelection pass for TerrainLit shader.
- Simplified Light's type API regrouping the logic in one place (Check type in HDAdditionalLightData)
- The support of LOD CrossFade (Dithering transition) in master nodes now required to enable it in the master node settings (Save variant)
- Improved shadow bias, by removing constant depth bias and substituting it with slope-scale bias.
- Fix the default stencil values when a material is created from a SSS ShaderGraph.
- Tweak test asset to be compatible with XR: unlit SG material for canvas and double-side font material
- Slightly tweaked the behaviour of bloom when resolution is low to reduce artifacts.
- Hidden fields in Light Inspector that is not relevant while in BakingOnly mode.
- Changed parametrization of PCSS, now softness is derived from angular diameter (for directional lights) or shape radius (for point/spot lights) and min filter size is now in the [0..1] range.
- Moved the copy of the geometry history buffers to right after the depth mip chain generation.
- Rename "Luminance" to "Nits" in UX for physical light unit
- Rename FrameSettings "SkyLighting" to "SkyReflection"
- Reworked XR automated tests
- The ray traced screen space shadow history for directional, spot and point lights is discarded if the light transform has changed.
- Changed the behavior for ray tracing in case a mesh renderer has both transparent and opaque submeshes.
- Improve history buffer management
- Replaced PlayerSettings.virtualRealitySupported with XRGraphics.tryEnable.
- Remove redundant FrameSettings RealTimePlanarReflection
- Improved a bit the GC calls generated during the rendering.
- Material update is now only triggered when the relevant settings are touched in the shader graph master nodes
- Changed the way Sky Intensity (on Sky volume components) is handled. It's now a combo box where users can choose between Exposure, Multiplier or Lux (for HDRI sky only) instead of both multiplier and exposure being applied all the time. Added a new menu item to convert old profiles.
- Change how method for specular occlusions is decided on inspector shader (Lit, LitTesselation, LayeredLit, LayeredLitTessellation)
- Unlocked SSS, SSR, Motion Vectors and Distortion frame settings for reflections probes.
- Hide unused LOD settings in Quality Settings legacy window.
- Reduced the constrained distance for temporal reprojection of ray tracing denoising
- Removed shadow near plane from the Directional Light Shadow UI.
- Improved the performances of custom pass culling.
- The scene view camera now replicates the physical parameters from the camera tagged as "MainCamera".
- Reduced the number of GC.Alloc calls, one simple scene without plarnar / probes, it should be 0B.
- Renamed ProfilingSample to ProfilingScope and unified API. Added GPU Timings.
- Updated macros to be compatible with the new shader preprocessor.
- Ray tracing reflection temporal filtering is now done in pre-exposed space
- Search field selects the appropriate fields in both project settings panels 'HDRP Default Settings' and 'Quality/HDRP'
- Disabled the refraction and transmission map keywords if the material is opaque.
- Keep celestial bodies outside the atmosphere.
- Updated the MSAA documentation to specify what features HDRP supports MSAA for and what features it does not.
- Shader use for Runtime Debug Display are now correctly stripper when doing a release build
- Now each camera has its own Volume Stack. This allows Volume Parameters to be updated as early as possible and be ready for the whole frame without conflicts between cameras.
- Disable Async for SSR, SSAO and Contact shadow when aggregated ray tracing frame setting is on.
- Improved performance when entering play mode without domain reload by a factor of ~25
- Renamed the camera profiling sample to include the camera name
- Discarding the ray tracing history for AO, reflection, diffuse shadows and GI when the viewport size changes.
- Renamed the camera profiling sample to include the camera name
- Renamed the post processing graphic formats to match the new convention.
- The restart in Wizard for DXR will always be last fix from now on
- Refactoring pre-existing materials to share more shader code between rasterization and ray tracing.
- Setting a material's Refraction Model to Thin does not overwrite the Thickness and Transmission Absorption Distance anymore.
- Removed Wind textures from runtime as wind is no longer built into the pipeline
- Changed Shader Graph titles of master nodes to be more easily searchable ("HDRP/x" -> "x (HDRP)")
- Expose StartSinglePass() and StopSinglePass() as public interface for XRPass
- Replaced the Texture array for 2D cookies (spot, area and directional lights) and for planar reflections by an atlas.
- Moved the tier defining from the asset to the concerned volume components.
- Changing from a tier management to a "mode" management for reflection and GI and removing the ability to enable/disable deferred and ray bining (they are now implied by performance mode)
- The default FrameSettings for ScreenSpaceShadows is set to true for Camera in order to give a better workflow for DXR.
- Refactor internal usage of Stencil bits.
- Changed how the material upgrader works and added documentation for it.
- Custom passes now disable the stencil when overwriting the depth and not writing into it.
- Renamed the camera profiling sample to include the camera name
- Changed the way the shadow casting property of transparent and tranmissive materials is handeled for ray tracing.
- Changed inspector materials stencil setting code to have more sharing.
- Updated the default scene and default DXR scene and DefaultVolumeProfile.
- Changed the way the length parameter is used for ray traced contact shadows.
- Improved the coherency of PCSS blur between cascades.
- Updated VR checks in Wizard to reflect new XR System.
- Removing unused alpha threshold depth prepass and post pass for fabric shader graph.
- Transform result from CIE XYZ to sRGB color space in EvalSensitivity for iridescence.
- Moved BeginCameraRendering callback right before culling.
- Changed the visibility of the Indirect Lighting Controller component to public.
- Renamed the cubemap used for diffuse convolution to a more explicit name for the memory profiler.
- Improved behaviour of transmission color on transparent surfaces in path tracing.
- Light dimmer can now get values higher than one and was renamed to multiplier in the UI.
- Removed info box requesting volume component for Visual Environment and updated the documentation with the relevant information.
- Improved light selection oracle for light sampling in path tracing.
- Stripped ray tracing subsurface passes with ray tracing is not enabled.
- Remove LOD cross fade code for ray tracing shaders
- Removed legacy VR code
- Add range-based clipping to box lights (case 1178780)
- Improve area light culling (case 1085873)
- Light Hierarchy debug mode can now adjust Debug Exposure for visualizing high exposure scenes.
- Rejecting history for ray traced reflections based on a threshold evaluated on the neighborhood of the sampled history.
- Renamed "Environment" to "Reflection Probes" in tile/cluster debug menu.
- Utilities namespace is obsolete, moved its content to UnityEngine.Rendering (case 1204677)
- Obsolete Utilities namespace was removed, instead use UnityEngine.Rendering (case 1204677)
- Moved most of the compute shaders to the multi_compile API instead of multiple kernels.
- Use multi_compile API for deferred compute shader with shadow mask.
- Remove the raytracing rendering queue system to make recursive raytraced material work when raytracing is disabled
- Changed a few resources used by ray tracing shaders to be global resources (using register space1) for improved CPU performance.
- All custom pass volumes are now executed for one injection point instead of the first one.
- Hidden unsupported choice in emission in Materials
- Temporal Anti aliasing improvements.
- Optimized PrepareLightsForGPU (cost reduced by over 25%) and PrepareGPULightData (around twice as fast now).
- Moved scene view camera settings for HDRP from the preferences window to the scene view camera settings window.
- Updated shaders to be compatible with Microsoft's DXC.
- Debug exposure in debug menu have been replace to debug exposure compensation in EV100 space and is always visible.
- Further optimized PrepareLightsForGPU (3x faster with few shadows, 1.4x faster with a lot of shadows or equivalently cost reduced by 68% to 37%).
- Raytracing: Replaced the DIFFUSE_LIGHTING_ONLY multicompile by a uniform.
- Raytracing: Removed the dynamic lightmap multicompile.
- Raytracing: Remove the LOD cross fade multi compile for ray tracing.
- Cookie are now supported in lightmaper. All lights casting cookie and baked will now include cookie influence.
- Avoid building the mip chain a second time for SSR for transparent objects.
- Replaced "High Quality" Subsurface Scattering with a set of Quality Levels.
- Replaced "High Quality" Volumetric Lighting with "Screen Resolution Percentage" and "Volume Slice Count" on the Fog volume component.
- Merged material samples and shader samples
- Update material samples scene visuals
- Use multi_compile API for deferred compute shader with shadow mask.
- Made the StaticLightingSky class public so that users can change it by script for baking purpose.
- Shadowmask and realtime reflectoin probe property are hide in Quality settings
- Improved performance of reflection probe management when using a lot of probes.
- Ignoring the disable SSR flags for recursive rendering.
- Removed logic in the UI to disable parameters for contact shadows and fog volume components as it was going against the concept of the volume system.
- Fixed the sub surface mask not being taken into account when computing ray traced sub surface scattering.
- MSAA Within Forward Frame Setting is now enabled by default on Cameras when new Render Pipeline Asset is created
- Slightly changed the TAA anti-flicker mechanism so that it is more aggressive on almost static images (only on High preset for now).
- Changed default exposure compensation to 0.
- Refactored shadow caching system.
- Removed experimental namespace for ray tracing code.
- Increase limit for max numbers of lights in UX
- Removed direct use of BSDFData in the path tracing pass, delegated to the material instead.
- Pre-warm the RTHandle system to reduce the amount of memory allocations and the total memory needed at all points. 
- DXR: Only read the geometric attributes that are required using the share pass info and shader graph defines.
- DXR: Dispatch binned rays in 1D instead of 2D.
- Lit and LayeredLit tessellation cross lod fade don't used dithering anymore between LOD but fade the tessellation height instead. Allow a smoother transition
- Changed the way planar reflections are filtered in order to be a bit more "physically based".
- Increased path tracing BSDFs roughness range from [0.001, 0.999] to [0.00001, 0.99999].
- Changing the default SSGI radius for the all configurations.
- Changed the default parameters for quality RTGI to match expected behavior.
- Add color clear pass while rendering XR occlusion mesh to avoid leaks.
- Only use one texture for ray traced reflection upscaling.
- Adjust the upscale radius based on the roughness value.
- DXR: Changed the way the filter size is decided for directional, point and spot shadows.
- Changed the default exposure mode to "Automatic (Histogram)", along with "Limit Min" to -4 and "Limit Max" to 16.
- Replaced the default scene system with the builtin Scene Template feature.
- Changed extensions of shader CAS include files.
- Making the planar probe atlas's format match the color buffer's format.
- Removing the planarReflectionCacheCompressed setting from asset.
- SHADERPASS for TransparentDepthPrepass and TransparentDepthPostpass identification is using respectively SHADERPASS_TRANSPARENT_DEPTH_PREPASS and SHADERPASS_TRANSPARENT_DEPTH_POSTPASS
- Renamed the debug name from SSAO to ScreenSpaceAmbientOcclusion (1254974).
- Added missing tooltips and improved the UI of the aperture control (case 1254916).
- Fixed wrong tooltips in the Dof Volume (case 1256641).
- The `CustomPassLoadCameraColor` and `CustomPassSampleCameraColor` functions now returns the correct color buffer when used in after post process instead of the color pyramid (which didn't had post processes).
- PBR Sky now doesn't go black when going below sea level, but it instead freezes calculation as if on the horizon. 
- Fixed an issue with quality setting foldouts not opening when clicking on them (1253088).
- Shutter speed can now be changed by dragging the mouse over the UI label (case 1245007).
- Remove the 'Point Cube Size' for cookie, use the Cubemap size directly.
- VFXTarget with Unlit now allows EmissiveColor output to be consistent with HDRP unlit.
- Only building the RTAS if there is an effect that will require it (1262217).
- Fixed the first ray tracing frame not having the light cluster being set up properly (1260311).
- Render graph pre-setup for ray traced ambient occlusion.
- Avoid casting multiple rays and denoising for hard directional, point and spot ray traced shadows (1261040).
- Making sure the preview cameras do not use ray tracing effects due to a by design issue to build ray tracing acceleration structures (1262166).
- Preparing ray traced reflections for the render graph support (performance and quality).
- Preparing recursive rendering for the render graph port.
- Preparation pass for RTGI, temporal filter and diffuse denoiser for render graph.
- Updated the documentation for the DXR implementation.
- Changed the DXR wizard to support optional checks.
- Changed the DXR wizard steps.
- Preparation pass for RTSSS to be supported by render graph.
- Changed the color space of EmissiveColorLDR property on all shader. Was linear but should have been sRGB. Auto upgrade script handle the conversion.
- Preparation pass for RTSSShadows to be supported by render graph.
<<<<<<< HEAD
- Composition profile .asset files cannot be manually edited/reset by users (to avoid breaking things - case 1265631)
=======
- Add tooltips with the full name of the (graphics) compositor properties to properly show large names that otherwise are clipped by the UI (case 1263590)
>>>>>>> 036b0848

## [7.1.1] - 2019-09-05

### Added
- Transparency Overdraw debug mode. Allows to visualize transparent objects draw calls as an "heat map".
- Enabled single-pass instancing support for XR SDK with new API cmd.SetInstanceMultiplier()
- XR settings are now available in the HDRP asset
- Support for Material Quality in Shader Graph
- Material Quality support selection in HDRP Asset
- Renamed XR shader macro from UNITY_STEREO_ASSIGN_COMPUTE_EYE_INDEX to UNITY_XR_ASSIGN_VIEW_INDEX
- Raytracing ShaderGraph node for HDRP shaders
- Custom passes volume component with 3 injection points: Before Rendering, Before Transparent and Before Post Process
- Alpha channel is now properly exported to camera render textures when using FP16 color buffer format
- Support for XR SDK mirror view modes
- HD Master nodes in Shader Graph now support Normal and Tangent modification in vertex stage.
- DepthOfFieldCoC option in the fullscreen debug modes.
- Added override Ambient Occlusion option on debug windows
- Added Custom Post Processes with 3 injection points: Before Transparent, Before Post Process and After Post Process
- Added draft of minimal interactive path tracing (experimental) based on DXR API - Support only 4 area light, lit and unlit shader (non-shadergraph)
- Small adjustments to TAA anti flicker (more aggressive on high values).

### Fixed
- Fixed wizard infinite loop on cancellation
- Fixed with compute shader error about too many threads in threadgroup on low GPU
- Fixed invalid contact shadow shaders being created on metal
- Fixed a bug where if Assembly.GetTypes throws an exception due to mis-versioned dlls, then no preprocessors are used in the shader stripper
- Fixed typo in AXF decal property preventing to compile
- Fixed reflection probe with XR single-pass and FPTL
- Fixed force gizmo shown when selecting camera in hierarchy
- Fixed issue with XR occlusion mesh and dynamic resolution
- Fixed an issue where lighting compute buffers were re-created with the wrong size when resizing the window, causing tile artefacts at the top of the screen.
- Fix FrameSettings names and tooltips
- Fixed error with XR SDK when the Editor is not in focus
- Fixed errors with RenderGraph, XR SDK and occlusion mesh
- Fixed shadow routines compilation errors when "real" type is a typedef on "half".
- Fixed toggle volumetric lighting in the light UI
- Fixed post-processing history reset handling rt-scale incorrectly
- Fixed crash with terrain and XR multi-pass
- Fixed ShaderGraph material synchronization issues
- Fixed a null reference exception when using an Emissive texture with Unlit shader (case 1181335)
- Fixed an issue where area lights and point lights where not counted separately with regards to max lights on screen (case 1183196)
- Fixed an SSR and Subsurface Scattering issue (appearing black) when using XR.

### Changed
- Update Wizard layout.
- Remove almost all Garbage collection call within a frame.
- Rename property AdditionalVeclocityChange to AddPrecomputeVelocity
- Call the End/Begin camera rendering callbacks for camera with customRender enabled
- Changeg framesettings migration order of postprocess flags as a pr for reflection settings flags have been backported to 2019.2
- Replaced usage of ENABLE_VR in XRSystem.cs by version defines based on the presence of the built-in VR and XR modules
- Added an update virtual function to the SkyRenderer class. This is called once per frame. This allows a given renderer to amortize heavy computation at the rate it chooses. Currently only the physically based sky implements this.
- Removed mandatory XRPass argument in HDCamera.GetOrCreate()
- Restored the HDCamera parameter to the sky rendering builtin parameters.
- Removed usage of StructuredBuffer for XR View Constants
- Expose Direct Specular Lighting control in FrameSettings
- Deprecated ExponentialFog and VolumetricFog volume components. Now there is only one exponential fog component (Fog) which can add Volumetric Fog as an option. Added a script in Edit -> Render Pipeline -> Upgrade Fog Volume Components.

## [7.0.1] - 2019-07-25

### Added
- Added option in the config package to disable globally Area Lights and to select shadow quality settings for the deferred pipeline.
- When shader log stripping is enabled, shader stripper statistics will be written at `Temp/shader-strip.json`
- Occlusion mesh support from XR SDK

### Fixed
- Fixed XR SDK mirror view blit, cleanup some XRTODO and removed XRDebug.cs
- Fixed culling for volumetrics with XR single-pass rendering
- Fix shadergraph material pass setup not called
- Fixed documentation links in component's Inspector header bar
- Cookies using the render texture output from a camera are now properly updated
- Allow in ShaderGraph to enable pre/post pass when the alpha clip is disabled

### Changed
- RenderQueue for Opaque now start at Background instead of Geometry.
- Clamp the area light size for scripting API when we change the light type
- Added a warning in the material UI when the diffusion profile assigned is not in the HDRP asset


## [7.0.0] - 2019-07-17

### Added
- `Fixed`, `Viewer`, and `Automatic` modes to compute the FOV used when rendering a `PlanarReflectionProbe`
- A checkbox to toggle the chrome gizmo of `ReflectionProbe`and `PlanarReflectionProbe`
- Added a Light layer in shadows that allow for objects to cast shadows without being affected by light (and vice versa).
- You can now access ShaderGraph blend states from the Material UI (for example, **Surface Type**, **Sorting Priority**, and **Blending Mode**). This change may break Materials that use a ShaderGraph, to fix them, select **Edit > Render Pipeline > Reset all ShaderGraph Scene Materials BlendStates**. This syncs the blendstates of you ShaderGraph master nodes with the Material properties.
- You can now control ZTest, ZWrite, and CullMode for transparent Materials.
- Materials that use Unlit Shaders or Unlit Master Node Shaders now cast shadows.
- Added an option to enable the ztest on **After Post Process** materials when TAA is disabled.
- Added a new SSAO (based on Ground Truth Ambient Occlusion algorithm) to replace the previous one.
- Added support for shadow tint on light
- BeginCameraRendering and EndCameraRendering callbacks are now called with probes
- Adding option to update shadow maps only On Enable and On Demand.
- Shader Graphs that use time-dependent vertex modification now generate correct motion vectors.
- Added option to allow a custom spot angle for spot light shadow maps.
- Added frame settings for individual post-processing effects
- Added dither transition between cascades for Low and Medium quality settings
- Added single-pass instancing support with XR SDK
- Added occlusion mesh support with XR SDK
- Added support of Alembic velocity to various shaders
- Added support for more than 2 views for single-pass instancing
- Added support for per punctual/directional light min roughness in StackLit
- Added mirror view support with XR SDK
- Added VR verification in HDRPWizard
- Added DXR verification in HDRPWizard
- Added feedbacks in UI of Volume regarding skies
- Cube LUT support in Tonemapping. Cube LUT helpers for external grading are available in the Post-processing Sample package.

### Fixed
- Fixed an issue with history buffers causing effects like TAA or auto exposure to flicker when more than one camera was visible in the editor
- The correct preview is displayed when selecting multiple `PlanarReflectionProbe`s
- Fixed volumetric rendering with camera-relative code and XR stereo instancing
- Fixed issue with flashing cyan due to async compilation of shader when selecting a mesh
- Fix texture type mismatch when the contact shadow are disabled (causing errors on IOS devices)
- Fixed Generate Shader Includes while in package
- Fixed issue when texture where deleted in ShadowCascadeGUI
- Fixed issue in FrameSettingsHistory when disabling a camera several time without enabling it in between.
- Fixed volumetric reprojection with camera-relative code and XR stereo instancing
- Added custom BaseShaderPreprocessor in HDEditorUtils.GetBaseShaderPreprocessorList()
- Fixed compile issue when USE_XR_SDK is not defined
- Fixed procedural sky sun disk intensity for high directional light intensities
- Fixed Decal mip level when using texture mip map streaming to avoid dropping to lowest permitted mip (now loading all mips)
- Fixed deferred shading for XR single-pass instancing after lightloop refactor
- Fixed cluster and material classification debug (material classification now works with compute as pixel shader lighting)
- Fixed IOS Nan by adding a maximun epsilon definition REAL_EPS that uses HALF_EPS when fp16 are used
- Removed unnecessary GC allocation in motion blur code
- Fixed locked UI with advanded influence volume inspector for probes
- Fixed invalid capture direction when rendering planar reflection probes
- Fixed Decal HTILE optimization with platform not supporting texture atomatic (Disable it)
- Fixed a crash in the build when the contact shadows are disabled
- Fixed camera rendering callbacks order (endCameraRendering was being called before the actual rendering)
- Fixed issue with wrong opaque blending settings for After Postprocess
- Fixed issue with Low resolution transparency on PS4
- Fixed a memory leak on volume profiles
- Fixed The Parallax Occlusion Mappping node in shader graph and it's UV input slot
- Fixed lighting with XR single-pass instancing by disabling deferred tiles
- Fixed the Bloom prefiltering pass
- Fixed post-processing effect relying on Unity's random number generator
- Fixed camera flickering when using TAA and selecting the camera in the editor
- Fixed issue with single shadow debug view and volumetrics
- Fixed most of the problems with light animation and timeline
- Fixed indirect deferred compute with XR single-pass instancing
- Fixed a slight omission in anisotropy calculations derived from HazeMapping in StackLit
- Improved stack computation numerical stability in StackLit
- Fix PBR master node always opaque (wrong blend modes for forward pass)
- Fixed TAA with XR single-pass instancing (missing macros)
- Fixed an issue causing Scene View selection wire gizmo to not appear when using HDRP Shader Graphs.
- Fixed wireframe rendering mode (case 1083989)
- Fixed the renderqueue not updated when the alpha clip is modified in the material UI.
- Fixed the PBR master node preview
- Remove the ReadOnly flag on Reflection Probe's cubemap assets during bake when there are no VCS active.
- Fixed an issue where setting a material debug view would not reset the other exclusive modes
- Spot light shapes are now correctly taken into account when baking
- Now the static lighting sky will correctly take the default values for non-overridden properties
- Fixed material albedo affecting the lux meter
- Extra test in deferred compute shading to avoid shading pixels that were not rendered by the current camera (for camera stacking)

### Changed
- Optimization: Reduce the group size of the deferred lighting pass from 16x16 to 8x8
- Replaced HDCamera.computePassCount by viewCount
- Removed xrInstancing flag in RTHandles (replaced by TextureXR.slices and TextureXR.dimensions)
- Refactor the HDRenderPipeline and lightloop code to preprare for high level rendergraph
- Removed the **Back Then Front Rendering** option in the fabric Master Node settings. Enabling this option previously did nothing.
- Shader type Real translates to FP16 precision on Nintendo Switch.
- Shader framework refactor: Introduce CBSDF, EvaluateBSDF, IsNonZeroBSDF to replace BSDF functions
- Shader framework refactor:  GetBSDFAngles, LightEvaluation and SurfaceShading functions
- Replace ComputeMicroShadowing by GetAmbientOcclusionForMicroShadowing
- Rename WorldToTangent to TangentToWorld as it was incorrectly named
- Remove SunDisk and Sun Halo size from directional light
- Remove all obsolete wind code from shader
- Renamed DecalProjectorComponent into DecalProjector for API alignment.
- Improved the Volume UI and made them Global by default
- Remove very high quality shadow option
- Change default for shadow quality in Deferred to Medium
- Enlighten now use inverse squared falloff (before was using builtin falloff)
- Enlighten is now deprecated. Please use CPU or GPU lightmaper instead.
- Remove the name in the diffusion profile UI
- Changed how shadow map resolution scaling with distance is computed. Now it uses screen space area rather than light range.
- Updated MoreOptions display in UI
- Moved Display Area Light Emissive Mesh script API functions in the editor namespace
- direct strenght properties in ambient occlusion now affect direct specular as well
- Removed advanced Specular Occlusion control in StackLit: SSAO based SO control is hidden and fixed to behave like Lit, SPTD is the only HQ technique shown for baked SO.
- Shader framework refactor: Changed ClampRoughness signature to include PreLightData access.
- HDRPWizard window is now in Window > General > HD Render Pipeline Wizard
- Moved StaticLightingSky to LightingWindow
- Removes the current "Scene Settings" and replace them with "Sky & Fog Settings" (with Physically Based Sky and Volumetric Fog).
- Changed how cached shadow maps are placed inside the atlas to minimize re-rendering of them.

## [6.7.0-preview] - 2019-05-16

### Added
- Added ViewConstants StructuredBuffer to simplify XR rendering
- Added API to render specific settings during a frame
- Added stadia to the supported platforms (2019.3)
- Enabled cascade blends settings in the HD Shadow component
- Added Hardware Dynamic Resolution support.
- Added MatCap debug view to replace the no scene lighting debug view.
- Added clear GBuffer option in FrameSettings (default to false)
- Added preview for decal shader graph (Only albedo, normal and emission)
- Added exposure weight control for decal
- Screen Space Directional Shadow under a define option. Activated for ray tracing
- Added a new abstraction for RendererList that will help transition to Render Graph and future RendererList API
- Added multipass support for VR
- Added XR SDK integration (multipass only)
- Added Shader Graph samples for Hair, Fabric and Decal master nodes.
- Add fade distance, shadow fade distance and light layers to light explorer
- Add method to draw light layer drawer in a rect to HDEditorUtils

### Fixed
- Fixed deserialization crash at runtime
- Fixed for ShaderGraph Unlit masternode not writing velocity
- Fixed a crash when assiging a new HDRP asset with the 'Verify Saving Assets' option enabled
- Fixed exposure to properly support TEXTURE2D_X
- Fixed TerrainLit basemap texture generation
- Fixed a bug that caused nans when material classification was enabled and a tile contained one standard material + a material with transmission.
- Fixed gradient sky hash that was not using the exposure hash
- Fixed displayed default FrameSettings in HDRenderPipelineAsset wrongly updated on scripts reload.
- Fixed gradient sky hash that was not using the exposure hash.
- Fixed visualize cascade mode with exposure.
- Fixed (enabled) exposure on override lighting debug modes.
- Fixed issue with LightExplorer when volume have no profile
- Fixed issue with SSR for negative, infinite and NaN history values
- Fixed LightLayer in HDReflectionProbe and PlanarReflectionProbe inspector that was not displayed as a mask.
- Fixed NaN in transmission when the thickness and a color component of the scattering distance was to 0
- Fixed Light's ShadowMask multi-edition.
- Fixed motion blur and SMAA with VR single-pass instancing
- Fixed NaNs generated by phase functionsin volumetric lighting
- Fixed NaN issue with refraction effect and IOR of 1 at extreme grazing angle
- Fixed nan tracker not using the exposure
- Fixed sorting priority on lit and unlit materials
- Fixed null pointer exception when there are no AOVRequests defined on a camera
- Fixed dirty state of prefab using disabled ReflectionProbes
- Fixed an issue where gizmos and editor grid were not correctly depth tested
- Fixed created default scene prefab non editable due to wrong file extension.
- Fixed an issue where sky convolution was recomputed for nothing when a preview was visible (causing extreme slowness when fabric convolution is enabled)
- Fixed issue with decal that wheren't working currently in player
- Fixed missing stereo rendering macros in some fragment shaders
- Fixed exposure for ReflectionProbe and PlanarReflectionProbe gizmos
- Fixed single-pass instancing on PSVR
- Fixed Vulkan shader issue with Texture2DArray in ScreenSpaceShadow.compute by re-arranging code (workaround)
- Fixed camera-relative issue with lights and XR single-pass instancing
- Fixed single-pass instancing on Vulkan
- Fixed htile synchronization issue with shader graph decal
- Fixed Gizmos are not drawn in Camera preview
- Fixed pre-exposure for emissive decal
- Fixed wrong values computed in PreIntegrateFGD and in the generation of volumetric lighting data by forcing the use of fp32.
- Fixed NaNs arising during the hair lighting pass
- Fixed synchronization issue in decal HTile that occasionally caused rendering artifacts around decal borders
- Fixed QualitySettings getting marked as modified by HDRP (and thus checked out in Perforce)
- Fixed a bug with uninitialized values in light explorer
- Fixed issue with LOD transition
- Fixed shader warnings related to raytracing and TEXTURE2D_X

### Changed
- Refactor PixelCoordToViewDirWS to be VR compatible and to compute it only once per frame
- Modified the variants stripper to take in account multiple HDRP assets used in the build.
- Improve the ray biasing code to avoid self-intersections during the SSR traversal
- Update Pyramid Spot Light to better match emitted light volume.
- Moved _XRViewConstants out of UnityPerPassStereo constant buffer to fix issues with PSSL
- Removed GetPositionInput_Stereo() and single-pass (double-wide) rendering mode
- Changed label width of the frame settings to accommodate better existing options.
- SSR's Default FrameSettings for camera is now enable.
- Re-enabled the sharpening filter on Temporal Anti-aliasing
- Exposed HDEditorUtils.LightLayerMaskDrawer for integration in other packages and user scripting.
- Rename atmospheric scattering in FrameSettings to Fog
- The size modifier in the override for the culling sphere in Shadow Cascades now defaults to 0.6, which is the same as the formerly hardcoded value.
- Moved LOD Bias and Maximum LOD Level from Frame Setting section `Other` to `Rendering`
- ShaderGraph Decal that affect only emissive, only draw in emissive pass (was drawing in dbuffer pass too)
- Apply decal projector fade factor correctly on all attribut and for shader graph decal
- Move RenderTransparentDepthPostpass after all transparent
- Update exposure prepass to interleave XR single-pass instancing views in a checkerboard pattern
- Removed ScriptRuntimeVersion check in wizard.

## [6.6.0-preview] - 2019-04-01

### Added
- Added preliminary changes for XR deferred shading
- Added support of 111110 color buffer
- Added proper support for Recorder in HDRP
- Added depth offset input in shader graph master nodes
- Added a Parallax Occlusion Mapping node
- Added SMAA support
- Added Homothety and Symetry quick edition modifier on volume used in ReflectionProbe, PlanarReflectionProbe and DensityVolume
- Added multi-edition support for DecalProjectorComponent
- Improve hair shader
- Added the _ScreenToTargetScaleHistory uniform variable to be used when sampling HDRP RTHandle history buffers.
- Added settings in `FrameSettings` to change `QualitySettings.lodBias` and `QualitySettings.maximumLODLevel` during a rendering
- Added an exposure node to retrieve the current, inverse and previous frame exposure value.
- Added an HD scene color node which allow to sample the scene color with mips and a toggle to remove the exposure.
- Added safeguard on HD scene creation if default scene not set in the wizard
- Added Low res transparency rendering pass.

### Fixed
- Fixed HDRI sky intensity lux mode
- Fixed dynamic resolution for XR
- Fixed instance identifier semantic string used by Shader Graph
- Fixed null culling result occuring when changing scene that was causing crashes
- Fixed multi-edition light handles and inspector shapes
- Fixed light's LightLayer field when multi-editing
- Fixed normal blend edition handles on DensityVolume
- Fixed an issue with layered lit shader and height based blend where inactive layers would still have influence over the result
- Fixed multi-selection handles color for DensityVolume
- Fixed multi-edition inspector's blend distances for HDReflectionProbe, PlanarReflectionProbe and DensityVolume
- Fixed metric distance that changed along size in DensityVolume
- Fixed DensityVolume shape handles that have not same behaviour in advance and normal edition mode
- Fixed normal map blending in TerrainLit by only blending the derivatives
- Fixed Xbox One rendering just a grey screen instead of the scene
- Fixed probe handles for multiselection
- Fixed baked cubemap import settings for convolution
- Fixed regression causing crash when attempting to open HDRenderPipelineWizard without an HDRenderPipelineAsset setted
- Fixed FullScreenDebug modes: SSAO, SSR, Contact shadow, Prerefraction Color Pyramid, Final Color Pyramid
- Fixed volumetric rendering with stereo instancing
- Fixed shader warning
- Fixed missing resources in existing asset when updating package
- Fixed PBR master node preview in forward rendering or transparent surface
- Fixed deferred shading with stereo instancing
- Fixed "look at" edition mode of Rotation tool for DecalProjectorComponent
- Fixed issue when switching mode in ReflectionProbe and PlanarReflectionProbe
- Fixed issue where migratable component version where not always serialized when part of prefab's instance
- Fixed an issue where shadow would not be rendered properly when light layer are not enabled
- Fixed exposure weight on unlit materials
- Fixed Light intensity not played in the player when recorded with animation/timeline
- Fixed some issues when multi editing HDRenderPipelineAsset
- Fixed emission node breaking the main shader graph preview in certain conditions.
- Fixed checkout of baked probe asset when baking probes.
- Fixed invalid gizmo position for rotated ReflectionProbe
- Fixed multi-edition of material's SurfaceType and RenderingPath
- Fixed whole pipeline reconstruction on selecting for the first time or modifying other than the currently used HDRenderPipelineAsset
- Fixed single shadow debug mode
- Fixed global scale factor debug mode when scale > 1
- Fixed debug menu material overrides not getting applied to the Terrain Lit shader
- Fixed typo in computeLightVariants
- Fixed deferred pass with XR instancing by disabling ComputeLightEvaluation
- Fixed bloom resolution independence
- Fixed lens dirt intensity not behaving properly
- Fixed the Stop NaN feature
- Fixed some resources to handle more than 2 instanced views for XR
- Fixed issue with black screen (NaN) produced on old GPU hardware or intel GPU hardware with gaussian pyramid
- Fixed issue with disabled punctual light would still render when only directional light is present

### Changed
- DensityVolume scripting API will no longuer allow to change between advance and normal edition mode
- Disabled depth of field, lens distortion and panini projection in the scene view
- TerrainLit shaders and includes are reorganized and made simpler.
- TerrainLit shader GUI now allows custom properties to be displayed in the Terrain fold-out section.
- Optimize distortion pass with stencil
- Disable SceneSelectionPass in shader graph preview
- Control punctual light and area light shadow atlas separately
- Move SMAA anti-aliasing option to after Temporal Anti Aliasing one, to avoid problem with previously serialized project settings
- Optimize rendering with static only lighting and when no cullable lights/decals/density volumes are present.
- Updated handles for DecalProjectorComponent for enhanced spacial position readability and have edition mode for better SceneView management
- DecalProjectorComponent are now scale independent in order to have reliable metric unit (see new Size field for changing the size of the volume)
- Restructure code from HDCamera.Update() by adding UpdateAntialiasing() and UpdateViewConstants()
- Renamed velocity to motion vectors
- Objects rendered during the After Post Process pass while TAA is enabled will not benefit from existing depth buffer anymore. This is done to fix an issue where those object would wobble otherwise
- Removed usage of builtin unity matrix for shadow, shadow now use same constant than other view
- The default volume layer mask for cameras & probes is now `Default` instead of `Everything`

## [6.5.0-preview] - 2019-03-07

### Added
- Added depth-of-field support with stereo instancing
- Adding real time area light shadow support
- Added a new FrameSettings: Specular Lighting to toggle the specular during the rendering

### Fixed
- Fixed diffusion profile upgrade breaking package when upgrading to a new version
- Fixed decals cropped by gizmo not updating correctly if prefab
- Fixed an issue when enabling SSR on multiple view
- Fixed edition of the intensity's unit field while selecting multiple lights
- Fixed wrong calculation in soft voxelization for density volume
- Fixed gizmo not working correctly with pre-exposure
- Fixed issue with setting a not available RT when disabling motion vectors
- Fixed planar reflection when looking at mirror normal
- Fixed mutiselection issue with HDLight Inspector
- Fixed HDAdditionalCameraData data migration
- Fixed failing builds when light explorer window is open
- Fixed cascade shadows border sometime causing artefacts between cascades
- Restored shadows in the Cascade Shadow debug visualization
- `camera.RenderToCubemap` use proper face culling

### Changed
- When rendering reflection probe disable all specular lighting and for metals use fresnelF0 as diffuse color for bake lighting.

## [6.4.0-preview] - 2019-02-21

### Added
- VR: Added TextureXR system to selectively expand TEXTURE2D macros to texture array for single-pass stereo instancing + Convert textures call to these macros
- Added an unit selection dropdown next to shutter speed (camera)
- Added error helpbox when trying to use a sub volume component that require the current HDRenderPipelineAsset to support a feature that it is not supporting.
- Add mesh for tube light when display emissive mesh is enabled

### Fixed
- Fixed Light explorer. The volume explorer used `profile` instead of `sharedProfile` which instantiate a custom volume profile instead of editing the asset itself.
- Fixed UI issue where all is displayed using metric unit in shadow cascade and Percent is set in the unit field (happening when opening the inspector).
- Fixed inspector event error when double clicking on an asset (diffusion profile/material).
- Fixed nullref on layered material UI when the material is not an asset.
- Fixed nullref exception when undo/redo a light property.
- Fixed visual bug when area light handle size is 0.

### Changed
- Update UI for 32bit/16bit shadow precision settings in HDRP asset
- Object motion vectors have been disabled in all but the game view. Camera motion vectors are still enabled everywhere, allowing TAA and Motion Blur to work on static objects.
- Enable texture array by default for most rendering code on DX11 and unlock stereo instancing (DX11 only for now)

## [6.3.0-preview] - 2019-02-18

### Added
- Added emissive property for shader graph decals
- Added a diffusion profile override volume so the list of diffusion profile assets to use can be chanaged without affecting the HDRP asset
- Added a "Stop NaNs" option on cameras and in the Scene View preferences.
- Added metric display option in HDShadowSettings and improve clamping
- Added shader parameter mapping in DebugMenu
- Added scripting API to configure DebugData for DebugMenu

### Fixed
- Fixed decals in forward
- Fixed issue with stencil not correctly setup for various master node and shader for the depth pass, motion vector pass and GBuffer/Forward pass
- Fixed SRP batcher and metal
- Fixed culling and shadows for Pyramid, Box, Rectangle and Tube lights
- Fixed an issue where scissor render state leaking from the editor code caused partially black rendering

### Changed
- When a lit material has a clear coat mask that is not null, we now use the clear coat roughness to compute the screen space reflection.
- Diffusion profiles are now limited to one per asset and can be referenced in materials, shader graphs and vfx graphs. Materials will be upgraded automatically except if they are using a shader graph, in this case it will display an error message.

## [6.2.0-preview] - 2019-02-15

### Added
- Added help box listing feature supported in a given HDRenderPipelineAsset alongs with the drawbacks implied.
- Added cascade visualizer, supporting disabled handles when not overriding.

### Fixed
- Fixed post processing with stereo double-wide
- Fixed issue with Metal: Use sign bit to find the cache type instead of lowest bit.
- Fixed invalid state when creating a planar reflection for the first time
- Fix FrameSettings's LitShaderMode not restrained by supported LitShaderMode regression.

### Changed
- The default value roughness value for the clearcoat has been changed from 0.03 to 0.01
- Update default value of based color for master node
- Update Fabric Charlie Sheen lighting model - Remove Fresnel component that wasn't part of initial model + Remap smoothness to [0.0 - 0.6] range for more artist friendly parameter

### Changed
- Code refactor: all macros with ARGS have been swapped with macros with PARAM. This is because the ARGS macros were incorrectly named.

## [6.1.0-preview] - 2019-02-13

### Added
- Added support for post-processing anti-aliasing in the Scene View (FXAA and TAA). These can be set in Preferences.
- Added emissive property for decal material (non-shader graph)

### Fixed
- Fixed a few UI bugs with the color grading curves.
- Fixed "Post Processing" in the scene view not toggling post-processing effects
- Fixed bake only object with flag `ReflectionProbeStaticFlag` when baking a `ReflectionProbe`

### Changed
- Removed unsupported Clear Depth checkbox in Camera inspector
- Updated the toggle for advanced mode in inspectors.

## [6.0.0-preview] - 2019-02-23

### Added
- Added new API to perform a camera rendering
- Added support for hair master node (Double kajiya kay - Lambert)
- Added Reset behaviour in DebugMenu (ingame mapping is right joystick + B)
- Added Default HD scene at new scene creation while in HDRP
- Added Wizard helping to configure HDRP project
- Added new UI for decal material to allow remapping and scaling of some properties
- Added cascade shadow visualisation toggle in HD shadow settings
- Added icons for assets
- Added replace blending mode for distortion
- Added basic distance fade for density volumes
- Added decal master node for shader graph
- Added HD unlit master node (Cross Pipeline version is name Unlit)
- Added new Rendering Queue in materials
- Added post-processing V3 framework embed in HDRP, remove postprocess V2 framework
- Post-processing now uses the generic volume framework
-   New depth-of-field, bloom, panini projection effects, motion blur
-   Exposure is now done as a pre-exposition pass, the whole system has been revamped
-   Exposure now use EV100 everywhere in the UI (Sky, Emissive Light)
- Added emissive intensity (Luminance and EV100 control) control for Emissive
- Added pre-exposure weigth for Emissive
- Added an emissive color node and a slider to control the pre-exposure percentage of emission color
- Added physical camera support where applicable
- Added more color grading tools
- Added changelog level for Shader Variant stripping
- Added Debug mode for validation of material albedo and metalness/specularColor values
- Added a new dynamic mode for ambient probe and renamed BakingSky to StaticLightingSky
- Added command buffer parameter to all Bind() method of material
- Added Material validator in Render Pipeline Debug
- Added code to future support of DXR (not enabled)
- Added support of multiviewport
- Added HDRenderPipeline.RequestSkyEnvironmentUpdate function to force an update from script when sky is set to OnDemand
- Added a Lighting and BackLighting slots in Lit, StackLit, Fabric and Hair master nodes
- Added support for overriding terrain detail rendering shaders, via the render pipeline editor resources asset
- Added xrInstancing flag support to RTHandle
- Added support for cullmask for decal projectors
- Added software dynamic resolution support
- Added support for "After Post-Process" render pass for unlit shader
- Added support for textured rectangular area lights
- Added stereo instancing macros to MSAA shaders
- Added support for Quarter Res Raytraced Reflections (not enabled)
- Added fade factor for decal projectors.
- Added stereo instancing macros to most shaders used in VR
- Added multi edition support for HDRenderPipelineAsset

### Fixed
- Fixed logic to disable FPTL with stereo rendering
- Fixed stacklit transmission and sun highlight
- Fixed decals with stereo rendering
- Fixed sky with stereo rendering
- Fixed flip logic for postprocessing + VR
- Fixed copyStencilBuffer pass for Switch
- Fixed point light shadow map culling that wasn't taking into account far plane
- Fixed usage of SSR with transparent on all master node
- Fixed SSR and microshadowing on fabric material
- Fixed blit pass for stereo rendering
- Fixed lightlist bounds for stereo rendering
- Fixed windows and in-game DebugMenu sync.
- Fixed FrameSettings' LitShaderMode sync when opening DebugMenu.
- Fixed Metal specific issues with decals, hitting a sampler limit and compiling AxF shader
- Fixed an issue with flipped depth buffer during postprocessing
- Fixed normal map use for shadow bias with forward lit - now use geometric normal
- Fixed transparent depth prepass and postpass access so they can be use without alpha clipping for lit shader
- Fixed support of alpha clip shadow for lit master node
- Fixed unlit master node not compiling
- Fixed issue with debug display of reflection probe
- Fixed issue with phong tessellations not working with lit shader
- Fixed issue with vertex displacement being affected by heightmap setting even if not heightmap where assign
- Fixed issue with density mode on Lit terrain producing NaN
- Fixed issue when going back and forth from Lit to LitTesselation for displacement mode
- Fixed issue with ambient occlusion incorrectly applied to emissiveColor with light layers in deferred
- Fixed issue with fabric convolution not using the correct convolved texture when fabric convolution is enabled
- Fixed issue with Thick mode for Transmission that was disabling transmission with directional light
- Fixed shutdown edge cases with HDRP tests
- Fixed slowdow when enabling Fabric convolution in HDRP asset
- Fixed specularAA not compiling in StackLit Master node
- Fixed material debug view with stereo rendering
- Fixed material's RenderQueue edition in default view.
- Fixed banding issues within volumetric density buffer
- Fixed missing multicompile for MSAA for AxF
- Fixed camera-relative support for stereo rendering
- Fixed remove sync with render thread when updating decal texture atlas.
- Fixed max number of keyword reach [256] issue. Several shader feature are now local
- Fixed Scene Color and Depth nodes
- Fixed SSR in forward
- Fixed custom editor of Unlit, HD Unlit and PBR shader graph master node
- Fixed issue with NewFrame not correctly calculated in Editor when switching scene
- Fixed issue with TerrainLit not compiling with depth only pass and normal buffer
- Fixed geometric normal use for shadow bias with PBR master node in forward
- Fixed instancing macro usage for decals
- Fixed error message when having more than one directional light casting shadow
- Fixed error when trying to display preview of Camera or PlanarReflectionProbe
- Fixed LOAD_TEXTURE2D_ARRAY_MSAA macro
- Fixed min-max and amplitude clamping value in inspector of vertex displacement materials
- Fixed issue with alpha shadow clip (was incorrectly clipping object shadow)
- Fixed an issue where sky cubemap would not be cleared correctly when setting the current sky to None
- Fixed a typo in Static Lighting Sky component UI
- Fixed issue with incorrect reset of RenderQueue when switching shader in inspector GUI
- Fixed issue with variant stripper stripping incorrectly some variants
- Fixed a case of ambient lighting flickering because of previews
- Fixed Decals when rendering multiple camera in a single frame
- Fixed cascade shadow count in shader
- Fixed issue with Stacklit shader with Haze effect
- Fixed an issue with the max sample count for the TAA
- Fixed post-process guard band for XR
- Fixed exposure of emissive of Unlit
- Fixed depth only and motion vector pass for Unlit not working correctly with MSAA
- Fixed an issue with stencil buffer copy causing unnecessary compute dispatches for lighting
- Fixed multi edition issue in FrameSettings
- Fixed issue with SRP batcher and DebugDisplay variant of lit shader
- Fixed issue with debug material mode not doing alpha test
- Fixed "Attempting to draw with missing UAV bindings" errors on Vulkan
- Fixed pre-exposure incorrectly apply to preview
- Fixed issue with duplicate 3D texture in 3D texture altas of volumetric?
- Fixed Camera rendering order (base on the depth parameter)
- Fixed shader graph decals not being cropped by gizmo
- Fixed "Attempting to draw with missing UAV bindings" errors on Vulkan.


### Changed
- ColorPyramid compute shader passes is swapped to pixel shader passes on platforms where the later is faster (Nintendo Switch).
- Removing the simple lightloop used by the simple lit shader
- Whole refactor of reflection system: Planar and reflection probe
- Separated Passthrough from other RenderingPath
- Update several properties naming and caption based on feedback from documentation team
- Remove tile shader variant for transparent backface pass of lit shader
- Rename all HDRenderPipeline to HDRP folder for shaders
- Rename decal property label (based on doc team feedback)
- Lit shader mode now default to Deferred to reduce build time
- Update UI of Emission parameters in shaders
- Improve shader variant stripping including shader graph variant
- Refactored render loop to render realtime probes visible per camera
- Enable SRP batcher by default
- Shader code refactor: Rename LIGHTLOOP_SINGLE_PASS => LIGHTLOOP_DISABLE_TILE_AND_CLUSTER and clean all usage of LIGHTLOOP_TILE_PASS
- Shader code refactor: Move pragma definition of vertex and pixel shader inside pass + Move SURFACE_GRADIENT definition in XXXData.hlsl
- Micro-shadowing in Lit forward now use ambientOcclusion instead of SpecularOcclusion
- Upgraded FrameSettings workflow, DebugMenu and Inspector part relative to it
- Update build light list shader code to support 32 threads in wavefronts on Switch
- LayeredLit layers' foldout are now grouped in one main foldout per layer
- Shadow alpha clip can now be enabled on lit shader and haor shader enven for opaque
- Temporal Antialiasing optimization for Xbox One X
- Parameter depthSlice on SetRenderTarget functions now defaults to -1 to bind the entire resource
- Rename SampleCameraDepth() functions to LoadCameraDepth() and SampleCameraDepth(), same for SampleCameraColor() functions
- Improved Motion Blur quality.
- Update stereo frame settings values for single-pass instancing and double-wide
- Rearrange FetchDepth functions to prepare for stereo-instancing
- Remove unused _ComputeEyeIndex
- Updated HDRenderPipelineAsset inspector
- Re-enable SRP batcher for metal

## [5.2.0-preview] - 2018-11-27

### Added
- Added option to run Contact Shadows and Volumetrics Voxelization stage in Async Compute
- Added camera freeze debug mode - Allow to visually see culling result for a camera
- Added support of Gizmo rendering before and after postprocess in Editor
- Added support of LuxAtDistance for punctual lights

### Fixed
- Fixed Debug.DrawLine and Debug.Ray call to work in game view
- Fixed DebugMenu's enum resetted on change
- Fixed divide by 0 in refraction causing NaN
- Fixed disable rough refraction support
- Fixed refraction, SSS and atmospheric scattering for VR
- Fixed forward clustered lighting for VR (double-wide).
- Fixed Light's UX to not allow negative intensity
- Fixed HDRenderPipelineAsset inspector broken when displaying its FrameSettings from project windows.
- Fixed forward clustered lighting for VR (double-wide).
- Fixed HDRenderPipelineAsset inspector broken when displaying its FrameSettings from project windows.
- Fixed Decals and SSR diable flags for all shader graph master node (Lit, Fabric, StackLit, PBR)
- Fixed Distortion blend mode for shader graph master node (Lit, StackLit)
- Fixed bent Normal for Fabric master node in shader graph
- Fixed PBR master node lightlayers
- Fixed shader stripping for built-in lit shaders.

### Changed
- Rename "Regular" in Diffusion profile UI "Thick Object"
- Changed VBuffer depth parametrization for volumetric from distanceRange to depthExtent - Require update of volumetric settings - Fog start at near plan
- SpotLight with box shape use Lux unit only

## [5.1.0-preview] - 2018-11-19

### Added

- Added a separate Editor resources file for resources Unity does not take when it builds a Player.
- You can now disable SSR on Materials in Shader Graph.
- Added support for MSAA when the Supported Lit Shader Mode is set to Both. Previously HDRP only supported MSAA for Forward mode.
- You can now override the emissive color of a Material when in debug mode.
- Exposed max light for Light Loop Settings in HDRP asset UI.
- HDRP no longer performs a NormalDBuffer pass update if there are no decals in the Scene.
- Added distant (fall-back) volumetric fog and improved the fog evaluation precision.
- Added an option to reflect sky in SSR.
- Added a y-axis offset for the PlanarReflectionProbe and offset tool.
- Exposed the option to run SSR and SSAO on async compute.
- Added support for the _GlossMapScale parameter in the Legacy to HDRP Material converter.
- Added wave intrinsic instructions for use in Shaders (for AMD GCN).


### Fixed
- Fixed sphere shaped influence handles clamping in Reflection Probes.
- Fixed Reflection Probe data migration for projects created before using HDRP.
- Fixed UI of Layered Material where Unity previously rendered the scrollbar above the Copy button.
- Fixed Material tessellations parameters Start fade distance and End fade distance. Originally, Unity clamped these values when you modified them.
- Fixed various distortion and refraction issues - handle a better fall-back.
- Fixed SSR for multiple views.
- Fixed SSR issues related to self-intersections.
- Fixed shape density volume handle speed.
- Fixed density volume shape handle moving too fast.
- Fixed the Camera velocity pass that we removed by mistake.
- Fixed some null pointer exceptions when disabling motion vectors support.
- Fixed viewports for both the Subsurface Scattering combine pass and the transparent depth prepass.
- Fixed the blend mode pop-up in the UI. It previously did not appear when you enabled pre-refraction.
- Fixed some null pointer exceptions that previously occurred when you disabled motion vectors support.
- Fixed Layered Lit UI issue with scrollbar.
- Fixed cubemap assignation on custom ReflectionProbe.
- Fixed Reflection Probes’ capture settings' shadow distance.
- Fixed an issue with the SRP batcher and Shader variables declaration.
- Fixed thickness and subsurface slots for fabric Shader master node that wasn't appearing with the right combination of flags.
- Fixed d3d debug layer warning.
- Fixed PCSS sampling quality.
- Fixed the Subsurface and transmission Material feature enabling for fabric Shader.
- Fixed the Shader Graph UV node’s dimensions when using it in a vertex Shader.
- Fixed the planar reflection mirror gizmo's rotation.
- Fixed HDRenderPipelineAsset's FrameSettings not showing the selected enum in the Inspector drop-down.
- Fixed an error with async compute.
- MSAA now supports transparency.
- The HDRP Material upgrader tool now converts metallic values correctly.
- Volumetrics now render in Reflection Probes.
- Fixed a crash that occurred whenever you set a viewport size to 0.
- Fixed the Camera physic parameter that the UI previously did not display.
- Fixed issue in pyramid shaped spotlight handles manipulation

### Changed

- Renamed Line shaped Lights to Tube Lights.
- HDRP now uses mean height fog parametrization.
- Shadow quality settings are set to All when you use HDRP (This setting is not visible in the UI when using SRP). This avoids Legacy Graphics Quality Settings disabling the shadows and give SRP full control over the Shadows instead.
- HDRP now internally uses premultiplied alpha for all fog.
- Updated default FrameSettings used for realtime Reflection Probes when you create a new HDRenderPipelineAsset.
- Remove multi-camera support. LWRP and HDRP will not support multi-camera layered rendering.
- Updated Shader Graph subshaders to use the new instancing define.
- Changed fog distance calculation from distance to plane to distance to sphere.
- Optimized forward rendering using AMD GCN by scalarizing the light loop.
- Changed the UI of the Light Editor.
- Change ordering of includes in HDRP Materials in order to reduce iteration time for faster compilation.
- Added a StackLit master node replacing the InspectorUI version. IMPORTANT: All previously authored StackLit Materials will be lost. You need to recreate them with the master node.

## [5.0.0-preview] - 2018-09-28

### Added
- Added occlusion mesh to depth prepass for VR (VR still disabled for now)
- Added a debug mode to display only one shadow at once
- Added controls for the highlight created by directional lights
- Added a light radius setting to punctual lights to soften light attenuation and simulate fill lighting
- Added a 'minRoughness' parameter to all non-area lights (was previously only available for certain light types)
- Added separate volumetric light/shadow dimmers
- Added per-pixel jitter to volumetrics to reduce aliasing artifacts
- Added a SurfaceShading.hlsl file, which implements material-agnostic shading functionality in an efficient manner
- Added support for shadow bias for thin object transmission
- Added FrameSettings to control realtime planar reflection
- Added control for SRPBatcher on HDRP Asset
- Added an option to clear the shadow atlases in the debug menu
- Added a color visualization of the shadow atlas rescale in debug mode
- Added support for disabling SSR on materials
- Added intrinsic for XBone
- Added new light volume debugging tool
- Added a new SSR debug view mode
- Added translaction's scale invariance on DensityVolume
- Added multiple supported LitShadermode and per renderer choice in case of both Forward and Deferred supported
- Added custom specular occlusion mode to Lit Shader Graph Master node

### Fixed
- Fixed a normal bias issue with Stacklit (Was causing light leaking)
- Fixed camera preview outputing an error when both scene and game view where display and play and exit was call
- Fixed override debug mode not apply correctly on static GI
- Fixed issue where XRGraphicsConfig values set in the asset inspector GUI weren't propagating correctly (VR still disabled for now)
- Fixed issue with tangent that was using SurfaceGradient instead of regular normal decoding
- Fixed wrong error message display when switching to unsupported target like IOS
- Fixed an issue with ambient occlusion texture sometimes not being created properly causing broken rendering
- Shadow near plane is no longer limited at 0.1
- Fixed decal draw order on transparent material
- Fixed an issue where sometime the lookup texture used for GGX convolution was broken, causing broken rendering
- Fixed an issue where you wouldn't see any fog for certain pipeline/scene configurations
- Fixed an issue with volumetric lighting where the anisotropy value of 0 would not result in perfectly isotropic lighting
- Fixed shadow bias when the atlas is rescaled
- Fixed shadow cascade sampling outside of the atlas when cascade count is inferior to 4
- Fixed shadow filter width in deferred rendering not matching shader config
- Fixed stereo sampling of depth texture in MSAA DepthValues.shader
- Fixed box light UI which allowed negative and zero sizes, thus causing NaNs
- Fixed stereo rendering in HDRISky.shader (VR)
- Fixed normal blend and blend sphere influence for reflection probe
- Fixed distortion filtering (was point filtering, now trilinear)
- Fixed contact shadow for large distance
- Fixed depth pyramid debug view mode
- Fixed sphere shaped influence handles clamping in reflection probes
- Fixed reflection probes data migration for project created before using hdrp
- Fixed ambient occlusion for Lit Master Node when slot is connected

### Changed
- Use samplerunity_ShadowMask instead of samplerunity_samplerLightmap for shadow mask
- Allow to resize reflection probe gizmo's size
- Improve quality of screen space shadow
- Remove support of projection model for ScreenSpaceLighting (SSR always use HiZ and refraction always Proxy)
- Remove all the debug mode from SSR that are obsolete now
- Expose frameSettings and Capture settings for reflection and planar probe
- Update UI for reflection probe, planar probe, camera and HDRP Asset
- Implement proper linear blending for volumetric lighting via deep compositing as described in the paper "Deep Compositing Using Lie Algebras"
- Changed  planar mapping to match terrain convention (XZ instead of ZX)
- XRGraphicsConfig is no longer Read/Write. Instead, it's read-only. This improves consistency of XR behavior between the legacy render pipeline and SRP
- Change reflection probe data migration code (to update old reflection probe to new one)
- Updated gizmo for ReflectionProbes
- Updated UI and Gizmo of DensityVolume

## [4.0.0-preview] - 2018-09-28

### Added
- Added a new TerrainLit shader that supports rendering of Unity terrains.
- Added controls for linear fade at the boundary of density volumes
- Added new API to control decals without monobehaviour object
- Improve Decal Gizmo
- Implement Screen Space Reflections (SSR) (alpha version, highly experimental)
- Add an option to invert the fade parameter on a Density Volume
- Added a Fabric shader (experimental) handling cotton and silk
- Added support for MSAA in forward only for opaque only
- Implement smoothness fade for SSR
- Added support for AxF shader (X-rite format - require special AxF importer from Unity not part of HDRP)
- Added control for sundisc on directional light (hack)
- Added a new HD Lit Master node that implements Lit shader support for Shader Graph
- Added Micro shadowing support (hack)
- Added an event on HDAdditionalCameraData for custom rendering
- HDRP Shader Graph shaders now support 4-channel UVs.

### Fixed
- Fixed an issue where sometimes the deferred shadow texture would not be valid, causing wrong rendering.
- Stencil test during decals normal buffer update is now properly applied
- Decals corectly update normal buffer in forward
- Fixed a normalization problem in reflection probe face fading causing artefacts in some cases
- Fix multi-selection behavior of Density Volumes overwriting the albedo value
- Fixed support of depth texture for RenderTexture. HDRP now correctly output depth to user depth buffer if RenderTexture request it.
- Fixed multi-selection behavior of Density Volumes overwriting the albedo value
- Fixed support of depth for RenderTexture. HDRP now correctly output depth to user depth buffer if RenderTexture request it.
- Fixed support of Gizmo in game view in the editor
- Fixed gizmo for spot light type
- Fixed issue with TileViewDebug mode being inversed in gameview
- Fixed an issue with SAMPLE_TEXTURECUBE_SHADOW macro
- Fixed issue with color picker not display correctly when game and scene view are visible at the same time
- Fixed an issue with reflection probe face fading
- Fixed camera motion vectors shader and associated matrices to update correctly for single-pass double-wide stereo rendering
- Fixed light attenuation functions when range attenuation is disabled
- Fixed shadow component algorithm fixup not dirtying the scene, so changes can be saved to disk.
- Fixed some GC leaks for HDRP
- Fixed contact shadow not affected by shadow dimmer
- Fixed GGX that works correctly for the roughness value of 0 (mean specular highlgiht will disappeard for perfect mirror, we rely on maxSmoothness instead to always have a highlight even on mirror surface)
- Add stereo support to ShaderPassForward.hlsl. Forward rendering now seems passable in limited test scenes with camera-relative rendering disabled.
- Add stereo support to ProceduralSky.shader and OpaqueAtmosphericScattering.shader.
- Added CullingGroupManager to fix more GC.Alloc's in HDRP
- Fixed rendering when multiple cameras render into the same render texture

### Changed
- Changed the way depth & color pyramids are built to be faster and better quality, thus improving the look of distortion and refraction.
- Stabilize the dithered LOD transition mask with respect to the camera rotation.
- Avoid multiple depth buffer copies when decals are present
- Refactor code related to the RT handle system (No more normal buffer manager)
- Remove deferred directional shadow and move evaluation before lightloop
- Add a function GetNormalForShadowBias() that material need to implement to return the normal used for normal shadow biasing
- Remove Jimenez Subsurface scattering code (This code was disabled by default, now remove to ease maintenance)
- Change Decal API, decal contribution is now done in Material. Require update of material using decal
- Move a lot of files from CoreRP to HDRP/CoreRP. All moved files weren't used by Ligthweight pipeline. Long term they could move back to CoreRP after CoreRP become out of preview
- Updated camera inspector UI
- Updated decal gizmo
- Optimization: The objects that are rendered in the Motion Vector Pass are not rendered in the prepass anymore
- Removed setting shader inclue path via old API, use package shader include paths
- The default value of 'maxSmoothness' for punctual lights has been changed to 0.99
- Modified deferred compute and vert/frag shaders for first steps towards stereo support
- Moved material specific Shader Graph files into corresponding material folders.
- Hide environment lighting settings when enabling HDRP (Settings are control from sceneSettings)
- Update all shader includes to use absolute path (allow users to create material in their Asset folder)
- Done a reorganization of the files (Move ShaderPass to RenderPipeline folder, Move all shadow related files to Lighting/Shadow and others)
- Improved performance and quality of Screen Space Shadows

## [3.3.0-preview] - 2018-01-01

### Added
- Added an error message to say to use Metal or Vulkan when trying to use OpenGL API
- Added a new Fabric shader model that supports Silk and Cotton/Wool
- Added a new HDRP Lighting Debug mode to visualize Light Volumes for Point, Spot, Line, Rectangular and Reflection Probes
- Add support for reflection probe light layers
- Improve quality of anisotropic on IBL

### Fixed
- Fix an issue where the screen where darken when rendering camera preview
- Fix display correct target platform when showing message to inform user that a platform is not supported
- Remove workaround for metal and vulkan in normal buffer encoding/decoding
- Fixed an issue with color picker not working in forward
- Fixed an issue where reseting HDLight do not reset all of its parameters
- Fixed shader compile warning in DebugLightVolumes.shader

### Changed
- Changed default reflection probe to be 256x256x6 and array size to be 64
- Removed dependence on the NdotL for thickness evaluation for translucency (based on artist's input)
- Increased the precision when comparing Planar or HD reflection probe volumes
- Remove various GC alloc in C#. Slightly better performance

## [3.2.0-preview] - 2018-01-01

### Added
- Added a luminance meter in the debug menu
- Added support of Light, reflection probe, emissive material, volume settings related to lighting to Lighting explorer
- Added support for 16bit shadows

### Fixed
- Fix issue with package upgrading (HDRP resources asset is now versionned to worarkound package manager limitation)
- Fix HDReflectionProbe offset displayed in gizmo different than what is affected.
- Fix decals getting into a state where they could not be removed or disabled.
- Fix lux meter mode - The lux meter isn't affected by the sky anymore
- Fix area light size reset when multi-selected
- Fix filter pass number in HDUtils.BlitQuad
- Fix Lux meter mode that was applying SSS
- Fix planar reflections that were not working with tile/cluster (olbique matrix)
- Fix debug menu at runtime not working after nested prefab PR come to trunk
- Fix scrolling issue in density volume

### Changed
- Shader code refactor: Split MaterialUtilities file in two parts BuiltinUtilities (independent of FragInputs) and MaterialUtilities (Dependent of FragInputs)
- Change screen space shadow rendertarget format from ARGB32 to RG16

## [3.1.0-preview] - 2018-01-01

### Added
- Decal now support per channel selection mask. There is now two mode. One with BaseColor, Normal and Smoothness and another one more expensive with BaseColor, Normal, Smoothness, Metal and AO. Control is on HDRP Asset. This may require to launch an update script for old scene: 'Edit/Render Pipeline/Single step upgrade script/Upgrade all DecalMaterial MaskBlendMode'.
- Decal now supports depth bias for decal mesh, to prevent z-fighting
- Decal material now supports draw order for decal projectors
- Added LightLayers support (Base on mask from renderers name RenderingLayers and mask from light name LightLayers - if they match, the light apply) - cost an extra GBuffer in deferred (more bandwidth)
- When LightLayers is enabled, the AmbientOclusion is store in the GBuffer in deferred path allowing to avoid double occlusion with SSAO. In forward the double occlusion is now always avoided.
- Added the possibility to add an override transform on the camera for volume interpolation
- Added desired lux intensity and auto multiplier for HDRI sky
- Added an option to disable light by type in the debug menu
- Added gradient sky
- Split EmissiveColor and bakeDiffuseLighting in forward avoiding the emissiveColor to be affect by SSAO
- Added a volume to control indirect light intensity
- Added EV 100 intensity unit for area lights
- Added support for RendererPriority on Renderer. This allow to control order of transparent rendering manually. HDRP have now two stage of sorting for transparent in addition to bact to front. Material have a priority then Renderer have a priority.
- Add Coupling of (HD)Camera and HDAdditionalCameraData for reset and remove in inspector contextual menu of Camera
- Add Coupling of (HD)ReflectionProbe and HDAdditionalReflectionData for reset and remove in inspector contextual menu of ReflectoinProbe
- Add macro to forbid unity_ObjectToWorld/unity_WorldToObject to be use as it doesn't handle camera relative rendering
- Add opacity control on contact shadow

### Fixed
- Fixed an issue with PreIntegratedFGD texture being sometimes destroyed and not regenerated causing rendering to break
- PostProcess input buffers are not copied anymore on PC if the viewport size matches the final render target size
- Fixed an issue when manipulating a lot of decals, it was displaying a lot of errors in the inspector
- Fixed capture material with reflection probe
- Refactored Constant Buffers to avoid hitting the maximum number of bound CBs in some cases.
- Fixed the light range affecting the transform scale when changed.
- Snap to grid now works for Decal projector resizing.
- Added a warning for 128x128 cookie texture without mipmaps
- Replace the sampler used for density volumes for correct wrap mode handling

### Changed
- Move Render Pipeline Debug "Windows from Windows->General-> Render Pipeline debug windows" to "Windows from Windows->Analysis-> Render Pipeline debug windows"
- Update detail map formula for smoothness and albedo, goal it to bright and dark perceptually and scale factor is use to control gradient speed
- Refactor the Upgrade material system. Now a material can be update from older version at any time. Call Edit/Render Pipeline/Upgrade all Materials to newer version
- Change name EnableDBuffer to EnableDecals at several place (shader, hdrp asset...), this require a call to Edit/Render Pipeline/Upgrade all Materials to newer version to have up to date material.
- Refactor shader code: BakeLightingData structure have been replace by BuiltinData. Lot of shader code have been remove/change.
- Refactor shader code: All GBuffer are now handled by the deferred material. Mean ShadowMask and LightLayers are control by lit material in lit.hlsl and not outside anymore. Lot of shader code have been remove/change.
- Refactor shader code: Rename GetBakedDiffuseLighting to ModifyBakedDiffuseLighting. This function now handle lighting model for transmission too. Lux meter debug mode is factor outisde.
- Refactor shader code: GetBakedDiffuseLighting is not call anymore in GBuffer or forward pass, including the ConvertSurfaceDataToBSDFData and GetPreLightData, this is done in ModifyBakedDiffuseLighting now
- Refactor shader code: Added a backBakeDiffuseLighting to BuiltinData to handle lighting for transmission
- Refactor shader code: Material must now call InitBuiltinData (Init all to zero + init bakeDiffuseLighting and backBakeDiffuseLighting ) and PostInitBuiltinData

## [3.0.0-preview] - 2018-01-01

### Fixed
- Fixed an issue with distortion that was using previous frame instead of current frame
- Fixed an issue where disabled light where not upgrade correctly to the new physical light unit system introduce in 2.0.5-preview

### Changed
- Update assembly definitions to output assemblies that match Unity naming convention (Unity.*).

## [2.0.5-preview] - 2018-01-01

### Added
- Add option supportDitheringCrossFade on HDRP Asset to allow to remove shader variant during player build if needed
- Add contact shadows for punctual lights (in additional shadow settings), only one light is allowed to cast contact shadows at the same time and so at each frame a dominant light is choosed among all light with contact shadows enabled.
- Add PCSS shadow filter support (from SRP Core)
- Exposed shadow budget parameters in HDRP asset
- Add an option to generate an emissive mesh for area lights (currently rectangle light only). The mesh fits the size, intensity and color of the light.
- Add an option to the HDRP asset to increase the resolution of volumetric lighting.
- Add additional ligth unit support for punctual light (Lumens, Candela) and area lights (Lumens, Luminance)
- Add dedicated Gizmo for the box Influence volume of HDReflectionProbe / PlanarReflectionProbe

### Changed
- Re-enable shadow mask mode in debug view
- SSS and Transmission code have been refactored to be able to share it between various material. Guidelines are in SubsurfaceScattering.hlsl
- Change code in area light with LTC for Lit shader. Magnitude is now take from FGD texture instead of a separate texture
- Improve camera relative rendering: We now apply camera translation on the model matrix, so before the TransformObjectToWorld(). Note: unity_WorldToObject and unity_ObjectToWorld must never be used directly.
- Rename positionWS to positionRWS (Camera relative world position) at a lot of places (mainly in interpolator and FragInputs). In case of custom shader user will be required to update their code.
- Rename positionWS, capturePositionWS, proxyPositionWS, influencePositionWS to positionRWS, capturePositionRWS, proxyPositionRWS, influencePositionRWS (Camera relative world position) in LightDefinition struct.
- Improve the quality of trilinear filtering of density volume textures.
- Improve UI for HDReflectionProbe / PlanarReflectionProbe

### Fixed
- Fixed a shader preprocessor issue when compiling DebugViewMaterialGBuffer.shader against Metal target
- Added a temporary workaround to Lit.hlsl to avoid broken lighting code with Metal/AMD
- Fixed issue when using more than one volume texture mask with density volumes.
- Fixed an error which prevented volumetric lighting from working if no density volumes with 3D textures were present.
- Fix contact shadows applied on transmission
- Fix issue with forward opaque lit shader variant being removed by the shader preprocessor
- Fixed compilation errors on Nintendo Switch (limited XRSetting support).
- Fixed apply range attenuation option on punctual light
- Fixed issue with color temperature not take correctly into account with static lighting
- Don't display fog when diffuse lighting, specular lighting, or lux meter debug mode are enabled.

## [2.0.4-preview] - 2018-01-01

### Fixed
- Fix issue when disabling rough refraction and building a player. Was causing a crash.

## [2.0.3-preview] - 2018-01-01

### Added
- Increased debug color picker limit up to 260k lux

## [2.0.2-preview] - 2018-01-01

### Added
- Add Light -> Planar Reflection Probe command
- Added a false color mode in rendering debug
- Add support for mesh decals
- Add flag to disable projector decals on transparent geometry to save performance and decal texture atlas space
- Add ability to use decal diffuse map as mask only
- Add visualize all shadow masks in lighting debug
- Add export of normal and roughness buffer for forwardOnly and when in supportOnlyForward mode for forward
- Provide a define in lit.hlsl (FORWARD_MATERIAL_READ_FROM_WRITTEN_NORMAL_BUFFER) when output buffer normal is used to read the normal and roughness instead of caclulating it (can save performance, but lower quality due to compression)
- Add color swatch to decal material

### Changed
- Change Render -> Planar Reflection creation to 3D Object -> Mirror
- Change "Enable Reflector" name on SpotLight to "Angle Affect Intensity"
- Change prototype of BSDFData ConvertSurfaceDataToBSDFData(SurfaceData surfaceData) to BSDFData ConvertSurfaceDataToBSDFData(uint2 positionSS, SurfaceData surfaceData)

### Fixed
- Fix issue with StackLit in deferred mode with deferredDirectionalShadow due to GBuffer not being cleared. Gbuffer is still not clear and issue was fix with the new Output of normal buffer.
- Fixed an issue where interpolation volumes were not updated correctly for reflection captures.
- Fixed an exception in Light Loop settings UI

## [2.0.1-preview] - 2018-01-01

### Added
- Add stripper of shader variant when building a player. Save shader compile time.
- Disable per-object culling that was executed in C++ in HD whereas it was not used (Optimization)
- Enable texture streaming debugging (was not working before 2018.2)
- Added Screen Space Reflection with Proxy Projection Model
- Support correctly scene selection for alpha tested object
- Add per light shadow mask mode control (i.e shadow mask distance and shadow mask). It use the option NonLightmappedOnly
- Add geometric filtering to Lit shader (allow to reduce specular aliasing)
- Add shortcut to create DensityVolume and PlanarReflection in hierarchy
- Add a DefaultHDMirrorMaterial material for PlanarReflection
- Added a script to be able to upgrade material to newer version of HDRP
- Removed useless duplication of ForwardError passes.
- Add option to not compile any DEBUG_DISPLAY shader in the player (Faster build) call Support Runtime Debug display

### Changed
- Changed SupportForwardOnly to SupportOnlyForward in render pipeline settings
- Changed versioning variable name in HDAdditionalXXXData from m_version to version
- Create unique name when creating a game object in the rendering menu (i.e Density Volume(2))
- Re-organize various files and folder location to clean the repository
- Change Debug windows name and location. Now located at:  Windows -> General -> Render Pipeline Debug

### Removed
- Removed GlobalLightLoopSettings.maxPlanarReflectionProbes and instead use value of GlobalLightLoopSettings.planarReflectionProbeCacheSize
- Remove EmissiveIntensity parameter and change EmissiveColor to be HDR (Matching Builtin Unity behavior) - Data need to be updated - Launch Edit -> Single Step Upgrade Script -> Upgrade all Materials emissionColor

### Fixed
- Fix issue with LOD transition and instancing
- Fix discrepency between object motion vector and camera motion vector
- Fix issue with spot and dir light gizmo axis not highlighted correctly
- Fix potential crash while register debug windows inputs at startup
- Fix warning when creating Planar reflection
- Fix specular lighting debug mode (was rendering black)
- Allow projector decal with null material to allow to configure decal when HDRP is not set
- Decal atlas texture offset/scale is updated after allocations (used to be before so it was using date from previous frame)

## [0.0.0-preview] - 2018-01-01

### Added
- Configure the VolumetricLightingSystem code path to be on by default
- Trigger a build exception when trying to build an unsupported platform
- Introduce the VolumetricLightingController component, which can (and should) be placed on the camera, and allows one to control the near and the far plane of the V-Buffer (volumetric "froxel" buffer) along with the depth distribution (from logarithmic to linear)
- Add 3D texture support for DensityVolumes
- Add a better mapping of roughness to mipmap for planar reflection
- The VolumetricLightingSystem now uses RTHandles, which allows to save memory by sharing buffers between different cameras (history buffers are not shared), and reduce reallocation frequency by reallocating buffers only if the rendering resolution increases (and suballocating within existing buffers if the rendering resolution decreases)
- Add a Volumetric Dimmer slider to lights to control the intensity of the scattered volumetric lighting
- Add UV tiling and offset support for decals.
- Add mipmapping support for volume 3D mask textures

### Changed
- Default number of planar reflection change from 4 to 2
- Rename _MainDepthTexture to _CameraDepthTexture
- The VolumetricLightingController has been moved to the Interpolation Volume framework and now functions similarly to the VolumetricFog settings
- Update of UI of cookie, CubeCookie, Reflection probe and planar reflection probe to combo box
- Allow enabling/disabling shadows for area lights when they are set to baked.
- Hide applyRangeAttenuation and FadeDistance for directional shadow as they are not used

### Removed
- Remove Resource folder of PreIntegratedFGD and add the resource to RenderPipeline Asset

### Fixed
- Fix ConvertPhysicalLightIntensityToLightIntensity() function used when creating light from script to match HDLightEditor behavior
- Fix numerical issues with the default value of mean free path of volumetric fog
- Fix the bug preventing decals from coexisting with density volumes
- Fix issue with alpha tested geometry using planar/triplanar mapping not render correctly or flickering (due to being wrongly alpha tested in depth prepass)
- Fix meta pass with triplanar (was not handling correctly the normal)
- Fix preview when a planar reflection is present
- Fix Camera preview, it is now a Preview cameraType (was a SceneView)
- Fix handling unknown GPUShadowTypes in the shadow manager.
- Fix area light shapes sent as point lights to the baking backends when they are set to baked.
- Fix unnecessary division by PI for baked area lights.
- Fix line lights sent to the lightmappers. The backends don't support this light type.
- Fix issue with shadow mask framesettings not correctly taken into account when shadow mask is enabled for lighting.
- Fix directional light and shadow mask transition, they are now matching making smooth transition
- Fix banding issues caused by high intensity volumetric lighting
- Fix the debug window being emptied on SRP asset reload
- Fix issue with debug mode not correctly clearing the GBuffer in editor after a resize
- Fix issue with ResetMaterialKeyword not resetting correctly ToggleOff/Roggle Keyword
- Fix issue with motion vector not render correctly if there is no depth prepass in deferred

## [0.0.0-preview] - 2018-01-01

### Added
- Screen Space Refraction projection model (Proxy raycasting, HiZ raymarching)
- Screen Space Refraction settings as volume component
- Added buffered frame history per camera
- Port Global Density Volumes to the Interpolation Volume System.
- Optimize ImportanceSampleLambert() to not require the tangent frame.
- Generalize SampleVBuffer() to handle different sampling and reconstruction methods.
- Improve the quality of volumetric lighting reprojection.
- Optimize Morton Order code in the Subsurface Scattering pass.
- Planar Reflection Probe support roughness (gaussian convolution of captured probe)
- Use an atlas instead of a texture array for cluster transparent decals
- Add a debug view to visualize the decal atlas
- Only store decal textures to atlas if decal is visible, debounce out of memory decal atlas warning.
- Add manipulator gizmo on decal to improve authoring workflow
- Add a minimal StackLit material (work in progress, this version can be used as template to add new material)

### Changed
- EnableShadowMask in FrameSettings (But shadowMaskSupport still disable by default)
- Forced Planar Probe update modes to (Realtime, Every Update, Mirror Camera)
- Screen Space Refraction proxy model uses the proxy of the first environment light (Reflection probe/Planar probe) or the sky
- Moved RTHandle static methods to RTHandles
- Renamed RTHandle to RTHandleSystem.RTHandle
- Move code for PreIntegratedFDG (Lit.shader) into its dedicated folder to be share with other material
- Move code for LTCArea (Lit.shader) into its dedicated folder to be share with other material

### Removed
- Removed Planar Probe mirror plane position and normal fields in inspector, always display mirror plane and normal gizmos

### Fixed
- Fix fog flags in scene view is now taken into account
- Fix sky in preview windows that were disappearing after a load of a new level
- Fix numerical issues in IntersectRayAABB().
- Fix alpha blending of volumetric lighting with transparent objects.
- Fix the near plane of the V-Buffer causing out-of-bounds look-ups in the clustered data structure.
- Depth and color pyramid are properly computed and sampled when the camera renders inside a viewport of a RTHandle.
- Fix decal atlas debug view to work correctly when shadow atlas view is also enabled<|MERGE_RESOLUTION|>--- conflicted
+++ resolved
@@ -758,9 +758,6 @@
 - Fixed incorrect processing of Ambient occlusion probe (9% error was introduced)
 - Fixed GPU hang on D3D12 on xbox. 
 - Fix several issues with physically-based DoF (TAA ghosting of the CoC buffer, smooth layer transitions, etc)
-<<<<<<< HEAD
-- Fix issue when the user deletes the composition graph or .asset in runtime (case 1263319)
-=======
 - Fixed CoatMask block appearing when creating lit master node (case 1264632)
 - Fixed issue with SceneEV100 debug mode indicator when rescaling the window.
 - Fixed issue with PCSS filter being wrong on first frame. 
@@ -768,7 +765,7 @@
 - Fixed issue when Reflection Probes are set to OnEnable and are never rendered if the probe is enabled when the camera is farther than the probe fade distance. 
 - Fixed issue with sun icon being clipped in the look dev window. 
 - Fixed error about layers when disabling emissive mesh for area lights.
->>>>>>> 036b0848
+- Fix issue when the user deletes the composition graph or .asset in runtime (case 1263319)
 
 ### Changed
 - Improve MIP selection for decals on Transparents
@@ -945,11 +942,8 @@
 - Preparation pass for RTSSS to be supported by render graph.
 - Changed the color space of EmissiveColorLDR property on all shader. Was linear but should have been sRGB. Auto upgrade script handle the conversion.
 - Preparation pass for RTSSShadows to be supported by render graph.
-<<<<<<< HEAD
+- Add tooltips with the full name of the (graphics) compositor properties to properly show large names that otherwise are clipped by the UI (case 1263590)
 - Composition profile .asset files cannot be manually edited/reset by users (to avoid breaking things - case 1265631)
-=======
-- Add tooltips with the full name of the (graphics) compositor properties to properly show large names that otherwise are clipped by the UI (case 1263590)
->>>>>>> 036b0848
 
 ## [7.1.1] - 2019-09-05
 
