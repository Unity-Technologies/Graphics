# Changelog
All notable changes to this package will be documented in this file.

The format is based on [Keep a Changelog](http://keepachangelog.com/en/1.0.0/)
and this project adheres to [Semantic Versioning](http://semver.org/spec/v2.0.0.html).

## [Unreleased]

### Added
- Add XR setting to control camera jitter for temporal effects #6259
- Added an error message in the DrawRenderers custom pass when rendering opaque objects with an HDRP asset in DeferredOnly mode.
- Added support for specular AA from geometric curvature in AxF
- Added support for baked AO (no input for now) in AxF
- Added an info box to warn about depth test artifacts when rendering object twice in custom passes with MSAA.
- Added support for rasterized area light shadows in StackLit
- Added Light decomposition lighting debugging modes and support in AOV
- Added exposure compensation to Fixed exposure mode

### Fixed
- Fixed an issue where a dynamic sky changing any frame may not update the ambient probe.
- Fixed an issue where default volume would not update when switching profile.
- Fixed an issue where AO override would not override specular occlusion.
- Fixed an issue where Volume inspector might not refresh correctly in some cases.
- Fixed an issue related to the envlightdatasrt not being bound in recursive rendering.
- Fixed issue with uncached reflection probe cameras reseting the debug mode (case 1224601)
- Fixed issue with atmospheric fog turning black if a planar reflection probe is placed below ground level. (case 1226588)
- Fix when rescale probe all direction below zero (1219246)
- Fixed issue with resources being accessed before initialization process has been performed completely. 
- Fixed render texture with XR
- Fixed sRGB mismatch with XR SDK
- Fixed XR single-pass with Mock HMD plugin
- Fixed XR culling with multiple cameras
- Fixed shadow cascade tooltip when using the metric mode (case 1229232)
- Focus on Decal uses the extends of the projectors
- Fixed how the area light influence volume is computed to match rasterization.
- Fixed usage of light size data that are not available at runtime.
- Fixed light type resolution when performing a reset on HDAdditionalLightData (case 1220931)
- Fixed drag area width at left of Light's intensity field in Inspector.
- Fix for issue that prevented scene from being completely saved when baked reflection probes are present and lighting is set to auto generate.
- Fixed the depth buffer copy made before custom pass after opaque and normal injection point.
- Fixed a weird behavior in the scalable settings drawing when the space becomes tiny (1212045).
- Fixed an usage of a a compute buffer not bound (1229964)
- Fixed an issue where unncessarily serialized members in StaticLightingSky component would change each time the scene is changed.
- Fix issues in the post process system with RenderTexture being invalid in some cases, causing rendering problems.
- Fixed an issue where changing the default volume profile from another inspector would not update the default volume editor.
- Fixed path validation when creating new volume profile (case 1229933)
- Fix for range compression factor for probes going negative (now clamped to positive values).
- Fixed various object leaks in HDRP.
- Fix for assertion triggering sometimes when saving a newly created lit shader graph (case 1230996)
- Fixed MSAA depth resolve when there is no motion vectors
- Fix issue causing wrong planar reflection rendering when more than one camera is present.
- Fixed culling of planar reflection probes that change position (case 1218651)
- Fixed null reference when processing lightprobe (case 1235285)
- Fix black screen in XR when HDRP package is present but not used.
<<<<<<< HEAD
- Fixed the debug exposure mode for display sky reflection and debug view baked lighting
=======
- Fixed white flash happening with auto-exposure in some cases (case 1223774)
- Fixed NaN which can appear with real time reflection and inf value
- Fixed raytracing shader compilation on Metal
- Fixed an issue that was collapsing the volume components in the HDRP default settings
- Fixed warning about missing bound decal buffer
>>>>>>> 2a4aa3ff

### Changed
- Rejecting history for ray traced reflections based on a threshold evaluated on the neighborhood of the sampled history.
- Renamed "Environment" to "Reflection Probes" in tile/cluster debug menu.
- Utilities namespace is obsolete, moved its content to UnityEngine.Rendering (case 1204677)
- All custom pass volumes are now executed for one injection point instead of the first one.
- Optimized PrepareLightsForGPU (cost reduced by over 25%) and PrepareGPULightData (around twice as fast now).
- Rejecting history for ray traced reflections based on a threshold evaluated on the neighborhood of the sampled history.
- Renamed "Environment" to "Reflection Probes" in tile/cluster debug menu.
- Debug exposure in debug menu have been replace to debug exposure compensation in EV100 space and is always visible.

## [7.3.0] - 2020-03-11

### Added
- Added the exposure sliders to the planar reflection probe preview
- Added a warning and workaround instructions that appear when you enable XR single-pass after the first frame with the XR SDK.
- Added an "enable" toggle to the SSR volume component.

### Fixed
- Fixed issue with AssetPostprocessors dependencies causing models to be imported twice when upgrading the package version.
- Fix player build DX12
- Fix issue with AO being misaligned when multiple view are visible.
- Fix issue that caused the clamp of camera rotation motion for motion blur to be ineffective.
- Fixed culling of lights with XR SDK
- Fixed memory stomp in shadow caching code, leading to overflow of Shadow request array and runtime errors.
- Fixed an issue related to transparent objects reading the ray traced indirect diffuse buffer
- Fixed an issue with filtering ray traced area lights when the intensity is high or there is an exposure.
- Fixed ill-formed include path in Depth Of Field shader.
- Fixed a bug in semi-transparent shadows (object further than the light casting shadows)
- Fix state enabled of default volume profile when in package.
- Fixed removal of MeshRenderer and MeshFilter on adding Light component. 
- Fixed a bug in debug light volumes.
- Fixed the culling was not disposed error in build log.
- Fixed an issue where fog sky color mode could sample NaNs in the sky cubemap.
- Fixed a leak in the PBR sky renderer.
- Added a tooltip to the Ambient Mode parameter in the Visual Envionment volume component.
- Static lighting sky now takes the default volume into account (this fixes discrepancies between baked and realtime lighting).
- Fixed a leak in the sky system.
- Hide reflection probes in the renderer components.
- Removed MSAA Buffers allocation when lit shader mode is set to "deferred only".
- Fixed invalid cast for realtime reflection probes (case 1220504)
- Fixed invalid game view rendering when disabling all cameras in the scene (case 1105163)
- Fixed infinite reload loop while displaying Light's Shadow's Link Light Layer in Inspector of Prefab Asset.
- Fixed the cookie atlas size and planar atlas size being too big after an upgrade of the HDRP asset.
- Fixed alpha clipping test (comparison was '>', now '>=')
- Fixed preview camera (eg. shader graph preview) when path tracing is on
- Fixed DXR player build
- Fixed compilation issue with linux vulkan and raytrace shader
- Fixed the HDRP asset migration code not being called after an upgrade of the package
- Fixed draw renderers custom pass out of bound exception
- Fixed an issue with emissive light meshes not being in the RAS.
- Fixed a warning due to StaticLightingSky when reloading domain in some cases.
- Fixed the MaxLightCount being displayed when the light volume debug menu is on ColorAndEdge.
- Fix an exception in case two LOD levels are using the same mesh renderer.
- Fixed error in the console when switching shader to decal in the material UI.
- Fixed z-fighting in scene view when scene lighting is off (case 1203927)
- Fixed some typos in debug menu (case 1224594)
- Fixed an issue with refraction model and ray traced recursive rendering (case 1198578).
- Fixed cubemap thumbnail generation at project load time. 
- Half fixed shuriken particle light that cast shadows (only the first one will be correct)
- Fixed an issue with the specularFGD term being used when the material has a clear coat (lit shader).

### Changed
- Renamed the cubemap used for diffuse convolution to a more explicit name for the memory profiler.
- Light dimmer can now get values higher than one and was renamed to multiplier in the UI. 
- Removed info box requesting volume component for Visual Environment and updated the documentation with the relevant information.
- Add range-based clipping to box lights (case 1178780)
- Improve area light culling (case 1085873)
- Light Hierarchy debug mode can now adjust Debug Exposure for visualizing high exposure scenes.
- Changed the diffusion profile warning on the material to an info and changed the message to be more precise.

## [7.2.0] - 2020-02-10

### Added
- Added the possibility to have ray traced colored and semi-transparent shadows on directional lights.
- Exposed the debug overlay ratio in the debug menu.
- Added a separate frame settings for tonemapping alongside color grading.
- Added the receive fog option in the material UI for ShaderGraphs.
- Added a public virtual bool in the custom post processes API to specify if a post processes should be executed in the scene view.
- Added a menu option that checks scene issues with ray tracing. Also removed the previously existing warning at runtime.
- Added Contrast Adaptive Sharpen (CAS) Upscaling effect.
- Added APIs to update probe settings at runtime.
- Added documentation for the rayTracingSupported method in HDRP
- Added user-selectable format for the post processing passes. 
- Added support for alpha channel in some post-processing passes (DoF, TAA, Uber).
- Added warnings in FrameSettings inspector when using DXR and atempting to use Asynchronous Execution.
- Exposed Stencil bits that can be used by the user.
- Added history rejection based on velocity of intersected objects for directional, point and spot lights.
- Added a affectsVolumetric field to the HDAdditionalLightData API to know if light affects volumetric fog.
- Add OS and Hardware check in the Wizard fixes for DXR.
- Added option to exclude camera motion from motion blur.
- Added semi-transparent shadows for point and spot lights.
- Added support for semi-transparent shadow for unlit shader and unlit shader graph.
- Added the alpha clip enabled toggle to the material UI for all HDRP shader graphs.
- Added Material Samples to explain how to use the lit shader features
- Added an initial implementation of ray traced sub surface scattering
- Added AssetPostprocessors and Shadergraphs to handle Arnold Standard Surface and 3DsMax Physical material import from FBX. 
- Added support for Smoothness Fade start work when enabling ray traced reflections.
- Added Contact shadow, Micro shadows and Screen space refraction API documentation.
- Added script documentation for SSR, SSAO (ray tracing), GI, Light Cluster, RayTracingSettings, Ray Counters, etc.
- Added path tracing support for refraction and internal reflections.
- Added support for Thin Refraction Model and Lit's Clear Coat in Path Tracing.
- Added the Tint parameter to Sky Colored Fog.

### Fixed
- Update documentation of HDRISky-Backplate, precise how to have Ambient Occlusion on the Backplate
- Fixed TerrainLitGUI when per-pixel normal property is not present.
- Fixed a bug due to depth history begin overriden too soon
- Fixed issue that caused Distortion UI to appear in Lit.
- Fixed several issues with decal duplicating when editing them.
- Fixed initialization of volumetric buffer params (1204159)
- Fixed an issue where frame count was incorrectly reset for the game view, causing temporal processes to fail.
- Fixed Culling group was not disposed error.
- Fixed issues on some GPU that do not support gathers on integer textures.
- Fixed an issue with ambient probe not being initialized for the first frame after a domain reload for volumetric fog.
- Fixed the scene visibility of decal projectors and density volumes
- Fixed a leak in sky manager.
- Fixed an issue where entering playmode while the light editor is opened would produce null reference exceptions.
- Fixed the debug overlay overlapping the debug menu at runtime.
- Fixed an issue with the framecount when changing scene.
- Fixed errors that occurred when using invalid near and far clip plane values for planar reflections.
- Fixed issue with motion blur sample weighting function.
- Fixed motion vectors in MSAA.
- Fixed sun flare blending (case 1205862).
- Fixed a lot of issues related to ray traced screen space shadows.
- Fixed memory leak caused by apply distortion material not being disposed.
- Fixed Reflection probe incorrectly culled when moving its parent (case 1207660)
- Fixed a nullref when upgrading the Fog volume components while the volume is opened in the inspector.
- Fix issues where decals on PS4 would not correctly write out the tile mask causing bits of the decal to go missing.
- Use appropriate label width and text content so the label is completely visible
- Fixed an issue where final post process pass would not output the default alpha value of 1.0 when using 11_11_10 color buffer format.
- Fixed SSR issue after the MSAA Motion Vector fix.
- Fixed an issue with PCSS on directional light if punctual shadow atlas was not allocated.
- Fixed an issue where shadow resolution would be wrong on the first face of a baked reflection probe.
- Fixed issue with PCSS softness being incorrect for cascades different than the first one.
- Fixed custom post process not rendering when using multiple HDRP asset in quality settings
- Fixed probe gizmo missing id (case 1208975)
- Fixed a warning in raytracingshadowfilter.compute
- Fixed issue with AO breaking with small near plane values.
- Fixed custom post process Cleanup function not called in some cases.
- Fixed shader warning in AO code.
- Fixed a warning in simpledenoiser.compute
- Fixed tube and rectangle light culling to use their shape instead of their range as a bounding box.
- Fixed caused by using gather on a UINT texture in motion blur. 
- Fix issue with ambient occlusion breaking when dynamic resolution is active.
- Fixed some possible NaN causes in Depth of Field.
- Fixed Custom Pass nullref due to the new Profiling Sample API changes
- Fixed the black/grey screen issue on after post process Custom Passes in non dev builds.
- Fixed particle lights.
- Improved behavior of lights and probe going over the HDRP asset limits.
- Fixed issue triggered when last punctual light is disabled and more than one camera is used.
- Fixed Custom Pass nullref due to the new Profiling Sample API changes
- Fixed the black/grey screen issue on after post process Custom Passes in non dev builds.
- Fixed XR rendering locked to vsync of main display with Standalone Player.
- Fixed custom pass cleanup not called at the right time when using multiple volumes.
- Fixed an issue on metal with edge of decal having artifact by delaying discard of fragments during decal projection
- Fixed various shader warning
- Fixing unnecessary memory allocations in the ray tracing cluster build
- Fixed duplicate column labels in LightEditor's light tab
- Fixed white and dark flashes on scenes with very high or very low exposure when Automatic Exposure is being used.
- Fixed an issue where passing a null ProfilingSampler would cause a null ref exception.
- Fixed memory leak in Sky when in matcap mode.
- Fixed compilation issues on platform that don't support VR.
- Fixed migration code called when we create a new HDRP asset.
- Fixed RemoveComponent on Camera contextual menu to not remove Camera while a component depend on it.
- Fixed an issue where ambient occlusion and screen space reflections editors would generate null ref exceptions when HDRP was not set as the current pipeline.
- Fixed a null reference exception in the probe UI when no HDRP asset is present.
- Fixed the outline example in the doc (sampling range was dependent on screen resolution)
- Fixed a null reference exception in the HDRI Sky editor when no HDRP asset is present.
- Fixed an issue where Decal Projectors created from script where rotated around the X axis by 90°.
- Fixed frustum used to compute Density Volumes visibility when projection matrix is oblique.
- Fixed a null reference exception in Path Tracing, Recursive Rendering and raytraced Global Illumination editors when no HDRP asset is present.
- Fix for NaNs on certain geometry with Lit shader -- [case 1210058](https://fogbugz.unity3d.com/f/cases/1210058/)
- Fixed an issue where ambient occlusion and screen space reflections editors would generate null ref exceptions when HDRP was not set as the current pipeline.
- Fixed a null reference exception in the probe UI when no HDRP asset is present.
- Fixed the outline example in the doc (sampling range was dependent on screen resolution)
- Fixed a null reference exception in the HDRI Sky editor when no HDRP asset is present.
- Fixed an issue where materials newly created from the contextual menu would have an invalid state, causing various problems until it was edited.
- Fixed transparent material created with ZWrite enabled (now it is disabled by default for new transparent materials)
- Fixed mouseover on Move and Rotate tool while DecalProjector is selected.
- Fixed wrong stencil state on some of the pixel shader versions of deferred shader.
- Fixed an issue where creating decals at runtime could cause a null reference exception.
- Fixed issue that displayed material migration dialog on the creation of new project.
- Fixed various issues with time and animated materials (cases 1210068, 1210064).
- Updated light explorer with latest changes to the Fog and fixed issues when no visual environment was present.
- Fixed not handleling properly the recieve SSR feature with ray traced reflections
- Shadow Atlas is no longer allocated for area lights when they are disabled in the shader config file.
- Avoid MRT Clear on PS4 as it is not implemented yet.
- Fixed runtime debug menu BitField control.
- Fixed the radius value used for ray traced directional light.
- Fixed compilation issues with the layered lit in ray tracing shaders.
- Fixed XR autotests viewport size rounding
- Fixed mip map slider knob displayed when cubemap have no mipmap
- Remove unnecessary skip of material upgrade dialog box.
- Fixed the profiling sample mismatch errors when enabling the profiler in play mode
- Fixed issue that caused NaNs in reflection probes on consoles.
- Fixed adjusting positive axis of Blend Distance slides the negative axis in the density volume component.
- Fixed the blend of reflections based on the weight.
- Fixed fallback for ray traced reflections when denoising is enabled.
- Fixed error spam issue with terrain detail terrainDetailUnsupported (cases 1211848)
- Fixed hardware dynamic resolution causing cropping/scaling issues in scene view (case 1158661)
- Fixed Wizard check order for `Hardware and OS` and `Direct3D12`
- Fix AO issue turning black when Far/Near plane distance is big.
- Fixed issue when opening lookdev and the lookdev volume have not been assigned yet.
- Improved memory usage of the sky system.
- Updated label in HDRP quality preference settings (case 1215100)
- Fixed Decal Projector gizmo not undoing properly (case 1216629)
- Fix a leak in the denoising of ray traced reflections.
- Fixed Alignment issue in Light Preset
- Fixed Environment Header in LightingWindow
- Fixed an issue where hair shader could write garbage in the diffuse lighting buffer, causing NaNs.
- Fixed an exposure issue with ray traced sub-surface scattering.
- Fixed runtime debug menu light hierarchy None not doing anything.
- Fixed the broken ShaderGraph preview when creating a new Lit graph.
- Fix indentation issue in preset of LayeredLit material.
- Fixed minor issues with cubemap preview in the inspector.
- Fixed wrong build error message when building for android on mac.
- Fixed an issue related to denoising ray trace area shadows.
- Fixed wrong build error message when building for android on mac.
- Fixed Wizard persistency of Direct3D12 change on domain reload.
- Fixed Wizard persistency of FixAll on domain reload.
- Fixed Wizard behaviour on domain reload.
- Fixed a potential source of NaN in planar reflection probe atlas.
- Fixed an issue with MipRatio debug mode showing _DebugMatCapTexture not being set.
- Fixed missing initialization of input params in Blit for VR.
- Fix Inf source in LTC for area lights.
<<<<<<< HEAD
=======
- Fix issue with AO being misaligned when multiple view are visible.
- Fix issue that caused the clamp of camera rotation motion for motion blur to be ineffective.
- Fixed issue with AssetPostprocessors dependencies causing models to be imported twice when upgrading the package version.
- Fixed culling of lights with XR SDK
- Fixed memory stomp in shadow caching code, leading to overflow of Shadow request array and runtime errors.
- Fixed an issue related to transparent objects reading the ray traced indirect diffuse buffer
- Fixed an issue with filtering ray traced area lights when the intensity is high or there is an exposure.
- Fixed ill-formed include path in Depth Of Field shader.
- Fixed shader graph and ray tracing after the shader target PR.
- Fixed a bug in semi-transparent shadows (object further than the light casting shadows)
- Fix state enabled of default volume profile when in package.
- Fixed removal of MeshRenderer and MeshFilter on adding Light component.
- Fixed Ray Traced SubSurface Scattering not working with ray traced area lights
- Fixed Ray Traced SubSurface Scattering not working in forward mode.
- Fixed a bug in debug light volumes.
- Fixed a bug related to ray traced area light shadow history.
- Fixed an issue where fog sky color mode could sample NaNs in the sky cubemap.
- Fixed a leak in the PBR sky renderer.
- Added a tooltip to the Ambient Mode parameter in the Visual Envionment volume component.
- Static lighting sky now takes the default volume into account (this fixes discrepancies between baked and realtime lighting).
- Fixed a leak in the sky system.
- Removed MSAA Buffers allocation when lit shader mode is set to "deferred only".
- Fixed invalid cast for realtime reflection probes (case 1220504)
- Fixed invalid game view rendering when disabling all cameras in the scene (case 1105163)
- Hide reflection probes in the renderer components.
- Fixed infinite reload loop while displaying Light's Shadow's Link Light Layer in Inspector of Prefab Asset.
- Fixed the culling was not disposed error in build log.
- Fixed the cookie atlas size and planar atlas size being too big after an upgrade of the HDRP asset.
- Fixed transparent SSR for shader graph.
- Fixed an issue with emissive light meshes not being in the RAS.
- Fixed DXR player build
- Fixed the HDRP asset migration code not being called after an upgrade of the package
- Fixed draw renderers custom pass out of bound exception
- Fixed the PBR shader rendering in deferred
- Fixed some typos in debug menu (case 1224594)
- Fixed ray traced point and spot lights shadows not rejecting istory when semi-transparent or colored.
- Fixed a warning due to StaticLightingSky when reloading domain in some cases.
- Fixed the MaxLightCount being displayed when the light volume debug menu is on ColorAndEdge.
- Fixed issue with unclear naming of debug menu for decals.
- Fixed z-fighting in scene view when scene lighting is off (case 1203927)
- Fixed issue that prevented cubemap thumbnails from rendering.
- Fixed ray tracing with VR single-pass
- Fix an exception in ray tracing that happens if two LOD levels are using the same mesh renderer.
- Fixed error in the console when switching shader to decal in the material UI.
- Fixed an issue with refraction model and ray traced recursive rendering (case 1198578).
- Fixed an issue where a dynamic sky changing any frame may not update the ambient probe.
- Fixed cubemap thumbnail generation at project load time.
- Fixed cubemap thumbnail generation at project load time. 
- Fixed XR culling with multiple cameras
- Fixed XR single-pass with Mock HMD plugin
- Fixed sRGB mismatch with XR SDK
- Fixed an issue where default volume would not update when switching profile.
- Fixed issue with uncached reflection probe cameras reseting the debug mode (case 1224601) 
- Fixed an issue where AO override would not override specular occlusion.
- Fixed an issue where Volume inspector might not refresh correctly in some cases.
- Fixed render texture with XR
- Fixed issue with resources being accessed before initialization process has been performed completely. 
- Half fixed shuriken particle light that cast shadows (only the first one will be correct)
- Fixed issue with atmospheric fog turning black if a planar reflection probe is placed below ground level. (case 1226588)
- Fixed custom pass GC alloc issue in CustomPassVolume.GetActiveVolumes().
- Fixed a bug where instanced shadergraph shaders wouldn't compile on PS4.
- Fixed an issue related to the envlightdatasrt not being bound in recursive rendering.
- Fixed shadow cascade tooltip when using the metric mode (case 1229232)
- Fixed how the area light influence volume is computed to match rasterization.
- Focus on Decal uses the extends of the projectors
- Fixed usage of light size data that are not available at runtime.
- Fixed the depth buffer copy made before custom pass after opaque and normal injection point.
- Fix for issue that prevented scene from being completely saved when baked reflection probes are present and lighting is set to auto generate.
- Fixed drag area width at left of Light's intensity field in Inspector.
- Fixed light type resolution when performing a reset on HDAdditionalLightData (case 1220931)
- Fixed reliance on atan2 undefined behavior in motion vector debug shader.
- Fixed an usage of a a compute buffer not bound (1229964)
- Fixed an issue where changing the default volume profile from another inspector would not update the default volume editor.
- Fix issues in the post process system with RenderTexture being invalid in some cases, causing rendering problems.
- Fixed an issue where unncessarily serialized members in StaticLightingSky component would change each time the scene is changed.
- Fixed a weird behavior in the scalable settings drawing when the space becomes tiny (1212045).
- Fixed a regression in the ray traced indirect diffuse due to the new probe system.
- Fix for range compression factor for probes going negative (now clamped to positive values).
- Fixed path validation when creating new volume profile (case 1229933)
- Fix reflection hierarchy for CARPAINT in AxF.
- Fix precise fresnel for delta lights for SVBRDF in AxF.
- Fixed the debug exposure mode for display sky reflection and debug view baked lighting
- Fixed MSAA depth resolve when there is no motion vectors
- Fixed various object leaks in HDRP.
- Fixed compile error with XR SubsystemManager.
- Fix for assertion triggering sometimes when saving a newly created lit shader graph (case 1230996)
- Fixed culling of planar reflection probes that change position (case 1218651)
- Fixed null reference when processing lightprobe (case 1235285)
- Fix issue causing wrong planar reflection rendering when more than one camera is present.
>>>>>>> 5dea391dea... Fix issues causing planar probes to be broken with multiple cameras in the scene (#4)

### Changed
- Hide unused LOD settings in Quality Settings legacy window.
- Reduced the constrained distance for temporal reprojection of ray tracing denoising
- Removed shadow near plane from the Directional Light Shadow UI.
- Improved the performances of custom pass culling.
- The scene view camera now replicates the physical parameters from the camera tagged as "MainCamera".
- Reduced the number of GC.Alloc calls, one simple scene without plarnar / probes, it should be 0B.
- Renamed ProfilingSample to ProfilingScope and unified API. Added GPU Timings.
- Updated macros to be compatible with the new shader preprocessor.
- Ray tracing reflection temporal filtering is now done in pre-exposed space
- Search field selects the appropriate fields in both project settings panels 'HDRP Default Settings' and 'Quality/HDRP'
- Disabled the refraction and transmission map keywords if the material is opaque.
- Keep celestial bodies outside the atmosphere.
- Updated the MSAA documentation to specify what features HDRP supports MSAA for and what features it does not.
- Shader use for Runtime Debug Display are now correctly stripper when doing a release build
- Now each camera has its own Volume Stack. This allows Volume Parameters to be updated as early as possible and be ready for the whole frame without conflicts between cameras.
- Disable Async for SSR, SSAO and Contact shadow when aggregated ray tracing frame setting is on.
- Improved performance when entering play mode without domain reload by a factor of ~25
- Renamed the camera profiling sample to include the camera name
- Discarding the ray tracing history for AO, reflection, diffuse shadows and GI when the viewport size changes.
- Renamed the camera profiling sample to include the camera name
- Renamed the post processing graphic formats to match the new convention.
- The restart in Wizard for DXR will always be last fix from now on
- Refactoring pre-existing materials to share more shader code between rasterization and ray tracing.
- Setting a material's Refraction Model to Thin does not overwrite the Thickness and Transmission Absorption Distance anymore.
- Removed Wind textures from runtime as wind is no longer built into the pipeline
- Changed Shader Graph titles of master nodes to be more easily searchable ("HDRP/x" -> "x (HDRP)")
- Expose StartSinglePass() and StopSinglePass() as public interface for XRPass
- Replaced the Texture array for 2D cookies (spot, area and directional lights) and for planar reflections by an atlas.
- Moved the tier defining from the asset to the concerned volume components.
- Changing from a tier management to a "mode" management for reflection and GI and removing the ability to enable/disable deferred and ray bining (they are now implied by performance mode)
- The default FrameSettings for ScreenSpaceShadows is set to true for Camera in order to give a better workflow for DXR.
- Refactor internal usage of Stencil bits.
- Changed how the material upgrader works and added documentation for it.
- Custom passes now disable the stencil when overwriting the depth and not writing into it.
- Renamed the camera profiling sample to include the camera name
- Changed the way the shadow casting property of transparent and tranmissive materials is handeled for ray tracing.
- Changed inspector materials stencil setting code to have more sharing.
- Updated the default scene and default DXR scene and DefaultVolumeProfile.
- Changed the way the length parameter is used for ray traced contact shadows.
- Improved the coherency of PCSS blur between cascades.
- Updated VR checks in Wizard to reflect new XR System.
- Removing unused alpha threshold depth prepass and post pass for fabric shader graph.
- Transform result from CIE XYZ to sRGB color space in EvalSensitivity for iridescence.
- Hide the Probes section in the Renderer editos because it was unused.
- Moved BeginCameraRendering callback right before culling.
- Changed the visibility of the Indirect Lighting Controller component to public.

## [7.1.8] - 2020-01-20

### Fixed
- Fixed white and dark flashes on scenes with very high or very low exposure when Automatic Exposure is being used.
- Fixed memory leak in Sky when in matcap mode.
	
### Changed
- On Xbox and PS4 you will also need to download the com.unity.render-pipeline.platform (ps4 or xboxone) package from the appropriate platform developer forum

## [7.1.7] - 2019-12-11

### Added
- Added a check in the custom post process template to throw an error if the default shader is not found.

### Fixed
- Fixed rendering errors when enabling debug modes with custom passes
- Fix an issue that made PCSS dependent on Atlas resolution (not shadow map res)
- Fixing a bug whith histories when n>4 for ray traced shadows
- Fixing wrong behavior in ray traced shadows for mesh renderers if their cast shadow is shadow only or double sided
- Only tracing rays for shadow if the point is inside the code for spotlight shadows
- Only tracing rays if the point is inside the range for point lights
- Fixing ghosting issues when the screen space shadow  indexes change for a light with ray traced shadows
- Fixed an issue with stencil management and Xbox One build that caused corrupted output in deferred mode.
- Fixed a mismatch in behavior between the culling of shadow maps and ray traced point and spot light shadows
- Fixed recursive ray tracing not working anymore after intermediate buffer refactor.
- Fixed ray traced shadow denoising not working (history rejected all the time).
- Fixed shader warning on xbox one
- Fixed cookies not working for spot lights in ray traced reflections, ray traced GI and recursive rendering
- Fixed an inverted handling of CoatSmoothness for SSR in StackLit.
- Fixed missing distortion inputs in Lit and Unlit material UI.
- Fixed issue that propagated NaNs across multiple frames through the exposure texture. 
- Fixed issue with Exclude from TAA stencil ignored. 
- Fixed ray traced reflection exposure issue.
- Fixed issue with TAA history not initialising corretly scale factor for first frame
- Fixed issue with stencil test of material classification not using the correct Mask (causing false positive and bad performance with forward material in deferred)
- Fixed issue with History not reset when chaning antialiasing mode on camera
- Fixed issue with volumetric data not being initialized if default settings have volumetric and reprojection off. 
- Fixed ray tracing reflection denoiser not applied in tier 1
- Fixed the vibility of ray tracing related methods.
- Fixed the diffusion profile list not saved when clicking the fix button in the material UI.
- Fixed crash when pushing bounce count higher than 1 for ray traced GI or reflections
- Fixed PCSS softness scale so that it better match ray traced reference for punctual lights. 
- Fixed exposure management for the path tracer
- Fixed AxF material UI containing two advanced options settings.
- Fixed an issue where cached sky contexts were being destroyed wrongly, breaking lighting in the LookDev
- Fixed issue that clamped PCSS softness too early and not after distance scale.
- Fixed fog affect transparent on HD unlit master node
- Fixed custom post processes re-ordering not saved.
- Fixed NPE when using scalable settings
- Fixed an issue where PBR sky precomputation was reset incorrectly in some cases causing bad performance.
- Fixed a bug in dxr due to depth history begin overriden too soon
- Fixed CustomPassSampleCameraColor scale issue when called from Before Transparent injection point.
- Fixed corruption of AO in baked probes.
- Fixed issue with upgrade of projects that still had Very High as shadow filtering quality.
- Removed shadow near plane from the Directional Light Shadow UI.
- Fixed performance issue with performances of custom pass culling.

## [7.1.6] - 2019-11-22

### Added
- Added Backplate projection from the HDRISky
- Added Shadow Matte in UnlitMasterNode, which only received shadow without lighting
- Added support for depth copy with XR SDK
- Added debug setting to Render Pipeline Debug Window to list the active XR views
- Added an option to filter the result of the volumetric lighting (off by default).
- Added a transmission multiplier for directional lights
- Added XR single-pass test mode to Render Pipeline Debug Window
- Added debug setting to Render Pipeline Window to list the active XR views
- Added a new refraction mode for the Lit shader (thin). Which is a box refraction with small thickness values
- Added the code to support Barn Doors for Area Lights based on a shaderconfig option.
- Added HDRPCameraBinder property binder for Visual Effect Graph
- Added "Celestial Body" controls to the Directional Light
- Added new parameters to the Physically Based Sky
- Added Reflections to the DXR Wizard

### Fixed
- Fixed y-flip in scene view with XR SDK
- Fixed Decal projectors do not immediately respond when parent object layer mask is changed in editor.
- Fixed y-flip in scene view with XR SDK
- Fixed a number of issues with Material Quality setting
- Fixed the transparent Cull Mode option in HD unlit master node settings only visible if double sided is ticked.
- Fixed an issue causing shadowed areas by contact shadows at the edge of far clip plane if contact shadow length is very close to far clip plane.
- Fixed editing a scalable settings will edit all loaded asset in memory instead of targetted asset.
- Fixed Planar reflection default viewer FOV
- Fixed flickering issues when moving the mouse in the editor with ray tracing on.
- Fixed the ShaderGraph main preview being black after switching to SSS in the master node settings
- Fixed custom fullscreen passes in VR
- Fixed camera culling masks not taken in account in custom pass volumes
- Fixed object not drawn in custom pass when using a DrawRenderers with an HDRP shader in a build.
- Fixed injection points for Custom Passes (AfterDepthAndNormal and BeforePreRefraction were missing)
- Fixed a enum to choose shader tags used for drawing objects (DepthPrepass or Forward) when there is no override material.
- Fixed lit objects in the BeforePreRefraction, BeforeTransparent and BeforePostProcess.
- Fixed the None option when binding custom pass render targets to allow binding only depth or color.
- Fixed custom pass buffers allocation so they are not allocated if they're not used.
- Fixed the Custom Pass entry in the volume create asset menu items.
- Fixed Prefab Overrides workflow on Camera.
- Fixed alignment issue in Preset for Camera.
- Fixed alignment issue in Physical part for Camera.
- Fixed FrameSettings multi-edition.
- Fixed a bug happening when denoising multiple ray traced light shadows
- Fixed minor naming issues in ShaderGraph settings
- Fixed an issue with Metal Shader Compiler and GTAO shader for metal
- Fixed resources load issue while upgrading HDRP package.
- Fixed LOD fade mask by accounting for field of view
- Fixed spot light missing from ray tracing indirect effects.
- Fixed a UI bug in the diffusion profile list after fixing them from the wizard.
- Fixed the hash collision when creating new diffusion profile assets.
- Fixed a light leaking issue with box light casting shadows (case 1184475)
- Fixed Cookie texture type in the cookie slot of lights (Now displays a warning because it is not supported).
- Fixed a nullref that happens when using the Shuriken particle light module
- Fixed alignment in Wizard
- Fixed text overflow in Wizard's helpbox
- Fixed Wizard button fix all that was not automatically grab all required fixes
- Fixed VR tab for MacOS in Wizard
- Fixed local config package workflow in Wizard
- Fixed issue with contact shadows shifting when MSAA is enabled.
- Fixed EV100 in the PBR sky
- Fixed an issue In URP where sometime the camera is not passed to the volume system and causes a null ref exception (case 1199388)
- Fixed nullref when releasing HDRP with custom pass disabled
- Fixed performance issue derived from copying stencil buffer.
- Fixed an editor freeze when importing a diffusion profile asset from a unity package.
- Fixed an exception when trying to reload a builtin resource.
- Fixed the light type intensity unit reset when switching the light type.
- Fixed compilation error related to define guards and CreateLayoutFromXrSdk()
- Fixed documentation link on CustomPassVolume.
- Fixed player build when HDRP is in the project but not assigned in the graphic settings.
- Fixed an issue where ambient probe would be black for the first face of a baked reflection probe
- VFX: Fixed Missing Reference to Visual Effect Graph Runtime Assembly
- Fixed an issue where rendering done by users in EndCameraRendering would be executed before the main render loop.
- Fixed Prefab Override in main scope of Volume.
- Fixed alignment issue in Presset of main scope of Volume.
- Fixed persistence of ShowChromeGizmo and moved it to toolbar for coherency in ReflectionProbe and PlanarReflectionProbe.
- Fixed Alignement issue in ReflectionProbe and PlanarReflectionProbe.
- Fixed Prefab override workflow issue in ReflectionProbe and PlanarReflectionProbe.
- Fixed empty MoreOptions and moved AdvancedManipulation in a dedicated location for coherency in ReflectionProbe and PlanarReflectionProbe.
- Fixed Prefab override workflow issue in DensityVolume.
- Fixed empty MoreOptions and moved AdvancedManipulation in a dedicated location for coherency in DensityVolume.
- Fix light limit counts specified on the HDRP asset
- Fixed Quality Settings for SSR, Contact Shadows and Ambient Occlusion volume components
- Fixed decalui deriving from hdshaderui instead of just shaderui
- Use DelayedIntField instead of IntField for scalable settings

### Changed
- Reworked XR automated tests
- The ray traced screen space shadow history for directional, spot and point lights is discarded if the light transform has changed.
- Changed the behavior for ray tracing in case a mesh renderer has both transparent and opaque submeshes.
- Improve history buffer management
- Replaced PlayerSettings.virtualRealitySupported with XRGraphics.tryEnable.
- Remove redundant FrameSettings RealTimePlanarReflection
- Improved a bit the GC calls generated during the rendering.
- Material update is now only triggered when the relevant settings are touched in the shader graph master nodes
- Changed the way Sky Intensity (on Sky volume components) is handled. It's now a combo box where users can choose between Exposure, Multiplier or Lux (for HDRI sky only) instead of both multiplier and exposure being applied all the time. Added a new menu item to convert old profiles.
- Change how method for specular occlusions is decided on inspector shader (Lit, LitTesselation, LayeredLit, LayeredLitTessellation)
- Unlocked SSS, SSR, Motion Vectors and Distortion frame settings for reflections probes.

## [7.1.5] - 2019-11-15

### Fixed
- Fixed black reflection probes the first time loading a project

## [7.1.4] - 2019-11-13

### Added
- Added XR single-pass setting into HDRP asset
- Added a penumbra tint option for lights

### Fixed
- Fixed EOL for some files
- Fixed scene view rendering with volumetrics and XR enabled
- Fixed decals to work with multiple cameras
- Fixed optional clear of GBuffer (Was always on)
- Fixed render target clears with XR single-pass rendering
- Fixed HDRP samples file hierarchy
- Fixed Light units not matching light type
- Fixed QualitySettings panel not displaying HDRP Asset

### Changed
- Changed parametrization of PCSS, now softness is derived from angular diameter (for directional lights) or shape radius (for point/spot lights) and min filter size is now in the [0..1] range.
- Moved the copy of the geometry history buffers to right after the depth mip chain generation.
- Rename "Luminance" to "Nits" in UX for physical light unit
- Rename FrameSettings "SkyLighting" to "SkyReflection"

## [7.1.3] - 2019-11-04

### Added
- Ray tracing support for VR single-pass
- Added sharpen filter shader parameter and UI for TemporalAA to control image quality instead of hardcoded value
- Added frame settings option for custom post process and custom passes as well as custom color buffer format option.
- Add check in wizard on SRP Batcher enabled.
- Added default implementations of OnPreprocessMaterialDescription for FBX, Obj, Sketchup and 3DS file formats.
- Added custom pass fade radius
- Added after post process injection point for custom passes
- Added basic alpha compositing support - Alpha is available afterpostprocess when using FP16 buffer format.
- Added falloff distance on Reflection Probe and Planar Reflection Probe
- Added hability to name LightLayers in HDRenderPipelineAsset
- Added a range compression factor for Reflection Probe and Planar Reflection Probe to avoid saturation of colors.
- Added path tracing support for directional, point and spot lights, as well as emission from Lit and Unlit.
- Added non temporal version of SSAO.
- Added more detailed ray tracing stats in the debug window
- Added Disc area light (bake only)
- Added a warning in the material UI to prevent transparent + subsurface-scattering combination.

### Fixed
- Sorting, undo, labels, layout in the Lighting Explorer.
- Fixed sky settings and materials in Shader Graph Samples package
- Fixed light supported units caching (1182266)
- Fixed an issue where SSAO (that needs temporal reprojection) was still being rendered when Motion Vectors were not available (case 1184998)
- Fixed a nullref when modifying the height parameters inside the layered lit shader UI.
- Fixed Decal gizmo that become white after exiting play mode
- Fixed Decal pivot position to behave like a spotlight
- Fixed an issue where using the LightingOverrideMask would break sky reflection for regular cameras
- Fix DebugMenu FrameSettingsHistory persistency on close
- Fix DensityVolume, ReflectionProbe aned PlanarReflectionProbe advancedControl display
- Fix DXR scene serialization in wizard
- Fixed an issue where Previews would reallocate History Buffers every frame
- Fixed the SetLightLayer function in HDAdditionalLightData setting the wrong light layer
- Fix error first time a preview is created for planar
- Fixed an issue where SSR would use an incorrect roughness value on ForwardOnly (StackLit, AxF, Fabric, etc.) materials when the pipeline is configured to also allow deferred Lit.
- Fixed issues with light explorer (cases 1183468, 1183269)
- Fix dot colors in LayeredLit material inspector
- Fix undo not resetting all value when undoing the material affectation in LayerLit material
- Fix for issue that caused gizmos to render in render textures (case 1174395)
- Fixed the light emissive mesh not updated when the light was disabled/enabled
- Fixed light and shadow layer sync when setting the HDAdditionalLightData.lightlayersMask property
- Fixed a nullref when a custom post process component that was in the HDRP PP list is removed from the project
- Fixed issue that prevented decals from modifying specular occlusion (case 1178272).
- Fixed exposure of volumetric reprojection
- Fixed multi selection support for Scalable Settings in lights
- Fixed font shaders in test projects for VR by using a Shader Graph version
- Fixed refresh of baked cubemap by incrementing updateCount at the end of the bake (case 1158677).
- Fixed issue with rectangular area light when seen from the back
- Fixed decals not affecting lightmap/lightprobe
- Fixed zBufferParams with XR single-pass rendering
- Fixed moving objects not rendered in custom passes
- Fixed abstract classes listed in the + menu of the custom pass list
- Fixed custom pass that was rendered in previews
- Fixed precision error in zero value normals when applying decals (case 1181639)
- Fixed issue that triggered No Scene Lighting view in game view as well (case 1156102)
- Assign default volume profile when creating a new HDRP Asset
- Fixed fov to 0 in planar probe breaking the projection matrix (case 1182014)
- Fixed bugs with shadow caching
- Reassign the same camera for a realtime probe face render request to have appropriate history buffer during realtime probe rendering.
- Fixed issue causing wrong shading when normal map mode is Object space, no normal map is set, but a detail map is present (case 1143352)
- Fixed issue with decal and htile optimization
- Fixed TerrainLit shader compilation error regarding `_Control0_TexelSize` redefinition (case 1178480).
- Fixed warning about duplicate HDRuntimeReflectionSystem when configuring play mode without domain reload.
- Fixed an editor crash when multiple decal projectors were selected and some had null material
- Added all relevant fix actions to FixAll button in Wizard
- Moved FixAll button on top of the Wizard
- Fixed an issue where fog color was not pre-exposed correctly
- Fix priority order when custom passes are overlapping
- Fix cleanup not called when the custom pass GameObject is destroyed
- Replaced most instances of GraphicsSettings.renderPipelineAsset by GraphicsSettings.currentRenderPipeline. This should fix some parameters not working on Quality Settings overrides.
- Fixed an issue with Realtime GI not working on upgraded projects.
- Fixed issue with screen space shadows fallback texture was not set as a texture array.
- Fixed Pyramid Lights bounding box
- Fixed terrain heightmap default/null values and epsilons
- Fixed custom post-processing effects breaking when an abstract class inherited from `CustomPostProcessVolumeComponent`
- Fixed XR single-pass rendering in Editor by using ShaderConfig.s_XrMaxViews to allocate matrix array
- Multiple different skies rendered at the same time by different cameras are now handled correctly without flickering
- Fixed flickering issue happening when different volumes have shadow settings and multiple cameras are present. 
- Fixed issue causing planar probes to disappear if there is no light in the scene.
- Fixed a number of issues with the prefab isolation mode (Volumes leaking from the main scene and reflection not working properly)
- Fixed an issue with fog volume component upgrade not working properly
- Fixed Spot light Pyramid Shape has shadow artifacts on aspect ratio values lower than 1
- Fixed issue with AO upsampling in XR
- Fixed camera without HDAdditionalCameraData component not rendering
- Removed the macro ENABLE_RAYTRACING for most of the ray tracing code
- Fixed prefab containing camera reloading in loop while selected in the Project view
- Fixed issue causing NaN wheh the Z scale of an object is set to 0.
- Fixed DXR shader passes attempting to render before pipeline loaded
- Fixed black ambient sky issue when importing a project after deleting Library.
- Fixed issue when upgrading a Standard transparent material (case 1186874)
- Fixed area light cookies not working properly with stack lit
- Fixed material render queue not updated when the shader is changed in the material inspector.
- Fixed a number of issues with full screen debug modes not reseting correctly when setting another mutually exclusive mode
- Fixed compile errors for platforms with no VR support
- Fixed an issue with volumetrics and RTHandle scaling (case 1155236)
- Fixed an issue where sky lighting might be updated uselessly
- Fixed issue preventing to allow setting decal material to none (case 1196129)
- Fixed XR multi-pass decals rendering
- Fixed several fields on Light Inspector that not supported Prefab overrides
- VFX: Removed z-fight glitches that could appear when using deferred depth prepass and lit quad primitives
- VFX: Preserve specular option for lit outputs (matches HDRP lit shader)
- Fixed init of debug for FrameSettingsHistory on SceneView camera
- Added a fix script to handle the warning 'referenced script in (GameObject 'SceneIDMap') is missing'
- Fix Wizard load when none selected for RenderPipelineAsset
- Fixed issue with unclear naming of debug menu for decals.

### Changed
- Color buffer pyramid is not allocated anymore if neither refraction nor distortion are enabled
- Rename Emission Radius to Radius in UI in Point, Spot
- Angular Diameter parameter for directional light is no longuer an advanced property
- DXR: Remove Light Radius and Angular Diamater of Raytrace shadow. Angular Diameter and Radius are used instead.
- Remove MaxSmoothness parameters from UI for point, spot and directional light. The MaxSmoothness is now deduce from Radius Parameters
- DXR: Remove the Ray Tracing Environement Component. Add a Layer Mask to the ray Tracing volume components to define which objects are taken into account for each effect.
- Removed second cubemaps used for shadowing in lookdev
- Disable Physically Based Sky below ground
- Increase max limit of area light and reflection probe to 128
- Change default texture for detailmap to grey
- Optimize Shadow RT load on Tile based architecture platforms. 
- Improved quality of SSAO.
- Moved RequestShadowMapRendering() back to public API.
- Update HDRP DXR Wizard with an option to automatically clone the hdrp config package and setup raytracing to 1 in shaders file.
- Added SceneSelection pass for TerrainLit shader.
- Simplified Light's type API regrouping the logic in one place (Check type in HDAdditionalLightData)
- The support of LOD CrossFade (Dithering transition) in master nodes now required to enable it in the master node settings (Save variant)
- Improved shadow bias, by removing constant depth bias and substituting it with slope-scale bias. 
- Fix the default stencil values when a material is created from a SSS ShaderGraph.
- Tweak test asset to be compatible with XR: unlit SG material for canvas and double-side font material
- Slightly tweaked the behaviour of bloom when resolution is low to reduce artifacts.
- Hidden fields in Light Inspector that is not relevant while in BakingOnly mode.

## [7.1.2] - 2019-09-19

### Fixed
- Fix/workaround a probable graphics driver bug in the GTAO shader.
- Fixed Hair and PBR shader graphs double sided modes
- Fixed an issue where updating an HDRP asset in the Quality setting panel would not recreate the pipeline.
- Fixed issue with point lights being considered even when occupying less than a pixel on screen (case 1183196)
- Fix a potential NaN source with iridescence (case 1183216)
- Fixed issue of spotlight breaking when minimizing the cone angle via the gizmo (case 1178279)
- Fixed issue that caused decals not to modify the roughness in the normal buffer, causing SSR to not behave correctly (case 1178336)
- Fixed lit transparent refraction with XR single-pass rendering
- Removed extra jitter for TemporalAA in VR
- Fixed ShaderGraph time in main preview
- Fixed issue on some UI elements in HDRP asset not expanding when clicking the arrow (case 1178369)
- Fixed alpha blending in custom post process
- Fixed the modification of the _AlphaCutoff property in the material UI when exposed with a ShaderGraph parameter.
- Fixed HDRP test `1218_Lit_DiffusionProfiles` on Vulkan.
- Fixed an issue where building a player in non-dev mode would generate render target error logs every frame
- Fixed crash when upgrading version of HDRP
- Fixed rendering issues with material previews
- Fixed NPE when using light module in Shuriken particle systems (1173348).
- Refresh cached shadow on editor changes

## [7.1.1] - 2019-09-05

### Added
- Transparency Overdraw debug mode. Allows to visualize transparent objects draw calls as an "heat map".
- Enabled single-pass instancing support for XR SDK with new API cmd.SetInstanceMultiplier()
- XR settings are now available in the HDRP asset
- Support for Material Quality in Shader Graph
- Material Quality support selection in HDRP Asset
- Renamed XR shader macro from UNITY_STEREO_ASSIGN_COMPUTE_EYE_INDEX to UNITY_XR_ASSIGN_VIEW_INDEX
- Raytracing ShaderGraph node for HDRP shaders
- Custom passes volume component with 3 injection points: Before Rendering, Before Transparent and Before Post Process
- Alpha channel is now properly exported to camera render textures when using FP16 color buffer format
- Support for XR SDK mirror view modes
- HD Master nodes in Shader Graph now support Normal and Tangent modification in vertex stage.
- DepthOfFieldCoC option in the fullscreen debug modes.
- Added override Ambient Occlusion option on debug windows
- Added Custom Post Processes with 3 injection points: Before Transparent, Before Post Process and After Post Process
- Added draft of minimal interactive path tracing (experimental) based on DXR API - Support only 4 area light, lit and unlit shader (non-shadergraph)

### Fixed
- Fixed wizard infinite loop on cancellation
- Fixed with compute shader error about too many threads in threadgroup on low GPU
- Fixed invalid contact shadow shaders being created on metal
- Fixed a bug where if Assembly.GetTypes throws an exception due to mis-versioned dlls, then no preprocessors are used in the shader stripper
- Fixed typo in AXF decal property preventing to compile
- Fixed reflection probe with XR single-pass and FPTL
- Fixed force gizmo shown when selecting camera in hierarchy
- Fixed issue with XR occlusion mesh and dynamic resolution
- Fixed an issue where lighting compute buffers were re-created with the wrong size when resizing the window, causing tile artefacts at the top of the screen.
- Fix FrameSettings names and tooltips
- Fixed error with XR SDK when the Editor is not in focus
- Fixed errors with RenderGraph, XR SDK and occlusion mesh
- Fixed shadow routines compilation errors when "real" type is a typedef on "half".
- Fixed toggle volumetric lighting in the light UI
- Fixed post-processing history reset handling rt-scale incorrectly
- Fixed crash with terrain and XR multi-pass
- Fixed ShaderGraph material synchronization issues
- Fixed a null reference exception when using an Emissive texture with Unlit shader (case 1181335)
- Fixed an issue where area lights and point lights where not counted separately with regards to max lights on screen (case 1183196)
- Fixed an SSR and Subsurface Scattering issue (appearing black) when using XR.

### Changed
- Update Wizard layout.
- Remove almost all Garbage collection call within a frame.
- Rename property AdditionalVeclocityChange to AddPrecomputeVelocity
- Call the End/Begin camera rendering callbacks for camera with customRender enabled
- Changeg framesettings migration order of postprocess flags as a pr for reflection settings flags have been backported to 2019.2
- Replaced usage of ENABLE_VR in XRSystem.cs by version defines based on the presence of the built-in VR and XR modules
- Added an update virtual function to the SkyRenderer class. This is called once per frame. This allows a given renderer to amortize heavy computation at the rate it chooses. Currently only the physically based sky implements this.
- Removed mandatory XRPass argument in HDCamera.GetOrCreate()
- Restored the HDCamera parameter to the sky rendering builtin parameters.
- Removed usage of StructuredBuffer for XR View Constants
- Expose Direct Specular Lighting control in FrameSettings
- Deprecated ExponentialFog and VolumetricFog volume components. Now there is only one exponential fog component (Fog) which can add Volumetric Fog as an option. Added a script in Edit -> Render Pipeline -> Upgrade Fog Volume Components.

## [7.0.1] - 2019-07-25

### Added
- Added option in the config package to disable globally Area Lights and to select shadow quality settings for the deferred pipeline.
- When shader log stripping is enabled, shader stripper statistics will be written at `Temp/shader-strip.json`
- Occlusion mesh support from XR SDK

### Fixed
- Fixed XR SDK mirror view blit, cleanup some XRTODO and removed XRDebug.cs
- Fixed culling for volumetrics with XR single-pass rendering
- Fix shadergraph material pass setup not called
- Fixed documentation links in component's Inspector header bar
- Cookies using the render texture output from a camera are now properly updated
- Allow in ShaderGraph to enable pre/post pass when the alpha clip is disabled

### Changed
- RenderQueue for Opaque now start at Background instead of Geometry.
- Clamp the area light size for scripting API when we change the light type
- Added a warning in the material UI when the diffusion profile assigned is not in the HDRP asset


## [7.0.0] - 2019-07-17

### Added
- `Fixed`, `Viewer`, and `Automatic` modes to compute the FOV used when rendering a `PlanarReflectionProbe`
- A checkbox to toggle the chrome gizmo of `ReflectionProbe`and `PlanarReflectionProbe`
- Added a Light layer in shadows that allow for objects to cast shadows without being affected by light (and vice versa).
- You can now access ShaderGraph blend states from the Material UI (for example, **Surface Type**, **Sorting Priority**, and **Blending Mode**). This change may break Materials that use a ShaderGraph, to fix them, select **Edit > Render Pipeline > Reset all ShaderGraph Scene Materials BlendStates**. This syncs the blendstates of you ShaderGraph master nodes with the Material properties.
- You can now control ZTest, ZWrite, and CullMode for transparent Materials.
- Materials that use Unlit Shaders or Unlit Master Node Shaders now cast shadows.
- Added an option to enable the ztest on **After Post Process** materials when TAA is disabled.
- Added a new SSAO (based on Ground Truth Ambient Occlusion algorithm) to replace the previous one.
- Added support for shadow tint on light
- BeginCameraRendering and EndCameraRendering callbacks are now called with probes
- Adding option to update shadow maps only On Enable and On Demand.
- Shader Graphs that use time-dependent vertex modification now generate correct motion vectors.
- Added option to allow a custom spot angle for spot light shadow maps.
- Added frame settings for individual post-processing effects
- Added dither transition between cascades for Low and Medium quality settings
- Added single-pass instancing support with XR SDK
- Added occlusion mesh support with XR SDK
- Added support of Alembic velocity to various shaders
- Added support for more than 2 views for single-pass instancing
- Added support for per punctual/directional light min roughness in StackLit
- Added mirror view support with XR SDK
- Added VR verification in HDRPWizard
- Added DXR verification in HDRPWizard
- Added feedbacks in UI of Volume regarding skies
- Cube LUT support in Tonemapping. Cube LUT helpers for external grading are available in the Post-processing Sample package.

### Fixed
- Fixed an issue with history buffers causing effects like TAA or auto exposure to flicker when more than one camera was visible in the editor
- The correct preview is displayed when selecting multiple `PlanarReflectionProbe`s
- Fixed volumetric rendering with camera-relative code and XR stereo instancing
- Fixed issue with flashing cyan due to async compilation of shader when selecting a mesh
- Fix texture type mismatch when the contact shadow are disabled (causing errors on IOS devices)
- Fixed Generate Shader Includes while in package
- Fixed issue when texture where deleted in ShadowCascadeGUI
- Fixed issue in FrameSettingsHistory when disabling a camera several time without enabling it in between.
- Fixed volumetric reprojection with camera-relative code and XR stereo instancing
- Added custom BaseShaderPreprocessor in HDEditorUtils.GetBaseShaderPreprocessorList()
- Fixed compile issue when USE_XR_SDK is not defined
- Fixed procedural sky sun disk intensity for high directional light intensities
- Fixed Decal mip level when using texture mip map streaming to avoid dropping to lowest permitted mip (now loading all mips)
- Fixed deferred shading for XR single-pass instancing after lightloop refactor
- Fixed cluster and material classification debug (material classification now works with compute as pixel shader lighting)
- Fixed IOS Nan by adding a maximun epsilon definition REAL_EPS that uses HALF_EPS when fp16 are used
- Removed unnecessary GC allocation in motion blur code
- Fixed locked UI with advanded influence volume inspector for probes
- Fixed invalid capture direction when rendering planar reflection probes
- Fixed Decal HTILE optimization with platform not supporting texture atomatic (Disable it)
- Fixed a crash in the build when the contact shadows are disabled
- Fixed camera rendering callbacks order (endCameraRendering was being called before the actual rendering)
- Fixed issue with wrong opaque blending settings for After Postprocess
- Fixed issue with Low resolution transparency on PS4
- Fixed a memory leak on volume profiles
- Fixed The Parallax Occlusion Mappping node in shader graph and it's UV input slot
- Fixed lighting with XR single-pass instancing by disabling deferred tiles
- Fixed the Bloom prefiltering pass
- Fixed post-processing effect relying on Unity's random number generator
- Fixed camera flickering when using TAA and selecting the camera in the editor
- Fixed issue with single shadow debug view and volumetrics
- Fixed most of the problems with light animation and timeline
- Fixed indirect deferred compute with XR single-pass instancing
- Fixed a slight omission in anisotropy calculations derived from HazeMapping in StackLit
- Improved stack computation numerical stability in StackLit
- Fix PBR master node always opaque (wrong blend modes for forward pass)
- Fixed TAA with XR single-pass instancing (missing macros)
- Fixed an issue causing Scene View selection wire gizmo to not appear when using HDRP Shader Graphs.
- Fixed wireframe rendering mode (case 1083989)
- Fixed the renderqueue not updated when the alpha clip is modified in the material UI.
- Fixed the PBR master node preview
- Remove the ReadOnly flag on Reflection Probe's cubemap assets during bake when there are no VCS active.
- Fixed an issue where setting a material debug view would not reset the other exclusive modes
- Spot light shapes are now correctly taken into account when baking
- Now the static lighting sky will correctly take the default values for non-overridden properties
- Fixed material albedo affecting the lux meter
- Extra test in deferred compute shading to avoid shading pixels that were not rendered by the current camera (for camera stacking)

### Changed
- Optimization: Reduce the group size of the deferred lighting pass from 16x16 to 8x8
- Replaced HDCamera.computePassCount by viewCount
- Removed xrInstancing flag in RTHandles (replaced by TextureXR.slices and TextureXR.dimensions)
- Refactor the HDRenderPipeline and lightloop code to preprare for high level rendergraph
- Removed the **Back Then Front Rendering** option in the fabric Master Node settings. Enabling this option previously did nothing.
- Shader type Real translates to FP16 precision on Nintendo Switch.
- Shader framework refactor: Introduce CBSDF, EvaluateBSDF, IsNonZeroBSDF to replace BSDF functions
- Shader framework refactor:  GetBSDFAngles, LightEvaluation and SurfaceShading functions
- Replace ComputeMicroShadowing by GetAmbientOcclusionForMicroShadowing
- Rename WorldToTangent to TangentToWorld as it was incorrectly named
- Remove SunDisk and Sun Halo size from directional light
- Remove all obsolete wind code from shader
- Renamed DecalProjectorComponent into DecalProjector for API alignment.
- Improved the Volume UI and made them Global by default
- Remove very high quality shadow option
- Change default for shadow quality in Deferred to Medium
- Enlighten now use inverse squared falloff (before was using builtin falloff)
- Enlighten is now deprecated. Please use CPU or GPU lightmaper instead.
- Remove the name in the diffusion profile UI
- Changed how shadow map resolution scaling with distance is computed. Now it uses screen space area rather than light range.
- Updated MoreOptions display in UI
- Moved Display Area Light Emissive Mesh script API functions in the editor namespace
- direct strenght properties in ambient occlusion now affect direct specular as well
- Removed advanced Specular Occlusion control in StackLit: SSAO based SO control is hidden and fixed to behave like Lit, SPTD is the only HQ technique shown for baked SO.
- Shader framework refactor: Changed ClampRoughness signature to include PreLightData access.
- HDRPWizard window is now in Window > General > HD Render Pipeline Wizard
- Moved StaticLightingSky to LightingWindow
- Removes the current "Scene Settings" and replace them with "Sky & Fog Settings" (with Physically Based Sky and Volumetric Fog).
- Changed how cached shadow maps are placed inside the atlas to minimize re-rendering of them.

## [6.7.0-preview] - 2019-05-16

### Added
- Added ViewConstants StructuredBuffer to simplify XR rendering
- Added API to render specific settings during a frame
- Added stadia to the supported platforms (2019.3)
- Enabled cascade blends settings in the HD Shadow component
- Added Hardware Dynamic Resolution support.
- Added MatCap debug view to replace the no scene lighting debug view.
- Added clear GBuffer option in FrameSettings (default to false)
- Added preview for decal shader graph (Only albedo, normal and emission)
- Added exposure weight control for decal
- Screen Space Directional Shadow under a define option. Activated for ray tracing
- Added a new abstraction for RendererList that will help transition to Render Graph and future RendererList API
- Added multipass support for VR
- Added XR SDK integration (multipass only)
- Added Shader Graph samples for Hair, Fabric and Decal master nodes.
- Add fade distance, shadow fade distance and light layers to light explorer
- Add method to draw light layer drawer in a rect to HDEditorUtils

### Fixed
- Fixed deserialization crash at runtime
- Fixed for ShaderGraph Unlit masternode not writing velocity
- Fixed a crash when assiging a new HDRP asset with the 'Verify Saving Assets' option enabled
- Fixed exposure to properly support TEXTURE2D_X
- Fixed TerrainLit basemap texture generation
- Fixed a bug that caused nans when material classification was enabled and a tile contained one standard material + a material with transmission.
- Fixed gradient sky hash that was not using the exposure hash
- Fixed displayed default FrameSettings in HDRenderPipelineAsset wrongly updated on scripts reload.
- Fixed gradient sky hash that was not using the exposure hash.
- Fixed visualize cascade mode with exposure.
- Fixed (enabled) exposure on override lighting debug modes.
- Fixed issue with LightExplorer when volume have no profile
- Fixed issue with SSR for negative, infinite and NaN history values
- Fixed LightLayer in HDReflectionProbe and PlanarReflectionProbe inspector that was not displayed as a mask.
- Fixed NaN in transmission when the thickness and a color component of the scattering distance was to 0
- Fixed Light's ShadowMask multi-edition.
- Fixed motion blur and SMAA with VR single-pass instancing
- Fixed NaNs generated by phase functionsin volumetric lighting
- Fixed NaN issue with refraction effect and IOR of 1 at extreme grazing angle
- Fixed nan tracker not using the exposure
- Fixed sorting priority on lit and unlit materials
- Fixed null pointer exception when there are no AOVRequests defined on a camera
- Fixed dirty state of prefab using disabled ReflectionProbes
- Fixed an issue where gizmos and editor grid were not correctly depth tested
- Fixed created default scene prefab non editable due to wrong file extension.
- Fixed an issue where sky convolution was recomputed for nothing when a preview was visible (causing extreme slowness when fabric convolution is enabled)
- Fixed issue with decal that wheren't working currently in player
- Fixed missing stereo rendering macros in some fragment shaders
- Fixed exposure for ReflectionProbe and PlanarReflectionProbe gizmos
- Fixed single-pass instancing on PSVR
- Fixed Vulkan shader issue with Texture2DArray in ScreenSpaceShadow.compute by re-arranging code (workaround)
- Fixed camera-relative issue with lights and XR single-pass instancing
- Fixed single-pass instancing on Vulkan
- Fixed htile synchronization issue with shader graph decal
- Fixed Gizmos are not drawn in Camera preview
- Fixed pre-exposure for emissive decal
- Fixed wrong values computed in PreIntegrateFGD and in the generation of volumetric lighting data by forcing the use of fp32.
- Fixed NaNs arising during the hair lighting pass
- Fixed synchronization issue in decal HTile that occasionally caused rendering artifacts around decal borders
- Fixed QualitySettings getting marked as modified by HDRP (and thus checked out in Perforce)
- Fixed a bug with uninitialized values in light explorer
- Fixed issue with LOD transition
- Fixed shader warnings related to raytracing and TEXTURE2D_X

### Changed
- Refactor PixelCoordToViewDirWS to be VR compatible and to compute it only once per frame
- Modified the variants stripper to take in account multiple HDRP assets used in the build.
- Improve the ray biasing code to avoid self-intersections during the SSR traversal
- Update Pyramid Spot Light to better match emitted light volume.
- Moved _XRViewConstants out of UnityPerPassStereo constant buffer to fix issues with PSSL
- Removed GetPositionInput_Stereo() and single-pass (double-wide) rendering mode
- Changed label width of the frame settings to accommodate better existing options.
- SSR's Default FrameSettings for camera is now enable.
- Re-enabled the sharpening filter on Temporal Anti-aliasing
- Exposed HDEditorUtils.LightLayerMaskDrawer for integration in other packages and user scripting.
- Rename atmospheric scattering in FrameSettings to Fog
- The size modifier in the override for the culling sphere in Shadow Cascades now defaults to 0.6, which is the same as the formerly hardcoded value.
- Moved LOD Bias and Maximum LOD Level from Frame Setting section `Other` to `Rendering`
- ShaderGraph Decal that affect only emissive, only draw in emissive pass (was drawing in dbuffer pass too)
- Apply decal projector fade factor correctly on all attribut and for shader graph decal
- Move RenderTransparentDepthPostpass after all transparent
- Update exposure prepass to interleave XR single-pass instancing views in a checkerboard pattern
- Removed ScriptRuntimeVersion check in wizard.

## [6.6.0-preview] - 2019-04-01

### Added
- Added preliminary changes for XR deferred shading
- Added support of 111110 color buffer
- Added proper support for Recorder in HDRP
- Added depth offset input in shader graph master nodes
- Added a Parallax Occlusion Mapping node
- Added SMAA support
- Added Homothety and Symetry quick edition modifier on volume used in ReflectionProbe, PlanarReflectionProbe and DensityVolume
- Added multi-edition support for DecalProjectorComponent
- Improve hair shader
- Added the _ScreenToTargetScaleHistory uniform variable to be used when sampling HDRP RTHandle history buffers.
- Added settings in `FrameSettings` to change `QualitySettings.lodBias` and `QualitySettings.maximumLODLevel` during a rendering
- Added an exposure node to retrieve the current, inverse and previous frame exposure value.
- Added an HD scene color node which allow to sample the scene color with mips and a toggle to remove the exposure.
- Added safeguard on HD scene creation if default scene not set in the wizard
- Added Low res transparency rendering pass.

### Fixed
- Fixed HDRI sky intensity lux mode
- Fixed dynamic resolution for XR
- Fixed instance identifier semantic string used by Shader Graph
- Fixed null culling result occuring when changing scene that was causing crashes
- Fixed multi-edition light handles and inspector shapes
- Fixed light's LightLayer field when multi-editing
- Fixed normal blend edition handles on DensityVolume
- Fixed an issue with layered lit shader and height based blend where inactive layers would still have influence over the result
- Fixed multi-selection handles color for DensityVolume
- Fixed multi-edition inspector's blend distances for HDReflectionProbe, PlanarReflectionProbe and DensityVolume
- Fixed metric distance that changed along size in DensityVolume
- Fixed DensityVolume shape handles that have not same behaviour in advance and normal edition mode
- Fixed normal map blending in TerrainLit by only blending the derivatives
- Fixed Xbox One rendering just a grey screen instead of the scene
- Fixed probe handles for multiselection
- Fixed baked cubemap import settings for convolution
- Fixed regression causing crash when attempting to open HDRenderPipelineWizard without an HDRenderPipelineAsset setted
- Fixed FullScreenDebug modes: SSAO, SSR, Contact shadow, Prerefraction Color Pyramid, Final Color Pyramid
- Fixed volumetric rendering with stereo instancing
- Fixed shader warning
- Fixed missing resources in existing asset when updating package
- Fixed PBR master node preview in forward rendering or transparent surface
- Fixed deferred shading with stereo instancing
- Fixed "look at" edition mode of Rotation tool for DecalProjectorComponent
- Fixed issue when switching mode in ReflectionProbe and PlanarReflectionProbe
- Fixed issue where migratable component version where not always serialized when part of prefab's instance
- Fixed an issue where shadow would not be rendered properly when light layer are not enabled
- Fixed exposure weight on unlit materials
- Fixed Light intensity not played in the player when recorded with animation/timeline
- Fixed some issues when multi editing HDRenderPipelineAsset
- Fixed emission node breaking the main shader graph preview in certain conditions.
- Fixed checkout of baked probe asset when baking probes.
- Fixed invalid gizmo position for rotated ReflectionProbe
- Fixed multi-edition of material's SurfaceType and RenderingPath
- Fixed whole pipeline reconstruction on selecting for the first time or modifying other than the currently used HDRenderPipelineAsset
- Fixed single shadow debug mode
- Fixed global scale factor debug mode when scale > 1
- Fixed debug menu material overrides not getting applied to the Terrain Lit shader
- Fixed typo in computeLightVariants
- Fixed deferred pass with XR instancing by disabling ComputeLightEvaluation
- Fixed bloom resolution independence
- Fixed lens dirt intensity not behaving properly
- Fixed the Stop NaN feature
- Fixed some resources to handle more than 2 instanced views for XR
- Fixed issue with black screen (NaN) produced on old GPU hardware or intel GPU hardware with gaussian pyramid
- Fixed issue with disabled punctual light would still render when only directional light is present

### Changed
- DensityVolume scripting API will no longuer allow to change between advance and normal edition mode
- Disabled depth of field, lens distortion and panini projection in the scene view
- TerrainLit shaders and includes are reorganized and made simpler.
- TerrainLit shader GUI now allows custom properties to be displayed in the Terrain fold-out section.
- Optimize distortion pass with stencil
- Disable SceneSelectionPass in shader graph preview
- Control punctual light and area light shadow atlas separately
- Move SMAA anti-aliasing option to after Temporal Anti Aliasing one, to avoid problem with previously serialized project settings
- Optimize rendering with static only lighting and when no cullable lights/decals/density volumes are present.
- Updated handles for DecalProjectorComponent for enhanced spacial position readability and have edition mode for better SceneView management
- DecalProjectorComponent are now scale independent in order to have reliable metric unit (see new Size field for changing the size of the volume)
- Restructure code from HDCamera.Update() by adding UpdateAntialiasing() and UpdateViewConstants()
- Renamed velocity to motion vectors
- Objects rendered during the After Post Process pass while TAA is enabled will not benefit from existing depth buffer anymore. This is done to fix an issue where those object would wobble otherwise
- Removed usage of builtin unity matrix for shadow, shadow now use same constant than other view
- The default volume layer mask for cameras & probes is now `Default` instead of `Everything`

## [6.5.0-preview] - 2019-03-07

### Added
- Added depth-of-field support with stereo instancing
- Adding real time area light shadow support
- Added a new FrameSettings: Specular Lighting to toggle the specular during the rendering

### Fixed
- Fixed diffusion profile upgrade breaking package when upgrading to a new version
- Fixed decals cropped by gizmo not updating correctly if prefab
- Fixed an issue when enabling SSR on multiple view
- Fixed edition of the intensity's unit field while selecting multiple lights
- Fixed wrong calculation in soft voxelization for density volume
- Fixed gizmo not working correctly with pre-exposure
- Fixed issue with setting a not available RT when disabling motion vectors
- Fixed planar reflection when looking at mirror normal
- Fixed mutiselection issue with HDLight Inspector
- Fixed HDAdditionalCameraData data migration
- Fixed failing builds when light explorer window is open
- Fixed cascade shadows border sometime causing artefacts between cascades
- Restored shadows in the Cascade Shadow debug visualization
- `camera.RenderToCubemap` use proper face culling

### Changed
- When rendering reflection probe disable all specular lighting and for metals use fresnelF0 as diffuse color for bake lighting.

## [6.4.0-preview] - 2019-02-21

### Added
- VR: Added TextureXR system to selectively expand TEXTURE2D macros to texture array for single-pass stereo instancing + Convert textures call to these macros
- Added an unit selection dropdown next to shutter speed (camera)
- Added error helpbox when trying to use a sub volume component that require the current HDRenderPipelineAsset to support a feature that it is not supporting.
- Add mesh for tube light when display emissive mesh is enabled

### Fixed
- Fixed Light explorer. The volume explorer used `profile` instead of `sharedProfile` which instantiate a custom volume profile instead of editing the asset itself.
- Fixed UI issue where all is displayed using metric unit in shadow cascade and Percent is set in the unit field (happening when opening the inspector).
- Fixed inspector event error when double clicking on an asset (diffusion profile/material).
- Fixed nullref on layered material UI when the material is not an asset.
- Fixed nullref exception when undo/redo a light property.
- Fixed visual bug when area light handle size is 0.

### Changed
- Update UI for 32bit/16bit shadow precision settings in HDRP asset
- Object motion vectors have been disabled in all but the game view. Camera motion vectors are still enabled everywhere, allowing TAA and Motion Blur to work on static objects.
- Enable texture array by default for most rendering code on DX11 and unlock stereo instancing (DX11 only for now)

## [6.3.0-preview] - 2019-02-18

### Added
- Added emissive property for shader graph decals
- Added a diffusion profile override volume so the list of diffusion profile assets to use can be chanaged without affecting the HDRP asset
- Added a "Stop NaNs" option on cameras and in the Scene View preferences.
- Added metric display option in HDShadowSettings and improve clamping
- Added shader parameter mapping in DebugMenu
- Added scripting API to configure DebugData for DebugMenu

### Fixed
- Fixed decals in forward
- Fixed issue with stencil not correctly setup for various master node and shader for the depth pass, motion vector pass and GBuffer/Forward pass
- Fixed SRP batcher and metal
- Fixed culling and shadows for Pyramid, Box, Rectangle and Tube lights
- Fixed an issue where scissor render state leaking from the editor code caused partially black rendering

### Changed
- When a lit material has a clear coat mask that is not null, we now use the clear coat roughness to compute the screen space reflection.
- Diffusion profiles are now limited to one per asset and can be referenced in materials, shader graphs and vfx graphs. Materials will be upgraded automatically except if they are using a shader graph, in this case it will display an error message.

## [6.2.0-preview] - 2019-02-15

### Added
- Added help box listing feature supported in a given HDRenderPipelineAsset alongs with the drawbacks implied.
- Added cascade visualizer, supporting disabled handles when not overriding.

### Fixed
- Fixed post processing with stereo double-wide
- Fixed issue with Metal: Use sign bit to find the cache type instead of lowest bit.
- Fixed invalid state when creating a planar reflection for the first time
- Fix FrameSettings's LitShaderMode not restrained by supported LitShaderMode regression.

### Changed
- The default value roughness value for the clearcoat has been changed from 0.03 to 0.01
- Update default value of based color for master node
- Update Fabric Charlie Sheen lighting model - Remove Fresnel component that wasn't part of initial model + Remap smoothness to [0.0 - 0.6] range for more artist friendly parameter

### Changed
- Code refactor: all macros with ARGS have been swapped with macros with PARAM. This is because the ARGS macros were incorrectly named.

## [6.1.0-preview] - 2019-02-13

### Added
- Added support for post-processing anti-aliasing in the Scene View (FXAA and TAA). These can be set in Preferences.
- Added emissive property for decal material (non-shader graph)

### Fixed
- Fixed a few UI bugs with the color grading curves.
- Fixed "Post Processing" in the scene view not toggling post-processing effects
- Fixed bake only object with flag `ReflectionProbeStaticFlag` when baking a `ReflectionProbe`

### Changed
- Removed unsupported Clear Depth checkbox in Camera inspector
- Updated the toggle for advanced mode in inspectors.

## [6.0.0-preview] - 2019-02-23

### Added
- Added new API to perform a camera rendering
- Added support for hair master node (Double kajiya kay - Lambert)
- Added Reset behaviour in DebugMenu (ingame mapping is right joystick + B)
- Added Default HD scene at new scene creation while in HDRP
- Added Wizard helping to configure HDRP project
- Added new UI for decal material to allow remapping and scaling of some properties
- Added cascade shadow visualisation toggle in HD shadow settings
- Added icons for assets
- Added replace blending mode for distortion
- Added basic distance fade for density volumes
- Added decal master node for shader graph
- Added HD unlit master node (Cross Pipeline version is name Unlit)
- Added new Rendering Queue in materials
- Added post-processing V3 framework embed in HDRP, remove postprocess V2 framework
- Post-processing now uses the generic volume framework
-   New depth-of-field, bloom, panini projection effects, motion blur
-   Exposure is now done as a pre-exposition pass, the whole system has been revamped
-   Exposure now use EV100 everywhere in the UI (Sky, Emissive Light)
- Added emissive intensity (Luminance and EV100 control) control for Emissive
- Added pre-exposure weigth for Emissive
- Added an emissive color node and a slider to control the pre-exposure percentage of emission color
- Added physical camera support where applicable
- Added more color grading tools
- Added changelog level for Shader Variant stripping
- Added Debug mode for validation of material albedo and metalness/specularColor values
- Added a new dynamic mode for ambient probe and renamed BakingSky to StaticLightingSky
- Added command buffer parameter to all Bind() method of material
- Added Material validator in Render Pipeline Debug
- Added code to future support of DXR (not enabled)
- Added support of multiviewport
- Added HDRenderPipeline.RequestSkyEnvironmentUpdate function to force an update from script when sky is set to OnDemand
- Added a Lighting and BackLighting slots in Lit, StackLit, Fabric and Hair master nodes
- Added support for overriding terrain detail rendering shaders, via the render pipeline editor resources asset
- Added xrInstancing flag support to RTHandle
- Added support for cullmask for decal projectors
- Added software dynamic resolution support
- Added support for "After Post-Process" render pass for unlit shader
- Added support for textured rectangular area lights
- Added stereo instancing macros to MSAA shaders
- Added support for Quarter Res Raytraced Reflections (not enabled)
- Added fade factor for decal projectors.
- Added stereo instancing macros to most shaders used in VR
- Added multi edition support for HDRenderPipelineAsset

### Fixed
- Fixed logic to disable FPTL with stereo rendering
- Fixed stacklit transmission and sun highlight
- Fixed decals with stereo rendering
- Fixed sky with stereo rendering
- Fixed flip logic for postprocessing + VR
- Fixed copyStencilBuffer pass for Switch
- Fixed point light shadow map culling that wasn't taking into account far plane
- Fixed usage of SSR with transparent on all master node
- Fixed SSR and microshadowing on fabric material
- Fixed blit pass for stereo rendering
- Fixed lightlist bounds for stereo rendering
- Fixed windows and in-game DebugMenu sync.
- Fixed FrameSettings' LitShaderMode sync when opening DebugMenu.
- Fixed Metal specific issues with decals, hitting a sampler limit and compiling AxF shader
- Fixed an issue with flipped depth buffer during postprocessing
- Fixed normal map use for shadow bias with forward lit - now use geometric normal
- Fixed transparent depth prepass and postpass access so they can be use without alpha clipping for lit shader
- Fixed support of alpha clip shadow for lit master node
- Fixed unlit master node not compiling
- Fixed issue with debug display of reflection probe
- Fixed issue with phong tessellations not working with lit shader
- Fixed issue with vertex displacement being affected by heightmap setting even if not heightmap where assign
- Fixed issue with density mode on Lit terrain producing NaN
- Fixed issue when going back and forth from Lit to LitTesselation for displacement mode
- Fixed issue with ambient occlusion incorrectly applied to emissiveColor with light layers in deferred
- Fixed issue with fabric convolution not using the correct convolved texture when fabric convolution is enabled
- Fixed issue with Thick mode for Transmission that was disabling transmission with directional light
- Fixed shutdown edge cases with HDRP tests
- Fixed slowdow when enabling Fabric convolution in HDRP asset
- Fixed specularAA not compiling in StackLit Master node
- Fixed material debug view with stereo rendering
- Fixed material's RenderQueue edition in default view.
- Fixed banding issues within volumetric density buffer
- Fixed missing multicompile for MSAA for AxF
- Fixed camera-relative support for stereo rendering
- Fixed remove sync with render thread when updating decal texture atlas.
- Fixed max number of keyword reach [256] issue. Several shader feature are now local
- Fixed Scene Color and Depth nodes
- Fixed SSR in forward
- Fixed custom editor of Unlit, HD Unlit and PBR shader graph master node
- Fixed issue with NewFrame not correctly calculated in Editor when switching scene
- Fixed issue with TerrainLit not compiling with depth only pass and normal buffer
- Fixed geometric normal use for shadow bias with PBR master node in forward
- Fixed instancing macro usage for decals
- Fixed error message when having more than one directional light casting shadow
- Fixed error when trying to display preview of Camera or PlanarReflectionProbe
- Fixed LOAD_TEXTURE2D_ARRAY_MSAA macro
- Fixed min-max and amplitude clamping value in inspector of vertex displacement materials
- Fixed issue with alpha shadow clip (was incorrectly clipping object shadow)
- Fixed an issue where sky cubemap would not be cleared correctly when setting the current sky to None
- Fixed a typo in Static Lighting Sky component UI
- Fixed issue with incorrect reset of RenderQueue when switching shader in inspector GUI
- Fixed issue with variant stripper stripping incorrectly some variants
- Fixed a case of ambient lighting flickering because of previews
- Fixed Decals when rendering multiple camera in a single frame
- Fixed cascade shadow count in shader
- Fixed issue with Stacklit shader with Haze effect
- Fixed an issue with the max sample count for the TAA
- Fixed post-process guard band for XR
- Fixed exposure of emissive of Unlit
- Fixed depth only and motion vector pass for Unlit not working correctly with MSAA
- Fixed an issue with stencil buffer copy causing unnecessary compute dispatches for lighting
- Fixed multi edition issue in FrameSettings
- Fixed issue with SRP batcher and DebugDisplay variant of lit shader
- Fixed issue with debug material mode not doing alpha test
- Fixed "Attempting to draw with missing UAV bindings" errors on Vulkan
- Fixed pre-exposure incorrectly apply to preview
- Fixed issue with duplicate 3D texture in 3D texture altas of volumetric?
- Fixed Camera rendering order (base on the depth parameter)
- Fixed shader graph decals not being cropped by gizmo
- Fixed "Attempting to draw with missing UAV bindings" errors on Vulkan.


### Changed
- ColorPyramid compute shader passes is swapped to pixel shader passes on platforms where the later is faster (Nintendo Switch).
- Removing the simple lightloop used by the simple lit shader
- Whole refactor of reflection system: Planar and reflection probe
- Separated Passthrough from other RenderingPath
- Update several properties naming and caption based on feedback from documentation team
- Remove tile shader variant for transparent backface pass of lit shader
- Rename all HDRenderPipeline to HDRP folder for shaders
- Rename decal property label (based on doc team feedback)
- Lit shader mode now default to Deferred to reduce build time
- Update UI of Emission parameters in shaders
- Improve shader variant stripping including shader graph variant
- Refactored render loop to render realtime probes visible per camera
- Enable SRP batcher by default
- Shader code refactor: Rename LIGHTLOOP_SINGLE_PASS => LIGHTLOOP_DISABLE_TILE_AND_CLUSTER and clean all usage of LIGHTLOOP_TILE_PASS
- Shader code refactor: Move pragma definition of vertex and pixel shader inside pass + Move SURFACE_GRADIENT definition in XXXData.hlsl
- Micro-shadowing in Lit forward now use ambientOcclusion instead of SpecularOcclusion
- Upgraded FrameSettings workflow, DebugMenu and Inspector part relative to it
- Update build light list shader code to support 32 threads in wavefronts on Switch
- LayeredLit layers' foldout are now grouped in one main foldout per layer
- Shadow alpha clip can now be enabled on lit shader and haor shader enven for opaque
- Temporal Antialiasing optimization for Xbox One X
- Parameter depthSlice on SetRenderTarget functions now defaults to -1 to bind the entire resource
- Rename SampleCameraDepth() functions to LoadCameraDepth() and SampleCameraDepth(), same for SampleCameraColor() functions
- Improved Motion Blur quality.
- Update stereo frame settings values for single-pass instancing and double-wide
- Rearrange FetchDepth functions to prepare for stereo-instancing
- Remove unused _ComputeEyeIndex
- Updated HDRenderPipelineAsset inspector
- Re-enable SRP batcher for metal

## [5.2.0-preview] - 2018-11-27

### Added
- Added option to run Contact Shadows and Volumetrics Voxelization stage in Async Compute
- Added camera freeze debug mode - Allow to visually see culling result for a camera
- Added support of Gizmo rendering before and after postprocess in Editor
- Added support of LuxAtDistance for punctual lights

### Fixed
- Fixed Debug.DrawLine and Debug.Ray call to work in game view
- Fixed DebugMenu's enum resetted on change
- Fixed divide by 0 in refraction causing NaN
- Fixed disable rough refraction support
- Fixed refraction, SSS and atmospheric scattering for VR
- Fixed forward clustered lighting for VR (double-wide).
- Fixed Light's UX to not allow negative intensity
- Fixed HDRenderPipelineAsset inspector broken when displaying its FrameSettings from project windows.
- Fixed forward clustered lighting for VR (double-wide).
- Fixed HDRenderPipelineAsset inspector broken when displaying its FrameSettings from project windows.
- Fixed Decals and SSR diable flags for all shader graph master node (Lit, Fabric, StackLit, PBR)
- Fixed Distortion blend mode for shader graph master node (Lit, StackLit)
- Fixed bent Normal for Fabric master node in shader graph
- Fixed PBR master node lightlayers
- Fixed shader stripping for built-in lit shaders.

### Changed
- Rename "Regular" in Diffusion profile UI "Thick Object"
- Changed VBuffer depth parametrization for volumetric from distanceRange to depthExtent - Require update of volumetric settings - Fog start at near plan
- SpotLight with box shape use Lux unit only

## [5.1.0-preview] - 2018-11-19

### Added

- Added a separate Editor resources file for resources Unity does not take when it builds a Player.
- You can now disable SSR on Materials in Shader Graph.
- Added support for MSAA when the Supported Lit Shader Mode is set to Both. Previously HDRP only supported MSAA for Forward mode.
- You can now override the emissive color of a Material when in debug mode.
- Exposed max light for Light Loop Settings in HDRP asset UI.
- HDRP no longer performs a NormalDBuffer pass update if there are no decals in the Scene.
- Added distant (fall-back) volumetric fog and improved the fog evaluation precision.
- Added an option to reflect sky in SSR.
- Added a y-axis offset for the PlanarReflectionProbe and offset tool.
- Exposed the option to run SSR and SSAO on async compute.
- Added support for the _GlossMapScale parameter in the Legacy to HDRP Material converter.
- Added wave intrinsic instructions for use in Shaders (for AMD GCN).


### Fixed
- Fixed sphere shaped influence handles clamping in Reflection Probes.
- Fixed Reflection Probe data migration for projects created before using HDRP.
- Fixed UI of Layered Material where Unity previously rendered the scrollbar above the Copy button.
- Fixed Material tessellations parameters Start fade distance and End fade distance. Originally, Unity clamped these values when you modified them.
- Fixed various distortion and refraction issues - handle a better fall-back.
- Fixed SSR for multiple views.
- Fixed SSR issues related to self-intersections.
- Fixed shape density volume handle speed.
- Fixed density volume shape handle moving too fast.
- Fixed the Camera velocity pass that we removed by mistake.
- Fixed some null pointer exceptions when disabling motion vectors support.
- Fixed viewports for both the Subsurface Scattering combine pass and the transparent depth prepass.
- Fixed the blend mode pop-up in the UI. It previously did not appear when you enabled pre-refraction.
- Fixed some null pointer exceptions that previously occurred when you disabled motion vectors support.
- Fixed Layered Lit UI issue with scrollbar.
- Fixed cubemap assignation on custom ReflectionProbe.
- Fixed Reflection Probes’ capture settings' shadow distance.
- Fixed an issue with the SRP batcher and Shader variables declaration.
- Fixed thickness and subsurface slots for fabric Shader master node that wasn't appearing with the right combination of flags.
- Fixed d3d debug layer warning.
- Fixed PCSS sampling quality.
- Fixed the Subsurface and transmission Material feature enabling for fabric Shader.
- Fixed the Shader Graph UV node’s dimensions when using it in a vertex Shader.
- Fixed the planar reflection mirror gizmo's rotation.
- Fixed HDRenderPipelineAsset's FrameSettings not showing the selected enum in the Inspector drop-down.
- Fixed an error with async compute.
- MSAA now supports transparency.
- The HDRP Material upgrader tool now converts metallic values correctly.
- Volumetrics now render in Reflection Probes.
- Fixed a crash that occurred whenever you set a viewport size to 0.
- Fixed the Camera physic parameter that the UI previously did not display.
- Fixed issue in pyramid shaped spotlight handles manipulation

### Changed

- Renamed Line shaped Lights to Tube Lights.
- HDRP now uses mean height fog parametrization.
- Shadow quality settings are set to All when you use HDRP (This setting is not visible in the UI when using SRP). This avoids Legacy Graphics Quality Settings disabling the shadows and give SRP full control over the Shadows instead.
- HDRP now internally uses premultiplied alpha for all fog.
- Updated default FrameSettings used for realtime Reflection Probes when you create a new HDRenderPipelineAsset.
- Remove multi-camera support. LWRP and HDRP will not support multi-camera layered rendering.
- Updated Shader Graph subshaders to use the new instancing define.
- Changed fog distance calculation from distance to plane to distance to sphere.
- Optimized forward rendering using AMD GCN by scalarizing the light loop.
- Changed the UI of the Light Editor.
- Change ordering of includes in HDRP Materials in order to reduce iteration time for faster compilation.
- Added a StackLit master node replacing the InspectorUI version. IMPORTANT: All previously authored StackLit Materials will be lost. You need to recreate them with the master node.

## [5.0.0-preview] - 2018-09-28

### Added
- Added occlusion mesh to depth prepass for VR (VR still disabled for now)
- Added a debug mode to display only one shadow at once
- Added controls for the highlight created by directional lights
- Added a light radius setting to punctual lights to soften light attenuation and simulate fill lighting
- Added a 'minRoughness' parameter to all non-area lights (was previously only available for certain light types)
- Added separate volumetric light/shadow dimmers
- Added per-pixel jitter to volumetrics to reduce aliasing artifacts
- Added a SurfaceShading.hlsl file, which implements material-agnostic shading functionality in an efficient manner
- Added support for shadow bias for thin object transmission
- Added FrameSettings to control realtime planar reflection
- Added control for SRPBatcher on HDRP Asset
- Added an option to clear the shadow atlases in the debug menu
- Added a color visualization of the shadow atlas rescale in debug mode
- Added support for disabling SSR on materials
- Added intrinsic for XBone
- Added new light volume debugging tool
- Added a new SSR debug view mode
- Added translaction's scale invariance on DensityVolume
- Added multiple supported LitShadermode and per renderer choice in case of both Forward and Deferred supported
- Added custom specular occlusion mode to Lit Shader Graph Master node

### Fixed
- Fixed a normal bias issue with Stacklit (Was causing light leaking)
- Fixed camera preview outputing an error when both scene and game view where display and play and exit was call
- Fixed override debug mode not apply correctly on static GI
- Fixed issue where XRGraphicsConfig values set in the asset inspector GUI weren't propagating correctly (VR still disabled for now)
- Fixed issue with tangent that was using SurfaceGradient instead of regular normal decoding
- Fixed wrong error message display when switching to unsupported target like IOS
- Fixed an issue with ambient occlusion texture sometimes not being created properly causing broken rendering
- Shadow near plane is no longer limited at 0.1
- Fixed decal draw order on transparent material
- Fixed an issue where sometime the lookup texture used for GGX convolution was broken, causing broken rendering
- Fixed an issue where you wouldn't see any fog for certain pipeline/scene configurations
- Fixed an issue with volumetric lighting where the anisotropy value of 0 would not result in perfectly isotropic lighting
- Fixed shadow bias when the atlas is rescaled
- Fixed shadow cascade sampling outside of the atlas when cascade count is inferior to 4
- Fixed shadow filter width in deferred rendering not matching shader config
- Fixed stereo sampling of depth texture in MSAA DepthValues.shader
- Fixed box light UI which allowed negative and zero sizes, thus causing NaNs
- Fixed stereo rendering in HDRISky.shader (VR)
- Fixed normal blend and blend sphere influence for reflection probe
- Fixed distortion filtering (was point filtering, now trilinear)
- Fixed contact shadow for large distance
- Fixed depth pyramid debug view mode
- Fixed sphere shaped influence handles clamping in reflection probes
- Fixed reflection probes data migration for project created before using hdrp
- Fixed ambient occlusion for Lit Master Node when slot is connected

### Changed
- Use samplerunity_ShadowMask instead of samplerunity_samplerLightmap for shadow mask
- Allow to resize reflection probe gizmo's size
- Improve quality of screen space shadow
- Remove support of projection model for ScreenSpaceLighting (SSR always use HiZ and refraction always Proxy)
- Remove all the debug mode from SSR that are obsolete now
- Expose frameSettings and Capture settings for reflection and planar probe
- Update UI for reflection probe, planar probe, camera and HDRP Asset
- Implement proper linear blending for volumetric lighting via deep compositing as described in the paper "Deep Compositing Using Lie Algebras"
- Changed  planar mapping to match terrain convention (XZ instead of ZX)
- XRGraphicsConfig is no longer Read/Write. Instead, it's read-only. This improves consistency of XR behavior between the legacy render pipeline and SRP
- Change reflection probe data migration code (to update old reflection probe to new one)
- Updated gizmo for ReflectionProbes
- Updated UI and Gizmo of DensityVolume

## [4.0.0-preview] - 2018-09-28

### Added
- Added a new TerrainLit shader that supports rendering of Unity terrains.
- Added controls for linear fade at the boundary of density volumes
- Added new API to control decals without monobehaviour object
- Improve Decal Gizmo
- Implement Screen Space Reflections (SSR) (alpha version, highly experimental)
- Add an option to invert the fade parameter on a Density Volume
- Added a Fabric shader (experimental) handling cotton and silk
- Added support for MSAA in forward only for opaque only
- Implement smoothness fade for SSR
- Added support for AxF shader (X-rite format - require special AxF importer from Unity not part of HDRP)
- Added control for sundisc on directional light (hack)
- Added a new HD Lit Master node that implements Lit shader support for Shader Graph
- Added Micro shadowing support (hack)
- Added an event on HDAdditionalCameraData for custom rendering
- HDRP Shader Graph shaders now support 4-channel UVs.

### Fixed
- Fixed an issue where sometimes the deferred shadow texture would not be valid, causing wrong rendering.
- Stencil test during decals normal buffer update is now properly applied
- Decals corectly update normal buffer in forward
- Fixed a normalization problem in reflection probe face fading causing artefacts in some cases
- Fix multi-selection behavior of Density Volumes overwriting the albedo value
- Fixed support of depth texture for RenderTexture. HDRP now correctly output depth to user depth buffer if RenderTexture request it.
- Fixed multi-selection behavior of Density Volumes overwriting the albedo value
- Fixed support of depth for RenderTexture. HDRP now correctly output depth to user depth buffer if RenderTexture request it.
- Fixed support of Gizmo in game view in the editor
- Fixed gizmo for spot light type
- Fixed issue with TileViewDebug mode being inversed in gameview
- Fixed an issue with SAMPLE_TEXTURECUBE_SHADOW macro
- Fixed issue with color picker not display correctly when game and scene view are visible at the same time
- Fixed an issue with reflection probe face fading
- Fixed camera motion vectors shader and associated matrices to update correctly for single-pass double-wide stereo rendering
- Fixed light attenuation functions when range attenuation is disabled
- Fixed shadow component algorithm fixup not dirtying the scene, so changes can be saved to disk.
- Fixed some GC leaks for HDRP
- Fixed contact shadow not affected by shadow dimmer
- Fixed GGX that works correctly for the roughness value of 0 (mean specular highlgiht will disappeard for perfect mirror, we rely on maxSmoothness instead to always have a highlight even on mirror surface)
- Add stereo support to ShaderPassForward.hlsl. Forward rendering now seems passable in limited test scenes with camera-relative rendering disabled.
- Add stereo support to ProceduralSky.shader and OpaqueAtmosphericScattering.shader.
- Added CullingGroupManager to fix more GC.Alloc's in HDRP
- Fixed rendering when multiple cameras render into the same render texture

### Changed
- Changed the way depth & color pyramids are built to be faster and better quality, thus improving the look of distortion and refraction.
- Stabilize the dithered LOD transition mask with respect to the camera rotation.
- Avoid multiple depth buffer copies when decals are present
- Refactor code related to the RT handle system (No more normal buffer manager)
- Remove deferred directional shadow and move evaluation before lightloop
- Add a function GetNormalForShadowBias() that material need to implement to return the normal used for normal shadow biasing
- Remove Jimenez Subsurface scattering code (This code was disabled by default, now remove to ease maintenance)
- Change Decal API, decal contribution is now done in Material. Require update of material using decal
- Move a lot of files from CoreRP to HDRP/CoreRP. All moved files weren't used by Ligthweight pipeline. Long term they could move back to CoreRP after CoreRP become out of preview
- Updated camera inspector UI
- Updated decal gizmo
- Optimization: The objects that are rendered in the Motion Vector Pass are not rendered in the prepass anymore
- Removed setting shader inclue path via old API, use package shader include paths
- The default value of 'maxSmoothness' for punctual lights has been changed to 0.99
- Modified deferred compute and vert/frag shaders for first steps towards stereo support
- Moved material specific Shader Graph files into corresponding material folders.
- Hide environment lighting settings when enabling HDRP (Settings are control from sceneSettings)
- Update all shader includes to use absolute path (allow users to create material in their Asset folder)
- Done a reorganization of the files (Move ShaderPass to RenderPipeline folder, Move all shadow related files to Lighting/Shadow and others)
- Improved performance and quality of Screen Space Shadows

## [3.3.0-preview] - 2018-01-01

### Added
- Added an error message to say to use Metal or Vulkan when trying to use OpenGL API
- Added a new Fabric shader model that supports Silk and Cotton/Wool
- Added a new HDRP Lighting Debug mode to visualize Light Volumes for Point, Spot, Line, Rectangular and Reflection Probes
- Add support for reflection probe light layers
- Improve quality of anisotropic on IBL

### Fixed
- Fix an issue where the screen where darken when rendering camera preview
- Fix display correct target platform when showing message to inform user that a platform is not supported
- Remove workaround for metal and vulkan in normal buffer encoding/decoding
- Fixed an issue with color picker not working in forward
- Fixed an issue where reseting HDLight do not reset all of its parameters
- Fixed shader compile warning in DebugLightVolumes.shader

### Changed
- Changed default reflection probe to be 256x256x6 and array size to be 64
- Removed dependence on the NdotL for thickness evaluation for translucency (based on artist's input)
- Increased the precision when comparing Planar or HD reflection probe volumes
- Remove various GC alloc in C#. Slightly better performance

## [3.2.0-preview] - 2018-01-01

### Added
- Added a luminance meter in the debug menu
- Added support of Light, reflection probe, emissive material, volume settings related to lighting to Lighting explorer
- Added support for 16bit shadows

### Fixed
- Fix issue with package upgrading (HDRP resources asset is now versionned to worarkound package manager limitation)
- Fix HDReflectionProbe offset displayed in gizmo different than what is affected.
- Fix decals getting into a state where they could not be removed or disabled.
- Fix lux meter mode - The lux meter isn't affected by the sky anymore
- Fix area light size reset when multi-selected
- Fix filter pass number in HDUtils.BlitQuad
- Fix Lux meter mode that was applying SSS
- Fix planar reflections that were not working with tile/cluster (olbique matrix)
- Fix debug menu at runtime not working after nested prefab PR come to trunk
- Fix scrolling issue in density volume

### Changed
- Shader code refactor: Split MaterialUtilities file in two parts BuiltinUtilities (independent of FragInputs) and MaterialUtilities (Dependent of FragInputs)
- Change screen space shadow rendertarget format from ARGB32 to RG16

## [3.1.0-preview] - 2018-01-01

### Added
- Decal now support per channel selection mask. There is now two mode. One with BaseColor, Normal and Smoothness and another one more expensive with BaseColor, Normal, Smoothness, Metal and AO. Control is on HDRP Asset. This may require to launch an update script for old scene: 'Edit/Render Pipeline/Single step upgrade script/Upgrade all DecalMaterial MaskBlendMode'.
- Decal now supports depth bias for decal mesh, to prevent z-fighting
- Decal material now supports draw order for decal projectors
- Added LightLayers support (Base on mask from renderers name RenderingLayers and mask from light name LightLayers - if they match, the light apply) - cost an extra GBuffer in deferred (more bandwidth)
- When LightLayers is enabled, the AmbientOclusion is store in the GBuffer in deferred path allowing to avoid double occlusion with SSAO. In forward the double occlusion is now always avoided.
- Added the possibility to add an override transform on the camera for volume interpolation
- Added desired lux intensity and auto multiplier for HDRI sky
- Added an option to disable light by type in the debug menu
- Added gradient sky
- Split EmissiveColor and bakeDiffuseLighting in forward avoiding the emissiveColor to be affect by SSAO
- Added a volume to control indirect light intensity
- Added EV 100 intensity unit for area lights
- Added support for RendererPriority on Renderer. This allow to control order of transparent rendering manually. HDRP have now two stage of sorting for transparent in addition to bact to front. Material have a priority then Renderer have a priority.
- Add Coupling of (HD)Camera and HDAdditionalCameraData for reset and remove in inspector contextual menu of Camera
- Add Coupling of (HD)ReflectionProbe and HDAdditionalReflectionData for reset and remove in inspector contextual menu of ReflectoinProbe
- Add macro to forbid unity_ObjectToWorld/unity_WorldToObject to be use as it doesn't handle camera relative rendering
- Add opacity control on contact shadow

### Fixed
- Fixed an issue with PreIntegratedFGD texture being sometimes destroyed and not regenerated causing rendering to break
- PostProcess input buffers are not copied anymore on PC if the viewport size matches the final render target size
- Fixed an issue when manipulating a lot of decals, it was displaying a lot of errors in the inspector
- Fixed capture material with reflection probe
- Refactored Constant Buffers to avoid hitting the maximum number of bound CBs in some cases.
- Fixed the light range affecting the transform scale when changed.
- Snap to grid now works for Decal projector resizing.
- Added a warning for 128x128 cookie texture without mipmaps
- Replace the sampler used for density volumes for correct wrap mode handling

### Changed
- Move Render Pipeline Debug "Windows from Windows->General-> Render Pipeline debug windows" to "Windows from Windows->Analysis-> Render Pipeline debug windows"
- Update detail map formula for smoothness and albedo, goal it to bright and dark perceptually and scale factor is use to control gradient speed
- Refactor the Upgrade material system. Now a material can be update from older version at any time. Call Edit/Render Pipeline/Upgrade all Materials to newer version
- Change name EnableDBuffer to EnableDecals at several place (shader, hdrp asset...), this require a call to Edit/Render Pipeline/Upgrade all Materials to newer version to have up to date material.
- Refactor shader code: BakeLightingData structure have been replace by BuiltinData. Lot of shader code have been remove/change.
- Refactor shader code: All GBuffer are now handled by the deferred material. Mean ShadowMask and LightLayers are control by lit material in lit.hlsl and not outside anymore. Lot of shader code have been remove/change.
- Refactor shader code: Rename GetBakedDiffuseLighting to ModifyBakedDiffuseLighting. This function now handle lighting model for transmission too. Lux meter debug mode is factor outisde.
- Refactor shader code: GetBakedDiffuseLighting is not call anymore in GBuffer or forward pass, including the ConvertSurfaceDataToBSDFData and GetPreLightData, this is done in ModifyBakedDiffuseLighting now
- Refactor shader code: Added a backBakeDiffuseLighting to BuiltinData to handle lighting for transmission
- Refactor shader code: Material must now call InitBuiltinData (Init all to zero + init bakeDiffuseLighting and backBakeDiffuseLighting ) and PostInitBuiltinData

## [3.0.0-preview] - 2018-01-01

### Fixed
- Fixed an issue with distortion that was using previous frame instead of current frame
- Fixed an issue where disabled light where not upgrade correctly to the new physical light unit system introduce in 2.0.5-preview

### Changed
- Update assembly definitions to output assemblies that match Unity naming convention (Unity.*).

## [2.0.5-preview] - 2018-01-01

### Added
- Add option supportDitheringCrossFade on HDRP Asset to allow to remove shader variant during player build if needed
- Add contact shadows for punctual lights (in additional shadow settings), only one light is allowed to cast contact shadows at the same time and so at each frame a dominant light is choosed among all light with contact shadows enabled.
- Add PCSS shadow filter support (from SRP Core)
- Exposed shadow budget parameters in HDRP asset
- Add an option to generate an emissive mesh for area lights (currently rectangle light only). The mesh fits the size, intensity and color of the light.
- Add an option to the HDRP asset to increase the resolution of volumetric lighting.
- Add additional ligth unit support for punctual light (Lumens, Candela) and area lights (Lumens, Luminance)
- Add dedicated Gizmo for the box Influence volume of HDReflectionProbe / PlanarReflectionProbe

### Changed
- Re-enable shadow mask mode in debug view
- SSS and Transmission code have been refactored to be able to share it between various material. Guidelines are in SubsurfaceScattering.hlsl
- Change code in area light with LTC for Lit shader. Magnitude is now take from FGD texture instead of a separate texture
- Improve camera relative rendering: We now apply camera translation on the model matrix, so before the TransformObjectToWorld(). Note: unity_WorldToObject and unity_ObjectToWorld must never be used directly.
- Rename positionWS to positionRWS (Camera relative world position) at a lot of places (mainly in interpolator and FragInputs). In case of custom shader user will be required to update their code.
- Rename positionWS, capturePositionWS, proxyPositionWS, influencePositionWS to positionRWS, capturePositionRWS, proxyPositionRWS, influencePositionRWS (Camera relative world position) in LightDefinition struct.
- Improve the quality of trilinear filtering of density volume textures.
- Improve UI for HDReflectionProbe / PlanarReflectionProbe

### Fixed
- Fixed a shader preprocessor issue when compiling DebugViewMaterialGBuffer.shader against Metal target
- Added a temporary workaround to Lit.hlsl to avoid broken lighting code with Metal/AMD
- Fixed issue when using more than one volume texture mask with density volumes.
- Fixed an error which prevented volumetric lighting from working if no density volumes with 3D textures were present.
- Fix contact shadows applied on transmission
- Fix issue with forward opaque lit shader variant being removed by the shader preprocessor
- Fixed compilation errors on Nintendo Switch (limited XRSetting support).
- Fixed apply range attenuation option on punctual light
- Fixed issue with color temperature not take correctly into account with static lighting
- Don't display fog when diffuse lighting, specular lighting, or lux meter debug mode are enabled.

## [2.0.4-preview] - 2018-01-01

### Fixed
- Fix issue when disabling rough refraction and building a player. Was causing a crash.

## [2.0.3-preview] - 2018-01-01

### Added
- Increased debug color picker limit up to 260k lux

## [2.0.2-preview] - 2018-01-01

### Added
- Add Light -> Planar Reflection Probe command
- Added a false color mode in rendering debug
- Add support for mesh decals
- Add flag to disable projector decals on transparent geometry to save performance and decal texture atlas space
- Add ability to use decal diffuse map as mask only
- Add visualize all shadow masks in lighting debug
- Add export of normal and roughness buffer for forwardOnly and when in supportOnlyForward mode for forward
- Provide a define in lit.hlsl (FORWARD_MATERIAL_READ_FROM_WRITTEN_NORMAL_BUFFER) when output buffer normal is used to read the normal and roughness instead of caclulating it (can save performance, but lower quality due to compression)
- Add color swatch to decal material

### Changed
- Change Render -> Planar Reflection creation to 3D Object -> Mirror
- Change "Enable Reflector" name on SpotLight to "Angle Affect Intensity"
- Change prototype of BSDFData ConvertSurfaceDataToBSDFData(SurfaceData surfaceData) to BSDFData ConvertSurfaceDataToBSDFData(uint2 positionSS, SurfaceData surfaceData)

### Fixed
- Fix issue with StackLit in deferred mode with deferredDirectionalShadow due to GBuffer not being cleared. Gbuffer is still not clear and issue was fix with the new Output of normal buffer.
- Fixed an issue where interpolation volumes were not updated correctly for reflection captures.
- Fixed an exception in Light Loop settings UI

## [2.0.1-preview] - 2018-01-01

### Added
- Add stripper of shader variant when building a player. Save shader compile time.
- Disable per-object culling that was executed in C++ in HD whereas it was not used (Optimization)
- Enable texture streaming debugging (was not working before 2018.2)
- Added Screen Space Reflection with Proxy Projection Model
- Support correctly scene selection for alpha tested object
- Add per light shadow mask mode control (i.e shadow mask distance and shadow mask). It use the option NonLightmappedOnly
- Add geometric filtering to Lit shader (allow to reduce specular aliasing)
- Add shortcut to create DensityVolume and PlanarReflection in hierarchy
- Add a DefaultHDMirrorMaterial material for PlanarReflection
- Added a script to be able to upgrade material to newer version of HDRP
- Removed useless duplication of ForwardError passes.
- Add option to not compile any DEBUG_DISPLAY shader in the player (Faster build) call Support Runtime Debug display

### Changed
- Changed SupportForwardOnly to SupportOnlyForward in render pipeline settings
- Changed versioning variable name in HDAdditionalXXXData from m_version to version
- Create unique name when creating a game object in the rendering menu (i.e Density Volume(2))
- Re-organize various files and folder location to clean the repository
- Change Debug windows name and location. Now located at:  Windows -> General -> Render Pipeline Debug

### Removed
- Removed GlobalLightLoopSettings.maxPlanarReflectionProbes and instead use value of GlobalLightLoopSettings.planarReflectionProbeCacheSize
- Remove EmissiveIntensity parameter and change EmissiveColor to be HDR (Matching Builtin Unity behavior) - Data need to be updated - Launch Edit -> Single Step Upgrade Script -> Upgrade all Materials emissionColor

### Fixed
- Fix issue with LOD transition and instancing
- Fix discrepency between object motion vector and camera motion vector
- Fix issue with spot and dir light gizmo axis not highlighted correctly
- Fix potential crash while register debug windows inputs at startup
- Fix warning when creating Planar reflection
- Fix specular lighting debug mode (was rendering black)
- Allow projector decal with null material to allow to configure decal when HDRP is not set
- Decal atlas texture offset/scale is updated after allocations (used to be before so it was using date from previous frame)

## [0.0.0-preview] - 2018-01-01

### Added
- Configure the VolumetricLightingSystem code path to be on by default
- Trigger a build exception when trying to build an unsupported platform
- Introduce the VolumetricLightingController component, which can (and should) be placed on the camera, and allows one to control the near and the far plane of the V-Buffer (volumetric "froxel" buffer) along with the depth distribution (from logarithmic to linear)
- Add 3D texture support for DensityVolumes
- Add a better mapping of roughness to mipmap for planar reflection
- The VolumetricLightingSystem now uses RTHandles, which allows to save memory by sharing buffers between different cameras (history buffers are not shared), and reduce reallocation frequency by reallocating buffers only if the rendering resolution increases (and suballocating within existing buffers if the rendering resolution decreases)
- Add a Volumetric Dimmer slider to lights to control the intensity of the scattered volumetric lighting
- Add UV tiling and offset support for decals.
- Add mipmapping support for volume 3D mask textures

### Changed
- Default number of planar reflection change from 4 to 2
- Rename _MainDepthTexture to _CameraDepthTexture
- The VolumetricLightingController has been moved to the Interpolation Volume framework and now functions similarly to the VolumetricFog settings
- Update of UI of cookie, CubeCookie, Reflection probe and planar reflection probe to combo box
- Allow enabling/disabling shadows for area lights when they are set to baked.
- Hide applyRangeAttenuation and FadeDistance for directional shadow as they are not used

### Removed
- Remove Resource folder of PreIntegratedFGD and add the resource to RenderPipeline Asset

### Fixed
- Fix ConvertPhysicalLightIntensityToLightIntensity() function used when creating light from script to match HDLightEditor behavior
- Fix numerical issues with the default value of mean free path of volumetric fog
- Fix the bug preventing decals from coexisting with density volumes
- Fix issue with alpha tested geometry using planar/triplanar mapping not render correctly or flickering (due to being wrongly alpha tested in depth prepass)
- Fix meta pass with triplanar (was not handling correctly the normal)
- Fix preview when a planar reflection is present
- Fix Camera preview, it is now a Preview cameraType (was a SceneView)
- Fix handling unknown GPUShadowTypes in the shadow manager.
- Fix area light shapes sent as point lights to the baking backends when they are set to baked.
- Fix unnecessary division by PI for baked area lights.
- Fix line lights sent to the lightmappers. The backends don't support this light type.
- Fix issue with shadow mask framesettings not correctly taken into account when shadow mask is enabled for lighting.
- Fix directional light and shadow mask transition, they are now matching making smooth transition
- Fix banding issues caused by high intensity volumetric lighting
- Fix the debug window being emptied on SRP asset reload
- Fix issue with debug mode not correctly clearing the GBuffer in editor after a resize
- Fix issue with ResetMaterialKeyword not resetting correctly ToggleOff/Roggle Keyword
- Fix issue with motion vector not render correctly if there is no depth prepass in deferred

## [0.0.0-preview] - 2018-01-01

### Added
- Screen Space Refraction projection model (Proxy raycasting, HiZ raymarching)
- Screen Space Refraction settings as volume component
- Added buffered frame history per camera
- Port Global Density Volumes to the Interpolation Volume System.
- Optimize ImportanceSampleLambert() to not require the tangent frame.
- Generalize SampleVBuffer() to handle different sampling and reconstruction methods.
- Improve the quality of volumetric lighting reprojection.
- Optimize Morton Order code in the Subsurface Scattering pass.
- Planar Reflection Probe support roughness (gaussian convolution of captured probe)
- Use an atlas instead of a texture array for cluster transparent decals
- Add a debug view to visualize the decal atlas
- Only store decal textures to atlas if decal is visible, debounce out of memory decal atlas warning.
- Add manipulator gizmo on decal to improve authoring workflow
- Add a minimal StackLit material (work in progress, this version can be used as template to add new material)

### Changed
- EnableShadowMask in FrameSettings (But shadowMaskSupport still disable by default)
- Forced Planar Probe update modes to (Realtime, Every Update, Mirror Camera)
- Screen Space Refraction proxy model uses the proxy of the first environment light (Reflection probe/Planar probe) or the sky
- Moved RTHandle static methods to RTHandles
- Renamed RTHandle to RTHandleSystem.RTHandle
- Move code for PreIntegratedFDG (Lit.shader) into its dedicated folder to be share with other material
- Move code for LTCArea (Lit.shader) into its dedicated folder to be share with other material

### Removed
- Removed Planar Probe mirror plane position and normal fields in inspector, always display mirror plane and normal gizmos

### Fixed
- Fix fog flags in scene view is now taken into account
- Fix sky in preview windows that were disappearing after a load of a new level
- Fix numerical issues in IntersectRayAABB().
- Fix alpha blending of volumetric lighting with transparent objects.
- Fix the near plane of the V-Buffer causing out-of-bounds look-ups in the clustered data structure.
- Depth and color pyramid are properly computed and sampled when the camera renders inside a viewport of a RTHandle.
- Fix decal atlas debug view to work correctly when shadow atlas view is also enabled<|MERGE_RESOLUTION|>--- conflicted
+++ resolved
@@ -52,15 +52,12 @@
 - Fixed culling of planar reflection probes that change position (case 1218651)
 - Fixed null reference when processing lightprobe (case 1235285)
 - Fix black screen in XR when HDRP package is present but not used.
-<<<<<<< HEAD
-- Fixed the debug exposure mode for display sky reflection and debug view baked lighting
-=======
 - Fixed white flash happening with auto-exposure in some cases (case 1223774)
 - Fixed NaN which can appear with real time reflection and inf value
 - Fixed raytracing shader compilation on Metal
 - Fixed an issue that was collapsing the volume components in the HDRP default settings
 - Fixed warning about missing bound decal buffer
->>>>>>> 2a4aa3ff
+- Fixed the debug exposure mode for display sky reflection and debug view baked lighting
 
 ### Changed
 - Rejecting history for ray traced reflections based on a threshold evaluated on the neighborhood of the sampled history.
@@ -287,8 +284,6 @@
 - Fixed an issue with MipRatio debug mode showing _DebugMatCapTexture not being set.
 - Fixed missing initialization of input params in Blit for VR.
 - Fix Inf source in LTC for area lights.
-<<<<<<< HEAD
-=======
 - Fix issue with AO being misaligned when multiple view are visible.
 - Fix issue that caused the clamp of camera rotation motion for motion blur to be ineffective.
 - Fixed issue with AssetPostprocessors dependencies causing models to be imported twice when upgrading the package version.
@@ -378,7 +373,6 @@
 - Fixed culling of planar reflection probes that change position (case 1218651)
 - Fixed null reference when processing lightprobe (case 1235285)
 - Fix issue causing wrong planar reflection rendering when more than one camera is present.
->>>>>>> 5dea391dea... Fix issues causing planar probes to be broken with multiple cameras in the scene (#4)
 
 ### Changed
 - Hide unused LOD settings in Quality Settings legacy window.
