# Changelog
All notable changes to this package will be documented in this file.

The format is based on [Keep a Changelog](http://keepachangelog.com/en/1.0.0/)
and this project adheres to [Semantic Versioning](http://semver.org/spec/v2.0.0.html).

## [11.0.0] - 2020-10-21

Version Updated
The version number for this package has increased due to a version update of a related graphics package.

## [10.2.0] - 2020-10-19

### Added
- Added a rough distortion frame setting and and info box on distortion materials.
- Adding support of 4 channel tex coords for ray tracing (case 1265309).
- Added a help button on the volume component toolbar for documentation.

### Fixed
- Fixed an issue where the Exposure Shader Graph node had clipped text. (case 1265057)
- Fixed an issue when rendering into texture where alpha would not default to 1.0 when using 11_11_10 color buffer in non-dev builds.
- Fixed issues with reordering and hiding graphics compositor layers (cases 1283903, 1285282, 1283886).
- Fixed the possibility to have a shader with a pre-refraction render queue and refraction enabled at the same time.
- Fixed a migration issue with the rendering queue in ShaderGraph when upgrading to 10.x;
- Fixed upside down XR occlusion mesh.
- Fixed precision issue with the atmospheric fog.
- Fixed issue with TAA and no motion vectors.
- Fixed the stripping not working the terrain alphatest feature required for terrain holes (case 1205902).
- Fixed bounding box generation that resulted in incorrect light culling (case 3875925).

### Changed
- Combined occlusion meshes into one to reduce draw calls and state changes with XR single-pass.
- Claryfied doc for the LayeredLit material.
<<<<<<< HEAD
- Migrated the fabric & hair shadergraph samples directly into the renderpipeline resources.
=======
- Various improvements for the Volumetric Fog.
- Use draggable fields for float scalable settings
>>>>>>> 478fb349

## [10.1.0] - 2020-10-12

### Added
- Added an option to have only the metering mask displayed in the debug mode.
- Added a new mode to cluster visualization debug where users can see a slice instead of the cluster on opaque objects.
- Added ray traced reflection support for the render graph version of the pipeline.
- Added render graph support of RTAO and required denoisers.
- Added render graph support of RTGI.
- Added support of RTSSS and Recursive Rendering in the render graph mode.
- Added support of RT and screen space shadow for render graph.
- Added tooltips with the full name of the (graphics) compositor properties to properly show large names that otherwise are clipped by the UI (case 1263590)
- Added error message if a callback AOV allocation fail
- Added marker for all AOV request operation on GPU
- Added remapping options for Depth Pyramid debug view mode
- Added an option to support AOV shader at runtime in HDRP settings (case 1265070)
- Added support of SSGI in the render graph mode.
- Added option for 11-11-10 format for cube reflection probes.
- Added an optional check in the HDRP DXR Wizard to verify 64 bits target architecture
- Added option to display timing stats in the debug menu as an average over 1 second. 
- Added a light unit slider to provide users more context when authoring physically based values.
- Added a way to check the normals through the material views.
- Added Simple mode to Earth Preset for PBR Sky
- Added the export of normals during the prepass for shadow matte for proper SSAO calculation.
- Added the usage of SSAO for shadow matte unlit shader graph.
- Added the support of input system V2
- Added a new volume component parameter to control the max ray length of directional lights(case 1279849).
- Added support for 'Pyramid' and 'Box' spot light shapes in path tracing.
- Added high quality prefiltering option for Bloom.
- Added support for camera relative ray tracing (and keeping non-camera relative ray tracing working)
- Added a rough refraction option on planar reflections.
- Added scalability settings for the planar reflection resolution.
- Added tests for AOV stacking and UI rendering in the graphics compositor.
- Added a new ray tracing only function that samples the specular part of the materials.
- Adding missing marker for ray tracing profiling (RaytracingDeferredLighting)
- Added the support of eye shader for ray tracing.
- Exposed Refraction Model to the material UI when using a Lit ShaderGraph.
- Added bounding sphere support to screen-space axis-aligned bounding box generation pass.

### Fixed
- Fixed several issues with physically-based DoF (TAA ghosting of the CoC buffer, smooth layer transitions, etc)
- Fixed GPU hang on D3D12 on xbox. 
- Fixed game view artifacts on resizing when hardware dynamic resolution was enabled
- Fixed black line artifacts occurring when Lanczos upsampling was set for dynamic resolution
- Fixed Amplitude -> Min/Max parametrization conversion
- Fixed CoatMask block appearing when creating lit master node (case 1264632)
- Fixed issue with SceneEV100 debug mode indicator when rescaling the window.
- Fixed issue with PCSS filter being wrong on first frame. 
- Fixed issue with emissive mesh for area light not appearing in playmode if Reload Scene option is disabled in Enter Playmode Settings.
- Fixed issue when Reflection Probes are set to OnEnable and are never rendered if the probe is enabled when the camera is farther than the probe fade distance. 
- Fixed issue with sun icon being clipped in the look dev window. 
- Fixed error about layers when disabling emissive mesh for area lights.
- Fixed issue when the user deletes the composition graph or .asset in runtime (case 1263319)
- Fixed assertion failure when changing resolution to compositor layers after using AOVs (case 1265023) 
- Fixed flickering layers in graphics compositor (case 1264552)
- Fixed issue causing the editor field not updating the disc area light radius.
- Fixed issues that lead to cookie atlas to be updated every frame even if cached data was valid.
- Fixed an issue where world space UI was not emitted for reflection cameras in HDRP
- Fixed an issue with cookie texture atlas that would cause realtime textures to always update in the atlas even when the content did not change.
- Fixed an issue where only one of the two lookdev views would update when changing the default lookdev volume profile.
- Fixed a bug related to light cluster invalidation.
- Fixed shader warning in DofGather (case 1272931)
- Fixed AOV export of depth buffer which now correctly export linear depth (case 1265001)
- Fixed issue that caused the decal atlas to not be updated upon changing of the decal textures content.
- Fixed "Screen position out of view frustum" error when camera is at exactly the planar reflection probe location.
- Fixed Amplitude -> Min/Max parametrization conversion
- Fixed issue that allocated a small cookie for normal spot lights.
- Fixed issue when undoing a change in diffuse profile list after deleting the volume profile.
- Fixed custom pass re-ordering and removing.
- Fixed TAA issue and hardware dynamic resolution.
- Fixed a static lighting flickering issue caused by having an active planar probe in the scene while rendering inspector preview.
- Fixed an issue where even when set to OnDemand, the sky lighting would still be updated when changing sky parameters.
- Fixed an error message trigerred when a mesh has more than 32 sub-meshes (case 1274508).
- Fixed RTGI getting noisy for grazying angle geometry (case 1266462).
- Fixed an issue with TAA history management on pssl.
- Fixed the global illumination volume override having an unwanted advanced mode (case 1270459).
- Fixed screen space shadow option displayed on directional shadows while they shouldn't (case 1270537).
- Fixed the handling of undo and redo actions in the graphics compositor (cases 1268149, 1266212, 1265028)
- Fixed issue with composition graphs that include virtual textures, cubemaps and other non-2D textures (cases 1263347, 1265638).
- Fixed issues when selecting a new composition graph or setting it to None (cases 1263350, 1266202)
- Fixed ArgumentNullException when saving shader graphs after removing the compositor from the scene (case 1268658)
- Fixed issue with updating the compositor output when not in play mode (case 1266216)
- Fixed warning with area mesh (case 1268379)
- Fixed issue with diffusion profile not being updated upon reset of the editor. 
- Fixed an issue that lead to corrupted refraction in some scenarios on xbox.
- Fixed for light loop scalarization not happening. 
- Fixed issue with stencil not being set in rendergraph mode.
- Fixed for post process being overridable in reflection probes even though it is not supported.
- Fixed RTGI in performance mode when light layers are enabled on the asset.
- Fixed SSS materials appearing black in matcap mode.
- Fixed a collision in the interaction of RTR and RTGI.
- Fix for lookdev toggling renderers that are set to non editable or are hidden in the inspector.
- Fixed issue with mipmap debug mode not properly resetting full screen mode (and viceversa). 
- Added unsupported message when using tile debug mode with MSAA.
- Fixed SSGI compilation issues on PS4.
- Fixed "Screen position out of view frustum" error when camera is on exactly the planar reflection probe plane.
- Workaround issue that caused objects using eye shader to not be rendered on xbox.
- Fixed GC allocation when using XR single-pass test mode.
- Fixed text in cascades shadow split being truncated.
- Fixed rendering of custom passes in the Custom Pass Volume inspector
- Force probe to render again if first time was during async shader compilation to avoid having cyan objects.
- Fixed for lookdev library field not being refreshed upon opening a library from the environment library inspector.
- Fixed serialization issue with matcap scale intensity.
- Close Add Override popup of Volume Inspector when the popup looses focus (case 1258571)
- Light quality setting for contact shadow set to on for High quality by default.
- Fixed an exception thrown when closing the look dev because there is no active SRP anymore.
- Fixed alignment of framesettings in HDRP Default Settings
- Fixed an exception thrown when closing the look dev because there is no active SRP anymore.
- Fixed an issue where entering playmode would close the LookDev window.
- Fixed issue with rendergraph on console failing on SSS pass.
- Fixed Cutoff not working properly with ray tracing shaders default and SG (case 1261292).
- Fixed shader compilation issue with Hair shader and debug display mode
- Fixed cubemap static preview not updated when the asset is imported.
- Fixed wizard DXR setup on non-DXR compatible devices.
- Fixed Custom Post Processes affecting preview cameras.
- Fixed issue with lens distortion breaking rendering.
- Fixed save popup appearing twice due to HDRP wizard.
- Fixed error when changing planar probe resolution.
- Fixed the dependecy of FrameSettings (MSAA, ClearGBuffer, DepthPrepassWithDeferred) (case 1277620).
- Fixed the usage of GUIEnable for volume components (case 1280018).
- Fixed the diffusion profile becoming invalid when hitting the reset (case 1269462).
- Fixed issue with MSAA resolve killing the alpha channel.
- Fixed a warning in materialevalulation
- Fixed an error when building the player.
- Fixed issue with box light not visible if range is below one and range attenuation is off.
- Fixed an issue that caused a null reference when deleting camera component in a prefab. (case 1244430)
- Fixed issue with bloom showing a thin black line after rescaling window. 
- Fixed rendergraph motion vector resolve.
- Fixed the Ray-Tracing related Debug Display not working in render graph mode.
- Fix nan in pbr sky
- Fixed Light skin not properly applied on the LookDev when switching from Dark Skin (case 1278802)
- Fixed accumulation on DX11
- Fixed issue with screen space UI not drawing on the graphics compositor (case 1279272).
- Fixed error Maximum allowed thread group count is 65535 when resolution is very high. 
- LOD meshes are now properly stripped based on the maximum lod value parameters contained in the HDRP asset.
- Fixed an inconsistency in the LOD group UI where LOD bias was not the right one.
- Fixed outlines in transitions between post-processed and plain regions in the graphics compositor (case 1278775).
- Fix decal being applied twice with LOD Crossfade.
- Fixed camera stacking for AOVs in the graphics compositor (case 1273223).
- Fixed backface selection on some shader not ignore correctly.
- Disable quad overdraw on ps4.
- Fixed error when resizing the graphics compositor's output and when re-adding a compositor in the scene
- Fixed issues with bloom, alpha and HDR layers in the compositor (case 1272621).
- Fixed alpha not having TAA applied to it.
- Fix issue with alpha output in forward.
- Fix compilation issue on Vulkan for shaders using high quality shadows in XR mode.
- Fixed wrong error message when fixing DXR resources from Wizard.
- Fixed compilation error of quad overdraw with double sided materials
- Fixed screen corruption on xbox when using TAA and Motion Blur with rendergraph. 
- Fixed UX issue in the graphics compositor related to clear depth and the defaults for new layers, add better tooltips and fix minor bugs (case 1283904)
- Fixed scene visibility not working for custom pass volumes.
- Fixed issue with several override entries in the runtime debug menu. 
- Fixed issue with rendergraph failing to execute every 30 minutes. 
- Fixed Lit ShaderGraph surface option property block to only display transmission and energy conserving specular color options for their proper material mode (case 1257050)
- Fixed nan in reflection probe when volumetric fog filtering is enabled, causing the whole probe to be invalid.
- Fixed Debug Color pixel became grey
- Fixed TAA flickering on the very edge of screen. 
- Fixed profiling scope for quality RTGI.
- Fixed the denoising and multi-sample not being used for smooth multibounce RTReflections.
- Fixed issue where multiple cameras would cause GC each frame.
- Fixed after post process rendering pass options not showing for unlit ShaderGraphs.
- Fixed null reference in the Undo callback of the graphics compositor 
- Fixed cullmode for SceneSelectionPass.
- Fixed issue that caused non-static object to not render at times in OnEnable reflection probes.
- Baked reflection probes now correctly use static sky for ambient lighting.

### Changed
- Preparation pass for RTSSShadows to be supported by render graph.
- Add tooltips with the full name of the (graphics) compositor properties to properly show large names that otherwise are clipped by the UI (case 1263590)
- Composition profile .asset files cannot be manually edited/reset by users (to avoid breaking things - case 1265631)
- Preparation pass for RTSSShadows to be supported by render graph.
- Changed the way the ray tracing property is displayed on the material (QOL 1265297).
- Exposed lens attenuation mode in default settings and remove it as a debug mode.
- Composition layers without any sub layers are now cleared to black to avoid confusion (case 1265061).
- Slight reduction of VGPR used by area light code.
- Changed thread group size for contact shadows (save 1.1ms on PS4)
- Make sure distortion stencil test happens before pixel shader is run.
- Small optimization that allows to skip motion vector prepping when the whole wave as velocity of 0.
- Improved performance to avoid generating coarse stencil buffer when not needed.
- Remove HTile generation for decals (faster without).
- Improving SSGI Filtering and fixing a blend issue with RTGI.
- Changed the Trackball UI so that it allows explicit numeric values.
- Reduce the G-buffer footprint of anisotropic materials
- Moved SSGI out of preview.
- Skip an unneeded depth buffer copy on consoles. 
- Replaced the Density Volume Texture Tool with the new 3D Texture Importer.
- Rename Raytracing Node to Raytracing Quality Keyword and rename high and low inputs as default and raytraced. All raytracing effects now use the raytraced mode but path tracing.
- Moved diffusion profile list to the HDRP default settings panel.
- Skip biquadratic resampling of vbuffer when volumetric fog filtering is enabled.
- Optimized Grain and sRGB Dithering.
- On platforms that allow it skip the first mip of the depth pyramid and compute it alongside the depth buffer used for low res transparents.
- When trying to install the local configuration package, if another one is already present the user is now asked whether they want to keep it or not.
- Improved MSAA color resolve to fix issues when very bright and very dark samples are resolved together.
- Improve performance of GPU light AABB generation
- Removed the max clamp value for the RTR, RTAO and RTGI's ray length (case 1279849).
- Meshes assigned with a decal material are not visible anymore in ray-tracing or path-tracing.
- Removed BLEND shader keywords.
- Remove a rendergraph debug option to clear resources on release from UI.
- added SV_PrimitiveID in the VaryingMesh structure for fulldebugscreenpass as well as primitiveID in FragInputs
- Changed which local frame is used for multi-bounce RTReflections.
- Move System Generated Values semantics out of VaryingsMesh structure.
- Other forms of FSAA are silently deactivated, when path tracing is on.
- Removed XRSystemTests. The GC verification is now done during playmode tests (case 1285012).
- SSR now uses the pre-refraction color pyramid.

## [10.0.0] - 2019-06-10

### Added
- Ray tracing support for VR single-pass
- Added sharpen filter shader parameter and UI for TemporalAA to control image quality instead of hardcoded value
- Added frame settings option for custom post process and custom passes as well as custom color buffer format option.
- Add check in wizard on SRP Batcher enabled.
- Added default implementations of OnPreprocessMaterialDescription for FBX, Obj, Sketchup and 3DS file formats.
- Added custom pass fade radius
- Added after post process injection point for custom passes
- Added basic alpha compositing support - Alpha is available afterpostprocess when using FP16 buffer format.
- Added falloff distance on Reflection Probe and Planar Reflection Probe
- Added Backplate projection from the HDRISky
- Added Shadow Matte in UnlitMasterNode, which only received shadow without lighting
- Added hability to name LightLayers in HDRenderPipelineAsset
- Added a range compression factor for Reflection Probe and Planar Reflection Probe to avoid saturation of colors.
- Added path tracing support for directional, point and spot lights, as well as emission from Lit and Unlit.
- Added non temporal version of SSAO.
- Added more detailed ray tracing stats in the debug window
- Added Disc area light (bake only)
- Added a warning in the material UI to prevent transparent + subsurface-scattering combination.
- Added XR single-pass setting into HDRP asset
- Added a penumbra tint option for lights
- Added support for depth copy with XR SDK
- Added debug setting to Render Pipeline Debug Window to list the active XR views
- Added an option to filter the result of the volumetric lighting (off by default).
- Added a transmission multiplier for directional lights
- Added XR single-pass test mode to Render Pipeline Debug Window
- Added debug setting to Render Pipeline Window to list the active XR views
- Added a new refraction mode for the Lit shader (thin). Which is a box refraction with small thickness values
- Added the code to support Barn Doors for Area Lights based on a shaderconfig option.
- Added HDRPCameraBinder property binder for Visual Effect Graph
- Added "Celestial Body" controls to the Directional Light
- Added new parameters to the Physically Based Sky
- Added Reflections to the DXR Wizard
- Added the possibility to have ray traced colored and semi-transparent shadows on directional lights.
- Added a check in the custom post process template to throw an error if the default shader is not found.
- Exposed the debug overlay ratio in the debug menu.
- Added a separate frame settings for tonemapping alongside color grading.
- Added the receive fog option in the material UI for ShaderGraphs.
- Added a public virtual bool in the custom post processes API to specify if a post processes should be executed in the scene view.
- Added a menu option that checks scene issues with ray tracing. Also removed the previously existing warning at runtime.
- Added Contrast Adaptive Sharpen (CAS) Upscaling effect.
- Added APIs to update probe settings at runtime.
- Added documentation for the rayTracingSupported method in HDRP
- Added user-selectable format for the post processing passes.
- Added support for alpha channel in some post-processing passes (DoF, TAA, Uber).
- Added warnings in FrameSettings inspector when using DXR and atempting to use Asynchronous Execution.
- Exposed Stencil bits that can be used by the user.
- Added history rejection based on velocity of intersected objects for directional, point and spot lights.
- Added a affectsVolumetric field to the HDAdditionalLightData API to know if light affects volumetric fog.
- Add OS and Hardware check in the Wizard fixes for DXR.
- Added option to exclude camera motion from motion blur.
- Added semi-transparent shadows for point and spot lights.
- Added support for semi-transparent shadow for unlit shader and unlit shader graph.
- Added the alpha clip enabled toggle to the material UI for all HDRP shader graphs.
- Added Material Samples to explain how to use the lit shader features
- Added an initial implementation of ray traced sub surface scattering
- Added AssetPostprocessors and Shadergraphs to handle Arnold Standard Surface and 3DsMax Physical material import from FBX.
- Added support for Smoothness Fade start work when enabling ray traced reflections.
- Added Contact shadow, Micro shadows and Screen space refraction API documentation.
- Added script documentation for SSR, SSAO (ray tracing), GI, Light Cluster, RayTracingSettings, Ray Counters, etc.
- Added path tracing support for refraction and internal reflections.
- Added support for Thin Refraction Model and Lit's Clear Coat in Path Tracing.
- Added the Tint parameter to Sky Colored Fog.
- Added of Screen Space Reflections for Transparent materials
- Added a fallback for ray traced area light shadows in case the material is forward or the lit mode is forward.
- Added a new debug mode for light layers.
- Added an "enable" toggle to the SSR volume component.
- Added support for anisotropic specular lobes in path tracing.
- Added support for alpha clipping in path tracing.
- Added support for light cookies in path tracing.
- Added support for transparent shadows in path tracing.
- Added support for iridescence in path tracing.
- Added support for background color in path tracing.
- Added a path tracing test to the test suite.
- Added a warning and workaround instructions that appear when you enable XR single-pass after the first frame with the XR SDK.
- Added the exposure sliders to the planar reflection probe preview
- Added support for subsurface scattering in path tracing.
- Added a new mode that improves the filtering of ray traced shadows (directional, point and spot) based on the distance to the occluder.
- Added support of cookie baking and add support on Disc light.
- Added support for fog attenuation in path tracing.
- Added a new debug panel for volumes
- Added XR setting to control camera jitter for temporal effects
- Added an error message in the DrawRenderers custom pass when rendering opaque objects with an HDRP asset in DeferredOnly mode.
- Added API to enable proper recording of path traced scenes (with the Unity recorder or other tools).
- Added support for fog in Recursive rendering, ray traced reflections and ray traced indirect diffuse.
- Added an alpha blend option for recursive rendering
- Added support for stack lit for ray tracing effects.
- Added support for hair for ray tracing effects.
- Added support for alpha to coverage for HDRP shaders and shader graph
- Added support for Quality Levels to Subsurface Scattering.
- Added option to disable XR rendering on the camera settings.
- Added support for specular AA from geometric curvature in AxF
- Added support for baked AO (no input for now) in AxF
- Added an info box to warn about depth test artifacts when rendering object twice in custom passes with MSAA.
- Added a frame setting for alpha to mask.
- Added support for custom passes in the AOV API
- Added Light decomposition lighting debugging modes and support in AOV
- Added exposure compensation to Fixed exposure mode
- Added support for rasterized area light shadows in StackLit
- Added support for texture-weighted automatic exposure
- Added support for POM for emissive map
- Added alpha channel support in motion blur pass.
- Added the HDRP Compositor Tool (in Preview).
- Added a ray tracing mode option in the HDRP asset that allows to override and shader stripping.
- Added support for arbitrary resolution scaling of Volumetric Lighting to the Fog volume component.
- Added range attenuation for box-shaped spotlights.
- Added scenes for hair and fabric and decals with material samples
- Added fabric materials and textures
- Added information for fabric materials in fabric scene
- Added a DisplayInfo attribute to specify a name override and a display order for Volume Component fields (used only in default inspector for now).
- Added Min distance to contact shadows.
- Added support for Depth of Field in path tracing (by sampling the lens aperture).
- Added an API in HDRP to override the camera within the rendering of a frame (mainly for custom pass).
- Added a function (HDRenderPipeline.ResetRTHandleReferenceSize) to reset the reference size of RTHandle systems.
- Added support for AxF measurements importing into texture resources tilings.
- Added Layer parameter on Area Light to modify Layer of generated Emissive Mesh
- Added a flow map parameter to HDRI Sky
- Implemented ray traced reflections for transparent objects.
- Add a new parameter to control reflections in recursive rendering.
- Added an initial version of SSGI.
- Added Virtual Texturing cache settings to control the size of the Streaming Virtual Texturing caches.
- Added back-compatibility with builtin stereo matrices.
- Added CustomPassUtils API to simplify Blur, Copy and DrawRenderers custom passes.
- Added Histogram guided automatic exposure.
- Added few exposure debug modes.
- Added support for multiple path-traced views at once (e.g., scene and game views).
- Added support for 3DsMax's 2021 Simplified Physical Material from FBX files in the Model Importer.
- Added custom target mid grey for auto exposure.
- Added CustomPassUtils API to simplify Blur, Copy and DrawRenderers custom passes.
- Added an API in HDRP to override the camera within the rendering of a frame (mainly for custom pass).
- Added more custom pass API functions, mainly to render objects from another camera.
- Added support for transparent Unlit in path tracing.
- Added a minimal lit used for RTGI in peformance mode.
- Added procedural metering mask that can follow an object
- Added presets quality settings for RTAO and RTGI.
- Added an override for the shadow culling that allows better directional shadow maps in ray tracing effects (RTR, RTGI, RTSSS and RR).
- Added a Cloud Layer volume override.
- Added Fast Memory support for platform that support it.
- Added CPU and GPU timings for ray tracing effects.
- Added support to combine RTSSS and RTGI (1248733).
- Added IES Profile support for Point, Spot and Rectangular-Area lights
- Added support for multiple mapping modes in AxF.
- Add support of lightlayers on indirect lighting controller
- Added compute shader stripping.
- Added Cull Mode option for opaque materials and ShaderGraphs. 
- Added scene view exposure override.
- Added support for exposure curve remapping for min/max limits.
- Added presets for ray traced reflections.
- Added final image histogram debug view (both luminance and RGB).
- Added an example texture and rotation to the Cloud Layer volume override.
- Added an option to extend the camera culling for skinned mesh animation in ray tracing effects (1258547).
- Added decal layer system similar to light layer. Mesh will receive a decal when both decal layer mask matches.
- Added shader graph nodes for rendering a complex eye shader.
- Added more controls to contact shadows and increased quality in some parts. 
- Added a physically based option in DoF volume.
- Added API to check if a Camera, Light or ReflectionProbe is compatible with HDRP.
- Added path tracing test scene for normal mapping.
- Added missing API documentation.
- Remove CloudLayer
- Added quad overdraw and vertex density debug modes.

### Fixed
- fix when saved HDWizard window tab index out of range (1260273)
- Fix when rescale probe all direction below zero (1219246)
- Update documentation of HDRISky-Backplate, precise how to have Ambient Occlusion on the Backplate
- Sorting, undo, labels, layout in the Lighting Explorer.
- Fixed sky settings and materials in Shader Graph Samples package
- Fix/workaround a probable graphics driver bug in the GTAO shader.
- Fixed Hair and PBR shader graphs double sided modes
- Fixed an issue where updating an HDRP asset in the Quality setting panel would not recreate the pipeline.
- Fixed issue with point lights being considered even when occupying less than a pixel on screen (case 1183196)
- Fix a potential NaN source with iridescence (case 1183216)
- Fixed issue of spotlight breaking when minimizing the cone angle via the gizmo (case 1178279)
- Fixed issue that caused decals not to modify the roughness in the normal buffer, causing SSR to not behave correctly (case 1178336)
- Fixed lit transparent refraction with XR single-pass rendering
- Removed extra jitter for TemporalAA in VR
- Fixed ShaderGraph time in main preview
- Fixed issue on some UI elements in HDRP asset not expanding when clicking the arrow (case 1178369)
- Fixed alpha blending in custom post process
- Fixed the modification of the _AlphaCutoff property in the material UI when exposed with a ShaderGraph parameter.
- Fixed HDRP test `1218_Lit_DiffusionProfiles` on Vulkan.
- Fixed an issue where building a player in non-dev mode would generate render target error logs every frame
- Fixed crash when upgrading version of HDRP
- Fixed rendering issues with material previews
- Fixed NPE when using light module in Shuriken particle systems (1173348).
- Refresh cached shadow on editor changes
- Fixed light supported units caching (1182266)
- Fixed an issue where SSAO (that needs temporal reprojection) was still being rendered when Motion Vectors were not available (case 1184998)
- Fixed a nullref when modifying the height parameters inside the layered lit shader UI.
- Fixed Decal gizmo that become white after exiting play mode
- Fixed Decal pivot position to behave like a spotlight
- Fixed an issue where using the LightingOverrideMask would break sky reflection for regular cameras
- Fix DebugMenu FrameSettingsHistory persistency on close
- Fix DensityVolume, ReflectionProbe aned PlanarReflectionProbe advancedControl display
- Fix DXR scene serialization in wizard
- Fixed an issue where Previews would reallocate History Buffers every frame
- Fixed the SetLightLayer function in HDAdditionalLightData setting the wrong light layer
- Fix error first time a preview is created for planar
- Fixed an issue where SSR would use an incorrect roughness value on ForwardOnly (StackLit, AxF, Fabric, etc.) materials when the pipeline is configured to also allow deferred Lit.
- Fixed issues with light explorer (cases 1183468, 1183269)
- Fix dot colors in LayeredLit material inspector
- Fix undo not resetting all value when undoing the material affectation in LayerLit material
- Fix for issue that caused gizmos to render in render textures (case 1174395)
- Fixed the light emissive mesh not updated when the light was disabled/enabled
- Fixed light and shadow layer sync when setting the HDAdditionalLightData.lightlayersMask property
- Fixed a nullref when a custom post process component that was in the HDRP PP list is removed from the project
- Fixed issue that prevented decals from modifying specular occlusion (case 1178272).
- Fixed exposure of volumetric reprojection
- Fixed multi selection support for Scalable Settings in lights
- Fixed font shaders in test projects for VR by using a Shader Graph version
- Fixed refresh of baked cubemap by incrementing updateCount at the end of the bake (case 1158677).
- Fixed issue with rectangular area light when seen from the back
- Fixed decals not affecting lightmap/lightprobe
- Fixed zBufferParams with XR single-pass rendering
- Fixed moving objects not rendered in custom passes
- Fixed abstract classes listed in the + menu of the custom pass list
- Fixed custom pass that was rendered in previews
- Fixed precision error in zero value normals when applying decals (case 1181639)
- Fixed issue that triggered No Scene Lighting view in game view as well (case 1156102)
- Assign default volume profile when creating a new HDRP Asset
- Fixed fov to 0 in planar probe breaking the projection matrix (case 1182014)
- Fixed bugs with shadow caching
- Reassign the same camera for a realtime probe face render request to have appropriate history buffer during realtime probe rendering.
- Fixed issue causing wrong shading when normal map mode is Object space, no normal map is set, but a detail map is present (case 1143352)
- Fixed issue with decal and htile optimization
- Fixed TerrainLit shader compilation error regarding `_Control0_TexelSize` redefinition (case 1178480).
- Fixed warning about duplicate HDRuntimeReflectionSystem when configuring play mode without domain reload.
- Fixed an editor crash when multiple decal projectors were selected and some had null material
- Added all relevant fix actions to FixAll button in Wizard
- Moved FixAll button on top of the Wizard
- Fixed an issue where fog color was not pre-exposed correctly
- Fix priority order when custom passes are overlapping
- Fix cleanup not called when the custom pass GameObject is destroyed
- Replaced most instances of GraphicsSettings.renderPipelineAsset by GraphicsSettings.currentRenderPipeline. This should fix some parameters not working on Quality Settings overrides.
- Fixed an issue with Realtime GI not working on upgraded projects.
- Fixed issue with screen space shadows fallback texture was not set as a texture array.
- Fixed Pyramid Lights bounding box
- Fixed terrain heightmap default/null values and epsilons
- Fixed custom post-processing effects breaking when an abstract class inherited from `CustomPostProcessVolumeComponent`
- Fixed XR single-pass rendering in Editor by using ShaderConfig.s_XrMaxViews to allocate matrix array
- Multiple different skies rendered at the same time by different cameras are now handled correctly without flickering
- Fixed flickering issue happening when different volumes have shadow settings and multiple cameras are present.
- Fixed issue causing planar probes to disappear if there is no light in the scene.
- Fixed a number of issues with the prefab isolation mode (Volumes leaking from the main scene and reflection not working properly)
- Fixed an issue with fog volume component upgrade not working properly
- Fixed Spot light Pyramid Shape has shadow artifacts on aspect ratio values lower than 1
- Fixed issue with AO upsampling in XR
- Fixed camera without HDAdditionalCameraData component not rendering
- Removed the macro ENABLE_RAYTRACING for most of the ray tracing code
- Fixed prefab containing camera reloading in loop while selected in the Project view
- Fixed issue causing NaN wheh the Z scale of an object is set to 0.
- Fixed DXR shader passes attempting to render before pipeline loaded
- Fixed black ambient sky issue when importing a project after deleting Library.
- Fixed issue when upgrading a Standard transparent material (case 1186874)
- Fixed area light cookies not working properly with stack lit
- Fixed material render queue not updated when the shader is changed in the material inspector.
- Fixed a number of issues with full screen debug modes not reseting correctly when setting another mutually exclusive mode
- Fixed compile errors for platforms with no VR support
- Fixed an issue with volumetrics and RTHandle scaling (case 1155236)
- Fixed an issue where sky lighting might be updated uselessly
- Fixed issue preventing to allow setting decal material to none (case 1196129)
- Fixed XR multi-pass decals rendering
- Fixed several fields on Light Inspector that not supported Prefab overrides
- Fixed EOL for some files
- Fixed scene view rendering with volumetrics and XR enabled
- Fixed decals to work with multiple cameras
- Fixed optional clear of GBuffer (Was always on)
- Fixed render target clears with XR single-pass rendering
- Fixed HDRP samples file hierarchy
- Fixed Light units not matching light type
- Fixed QualitySettings panel not displaying HDRP Asset
- Fixed black reflection probes the first time loading a project
- Fixed y-flip in scene view with XR SDK
- Fixed Decal projectors do not immediately respond when parent object layer mask is changed in editor.
- Fixed y-flip in scene view with XR SDK
- Fixed a number of issues with Material Quality setting
- Fixed the transparent Cull Mode option in HD unlit master node settings only visible if double sided is ticked.
- Fixed an issue causing shadowed areas by contact shadows at the edge of far clip plane if contact shadow length is very close to far clip plane.
- Fixed editing a scalable settings will edit all loaded asset in memory instead of targetted asset.
- Fixed Planar reflection default viewer FOV
- Fixed flickering issues when moving the mouse in the editor with ray tracing on.
- Fixed the ShaderGraph main preview being black after switching to SSS in the master node settings
- Fixed custom fullscreen passes in VR
- Fixed camera culling masks not taken in account in custom pass volumes
- Fixed object not drawn in custom pass when using a DrawRenderers with an HDRP shader in a build.
- Fixed injection points for Custom Passes (AfterDepthAndNormal and BeforePreRefraction were missing)
- Fixed a enum to choose shader tags used for drawing objects (DepthPrepass or Forward) when there is no override material.
- Fixed lit objects in the BeforePreRefraction, BeforeTransparent and BeforePostProcess.
- Fixed the None option when binding custom pass render targets to allow binding only depth or color.
- Fixed custom pass buffers allocation so they are not allocated if they're not used.
- Fixed the Custom Pass entry in the volume create asset menu items.
- Fixed Prefab Overrides workflow on Camera.
- Fixed alignment issue in Preset for Camera.
- Fixed alignment issue in Physical part for Camera.
- Fixed FrameSettings multi-edition.
- Fixed a bug happening when denoising multiple ray traced light shadows
- Fixed minor naming issues in ShaderGraph settings
- VFX: Removed z-fight glitches that could appear when using deferred depth prepass and lit quad primitives
- VFX: Preserve specular option for lit outputs (matches HDRP lit shader)
- Fixed an issue with Metal Shader Compiler and GTAO shader for metal
- Fixed resources load issue while upgrading HDRP package.
- Fix LOD fade mask by accounting for field of view
- Fixed spot light missing from ray tracing indirect effects.
- Fixed a UI bug in the diffusion profile list after fixing them from the wizard.
- Fixed the hash collision when creating new diffusion profile assets.
- Fixed a light leaking issue with box light casting shadows (case 1184475)
- Fixed Cookie texture type in the cookie slot of lights (Now displays a warning because it is not supported).
- Fixed a nullref that happens when using the Shuriken particle light module
- Fixed alignment in Wizard
- Fixed text overflow in Wizard's helpbox
- Fixed Wizard button fix all that was not automatically grab all required fixes
- Fixed VR tab for MacOS in Wizard
- Fixed local config package workflow in Wizard
- Fixed issue with contact shadows shifting when MSAA is enabled.
- Fixed EV100 in the PBR sky
- Fixed an issue In URP where sometime the camera is not passed to the volume system and causes a null ref exception (case 1199388)
- Fixed nullref when releasing HDRP with custom pass disabled
- Fixed performance issue derived from copying stencil buffer.
- Fixed an editor freeze when importing a diffusion profile asset from a unity package.
- Fixed an exception when trying to reload a builtin resource.
- Fixed the light type intensity unit reset when switching the light type.
- Fixed compilation error related to define guards and CreateLayoutFromXrSdk()
- Fixed documentation link on CustomPassVolume.
- Fixed player build when HDRP is in the project but not assigned in the graphic settings.
- Fixed an issue where ambient probe would be black for the first face of a baked reflection probe
- VFX: Fixed Missing Reference to Visual Effect Graph Runtime Assembly
- Fixed an issue where rendering done by users in EndCameraRendering would be executed before the main render loop.
- Fixed Prefab Override in main scope of Volume.
- Fixed alignment issue in Presset of main scope of Volume.
- Fixed persistence of ShowChromeGizmo and moved it to toolbar for coherency in ReflectionProbe and PlanarReflectionProbe.
- Fixed Alignement issue in ReflectionProbe and PlanarReflectionProbe.
- Fixed Prefab override workflow issue in ReflectionProbe and PlanarReflectionProbe.
- Fixed empty MoreOptions and moved AdvancedManipulation in a dedicated location for coherency in ReflectionProbe and PlanarReflectionProbe.
- Fixed Prefab override workflow issue in DensityVolume.
- Fixed empty MoreOptions and moved AdvancedManipulation in a dedicated location for coherency in DensityVolume.
- Fix light limit counts specified on the HDRP asset
- Fixed Quality Settings for SSR, Contact Shadows and Ambient Occlusion volume components
- Fixed decalui deriving from hdshaderui instead of just shaderui
- Use DelayedIntField instead of IntField for scalable settings
- Fixed init of debug for FrameSettingsHistory on SceneView camera
- Added a fix script to handle the warning 'referenced script in (GameObject 'SceneIDMap') is missing'
- Fix Wizard load when none selected for RenderPipelineAsset
- Fixed TerrainLitGUI when per-pixel normal property is not present.
- Fixed rendering errors when enabling debug modes with custom passes
- Fix an issue that made PCSS dependent on Atlas resolution (not shadow map res)
- Fixing a bug whith histories when n>4 for ray traced shadows
- Fixing wrong behavior in ray traced shadows for mesh renderers if their cast shadow is shadow only or double sided
- Only tracing rays for shadow if the point is inside the code for spotlight shadows
- Only tracing rays if the point is inside the range for point lights
- Fixing ghosting issues when the screen space shadow  indexes change for a light with ray traced shadows
- Fixed an issue with stencil management and Xbox One build that caused corrupted output in deferred mode.
- Fixed a mismatch in behavior between the culling of shadow maps and ray traced point and spot light shadows
- Fixed recursive ray tracing not working anymore after intermediate buffer refactor.
- Fixed ray traced shadow denoising not working (history rejected all the time).
- Fixed shader warning on xbox one
- Fixed cookies not working for spot lights in ray traced reflections, ray traced GI and recursive rendering
- Fixed an inverted handling of CoatSmoothness for SSR in StackLit.
- Fixed missing distortion inputs in Lit and Unlit material UI.
- Fixed issue that propagated NaNs across multiple frames through the exposure texture.
- Fixed issue with Exclude from TAA stencil ignored.
- Fixed ray traced reflection exposure issue.
- Fixed issue with TAA history not initialising corretly scale factor for first frame
- Fixed issue with stencil test of material classification not using the correct Mask (causing false positive and bad performance with forward material in deferred)
- Fixed issue with History not reset when chaning antialiasing mode on camera
- Fixed issue with volumetric data not being initialized if default settings have volumetric and reprojection off.
- Fixed ray tracing reflection denoiser not applied in tier 1
- Fixed the vibility of ray tracing related methods.
- Fixed the diffusion profile list not saved when clicking the fix button in the material UI.
- Fixed crash when pushing bounce count higher than 1 for ray traced GI or reflections
- Fixed PCSS softness scale so that it better match ray traced reference for punctual lights.
- Fixed exposure management for the path tracer
- Fixed AxF material UI containing two advanced options settings.
- Fixed an issue where cached sky contexts were being destroyed wrongly, breaking lighting in the LookDev
- Fixed issue that clamped PCSS softness too early and not after distance scale.
- Fixed fog affect transparent on HD unlit master node
- Fixed custom post processes re-ordering not saved.
- Fixed NPE when using scalable settings
- Fixed an issue where PBR sky precomputation was reset incorrectly in some cases causing bad performance.
- Fixed a bug due to depth history begin overriden too soon
- Fixed CustomPassSampleCameraColor scale issue when called from Before Transparent injection point.
- Fixed corruption of AO in baked probes.
- Fixed issue with upgrade of projects that still had Very High as shadow filtering quality.
- Fixed issue that caused Distortion UI to appear in Lit.
- Fixed several issues with decal duplicating when editing them.
- Fixed initialization of volumetric buffer params (1204159)
- Fixed an issue where frame count was incorrectly reset for the game view, causing temporal processes to fail.
- Fixed Culling group was not disposed error.
- Fixed issues on some GPU that do not support gathers on integer textures.
- Fixed an issue with ambient probe not being initialized for the first frame after a domain reload for volumetric fog.
- Fixed the scene visibility of decal projectors and density volumes
- Fixed a leak in sky manager.
- Fixed an issue where entering playmode while the light editor is opened would produce null reference exceptions.
- Fixed the debug overlay overlapping the debug menu at runtime.
- Fixed an issue with the framecount when changing scene.
- Fixed errors that occurred when using invalid near and far clip plane values for planar reflections.
- Fixed issue with motion blur sample weighting function.
- Fixed motion vectors in MSAA.
- Fixed sun flare blending (case 1205862).
- Fixed a lot of issues related to ray traced screen space shadows.
- Fixed memory leak caused by apply distortion material not being disposed.
- Fixed Reflection probe incorrectly culled when moving its parent (case 1207660)
- Fixed a nullref when upgrading the Fog volume components while the volume is opened in the inspector.
- Fix issues where decals on PS4 would not correctly write out the tile mask causing bits of the decal to go missing.
- Use appropriate label width and text content so the label is completely visible
- Fixed an issue where final post process pass would not output the default alpha value of 1.0 when using 11_11_10 color buffer format.
- Fixed SSR issue after the MSAA Motion Vector fix.
- Fixed an issue with PCSS on directional light if punctual shadow atlas was not allocated.
- Fixed an issue where shadow resolution would be wrong on the first face of a baked reflection probe.
- Fixed issue with PCSS softness being incorrect for cascades different than the first one.
- Fixed custom post process not rendering when using multiple HDRP asset in quality settings
- Fixed probe gizmo missing id (case 1208975)
- Fixed a warning in raytracingshadowfilter.compute
- Fixed issue with AO breaking with small near plane values.
- Fixed custom post process Cleanup function not called in some cases.
- Fixed shader warning in AO code.
- Fixed a warning in simpledenoiser.compute
- Fixed tube and rectangle light culling to use their shape instead of their range as a bounding box.
- Fixed caused by using gather on a UINT texture in motion blur.
- Fix issue with ambient occlusion breaking when dynamic resolution is active.
- Fixed some possible NaN causes in Depth of Field.
- Fixed Custom Pass nullref due to the new Profiling Sample API changes
- Fixed the black/grey screen issue on after post process Custom Passes in non dev builds.
- Fixed particle lights.
- Improved behavior of lights and probe going over the HDRP asset limits.
- Fixed issue triggered when last punctual light is disabled and more than one camera is used.
- Fixed Custom Pass nullref due to the new Profiling Sample API changes
- Fixed the black/grey screen issue on after post process Custom Passes in non dev builds.
- Fixed XR rendering locked to vsync of main display with Standalone Player.
- Fixed custom pass cleanup not called at the right time when using multiple volumes.
- Fixed an issue on metal with edge of decal having artifact by delaying discard of fragments during decal projection
- Fixed various shader warning
- Fixing unnecessary memory allocations in the ray tracing cluster build
- Fixed duplicate column labels in LightEditor's light tab
- Fixed white and dark flashes on scenes with very high or very low exposure when Automatic Exposure is being used.
- Fixed an issue where passing a null ProfilingSampler would cause a null ref exception.
- Fixed memory leak in Sky when in matcap mode.
- Fixed compilation issues on platform that don't support VR.
- Fixed migration code called when we create a new HDRP asset.
- Fixed RemoveComponent on Camera contextual menu to not remove Camera while a component depend on it.
- Fixed an issue where ambient occlusion and screen space reflections editors would generate null ref exceptions when HDRP was not set as the current pipeline.
- Fixed a null reference exception in the probe UI when no HDRP asset is present.
- Fixed the outline example in the doc (sampling range was dependent on screen resolution)
- Fixed a null reference exception in the HDRI Sky editor when no HDRP asset is present.
- Fixed an issue where Decal Projectors created from script where rotated around the X axis by 90°.
- Fixed frustum used to compute Density Volumes visibility when projection matrix is oblique.
- Fixed a null reference exception in Path Tracing, Recursive Rendering and raytraced Global Illumination editors when no HDRP asset is present.
- Fix for NaNs on certain geometry with Lit shader -- [case 1210058](https://fogbugz.unity3d.com/f/cases/1210058/)
- Fixed an issue where ambient occlusion and screen space reflections editors would generate null ref exceptions when HDRP was not set as the current pipeline.
- Fixed a null reference exception in the probe UI when no HDRP asset is present.
- Fixed the outline example in the doc (sampling range was dependent on screen resolution)
- Fixed a null reference exception in the HDRI Sky editor when no HDRP asset is present.
- Fixed an issue where materials newly created from the contextual menu would have an invalid state, causing various problems until it was edited.
- Fixed transparent material created with ZWrite enabled (now it is disabled by default for new transparent materials)
- Fixed mouseover on Move and Rotate tool while DecalProjector is selected.
- Fixed wrong stencil state on some of the pixel shader versions of deferred shader.
- Fixed an issue where creating decals at runtime could cause a null reference exception.
- Fixed issue that displayed material migration dialog on the creation of new project.
- Fixed various issues with time and animated materials (cases 1210068, 1210064).
- Updated light explorer with latest changes to the Fog and fixed issues when no visual environment was present.
- Fixed not handleling properly the recieve SSR feature with ray traced reflections
- Shadow Atlas is no longer allocated for area lights when they are disabled in the shader config file.
- Avoid MRT Clear on PS4 as it is not implemented yet.
- Fixed runtime debug menu BitField control.
- Fixed the radius value used for ray traced directional light.
- Fixed compilation issues with the layered lit in ray tracing shaders.
- Fixed XR autotests viewport size rounding
- Fixed mip map slider knob displayed when cubemap have no mipmap
- Remove unnecessary skip of material upgrade dialog box.
- Fixed the profiling sample mismatch errors when enabling the profiler in play mode
- Fixed issue that caused NaNs in reflection probes on consoles.
- Fixed adjusting positive axis of Blend Distance slides the negative axis in the density volume component.
- Fixed the blend of reflections based on the weight.
- Fixed fallback for ray traced reflections when denoising is enabled.
- Fixed error spam issue with terrain detail terrainDetailUnsupported (cases 1211848)
- Fixed hardware dynamic resolution causing cropping/scaling issues in scene view (case 1158661)
- Fixed Wizard check order for `Hardware and OS` and `Direct3D12`
- Fix AO issue turning black when Far/Near plane distance is big.
- Fixed issue when opening lookdev and the lookdev volume have not been assigned yet.
- Improved memory usage of the sky system.
- Updated label in HDRP quality preference settings (case 1215100)
- Fixed Decal Projector gizmo not undoing properly (case 1216629)
- Fix a leak in the denoising of ray traced reflections.
- Fixed Alignment issue in Light Preset
- Fixed Environment Header in LightingWindow
- Fixed an issue where hair shader could write garbage in the diffuse lighting buffer, causing NaNs.
- Fixed an exposure issue with ray traced sub-surface scattering.
- Fixed runtime debug menu light hierarchy None not doing anything.
- Fixed the broken ShaderGraph preview when creating a new Lit graph.
- Fix indentation issue in preset of LayeredLit material.
- Fixed minor issues with cubemap preview in the inspector.
- Fixed wrong build error message when building for android on mac.
- Fixed an issue related to denoising ray trace area shadows.
- Fixed wrong build error message when building for android on mac.
- Fixed Wizard persistency of Direct3D12 change on domain reload.
- Fixed Wizard persistency of FixAll on domain reload.
- Fixed Wizard behaviour on domain reload.
- Fixed a potential source of NaN in planar reflection probe atlas.
- Fixed an issue with MipRatio debug mode showing _DebugMatCapTexture not being set.
- Fixed missing initialization of input params in Blit for VR.
- Fix Inf source in LTC for area lights.
- Fix issue with AO being misaligned when multiple view are visible.
- Fix issue that caused the clamp of camera rotation motion for motion blur to be ineffective.
- Fixed issue with AssetPostprocessors dependencies causing models to be imported twice when upgrading the package version.
- Fixed culling of lights with XR SDK
- Fixed memory stomp in shadow caching code, leading to overflow of Shadow request array and runtime errors.
- Fixed an issue related to transparent objects reading the ray traced indirect diffuse buffer
- Fixed an issue with filtering ray traced area lights when the intensity is high or there is an exposure.
- Fixed ill-formed include path in Depth Of Field shader.
- Fixed shader graph and ray tracing after the shader target PR.
- Fixed a bug in semi-transparent shadows (object further than the light casting shadows)
- Fix state enabled of default volume profile when in package.
- Fixed removal of MeshRenderer and MeshFilter on adding Light component.
- Fixed Ray Traced SubSurface Scattering not working with ray traced area lights
- Fixed Ray Traced SubSurface Scattering not working in forward mode.
- Fixed a bug in debug light volumes.
- Fixed a bug related to ray traced area light shadow history.
- Fixed an issue where fog sky color mode could sample NaNs in the sky cubemap.
- Fixed a leak in the PBR sky renderer.
- Added a tooltip to the Ambient Mode parameter in the Visual Envionment volume component.
- Static lighting sky now takes the default volume into account (this fixes discrepancies between baked and realtime lighting).
- Fixed a leak in the sky system.
- Removed MSAA Buffers allocation when lit shader mode is set to "deferred only".
- Fixed invalid cast for realtime reflection probes (case 1220504)
- Fixed invalid game view rendering when disabling all cameras in the scene (case 1105163)
- Hide reflection probes in the renderer components.
- Fixed infinite reload loop while displaying Light's Shadow's Link Light Layer in Inspector of Prefab Asset.
- Fixed the culling was not disposed error in build log.
- Fixed the cookie atlas size and planar atlas size being too big after an upgrade of the HDRP asset.
- Fixed transparent SSR for shader graph.
- Fixed an issue with emissive light meshes not being in the RAS.
- Fixed DXR player build
- Fixed the HDRP asset migration code not being called after an upgrade of the package
- Fixed draw renderers custom pass out of bound exception
- Fixed the PBR shader rendering in deferred
- Fixed some typos in debug menu (case 1224594)
- Fixed ray traced point and spot lights shadows not rejecting istory when semi-transparent or colored.
- Fixed a warning due to StaticLightingSky when reloading domain in some cases.
- Fixed the MaxLightCount being displayed when the light volume debug menu is on ColorAndEdge.
- Fixed issue with unclear naming of debug menu for decals.
- Fixed z-fighting in scene view when scene lighting is off (case 1203927)
- Fixed issue that prevented cubemap thumbnails from rendering (only on D3D11 and Metal).
- Fixed ray tracing with VR single-pass
- Fix an exception in ray tracing that happens if two LOD levels are using the same mesh renderer.
- Fixed error in the console when switching shader to decal in the material UI.
- Fixed an issue with refraction model and ray traced recursive rendering (case 1198578).
- Fixed an issue where a dynamic sky changing any frame may not update the ambient probe.
- Fixed cubemap thumbnail generation at project load time.
- Fixed cubemap thumbnail generation at project load time. 
- Fixed XR culling with multiple cameras
- Fixed XR single-pass with Mock HMD plugin
- Fixed sRGB mismatch with XR SDK
- Fixed an issue where default volume would not update when switching profile.
- Fixed issue with uncached reflection probe cameras reseting the debug mode (case 1224601) 
- Fixed an issue where AO override would not override specular occlusion.
- Fixed an issue where Volume inspector might not refresh correctly in some cases.
- Fixed render texture with XR
- Fixed issue with resources being accessed before initialization process has been performed completely. 
- Half fixed shuriken particle light that cast shadows (only the first one will be correct)
- Fixed issue with atmospheric fog turning black if a planar reflection probe is placed below ground level. (case 1226588)
- Fixed custom pass GC alloc issue in CustomPassVolume.GetActiveVolumes().
- Fixed a bug where instanced shadergraph shaders wouldn't compile on PS4.
- Fixed an issue related to the envlightdatasrt not being bound in recursive rendering.
- Fixed shadow cascade tooltip when using the metric mode (case 1229232)
- Fixed how the area light influence volume is computed to match rasterization.
- Focus on Decal uses the extends of the projectors
- Fixed usage of light size data that are not available at runtime.
- Fixed the depth buffer copy made before custom pass after opaque and normal injection point.
- Fix for issue that prevented scene from being completely saved when baked reflection probes are present and lighting is set to auto generate.
- Fixed drag area width at left of Light's intensity field in Inspector.
- Fixed light type resolution when performing a reset on HDAdditionalLightData (case 1220931)
- Fixed reliance on atan2 undefined behavior in motion vector debug shader.
- Fixed an usage of a a compute buffer not bound (1229964)
- Fixed an issue where changing the default volume profile from another inspector would not update the default volume editor.
- Fix issues in the post process system with RenderTexture being invalid in some cases, causing rendering problems.
- Fixed an issue where unncessarily serialized members in StaticLightingSky component would change each time the scene is changed.
- Fixed a weird behavior in the scalable settings drawing when the space becomes tiny (1212045).
- Fixed a regression in the ray traced indirect diffuse due to the new probe system.
- Fix for range compression factor for probes going negative (now clamped to positive values).
- Fixed path validation when creating new volume profile (case 1229933)
- Fixed a bug where Decal Shader Graphs would not recieve reprojected Position, Normal, or Bitangent data. (1239921)
- Fix reflection hierarchy for CARPAINT in AxF.
- Fix precise fresnel for delta lights for SVBRDF in AxF.
- Fixed the debug exposure mode for display sky reflection and debug view baked lighting
- Fixed MSAA depth resolve when there is no motion vectors
- Fixed various object leaks in HDRP.
- Fixed compile error with XR SubsystemManager.
- Fix for assertion triggering sometimes when saving a newly created lit shader graph (case 1230996)
- Fixed culling of planar reflection probes that change position (case 1218651)
- Fixed null reference when processing lightprobe (case 1235285)
- Fix issue causing wrong planar reflection rendering when more than one camera is present.
- Fix black screen in XR when HDRP package is present but not used.
- Fixed an issue with the specularFGD term being used when the material has a clear coat (lit shader).
- Fixed white flash happening with auto-exposure in some cases (case 1223774)
- Fixed NaN which can appear with real time reflection and inf value
- Fixed an issue that was collapsing the volume components in the HDRP default settings
- Fixed warning about missing bound decal buffer
- Fixed shader warning on Xbox for ResolveStencilBuffer.compute. 
- Fixed PBR shader ZTest rendering in deferred.
- Replaced commands incompatible with async compute in light list build process.
- Diffusion Profile and Material references in HDRP materials are now correctly exported to unity packages. Note that the diffusion profile or the material references need to be edited once before this can work properly.
- Fix MaterialBalls having same guid issue
- Fix spelling and grammatical errors in material samples
- Fixed unneeded cookie texture allocation for cone stop lights.
- Fixed scalarization code for contact shadows.
- Fixed volume debug in playmode
- Fixed issue when toggling anything in HDRP asset that will produce an error (case 1238155)
- Fixed shader warning in PCSS code when using Vulkan.
- Fixed decal that aren't working without Metal and Ambient Occlusion option enabled.
- Fixed an error about procedural sky being logged by mistake.
- Fixed shadowmask UI now correctly showing shadowmask disable
- Made more explicit the warning about raytracing and asynchronous compute. Also fixed the condition in which it appears.
- Fixed a null ref exception in static sky when the default volume profile is invalid.
- DXR: Fixed shader compilation error with shader graph and pathtracer
- Fixed SceneView Draw Modes not being properly updated after opening new scene view panels or changing the editor layout.
- VFX: Removed irrelevant queues in render queue selection from HDRP outputs
- VFX: Motion Vector are correctly renderered with MSAA [Case 1240754](https://issuetracker.unity3d.com/product/unity/issues/guid/1240754/)
- Fixed a cause of NaN when a normal of 0-length is generated (usually via shadergraph). 
- Fixed issue with screen-space shadows not enabled properly when RT is disabled (case 1235821)
- Fixed a performance issue with stochastic ray traced area shadows.
- Fixed cookie texture not updated when changing an import settings (srgb for example).
- Fixed flickering of the game/scene view when lookdev is running.
- Fixed issue with reflection probes in realtime time mode with OnEnable baking having wrong lighting with sky set to dynamic (case 1238047).
- Fixed transparent motion vectors not working when in MSAA.
- Fix error when removing DecalProjector from component contextual menu (case 1243960)
- Fixed issue with post process when running in RGBA16 and an object with additive blending is in the scene.
- Fixed corrupted values on LayeredLit when using Vertex Color multiply mode to multiply and MSAA is activated. 
- Fix conflicts with Handles manipulation when performing a Reset in DecalComponent (case 1238833)
- Fixed depth prepass and postpass being disabled after changing the shader in the material UI.
- Fixed issue with sceneview camera settings not being saved after Editor restart.
- Fixed issue when switching back to custom sensor type in physical camera settings (case 1244350).
- Fixed a null ref exception when running playmode tests with the render pipeline debug window opened.
- Fixed some GCAlloc in the debug window.
- Fixed shader graphs not casting semi-transparent and color shadows (case 1242617)
- Fixed thin refraction mode not working properly.
- Fixed assert on tests caused by probe culling results being requested when culling did not happen. (case 1246169) 
- Fixed over consumption of GPU memory by the Physically Based Sky.
- Fixed an invalid rotation in Planar Reflection Probe editor display, that was causing an error message (case 1182022)
- Put more information in Camera background type tooltip and fixed inconsistent exposure behavior when changing bg type.
- Fixed issue that caused not all baked reflection to be deleted upon clicking "Clear Baked Data" in the lighting menu (case 1136080)
- Fixed an issue where asset preview could be rendered white because of static lighting sky.
- Fixed an issue where static lighting was not updated when removing the static lighting sky profile.
- Fixed the show cookie atlas debug mode not displaying correctly when enabling the clear cookie atlas option.
- Fixed various multi-editing issues when changing Emission parameters.
- Fixed error when undo a Reflection Probe removal in a prefab instance. (case 1244047)
- Fixed Microshadow not working correctly in deferred with LightLayers
- Tentative fix for missing include in depth of field shaders.
- Fixed the light overlap scene view draw mode (wasn't working at all).
- Fixed taaFrameIndex and XR tests 4052 and 4053
- Fixed the prefab integration of custom passes (Prefab Override Highlight not working as expected).
- Cloned volume profile from read only assets are created in the root of the project. (case 1154961)
- Fixed Wizard check on default volume profile to also check it is not the default one in package.
- Fix erroneous central depth sampling in TAA.
- Fixed light layers not correctly disabled when the lightlayers is set to Nothing and Lightlayers isn't enabled in HDRP Asset
- Fixed issue with Model Importer materials falling back to the Legacy default material instead of HDRP's default material when import happens at Editor startup.
- Fixed a wrong condition in CameraSwitcher, potentially causing out of bound exceptions.
- Fixed an issue where editing the Look Dev default profile would not reflect directly in the Look Dev window.
- Fixed a bug where the light list is not cleared but still used when resizing the RT.
- Fixed exposure debug shader with XR single-pass rendering.
- Fixed issues with scene view and transparent motion vectors.
- Fixed black screens for linux/HDRP (1246407)
- Fixed a vulkan and metal warning in the SSGI compute shader.
- Fixed an exception due to the color pyramid not allocated when SSGI is enabled.
- Fixed an issue with the first Depth history was incorrectly copied.
- Fixed path traced DoF focusing issue
- Fix an issue with the half resolution Mode (performance)
- Fix an issue with the color intensity of emissive for performance rtgi
- Fixed issue with rendering being mostly broken when target platform disables VR. 
- Workaround an issue caused by GetKernelThreadGroupSizes  failing to retrieve correct group size. 
- Fix issue with fast memory and rendergraph. 
- Fixed transparent motion vector framesetting not sanitized.
- Fixed wrong order of post process frame settings.
- Fixed white flash when enabling SSR or SSGI.
- The ray traced indrect diffuse and RTGI were combined wrongly with the rest of the lighting (1254318).
- Fixed an exception happening when using RTSSS without using RTShadows.
- Fix inconsistencies with transparent motion vectors and opaque by allowing camera only transparent motion vectors.
- Fix reflection probe frame settings override
- Fixed certain shadow bias artifacts present in volumetric lighting (case 1231885).
- Fixed area light cookie not updated when switch the light type from a spot that had a cookie.
- Fixed issue with dynamic resolution updating when not in play mode.
- Fixed issue with Contrast Adaptive Sharpening upsample mode and preview camera.
- Fix issue causing blocky artifacts when decals affect metallic and are applied on material with specular color workflow.
- Fixed issue with depth pyramid generation and dynamic resolution.
- Fixed an issue where decals were duplicated in prefab isolation mode.
- Fixed an issue where rendering preview with MSAA might generate render graph errors.
- Fixed compile error in PS4 for planar reflection filtering.
- Fixed issue with blue line in prefabs for volume mode.
- Fixing the internsity being applied to RTAO too early leading to unexpected results (1254626).
- Fix issue that caused sky to incorrectly render when using a custom projection matrix.
- Fixed null reference exception when using depth pre/post pass in shadergraph with alpha clip in the material.
- Appropriately constraint blend distance of reflection probe while editing with the inspector (case 1248931)
- Fixed AxF handling of roughness for Blinn-Phong type materials
- Fixed AxF UI errors when surface type is switched to transparent
- Fixed a serialization issue, preventing quality level parameters to undo/redo and update scene view on change.
- Fixed an exception occuring when a camera doesn't have an HDAdditionalCameraData (1254383).
- Fixed ray tracing with XR single-pass.
- Fixed warning in HDAdditionalLightData OnValidate (cases 1250864, 1244578)
- Fixed a bug related to denoising ray traced reflections.
- Fixed nullref in the layered lit material inspector.
- Fixed an issue where manipulating the color wheels in a volume component would reset the cursor every time.
- Fixed an issue where static sky lighting would not be updated for a new scene until it's reloaded at least once.
- Fixed culling for decals when used in prefabs and edited in context.
- Force to rebake probe with missing baked texture. (1253367)
- Fix supported Mac platform detection to handle new major version (11.0) properly
- Fixed typo in the Render Pipeline Wizard under HDRP+VR
- Change transparent SSR name in frame settings to avoid clipping. 
- Fixed missing include guards in shadow hlsl files.
- Repaint the scene view whenever the scene exposure override is changed.
- Fixed an error when clearing the SSGI history texture at creation time (1259930).
- Fixed alpha to mask reset when toggling alpha test in the material UI.
- Fixed an issue where opening the look dev window with the light theme would make the window blink and eventually crash unity.
- Fixed fallback for ray tracing and light layers (1258837).
- Fixed Sorting Priority not displayed correctly in the DrawRenderers custom pass UI.
- Fixed glitch in Project settings window when selecting diffusion profiles in material section (case 1253090)
- Fixed issue with light layers bigger than 8 (and above the supported range). 
- Fixed issue with culling layer mask of area light's emissive mesh 
- Fixed overused the atlas for Animated/Render Target Cookies (1259930).
- Fixed errors when switching area light to disk shape while an area emissive mesh was displayed.
- Fixed default frame settings MSAA toggle for reflection probes (case 1247631)
- Fixed the transparent SSR dependency not being properly disabled according to the asset dependencies (1260271).
- Fixed issue with completely black AO on double sided materials when normal mode is set to None.
- Fixed UI drawing of the quaternion (1251235)
- Fix an issue with the quality mode and perf mode on RTR and RTGI and getting rid of unwanted nans (1256923).
- Fixed unitialized ray tracing resources when using non-default HDRP asset (case 1259467).
- Fixed overused the atlas for Animated/Render Target Cookies (1259930).
- Fixed sky asserts with XR multipass
- Fixed for area light not updating baked light result when modifying with gizmo.
- Fixed robustness issue with GetOddNegativeScale() in ray tracing, which was impacting normal mapping (1261160).
- Fixed regression where moving face of the probe gizmo was not moving its position anymore.
- Fixed XR single-pass macros in tessellation shaders.
- Fixed path-traced subsurface scattering mixing with diffuse and specular BRDFs (1250601).
- Fixed custom pass re-ordering issues.
- Improved robustness of normal mapping when scale is 0, and mapping is extreme (normals in or below the tangent plane).
- Fixed XR Display providers not getting zNear and zFar plane distances passed to them when in HDRP.
- Fixed rendering breaking when disabling tonemapping in the frame settings.
- Fixed issue with serialization of exposure modes in volume profiles not being consistent between HDRP versions (case 1261385).
- Fixed issue with duplicate names in newly created sub-layers in the graphics compositor (case 1263093).
- Remove MSAA debug mode when renderpipeline asset has no MSAA
- Fixed some post processing using motion vectors when they are disabled
- Fixed the multiplier of the environement lights being overriden with a wrong value for ray tracing (1260311).
- Fixed a series of exceptions happening when trying to load an asset during wizard execution (1262171).
- Fixed an issue with Stacklit shader not compiling correctly in player with debug display on (1260579)
- Fixed couple issues in the dependence of building the ray tracing acceleration structure.
- Fix sun disk intensity
- Fixed unwanted ghosting for smooth surfaces.
- Fixing an issue in the recursive rendering flag texture usage.
- Fixed a missing dependecy for choosing to evaluate transparent SSR.
- Fixed issue that failed compilation when XR is disabled.
- Fixed a compilation error in the IES code.
- Fixed issue with dynamic resolution handler when no OnResolutionChange callback is specified. 
- Fixed multiple volumes, planar reflection, and decal projector position when creating them from the menu.
- Reduced the number of global keyword used in deferredTile.shader
- Fixed incorrect processing of Ambient occlusion probe (9% error was introduced)
- Fixed multiedition of framesettings drop down (case 1270044)
- Fixed planar probe gizmo

### Changed
- Improve MIP selection for decals on Transparents
- Color buffer pyramid is not allocated anymore if neither refraction nor distortion are enabled
- Rename Emission Radius to Radius in UI in Point, Spot
- Angular Diameter parameter for directional light is no longuer an advanced property
- DXR: Remove Light Radius and Angular Diamater of Raytrace shadow. Angular Diameter and Radius are used instead.
- Remove MaxSmoothness parameters from UI for point, spot and directional light. The MaxSmoothness is now deduce from Radius Parameters
- DXR: Remove the Ray Tracing Environement Component. Add a Layer Mask to the ray Tracing volume components to define which objects are taken into account for each effect.
- Removed second cubemaps used for shadowing in lookdev
- Disable Physically Based Sky below ground
- Increase max limit of area light and reflection probe to 128
- Change default texture for detailmap to grey
- Optimize Shadow RT load on Tile based architecture platforms.
- Improved quality of SSAO.
- Moved RequestShadowMapRendering() back to public API.
- Update HDRP DXR Wizard with an option to automatically clone the hdrp config package and setup raytracing to 1 in shaders file.
- Added SceneSelection pass for TerrainLit shader.
- Simplified Light's type API regrouping the logic in one place (Check type in HDAdditionalLightData)
- The support of LOD CrossFade (Dithering transition) in master nodes now required to enable it in the master node settings (Save variant)
- Improved shadow bias, by removing constant depth bias and substituting it with slope-scale bias.
- Fix the default stencil values when a material is created from a SSS ShaderGraph.
- Tweak test asset to be compatible with XR: unlit SG material for canvas and double-side font material
- Slightly tweaked the behaviour of bloom when resolution is low to reduce artifacts.
- Hidden fields in Light Inspector that is not relevant while in BakingOnly mode.
- Changed parametrization of PCSS, now softness is derived from angular diameter (for directional lights) or shape radius (for point/spot lights) and min filter size is now in the [0..1] range.
- Moved the copy of the geometry history buffers to right after the depth mip chain generation.
- Rename "Luminance" to "Nits" in UX for physical light unit
- Rename FrameSettings "SkyLighting" to "SkyReflection"
- Reworked XR automated tests
- The ray traced screen space shadow history for directional, spot and point lights is discarded if the light transform has changed.
- Changed the behavior for ray tracing in case a mesh renderer has both transparent and opaque submeshes.
- Improve history buffer management
- Replaced PlayerSettings.virtualRealitySupported with XRGraphics.tryEnable.
- Remove redundant FrameSettings RealTimePlanarReflection
- Improved a bit the GC calls generated during the rendering.
- Material update is now only triggered when the relevant settings are touched in the shader graph master nodes
- Changed the way Sky Intensity (on Sky volume components) is handled. It's now a combo box where users can choose between Exposure, Multiplier or Lux (for HDRI sky only) instead of both multiplier and exposure being applied all the time. Added a new menu item to convert old profiles.
- Change how method for specular occlusions is decided on inspector shader (Lit, LitTesselation, LayeredLit, LayeredLitTessellation)
- Unlocked SSS, SSR, Motion Vectors and Distortion frame settings for reflections probes.
- Hide unused LOD settings in Quality Settings legacy window.
- Reduced the constrained distance for temporal reprojection of ray tracing denoising
- Removed shadow near plane from the Directional Light Shadow UI.
- Improved the performances of custom pass culling.
- The scene view camera now replicates the physical parameters from the camera tagged as "MainCamera".
- Reduced the number of GC.Alloc calls, one simple scene without plarnar / probes, it should be 0B.
- Renamed ProfilingSample to ProfilingScope and unified API. Added GPU Timings.
- Updated macros to be compatible with the new shader preprocessor.
- Ray tracing reflection temporal filtering is now done in pre-exposed space
- Search field selects the appropriate fields in both project settings panels 'HDRP Default Settings' and 'Quality/HDRP'
- Disabled the refraction and transmission map keywords if the material is opaque.
- Keep celestial bodies outside the atmosphere.
- Updated the MSAA documentation to specify what features HDRP supports MSAA for and what features it does not.
- Shader use for Runtime Debug Display are now correctly stripper when doing a release build
- Now each camera has its own Volume Stack. This allows Volume Parameters to be updated as early as possible and be ready for the whole frame without conflicts between cameras.
- Disable Async for SSR, SSAO and Contact shadow when aggregated ray tracing frame setting is on.
- Improved performance when entering play mode without domain reload by a factor of ~25
- Renamed the camera profiling sample to include the camera name
- Discarding the ray tracing history for AO, reflection, diffuse shadows and GI when the viewport size changes.
- Renamed the camera profiling sample to include the camera name
- Renamed the post processing graphic formats to match the new convention.
- The restart in Wizard for DXR will always be last fix from now on
- Refactoring pre-existing materials to share more shader code between rasterization and ray tracing.
- Setting a material's Refraction Model to Thin does not overwrite the Thickness and Transmission Absorption Distance anymore.
- Removed Wind textures from runtime as wind is no longer built into the pipeline
- Changed Shader Graph titles of master nodes to be more easily searchable ("HDRP/x" -> "x (HDRP)")
- Expose StartSinglePass() and StopSinglePass() as public interface for XRPass
- Replaced the Texture array for 2D cookies (spot, area and directional lights) and for planar reflections by an atlas.
- Moved the tier defining from the asset to the concerned volume components.
- Changing from a tier management to a "mode" management for reflection and GI and removing the ability to enable/disable deferred and ray bining (they are now implied by performance mode)
- The default FrameSettings for ScreenSpaceShadows is set to true for Camera in order to give a better workflow for DXR.
- Refactor internal usage of Stencil bits.
- Changed how the material upgrader works and added documentation for it.
- Custom passes now disable the stencil when overwriting the depth and not writing into it.
- Renamed the camera profiling sample to include the camera name
- Changed the way the shadow casting property of transparent and tranmissive materials is handeled for ray tracing.
- Changed inspector materials stencil setting code to have more sharing.
- Updated the default scene and default DXR scene and DefaultVolumeProfile.
- Changed the way the length parameter is used for ray traced contact shadows.
- Improved the coherency of PCSS blur between cascades.
- Updated VR checks in Wizard to reflect new XR System.
- Removing unused alpha threshold depth prepass and post pass for fabric shader graph.
- Transform result from CIE XYZ to sRGB color space in EvalSensitivity for iridescence.
- Moved BeginCameraRendering callback right before culling.
- Changed the visibility of the Indirect Lighting Controller component to public.
- Renamed the cubemap used for diffuse convolution to a more explicit name for the memory profiler.
- Improved behaviour of transmission color on transparent surfaces in path tracing.
- Light dimmer can now get values higher than one and was renamed to multiplier in the UI.
- Removed info box requesting volume component for Visual Environment and updated the documentation with the relevant information.
- Improved light selection oracle for light sampling in path tracing.
- Stripped ray tracing subsurface passes with ray tracing is not enabled.
- Remove LOD cross fade code for ray tracing shaders
- Removed legacy VR code
- Add range-based clipping to box lights (case 1178780)
- Improve area light culling (case 1085873)
- Light Hierarchy debug mode can now adjust Debug Exposure for visualizing high exposure scenes.
- Rejecting history for ray traced reflections based on a threshold evaluated on the neighborhood of the sampled history.
- Renamed "Environment" to "Reflection Probes" in tile/cluster debug menu.
- Utilities namespace is obsolete, moved its content to UnityEngine.Rendering (case 1204677)
- Obsolete Utilities namespace was removed, instead use UnityEngine.Rendering (case 1204677)
- Moved most of the compute shaders to the multi_compile API instead of multiple kernels.
- Use multi_compile API for deferred compute shader with shadow mask.
- Remove the raytracing rendering queue system to make recursive raytraced material work when raytracing is disabled
- Changed a few resources used by ray tracing shaders to be global resources (using register space1) for improved CPU performance.
- All custom pass volumes are now executed for one injection point instead of the first one.
- Hidden unsupported choice in emission in Materials
- Temporal Anti aliasing improvements.
- Optimized PrepareLightsForGPU (cost reduced by over 25%) and PrepareGPULightData (around twice as fast now).
- Moved scene view camera settings for HDRP from the preferences window to the scene view camera settings window.
- Updated shaders to be compatible with Microsoft's DXC.
- Debug exposure in debug menu have been replace to debug exposure compensation in EV100 space and is always visible.
- Further optimized PrepareLightsForGPU (3x faster with few shadows, 1.4x faster with a lot of shadows or equivalently cost reduced by 68% to 37%).
- Raytracing: Replaced the DIFFUSE_LIGHTING_ONLY multicompile by a uniform.
- Raytracing: Removed the dynamic lightmap multicompile.
- Raytracing: Remove the LOD cross fade multi compile for ray tracing.
- Cookie are now supported in lightmaper. All lights casting cookie and baked will now include cookie influence.
- Avoid building the mip chain a second time for SSR for transparent objects.
- Replaced "High Quality" Subsurface Scattering with a set of Quality Levels.
- Replaced "High Quality" Volumetric Lighting with "Screen Resolution Percentage" and "Volume Slice Count" on the Fog volume component.
- Merged material samples and shader samples
- Update material samples scene visuals
- Use multi_compile API for deferred compute shader with shadow mask.
- Made the StaticLightingSky class public so that users can change it by script for baking purpose.
- Shadowmask and realtime reflectoin probe property are hide in Quality settings
- Improved performance of reflection probe management when using a lot of probes.
- Ignoring the disable SSR flags for recursive rendering.
- Removed logic in the UI to disable parameters for contact shadows and fog volume components as it was going against the concept of the volume system.
- Fixed the sub surface mask not being taken into account when computing ray traced sub surface scattering.
- MSAA Within Forward Frame Setting is now enabled by default on Cameras when new Render Pipeline Asset is created
- Slightly changed the TAA anti-flicker mechanism so that it is more aggressive on almost static images (only on High preset for now).
- Changed default exposure compensation to 0.
- Refactored shadow caching system.
- Removed experimental namespace for ray tracing code.
- Increase limit for max numbers of lights in UX
- Removed direct use of BSDFData in the path tracing pass, delegated to the material instead.
- Pre-warm the RTHandle system to reduce the amount of memory allocations and the total memory needed at all points. 
- DXR: Only read the geometric attributes that are required using the share pass info and shader graph defines.
- DXR: Dispatch binned rays in 1D instead of 2D.
- Lit and LayeredLit tessellation cross lod fade don't used dithering anymore between LOD but fade the tessellation height instead. Allow a smoother transition
- Changed the way planar reflections are filtered in order to be a bit more "physically based".
- Increased path tracing BSDFs roughness range from [0.001, 0.999] to [0.00001, 0.99999].
- Changing the default SSGI radius for the all configurations.
- Changed the default parameters for quality RTGI to match expected behavior.
- Add color clear pass while rendering XR occlusion mesh to avoid leaks.
- Only use one texture for ray traced reflection upscaling.
- Adjust the upscale radius based on the roughness value.
- DXR: Changed the way the filter size is decided for directional, point and spot shadows.
- Changed the default exposure mode to "Automatic (Histogram)", along with "Limit Min" to -4 and "Limit Max" to 16.
- Replaced the default scene system with the builtin Scene Template feature.
- Changed extensions of shader CAS include files.
- Making the planar probe atlas's format match the color buffer's format.
- Removing the planarReflectionCacheCompressed setting from asset.
- SHADERPASS for TransparentDepthPrepass and TransparentDepthPostpass identification is using respectively SHADERPASS_TRANSPARENT_DEPTH_PREPASS and SHADERPASS_TRANSPARENT_DEPTH_POSTPASS
- Moved the Parallax Occlusion Mapping node into Shader Graph.
- Renamed the debug name from SSAO to ScreenSpaceAmbientOcclusion (1254974).
- Added missing tooltips and improved the UI of the aperture control (case 1254916).
- Fixed wrong tooltips in the Dof Volume (case 1256641).
- The `CustomPassLoadCameraColor` and `CustomPassSampleCameraColor` functions now returns the correct color buffer when used in after post process instead of the color pyramid (which didn't had post processes).
- PBR Sky now doesn't go black when going below sea level, but it instead freezes calculation as if on the horizon. 
- Fixed an issue with quality setting foldouts not opening when clicking on them (1253088).
- Shutter speed can now be changed by dragging the mouse over the UI label (case 1245007).
- Remove the 'Point Cube Size' for cookie, use the Cubemap size directly.
- VFXTarget with Unlit now allows EmissiveColor output to be consistent with HDRP unlit.
- Only building the RTAS if there is an effect that will require it (1262217).
- Fixed the first ray tracing frame not having the light cluster being set up properly (1260311).
- Render graph pre-setup for ray traced ambient occlusion.
- Avoid casting multiple rays and denoising for hard directional, point and spot ray traced shadows (1261040).
- Making sure the preview cameras do not use ray tracing effects due to a by design issue to build ray tracing acceleration structures (1262166).
- Preparing ray traced reflections for the render graph support (performance and quality).
- Preparing recursive rendering for the render graph port.
- Preparation pass for RTGI, temporal filter and diffuse denoiser for render graph.
- Updated the documentation for the DXR implementation.
- Changed the DXR wizard to support optional checks.
- Changed the DXR wizard steps.
- Preparation pass for RTSSS to be supported by render graph.
- Changed the color space of EmissiveColorLDR property on all shader. Was linear but should have been sRGB. Auto upgrade script handle the conversion.

## [7.1.1] - 2019-09-05

### Added
- Transparency Overdraw debug mode. Allows to visualize transparent objects draw calls as an "heat map".
- Enabled single-pass instancing support for XR SDK with new API cmd.SetInstanceMultiplier()
- XR settings are now available in the HDRP asset
- Support for Material Quality in Shader Graph
- Material Quality support selection in HDRP Asset
- Renamed XR shader macro from UNITY_STEREO_ASSIGN_COMPUTE_EYE_INDEX to UNITY_XR_ASSIGN_VIEW_INDEX
- Raytracing ShaderGraph node for HDRP shaders
- Custom passes volume component with 3 injection points: Before Rendering, Before Transparent and Before Post Process
- Alpha channel is now properly exported to camera render textures when using FP16 color buffer format
- Support for XR SDK mirror view modes
- HD Master nodes in Shader Graph now support Normal and Tangent modification in vertex stage.
- DepthOfFieldCoC option in the fullscreen debug modes.
- Added override Ambient Occlusion option on debug windows
- Added Custom Post Processes with 3 injection points: Before Transparent, Before Post Process and After Post Process
- Added draft of minimal interactive path tracing (experimental) based on DXR API - Support only 4 area light, lit and unlit shader (non-shadergraph)
- Small adjustments to TAA anti flicker (more aggressive on high values).

### Fixed
- Fixed wizard infinite loop on cancellation
- Fixed with compute shader error about too many threads in threadgroup on low GPU
- Fixed invalid contact shadow shaders being created on metal
- Fixed a bug where if Assembly.GetTypes throws an exception due to mis-versioned dlls, then no preprocessors are used in the shader stripper
- Fixed typo in AXF decal property preventing to compile
- Fixed reflection probe with XR single-pass and FPTL
- Fixed force gizmo shown when selecting camera in hierarchy
- Fixed issue with XR occlusion mesh and dynamic resolution
- Fixed an issue where lighting compute buffers were re-created with the wrong size when resizing the window, causing tile artefacts at the top of the screen.
- Fix FrameSettings names and tooltips
- Fixed error with XR SDK when the Editor is not in focus
- Fixed errors with RenderGraph, XR SDK and occlusion mesh
- Fixed shadow routines compilation errors when "real" type is a typedef on "half".
- Fixed toggle volumetric lighting in the light UI
- Fixed post-processing history reset handling rt-scale incorrectly
- Fixed crash with terrain and XR multi-pass
- Fixed ShaderGraph material synchronization issues
- Fixed a null reference exception when using an Emissive texture with Unlit shader (case 1181335)
- Fixed an issue where area lights and point lights where not counted separately with regards to max lights on screen (case 1183196)
- Fixed an SSR and Subsurface Scattering issue (appearing black) when using XR.

### Changed
- Update Wizard layout.
- Remove almost all Garbage collection call within a frame.
- Rename property AdditionalVeclocityChange to AddPrecomputeVelocity
- Call the End/Begin camera rendering callbacks for camera with customRender enabled
- Changeg framesettings migration order of postprocess flags as a pr for reflection settings flags have been backported to 2019.2
- Replaced usage of ENABLE_VR in XRSystem.cs by version defines based on the presence of the built-in VR and XR modules
- Added an update virtual function to the SkyRenderer class. This is called once per frame. This allows a given renderer to amortize heavy computation at the rate it chooses. Currently only the physically based sky implements this.
- Removed mandatory XRPass argument in HDCamera.GetOrCreate()
- Restored the HDCamera parameter to the sky rendering builtin parameters.
- Removed usage of StructuredBuffer for XR View Constants
- Expose Direct Specular Lighting control in FrameSettings
- Deprecated ExponentialFog and VolumetricFog volume components. Now there is only one exponential fog component (Fog) which can add Volumetric Fog as an option. Added a script in Edit -> Render Pipeline -> Upgrade Fog Volume Components.

## [7.0.1] - 2019-07-25

### Added
- Added option in the config package to disable globally Area Lights and to select shadow quality settings for the deferred pipeline.
- When shader log stripping is enabled, shader stripper statistics will be written at `Temp/shader-strip.json`
- Occlusion mesh support from XR SDK

### Fixed
- Fixed XR SDK mirror view blit, cleanup some XRTODO and removed XRDebug.cs
- Fixed culling for volumetrics with XR single-pass rendering
- Fix shadergraph material pass setup not called
- Fixed documentation links in component's Inspector header bar
- Cookies using the render texture output from a camera are now properly updated
- Allow in ShaderGraph to enable pre/post pass when the alpha clip is disabled

### Changed
- RenderQueue for Opaque now start at Background instead of Geometry.
- Clamp the area light size for scripting API when we change the light type
- Added a warning in the material UI when the diffusion profile assigned is not in the HDRP asset


## [7.0.0] - 2019-07-17

### Added
- `Fixed`, `Viewer`, and `Automatic` modes to compute the FOV used when rendering a `PlanarReflectionProbe`
- A checkbox to toggle the chrome gizmo of `ReflectionProbe`and `PlanarReflectionProbe`
- Added a Light layer in shadows that allow for objects to cast shadows without being affected by light (and vice versa).
- You can now access ShaderGraph blend states from the Material UI (for example, **Surface Type**, **Sorting Priority**, and **Blending Mode**). This change may break Materials that use a ShaderGraph, to fix them, select **Edit > Render Pipeline > Reset all ShaderGraph Scene Materials BlendStates**. This syncs the blendstates of you ShaderGraph master nodes with the Material properties.
- You can now control ZTest, ZWrite, and CullMode for transparent Materials.
- Materials that use Unlit Shaders or Unlit Master Node Shaders now cast shadows.
- Added an option to enable the ztest on **After Post Process** materials when TAA is disabled.
- Added a new SSAO (based on Ground Truth Ambient Occlusion algorithm) to replace the previous one.
- Added support for shadow tint on light
- BeginCameraRendering and EndCameraRendering callbacks are now called with probes
- Adding option to update shadow maps only On Enable and On Demand.
- Shader Graphs that use time-dependent vertex modification now generate correct motion vectors.
- Added option to allow a custom spot angle for spot light shadow maps.
- Added frame settings for individual post-processing effects
- Added dither transition between cascades for Low and Medium quality settings
- Added single-pass instancing support with XR SDK
- Added occlusion mesh support with XR SDK
- Added support of Alembic velocity to various shaders
- Added support for more than 2 views for single-pass instancing
- Added support for per punctual/directional light min roughness in StackLit
- Added mirror view support with XR SDK
- Added VR verification in HDRPWizard
- Added DXR verification in HDRPWizard
- Added feedbacks in UI of Volume regarding skies
- Cube LUT support in Tonemapping. Cube LUT helpers for external grading are available in the Post-processing Sample package.

### Fixed
- Fixed an issue with history buffers causing effects like TAA or auto exposure to flicker when more than one camera was visible in the editor
- The correct preview is displayed when selecting multiple `PlanarReflectionProbe`s
- Fixed volumetric rendering with camera-relative code and XR stereo instancing
- Fixed issue with flashing cyan due to async compilation of shader when selecting a mesh
- Fix texture type mismatch when the contact shadow are disabled (causing errors on IOS devices)
- Fixed Generate Shader Includes while in package
- Fixed issue when texture where deleted in ShadowCascadeGUI
- Fixed issue in FrameSettingsHistory when disabling a camera several time without enabling it in between.
- Fixed volumetric reprojection with camera-relative code and XR stereo instancing
- Added custom BaseShaderPreprocessor in HDEditorUtils.GetBaseShaderPreprocessorList()
- Fixed compile issue when USE_XR_SDK is not defined
- Fixed procedural sky sun disk intensity for high directional light intensities
- Fixed Decal mip level when using texture mip map streaming to avoid dropping to lowest permitted mip (now loading all mips)
- Fixed deferred shading for XR single-pass instancing after lightloop refactor
- Fixed cluster and material classification debug (material classification now works with compute as pixel shader lighting)
- Fixed IOS Nan by adding a maximun epsilon definition REAL_EPS that uses HALF_EPS when fp16 are used
- Removed unnecessary GC allocation in motion blur code
- Fixed locked UI with advanded influence volume inspector for probes
- Fixed invalid capture direction when rendering planar reflection probes
- Fixed Decal HTILE optimization with platform not supporting texture atomatic (Disable it)
- Fixed a crash in the build when the contact shadows are disabled
- Fixed camera rendering callbacks order (endCameraRendering was being called before the actual rendering)
- Fixed issue with wrong opaque blending settings for After Postprocess
- Fixed issue with Low resolution transparency on PS4
- Fixed a memory leak on volume profiles
- Fixed The Parallax Occlusion Mappping node in shader graph and it's UV input slot
- Fixed lighting with XR single-pass instancing by disabling deferred tiles
- Fixed the Bloom prefiltering pass
- Fixed post-processing effect relying on Unity's random number generator
- Fixed camera flickering when using TAA and selecting the camera in the editor
- Fixed issue with single shadow debug view and volumetrics
- Fixed most of the problems with light animation and timeline
- Fixed indirect deferred compute with XR single-pass instancing
- Fixed a slight omission in anisotropy calculations derived from HazeMapping in StackLit
- Improved stack computation numerical stability in StackLit
- Fix PBR master node always opaque (wrong blend modes for forward pass)
- Fixed TAA with XR single-pass instancing (missing macros)
- Fixed an issue causing Scene View selection wire gizmo to not appear when using HDRP Shader Graphs.
- Fixed wireframe rendering mode (case 1083989)
- Fixed the renderqueue not updated when the alpha clip is modified in the material UI.
- Fixed the PBR master node preview
- Remove the ReadOnly flag on Reflection Probe's cubemap assets during bake when there are no VCS active.
- Fixed an issue where setting a material debug view would not reset the other exclusive modes
- Spot light shapes are now correctly taken into account when baking
- Now the static lighting sky will correctly take the default values for non-overridden properties
- Fixed material albedo affecting the lux meter
- Extra test in deferred compute shading to avoid shading pixels that were not rendered by the current camera (for camera stacking)

### Changed
- Optimization: Reduce the group size of the deferred lighting pass from 16x16 to 8x8
- Replaced HDCamera.computePassCount by viewCount
- Removed xrInstancing flag in RTHandles (replaced by TextureXR.slices and TextureXR.dimensions)
- Refactor the HDRenderPipeline and lightloop code to preprare for high level rendergraph
- Removed the **Back Then Front Rendering** option in the fabric Master Node settings. Enabling this option previously did nothing.
- Shader type Real translates to FP16 precision on Nintendo Switch.
- Shader framework refactor: Introduce CBSDF, EvaluateBSDF, IsNonZeroBSDF to replace BSDF functions
- Shader framework refactor:  GetBSDFAngles, LightEvaluation and SurfaceShading functions
- Replace ComputeMicroShadowing by GetAmbientOcclusionForMicroShadowing
- Rename WorldToTangent to TangentToWorld as it was incorrectly named
- Remove SunDisk and Sun Halo size from directional light
- Remove all obsolete wind code from shader
- Renamed DecalProjectorComponent into DecalProjector for API alignment.
- Improved the Volume UI and made them Global by default
- Remove very high quality shadow option
- Change default for shadow quality in Deferred to Medium
- Enlighten now use inverse squared falloff (before was using builtin falloff)
- Enlighten is now deprecated. Please use CPU or GPU lightmaper instead.
- Remove the name in the diffusion profile UI
- Changed how shadow map resolution scaling with distance is computed. Now it uses screen space area rather than light range.
- Updated MoreOptions display in UI
- Moved Display Area Light Emissive Mesh script API functions in the editor namespace
- direct strenght properties in ambient occlusion now affect direct specular as well
- Removed advanced Specular Occlusion control in StackLit: SSAO based SO control is hidden and fixed to behave like Lit, SPTD is the only HQ technique shown for baked SO.
- Shader framework refactor: Changed ClampRoughness signature to include PreLightData access.
- HDRPWizard window is now in Window > General > HD Render Pipeline Wizard
- Moved StaticLightingSky to LightingWindow
- Removes the current "Scene Settings" and replace them with "Sky & Fog Settings" (with Physically Based Sky and Volumetric Fog).
- Changed how cached shadow maps are placed inside the atlas to minimize re-rendering of them.

## [6.7.0-preview] - 2019-05-16

### Added
- Added ViewConstants StructuredBuffer to simplify XR rendering
- Added API to render specific settings during a frame
- Added stadia to the supported platforms (2019.3)
- Enabled cascade blends settings in the HD Shadow component
- Added Hardware Dynamic Resolution support.
- Added MatCap debug view to replace the no scene lighting debug view.
- Added clear GBuffer option in FrameSettings (default to false)
- Added preview for decal shader graph (Only albedo, normal and emission)
- Added exposure weight control for decal
- Screen Space Directional Shadow under a define option. Activated for ray tracing
- Added a new abstraction for RendererList that will help transition to Render Graph and future RendererList API
- Added multipass support for VR
- Added XR SDK integration (multipass only)
- Added Shader Graph samples for Hair, Fabric and Decal master nodes.
- Add fade distance, shadow fade distance and light layers to light explorer
- Add method to draw light layer drawer in a rect to HDEditorUtils

### Fixed
- Fixed deserialization crash at runtime
- Fixed for ShaderGraph Unlit masternode not writing velocity
- Fixed a crash when assiging a new HDRP asset with the 'Verify Saving Assets' option enabled
- Fixed exposure to properly support TEXTURE2D_X
- Fixed TerrainLit basemap texture generation
- Fixed a bug that caused nans when material classification was enabled and a tile contained one standard material + a material with transmission.
- Fixed gradient sky hash that was not using the exposure hash
- Fixed displayed default FrameSettings in HDRenderPipelineAsset wrongly updated on scripts reload.
- Fixed gradient sky hash that was not using the exposure hash.
- Fixed visualize cascade mode with exposure.
- Fixed (enabled) exposure on override lighting debug modes.
- Fixed issue with LightExplorer when volume have no profile
- Fixed issue with SSR for negative, infinite and NaN history values
- Fixed LightLayer in HDReflectionProbe and PlanarReflectionProbe inspector that was not displayed as a mask.
- Fixed NaN in transmission when the thickness and a color component of the scattering distance was to 0
- Fixed Light's ShadowMask multi-edition.
- Fixed motion blur and SMAA with VR single-pass instancing
- Fixed NaNs generated by phase functionsin volumetric lighting
- Fixed NaN issue with refraction effect and IOR of 1 at extreme grazing angle
- Fixed nan tracker not using the exposure
- Fixed sorting priority on lit and unlit materials
- Fixed null pointer exception when there are no AOVRequests defined on a camera
- Fixed dirty state of prefab using disabled ReflectionProbes
- Fixed an issue where gizmos and editor grid were not correctly depth tested
- Fixed created default scene prefab non editable due to wrong file extension.
- Fixed an issue where sky convolution was recomputed for nothing when a preview was visible (causing extreme slowness when fabric convolution is enabled)
- Fixed issue with decal that wheren't working currently in player
- Fixed missing stereo rendering macros in some fragment shaders
- Fixed exposure for ReflectionProbe and PlanarReflectionProbe gizmos
- Fixed single-pass instancing on PSVR
- Fixed Vulkan shader issue with Texture2DArray in ScreenSpaceShadow.compute by re-arranging code (workaround)
- Fixed camera-relative issue with lights and XR single-pass instancing
- Fixed single-pass instancing on Vulkan
- Fixed htile synchronization issue with shader graph decal
- Fixed Gizmos are not drawn in Camera preview
- Fixed pre-exposure for emissive decal
- Fixed wrong values computed in PreIntegrateFGD and in the generation of volumetric lighting data by forcing the use of fp32.
- Fixed NaNs arising during the hair lighting pass
- Fixed synchronization issue in decal HTile that occasionally caused rendering artifacts around decal borders
- Fixed QualitySettings getting marked as modified by HDRP (and thus checked out in Perforce)
- Fixed a bug with uninitialized values in light explorer
- Fixed issue with LOD transition
- Fixed shader warnings related to raytracing and TEXTURE2D_X

### Changed
- Refactor PixelCoordToViewDirWS to be VR compatible and to compute it only once per frame
- Modified the variants stripper to take in account multiple HDRP assets used in the build.
- Improve the ray biasing code to avoid self-intersections during the SSR traversal
- Update Pyramid Spot Light to better match emitted light volume.
- Moved _XRViewConstants out of UnityPerPassStereo constant buffer to fix issues with PSSL
- Removed GetPositionInput_Stereo() and single-pass (double-wide) rendering mode
- Changed label width of the frame settings to accommodate better existing options.
- SSR's Default FrameSettings for camera is now enable.
- Re-enabled the sharpening filter on Temporal Anti-aliasing
- Exposed HDEditorUtils.LightLayerMaskDrawer for integration in other packages and user scripting.
- Rename atmospheric scattering in FrameSettings to Fog
- The size modifier in the override for the culling sphere in Shadow Cascades now defaults to 0.6, which is the same as the formerly hardcoded value.
- Moved LOD Bias and Maximum LOD Level from Frame Setting section `Other` to `Rendering`
- ShaderGraph Decal that affect only emissive, only draw in emissive pass (was drawing in dbuffer pass too)
- Apply decal projector fade factor correctly on all attribut and for shader graph decal
- Move RenderTransparentDepthPostpass after all transparent
- Update exposure prepass to interleave XR single-pass instancing views in a checkerboard pattern
- Removed ScriptRuntimeVersion check in wizard.

## [6.6.0-preview] - 2019-04-01

### Added
- Added preliminary changes for XR deferred shading
- Added support of 111110 color buffer
- Added proper support for Recorder in HDRP
- Added depth offset input in shader graph master nodes
- Added a Parallax Occlusion Mapping node
- Added SMAA support
- Added Homothety and Symetry quick edition modifier on volume used in ReflectionProbe, PlanarReflectionProbe and DensityVolume
- Added multi-edition support for DecalProjectorComponent
- Improve hair shader
- Added the _ScreenToTargetScaleHistory uniform variable to be used when sampling HDRP RTHandle history buffers.
- Added settings in `FrameSettings` to change `QualitySettings.lodBias` and `QualitySettings.maximumLODLevel` during a rendering
- Added an exposure node to retrieve the current, inverse and previous frame exposure value.
- Added an HD scene color node which allow to sample the scene color with mips and a toggle to remove the exposure.
- Added safeguard on HD scene creation if default scene not set in the wizard
- Added Low res transparency rendering pass.

### Fixed
- Fixed HDRI sky intensity lux mode
- Fixed dynamic resolution for XR
- Fixed instance identifier semantic string used by Shader Graph
- Fixed null culling result occuring when changing scene that was causing crashes
- Fixed multi-edition light handles and inspector shapes
- Fixed light's LightLayer field when multi-editing
- Fixed normal blend edition handles on DensityVolume
- Fixed an issue with layered lit shader and height based blend where inactive layers would still have influence over the result
- Fixed multi-selection handles color for DensityVolume
- Fixed multi-edition inspector's blend distances for HDReflectionProbe, PlanarReflectionProbe and DensityVolume
- Fixed metric distance that changed along size in DensityVolume
- Fixed DensityVolume shape handles that have not same behaviour in advance and normal edition mode
- Fixed normal map blending in TerrainLit by only blending the derivatives
- Fixed Xbox One rendering just a grey screen instead of the scene
- Fixed probe handles for multiselection
- Fixed baked cubemap import settings for convolution
- Fixed regression causing crash when attempting to open HDRenderPipelineWizard without an HDRenderPipelineAsset setted
- Fixed FullScreenDebug modes: SSAO, SSR, Contact shadow, Prerefraction Color Pyramid, Final Color Pyramid
- Fixed volumetric rendering with stereo instancing
- Fixed shader warning
- Fixed missing resources in existing asset when updating package
- Fixed PBR master node preview in forward rendering or transparent surface
- Fixed deferred shading with stereo instancing
- Fixed "look at" edition mode of Rotation tool for DecalProjectorComponent
- Fixed issue when switching mode in ReflectionProbe and PlanarReflectionProbe
- Fixed issue where migratable component version where not always serialized when part of prefab's instance
- Fixed an issue where shadow would not be rendered properly when light layer are not enabled
- Fixed exposure weight on unlit materials
- Fixed Light intensity not played in the player when recorded with animation/timeline
- Fixed some issues when multi editing HDRenderPipelineAsset
- Fixed emission node breaking the main shader graph preview in certain conditions.
- Fixed checkout of baked probe asset when baking probes.
- Fixed invalid gizmo position for rotated ReflectionProbe
- Fixed multi-edition of material's SurfaceType and RenderingPath
- Fixed whole pipeline reconstruction on selecting for the first time or modifying other than the currently used HDRenderPipelineAsset
- Fixed single shadow debug mode
- Fixed global scale factor debug mode when scale > 1
- Fixed debug menu material overrides not getting applied to the Terrain Lit shader
- Fixed typo in computeLightVariants
- Fixed deferred pass with XR instancing by disabling ComputeLightEvaluation
- Fixed bloom resolution independence
- Fixed lens dirt intensity not behaving properly
- Fixed the Stop NaN feature
- Fixed some resources to handle more than 2 instanced views for XR
- Fixed issue with black screen (NaN) produced on old GPU hardware or intel GPU hardware with gaussian pyramid
- Fixed issue with disabled punctual light would still render when only directional light is present

### Changed
- DensityVolume scripting API will no longuer allow to change between advance and normal edition mode
- Disabled depth of field, lens distortion and panini projection in the scene view
- TerrainLit shaders and includes are reorganized and made simpler.
- TerrainLit shader GUI now allows custom properties to be displayed in the Terrain fold-out section.
- Optimize distortion pass with stencil
- Disable SceneSelectionPass in shader graph preview
- Control punctual light and area light shadow atlas separately
- Move SMAA anti-aliasing option to after Temporal Anti Aliasing one, to avoid problem with previously serialized project settings
- Optimize rendering with static only lighting and when no cullable lights/decals/density volumes are present.
- Updated handles for DecalProjectorComponent for enhanced spacial position readability and have edition mode for better SceneView management
- DecalProjectorComponent are now scale independent in order to have reliable metric unit (see new Size field for changing the size of the volume)
- Restructure code from HDCamera.Update() by adding UpdateAntialiasing() and UpdateViewConstants()
- Renamed velocity to motion vectors
- Objects rendered during the After Post Process pass while TAA is enabled will not benefit from existing depth buffer anymore. This is done to fix an issue where those object would wobble otherwise
- Removed usage of builtin unity matrix for shadow, shadow now use same constant than other view
- The default volume layer mask for cameras & probes is now `Default` instead of `Everything`

## [6.5.0-preview] - 2019-03-07

### Added
- Added depth-of-field support with stereo instancing
- Adding real time area light shadow support
- Added a new FrameSettings: Specular Lighting to toggle the specular during the rendering

### Fixed
- Fixed diffusion profile upgrade breaking package when upgrading to a new version
- Fixed decals cropped by gizmo not updating correctly if prefab
- Fixed an issue when enabling SSR on multiple view
- Fixed edition of the intensity's unit field while selecting multiple lights
- Fixed wrong calculation in soft voxelization for density volume
- Fixed gizmo not working correctly with pre-exposure
- Fixed issue with setting a not available RT when disabling motion vectors
- Fixed planar reflection when looking at mirror normal
- Fixed mutiselection issue with HDLight Inspector
- Fixed HDAdditionalCameraData data migration
- Fixed failing builds when light explorer window is open
- Fixed cascade shadows border sometime causing artefacts between cascades
- Restored shadows in the Cascade Shadow debug visualization
- `camera.RenderToCubemap` use proper face culling

### Changed
- When rendering reflection probe disable all specular lighting and for metals use fresnelF0 as diffuse color for bake lighting.

## [6.4.0-preview] - 2019-02-21

### Added
- VR: Added TextureXR system to selectively expand TEXTURE2D macros to texture array for single-pass stereo instancing + Convert textures call to these macros
- Added an unit selection dropdown next to shutter speed (camera)
- Added error helpbox when trying to use a sub volume component that require the current HDRenderPipelineAsset to support a feature that it is not supporting.
- Add mesh for tube light when display emissive mesh is enabled

### Fixed
- Fixed Light explorer. The volume explorer used `profile` instead of `sharedProfile` which instantiate a custom volume profile instead of editing the asset itself.
- Fixed UI issue where all is displayed using metric unit in shadow cascade and Percent is set in the unit field (happening when opening the inspector).
- Fixed inspector event error when double clicking on an asset (diffusion profile/material).
- Fixed nullref on layered material UI when the material is not an asset.
- Fixed nullref exception when undo/redo a light property.
- Fixed visual bug when area light handle size is 0.

### Changed
- Update UI for 32bit/16bit shadow precision settings in HDRP asset
- Object motion vectors have been disabled in all but the game view. Camera motion vectors are still enabled everywhere, allowing TAA and Motion Blur to work on static objects.
- Enable texture array by default for most rendering code on DX11 and unlock stereo instancing (DX11 only for now)

## [6.3.0-preview] - 2019-02-18

### Added
- Added emissive property for shader graph decals
- Added a diffusion profile override volume so the list of diffusion profile assets to use can be chanaged without affecting the HDRP asset
- Added a "Stop NaNs" option on cameras and in the Scene View preferences.
- Added metric display option in HDShadowSettings and improve clamping
- Added shader parameter mapping in DebugMenu
- Added scripting API to configure DebugData for DebugMenu

### Fixed
- Fixed decals in forward
- Fixed issue with stencil not correctly setup for various master node and shader for the depth pass, motion vector pass and GBuffer/Forward pass
- Fixed SRP batcher and metal
- Fixed culling and shadows for Pyramid, Box, Rectangle and Tube lights
- Fixed an issue where scissor render state leaking from the editor code caused partially black rendering

### Changed
- When a lit material has a clear coat mask that is not null, we now use the clear coat roughness to compute the screen space reflection.
- Diffusion profiles are now limited to one per asset and can be referenced in materials, shader graphs and vfx graphs. Materials will be upgraded automatically except if they are using a shader graph, in this case it will display an error message.

## [6.2.0-preview] - 2019-02-15

### Added
- Added help box listing feature supported in a given HDRenderPipelineAsset alongs with the drawbacks implied.
- Added cascade visualizer, supporting disabled handles when not overriding.

### Fixed
- Fixed post processing with stereo double-wide
- Fixed issue with Metal: Use sign bit to find the cache type instead of lowest bit.
- Fixed invalid state when creating a planar reflection for the first time
- Fix FrameSettings's LitShaderMode not restrained by supported LitShaderMode regression.

### Changed
- The default value roughness value for the clearcoat has been changed from 0.03 to 0.01
- Update default value of based color for master node
- Update Fabric Charlie Sheen lighting model - Remove Fresnel component that wasn't part of initial model + Remap smoothness to [0.0 - 0.6] range for more artist friendly parameter

### Changed
- Code refactor: all macros with ARGS have been swapped with macros with PARAM. This is because the ARGS macros were incorrectly named.

## [6.1.0-preview] - 2019-02-13

### Added
- Added support for post-processing anti-aliasing in the Scene View (FXAA and TAA). These can be set in Preferences.
- Added emissive property for decal material (non-shader graph)

### Fixed
- Fixed a few UI bugs with the color grading curves.
- Fixed "Post Processing" in the scene view not toggling post-processing effects
- Fixed bake only object with flag `ReflectionProbeStaticFlag` when baking a `ReflectionProbe`

### Changed
- Removed unsupported Clear Depth checkbox in Camera inspector
- Updated the toggle for advanced mode in inspectors.

## [6.0.0-preview] - 2019-02-23

### Added
- Added new API to perform a camera rendering
- Added support for hair master node (Double kajiya kay - Lambert)
- Added Reset behaviour in DebugMenu (ingame mapping is right joystick + B)
- Added Default HD scene at new scene creation while in HDRP
- Added Wizard helping to configure HDRP project
- Added new UI for decal material to allow remapping and scaling of some properties
- Added cascade shadow visualisation toggle in HD shadow settings
- Added icons for assets
- Added replace blending mode for distortion
- Added basic distance fade for density volumes
- Added decal master node for shader graph
- Added HD unlit master node (Cross Pipeline version is name Unlit)
- Added new Rendering Queue in materials
- Added post-processing V3 framework embed in HDRP, remove postprocess V2 framework
- Post-processing now uses the generic volume framework
-   New depth-of-field, bloom, panini projection effects, motion blur
-   Exposure is now done as a pre-exposition pass, the whole system has been revamped
-   Exposure now use EV100 everywhere in the UI (Sky, Emissive Light)
- Added emissive intensity (Luminance and EV100 control) control for Emissive
- Added pre-exposure weigth for Emissive
- Added an emissive color node and a slider to control the pre-exposure percentage of emission color
- Added physical camera support where applicable
- Added more color grading tools
- Added changelog level for Shader Variant stripping
- Added Debug mode for validation of material albedo and metalness/specularColor values
- Added a new dynamic mode for ambient probe and renamed BakingSky to StaticLightingSky
- Added command buffer parameter to all Bind() method of material
- Added Material validator in Render Pipeline Debug
- Added code to future support of DXR (not enabled)
- Added support of multiviewport
- Added HDRenderPipeline.RequestSkyEnvironmentUpdate function to force an update from script when sky is set to OnDemand
- Added a Lighting and BackLighting slots in Lit, StackLit, Fabric and Hair master nodes
- Added support for overriding terrain detail rendering shaders, via the render pipeline editor resources asset
- Added xrInstancing flag support to RTHandle
- Added support for cullmask for decal projectors
- Added software dynamic resolution support
- Added support for "After Post-Process" render pass for unlit shader
- Added support for textured rectangular area lights
- Added stereo instancing macros to MSAA shaders
- Added support for Quarter Res Raytraced Reflections (not enabled)
- Added fade factor for decal projectors.
- Added stereo instancing macros to most shaders used in VR
- Added multi edition support for HDRenderPipelineAsset

### Fixed
- Fixed logic to disable FPTL with stereo rendering
- Fixed stacklit transmission and sun highlight
- Fixed decals with stereo rendering
- Fixed sky with stereo rendering
- Fixed flip logic for postprocessing + VR
- Fixed copyStencilBuffer pass for Switch
- Fixed point light shadow map culling that wasn't taking into account far plane
- Fixed usage of SSR with transparent on all master node
- Fixed SSR and microshadowing on fabric material
- Fixed blit pass for stereo rendering
- Fixed lightlist bounds for stereo rendering
- Fixed windows and in-game DebugMenu sync.
- Fixed FrameSettings' LitShaderMode sync when opening DebugMenu.
- Fixed Metal specific issues with decals, hitting a sampler limit and compiling AxF shader
- Fixed an issue with flipped depth buffer during postprocessing
- Fixed normal map use for shadow bias with forward lit - now use geometric normal
- Fixed transparent depth prepass and postpass access so they can be use without alpha clipping for lit shader
- Fixed support of alpha clip shadow for lit master node
- Fixed unlit master node not compiling
- Fixed issue with debug display of reflection probe
- Fixed issue with phong tessellations not working with lit shader
- Fixed issue with vertex displacement being affected by heightmap setting even if not heightmap where assign
- Fixed issue with density mode on Lit terrain producing NaN
- Fixed issue when going back and forth from Lit to LitTesselation for displacement mode
- Fixed issue with ambient occlusion incorrectly applied to emissiveColor with light layers in deferred
- Fixed issue with fabric convolution not using the correct convolved texture when fabric convolution is enabled
- Fixed issue with Thick mode for Transmission that was disabling transmission with directional light
- Fixed shutdown edge cases with HDRP tests
- Fixed slowdow when enabling Fabric convolution in HDRP asset
- Fixed specularAA not compiling in StackLit Master node
- Fixed material debug view with stereo rendering
- Fixed material's RenderQueue edition in default view.
- Fixed banding issues within volumetric density buffer
- Fixed missing multicompile for MSAA for AxF
- Fixed camera-relative support for stereo rendering
- Fixed remove sync with render thread when updating decal texture atlas.
- Fixed max number of keyword reach [256] issue. Several shader feature are now local
- Fixed Scene Color and Depth nodes
- Fixed SSR in forward
- Fixed custom editor of Unlit, HD Unlit and PBR shader graph master node
- Fixed issue with NewFrame not correctly calculated in Editor when switching scene
- Fixed issue with TerrainLit not compiling with depth only pass and normal buffer
- Fixed geometric normal use for shadow bias with PBR master node in forward
- Fixed instancing macro usage for decals
- Fixed error message when having more than one directional light casting shadow
- Fixed error when trying to display preview of Camera or PlanarReflectionProbe
- Fixed LOAD_TEXTURE2D_ARRAY_MSAA macro
- Fixed min-max and amplitude clamping value in inspector of vertex displacement materials
- Fixed issue with alpha shadow clip (was incorrectly clipping object shadow)
- Fixed an issue where sky cubemap would not be cleared correctly when setting the current sky to None
- Fixed a typo in Static Lighting Sky component UI
- Fixed issue with incorrect reset of RenderQueue when switching shader in inspector GUI
- Fixed issue with variant stripper stripping incorrectly some variants
- Fixed a case of ambient lighting flickering because of previews
- Fixed Decals when rendering multiple camera in a single frame
- Fixed cascade shadow count in shader
- Fixed issue with Stacklit shader with Haze effect
- Fixed an issue with the max sample count for the TAA
- Fixed post-process guard band for XR
- Fixed exposure of emissive of Unlit
- Fixed depth only and motion vector pass for Unlit not working correctly with MSAA
- Fixed an issue with stencil buffer copy causing unnecessary compute dispatches for lighting
- Fixed multi edition issue in FrameSettings
- Fixed issue with SRP batcher and DebugDisplay variant of lit shader
- Fixed issue with debug material mode not doing alpha test
- Fixed "Attempting to draw with missing UAV bindings" errors on Vulkan
- Fixed pre-exposure incorrectly apply to preview
- Fixed issue with duplicate 3D texture in 3D texture altas of volumetric?
- Fixed Camera rendering order (base on the depth parameter)
- Fixed shader graph decals not being cropped by gizmo
- Fixed "Attempting to draw with missing UAV bindings" errors on Vulkan.


### Changed
- ColorPyramid compute shader passes is swapped to pixel shader passes on platforms where the later is faster (Nintendo Switch).
- Removing the simple lightloop used by the simple lit shader
- Whole refactor of reflection system: Planar and reflection probe
- Separated Passthrough from other RenderingPath
- Update several properties naming and caption based on feedback from documentation team
- Remove tile shader variant for transparent backface pass of lit shader
- Rename all HDRenderPipeline to HDRP folder for shaders
- Rename decal property label (based on doc team feedback)
- Lit shader mode now default to Deferred to reduce build time
- Update UI of Emission parameters in shaders
- Improve shader variant stripping including shader graph variant
- Refactored render loop to render realtime probes visible per camera
- Enable SRP batcher by default
- Shader code refactor: Rename LIGHTLOOP_SINGLE_PASS => LIGHTLOOP_DISABLE_TILE_AND_CLUSTER and clean all usage of LIGHTLOOP_TILE_PASS
- Shader code refactor: Move pragma definition of vertex and pixel shader inside pass + Move SURFACE_GRADIENT definition in XXXData.hlsl
- Micro-shadowing in Lit forward now use ambientOcclusion instead of SpecularOcclusion
- Upgraded FrameSettings workflow, DebugMenu and Inspector part relative to it
- Update build light list shader code to support 32 threads in wavefronts on Switch
- LayeredLit layers' foldout are now grouped in one main foldout per layer
- Shadow alpha clip can now be enabled on lit shader and haor shader enven for opaque
- Temporal Antialiasing optimization for Xbox One X
- Parameter depthSlice on SetRenderTarget functions now defaults to -1 to bind the entire resource
- Rename SampleCameraDepth() functions to LoadCameraDepth() and SampleCameraDepth(), same for SampleCameraColor() functions
- Improved Motion Blur quality.
- Update stereo frame settings values for single-pass instancing and double-wide
- Rearrange FetchDepth functions to prepare for stereo-instancing
- Remove unused _ComputeEyeIndex
- Updated HDRenderPipelineAsset inspector
- Re-enable SRP batcher for metal

## [5.2.0-preview] - 2018-11-27

### Added
- Added option to run Contact Shadows and Volumetrics Voxelization stage in Async Compute
- Added camera freeze debug mode - Allow to visually see culling result for a camera
- Added support of Gizmo rendering before and after postprocess in Editor
- Added support of LuxAtDistance for punctual lights

### Fixed
- Fixed Debug.DrawLine and Debug.Ray call to work in game view
- Fixed DebugMenu's enum resetted on change
- Fixed divide by 0 in refraction causing NaN
- Fixed disable rough refraction support
- Fixed refraction, SSS and atmospheric scattering for VR
- Fixed forward clustered lighting for VR (double-wide).
- Fixed Light's UX to not allow negative intensity
- Fixed HDRenderPipelineAsset inspector broken when displaying its FrameSettings from project windows.
- Fixed forward clustered lighting for VR (double-wide).
- Fixed HDRenderPipelineAsset inspector broken when displaying its FrameSettings from project windows.
- Fixed Decals and SSR diable flags for all shader graph master node (Lit, Fabric, StackLit, PBR)
- Fixed Distortion blend mode for shader graph master node (Lit, StackLit)
- Fixed bent Normal for Fabric master node in shader graph
- Fixed PBR master node lightlayers
- Fixed shader stripping for built-in lit shaders.

### Changed
- Rename "Regular" in Diffusion profile UI "Thick Object"
- Changed VBuffer depth parametrization for volumetric from distanceRange to depthExtent - Require update of volumetric settings - Fog start at near plan
- SpotLight with box shape use Lux unit only

## [5.1.0-preview] - 2018-11-19

### Added

- Added a separate Editor resources file for resources Unity does not take when it builds a Player.
- You can now disable SSR on Materials in Shader Graph.
- Added support for MSAA when the Supported Lit Shader Mode is set to Both. Previously HDRP only supported MSAA for Forward mode.
- You can now override the emissive color of a Material when in debug mode.
- Exposed max light for Light Loop Settings in HDRP asset UI.
- HDRP no longer performs a NormalDBuffer pass update if there are no decals in the Scene.
- Added distant (fall-back) volumetric fog and improved the fog evaluation precision.
- Added an option to reflect sky in SSR.
- Added a y-axis offset for the PlanarReflectionProbe and offset tool.
- Exposed the option to run SSR and SSAO on async compute.
- Added support for the _GlossMapScale parameter in the Legacy to HDRP Material converter.
- Added wave intrinsic instructions for use in Shaders (for AMD GCN).


### Fixed
- Fixed sphere shaped influence handles clamping in Reflection Probes.
- Fixed Reflection Probe data migration for projects created before using HDRP.
- Fixed UI of Layered Material where Unity previously rendered the scrollbar above the Copy button.
- Fixed Material tessellations parameters Start fade distance and End fade distance. Originally, Unity clamped these values when you modified them.
- Fixed various distortion and refraction issues - handle a better fall-back.
- Fixed SSR for multiple views.
- Fixed SSR issues related to self-intersections.
- Fixed shape density volume handle speed.
- Fixed density volume shape handle moving too fast.
- Fixed the Camera velocity pass that we removed by mistake.
- Fixed some null pointer exceptions when disabling motion vectors support.
- Fixed viewports for both the Subsurface Scattering combine pass and the transparent depth prepass.
- Fixed the blend mode pop-up in the UI. It previously did not appear when you enabled pre-refraction.
- Fixed some null pointer exceptions that previously occurred when you disabled motion vectors support.
- Fixed Layered Lit UI issue with scrollbar.
- Fixed cubemap assignation on custom ReflectionProbe.
- Fixed Reflection Probes’ capture settings' shadow distance.
- Fixed an issue with the SRP batcher and Shader variables declaration.
- Fixed thickness and subsurface slots for fabric Shader master node that wasn't appearing with the right combination of flags.
- Fixed d3d debug layer warning.
- Fixed PCSS sampling quality.
- Fixed the Subsurface and transmission Material feature enabling for fabric Shader.
- Fixed the Shader Graph UV node’s dimensions when using it in a vertex Shader.
- Fixed the planar reflection mirror gizmo's rotation.
- Fixed HDRenderPipelineAsset's FrameSettings not showing the selected enum in the Inspector drop-down.
- Fixed an error with async compute.
- MSAA now supports transparency.
- The HDRP Material upgrader tool now converts metallic values correctly.
- Volumetrics now render in Reflection Probes.
- Fixed a crash that occurred whenever you set a viewport size to 0.
- Fixed the Camera physic parameter that the UI previously did not display.
- Fixed issue in pyramid shaped spotlight handles manipulation

### Changed

- Renamed Line shaped Lights to Tube Lights.
- HDRP now uses mean height fog parametrization.
- Shadow quality settings are set to All when you use HDRP (This setting is not visible in the UI when using SRP). This avoids Legacy Graphics Quality Settings disabling the shadows and give SRP full control over the Shadows instead.
- HDRP now internally uses premultiplied alpha for all fog.
- Updated default FrameSettings used for realtime Reflection Probes when you create a new HDRenderPipelineAsset.
- Remove multi-camera support. LWRP and HDRP will not support multi-camera layered rendering.
- Updated Shader Graph subshaders to use the new instancing define.
- Changed fog distance calculation from distance to plane to distance to sphere.
- Optimized forward rendering using AMD GCN by scalarizing the light loop.
- Changed the UI of the Light Editor.
- Change ordering of includes in HDRP Materials in order to reduce iteration time for faster compilation.
- Added a StackLit master node replacing the InspectorUI version. IMPORTANT: All previously authored StackLit Materials will be lost. You need to recreate them with the master node.

## [5.0.0-preview] - 2018-09-28

### Added
- Added occlusion mesh to depth prepass for VR (VR still disabled for now)
- Added a debug mode to display only one shadow at once
- Added controls for the highlight created by directional lights
- Added a light radius setting to punctual lights to soften light attenuation and simulate fill lighting
- Added a 'minRoughness' parameter to all non-area lights (was previously only available for certain light types)
- Added separate volumetric light/shadow dimmers
- Added per-pixel jitter to volumetrics to reduce aliasing artifacts
- Added a SurfaceShading.hlsl file, which implements material-agnostic shading functionality in an efficient manner
- Added support for shadow bias for thin object transmission
- Added FrameSettings to control realtime planar reflection
- Added control for SRPBatcher on HDRP Asset
- Added an option to clear the shadow atlases in the debug menu
- Added a color visualization of the shadow atlas rescale in debug mode
- Added support for disabling SSR on materials
- Added intrinsic for XBone
- Added new light volume debugging tool
- Added a new SSR debug view mode
- Added translaction's scale invariance on DensityVolume
- Added multiple supported LitShadermode and per renderer choice in case of both Forward and Deferred supported
- Added custom specular occlusion mode to Lit Shader Graph Master node

### Fixed
- Fixed a normal bias issue with Stacklit (Was causing light leaking)
- Fixed camera preview outputing an error when both scene and game view where display and play and exit was call
- Fixed override debug mode not apply correctly on static GI
- Fixed issue where XRGraphicsConfig values set in the asset inspector GUI weren't propagating correctly (VR still disabled for now)
- Fixed issue with tangent that was using SurfaceGradient instead of regular normal decoding
- Fixed wrong error message display when switching to unsupported target like IOS
- Fixed an issue with ambient occlusion texture sometimes not being created properly causing broken rendering
- Shadow near plane is no longer limited at 0.1
- Fixed decal draw order on transparent material
- Fixed an issue where sometime the lookup texture used for GGX convolution was broken, causing broken rendering
- Fixed an issue where you wouldn't see any fog for certain pipeline/scene configurations
- Fixed an issue with volumetric lighting where the anisotropy value of 0 would not result in perfectly isotropic lighting
- Fixed shadow bias when the atlas is rescaled
- Fixed shadow cascade sampling outside of the atlas when cascade count is inferior to 4
- Fixed shadow filter width in deferred rendering not matching shader config
- Fixed stereo sampling of depth texture in MSAA DepthValues.shader
- Fixed box light UI which allowed negative and zero sizes, thus causing NaNs
- Fixed stereo rendering in HDRISky.shader (VR)
- Fixed normal blend and blend sphere influence for reflection probe
- Fixed distortion filtering (was point filtering, now trilinear)
- Fixed contact shadow for large distance
- Fixed depth pyramid debug view mode
- Fixed sphere shaped influence handles clamping in reflection probes
- Fixed reflection probes data migration for project created before using hdrp
- Fixed ambient occlusion for Lit Master Node when slot is connected

### Changed
- Use samplerunity_ShadowMask instead of samplerunity_samplerLightmap for shadow mask
- Allow to resize reflection probe gizmo's size
- Improve quality of screen space shadow
- Remove support of projection model for ScreenSpaceLighting (SSR always use HiZ and refraction always Proxy)
- Remove all the debug mode from SSR that are obsolete now
- Expose frameSettings and Capture settings for reflection and planar probe
- Update UI for reflection probe, planar probe, camera and HDRP Asset
- Implement proper linear blending for volumetric lighting via deep compositing as described in the paper "Deep Compositing Using Lie Algebras"
- Changed  planar mapping to match terrain convention (XZ instead of ZX)
- XRGraphicsConfig is no longer Read/Write. Instead, it's read-only. This improves consistency of XR behavior between the legacy render pipeline and SRP
- Change reflection probe data migration code (to update old reflection probe to new one)
- Updated gizmo for ReflectionProbes
- Updated UI and Gizmo of DensityVolume

## [4.0.0-preview] - 2018-09-28

### Added
- Added a new TerrainLit shader that supports rendering of Unity terrains.
- Added controls for linear fade at the boundary of density volumes
- Added new API to control decals without monobehaviour object
- Improve Decal Gizmo
- Implement Screen Space Reflections (SSR) (alpha version, highly experimental)
- Add an option to invert the fade parameter on a Density Volume
- Added a Fabric shader (experimental) handling cotton and silk
- Added support for MSAA in forward only for opaque only
- Implement smoothness fade for SSR
- Added support for AxF shader (X-rite format - require special AxF importer from Unity not part of HDRP)
- Added control for sundisc on directional light (hack)
- Added a new HD Lit Master node that implements Lit shader support for Shader Graph
- Added Micro shadowing support (hack)
- Added an event on HDAdditionalCameraData for custom rendering
- HDRP Shader Graph shaders now support 4-channel UVs.

### Fixed
- Fixed an issue where sometimes the deferred shadow texture would not be valid, causing wrong rendering.
- Stencil test during decals normal buffer update is now properly applied
- Decals corectly update normal buffer in forward
- Fixed a normalization problem in reflection probe face fading causing artefacts in some cases
- Fix multi-selection behavior of Density Volumes overwriting the albedo value
- Fixed support of depth texture for RenderTexture. HDRP now correctly output depth to user depth buffer if RenderTexture request it.
- Fixed multi-selection behavior of Density Volumes overwriting the albedo value
- Fixed support of depth for RenderTexture. HDRP now correctly output depth to user depth buffer if RenderTexture request it.
- Fixed support of Gizmo in game view in the editor
- Fixed gizmo for spot light type
- Fixed issue with TileViewDebug mode being inversed in gameview
- Fixed an issue with SAMPLE_TEXTURECUBE_SHADOW macro
- Fixed issue with color picker not display correctly when game and scene view are visible at the same time
- Fixed an issue with reflection probe face fading
- Fixed camera motion vectors shader and associated matrices to update correctly for single-pass double-wide stereo rendering
- Fixed light attenuation functions when range attenuation is disabled
- Fixed shadow component algorithm fixup not dirtying the scene, so changes can be saved to disk.
- Fixed some GC leaks for HDRP
- Fixed contact shadow not affected by shadow dimmer
- Fixed GGX that works correctly for the roughness value of 0 (mean specular highlgiht will disappeard for perfect mirror, we rely on maxSmoothness instead to always have a highlight even on mirror surface)
- Add stereo support to ShaderPassForward.hlsl. Forward rendering now seems passable in limited test scenes with camera-relative rendering disabled.
- Add stereo support to ProceduralSky.shader and OpaqueAtmosphericScattering.shader.
- Added CullingGroupManager to fix more GC.Alloc's in HDRP
- Fixed rendering when multiple cameras render into the same render texture

### Changed
- Changed the way depth & color pyramids are built to be faster and better quality, thus improving the look of distortion and refraction.
- Stabilize the dithered LOD transition mask with respect to the camera rotation.
- Avoid multiple depth buffer copies when decals are present
- Refactor code related to the RT handle system (No more normal buffer manager)
- Remove deferred directional shadow and move evaluation before lightloop
- Add a function GetNormalForShadowBias() that material need to implement to return the normal used for normal shadow biasing
- Remove Jimenez Subsurface scattering code (This code was disabled by default, now remove to ease maintenance)
- Change Decal API, decal contribution is now done in Material. Require update of material using decal
- Move a lot of files from CoreRP to HDRP/CoreRP. All moved files weren't used by Ligthweight pipeline. Long term they could move back to CoreRP after CoreRP become out of preview
- Updated camera inspector UI
- Updated decal gizmo
- Optimization: The objects that are rendered in the Motion Vector Pass are not rendered in the prepass anymore
- Removed setting shader inclue path via old API, use package shader include paths
- The default value of 'maxSmoothness' for punctual lights has been changed to 0.99
- Modified deferred compute and vert/frag shaders for first steps towards stereo support
- Moved material specific Shader Graph files into corresponding material folders.
- Hide environment lighting settings when enabling HDRP (Settings are control from sceneSettings)
- Update all shader includes to use absolute path (allow users to create material in their Asset folder)
- Done a reorganization of the files (Move ShaderPass to RenderPipeline folder, Move all shadow related files to Lighting/Shadow and others)
- Improved performance and quality of Screen Space Shadows

## [3.3.0-preview] - 2018-01-01

### Added
- Added an error message to say to use Metal or Vulkan when trying to use OpenGL API
- Added a new Fabric shader model that supports Silk and Cotton/Wool
- Added a new HDRP Lighting Debug mode to visualize Light Volumes for Point, Spot, Line, Rectangular and Reflection Probes
- Add support for reflection probe light layers
- Improve quality of anisotropic on IBL

### Fixed
- Fix an issue where the screen where darken when rendering camera preview
- Fix display correct target platform when showing message to inform user that a platform is not supported
- Remove workaround for metal and vulkan in normal buffer encoding/decoding
- Fixed an issue with color picker not working in forward
- Fixed an issue where reseting HDLight do not reset all of its parameters
- Fixed shader compile warning in DebugLightVolumes.shader

### Changed
- Changed default reflection probe to be 256x256x6 and array size to be 64
- Removed dependence on the NdotL for thickness evaluation for translucency (based on artist's input)
- Increased the precision when comparing Planar or HD reflection probe volumes
- Remove various GC alloc in C#. Slightly better performance

## [3.2.0-preview] - 2018-01-01

### Added
- Added a luminance meter in the debug menu
- Added support of Light, reflection probe, emissive material, volume settings related to lighting to Lighting explorer
- Added support for 16bit shadows

### Fixed
- Fix issue with package upgrading (HDRP resources asset is now versionned to worarkound package manager limitation)
- Fix HDReflectionProbe offset displayed in gizmo different than what is affected.
- Fix decals getting into a state where they could not be removed or disabled.
- Fix lux meter mode - The lux meter isn't affected by the sky anymore
- Fix area light size reset when multi-selected
- Fix filter pass number in HDUtils.BlitQuad
- Fix Lux meter mode that was applying SSS
- Fix planar reflections that were not working with tile/cluster (olbique matrix)
- Fix debug menu at runtime not working after nested prefab PR come to trunk
- Fix scrolling issue in density volume

### Changed
- Shader code refactor: Split MaterialUtilities file in two parts BuiltinUtilities (independent of FragInputs) and MaterialUtilities (Dependent of FragInputs)
- Change screen space shadow rendertarget format from ARGB32 to RG16

## [3.1.0-preview] - 2018-01-01

### Added
- Decal now support per channel selection mask. There is now two mode. One with BaseColor, Normal and Smoothness and another one more expensive with BaseColor, Normal, Smoothness, Metal and AO. Control is on HDRP Asset. This may require to launch an update script for old scene: 'Edit/Render Pipeline/Single step upgrade script/Upgrade all DecalMaterial MaskBlendMode'.
- Decal now supports depth bias for decal mesh, to prevent z-fighting
- Decal material now supports draw order for decal projectors
- Added LightLayers support (Base on mask from renderers name RenderingLayers and mask from light name LightLayers - if they match, the light apply) - cost an extra GBuffer in deferred (more bandwidth)
- When LightLayers is enabled, the AmbientOclusion is store in the GBuffer in deferred path allowing to avoid double occlusion with SSAO. In forward the double occlusion is now always avoided.
- Added the possibility to add an override transform on the camera for volume interpolation
- Added desired lux intensity and auto multiplier for HDRI sky
- Added an option to disable light by type in the debug menu
- Added gradient sky
- Split EmissiveColor and bakeDiffuseLighting in forward avoiding the emissiveColor to be affect by SSAO
- Added a volume to control indirect light intensity
- Added EV 100 intensity unit for area lights
- Added support for RendererPriority on Renderer. This allow to control order of transparent rendering manually. HDRP have now two stage of sorting for transparent in addition to bact to front. Material have a priority then Renderer have a priority.
- Add Coupling of (HD)Camera and HDAdditionalCameraData for reset and remove in inspector contextual menu of Camera
- Add Coupling of (HD)ReflectionProbe and HDAdditionalReflectionData for reset and remove in inspector contextual menu of ReflectoinProbe
- Add macro to forbid unity_ObjectToWorld/unity_WorldToObject to be use as it doesn't handle camera relative rendering
- Add opacity control on contact shadow

### Fixed
- Fixed an issue with PreIntegratedFGD texture being sometimes destroyed and not regenerated causing rendering to break
- PostProcess input buffers are not copied anymore on PC if the viewport size matches the final render target size
- Fixed an issue when manipulating a lot of decals, it was displaying a lot of errors in the inspector
- Fixed capture material with reflection probe
- Refactored Constant Buffers to avoid hitting the maximum number of bound CBs in some cases.
- Fixed the light range affecting the transform scale when changed.
- Snap to grid now works for Decal projector resizing.
- Added a warning for 128x128 cookie texture without mipmaps
- Replace the sampler used for density volumes for correct wrap mode handling

### Changed
- Move Render Pipeline Debug "Windows from Windows->General-> Render Pipeline debug windows" to "Windows from Windows->Analysis-> Render Pipeline debug windows"
- Update detail map formula for smoothness and albedo, goal it to bright and dark perceptually and scale factor is use to control gradient speed
- Refactor the Upgrade material system. Now a material can be update from older version at any time. Call Edit/Render Pipeline/Upgrade all Materials to newer version
- Change name EnableDBuffer to EnableDecals at several place (shader, hdrp asset...), this require a call to Edit/Render Pipeline/Upgrade all Materials to newer version to have up to date material.
- Refactor shader code: BakeLightingData structure have been replace by BuiltinData. Lot of shader code have been remove/change.
- Refactor shader code: All GBuffer are now handled by the deferred material. Mean ShadowMask and LightLayers are control by lit material in lit.hlsl and not outside anymore. Lot of shader code have been remove/change.
- Refactor shader code: Rename GetBakedDiffuseLighting to ModifyBakedDiffuseLighting. This function now handle lighting model for transmission too. Lux meter debug mode is factor outisde.
- Refactor shader code: GetBakedDiffuseLighting is not call anymore in GBuffer or forward pass, including the ConvertSurfaceDataToBSDFData and GetPreLightData, this is done in ModifyBakedDiffuseLighting now
- Refactor shader code: Added a backBakeDiffuseLighting to BuiltinData to handle lighting for transmission
- Refactor shader code: Material must now call InitBuiltinData (Init all to zero + init bakeDiffuseLighting and backBakeDiffuseLighting ) and PostInitBuiltinData

## [3.0.0-preview] - 2018-01-01

### Fixed
- Fixed an issue with distortion that was using previous frame instead of current frame
- Fixed an issue where disabled light where not upgrade correctly to the new physical light unit system introduce in 2.0.5-preview

### Changed
- Update assembly definitions to output assemblies that match Unity naming convention (Unity.*).

## [2.0.5-preview] - 2018-01-01

### Added
- Add option supportDitheringCrossFade on HDRP Asset to allow to remove shader variant during player build if needed
- Add contact shadows for punctual lights (in additional shadow settings), only one light is allowed to cast contact shadows at the same time and so at each frame a dominant light is choosed among all light with contact shadows enabled.
- Add PCSS shadow filter support (from SRP Core)
- Exposed shadow budget parameters in HDRP asset
- Add an option to generate an emissive mesh for area lights (currently rectangle light only). The mesh fits the size, intensity and color of the light.
- Add an option to the HDRP asset to increase the resolution of volumetric lighting.
- Add additional ligth unit support for punctual light (Lumens, Candela) and area lights (Lumens, Luminance)
- Add dedicated Gizmo for the box Influence volume of HDReflectionProbe / PlanarReflectionProbe

### Changed
- Re-enable shadow mask mode in debug view
- SSS and Transmission code have been refactored to be able to share it between various material. Guidelines are in SubsurfaceScattering.hlsl
- Change code in area light with LTC for Lit shader. Magnitude is now take from FGD texture instead of a separate texture
- Improve camera relative rendering: We now apply camera translation on the model matrix, so before the TransformObjectToWorld(). Note: unity_WorldToObject and unity_ObjectToWorld must never be used directly.
- Rename positionWS to positionRWS (Camera relative world position) at a lot of places (mainly in interpolator and FragInputs). In case of custom shader user will be required to update their code.
- Rename positionWS, capturePositionWS, proxyPositionWS, influencePositionWS to positionRWS, capturePositionRWS, proxyPositionRWS, influencePositionRWS (Camera relative world position) in LightDefinition struct.
- Improve the quality of trilinear filtering of density volume textures.
- Improve UI for HDReflectionProbe / PlanarReflectionProbe

### Fixed
- Fixed a shader preprocessor issue when compiling DebugViewMaterialGBuffer.shader against Metal target
- Added a temporary workaround to Lit.hlsl to avoid broken lighting code with Metal/AMD
- Fixed issue when using more than one volume texture mask with density volumes.
- Fixed an error which prevented volumetric lighting from working if no density volumes with 3D textures were present.
- Fix contact shadows applied on transmission
- Fix issue with forward opaque lit shader variant being removed by the shader preprocessor
- Fixed compilation errors on Nintendo Switch (limited XRSetting support).
- Fixed apply range attenuation option on punctual light
- Fixed issue with color temperature not take correctly into account with static lighting
- Don't display fog when diffuse lighting, specular lighting, or lux meter debug mode are enabled.

## [2.0.4-preview] - 2018-01-01

### Fixed
- Fix issue when disabling rough refraction and building a player. Was causing a crash.

## [2.0.3-preview] - 2018-01-01

### Added
- Increased debug color picker limit up to 260k lux

## [2.0.2-preview] - 2018-01-01

### Added
- Add Light -> Planar Reflection Probe command
- Added a false color mode in rendering debug
- Add support for mesh decals
- Add flag to disable projector decals on transparent geometry to save performance and decal texture atlas space
- Add ability to use decal diffuse map as mask only
- Add visualize all shadow masks in lighting debug
- Add export of normal and roughness buffer for forwardOnly and when in supportOnlyForward mode for forward
- Provide a define in lit.hlsl (FORWARD_MATERIAL_READ_FROM_WRITTEN_NORMAL_BUFFER) when output buffer normal is used to read the normal and roughness instead of caclulating it (can save performance, but lower quality due to compression)
- Add color swatch to decal material

### Changed
- Change Render -> Planar Reflection creation to 3D Object -> Mirror
- Change "Enable Reflector" name on SpotLight to "Angle Affect Intensity"
- Change prototype of BSDFData ConvertSurfaceDataToBSDFData(SurfaceData surfaceData) to BSDFData ConvertSurfaceDataToBSDFData(uint2 positionSS, SurfaceData surfaceData)

### Fixed
- Fix issue with StackLit in deferred mode with deferredDirectionalShadow due to GBuffer not being cleared. Gbuffer is still not clear and issue was fix with the new Output of normal buffer.
- Fixed an issue where interpolation volumes were not updated correctly for reflection captures.
- Fixed an exception in Light Loop settings UI

## [2.0.1-preview] - 2018-01-01

### Added
- Add stripper of shader variant when building a player. Save shader compile time.
- Disable per-object culling that was executed in C++ in HD whereas it was not used (Optimization)
- Enable texture streaming debugging (was not working before 2018.2)
- Added Screen Space Reflection with Proxy Projection Model
- Support correctly scene selection for alpha tested object
- Add per light shadow mask mode control (i.e shadow mask distance and shadow mask). It use the option NonLightmappedOnly
- Add geometric filtering to Lit shader (allow to reduce specular aliasing)
- Add shortcut to create DensityVolume and PlanarReflection in hierarchy
- Add a DefaultHDMirrorMaterial material for PlanarReflection
- Added a script to be able to upgrade material to newer version of HDRP
- Removed useless duplication of ForwardError passes.
- Add option to not compile any DEBUG_DISPLAY shader in the player (Faster build) call Support Runtime Debug display

### Changed
- Changed SupportForwardOnly to SupportOnlyForward in render pipeline settings
- Changed versioning variable name in HDAdditionalXXXData from m_version to version
- Create unique name when creating a game object in the rendering menu (i.e Density Volume(2))
- Re-organize various files and folder location to clean the repository
- Change Debug windows name and location. Now located at:  Windows -> General -> Render Pipeline Debug

### Removed
- Removed GlobalLightLoopSettings.maxPlanarReflectionProbes and instead use value of GlobalLightLoopSettings.planarReflectionProbeCacheSize
- Remove EmissiveIntensity parameter and change EmissiveColor to be HDR (Matching Builtin Unity behavior) - Data need to be updated - Launch Edit -> Single Step Upgrade Script -> Upgrade all Materials emissionColor

### Fixed
- Fix issue with LOD transition and instancing
- Fix discrepency between object motion vector and camera motion vector
- Fix issue with spot and dir light gizmo axis not highlighted correctly
- Fix potential crash while register debug windows inputs at startup
- Fix warning when creating Planar reflection
- Fix specular lighting debug mode (was rendering black)
- Allow projector decal with null material to allow to configure decal when HDRP is not set
- Decal atlas texture offset/scale is updated after allocations (used to be before so it was using date from previous frame)

## [0.0.0-preview] - 2018-01-01

### Added
- Configure the VolumetricLightingSystem code path to be on by default
- Trigger a build exception when trying to build an unsupported platform
- Introduce the VolumetricLightingController component, which can (and should) be placed on the camera, and allows one to control the near and the far plane of the V-Buffer (volumetric "froxel" buffer) along with the depth distribution (from logarithmic to linear)
- Add 3D texture support for DensityVolumes
- Add a better mapping of roughness to mipmap for planar reflection
- The VolumetricLightingSystem now uses RTHandles, which allows to save memory by sharing buffers between different cameras (history buffers are not shared), and reduce reallocation frequency by reallocating buffers only if the rendering resolution increases (and suballocating within existing buffers if the rendering resolution decreases)
- Add a Volumetric Dimmer slider to lights to control the intensity of the scattered volumetric lighting
- Add UV tiling and offset support for decals.
- Add mipmapping support for volume 3D mask textures

### Changed
- Default number of planar reflection change from 4 to 2
- Rename _MainDepthTexture to _CameraDepthTexture
- The VolumetricLightingController has been moved to the Interpolation Volume framework and now functions similarly to the VolumetricFog settings
- Update of UI of cookie, CubeCookie, Reflection probe and planar reflection probe to combo box
- Allow enabling/disabling shadows for area lights when they are set to baked.
- Hide applyRangeAttenuation and FadeDistance for directional shadow as they are not used

### Removed
- Remove Resource folder of PreIntegratedFGD and add the resource to RenderPipeline Asset

### Fixed
- Fix ConvertPhysicalLightIntensityToLightIntensity() function used when creating light from script to match HDLightEditor behavior
- Fix numerical issues with the default value of mean free path of volumetric fog
- Fix the bug preventing decals from coexisting with density volumes
- Fix issue with alpha tested geometry using planar/triplanar mapping not render correctly or flickering (due to being wrongly alpha tested in depth prepass)
- Fix meta pass with triplanar (was not handling correctly the normal)
- Fix preview when a planar reflection is present
- Fix Camera preview, it is now a Preview cameraType (was a SceneView)
- Fix handling unknown GPUShadowTypes in the shadow manager.
- Fix area light shapes sent as point lights to the baking backends when they are set to baked.
- Fix unnecessary division by PI for baked area lights.
- Fix line lights sent to the lightmappers. The backends don't support this light type.
- Fix issue with shadow mask framesettings not correctly taken into account when shadow mask is enabled for lighting.
- Fix directional light and shadow mask transition, they are now matching making smooth transition
- Fix banding issues caused by high intensity volumetric lighting
- Fix the debug window being emptied on SRP asset reload
- Fix issue with debug mode not correctly clearing the GBuffer in editor after a resize
- Fix issue with ResetMaterialKeyword not resetting correctly ToggleOff/Roggle Keyword
- Fix issue with motion vector not render correctly if there is no depth prepass in deferred

## [0.0.0-preview] - 2018-01-01

### Added
- Screen Space Refraction projection model (Proxy raycasting, HiZ raymarching)
- Screen Space Refraction settings as volume component
- Added buffered frame history per camera
- Port Global Density Volumes to the Interpolation Volume System.
- Optimize ImportanceSampleLambert() to not require the tangent frame.
- Generalize SampleVBuffer() to handle different sampling and reconstruction methods.
- Improve the quality of volumetric lighting reprojection.
- Optimize Morton Order code in the Subsurface Scattering pass.
- Planar Reflection Probe support roughness (gaussian convolution of captured probe)
- Use an atlas instead of a texture array for cluster transparent decals
- Add a debug view to visualize the decal atlas
- Only store decal textures to atlas if decal is visible, debounce out of memory decal atlas warning.
- Add manipulator gizmo on decal to improve authoring workflow
- Add a minimal StackLit material (work in progress, this version can be used as template to add new material)

### Changed
- EnableShadowMask in FrameSettings (But shadowMaskSupport still disable by default)
- Forced Planar Probe update modes to (Realtime, Every Update, Mirror Camera)
- Screen Space Refraction proxy model uses the proxy of the first environment light (Reflection probe/Planar probe) or the sky
- Moved RTHandle static methods to RTHandles
- Renamed RTHandle to RTHandleSystem.RTHandle
- Move code for PreIntegratedFDG (Lit.shader) into its dedicated folder to be share with other material
- Move code for LTCArea (Lit.shader) into its dedicated folder to be share with other material

### Removed
- Removed Planar Probe mirror plane position and normal fields in inspector, always display mirror plane and normal gizmos

### Fixed
- Fix fog flags in scene view is now taken into account
- Fix sky in preview windows that were disappearing after a load of a new level
- Fix numerical issues in IntersectRayAABB().
- Fix alpha blending of volumetric lighting with transparent objects.
- Fix the near plane of the V-Buffer causing out-of-bounds look-ups in the clustered data structure.
- Depth and color pyramid are properly computed and sampled when the camera renders inside a viewport of a RTHandle.
- Fix decal atlas debug view to work correctly when shadow atlas view is also enabled<|MERGE_RESOLUTION|>--- conflicted
+++ resolved
@@ -31,12 +31,9 @@
 ### Changed
 - Combined occlusion meshes into one to reduce draw calls and state changes with XR single-pass.
 - Claryfied doc for the LayeredLit material.
-<<<<<<< HEAD
-- Migrated the fabric & hair shadergraph samples directly into the renderpipeline resources.
-=======
 - Various improvements for the Volumetric Fog.
 - Use draggable fields for float scalable settings
->>>>>>> 478fb349
+- Migrated the fabric & hair shadergraph samples directly into the renderpipeline resources.
 
 ## [10.1.0] - 2020-10-12
 
