# Changelog
All notable changes to this package will be documented in this file.

The format is based on [Keep a Changelog](http://keepachangelog.com/en/1.0.0/)
and this project adheres to [Semantic Versioning](http://semver.org/spec/v2.0.0.html).

## [10.0.0] - 2019-06-10

### Added
- Ray tracing support for VR single-pass
- Added sharpen filter shader parameter and UI for TemporalAA to control image quality instead of hardcoded value
- Added frame settings option for custom post process and custom passes as well as custom color buffer format option.
- Add check in wizard on SRP Batcher enabled.
- Added default implementations of OnPreprocessMaterialDescription for FBX, Obj, Sketchup and 3DS file formats.
- Added custom pass fade radius
- Added after post process injection point for custom passes
- Added basic alpha compositing support - Alpha is available afterpostprocess when using FP16 buffer format.
- Added falloff distance on Reflection Probe and Planar Reflection Probe
- Added Backplate projection from the HDRISky
- Added Shadow Matte in UnlitMasterNode, which only received shadow without lighting
- Added hability to name LightLayers in HDRenderPipelineAsset
- Added a range compression factor for Reflection Probe and Planar Reflection Probe to avoid saturation of colors.
- Added path tracing support for directional, point and spot lights, as well as emission from Lit and Unlit.
- Added non temporal version of SSAO.
- Added more detailed ray tracing stats in the debug window
- Added Disc area light (bake only)
- Added a warning in the material UI to prevent transparent + subsurface-scattering combination.
- Added XR single-pass setting into HDRP asset
- Added a penumbra tint option for lights
- Added support for depth copy with XR SDK
- Added debug setting to Render Pipeline Debug Window to list the active XR views
- Added an option to filter the result of the volumetric lighting (off by default).
- Added a transmission multiplier for directional lights
- Added XR single-pass test mode to Render Pipeline Debug Window
- Added debug setting to Render Pipeline Window to list the active XR views
- Added a new refraction mode for the Lit shader (thin). Which is a box refraction with small thickness values
- Added the code to support Barn Doors for Area Lights based on a shaderconfig option.
- Added HDRPCameraBinder property binder for Visual Effect Graph
- Added "Celestial Body" controls to the Directional Light
- Added new parameters to the Physically Based Sky
- Added Reflections to the DXR Wizard
- Added the possibility to have ray traced colored and semi-transparent shadows on directional lights.
- Added a check in the custom post process template to throw an error if the default shader is not found.
- Exposed the debug overlay ratio in the debug menu.
- Added a separate frame settings for tonemapping alongside color grading.
- Added the receive fog option in the material UI for ShaderGraphs.
- Added a public virtual bool in the custom post processes API to specify if a post processes should be executed in the scene view.
- Added a menu option that checks scene issues with ray tracing. Also removed the previously existing warning at runtime.
- Added Contrast Adaptive Sharpen (CAS) Upscaling effect.
- Added APIs to update probe settings at runtime.
- Added documentation for the rayTracingSupported method in HDRP
- Added user-selectable format for the post processing passes.
- Added support for alpha channel in some post-processing passes (DoF, TAA, Uber).
- Added warnings in FrameSettings inspector when using DXR and atempting to use Asynchronous Execution.
- Exposed Stencil bits that can be used by the user.
- Added history rejection based on velocity of intersected objects for directional, point and spot lights.
- Added a affectsVolumetric field to the HDAdditionalLightData API to know if light affects volumetric fog.
- Add OS and Hardware check in the Wizard fixes for DXR.
- Added option to exclude camera motion from motion blur.
- Added semi-transparent shadows for point and spot lights.
- Added support for semi-transparent shadow for unlit shader and unlit shader graph.
- Added the alpha clip enabled toggle to the material UI for all HDRP shader graphs.
- Added Material Samples to explain how to use the lit shader features
- Added an initial implementation of ray traced sub surface scattering
- Added AssetPostprocessors and Shadergraphs to handle Arnold Standard Surface and 3DsMax Physical material import from FBX.
- Added support for Smoothness Fade start work when enabling ray traced reflections.
- Added Contact shadow, Micro shadows and Screen space refraction API documentation.
- Added script documentation for SSR, SSAO (ray tracing), GI, Light Cluster, RayTracingSettings, Ray Counters, etc.
- Added path tracing support for refraction and internal reflections.
- Added support for Thin Refraction Model and Lit's Clear Coat in Path Tracing.
- Added the Tint parameter to Sky Colored Fog.
- Added of Screen Space Reflections for Transparent materials
- Added a fallback for ray traced area light shadows in case the material is forward or the lit mode is forward.
- Added a new debug mode for light layers.
- Added an "enable" toggle to the SSR volume component.
- Added support for anisotropic specular lobes in path tracing.
- Added support for alpha clipping in path tracing.
- Added support for light cookies in path tracing.
- Added support for transparent shadows in path tracing.
- Added support for iridescence in path tracing.
- Added support for background color in path tracing.
- Added a path tracing test to the test suite.
- Added a warning and workaround instructions that appear when you enable XR single-pass after the first frame with the XR SDK.
- Added the exposure sliders to the planar reflection probe preview
- Added support for subsurface scattering in path tracing.
- Added a new mode that improves the filtering of ray traced shadows (directional, point and spot) based on the distance to the occluder.
- Added support of cookie baking and add support on Disc light.
- Added support for fog attenuation in path tracing.
- Added a new debug panel for volumes
- Added XR setting to control camera jitter for temporal effects
- Added an error message in the DrawRenderers custom pass when rendering opaque objects with an HDRP asset in DeferredOnly mode.
- Added API to enable proper recording of path traced scenes (with the Unity recorder or other tools).
- Added support for fog in Recursive rendering, ray traced reflections and ray traced indirect diffuse.
- Added an alpha blend option for recursive rendering
- Added support for stack lit for ray tracing effects.
- Added support for hair for ray tracing effects.
- Added support for alpha to coverage for HDRP shaders and shader graph
- Added support for Quality Levels to Subsurface Scattering.
- Added option to disable XR rendering on the camera settings.
- Added support for specular AA from geometric curvature in AxF
- Added support for baked AO (no input for now) in AxF
- Added an info box to warn about depth test artifacts when rendering object twice in custom passes with MSAA.
- Added a frame setting for alpha to mask.
- Added support for custom passes in the AOV API
- Added Light decomposition lighting debugging modes and support in AOV
- Added exposure compensation to Fixed exposure mode
- Added support for rasterized area light shadows in StackLit
- Added support for texture-weighted automatic exposure
- Added support for POM for emissive map
- Added alpha channel support in motion blur pass.
- Added the HDRP Compositor Tool (in Preview).
- Added a ray tracing mode option in the HDRP asset that allows to override and shader stripping.
- Added support for arbitrary resolution scaling of Volumetric Lighting to the Fog volume component.
- Added range attenuation for box-shaped spotlights.
- Added scenes for hair and fabric and decals with material samples
- Added fabric materials and textures
- Added information for fabric materials in fabric scene
- Added a DisplayInfo attribute to specify a name override and a display order for Volume Component fields (used only in default inspector for now).
- Added Min distance to contact shadows.
- Added support for Depth of Field in path tracing (by sampling the lens aperture).
- Added an API in HDRP to override the camera within the rendering of a frame (mainly for custom pass).
- Added a function (HDRenderPipeline.ResetRTHandleReferenceSize) to reset the reference size of RTHandle systems.
- Added support for AxF measurements importing into texture resources tilings.
- Added Layer parameter on Area Light to modify Layer of generated Emissive Mesh
- Added a flow map parameter to HDRI Sky
- Implemented ray traced reflections for transparent objects.
- Add a new parameter to control reflections in recursive rendering.
- Added an initial version of SSGI.
- Added Virtual Texturing cache settings to control the size of the Streaming Virtual Texturing caches.
- Added back-compatibility with builtin stereo matrices.
- Added CustomPassUtils API to simplify Blur, Copy and DrawRenderers custom passes.
- Added Histogram guided automatic exposure.
- Added few exposure debug modes.
- Added support for multiple path-traced views at once (e.g., scene and game views).
- Added support for 3DsMax's 2021 Simplified Physical Material from FBX files in the Model Importer.
- Added custom target mid grey for auto exposure.
- Added CustomPassUtils API to simplify Blur, Copy and DrawRenderers custom passes.
- Added an API in HDRP to override the camera within the rendering of a frame (mainly for custom pass).
- Added more custom pass API functions, mainly to render objects from another camera.
- Added support for transparent Unlit in path tracing.
- Added a minimal lit used for RTGI in peformance mode.
- Added procedural metering mask that can follow an object
- Added presets quality settings for RTAO and RTGI.
- Added an override for the shadow culling that allows better directional shadow maps in ray tracing effects (RTR, RTGI, RTSSS and RR).
- Added a Cloud Layer volume override.
- Added Fast Memory support for platform that support it.
- Added CPU and GPU timings for ray tracing effects.
- Added support to combine RTSSS and RTGI (1248733).
- Added IES Profile support for Point, Spot and Rectangular-Area lights
- Added support for multiple mapping modes in AxF.
- Add support of lightlayers on indirect lighting controller
- Added compute shader stripping.
- Added Cull Mode option for opaque materials and ShaderGraphs. 
- Added scene view exposure override.
- Added support for exposure curve remapping for min/max limits.
- Added presets for ray traced reflections.
- Added final image histogram debug view (both luminance and RGB).
- Added an example texture and rotation to the Cloud Layer volume override.
- Added an option to extend the camera culling for skinned mesh animation in ray tracing effects (1258547).

### Fixed
- Fix when rescale probe all direction below zero (1219246)
- Update documentation of HDRISky-Backplate, precise how to have Ambient Occlusion on the Backplate
- Sorting, undo, labels, layout in the Lighting Explorer.
- Fixed sky settings and materials in Shader Graph Samples package
- Fix/workaround a probable graphics driver bug in the GTAO shader.
- Fixed Hair and PBR shader graphs double sided modes
- Fixed an issue where updating an HDRP asset in the Quality setting panel would not recreate the pipeline.
- Fixed issue with point lights being considered even when occupying less than a pixel on screen (case 1183196)
- Fix a potential NaN source with iridescence (case 1183216)
- Fixed issue of spotlight breaking when minimizing the cone angle via the gizmo (case 1178279)
- Fixed issue that caused decals not to modify the roughness in the normal buffer, causing SSR to not behave correctly (case 1178336)
- Fixed lit transparent refraction with XR single-pass rendering
- Removed extra jitter for TemporalAA in VR
- Fixed ShaderGraph time in main preview
- Fixed issue on some UI elements in HDRP asset not expanding when clicking the arrow (case 1178369)
- Fixed alpha blending in custom post process
- Fixed the modification of the _AlphaCutoff property in the material UI when exposed with a ShaderGraph parameter.
- Fixed HDRP test `1218_Lit_DiffusionProfiles` on Vulkan.
- Fixed an issue where building a player in non-dev mode would generate render target error logs every frame
- Fixed crash when upgrading version of HDRP
- Fixed rendering issues with material previews
- Fixed NPE when using light module in Shuriken particle systems (1173348).
- Refresh cached shadow on editor changes
- Fixed light supported units caching (1182266)
- Fixed an issue where SSAO (that needs temporal reprojection) was still being rendered when Motion Vectors were not available (case 1184998)
- Fixed a nullref when modifying the height parameters inside the layered lit shader UI.
- Fixed Decal gizmo that become white after exiting play mode
- Fixed Decal pivot position to behave like a spotlight
- Fixed an issue where using the LightingOverrideMask would break sky reflection for regular cameras
- Fix DebugMenu FrameSettingsHistory persistency on close
- Fix DensityVolume, ReflectionProbe aned PlanarReflectionProbe advancedControl display
- Fix DXR scene serialization in wizard
- Fixed an issue where Previews would reallocate History Buffers every frame
- Fixed the SetLightLayer function in HDAdditionalLightData setting the wrong light layer
- Fix error first time a preview is created for planar
- Fixed an issue where SSR would use an incorrect roughness value on ForwardOnly (StackLit, AxF, Fabric, etc.) materials when the pipeline is configured to also allow deferred Lit.
- Fixed issues with light explorer (cases 1183468, 1183269)
- Fix dot colors in LayeredLit material inspector
- Fix undo not resetting all value when undoing the material affectation in LayerLit material
- Fix for issue that caused gizmos to render in render textures (case 1174395)
- Fixed the light emissive mesh not updated when the light was disabled/enabled
- Fixed light and shadow layer sync when setting the HDAdditionalLightData.lightlayersMask property
- Fixed a nullref when a custom post process component that was in the HDRP PP list is removed from the project
- Fixed issue that prevented decals from modifying specular occlusion (case 1178272).
- Fixed exposure of volumetric reprojection
- Fixed multi selection support for Scalable Settings in lights
- Fixed font shaders in test projects for VR by using a Shader Graph version
- Fixed refresh of baked cubemap by incrementing updateCount at the end of the bake (case 1158677).
- Fixed issue with rectangular area light when seen from the back
- Fixed decals not affecting lightmap/lightprobe
- Fixed zBufferParams with XR single-pass rendering
- Fixed moving objects not rendered in custom passes
- Fixed abstract classes listed in the + menu of the custom pass list
- Fixed custom pass that was rendered in previews
- Fixed precision error in zero value normals when applying decals (case 1181639)
- Fixed issue that triggered No Scene Lighting view in game view as well (case 1156102)
- Assign default volume profile when creating a new HDRP Asset
- Fixed fov to 0 in planar probe breaking the projection matrix (case 1182014)
- Fixed bugs with shadow caching
- Reassign the same camera for a realtime probe face render request to have appropriate history buffer during realtime probe rendering.
- Fixed issue causing wrong shading when normal map mode is Object space, no normal map is set, but a detail map is present (case 1143352)
- Fixed issue with decal and htile optimization
- Fixed TerrainLit shader compilation error regarding `_Control0_TexelSize` redefinition (case 1178480).
- Fixed warning about duplicate HDRuntimeReflectionSystem when configuring play mode without domain reload.
- Fixed an editor crash when multiple decal projectors were selected and some had null material
- Added all relevant fix actions to FixAll button in Wizard
- Moved FixAll button on top of the Wizard
- Fixed an issue where fog color was not pre-exposed correctly
- Fix priority order when custom passes are overlapping
- Fix cleanup not called when the custom pass GameObject is destroyed
- Replaced most instances of GraphicsSettings.renderPipelineAsset by GraphicsSettings.currentRenderPipeline. This should fix some parameters not working on Quality Settings overrides.
- Fixed an issue with Realtime GI not working on upgraded projects.
- Fixed issue with screen space shadows fallback texture was not set as a texture array.
- Fixed Pyramid Lights bounding box
- Fixed terrain heightmap default/null values and epsilons
- Fixed custom post-processing effects breaking when an abstract class inherited from `CustomPostProcessVolumeComponent`
- Fixed XR single-pass rendering in Editor by using ShaderConfig.s_XrMaxViews to allocate matrix array
- Multiple different skies rendered at the same time by different cameras are now handled correctly without flickering
- Fixed flickering issue happening when different volumes have shadow settings and multiple cameras are present.
- Fixed issue causing planar probes to disappear if there is no light in the scene.
- Fixed a number of issues with the prefab isolation mode (Volumes leaking from the main scene and reflection not working properly)
- Fixed an issue with fog volume component upgrade not working properly
- Fixed Spot light Pyramid Shape has shadow artifacts on aspect ratio values lower than 1
- Fixed issue with AO upsampling in XR
- Fixed camera without HDAdditionalCameraData component not rendering
- Removed the macro ENABLE_RAYTRACING for most of the ray tracing code
- Fixed prefab containing camera reloading in loop while selected in the Project view
- Fixed issue causing NaN wheh the Z scale of an object is set to 0.
- Fixed DXR shader passes attempting to render before pipeline loaded
- Fixed black ambient sky issue when importing a project after deleting Library.
- Fixed issue when upgrading a Standard transparent material (case 1186874)
- Fixed area light cookies not working properly with stack lit
- Fixed material render queue not updated when the shader is changed in the material inspector.
- Fixed a number of issues with full screen debug modes not reseting correctly when setting another mutually exclusive mode
- Fixed compile errors for platforms with no VR support
- Fixed an issue with volumetrics and RTHandle scaling (case 1155236)
- Fixed an issue where sky lighting might be updated uselessly
- Fixed issue preventing to allow setting decal material to none (case 1196129)
- Fixed XR multi-pass decals rendering
- Fixed several fields on Light Inspector that not supported Prefab overrides
- Fixed EOL for some files
- Fixed scene view rendering with volumetrics and XR enabled
- Fixed decals to work with multiple cameras
- Fixed optional clear of GBuffer (Was always on)
- Fixed render target clears with XR single-pass rendering
- Fixed HDRP samples file hierarchy
- Fixed Light units not matching light type
- Fixed QualitySettings panel not displaying HDRP Asset
- Fixed black reflection probes the first time loading a project
- Fixed y-flip in scene view with XR SDK
- Fixed Decal projectors do not immediately respond when parent object layer mask is changed in editor.
- Fixed y-flip in scene view with XR SDK
- Fixed a number of issues with Material Quality setting
- Fixed the transparent Cull Mode option in HD unlit master node settings only visible if double sided is ticked.
- Fixed an issue causing shadowed areas by contact shadows at the edge of far clip plane if contact shadow length is very close to far clip plane.
- Fixed editing a scalable settings will edit all loaded asset in memory instead of targetted asset.
- Fixed Planar reflection default viewer FOV
- Fixed flickering issues when moving the mouse in the editor with ray tracing on.
- Fixed the ShaderGraph main preview being black after switching to SSS in the master node settings
- Fixed custom fullscreen passes in VR
- Fixed camera culling masks not taken in account in custom pass volumes
- Fixed object not drawn in custom pass when using a DrawRenderers with an HDRP shader in a build.
- Fixed injection points for Custom Passes (AfterDepthAndNormal and BeforePreRefraction were missing)
- Fixed a enum to choose shader tags used for drawing objects (DepthPrepass or Forward) when there is no override material.
- Fixed lit objects in the BeforePreRefraction, BeforeTransparent and BeforePostProcess.
- Fixed the None option when binding custom pass render targets to allow binding only depth or color.
- Fixed custom pass buffers allocation so they are not allocated if they're not used.
- Fixed the Custom Pass entry in the volume create asset menu items.
- Fixed Prefab Overrides workflow on Camera.
- Fixed alignment issue in Preset for Camera.
- Fixed alignment issue in Physical part for Camera.
- Fixed FrameSettings multi-edition.
- Fixed a bug happening when denoising multiple ray traced light shadows
- Fixed minor naming issues in ShaderGraph settings
- VFX: Removed z-fight glitches that could appear when using deferred depth prepass and lit quad primitives
- VFX: Preserve specular option for lit outputs (matches HDRP lit shader)
- Fixed an issue with Metal Shader Compiler and GTAO shader for metal
- Fixed resources load issue while upgrading HDRP package.
- Fix LOD fade mask by accounting for field of view
- Fixed spot light missing from ray tracing indirect effects.
- Fixed a UI bug in the diffusion profile list after fixing them from the wizard.
- Fixed the hash collision when creating new diffusion profile assets.
- Fixed a light leaking issue with box light casting shadows (case 1184475)
- Fixed Cookie texture type in the cookie slot of lights (Now displays a warning because it is not supported).
- Fixed a nullref that happens when using the Shuriken particle light module
- Fixed alignment in Wizard
- Fixed text overflow in Wizard's helpbox
- Fixed Wizard button fix all that was not automatically grab all required fixes
- Fixed VR tab for MacOS in Wizard
- Fixed local config package workflow in Wizard
- Fixed issue with contact shadows shifting when MSAA is enabled.
- Fixed EV100 in the PBR sky
- Fixed an issue In URP where sometime the camera is not passed to the volume system and causes a null ref exception (case 1199388)
- Fixed nullref when releasing HDRP with custom pass disabled
- Fixed performance issue derived from copying stencil buffer.
- Fixed an editor freeze when importing a diffusion profile asset from a unity package.
- Fixed an exception when trying to reload a builtin resource.
- Fixed the light type intensity unit reset when switching the light type.
- Fixed compilation error related to define guards and CreateLayoutFromXrSdk()
- Fixed documentation link on CustomPassVolume.
- Fixed player build when HDRP is in the project but not assigned in the graphic settings.
- Fixed an issue where ambient probe would be black for the first face of a baked reflection probe
- VFX: Fixed Missing Reference to Visual Effect Graph Runtime Assembly
- Fixed an issue where rendering done by users in EndCameraRendering would be executed before the main render loop.
- Fixed Prefab Override in main scope of Volume.
- Fixed alignment issue in Presset of main scope of Volume.
- Fixed persistence of ShowChromeGizmo and moved it to toolbar for coherency in ReflectionProbe and PlanarReflectionProbe.
- Fixed Alignement issue in ReflectionProbe and PlanarReflectionProbe.
- Fixed Prefab override workflow issue in ReflectionProbe and PlanarReflectionProbe.
- Fixed empty MoreOptions and moved AdvancedManipulation in a dedicated location for coherency in ReflectionProbe and PlanarReflectionProbe.
- Fixed Prefab override workflow issue in DensityVolume.
- Fixed empty MoreOptions and moved AdvancedManipulation in a dedicated location for coherency in DensityVolume.
- Fix light limit counts specified on the HDRP asset
- Fixed Quality Settings for SSR, Contact Shadows and Ambient Occlusion volume components
- Fixed decalui deriving from hdshaderui instead of just shaderui
- Use DelayedIntField instead of IntField for scalable settings
- Fixed init of debug for FrameSettingsHistory on SceneView camera
- Added a fix script to handle the warning 'referenced script in (GameObject 'SceneIDMap') is missing'
- Fix Wizard load when none selected for RenderPipelineAsset
- Fixed TerrainLitGUI when per-pixel normal property is not present.
- Fixed rendering errors when enabling debug modes with custom passes
- Fix an issue that made PCSS dependent on Atlas resolution (not shadow map res)
- Fixing a bug whith histories when n>4 for ray traced shadows
- Fixing wrong behavior in ray traced shadows for mesh renderers if their cast shadow is shadow only or double sided
- Only tracing rays for shadow if the point is inside the code for spotlight shadows
- Only tracing rays if the point is inside the range for point lights
- Fixing ghosting issues when the screen space shadow  indexes change for a light with ray traced shadows
- Fixed an issue with stencil management and Xbox One build that caused corrupted output in deferred mode.
- Fixed a mismatch in behavior between the culling of shadow maps and ray traced point and spot light shadows
- Fixed recursive ray tracing not working anymore after intermediate buffer refactor.
- Fixed ray traced shadow denoising not working (history rejected all the time).
- Fixed shader warning on xbox one
- Fixed cookies not working for spot lights in ray traced reflections, ray traced GI and recursive rendering
- Fixed an inverted handling of CoatSmoothness for SSR in StackLit.
- Fixed missing distortion inputs in Lit and Unlit material UI.
- Fixed issue that propagated NaNs across multiple frames through the exposure texture.
- Fixed issue with Exclude from TAA stencil ignored.
- Fixed ray traced reflection exposure issue.
- Fixed issue with TAA history not initialising corretly scale factor for first frame
- Fixed issue with stencil test of material classification not using the correct Mask (causing false positive and bad performance with forward material in deferred)
- Fixed issue with History not reset when chaning antialiasing mode on camera
- Fixed issue with volumetric data not being initialized if default settings have volumetric and reprojection off.
- Fixed ray tracing reflection denoiser not applied in tier 1
- Fixed the vibility of ray tracing related methods.
- Fixed the diffusion profile list not saved when clicking the fix button in the material UI.
- Fixed crash when pushing bounce count higher than 1 for ray traced GI or reflections
- Fixed PCSS softness scale so that it better match ray traced reference for punctual lights.
- Fixed exposure management for the path tracer
- Fixed AxF material UI containing two advanced options settings.
- Fixed an issue where cached sky contexts were being destroyed wrongly, breaking lighting in the LookDev
- Fixed issue that clamped PCSS softness too early and not after distance scale.
- Fixed fog affect transparent on HD unlit master node
- Fixed custom post processes re-ordering not saved.
- Fixed NPE when using scalable settings
- Fixed an issue where PBR sky precomputation was reset incorrectly in some cases causing bad performance.
- Fixed a bug due to depth history begin overriden too soon
- Fixed CustomPassSampleCameraColor scale issue when called from Before Transparent injection point.
- Fixed corruption of AO in baked probes.
- Fixed issue with upgrade of projects that still had Very High as shadow filtering quality.
- Fixed issue that caused Distortion UI to appear in Lit.
- Fixed several issues with decal duplicating when editing them.
- Fixed initialization of volumetric buffer params (1204159)
- Fixed an issue where frame count was incorrectly reset for the game view, causing temporal processes to fail.
- Fixed Culling group was not disposed error.
- Fixed issues on some GPU that do not support gathers on integer textures.
- Fixed an issue with ambient probe not being initialized for the first frame after a domain reload for volumetric fog.
- Fixed the scene visibility of decal projectors and density volumes
- Fixed a leak in sky manager.
- Fixed an issue where entering playmode while the light editor is opened would produce null reference exceptions.
- Fixed the debug overlay overlapping the debug menu at runtime.
- Fixed an issue with the framecount when changing scene.
- Fixed errors that occurred when using invalid near and far clip plane values for planar reflections.
- Fixed issue with motion blur sample weighting function.
- Fixed motion vectors in MSAA.
- Fixed sun flare blending (case 1205862).
- Fixed a lot of issues related to ray traced screen space shadows.
- Fixed memory leak caused by apply distortion material not being disposed.
- Fixed Reflection probe incorrectly culled when moving its parent (case 1207660)
- Fixed a nullref when upgrading the Fog volume components while the volume is opened in the inspector.
- Fix issues where decals on PS4 would not correctly write out the tile mask causing bits of the decal to go missing.
- Use appropriate label width and text content so the label is completely visible
- Fixed an issue where final post process pass would not output the default alpha value of 1.0 when using 11_11_10 color buffer format.
- Fixed SSR issue after the MSAA Motion Vector fix.
- Fixed an issue with PCSS on directional light if punctual shadow atlas was not allocated.
- Fixed an issue where shadow resolution would be wrong on the first face of a baked reflection probe.
- Fixed issue with PCSS softness being incorrect for cascades different than the first one.
- Fixed custom post process not rendering when using multiple HDRP asset in quality settings
- Fixed probe gizmo missing id (case 1208975)
- Fixed a warning in raytracingshadowfilter.compute
- Fixed issue with AO breaking with small near plane values.
- Fixed custom post process Cleanup function not called in some cases.
- Fixed shader warning in AO code.
- Fixed a warning in simpledenoiser.compute
- Fixed tube and rectangle light culling to use their shape instead of their range as a bounding box.
- Fixed caused by using gather on a UINT texture in motion blur.
- Fix issue with ambient occlusion breaking when dynamic resolution is active.
- Fixed some possible NaN causes in Depth of Field.
- Fixed Custom Pass nullref due to the new Profiling Sample API changes
- Fixed the black/grey screen issue on after post process Custom Passes in non dev builds.
- Fixed particle lights.
- Improved behavior of lights and probe going over the HDRP asset limits.
- Fixed issue triggered when last punctual light is disabled and more than one camera is used.
- Fixed Custom Pass nullref due to the new Profiling Sample API changes
- Fixed the black/grey screen issue on after post process Custom Passes in non dev builds.
- Fixed XR rendering locked to vsync of main display with Standalone Player.
- Fixed custom pass cleanup not called at the right time when using multiple volumes.
- Fixed an issue on metal with edge of decal having artifact by delaying discard of fragments during decal projection
- Fixed various shader warning
- Fixing unnecessary memory allocations in the ray tracing cluster build
- Fixed duplicate column labels in LightEditor's light tab
- Fixed white and dark flashes on scenes with very high or very low exposure when Automatic Exposure is being used.
- Fixed an issue where passing a null ProfilingSampler would cause a null ref exception.
- Fixed memory leak in Sky when in matcap mode.
- Fixed compilation issues on platform that don't support VR.
- Fixed migration code called when we create a new HDRP asset.
- Fixed RemoveComponent on Camera contextual menu to not remove Camera while a component depend on it.
- Fixed an issue where ambient occlusion and screen space reflections editors would generate null ref exceptions when HDRP was not set as the current pipeline.
- Fixed a null reference exception in the probe UI when no HDRP asset is present.
- Fixed the outline example in the doc (sampling range was dependent on screen resolution)
- Fixed a null reference exception in the HDRI Sky editor when no HDRP asset is present.
- Fixed an issue where Decal Projectors created from script where rotated around the X axis by 90°.
- Fixed frustum used to compute Density Volumes visibility when projection matrix is oblique.
- Fixed a null reference exception in Path Tracing, Recursive Rendering and raytraced Global Illumination editors when no HDRP asset is present.
- Fix for NaNs on certain geometry with Lit shader -- [case 1210058](https://fogbugz.unity3d.com/f/cases/1210058/)
- Fixed an issue where ambient occlusion and screen space reflections editors would generate null ref exceptions when HDRP was not set as the current pipeline.
- Fixed a null reference exception in the probe UI when no HDRP asset is present.
- Fixed the outline example in the doc (sampling range was dependent on screen resolution)
- Fixed a null reference exception in the HDRI Sky editor when no HDRP asset is present.
- Fixed an issue where materials newly created from the contextual menu would have an invalid state, causing various problems until it was edited.
- Fixed transparent material created with ZWrite enabled (now it is disabled by default for new transparent materials)
- Fixed mouseover on Move and Rotate tool while DecalProjector is selected.
- Fixed wrong stencil state on some of the pixel shader versions of deferred shader.
- Fixed an issue where creating decals at runtime could cause a null reference exception.
- Fixed issue that displayed material migration dialog on the creation of new project.
- Fixed various issues with time and animated materials (cases 1210068, 1210064).
- Updated light explorer with latest changes to the Fog and fixed issues when no visual environment was present.
- Fixed not handleling properly the recieve SSR feature with ray traced reflections
- Shadow Atlas is no longer allocated for area lights when they are disabled in the shader config file.
- Avoid MRT Clear on PS4 as it is not implemented yet.
- Fixed runtime debug menu BitField control.
- Fixed the radius value used for ray traced directional light.
- Fixed compilation issues with the layered lit in ray tracing shaders.
- Fixed XR autotests viewport size rounding
- Fixed mip map slider knob displayed when cubemap have no mipmap
- Remove unnecessary skip of material upgrade dialog box.
- Fixed the profiling sample mismatch errors when enabling the profiler in play mode
- Fixed issue that caused NaNs in reflection probes on consoles.
- Fixed adjusting positive axis of Blend Distance slides the negative axis in the density volume component.
- Fixed the blend of reflections based on the weight.
- Fixed fallback for ray traced reflections when denoising is enabled.
- Fixed error spam issue with terrain detail terrainDetailUnsupported (cases 1211848)
- Fixed hardware dynamic resolution causing cropping/scaling issues in scene view (case 1158661)
- Fixed Wizard check order for `Hardware and OS` and `Direct3D12`
- Fix AO issue turning black when Far/Near plane distance is big.
- Fixed issue when opening lookdev and the lookdev volume have not been assigned yet.
- Improved memory usage of the sky system.
- Updated label in HDRP quality preference settings (case 1215100)
- Fixed Decal Projector gizmo not undoing properly (case 1216629)
- Fix a leak in the denoising of ray traced reflections.
- Fixed Alignment issue in Light Preset
- Fixed Environment Header in LightingWindow
- Fixed an issue where hair shader could write garbage in the diffuse lighting buffer, causing NaNs.
- Fixed an exposure issue with ray traced sub-surface scattering.
- Fixed runtime debug menu light hierarchy None not doing anything.
- Fixed the broken ShaderGraph preview when creating a new Lit graph.
- Fix indentation issue in preset of LayeredLit material.
- Fixed minor issues with cubemap preview in the inspector.
- Fixed wrong build error message when building for android on mac.
- Fixed an issue related to denoising ray trace area shadows.
- Fixed wrong build error message when building for android on mac.
- Fixed Wizard persistency of Direct3D12 change on domain reload.
- Fixed Wizard persistency of FixAll on domain reload.
- Fixed Wizard behaviour on domain reload.
- Fixed a potential source of NaN in planar reflection probe atlas.
- Fixed an issue with MipRatio debug mode showing _DebugMatCapTexture not being set.
- Fixed missing initialization of input params in Blit for VR.
- Fix Inf source in LTC for area lights.
- Fix issue with AO being misaligned when multiple view are visible.
- Fix issue that caused the clamp of camera rotation motion for motion blur to be ineffective.
- Fixed issue with AssetPostprocessors dependencies causing models to be imported twice when upgrading the package version.
- Fixed culling of lights with XR SDK
- Fixed memory stomp in shadow caching code, leading to overflow of Shadow request array and runtime errors.
- Fixed an issue related to transparent objects reading the ray traced indirect diffuse buffer
- Fixed an issue with filtering ray traced area lights when the intensity is high or there is an exposure.
- Fixed ill-formed include path in Depth Of Field shader.
- Fixed shader graph and ray tracing after the shader target PR.
- Fixed a bug in semi-transparent shadows (object further than the light casting shadows)
- Fix state enabled of default volume profile when in package.
- Fixed removal of MeshRenderer and MeshFilter on adding Light component.
- Fixed Ray Traced SubSurface Scattering not working with ray traced area lights
- Fixed Ray Traced SubSurface Scattering not working in forward mode.
- Fixed a bug in debug light volumes.
- Fixed a bug related to ray traced area light shadow history.
- Fixed an issue where fog sky color mode could sample NaNs in the sky cubemap.
- Fixed a leak in the PBR sky renderer.
- Added a tooltip to the Ambient Mode parameter in the Visual Envionment volume component.
- Static lighting sky now takes the default volume into account (this fixes discrepancies between baked and realtime lighting).
- Fixed a leak in the sky system.
- Removed MSAA Buffers allocation when lit shader mode is set to "deferred only".
- Fixed invalid cast for realtime reflection probes (case 1220504)
- Fixed invalid game view rendering when disabling all cameras in the scene (case 1105163)
- Hide reflection probes in the renderer components.
- Fixed infinite reload loop while displaying Light's Shadow's Link Light Layer in Inspector of Prefab Asset.
- Fixed the culling was not disposed error in build log.
- Fixed the cookie atlas size and planar atlas size being too big after an upgrade of the HDRP asset.
- Fixed transparent SSR for shader graph.
- Fixed an issue with emissive light meshes not being in the RAS.
- Fixed DXR player build
- Fixed the HDRP asset migration code not being called after an upgrade of the package
- Fixed draw renderers custom pass out of bound exception
- Fixed the PBR shader rendering in deferred
- Fixed some typos in debug menu (case 1224594)
- Fixed ray traced point and spot lights shadows not rejecting istory when semi-transparent or colored.
- Fixed a warning due to StaticLightingSky when reloading domain in some cases.
- Fixed the MaxLightCount being displayed when the light volume debug menu is on ColorAndEdge.
- Fixed issue with unclear naming of debug menu for decals.
- Fixed z-fighting in scene view when scene lighting is off (case 1203927)
- Fixed issue that prevented cubemap thumbnails from rendering (only on D3D11 and Metal).
- Fixed ray tracing with VR single-pass
- Fix an exception in ray tracing that happens if two LOD levels are using the same mesh renderer.
- Fixed error in the console when switching shader to decal in the material UI.
- Fixed an issue with refraction model and ray traced recursive rendering (case 1198578).
- Fixed an issue where a dynamic sky changing any frame may not update the ambient probe.
- Fixed cubemap thumbnail generation at project load time.
- Fixed cubemap thumbnail generation at project load time. 
- Fixed XR culling with multiple cameras
- Fixed XR single-pass with Mock HMD plugin
- Fixed sRGB mismatch with XR SDK
- Fixed an issue where default volume would not update when switching profile.
- Fixed issue with uncached reflection probe cameras reseting the debug mode (case 1224601) 
- Fixed an issue where AO override would not override specular occlusion.
- Fixed an issue where Volume inspector might not refresh correctly in some cases.
- Fixed render texture with XR
- Fixed issue with resources being accessed before initialization process has been performed completely. 
- Half fixed shuriken particle light that cast shadows (only the first one will be correct)
- Fixed issue with atmospheric fog turning black if a planar reflection probe is placed below ground level. (case 1226588)
- Fixed custom pass GC alloc issue in CustomPassVolume.GetActiveVolumes().
- Fixed a bug where instanced shadergraph shaders wouldn't compile on PS4.
- Fixed an issue related to the envlightdatasrt not being bound in recursive rendering.
- Fixed shadow cascade tooltip when using the metric mode (case 1229232)
- Fixed how the area light influence volume is computed to match rasterization.
- Focus on Decal uses the extends of the projectors
- Fixed usage of light size data that are not available at runtime.
- Fixed the depth buffer copy made before custom pass after opaque and normal injection point.
- Fix for issue that prevented scene from being completely saved when baked reflection probes are present and lighting is set to auto generate.
- Fixed drag area width at left of Light's intensity field in Inspector.
- Fixed light type resolution when performing a reset on HDAdditionalLightData (case 1220931)
- Fixed reliance on atan2 undefined behavior in motion vector debug shader.
- Fixed an usage of a a compute buffer not bound (1229964)
- Fixed an issue where changing the default volume profile from another inspector would not update the default volume editor.
- Fix issues in the post process system with RenderTexture being invalid in some cases, causing rendering problems.
- Fixed an issue where unncessarily serialized members in StaticLightingSky component would change each time the scene is changed.
- Fixed a weird behavior in the scalable settings drawing when the space becomes tiny (1212045).
- Fixed a regression in the ray traced indirect diffuse due to the new probe system.
- Fix for range compression factor for probes going negative (now clamped to positive values).
- Fixed path validation when creating new volume profile (case 1229933)
- Fixed a bug where Decal Shader Graphs would not recieve reprojected Position, Normal, or Bitangent data. (1239921)
- Fix reflection hierarchy for CARPAINT in AxF.
- Fix precise fresnel for delta lights for SVBRDF in AxF.
- Fixed the debug exposure mode for display sky reflection and debug view baked lighting
- Fixed MSAA depth resolve when there is no motion vectors
- Fixed various object leaks in HDRP.
- Fixed compile error with XR SubsystemManager.
- Fix for assertion triggering sometimes when saving a newly created lit shader graph (case 1230996)
- Fixed culling of planar reflection probes that change position (case 1218651)
- Fixed null reference when processing lightprobe (case 1235285)
- Fix issue causing wrong planar reflection rendering when more than one camera is present.
- Fix black screen in XR when HDRP package is present but not used.
- Fixed an issue with the specularFGD term being used when the material has a clear coat (lit shader).
- Fixed white flash happening with auto-exposure in some cases (case 1223774)
- Fixed NaN which can appear with real time reflection and inf value
- Fixed an issue that was collapsing the volume components in the HDRP default settings
- Fixed warning about missing bound decal buffer
- Fixed shader warning on Xbox for ResolveStencilBuffer.compute. 
- Fixed PBR shader ZTest rendering in deferred.
- Replaced commands incompatible with async compute in light list build process.
- Diffusion Profile and Material references in HDRP materials are now correctly exported to unity packages. Note that the diffusion profile or the material references need to be edited once before this can work properly.
- Fix MaterialBalls having same guid issue
- Fix spelling and grammatical errors in material samples
- Fixed unneeded cookie texture allocation for cone stop lights.
- Fixed scalarization code for contact shadows.
- Fixed volume debug in playmode
- Fixed issue when toggling anything in HDRP asset that will produce an error (case 1238155)
- Fixed shader warning in PCSS code when using Vulkan.
- Fixed decal that aren't working without Metal and Ambient Occlusion option enabled.
- Fixed an error about procedural sky being logged by mistake.
- Fixed shadowmask UI now correctly showing shadowmask disable
- Made more explicit the warning about raytracing and asynchronous compute. Also fixed the condition in which it appears.
- Fixed a null ref exception in static sky when the default volume profile is invalid.
- DXR: Fixed shader compilation error with shader graph and pathtracer
- Fixed SceneView Draw Modes not being properly updated after opening new scene view panels or changing the editor layout.
- VFX: Removed irrelevant queues in render queue selection from HDRP outputs
- VFX: Motion Vector are correctly renderered with MSAA [Case 1240754](https://issuetracker.unity3d.com/product/unity/issues/guid/1240754/)
- Fixed a cause of NaN when a normal of 0-length is generated (usually via shadergraph). 
- Fixed issue with screen-space shadows not enabled properly when RT is disabled (case 1235821)
- Fixed a performance issue with stochastic ray traced area shadows.
- Fixed cookie texture not updated when changing an import settings (srgb for example).
- Fixed flickering of the game/scene view when lookdev is running.
- Fixed issue with reflection probes in realtime time mode with OnEnable baking having wrong lighting with sky set to dynamic (case 1238047).
- Fixed transparent motion vectors not working when in MSAA.
- Fix error when removing DecalProjector from component contextual menu (case 1243960)
- Fixed issue with post process when running in RGBA16 and an object with additive blending is in the scene.
- Fixed corrupted values on LayeredLit when using Vertex Color multiply mode to multiply and MSAA is activated. 
- Fix conflicts with Handles manipulation when performing a Reset in DecalComponent (case 1238833)
- Fixed depth prepass and postpass being disabled after changing the shader in the material UI.
- Fixed issue with sceneview camera settings not being saved after Editor restart.
- Fixed issue when switching back to custom sensor type in physical camera settings (case 1244350).
- Fixed a null ref exception when running playmode tests with the render pipeline debug window opened.
- Fixed some GCAlloc in the debug window.
- Fixed shader graphs not casting semi-transparent and color shadows (case 1242617)
- Fixed thin refraction mode not working properly.
- Fixed assert on tests caused by probe culling results being requested when culling did not happen. (case 1246169) 
- Fixed over consumption of GPU memory by the Physically Based Sky.
- Fixed an invalid rotation in Planar Reflection Probe editor display, that was causing an error message (case 1182022)
- Put more information in Camera background type tooltip and fixed inconsistent exposure behavior when changing bg type.
- Fixed issue that caused not all baked reflection to be deleted upon clicking "Clear Baked Data" in the lighting menu (case 1136080)
- Fixed an issue where asset preview could be rendered white because of static lighting sky.
- Fixed an issue where static lighting was not updated when removing the static lighting sky profile.
- Fixed the show cookie atlas debug mode not displaying correctly when enabling the clear cookie atlas option.
- Fixed various multi-editing issues when changing Emission parameters.
- Fixed error when undo a Reflection Probe removal in a prefab instance. (case 1244047)
- Fixed Microshadow not working correctly in deferred with LightLayers
- Tentative fix for missing include in depth of field shaders.
- Fixed the light overlap scene view draw mode (wasn't working at all).
- Fixed taaFrameIndex and XR tests 4052 and 4053
- Fixed the prefab integration of custom passes (Prefab Override Highlight not working as expected).
- Cloned volume profile from read only assets are created in the root of the project. (case 1154961)
- Fixed Wizard check on default volume profile to also check it is not the default one in package.
- Fix erroneous central depth sampling in TAA.
- Fixed light layers not correctly disabled when the lightlayers is set to Nothing and Lightlayers isn't enabled in HDRP Asset
- Fixed issue with Model Importer materials falling back to the Legacy default material instead of HDRP's default material when import happens at Editor startup.
- Fixed a wrong condition in CameraSwitcher, potentially causing out of bound exceptions.
- Fixed an issue where editing the Look Dev default profile would not reflect directly in the Look Dev window.
- Fixed a bug where the light list is not cleared but still used when resizing the RT.
- Fixed exposure debug shader with XR single-pass rendering.
- Fixed issues with scene view and transparent motion vectors.
- Fixed black screens for linux/HDRP (1246407)
- Fixed a vulkan and metal warning in the SSGI compute shader.
- Fixed an exception due to the color pyramid not allocated when SSGI is enabled.
- Fixed an issue with the first Depth history was incorrectly copied.
- Fixed path traced DoF focusing issue
- Fix an issue with the half resolution Mode (performance)
- Fix an issue with the color intensity of emissive for performance rtgi
- Fixed issue with rendering being mostly broken when target platform disables VR. 
- Workaround an issue caused by GetKernelThreadGroupSizes  failing to retrieve correct group size. 
- Fix issue with fast memory and rendergraph. 
- Fixed transparent motion vector framesetting not sanitized.
- Fixed wrong order of post process frame settings.
- Fixed white flash when enabling SSR or SSGI.
- The ray traced indrect diffuse and RTGI were combined wrongly with the rest of the lighting (1254318).
- Fixed an exception happening when using RTSSS without using RTShadows.
- Fix inconsistencies with transparent motion vectors and opaque by allowing camera only transparent motion vectors.
- Fix reflection probe frame settings override
- Fixed certain shadow bias artifacts present in volumetric lighting (case 1231885).
- Fixed area light cookie not updated when switch the light type from a spot that had a cookie.
- Fixed issue with dynamic resolution updating when not in play mode.
- Fixed issue with Contrast Adaptive Sharpening upsample mode and preview camera.
- Fix issue causing blocky artifacts when decals affect metallic and are applied on material with specular color workflow.
- Fixed issue with depth pyramid generation and dynamic resolution.
- Fixed an issue where decals were duplicated in prefab isolation mode.
- Fixed an issue where rendering preview with MSAA might generate render graph errors.
- Fixed compile error in PS4 for planar reflection filtering.
- Fixed issue with blue line in prefabs for volume mode.
- Fixing the internsity being applied to RTAO too early leading to unexpected results (1254626).
- Fix issue that caused sky to incorrectly render when using a custom projection matrix.
- Fixed null reference exception when using depth pre/post pass in shadergraph with alpha clip in the material.
- Appropriately constraint blend distance of reflection probe while editing with the inspector (case 1248931)
- Fixed AxF handling of roughness for Blinn-Phong type materials
- Fixed AxF UI errors when surface type is switched to transparent
- Fixed a serialization issue, preventing quality level parameters to undo/redo and update scene view on change.
- Fixed an exception occuring when a camera doesn't have an HDAdditionalCameraData (1254383).
- Fixed ray tracing with XR single-pass.
- Fixed warning in HDAdditionalLightData OnValidate (cases 1250864, 1244578)
- Fixed a bug related to denoising ray traced reflections.
- Fixed nullref in the layered lit material inspector.
- Fixed an issue where manipulating the color wheels in a volume component would reset the cursor every time.
- Fixed an issue where static sky lighting would not be updated for a new scene until it's reloaded at least once.
- Fixed culling for decals when used in prefabs and edited in context.
- Force to rebake probe with missing baked texture. (1253367)
- Fix supported Mac platform detection to handle new major version (11.0) properly
- Fixed typo in the Render Pipeline Wizard under HDRP+VR
- Change transparent SSR name in frame settings to avoid clipping. 
- Fixed missing include guards in shadow hlsl files.
- Repaint the scene view whenever the scene exposure override is changed.
- Fixed an error when clearing the SSGI history texture at creation time (1259930).
- Fixed alpha to mask reset when toggling alpha test in the material UI.
- Fixed an issue where opening the look dev window with the light theme would make the window blink and eventually crash unity.
- Fixed fallback for ray tracing and light layers (1258837).
<<<<<<< HEAD
- Fixed unitialized ray tracing resources when using non-default HDRP asset (case 1259467).
=======
- Fixed Sorting Priority not displayed correctly in the DrawRenderers custom pass UI.
- Fixed glitch in Project settings window when selecting diffusion profiles in material section (case 1253090)
- Fixed issue with light layers bigger than 8 (and above the supported range). 
- Fixed issue with culling layer mask of area light's emissive mesh 
>>>>>>> c915267a

### Changed
- Improve MIP selection for decals on Transparents
- Color buffer pyramid is not allocated anymore if neither refraction nor distortion are enabled
- Rename Emission Radius to Radius in UI in Point, Spot
- Angular Diameter parameter for directional light is no longuer an advanced property
- DXR: Remove Light Radius and Angular Diamater of Raytrace shadow. Angular Diameter and Radius are used instead.
- Remove MaxSmoothness parameters from UI for point, spot and directional light. The MaxSmoothness is now deduce from Radius Parameters
- DXR: Remove the Ray Tracing Environement Component. Add a Layer Mask to the ray Tracing volume components to define which objects are taken into account for each effect.
- Removed second cubemaps used for shadowing in lookdev
- Disable Physically Based Sky below ground
- Increase max limit of area light and reflection probe to 128
- Change default texture for detailmap to grey
- Optimize Shadow RT load on Tile based architecture platforms.
- Improved quality of SSAO.
- Moved RequestShadowMapRendering() back to public API.
- Update HDRP DXR Wizard with an option to automatically clone the hdrp config package and setup raytracing to 1 in shaders file.
- Added SceneSelection pass for TerrainLit shader.
- Simplified Light's type API regrouping the logic in one place (Check type in HDAdditionalLightData)
- The support of LOD CrossFade (Dithering transition) in master nodes now required to enable it in the master node settings (Save variant)
- Improved shadow bias, by removing constant depth bias and substituting it with slope-scale bias.
- Fix the default stencil values when a material is created from a SSS ShaderGraph.
- Tweak test asset to be compatible with XR: unlit SG material for canvas and double-side font material
- Slightly tweaked the behaviour of bloom when resolution is low to reduce artifacts.
- Hidden fields in Light Inspector that is not relevant while in BakingOnly mode.
- Changed parametrization of PCSS, now softness is derived from angular diameter (for directional lights) or shape radius (for point/spot lights) and min filter size is now in the [0..1] range.
- Moved the copy of the geometry history buffers to right after the depth mip chain generation.
- Rename "Luminance" to "Nits" in UX for physical light unit
- Rename FrameSettings "SkyLighting" to "SkyReflection"
- Reworked XR automated tests
- The ray traced screen space shadow history for directional, spot and point lights is discarded if the light transform has changed.
- Changed the behavior for ray tracing in case a mesh renderer has both transparent and opaque submeshes.
- Improve history buffer management
- Replaced PlayerSettings.virtualRealitySupported with XRGraphics.tryEnable.
- Remove redundant FrameSettings RealTimePlanarReflection
- Improved a bit the GC calls generated during the rendering.
- Material update is now only triggered when the relevant settings are touched in the shader graph master nodes
- Changed the way Sky Intensity (on Sky volume components) is handled. It's now a combo box where users can choose between Exposure, Multiplier or Lux (for HDRI sky only) instead of both multiplier and exposure being applied all the time. Added a new menu item to convert old profiles.
- Change how method for specular occlusions is decided on inspector shader (Lit, LitTesselation, LayeredLit, LayeredLitTessellation)
- Unlocked SSS, SSR, Motion Vectors and Distortion frame settings for reflections probes.
- Hide unused LOD settings in Quality Settings legacy window.
- Reduced the constrained distance for temporal reprojection of ray tracing denoising
- Removed shadow near plane from the Directional Light Shadow UI.
- Improved the performances of custom pass culling.
- The scene view camera now replicates the physical parameters from the camera tagged as "MainCamera".
- Reduced the number of GC.Alloc calls, one simple scene without plarnar / probes, it should be 0B.
- Renamed ProfilingSample to ProfilingScope and unified API. Added GPU Timings.
- Updated macros to be compatible with the new shader preprocessor.
- Ray tracing reflection temporal filtering is now done in pre-exposed space
- Search field selects the appropriate fields in both project settings panels 'HDRP Default Settings' and 'Quality/HDRP'
- Disabled the refraction and transmission map keywords if the material is opaque.
- Keep celestial bodies outside the atmosphere.
- Updated the MSAA documentation to specify what features HDRP supports MSAA for and what features it does not.
- Shader use for Runtime Debug Display are now correctly stripper when doing a release build
- Now each camera has its own Volume Stack. This allows Volume Parameters to be updated as early as possible and be ready for the whole frame without conflicts between cameras.
- Disable Async for SSR, SSAO and Contact shadow when aggregated ray tracing frame setting is on.
- Improved performance when entering play mode without domain reload by a factor of ~25
- Renamed the camera profiling sample to include the camera name
- Discarding the ray tracing history for AO, reflection, diffuse shadows and GI when the viewport size changes.
- Renamed the camera profiling sample to include the camera name
- Renamed the post processing graphic formats to match the new convention.
- The restart in Wizard for DXR will always be last fix from now on
- Refactoring pre-existing materials to share more shader code between rasterization and ray tracing.
- Setting a material's Refraction Model to Thin does not overwrite the Thickness and Transmission Absorption Distance anymore.
- Removed Wind textures from runtime as wind is no longer built into the pipeline
- Changed Shader Graph titles of master nodes to be more easily searchable ("HDRP/x" -> "x (HDRP)")
- Expose StartSinglePass() and StopSinglePass() as public interface for XRPass
- Replaced the Texture array for 2D cookies (spot, area and directional lights) and for planar reflections by an atlas.
- Moved the tier defining from the asset to the concerned volume components.
- Changing from a tier management to a "mode" management for reflection and GI and removing the ability to enable/disable deferred and ray bining (they are now implied by performance mode)
- The default FrameSettings for ScreenSpaceShadows is set to true for Camera in order to give a better workflow for DXR.
- Refactor internal usage of Stencil bits.
- Changed how the material upgrader works and added documentation for it.
- Custom passes now disable the stencil when overwriting the depth and not writing into it.
- Renamed the camera profiling sample to include the camera name
- Changed the way the shadow casting property of transparent and tranmissive materials is handeled for ray tracing.
- Changed inspector materials stencil setting code to have more sharing.
- Updated the default scene and default DXR scene and DefaultVolumeProfile.
- Changed the way the length parameter is used for ray traced contact shadows.
- Improved the coherency of PCSS blur between cascades.
- Updated VR checks in Wizard to reflect new XR System.
- Removing unused alpha threshold depth prepass and post pass for fabric shader graph.
- Transform result from CIE XYZ to sRGB color space in EvalSensitivity for iridescence.
- Moved BeginCameraRendering callback right before culling.
- Changed the visibility of the Indirect Lighting Controller component to public.
- Renamed the cubemap used for diffuse convolution to a more explicit name for the memory profiler.
- Improved behaviour of transmission color on transparent surfaces in path tracing.
- Light dimmer can now get values higher than one and was renamed to multiplier in the UI.
- Removed info box requesting volume component for Visual Environment and updated the documentation with the relevant information.
- Improved light selection oracle for light sampling in path tracing.
- Stripped ray tracing subsurface passes with ray tracing is not enabled.
- Remove LOD cross fade code for ray tracing shaders
- Removed legacy VR code
- Add range-based clipping to box lights (case 1178780)
- Improve area light culling (case 1085873)
- Light Hierarchy debug mode can now adjust Debug Exposure for visualizing high exposure scenes.
- Rejecting history for ray traced reflections based on a threshold evaluated on the neighborhood of the sampled history.
- Renamed "Environment" to "Reflection Probes" in tile/cluster debug menu.
- Utilities namespace is obsolete, moved its content to UnityEngine.Rendering (case 1204677)
- Obsolete Utilities namespace was removed, instead use UnityEngine.Rendering (case 1204677)
- Moved most of the compute shaders to the multi_compile API instead of multiple kernels.
- Use multi_compile API for deferred compute shader with shadow mask.
- Remove the raytracing rendering queue system to make recursive raytraced material work when raytracing is disabled
- Changed a few resources used by ray tracing shaders to be global resources (using register space1) for improved CPU performance.
- All custom pass volumes are now executed for one injection point instead of the first one.
- Hidden unsupported choice in emission in Materials
- Temporal Anti aliasing improvements.
- Optimized PrepareLightsForGPU (cost reduced by over 25%) and PrepareGPULightData (around twice as fast now).
- Moved scene view camera settings for HDRP from the preferences window to the scene view camera settings window.
- Updated shaders to be compatible with Microsoft's DXC.
- Debug exposure in debug menu have been replace to debug exposure compensation in EV100 space and is always visible.
- Further optimized PrepareLightsForGPU (3x faster with few shadows, 1.4x faster with a lot of shadows or equivalently cost reduced by 68% to 37%).
- Raytracing: Replaced the DIFFUSE_LIGHTING_ONLY multicompile by a uniform.
- Raytracing: Removed the dynamic lightmap multicompile.
- Raytracing: Remove the LOD cross fade multi compile for ray tracing.
- Cookie are now supported in lightmaper. All lights casting cookie and baked will now include cookie influence.
- Avoid building the mip chain a second time for SSR for transparent objects.
- Replaced "High Quality" Subsurface Scattering with a set of Quality Levels.
- Replaced "High Quality" Volumetric Lighting with "Screen Resolution Percentage" and "Volume Slice Count" on the Fog volume component.
- Merged material samples and shader samples
- Update material samples scene visuals
- Use multi_compile API for deferred compute shader with shadow mask.
- Made the StaticLightingSky class public so that users can change it by script for baking purpose.
- Shadowmask and realtime reflectoin probe property are hide in Quality settings
- Improved performance of reflection probe management when using a lot of probes.
- Ignoring the disable SSR flags for recursive rendering.
- Removed logic in the UI to disable parameters for contact shadows and fog volume components as it was going against the concept of the volume system.
- Fixed the sub surface mask not being taken into account when computing ray traced sub surface scattering.
- MSAA Within Forward Frame Setting is now enabled by default on Cameras when new Render Pipeline Asset is created
- Slightly changed the TAA anti-flicker mechanism so that it is more aggressive on almost static images (only on High preset for now).
- Changed default exposure compensation to 0.
- Refactored shadow caching system.
- Removed experimental namespace for ray tracing code.
- Increase limit for max numbers of lights in UX
- Removed direct use of BSDFData in the path tracing pass, delegated to the material instead.
- Pre-warm the RTHandle system to reduce the amount of memory allocations and the total memory needed at all points. 
- DXR: Only read the geometric attributes that are required using the share pass info and shader graph defines.
- DXR: Dispatch binned rays in 1D instead of 2D.
- Lit and LayeredLit tessellation cross lod fade don't used dithering anymore between LOD but fade the tessellation height instead. Allow a smoother transition
- Changed the way planar reflections are filtered in order to be a bit more "physically based".
- Increased path tracing BSDFs roughness range from [0.001, 0.999] to [0.00001, 0.99999].
- Changing the default SSGI radius for the all configurations.
- Changed the default parameters for quality RTGI to match expected behavior.
- Add color clear pass while rendering XR occlusion mesh to avoid leaks.
- Only use one texture for ray traced reflection upscaling.
- Adjust the upscale radius based on the roughness value.
- DXR: Changed the way the filter size is decided for directional, point and spot shadows.
- Changed the default exposure mode to "Automatic (Histogram)", along with "Limit Min" to -4 and "Limit Max" to 16.
- Replaced the default scene system with the builtin Scene Template feature.
- Changed extensions of shader CAS include files.
- Making the planar probe atlas's format match the color buffer's format.
- Removing the planarReflectionCacheCompressed setting from asset.
- SHADERPASS for TransparentDepthPrepass and TransparentDepthPostpass identification is using respectively SHADERPASS_TRANSPARENT_DEPTH_PREPASS and SHADERPASS_TRANSPARENT_DEPTH_POSTPASS
- Renamed the debug name from SSAO to ScreenSpaceAmbientOcclusion (1254974).
- Added missing tooltips and improved the UI of the aperture control (case 1254916).
- Fixed wrong tooltips in the Dof Volume (case 1256641).
- The `CustomPassLoadCameraColor` and `CustomPassSampleCameraColor` functions now returns the correct color buffer when used in after post process instead of the color pyramid (which didn't had post processes).

## [7.1.1] - 2019-09-05

### Added
- Transparency Overdraw debug mode. Allows to visualize transparent objects draw calls as an "heat map".
- Enabled single-pass instancing support for XR SDK with new API cmd.SetInstanceMultiplier()
- XR settings are now available in the HDRP asset
- Support for Material Quality in Shader Graph
- Material Quality support selection in HDRP Asset
- Renamed XR shader macro from UNITY_STEREO_ASSIGN_COMPUTE_EYE_INDEX to UNITY_XR_ASSIGN_VIEW_INDEX
- Raytracing ShaderGraph node for HDRP shaders
- Custom passes volume component with 3 injection points: Before Rendering, Before Transparent and Before Post Process
- Alpha channel is now properly exported to camera render textures when using FP16 color buffer format
- Support for XR SDK mirror view modes
- HD Master nodes in Shader Graph now support Normal and Tangent modification in vertex stage.
- DepthOfFieldCoC option in the fullscreen debug modes.
- Added override Ambient Occlusion option on debug windows
- Added Custom Post Processes with 3 injection points: Before Transparent, Before Post Process and After Post Process
- Added draft of minimal interactive path tracing (experimental) based on DXR API - Support only 4 area light, lit and unlit shader (non-shadergraph)
- Small adjustments to TAA anti flicker (more aggressive on high values).

### Fixed
- Fixed wizard infinite loop on cancellation
- Fixed with compute shader error about too many threads in threadgroup on low GPU
- Fixed invalid contact shadow shaders being created on metal
- Fixed a bug where if Assembly.GetTypes throws an exception due to mis-versioned dlls, then no preprocessors are used in the shader stripper
- Fixed typo in AXF decal property preventing to compile
- Fixed reflection probe with XR single-pass and FPTL
- Fixed force gizmo shown when selecting camera in hierarchy
- Fixed issue with XR occlusion mesh and dynamic resolution
- Fixed an issue where lighting compute buffers were re-created with the wrong size when resizing the window, causing tile artefacts at the top of the screen.
- Fix FrameSettings names and tooltips
- Fixed error with XR SDK when the Editor is not in focus
- Fixed errors with RenderGraph, XR SDK and occlusion mesh
- Fixed shadow routines compilation errors when "real" type is a typedef on "half".
- Fixed toggle volumetric lighting in the light UI
- Fixed post-processing history reset handling rt-scale incorrectly
- Fixed crash with terrain and XR multi-pass
- Fixed ShaderGraph material synchronization issues
- Fixed a null reference exception when using an Emissive texture with Unlit shader (case 1181335)
- Fixed an issue where area lights and point lights where not counted separately with regards to max lights on screen (case 1183196)
- Fixed an SSR and Subsurface Scattering issue (appearing black) when using XR.

### Changed
- Update Wizard layout.
- Remove almost all Garbage collection call within a frame.
- Rename property AdditionalVeclocityChange to AddPrecomputeVelocity
- Call the End/Begin camera rendering callbacks for camera with customRender enabled
- Changeg framesettings migration order of postprocess flags as a pr for reflection settings flags have been backported to 2019.2
- Replaced usage of ENABLE_VR in XRSystem.cs by version defines based on the presence of the built-in VR and XR modules
- Added an update virtual function to the SkyRenderer class. This is called once per frame. This allows a given renderer to amortize heavy computation at the rate it chooses. Currently only the physically based sky implements this.
- Removed mandatory XRPass argument in HDCamera.GetOrCreate()
- Restored the HDCamera parameter to the sky rendering builtin parameters.
- Removed usage of StructuredBuffer for XR View Constants
- Expose Direct Specular Lighting control in FrameSettings
- Deprecated ExponentialFog and VolumetricFog volume components. Now there is only one exponential fog component (Fog) which can add Volumetric Fog as an option. Added a script in Edit -> Render Pipeline -> Upgrade Fog Volume Components.

## [7.0.1] - 2019-07-25

### Added
- Added option in the config package to disable globally Area Lights and to select shadow quality settings for the deferred pipeline.
- When shader log stripping is enabled, shader stripper statistics will be written at `Temp/shader-strip.json`
- Occlusion mesh support from XR SDK

### Fixed
- Fixed XR SDK mirror view blit, cleanup some XRTODO and removed XRDebug.cs
- Fixed culling for volumetrics with XR single-pass rendering
- Fix shadergraph material pass setup not called
- Fixed documentation links in component's Inspector header bar
- Cookies using the render texture output from a camera are now properly updated
- Allow in ShaderGraph to enable pre/post pass when the alpha clip is disabled

### Changed
- RenderQueue for Opaque now start at Background instead of Geometry.
- Clamp the area light size for scripting API when we change the light type
- Added a warning in the material UI when the diffusion profile assigned is not in the HDRP asset


## [7.0.0] - 2019-07-17

### Added
- `Fixed`, `Viewer`, and `Automatic` modes to compute the FOV used when rendering a `PlanarReflectionProbe`
- A checkbox to toggle the chrome gizmo of `ReflectionProbe`and `PlanarReflectionProbe`
- Added a Light layer in shadows that allow for objects to cast shadows without being affected by light (and vice versa).
- You can now access ShaderGraph blend states from the Material UI (for example, **Surface Type**, **Sorting Priority**, and **Blending Mode**). This change may break Materials that use a ShaderGraph, to fix them, select **Edit > Render Pipeline > Reset all ShaderGraph Scene Materials BlendStates**. This syncs the blendstates of you ShaderGraph master nodes with the Material properties.
- You can now control ZTest, ZWrite, and CullMode for transparent Materials.
- Materials that use Unlit Shaders or Unlit Master Node Shaders now cast shadows.
- Added an option to enable the ztest on **After Post Process** materials when TAA is disabled.
- Added a new SSAO (based on Ground Truth Ambient Occlusion algorithm) to replace the previous one.
- Added support for shadow tint on light
- BeginCameraRendering and EndCameraRendering callbacks are now called with probes
- Adding option to update shadow maps only On Enable and On Demand.
- Shader Graphs that use time-dependent vertex modification now generate correct motion vectors.
- Added option to allow a custom spot angle for spot light shadow maps.
- Added frame settings for individual post-processing effects
- Added dither transition between cascades for Low and Medium quality settings
- Added single-pass instancing support with XR SDK
- Added occlusion mesh support with XR SDK
- Added support of Alembic velocity to various shaders
- Added support for more than 2 views for single-pass instancing
- Added support for per punctual/directional light min roughness in StackLit
- Added mirror view support with XR SDK
- Added VR verification in HDRPWizard
- Added DXR verification in HDRPWizard
- Added feedbacks in UI of Volume regarding skies
- Cube LUT support in Tonemapping. Cube LUT helpers for external grading are available in the Post-processing Sample package.

### Fixed
- Fixed an issue with history buffers causing effects like TAA or auto exposure to flicker when more than one camera was visible in the editor
- The correct preview is displayed when selecting multiple `PlanarReflectionProbe`s
- Fixed volumetric rendering with camera-relative code and XR stereo instancing
- Fixed issue with flashing cyan due to async compilation of shader when selecting a mesh
- Fix texture type mismatch when the contact shadow are disabled (causing errors on IOS devices)
- Fixed Generate Shader Includes while in package
- Fixed issue when texture where deleted in ShadowCascadeGUI
- Fixed issue in FrameSettingsHistory when disabling a camera several time without enabling it in between.
- Fixed volumetric reprojection with camera-relative code and XR stereo instancing
- Added custom BaseShaderPreprocessor in HDEditorUtils.GetBaseShaderPreprocessorList()
- Fixed compile issue when USE_XR_SDK is not defined
- Fixed procedural sky sun disk intensity for high directional light intensities
- Fixed Decal mip level when using texture mip map streaming to avoid dropping to lowest permitted mip (now loading all mips)
- Fixed deferred shading for XR single-pass instancing after lightloop refactor
- Fixed cluster and material classification debug (material classification now works with compute as pixel shader lighting)
- Fixed IOS Nan by adding a maximun epsilon definition REAL_EPS that uses HALF_EPS when fp16 are used
- Removed unnecessary GC allocation in motion blur code
- Fixed locked UI with advanded influence volume inspector for probes
- Fixed invalid capture direction when rendering planar reflection probes
- Fixed Decal HTILE optimization with platform not supporting texture atomatic (Disable it)
- Fixed a crash in the build when the contact shadows are disabled
- Fixed camera rendering callbacks order (endCameraRendering was being called before the actual rendering)
- Fixed issue with wrong opaque blending settings for After Postprocess
- Fixed issue with Low resolution transparency on PS4
- Fixed a memory leak on volume profiles
- Fixed The Parallax Occlusion Mappping node in shader graph and it's UV input slot
- Fixed lighting with XR single-pass instancing by disabling deferred tiles
- Fixed the Bloom prefiltering pass
- Fixed post-processing effect relying on Unity's random number generator
- Fixed camera flickering when using TAA and selecting the camera in the editor
- Fixed issue with single shadow debug view and volumetrics
- Fixed most of the problems with light animation and timeline
- Fixed indirect deferred compute with XR single-pass instancing
- Fixed a slight omission in anisotropy calculations derived from HazeMapping in StackLit
- Improved stack computation numerical stability in StackLit
- Fix PBR master node always opaque (wrong blend modes for forward pass)
- Fixed TAA with XR single-pass instancing (missing macros)
- Fixed an issue causing Scene View selection wire gizmo to not appear when using HDRP Shader Graphs.
- Fixed wireframe rendering mode (case 1083989)
- Fixed the renderqueue not updated when the alpha clip is modified in the material UI.
- Fixed the PBR master node preview
- Remove the ReadOnly flag on Reflection Probe's cubemap assets during bake when there are no VCS active.
- Fixed an issue where setting a material debug view would not reset the other exclusive modes
- Spot light shapes are now correctly taken into account when baking
- Now the static lighting sky will correctly take the default values for non-overridden properties
- Fixed material albedo affecting the lux meter
- Extra test in deferred compute shading to avoid shading pixels that were not rendered by the current camera (for camera stacking)

### Changed
- Optimization: Reduce the group size of the deferred lighting pass from 16x16 to 8x8
- Replaced HDCamera.computePassCount by viewCount
- Removed xrInstancing flag in RTHandles (replaced by TextureXR.slices and TextureXR.dimensions)
- Refactor the HDRenderPipeline and lightloop code to preprare for high level rendergraph
- Removed the **Back Then Front Rendering** option in the fabric Master Node settings. Enabling this option previously did nothing.
- Shader type Real translates to FP16 precision on Nintendo Switch.
- Shader framework refactor: Introduce CBSDF, EvaluateBSDF, IsNonZeroBSDF to replace BSDF functions
- Shader framework refactor:  GetBSDFAngles, LightEvaluation and SurfaceShading functions
- Replace ComputeMicroShadowing by GetAmbientOcclusionForMicroShadowing
- Rename WorldToTangent to TangentToWorld as it was incorrectly named
- Remove SunDisk and Sun Halo size from directional light
- Remove all obsolete wind code from shader
- Renamed DecalProjectorComponent into DecalProjector for API alignment.
- Improved the Volume UI and made them Global by default
- Remove very high quality shadow option
- Change default for shadow quality in Deferred to Medium
- Enlighten now use inverse squared falloff (before was using builtin falloff)
- Enlighten is now deprecated. Please use CPU or GPU lightmaper instead.
- Remove the name in the diffusion profile UI
- Changed how shadow map resolution scaling with distance is computed. Now it uses screen space area rather than light range.
- Updated MoreOptions display in UI
- Moved Display Area Light Emissive Mesh script API functions in the editor namespace
- direct strenght properties in ambient occlusion now affect direct specular as well
- Removed advanced Specular Occlusion control in StackLit: SSAO based SO control is hidden and fixed to behave like Lit, SPTD is the only HQ technique shown for baked SO.
- Shader framework refactor: Changed ClampRoughness signature to include PreLightData access.
- HDRPWizard window is now in Window > General > HD Render Pipeline Wizard
- Moved StaticLightingSky to LightingWindow
- Removes the current "Scene Settings" and replace them with "Sky & Fog Settings" (with Physically Based Sky and Volumetric Fog).
- Changed how cached shadow maps are placed inside the atlas to minimize re-rendering of them.

## [6.7.0-preview] - 2019-05-16

### Added
- Added ViewConstants StructuredBuffer to simplify XR rendering
- Added API to render specific settings during a frame
- Added stadia to the supported platforms (2019.3)
- Enabled cascade blends settings in the HD Shadow component
- Added Hardware Dynamic Resolution support.
- Added MatCap debug view to replace the no scene lighting debug view.
- Added clear GBuffer option in FrameSettings (default to false)
- Added preview for decal shader graph (Only albedo, normal and emission)
- Added exposure weight control for decal
- Screen Space Directional Shadow under a define option. Activated for ray tracing
- Added a new abstraction for RendererList that will help transition to Render Graph and future RendererList API
- Added multipass support for VR
- Added XR SDK integration (multipass only)
- Added Shader Graph samples for Hair, Fabric and Decal master nodes.
- Add fade distance, shadow fade distance and light layers to light explorer
- Add method to draw light layer drawer in a rect to HDEditorUtils

### Fixed
- Fixed deserialization crash at runtime
- Fixed for ShaderGraph Unlit masternode not writing velocity
- Fixed a crash when assiging a new HDRP asset with the 'Verify Saving Assets' option enabled
- Fixed exposure to properly support TEXTURE2D_X
- Fixed TerrainLit basemap texture generation
- Fixed a bug that caused nans when material classification was enabled and a tile contained one standard material + a material with transmission.
- Fixed gradient sky hash that was not using the exposure hash
- Fixed displayed default FrameSettings in HDRenderPipelineAsset wrongly updated on scripts reload.
- Fixed gradient sky hash that was not using the exposure hash.
- Fixed visualize cascade mode with exposure.
- Fixed (enabled) exposure on override lighting debug modes.
- Fixed issue with LightExplorer when volume have no profile
- Fixed issue with SSR for negative, infinite and NaN history values
- Fixed LightLayer in HDReflectionProbe and PlanarReflectionProbe inspector that was not displayed as a mask.
- Fixed NaN in transmission when the thickness and a color component of the scattering distance was to 0
- Fixed Light's ShadowMask multi-edition.
- Fixed motion blur and SMAA with VR single-pass instancing
- Fixed NaNs generated by phase functionsin volumetric lighting
- Fixed NaN issue with refraction effect and IOR of 1 at extreme grazing angle
- Fixed nan tracker not using the exposure
- Fixed sorting priority on lit and unlit materials
- Fixed null pointer exception when there are no AOVRequests defined on a camera
- Fixed dirty state of prefab using disabled ReflectionProbes
- Fixed an issue where gizmos and editor grid were not correctly depth tested
- Fixed created default scene prefab non editable due to wrong file extension.
- Fixed an issue where sky convolution was recomputed for nothing when a preview was visible (causing extreme slowness when fabric convolution is enabled)
- Fixed issue with decal that wheren't working currently in player
- Fixed missing stereo rendering macros in some fragment shaders
- Fixed exposure for ReflectionProbe and PlanarReflectionProbe gizmos
- Fixed single-pass instancing on PSVR
- Fixed Vulkan shader issue with Texture2DArray in ScreenSpaceShadow.compute by re-arranging code (workaround)
- Fixed camera-relative issue with lights and XR single-pass instancing
- Fixed single-pass instancing on Vulkan
- Fixed htile synchronization issue with shader graph decal
- Fixed Gizmos are not drawn in Camera preview
- Fixed pre-exposure for emissive decal
- Fixed wrong values computed in PreIntegrateFGD and in the generation of volumetric lighting data by forcing the use of fp32.
- Fixed NaNs arising during the hair lighting pass
- Fixed synchronization issue in decal HTile that occasionally caused rendering artifacts around decal borders
- Fixed QualitySettings getting marked as modified by HDRP (and thus checked out in Perforce)
- Fixed a bug with uninitialized values in light explorer
- Fixed issue with LOD transition
- Fixed shader warnings related to raytracing and TEXTURE2D_X

### Changed
- Refactor PixelCoordToViewDirWS to be VR compatible and to compute it only once per frame
- Modified the variants stripper to take in account multiple HDRP assets used in the build.
- Improve the ray biasing code to avoid self-intersections during the SSR traversal
- Update Pyramid Spot Light to better match emitted light volume.
- Moved _XRViewConstants out of UnityPerPassStereo constant buffer to fix issues with PSSL
- Removed GetPositionInput_Stereo() and single-pass (double-wide) rendering mode
- Changed label width of the frame settings to accommodate better existing options.
- SSR's Default FrameSettings for camera is now enable.
- Re-enabled the sharpening filter on Temporal Anti-aliasing
- Exposed HDEditorUtils.LightLayerMaskDrawer for integration in other packages and user scripting.
- Rename atmospheric scattering in FrameSettings to Fog
- The size modifier in the override for the culling sphere in Shadow Cascades now defaults to 0.6, which is the same as the formerly hardcoded value.
- Moved LOD Bias and Maximum LOD Level from Frame Setting section `Other` to `Rendering`
- ShaderGraph Decal that affect only emissive, only draw in emissive pass (was drawing in dbuffer pass too)
- Apply decal projector fade factor correctly on all attribut and for shader graph decal
- Move RenderTransparentDepthPostpass after all transparent
- Update exposure prepass to interleave XR single-pass instancing views in a checkerboard pattern
- Removed ScriptRuntimeVersion check in wizard.

## [6.6.0-preview] - 2019-04-01

### Added
- Added preliminary changes for XR deferred shading
- Added support of 111110 color buffer
- Added proper support for Recorder in HDRP
- Added depth offset input in shader graph master nodes
- Added a Parallax Occlusion Mapping node
- Added SMAA support
- Added Homothety and Symetry quick edition modifier on volume used in ReflectionProbe, PlanarReflectionProbe and DensityVolume
- Added multi-edition support for DecalProjectorComponent
- Improve hair shader
- Added the _ScreenToTargetScaleHistory uniform variable to be used when sampling HDRP RTHandle history buffers.
- Added settings in `FrameSettings` to change `QualitySettings.lodBias` and `QualitySettings.maximumLODLevel` during a rendering
- Added an exposure node to retrieve the current, inverse and previous frame exposure value.
- Added an HD scene color node which allow to sample the scene color with mips and a toggle to remove the exposure.
- Added safeguard on HD scene creation if default scene not set in the wizard
- Added Low res transparency rendering pass.

### Fixed
- Fixed HDRI sky intensity lux mode
- Fixed dynamic resolution for XR
- Fixed instance identifier semantic string used by Shader Graph
- Fixed null culling result occuring when changing scene that was causing crashes
- Fixed multi-edition light handles and inspector shapes
- Fixed light's LightLayer field when multi-editing
- Fixed normal blend edition handles on DensityVolume
- Fixed an issue with layered lit shader and height based blend where inactive layers would still have influence over the result
- Fixed multi-selection handles color for DensityVolume
- Fixed multi-edition inspector's blend distances for HDReflectionProbe, PlanarReflectionProbe and DensityVolume
- Fixed metric distance that changed along size in DensityVolume
- Fixed DensityVolume shape handles that have not same behaviour in advance and normal edition mode
- Fixed normal map blending in TerrainLit by only blending the derivatives
- Fixed Xbox One rendering just a grey screen instead of the scene
- Fixed probe handles for multiselection
- Fixed baked cubemap import settings for convolution
- Fixed regression causing crash when attempting to open HDRenderPipelineWizard without an HDRenderPipelineAsset setted
- Fixed FullScreenDebug modes: SSAO, SSR, Contact shadow, Prerefraction Color Pyramid, Final Color Pyramid
- Fixed volumetric rendering with stereo instancing
- Fixed shader warning
- Fixed missing resources in existing asset when updating package
- Fixed PBR master node preview in forward rendering or transparent surface
- Fixed deferred shading with stereo instancing
- Fixed "look at" edition mode of Rotation tool for DecalProjectorComponent
- Fixed issue when switching mode in ReflectionProbe and PlanarReflectionProbe
- Fixed issue where migratable component version where not always serialized when part of prefab's instance
- Fixed an issue where shadow would not be rendered properly when light layer are not enabled
- Fixed exposure weight on unlit materials
- Fixed Light intensity not played in the player when recorded with animation/timeline
- Fixed some issues when multi editing HDRenderPipelineAsset
- Fixed emission node breaking the main shader graph preview in certain conditions.
- Fixed checkout of baked probe asset when baking probes.
- Fixed invalid gizmo position for rotated ReflectionProbe
- Fixed multi-edition of material's SurfaceType and RenderingPath
- Fixed whole pipeline reconstruction on selecting for the first time or modifying other than the currently used HDRenderPipelineAsset
- Fixed single shadow debug mode
- Fixed global scale factor debug mode when scale > 1
- Fixed debug menu material overrides not getting applied to the Terrain Lit shader
- Fixed typo in computeLightVariants
- Fixed deferred pass with XR instancing by disabling ComputeLightEvaluation
- Fixed bloom resolution independence
- Fixed lens dirt intensity not behaving properly
- Fixed the Stop NaN feature
- Fixed some resources to handle more than 2 instanced views for XR
- Fixed issue with black screen (NaN) produced on old GPU hardware or intel GPU hardware with gaussian pyramid
- Fixed issue with disabled punctual light would still render when only directional light is present

### Changed
- DensityVolume scripting API will no longuer allow to change between advance and normal edition mode
- Disabled depth of field, lens distortion and panini projection in the scene view
- TerrainLit shaders and includes are reorganized and made simpler.
- TerrainLit shader GUI now allows custom properties to be displayed in the Terrain fold-out section.
- Optimize distortion pass with stencil
- Disable SceneSelectionPass in shader graph preview
- Control punctual light and area light shadow atlas separately
- Move SMAA anti-aliasing option to after Temporal Anti Aliasing one, to avoid problem with previously serialized project settings
- Optimize rendering with static only lighting and when no cullable lights/decals/density volumes are present.
- Updated handles for DecalProjectorComponent for enhanced spacial position readability and have edition mode for better SceneView management
- DecalProjectorComponent are now scale independent in order to have reliable metric unit (see new Size field for changing the size of the volume)
- Restructure code from HDCamera.Update() by adding UpdateAntialiasing() and UpdateViewConstants()
- Renamed velocity to motion vectors
- Objects rendered during the After Post Process pass while TAA is enabled will not benefit from existing depth buffer anymore. This is done to fix an issue where those object would wobble otherwise
- Removed usage of builtin unity matrix for shadow, shadow now use same constant than other view
- The default volume layer mask for cameras & probes is now `Default` instead of `Everything`

## [6.5.0-preview] - 2019-03-07

### Added
- Added depth-of-field support with stereo instancing
- Adding real time area light shadow support
- Added a new FrameSettings: Specular Lighting to toggle the specular during the rendering

### Fixed
- Fixed diffusion profile upgrade breaking package when upgrading to a new version
- Fixed decals cropped by gizmo not updating correctly if prefab
- Fixed an issue when enabling SSR on multiple view
- Fixed edition of the intensity's unit field while selecting multiple lights
- Fixed wrong calculation in soft voxelization for density volume
- Fixed gizmo not working correctly with pre-exposure
- Fixed issue with setting a not available RT when disabling motion vectors
- Fixed planar reflection when looking at mirror normal
- Fixed mutiselection issue with HDLight Inspector
- Fixed HDAdditionalCameraData data migration
- Fixed failing builds when light explorer window is open
- Fixed cascade shadows border sometime causing artefacts between cascades
- Restored shadows in the Cascade Shadow debug visualization
- `camera.RenderToCubemap` use proper face culling

### Changed
- When rendering reflection probe disable all specular lighting and for metals use fresnelF0 as diffuse color for bake lighting.

## [6.4.0-preview] - 2019-02-21

### Added
- VR: Added TextureXR system to selectively expand TEXTURE2D macros to texture array for single-pass stereo instancing + Convert textures call to these macros
- Added an unit selection dropdown next to shutter speed (camera)
- Added error helpbox when trying to use a sub volume component that require the current HDRenderPipelineAsset to support a feature that it is not supporting.
- Add mesh for tube light when display emissive mesh is enabled

### Fixed
- Fixed Light explorer. The volume explorer used `profile` instead of `sharedProfile` which instantiate a custom volume profile instead of editing the asset itself.
- Fixed UI issue where all is displayed using metric unit in shadow cascade and Percent is set in the unit field (happening when opening the inspector).
- Fixed inspector event error when double clicking on an asset (diffusion profile/material).
- Fixed nullref on layered material UI when the material is not an asset.
- Fixed nullref exception when undo/redo a light property.
- Fixed visual bug when area light handle size is 0.

### Changed
- Update UI for 32bit/16bit shadow precision settings in HDRP asset
- Object motion vectors have been disabled in all but the game view. Camera motion vectors are still enabled everywhere, allowing TAA and Motion Blur to work on static objects.
- Enable texture array by default for most rendering code on DX11 and unlock stereo instancing (DX11 only for now)

## [6.3.0-preview] - 2019-02-18

### Added
- Added emissive property for shader graph decals
- Added a diffusion profile override volume so the list of diffusion profile assets to use can be chanaged without affecting the HDRP asset
- Added a "Stop NaNs" option on cameras and in the Scene View preferences.
- Added metric display option in HDShadowSettings and improve clamping
- Added shader parameter mapping in DebugMenu
- Added scripting API to configure DebugData for DebugMenu

### Fixed
- Fixed decals in forward
- Fixed issue with stencil not correctly setup for various master node and shader for the depth pass, motion vector pass and GBuffer/Forward pass
- Fixed SRP batcher and metal
- Fixed culling and shadows for Pyramid, Box, Rectangle and Tube lights
- Fixed an issue where scissor render state leaking from the editor code caused partially black rendering

### Changed
- When a lit material has a clear coat mask that is not null, we now use the clear coat roughness to compute the screen space reflection.
- Diffusion profiles are now limited to one per asset and can be referenced in materials, shader graphs and vfx graphs. Materials will be upgraded automatically except if they are using a shader graph, in this case it will display an error message.

## [6.2.0-preview] - 2019-02-15

### Added
- Added help box listing feature supported in a given HDRenderPipelineAsset alongs with the drawbacks implied.
- Added cascade visualizer, supporting disabled handles when not overriding.

### Fixed
- Fixed post processing with stereo double-wide
- Fixed issue with Metal: Use sign bit to find the cache type instead of lowest bit.
- Fixed invalid state when creating a planar reflection for the first time
- Fix FrameSettings's LitShaderMode not restrained by supported LitShaderMode regression.

### Changed
- The default value roughness value for the clearcoat has been changed from 0.03 to 0.01
- Update default value of based color for master node
- Update Fabric Charlie Sheen lighting model - Remove Fresnel component that wasn't part of initial model + Remap smoothness to [0.0 - 0.6] range for more artist friendly parameter

### Changed
- Code refactor: all macros with ARGS have been swapped with macros with PARAM. This is because the ARGS macros were incorrectly named.

## [6.1.0-preview] - 2019-02-13

### Added
- Added support for post-processing anti-aliasing in the Scene View (FXAA and TAA). These can be set in Preferences.
- Added emissive property for decal material (non-shader graph)

### Fixed
- Fixed a few UI bugs with the color grading curves.
- Fixed "Post Processing" in the scene view not toggling post-processing effects
- Fixed bake only object with flag `ReflectionProbeStaticFlag` when baking a `ReflectionProbe`

### Changed
- Removed unsupported Clear Depth checkbox in Camera inspector
- Updated the toggle for advanced mode in inspectors.

## [6.0.0-preview] - 2019-02-23

### Added
- Added new API to perform a camera rendering
- Added support for hair master node (Double kajiya kay - Lambert)
- Added Reset behaviour in DebugMenu (ingame mapping is right joystick + B)
- Added Default HD scene at new scene creation while in HDRP
- Added Wizard helping to configure HDRP project
- Added new UI for decal material to allow remapping and scaling of some properties
- Added cascade shadow visualisation toggle in HD shadow settings
- Added icons for assets
- Added replace blending mode for distortion
- Added basic distance fade for density volumes
- Added decal master node for shader graph
- Added HD unlit master node (Cross Pipeline version is name Unlit)
- Added new Rendering Queue in materials
- Added post-processing V3 framework embed in HDRP, remove postprocess V2 framework
- Post-processing now uses the generic volume framework
-   New depth-of-field, bloom, panini projection effects, motion blur
-   Exposure is now done as a pre-exposition pass, the whole system has been revamped
-   Exposure now use EV100 everywhere in the UI (Sky, Emissive Light)
- Added emissive intensity (Luminance and EV100 control) control for Emissive
- Added pre-exposure weigth for Emissive
- Added an emissive color node and a slider to control the pre-exposure percentage of emission color
- Added physical camera support where applicable
- Added more color grading tools
- Added changelog level for Shader Variant stripping
- Added Debug mode for validation of material albedo and metalness/specularColor values
- Added a new dynamic mode for ambient probe and renamed BakingSky to StaticLightingSky
- Added command buffer parameter to all Bind() method of material
- Added Material validator in Render Pipeline Debug
- Added code to future support of DXR (not enabled)
- Added support of multiviewport
- Added HDRenderPipeline.RequestSkyEnvironmentUpdate function to force an update from script when sky is set to OnDemand
- Added a Lighting and BackLighting slots in Lit, StackLit, Fabric and Hair master nodes
- Added support for overriding terrain detail rendering shaders, via the render pipeline editor resources asset
- Added xrInstancing flag support to RTHandle
- Added support for cullmask for decal projectors
- Added software dynamic resolution support
- Added support for "After Post-Process" render pass for unlit shader
- Added support for textured rectangular area lights
- Added stereo instancing macros to MSAA shaders
- Added support for Quarter Res Raytraced Reflections (not enabled)
- Added fade factor for decal projectors.
- Added stereo instancing macros to most shaders used in VR
- Added multi edition support for HDRenderPipelineAsset

### Fixed
- Fixed logic to disable FPTL with stereo rendering
- Fixed stacklit transmission and sun highlight
- Fixed decals with stereo rendering
- Fixed sky with stereo rendering
- Fixed flip logic for postprocessing + VR
- Fixed copyStencilBuffer pass for Switch
- Fixed point light shadow map culling that wasn't taking into account far plane
- Fixed usage of SSR with transparent on all master node
- Fixed SSR and microshadowing on fabric material
- Fixed blit pass for stereo rendering
- Fixed lightlist bounds for stereo rendering
- Fixed windows and in-game DebugMenu sync.
- Fixed FrameSettings' LitShaderMode sync when opening DebugMenu.
- Fixed Metal specific issues with decals, hitting a sampler limit and compiling AxF shader
- Fixed an issue with flipped depth buffer during postprocessing
- Fixed normal map use for shadow bias with forward lit - now use geometric normal
- Fixed transparent depth prepass and postpass access so they can be use without alpha clipping for lit shader
- Fixed support of alpha clip shadow for lit master node
- Fixed unlit master node not compiling
- Fixed issue with debug display of reflection probe
- Fixed issue with phong tessellations not working with lit shader
- Fixed issue with vertex displacement being affected by heightmap setting even if not heightmap where assign
- Fixed issue with density mode on Lit terrain producing NaN
- Fixed issue when going back and forth from Lit to LitTesselation for displacement mode
- Fixed issue with ambient occlusion incorrectly applied to emissiveColor with light layers in deferred
- Fixed issue with fabric convolution not using the correct convolved texture when fabric convolution is enabled
- Fixed issue with Thick mode for Transmission that was disabling transmission with directional light
- Fixed shutdown edge cases with HDRP tests
- Fixed slowdow when enabling Fabric convolution in HDRP asset
- Fixed specularAA not compiling in StackLit Master node
- Fixed material debug view with stereo rendering
- Fixed material's RenderQueue edition in default view.
- Fixed banding issues within volumetric density buffer
- Fixed missing multicompile for MSAA for AxF
- Fixed camera-relative support for stereo rendering
- Fixed remove sync with render thread when updating decal texture atlas.
- Fixed max number of keyword reach [256] issue. Several shader feature are now local
- Fixed Scene Color and Depth nodes
- Fixed SSR in forward
- Fixed custom editor of Unlit, HD Unlit and PBR shader graph master node
- Fixed issue with NewFrame not correctly calculated in Editor when switching scene
- Fixed issue with TerrainLit not compiling with depth only pass and normal buffer
- Fixed geometric normal use for shadow bias with PBR master node in forward
- Fixed instancing macro usage for decals
- Fixed error message when having more than one directional light casting shadow
- Fixed error when trying to display preview of Camera or PlanarReflectionProbe
- Fixed LOAD_TEXTURE2D_ARRAY_MSAA macro
- Fixed min-max and amplitude clamping value in inspector of vertex displacement materials
- Fixed issue with alpha shadow clip (was incorrectly clipping object shadow)
- Fixed an issue where sky cubemap would not be cleared correctly when setting the current sky to None
- Fixed a typo in Static Lighting Sky component UI
- Fixed issue with incorrect reset of RenderQueue when switching shader in inspector GUI
- Fixed issue with variant stripper stripping incorrectly some variants
- Fixed a case of ambient lighting flickering because of previews
- Fixed Decals when rendering multiple camera in a single frame
- Fixed cascade shadow count in shader
- Fixed issue with Stacklit shader with Haze effect
- Fixed an issue with the max sample count for the TAA
- Fixed post-process guard band for XR
- Fixed exposure of emissive of Unlit
- Fixed depth only and motion vector pass for Unlit not working correctly with MSAA
- Fixed an issue with stencil buffer copy causing unnecessary compute dispatches for lighting
- Fixed multi edition issue in FrameSettings
- Fixed issue with SRP batcher and DebugDisplay variant of lit shader
- Fixed issue with debug material mode not doing alpha test
- Fixed "Attempting to draw with missing UAV bindings" errors on Vulkan
- Fixed pre-exposure incorrectly apply to preview
- Fixed issue with duplicate 3D texture in 3D texture altas of volumetric?
- Fixed Camera rendering order (base on the depth parameter)
- Fixed shader graph decals not being cropped by gizmo
- Fixed "Attempting to draw with missing UAV bindings" errors on Vulkan.


### Changed
- ColorPyramid compute shader passes is swapped to pixel shader passes on platforms where the later is faster (Nintendo Switch).
- Removing the simple lightloop used by the simple lit shader
- Whole refactor of reflection system: Planar and reflection probe
- Separated Passthrough from other RenderingPath
- Update several properties naming and caption based on feedback from documentation team
- Remove tile shader variant for transparent backface pass of lit shader
- Rename all HDRenderPipeline to HDRP folder for shaders
- Rename decal property label (based on doc team feedback)
- Lit shader mode now default to Deferred to reduce build time
- Update UI of Emission parameters in shaders
- Improve shader variant stripping including shader graph variant
- Refactored render loop to render realtime probes visible per camera
- Enable SRP batcher by default
- Shader code refactor: Rename LIGHTLOOP_SINGLE_PASS => LIGHTLOOP_DISABLE_TILE_AND_CLUSTER and clean all usage of LIGHTLOOP_TILE_PASS
- Shader code refactor: Move pragma definition of vertex and pixel shader inside pass + Move SURFACE_GRADIENT definition in XXXData.hlsl
- Micro-shadowing in Lit forward now use ambientOcclusion instead of SpecularOcclusion
- Upgraded FrameSettings workflow, DebugMenu and Inspector part relative to it
- Update build light list shader code to support 32 threads in wavefronts on Switch
- LayeredLit layers' foldout are now grouped in one main foldout per layer
- Shadow alpha clip can now be enabled on lit shader and haor shader enven for opaque
- Temporal Antialiasing optimization for Xbox One X
- Parameter depthSlice on SetRenderTarget functions now defaults to -1 to bind the entire resource
- Rename SampleCameraDepth() functions to LoadCameraDepth() and SampleCameraDepth(), same for SampleCameraColor() functions
- Improved Motion Blur quality.
- Update stereo frame settings values for single-pass instancing and double-wide
- Rearrange FetchDepth functions to prepare for stereo-instancing
- Remove unused _ComputeEyeIndex
- Updated HDRenderPipelineAsset inspector
- Re-enable SRP batcher for metal

## [5.2.0-preview] - 2018-11-27

### Added
- Added option to run Contact Shadows and Volumetrics Voxelization stage in Async Compute
- Added camera freeze debug mode - Allow to visually see culling result for a camera
- Added support of Gizmo rendering before and after postprocess in Editor
- Added support of LuxAtDistance for punctual lights

### Fixed
- Fixed Debug.DrawLine and Debug.Ray call to work in game view
- Fixed DebugMenu's enum resetted on change
- Fixed divide by 0 in refraction causing NaN
- Fixed disable rough refraction support
- Fixed refraction, SSS and atmospheric scattering for VR
- Fixed forward clustered lighting for VR (double-wide).
- Fixed Light's UX to not allow negative intensity
- Fixed HDRenderPipelineAsset inspector broken when displaying its FrameSettings from project windows.
- Fixed forward clustered lighting for VR (double-wide).
- Fixed HDRenderPipelineAsset inspector broken when displaying its FrameSettings from project windows.
- Fixed Decals and SSR diable flags for all shader graph master node (Lit, Fabric, StackLit, PBR)
- Fixed Distortion blend mode for shader graph master node (Lit, StackLit)
- Fixed bent Normal for Fabric master node in shader graph
- Fixed PBR master node lightlayers
- Fixed shader stripping for built-in lit shaders.

### Changed
- Rename "Regular" in Diffusion profile UI "Thick Object"
- Changed VBuffer depth parametrization for volumetric from distanceRange to depthExtent - Require update of volumetric settings - Fog start at near plan
- SpotLight with box shape use Lux unit only

## [5.1.0-preview] - 2018-11-19

### Added

- Added a separate Editor resources file for resources Unity does not take when it builds a Player.
- You can now disable SSR on Materials in Shader Graph.
- Added support for MSAA when the Supported Lit Shader Mode is set to Both. Previously HDRP only supported MSAA for Forward mode.
- You can now override the emissive color of a Material when in debug mode.
- Exposed max light for Light Loop Settings in HDRP asset UI.
- HDRP no longer performs a NormalDBuffer pass update if there are no decals in the Scene.
- Added distant (fall-back) volumetric fog and improved the fog evaluation precision.
- Added an option to reflect sky in SSR.
- Added a y-axis offset for the PlanarReflectionProbe and offset tool.
- Exposed the option to run SSR and SSAO on async compute.
- Added support for the _GlossMapScale parameter in the Legacy to HDRP Material converter.
- Added wave intrinsic instructions for use in Shaders (for AMD GCN).


### Fixed
- Fixed sphere shaped influence handles clamping in Reflection Probes.
- Fixed Reflection Probe data migration for projects created before using HDRP.
- Fixed UI of Layered Material where Unity previously rendered the scrollbar above the Copy button.
- Fixed Material tessellations parameters Start fade distance and End fade distance. Originally, Unity clamped these values when you modified them.
- Fixed various distortion and refraction issues - handle a better fall-back.
- Fixed SSR for multiple views.
- Fixed SSR issues related to self-intersections.
- Fixed shape density volume handle speed.
- Fixed density volume shape handle moving too fast.
- Fixed the Camera velocity pass that we removed by mistake.
- Fixed some null pointer exceptions when disabling motion vectors support.
- Fixed viewports for both the Subsurface Scattering combine pass and the transparent depth prepass.
- Fixed the blend mode pop-up in the UI. It previously did not appear when you enabled pre-refraction.
- Fixed some null pointer exceptions that previously occurred when you disabled motion vectors support.
- Fixed Layered Lit UI issue with scrollbar.
- Fixed cubemap assignation on custom ReflectionProbe.
- Fixed Reflection Probes’ capture settings' shadow distance.
- Fixed an issue with the SRP batcher and Shader variables declaration.
- Fixed thickness and subsurface slots for fabric Shader master node that wasn't appearing with the right combination of flags.
- Fixed d3d debug layer warning.
- Fixed PCSS sampling quality.
- Fixed the Subsurface and transmission Material feature enabling for fabric Shader.
- Fixed the Shader Graph UV node’s dimensions when using it in a vertex Shader.
- Fixed the planar reflection mirror gizmo's rotation.
- Fixed HDRenderPipelineAsset's FrameSettings not showing the selected enum in the Inspector drop-down.
- Fixed an error with async compute.
- MSAA now supports transparency.
- The HDRP Material upgrader tool now converts metallic values correctly.
- Volumetrics now render in Reflection Probes.
- Fixed a crash that occurred whenever you set a viewport size to 0.
- Fixed the Camera physic parameter that the UI previously did not display.
- Fixed issue in pyramid shaped spotlight handles manipulation

### Changed

- Renamed Line shaped Lights to Tube Lights.
- HDRP now uses mean height fog parametrization.
- Shadow quality settings are set to All when you use HDRP (This setting is not visible in the UI when using SRP). This avoids Legacy Graphics Quality Settings disabling the shadows and give SRP full control over the Shadows instead.
- HDRP now internally uses premultiplied alpha for all fog.
- Updated default FrameSettings used for realtime Reflection Probes when you create a new HDRenderPipelineAsset.
- Remove multi-camera support. LWRP and HDRP will not support multi-camera layered rendering.
- Updated Shader Graph subshaders to use the new instancing define.
- Changed fog distance calculation from distance to plane to distance to sphere.
- Optimized forward rendering using AMD GCN by scalarizing the light loop.
- Changed the UI of the Light Editor.
- Change ordering of includes in HDRP Materials in order to reduce iteration time for faster compilation.
- Added a StackLit master node replacing the InspectorUI version. IMPORTANT: All previously authored StackLit Materials will be lost. You need to recreate them with the master node.

## [5.0.0-preview] - 2018-09-28

### Added
- Added occlusion mesh to depth prepass for VR (VR still disabled for now)
- Added a debug mode to display only one shadow at once
- Added controls for the highlight created by directional lights
- Added a light radius setting to punctual lights to soften light attenuation and simulate fill lighting
- Added a 'minRoughness' parameter to all non-area lights (was previously only available for certain light types)
- Added separate volumetric light/shadow dimmers
- Added per-pixel jitter to volumetrics to reduce aliasing artifacts
- Added a SurfaceShading.hlsl file, which implements material-agnostic shading functionality in an efficient manner
- Added support for shadow bias for thin object transmission
- Added FrameSettings to control realtime planar reflection
- Added control for SRPBatcher on HDRP Asset
- Added an option to clear the shadow atlases in the debug menu
- Added a color visualization of the shadow atlas rescale in debug mode
- Added support for disabling SSR on materials
- Added intrinsic for XBone
- Added new light volume debugging tool
- Added a new SSR debug view mode
- Added translaction's scale invariance on DensityVolume
- Added multiple supported LitShadermode and per renderer choice in case of both Forward and Deferred supported
- Added custom specular occlusion mode to Lit Shader Graph Master node

### Fixed
- Fixed a normal bias issue with Stacklit (Was causing light leaking)
- Fixed camera preview outputing an error when both scene and game view where display and play and exit was call
- Fixed override debug mode not apply correctly on static GI
- Fixed issue where XRGraphicsConfig values set in the asset inspector GUI weren't propagating correctly (VR still disabled for now)
- Fixed issue with tangent that was using SurfaceGradient instead of regular normal decoding
- Fixed wrong error message display when switching to unsupported target like IOS
- Fixed an issue with ambient occlusion texture sometimes not being created properly causing broken rendering
- Shadow near plane is no longer limited at 0.1
- Fixed decal draw order on transparent material
- Fixed an issue where sometime the lookup texture used for GGX convolution was broken, causing broken rendering
- Fixed an issue where you wouldn't see any fog for certain pipeline/scene configurations
- Fixed an issue with volumetric lighting where the anisotropy value of 0 would not result in perfectly isotropic lighting
- Fixed shadow bias when the atlas is rescaled
- Fixed shadow cascade sampling outside of the atlas when cascade count is inferior to 4
- Fixed shadow filter width in deferred rendering not matching shader config
- Fixed stereo sampling of depth texture in MSAA DepthValues.shader
- Fixed box light UI which allowed negative and zero sizes, thus causing NaNs
- Fixed stereo rendering in HDRISky.shader (VR)
- Fixed normal blend and blend sphere influence for reflection probe
- Fixed distortion filtering (was point filtering, now trilinear)
- Fixed contact shadow for large distance
- Fixed depth pyramid debug view mode
- Fixed sphere shaped influence handles clamping in reflection probes
- Fixed reflection probes data migration for project created before using hdrp
- Fixed ambient occlusion for Lit Master Node when slot is connected

### Changed
- Use samplerunity_ShadowMask instead of samplerunity_samplerLightmap for shadow mask
- Allow to resize reflection probe gizmo's size
- Improve quality of screen space shadow
- Remove support of projection model for ScreenSpaceLighting (SSR always use HiZ and refraction always Proxy)
- Remove all the debug mode from SSR that are obsolete now
- Expose frameSettings and Capture settings for reflection and planar probe
- Update UI for reflection probe, planar probe, camera and HDRP Asset
- Implement proper linear blending for volumetric lighting via deep compositing as described in the paper "Deep Compositing Using Lie Algebras"
- Changed  planar mapping to match terrain convention (XZ instead of ZX)
- XRGraphicsConfig is no longer Read/Write. Instead, it's read-only. This improves consistency of XR behavior between the legacy render pipeline and SRP
- Change reflection probe data migration code (to update old reflection probe to new one)
- Updated gizmo for ReflectionProbes
- Updated UI and Gizmo of DensityVolume

## [4.0.0-preview] - 2018-09-28

### Added
- Added a new TerrainLit shader that supports rendering of Unity terrains.
- Added controls for linear fade at the boundary of density volumes
- Added new API to control decals without monobehaviour object
- Improve Decal Gizmo
- Implement Screen Space Reflections (SSR) (alpha version, highly experimental)
- Add an option to invert the fade parameter on a Density Volume
- Added a Fabric shader (experimental) handling cotton and silk
- Added support for MSAA in forward only for opaque only
- Implement smoothness fade for SSR
- Added support for AxF shader (X-rite format - require special AxF importer from Unity not part of HDRP)
- Added control for sundisc on directional light (hack)
- Added a new HD Lit Master node that implements Lit shader support for Shader Graph
- Added Micro shadowing support (hack)
- Added an event on HDAdditionalCameraData for custom rendering
- HDRP Shader Graph shaders now support 4-channel UVs.

### Fixed
- Fixed an issue where sometimes the deferred shadow texture would not be valid, causing wrong rendering.
- Stencil test during decals normal buffer update is now properly applied
- Decals corectly update normal buffer in forward
- Fixed a normalization problem in reflection probe face fading causing artefacts in some cases
- Fix multi-selection behavior of Density Volumes overwriting the albedo value
- Fixed support of depth texture for RenderTexture. HDRP now correctly output depth to user depth buffer if RenderTexture request it.
- Fixed multi-selection behavior of Density Volumes overwriting the albedo value
- Fixed support of depth for RenderTexture. HDRP now correctly output depth to user depth buffer if RenderTexture request it.
- Fixed support of Gizmo in game view in the editor
- Fixed gizmo for spot light type
- Fixed issue with TileViewDebug mode being inversed in gameview
- Fixed an issue with SAMPLE_TEXTURECUBE_SHADOW macro
- Fixed issue with color picker not display correctly when game and scene view are visible at the same time
- Fixed an issue with reflection probe face fading
- Fixed camera motion vectors shader and associated matrices to update correctly for single-pass double-wide stereo rendering
- Fixed light attenuation functions when range attenuation is disabled
- Fixed shadow component algorithm fixup not dirtying the scene, so changes can be saved to disk.
- Fixed some GC leaks for HDRP
- Fixed contact shadow not affected by shadow dimmer
- Fixed GGX that works correctly for the roughness value of 0 (mean specular highlgiht will disappeard for perfect mirror, we rely on maxSmoothness instead to always have a highlight even on mirror surface)
- Add stereo support to ShaderPassForward.hlsl. Forward rendering now seems passable in limited test scenes with camera-relative rendering disabled.
- Add stereo support to ProceduralSky.shader and OpaqueAtmosphericScattering.shader.
- Added CullingGroupManager to fix more GC.Alloc's in HDRP
- Fixed rendering when multiple cameras render into the same render texture

### Changed
- Changed the way depth & color pyramids are built to be faster and better quality, thus improving the look of distortion and refraction.
- Stabilize the dithered LOD transition mask with respect to the camera rotation.
- Avoid multiple depth buffer copies when decals are present
- Refactor code related to the RT handle system (No more normal buffer manager)
- Remove deferred directional shadow and move evaluation before lightloop
- Add a function GetNormalForShadowBias() that material need to implement to return the normal used for normal shadow biasing
- Remove Jimenez Subsurface scattering code (This code was disabled by default, now remove to ease maintenance)
- Change Decal API, decal contribution is now done in Material. Require update of material using decal
- Move a lot of files from CoreRP to HDRP/CoreRP. All moved files weren't used by Ligthweight pipeline. Long term they could move back to CoreRP after CoreRP become out of preview
- Updated camera inspector UI
- Updated decal gizmo
- Optimization: The objects that are rendered in the Motion Vector Pass are not rendered in the prepass anymore
- Removed setting shader inclue path via old API, use package shader include paths
- The default value of 'maxSmoothness' for punctual lights has been changed to 0.99
- Modified deferred compute and vert/frag shaders for first steps towards stereo support
- Moved material specific Shader Graph files into corresponding material folders.
- Hide environment lighting settings when enabling HDRP (Settings are control from sceneSettings)
- Update all shader includes to use absolute path (allow users to create material in their Asset folder)
- Done a reorganization of the files (Move ShaderPass to RenderPipeline folder, Move all shadow related files to Lighting/Shadow and others)
- Improved performance and quality of Screen Space Shadows

## [3.3.0-preview] - 2018-01-01

### Added
- Added an error message to say to use Metal or Vulkan when trying to use OpenGL API
- Added a new Fabric shader model that supports Silk and Cotton/Wool
- Added a new HDRP Lighting Debug mode to visualize Light Volumes for Point, Spot, Line, Rectangular and Reflection Probes
- Add support for reflection probe light layers
- Improve quality of anisotropic on IBL

### Fixed
- Fix an issue where the screen where darken when rendering camera preview
- Fix display correct target platform when showing message to inform user that a platform is not supported
- Remove workaround for metal and vulkan in normal buffer encoding/decoding
- Fixed an issue with color picker not working in forward
- Fixed an issue where reseting HDLight do not reset all of its parameters
- Fixed shader compile warning in DebugLightVolumes.shader

### Changed
- Changed default reflection probe to be 256x256x6 and array size to be 64
- Removed dependence on the NdotL for thickness evaluation for translucency (based on artist's input)
- Increased the precision when comparing Planar or HD reflection probe volumes
- Remove various GC alloc in C#. Slightly better performance

## [3.2.0-preview] - 2018-01-01

### Added
- Added a luminance meter in the debug menu
- Added support of Light, reflection probe, emissive material, volume settings related to lighting to Lighting explorer
- Added support for 16bit shadows

### Fixed
- Fix issue with package upgrading (HDRP resources asset is now versionned to worarkound package manager limitation)
- Fix HDReflectionProbe offset displayed in gizmo different than what is affected.
- Fix decals getting into a state where they could not be removed or disabled.
- Fix lux meter mode - The lux meter isn't affected by the sky anymore
- Fix area light size reset when multi-selected
- Fix filter pass number in HDUtils.BlitQuad
- Fix Lux meter mode that was applying SSS
- Fix planar reflections that were not working with tile/cluster (olbique matrix)
- Fix debug menu at runtime not working after nested prefab PR come to trunk
- Fix scrolling issue in density volume

### Changed
- Shader code refactor: Split MaterialUtilities file in two parts BuiltinUtilities (independent of FragInputs) and MaterialUtilities (Dependent of FragInputs)
- Change screen space shadow rendertarget format from ARGB32 to RG16

## [3.1.0-preview] - 2018-01-01

### Added
- Decal now support per channel selection mask. There is now two mode. One with BaseColor, Normal and Smoothness and another one more expensive with BaseColor, Normal, Smoothness, Metal and AO. Control is on HDRP Asset. This may require to launch an update script for old scene: 'Edit/Render Pipeline/Single step upgrade script/Upgrade all DecalMaterial MaskBlendMode'.
- Decal now supports depth bias for decal mesh, to prevent z-fighting
- Decal material now supports draw order for decal projectors
- Added LightLayers support (Base on mask from renderers name RenderingLayers and mask from light name LightLayers - if they match, the light apply) - cost an extra GBuffer in deferred (more bandwidth)
- When LightLayers is enabled, the AmbientOclusion is store in the GBuffer in deferred path allowing to avoid double occlusion with SSAO. In forward the double occlusion is now always avoided.
- Added the possibility to add an override transform on the camera for volume interpolation
- Added desired lux intensity and auto multiplier for HDRI sky
- Added an option to disable light by type in the debug menu
- Added gradient sky
- Split EmissiveColor and bakeDiffuseLighting in forward avoiding the emissiveColor to be affect by SSAO
- Added a volume to control indirect light intensity
- Added EV 100 intensity unit for area lights
- Added support for RendererPriority on Renderer. This allow to control order of transparent rendering manually. HDRP have now two stage of sorting for transparent in addition to bact to front. Material have a priority then Renderer have a priority.
- Add Coupling of (HD)Camera and HDAdditionalCameraData for reset and remove in inspector contextual menu of Camera
- Add Coupling of (HD)ReflectionProbe and HDAdditionalReflectionData for reset and remove in inspector contextual menu of ReflectoinProbe
- Add macro to forbid unity_ObjectToWorld/unity_WorldToObject to be use as it doesn't handle camera relative rendering
- Add opacity control on contact shadow

### Fixed
- Fixed an issue with PreIntegratedFGD texture being sometimes destroyed and not regenerated causing rendering to break
- PostProcess input buffers are not copied anymore on PC if the viewport size matches the final render target size
- Fixed an issue when manipulating a lot of decals, it was displaying a lot of errors in the inspector
- Fixed capture material with reflection probe
- Refactored Constant Buffers to avoid hitting the maximum number of bound CBs in some cases.
- Fixed the light range affecting the transform scale when changed.
- Snap to grid now works for Decal projector resizing.
- Added a warning for 128x128 cookie texture without mipmaps
- Replace the sampler used for density volumes for correct wrap mode handling

### Changed
- Move Render Pipeline Debug "Windows from Windows->General-> Render Pipeline debug windows" to "Windows from Windows->Analysis-> Render Pipeline debug windows"
- Update detail map formula for smoothness and albedo, goal it to bright and dark perceptually and scale factor is use to control gradient speed
- Refactor the Upgrade material system. Now a material can be update from older version at any time. Call Edit/Render Pipeline/Upgrade all Materials to newer version
- Change name EnableDBuffer to EnableDecals at several place (shader, hdrp asset...), this require a call to Edit/Render Pipeline/Upgrade all Materials to newer version to have up to date material.
- Refactor shader code: BakeLightingData structure have been replace by BuiltinData. Lot of shader code have been remove/change.
- Refactor shader code: All GBuffer are now handled by the deferred material. Mean ShadowMask and LightLayers are control by lit material in lit.hlsl and not outside anymore. Lot of shader code have been remove/change.
- Refactor shader code: Rename GetBakedDiffuseLighting to ModifyBakedDiffuseLighting. This function now handle lighting model for transmission too. Lux meter debug mode is factor outisde.
- Refactor shader code: GetBakedDiffuseLighting is not call anymore in GBuffer or forward pass, including the ConvertSurfaceDataToBSDFData and GetPreLightData, this is done in ModifyBakedDiffuseLighting now
- Refactor shader code: Added a backBakeDiffuseLighting to BuiltinData to handle lighting for transmission
- Refactor shader code: Material must now call InitBuiltinData (Init all to zero + init bakeDiffuseLighting and backBakeDiffuseLighting ) and PostInitBuiltinData

## [3.0.0-preview] - 2018-01-01

### Fixed
- Fixed an issue with distortion that was using previous frame instead of current frame
- Fixed an issue where disabled light where not upgrade correctly to the new physical light unit system introduce in 2.0.5-preview

### Changed
- Update assembly definitions to output assemblies that match Unity naming convention (Unity.*).

## [2.0.5-preview] - 2018-01-01

### Added
- Add option supportDitheringCrossFade on HDRP Asset to allow to remove shader variant during player build if needed
- Add contact shadows for punctual lights (in additional shadow settings), only one light is allowed to cast contact shadows at the same time and so at each frame a dominant light is choosed among all light with contact shadows enabled.
- Add PCSS shadow filter support (from SRP Core)
- Exposed shadow budget parameters in HDRP asset
- Add an option to generate an emissive mesh for area lights (currently rectangle light only). The mesh fits the size, intensity and color of the light.
- Add an option to the HDRP asset to increase the resolution of volumetric lighting.
- Add additional ligth unit support for punctual light (Lumens, Candela) and area lights (Lumens, Luminance)
- Add dedicated Gizmo for the box Influence volume of HDReflectionProbe / PlanarReflectionProbe

### Changed
- Re-enable shadow mask mode in debug view
- SSS and Transmission code have been refactored to be able to share it between various material. Guidelines are in SubsurfaceScattering.hlsl
- Change code in area light with LTC for Lit shader. Magnitude is now take from FGD texture instead of a separate texture
- Improve camera relative rendering: We now apply camera translation on the model matrix, so before the TransformObjectToWorld(). Note: unity_WorldToObject and unity_ObjectToWorld must never be used directly.
- Rename positionWS to positionRWS (Camera relative world position) at a lot of places (mainly in interpolator and FragInputs). In case of custom shader user will be required to update their code.
- Rename positionWS, capturePositionWS, proxyPositionWS, influencePositionWS to positionRWS, capturePositionRWS, proxyPositionRWS, influencePositionRWS (Camera relative world position) in LightDefinition struct.
- Improve the quality of trilinear filtering of density volume textures.
- Improve UI for HDReflectionProbe / PlanarReflectionProbe

### Fixed
- Fixed a shader preprocessor issue when compiling DebugViewMaterialGBuffer.shader against Metal target
- Added a temporary workaround to Lit.hlsl to avoid broken lighting code with Metal/AMD
- Fixed issue when using more than one volume texture mask with density volumes.
- Fixed an error which prevented volumetric lighting from working if no density volumes with 3D textures were present.
- Fix contact shadows applied on transmission
- Fix issue with forward opaque lit shader variant being removed by the shader preprocessor
- Fixed compilation errors on Nintendo Switch (limited XRSetting support).
- Fixed apply range attenuation option on punctual light
- Fixed issue with color temperature not take correctly into account with static lighting
- Don't display fog when diffuse lighting, specular lighting, or lux meter debug mode are enabled.

## [2.0.4-preview] - 2018-01-01

### Fixed
- Fix issue when disabling rough refraction and building a player. Was causing a crash.

## [2.0.3-preview] - 2018-01-01

### Added
- Increased debug color picker limit up to 260k lux

## [2.0.2-preview] - 2018-01-01

### Added
- Add Light -> Planar Reflection Probe command
- Added a false color mode in rendering debug
- Add support for mesh decals
- Add flag to disable projector decals on transparent geometry to save performance and decal texture atlas space
- Add ability to use decal diffuse map as mask only
- Add visualize all shadow masks in lighting debug
- Add export of normal and roughness buffer for forwardOnly and when in supportOnlyForward mode for forward
- Provide a define in lit.hlsl (FORWARD_MATERIAL_READ_FROM_WRITTEN_NORMAL_BUFFER) when output buffer normal is used to read the normal and roughness instead of caclulating it (can save performance, but lower quality due to compression)
- Add color swatch to decal material

### Changed
- Change Render -> Planar Reflection creation to 3D Object -> Mirror
- Change "Enable Reflector" name on SpotLight to "Angle Affect Intensity"
- Change prototype of BSDFData ConvertSurfaceDataToBSDFData(SurfaceData surfaceData) to BSDFData ConvertSurfaceDataToBSDFData(uint2 positionSS, SurfaceData surfaceData)

### Fixed
- Fix issue with StackLit in deferred mode with deferredDirectionalShadow due to GBuffer not being cleared. Gbuffer is still not clear and issue was fix with the new Output of normal buffer.
- Fixed an issue where interpolation volumes were not updated correctly for reflection captures.
- Fixed an exception in Light Loop settings UI

## [2.0.1-preview] - 2018-01-01

### Added
- Add stripper of shader variant when building a player. Save shader compile time.
- Disable per-object culling that was executed in C++ in HD whereas it was not used (Optimization)
- Enable texture streaming debugging (was not working before 2018.2)
- Added Screen Space Reflection with Proxy Projection Model
- Support correctly scene selection for alpha tested object
- Add per light shadow mask mode control (i.e shadow mask distance and shadow mask). It use the option NonLightmappedOnly
- Add geometric filtering to Lit shader (allow to reduce specular aliasing)
- Add shortcut to create DensityVolume and PlanarReflection in hierarchy
- Add a DefaultHDMirrorMaterial material for PlanarReflection
- Added a script to be able to upgrade material to newer version of HDRP
- Removed useless duplication of ForwardError passes.
- Add option to not compile any DEBUG_DISPLAY shader in the player (Faster build) call Support Runtime Debug display

### Changed
- Changed SupportForwardOnly to SupportOnlyForward in render pipeline settings
- Changed versioning variable name in HDAdditionalXXXData from m_version to version
- Create unique name when creating a game object in the rendering menu (i.e Density Volume(2))
- Re-organize various files and folder location to clean the repository
- Change Debug windows name and location. Now located at:  Windows -> General -> Render Pipeline Debug

### Removed
- Removed GlobalLightLoopSettings.maxPlanarReflectionProbes and instead use value of GlobalLightLoopSettings.planarReflectionProbeCacheSize
- Remove EmissiveIntensity parameter and change EmissiveColor to be HDR (Matching Builtin Unity behavior) - Data need to be updated - Launch Edit -> Single Step Upgrade Script -> Upgrade all Materials emissionColor

### Fixed
- Fix issue with LOD transition and instancing
- Fix discrepency between object motion vector and camera motion vector
- Fix issue with spot and dir light gizmo axis not highlighted correctly
- Fix potential crash while register debug windows inputs at startup
- Fix warning when creating Planar reflection
- Fix specular lighting debug mode (was rendering black)
- Allow projector decal with null material to allow to configure decal when HDRP is not set
- Decal atlas texture offset/scale is updated after allocations (used to be before so it was using date from previous frame)

## [0.0.0-preview] - 2018-01-01

### Added
- Configure the VolumetricLightingSystem code path to be on by default
- Trigger a build exception when trying to build an unsupported platform
- Introduce the VolumetricLightingController component, which can (and should) be placed on the camera, and allows one to control the near and the far plane of the V-Buffer (volumetric "froxel" buffer) along with the depth distribution (from logarithmic to linear)
- Add 3D texture support for DensityVolumes
- Add a better mapping of roughness to mipmap for planar reflection
- The VolumetricLightingSystem now uses RTHandles, which allows to save memory by sharing buffers between different cameras (history buffers are not shared), and reduce reallocation frequency by reallocating buffers only if the rendering resolution increases (and suballocating within existing buffers if the rendering resolution decreases)
- Add a Volumetric Dimmer slider to lights to control the intensity of the scattered volumetric lighting
- Add UV tiling and offset support for decals.
- Add mipmapping support for volume 3D mask textures

### Changed
- Default number of planar reflection change from 4 to 2
- Rename _MainDepthTexture to _CameraDepthTexture
- The VolumetricLightingController has been moved to the Interpolation Volume framework and now functions similarly to the VolumetricFog settings
- Update of UI of cookie, CubeCookie, Reflection probe and planar reflection probe to combo box
- Allow enabling/disabling shadows for area lights when they are set to baked.
- Hide applyRangeAttenuation and FadeDistance for directional shadow as they are not used

### Removed
- Remove Resource folder of PreIntegratedFGD and add the resource to RenderPipeline Asset

### Fixed
- Fix ConvertPhysicalLightIntensityToLightIntensity() function used when creating light from script to match HDLightEditor behavior
- Fix numerical issues with the default value of mean free path of volumetric fog
- Fix the bug preventing decals from coexisting with density volumes
- Fix issue with alpha tested geometry using planar/triplanar mapping not render correctly or flickering (due to being wrongly alpha tested in depth prepass)
- Fix meta pass with triplanar (was not handling correctly the normal)
- Fix preview when a planar reflection is present
- Fix Camera preview, it is now a Preview cameraType (was a SceneView)
- Fix handling unknown GPUShadowTypes in the shadow manager.
- Fix area light shapes sent as point lights to the baking backends when they are set to baked.
- Fix unnecessary division by PI for baked area lights.
- Fix line lights sent to the lightmappers. The backends don't support this light type.
- Fix issue with shadow mask framesettings not correctly taken into account when shadow mask is enabled for lighting.
- Fix directional light and shadow mask transition, they are now matching making smooth transition
- Fix banding issues caused by high intensity volumetric lighting
- Fix the debug window being emptied on SRP asset reload
- Fix issue with debug mode not correctly clearing the GBuffer in editor after a resize
- Fix issue with ResetMaterialKeyword not resetting correctly ToggleOff/Roggle Keyword
- Fix issue with motion vector not render correctly if there is no depth prepass in deferred

## [0.0.0-preview] - 2018-01-01

### Added
- Screen Space Refraction projection model (Proxy raycasting, HiZ raymarching)
- Screen Space Refraction settings as volume component
- Added buffered frame history per camera
- Port Global Density Volumes to the Interpolation Volume System.
- Optimize ImportanceSampleLambert() to not require the tangent frame.
- Generalize SampleVBuffer() to handle different sampling and reconstruction methods.
- Improve the quality of volumetric lighting reprojection.
- Optimize Morton Order code in the Subsurface Scattering pass.
- Planar Reflection Probe support roughness (gaussian convolution of captured probe)
- Use an atlas instead of a texture array for cluster transparent decals
- Add a debug view to visualize the decal atlas
- Only store decal textures to atlas if decal is visible, debounce out of memory decal atlas warning.
- Add manipulator gizmo on decal to improve authoring workflow
- Add a minimal StackLit material (work in progress, this version can be used as template to add new material)

### Changed
- EnableShadowMask in FrameSettings (But shadowMaskSupport still disable by default)
- Forced Planar Probe update modes to (Realtime, Every Update, Mirror Camera)
- Screen Space Refraction proxy model uses the proxy of the first environment light (Reflection probe/Planar probe) or the sky
- Moved RTHandle static methods to RTHandles
- Renamed RTHandle to RTHandleSystem.RTHandle
- Move code for PreIntegratedFDG (Lit.shader) into its dedicated folder to be share with other material
- Move code for LTCArea (Lit.shader) into its dedicated folder to be share with other material

### Removed
- Removed Planar Probe mirror plane position and normal fields in inspector, always display mirror plane and normal gizmos

### Fixed
- Fix fog flags in scene view is now taken into account
- Fix sky in preview windows that were disappearing after a load of a new level
- Fix numerical issues in IntersectRayAABB().
- Fix alpha blending of volumetric lighting with transparent objects.
- Fix the near plane of the V-Buffer causing out-of-bounds look-ups in the clustered data structure.
- Depth and color pyramid are properly computed and sampled when the camera renders inside a viewport of a RTHandle.
- Fix decal atlas debug view to work correctly when shadow atlas view is also enabled<|MERGE_RESOLUTION|>--- conflicted
+++ resolved
@@ -707,14 +707,11 @@
 - Fixed alpha to mask reset when toggling alpha test in the material UI.
 - Fixed an issue where opening the look dev window with the light theme would make the window blink and eventually crash unity.
 - Fixed fallback for ray tracing and light layers (1258837).
-<<<<<<< HEAD
-- Fixed unitialized ray tracing resources when using non-default HDRP asset (case 1259467).
-=======
 - Fixed Sorting Priority not displayed correctly in the DrawRenderers custom pass UI.
 - Fixed glitch in Project settings window when selecting diffusion profiles in material section (case 1253090)
 - Fixed issue with light layers bigger than 8 (and above the supported range). 
 - Fixed issue with culling layer mask of area light's emissive mesh 
->>>>>>> c915267a
+- Fixed unitialized ray tracing resources when using non-default HDRP asset (case 1259467).
 
 ### Changed
 - Improve MIP selection for decals on Transparents
