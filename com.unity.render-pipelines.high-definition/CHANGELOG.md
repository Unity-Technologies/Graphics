# Changelog
All notable changes to this package will be documented in this file.

The format is based on [Keep a Changelog](http://keepachangelog.com/en/1.0.0/)
and this project adheres to [Semantic Versioning](http://semver.org/spec/v2.0.0.html).

## [8.1.0] - 2020-04-21

### Added
- Add XR setting to control camera jitter for temporal effects #6259
- Added an error message in the DrawRenderers custom pass when rendering opaque objects with an HDRP asset in DeferredOnly mode.
- Added support for specular AA from geometric curvature in AxF
- Added support for baked AO (no input for now) in AxF
- Added an info box to warn about depth test artifacts when rendering object twice in custom passes with MSAA.
- Added support for rasterized area light shadows in StackLit
- Added Light decomposition lighting debugging modes and support in AOV
- Added exposure compensation to Fixed exposure mode
- Added range attenuation for box-shaped spotlights.
- Added Min distance to contact shadows.
- Added scenes for hair and fabric and decals with material samples
- Added fabric materials and textures
- Added information for fabric materials in fabric scene

### Fixed
- Fixed an issue where a dynamic sky changing any frame may not update the ambient probe.
- Fixed an issue where default volume would not update when switching profile.
- Fixed an issue where AO override would not override specular occlusion.
- Fixed an issue where Volume inspector might not refresh correctly in some cases.
- Fixed an issue related to the envlightdatasrt not being bound in recursive rendering.
- Fixed issue with uncached reflection probe cameras reseting the debug mode (case 1224601)
- Fixed issue with atmospheric fog turning black if a planar reflection probe is placed below ground level. (case 1226588)
- Fix when rescale probe all direction below zero (1219246)
- Fixed issue with resources being accessed before initialization process has been performed completely. 
- Fixed render texture with XR
- Fixed sRGB mismatch with XR SDK
- Fixed XR single-pass with Mock HMD plugin
- Fixed XR culling with multiple cameras
- Fixed shadow cascade tooltip when using the metric mode (case 1229232)
- Focus on Decal uses the extends of the projectors
- Fixed how the area light influence volume is computed to match rasterization.
- Fixed usage of light size data that are not available at runtime.
- Fixed light type resolution when performing a reset on HDAdditionalLightData (case 1220931)
- Fixed drag area width at left of Light's intensity field in Inspector.
- Fix for issue that prevented scene from being completely saved when baked reflection probes are present and lighting is set to auto generate.
- Fixed the depth buffer copy made before custom pass after opaque and normal injection point.
- Fixed a weird behavior in the scalable settings drawing when the space becomes tiny (1212045).
- Fixed an usage of a a compute buffer not bound (1229964)
- Fixed an issue where unncessarily serialized members in StaticLightingSky component would change each time the scene is changed.
- Fix issues in the post process system with RenderTexture being invalid in some cases, causing rendering problems.
- Fixed an issue where changing the default volume profile from another inspector would not update the default volume editor.
- Fixed path validation when creating new volume profile (case 1229933)
- Fix for range compression factor for probes going negative (now clamped to positive values).
<<<<<<< HEAD
- Fixed shadowmask UI now correctly showing shadowmask disable
=======
- Fixed various object leaks in HDRP.
- Fix for assertion triggering sometimes when saving a newly created lit shader graph (case 1230996)
- Fixed MSAA depth resolve when there is no motion vectors
- Fix issue causing wrong planar reflection rendering when more than one camera is present.
- Fixed culling of planar reflection probes that change position (case 1218651)
- Fixed null reference when processing lightprobe (case 1235285)
- Fix black screen in XR when HDRP package is present but not used.
- Fixed white flash happening with auto-exposure in some cases (case 1223774)
- Fixed NaN which can appear with real time reflection and inf value
- Fixed raytracing shader compilation on Metal
- Fixed an issue that was collapsing the volume components in the HDRP default settings
- Fixed warning about missing bound decal buffer
- Fixed the debug exposure mode for display sky reflection and debug view baked lighting
- Fixed shader warning on Xbox for ResolveStencilBuffer.compute. 
- Fixed unneeded cookie texture allocation for cone stop lights.
- Fixed issue when toggling anything in HDRP asset that will produce an error (case 1238155)
- Fixed scalarization code for contact shadows
- Fix MaterialBalls having same guid issue
- Fix spelling and grammatical errors in material samples
>>>>>>> 5d0d74c2

### Changed
- Rejecting history for ray traced reflections based on a threshold evaluated on the neighborhood of the sampled history.
- Renamed "Environment" to "Reflection Probes" in tile/cluster debug menu.
- Utilities namespace is obsolete, moved its content to UnityEngine.Rendering (case 1204677)
- All custom pass volumes are now executed for one injection point instead of the first one.
- Optimized PrepareLightsForGPU (cost reduced by over 25%) and PrepareGPULightData (around twice as fast now).
- Rejecting history for ray traced reflections based on a threshold evaluated on the neighborhood of the sampled history.
- Renamed "Environment" to "Reflection Probes" in tile/cluster debug menu.
<<<<<<< HEAD
- Shadowmask and realtime reflectoin probe property are hide in Quality settings
=======
- Debug exposure in debug menu have been replace to debug exposure compensation in EV100 space and is always visible.
- Cookie are now supported in lightmaper. All lights casting cookie and baked will now include cookie influence.
- Diffusion Profile and Material references in HDRP materials are now correctly exported to unity packages. Note that the diffusion profile or the material references need to be edited once before this can work properly.

## [8.0.1] - 2020-02-25

Version Updated
The version number for this package has increased due to a version update of a related graphics package.

## [8.0.0] - 2020-02-25

Version Updated
The version number for this package has increased due to a version update of a related graphics package.
>>>>>>> 5d0d74c2

## [7.3.0] - 2020-03-11

### Added
- Added the exposure sliders to the planar reflection probe preview
- Added a warning and workaround instructions that appear when you enable XR single-pass after the first frame with the XR SDK.
- Added an "enable" toggle to the SSR volume component.

### Fixed
- Fixed issue with AssetPostprocessors dependencies causing models to be imported twice when upgrading the package version.
- Fix player build DX12
- Fix issue with AO being misaligned when multiple view are visible.
- Fix issue that caused the clamp of camera rotation motion for motion blur to be ineffective.
- Fixed culling of lights with XR SDK
- Fixed memory stomp in shadow caching code, leading to overflow of Shadow request array and runtime errors.
- Fixed an issue related to transparent objects reading the ray traced indirect diffuse buffer
- Fixed an issue with filtering ray traced area lights when the intensity is high or there is an exposure.
- Fixed ill-formed include path in Depth Of Field shader.
- Fixed a bug in semi-transparent shadows (object further than the light casting shadows)
- Fix state enabled of default volume profile when in package.
- Fixed removal of MeshRenderer and MeshFilter on adding Light component. 
- Fixed a bug in debug light volumes.
- Fixed the culling was not disposed error in build log.
- Fixed an issue where fog sky color mode could sample NaNs in the sky cubemap.
- Fixed a leak in the PBR sky renderer.
- Added a tooltip to the Ambient Mode parameter in the Visual Envionment volume component.
- Static lighting sky now takes the default volume into account (this fixes discrepancies between baked and realtime lighting).
- Fixed a leak in the sky system.
- Hide reflection probes in the renderer components.
- Removed MSAA Buffers allocation when lit shader mode is set to "deferred only".
- Fixed invalid cast for realtime reflection probes (case 1220504)
- Fixed invalid game view rendering when disabling all cameras in the scene (case 1105163)
- Fixed infinite reload loop while displaying Light's Shadow's Link Light Layer in Inspector of Prefab Asset.
- Fixed the cookie atlas size and planar atlas size being too big after an upgrade of the HDRP asset.
- Fixed alpha clipping test (comparison was '>', now '>=')
- Fixed preview camera (eg. shader graph preview) when path tracing is on
- Fixed DXR player build
- Fixed compilation issue with linux vulkan and raytrace shader
- Fixed the HDRP asset migration code not being called after an upgrade of the package
- Fixed draw renderers custom pass out of bound exception
- Fixed an issue with emissive light meshes not being in the RAS.
- Fixed a warning due to StaticLightingSky when reloading domain in some cases.
- Fixed the MaxLightCount being displayed when the light volume debug menu is on ColorAndEdge.
- Fix an exception in case two LOD levels are using the same mesh renderer.
- Fixed error in the console when switching shader to decal in the material UI.
- Fixed z-fighting in scene view when scene lighting is off (case 1203927)
- Fixed some typos in debug menu (case 1224594)
- Fixed an issue with refraction model and ray traced recursive rendering (case 1198578).
- Fixed cubemap thumbnail generation at project load time. 
- Half fixed shuriken particle light that cast shadows (only the first one will be correct)
- Fixed an issue with the specularFGD term being used when the material has a clear coat (lit shader).

### Changed
- Renamed the cubemap used for diffuse convolution to a more explicit name for the memory profiler.
- Light dimmer can now get values higher than one and was renamed to multiplier in the UI. 
- Removed info box requesting volume component for Visual Environment and updated the documentation with the relevant information.
- Add range-based clipping to box lights (case 1178780)
- Improve area light culling (case 1085873)
- Light Hierarchy debug mode can now adjust Debug Exposure for visualizing high exposure scenes.
- Changed the diffusion profile warning on the material to an info and changed the message to be more precise.

## [7.2.0] - 2020-02-10

### Added
- Added the possibility to have ray traced colored and semi-transparent shadows on directional lights.
- Exposed the debug overlay ratio in the debug menu.
- Added a separate frame settings for tonemapping alongside color grading.
- Added the receive fog option in the material UI for ShaderGraphs.
- Added a public virtual bool in the custom post processes API to specify if a post processes should be executed in the scene view.
- Added a menu option that checks scene issues with ray tracing. Also removed the previously existing warning at runtime.
- Added Contrast Adaptive Sharpen (CAS) Upscaling effect.
- Added APIs to update probe settings at runtime.
- Added documentation for the rayTracingSupported method in HDRP
- Added user-selectable format for the post processing passes. 
- Added support for alpha channel in some post-processing passes (DoF, TAA, Uber).
- Added warnings in FrameSettings inspector when using DXR and atempting to use Asynchronous Execution.
- Exposed Stencil bits that can be used by the user.
- Added history rejection based on velocity of intersected objects for directional, point and spot lights.
- Added a affectsVolumetric field to the HDAdditionalLightData API to know if light affects volumetric fog.
- Add OS and Hardware check in the Wizard fixes for DXR.
- Added option to exclude camera motion from motion blur.
- Added semi-transparent shadows for point and spot lights.
- Added support for semi-transparent shadow for unlit shader and unlit shader graph.
- Added the alpha clip enabled toggle to the material UI for all HDRP shader graphs.
- Added Material Samples to explain how to use the lit shader features
- Added an initial implementation of ray traced sub surface scattering
- Added AssetPostprocessors and Shadergraphs to handle Arnold Standard Surface and 3DsMax Physical material import from FBX. 
- Added support for Smoothness Fade start work when enabling ray traced reflections.
- Added Contact shadow, Micro shadows and Screen space refraction API documentation.
- Added script documentation for SSR, SSAO (ray tracing), GI, Light Cluster, RayTracingSettings, Ray Counters, etc.
- Added path tracing support for refraction and internal reflections.
- Added support for Thin Refraction Model and Lit's Clear Coat in Path Tracing.
- Added the Tint parameter to Sky Colored Fog.

### Fixed
- Update documentation of HDRISky-Backplate, precise how to have Ambient Occlusion on the Backplate
- Fixed TerrainLitGUI when per-pixel normal property is not present.
- Fixed a bug due to depth history begin overriden too soon
- Fixed issue that caused Distortion UI to appear in Lit.
- Fixed several issues with decal duplicating when editing them.
- Fixed initialization of volumetric buffer params (1204159)
- Fixed an issue where frame count was incorrectly reset for the game view, causing temporal processes to fail.
- Fixed Culling group was not disposed error.
- Fixed issues on some GPU that do not support gathers on integer textures.
- Fixed an issue with ambient probe not being initialized for the first frame after a domain reload for volumetric fog.
- Fixed the scene visibility of decal projectors and density volumes
- Fixed a leak in sky manager.
- Fixed an issue where entering playmode while the light editor is opened would produce null reference exceptions.
- Fixed the debug overlay overlapping the debug menu at runtime.
- Fixed an issue with the framecount when changing scene.
- Fixed errors that occurred when using invalid near and far clip plane values for planar reflections.
- Fixed issue with motion blur sample weighting function.
- Fixed motion vectors in MSAA.
- Fixed sun flare blending (case 1205862).
- Fixed a lot of issues related to ray traced screen space shadows.
- Fixed memory leak caused by apply distortion material not being disposed.
- Fixed Reflection probe incorrectly culled when moving its parent (case 1207660)
- Fixed a nullref when upgrading the Fog volume components while the volume is opened in the inspector.
- Fix issues where decals on PS4 would not correctly write out the tile mask causing bits of the decal to go missing.
- Use appropriate label width and text content so the label is completely visible
- Fixed an issue where final post process pass would not output the default alpha value of 1.0 when using 11_11_10 color buffer format.
- Fixed SSR issue after the MSAA Motion Vector fix.
- Fixed an issue with PCSS on directional light if punctual shadow atlas was not allocated.
- Fixed an issue where shadow resolution would be wrong on the first face of a baked reflection probe.
- Fixed issue with PCSS softness being incorrect for cascades different than the first one.
- Fixed custom post process not rendering when using multiple HDRP asset in quality settings
- Fixed probe gizmo missing id (case 1208975)
- Fixed a warning in raytracingshadowfilter.compute
- Fixed issue with AO breaking with small near plane values.
- Fixed custom post process Cleanup function not called in some cases.
- Fixed shader warning in AO code.
- Fixed a warning in simpledenoiser.compute
- Fixed tube and rectangle light culling to use their shape instead of their range as a bounding box.
- Fixed caused by using gather on a UINT texture in motion blur. 
- Fix issue with ambient occlusion breaking when dynamic resolution is active.
- Fixed some possible NaN causes in Depth of Field.
- Fixed Custom Pass nullref due to the new Profiling Sample API changes
- Fixed the black/grey screen issue on after post process Custom Passes in non dev builds.
- Fixed particle lights.
- Improved behavior of lights and probe going over the HDRP asset limits.
- Fixed issue triggered when last punctual light is disabled and more than one camera is used.
- Fixed Custom Pass nullref due to the new Profiling Sample API changes
- Fixed the black/grey screen issue on after post process Custom Passes in non dev builds.
- Fixed XR rendering locked to vsync of main display with Standalone Player.
- Fixed custom pass cleanup not called at the right time when using multiple volumes.
- Fixed an issue on metal with edge of decal having artifact by delaying discard of fragments during decal projection
- Fixed various shader warning
- Fixing unnecessary memory allocations in the ray tracing cluster build
- Fixed duplicate column labels in LightEditor's light tab
- Fixed white and dark flashes on scenes with very high or very low exposure when Automatic Exposure is being used.
- Fixed an issue where passing a null ProfilingSampler would cause a null ref exception.
- Fixed memory leak in Sky when in matcap mode.
- Fixed compilation issues on platform that don't support VR.
- Fixed migration code called when we create a new HDRP asset.
- Fixed RemoveComponent on Camera contextual menu to not remove Camera while a component depend on it.
- Fixed an issue where ambient occlusion and screen space reflections editors would generate null ref exceptions when HDRP was not set as the current pipeline.
- Fixed a null reference exception in the probe UI when no HDRP asset is present.
- Fixed the outline example in the doc (sampling range was dependent on screen resolution)
- Fixed a null reference exception in the HDRI Sky editor when no HDRP asset is present.
- Fixed an issue where Decal Projectors created from script where rotated around the X axis by 90°.
- Fixed frustum used to compute Density Volumes visibility when projection matrix is oblique.
- Fixed a null reference exception in Path Tracing, Recursive Rendering and raytraced Global Illumination editors when no HDRP asset is present.
- Fix for NaNs on certain geometry with Lit shader -- [case 1210058](https://fogbugz.unity3d.com/f/cases/1210058/)
- Fixed an issue where ambient occlusion and screen space reflections editors would generate null ref exceptions when HDRP was not set as the current pipeline.
- Fixed a null reference exception in the probe UI when no HDRP asset is present.
- Fixed the outline example in the doc (sampling range was dependent on screen resolution)
- Fixed a null reference exception in the HDRI Sky editor when no HDRP asset is present.
- Fixed an issue where materials newly created from the contextual menu would have an invalid state, causing various problems until it was edited.
- Fixed transparent material created with ZWrite enabled (now it is disabled by default for new transparent materials)
- Fixed mouseover on Move and Rotate tool while DecalProjector is selected.
- Fixed wrong stencil state on some of the pixel shader versions of deferred shader.
- Fixed an issue where creating decals at runtime could cause a null reference exception.
- Fixed issue that displayed material migration dialog on the creation of new project.
- Fixed various issues with time and animated materials (cases 1210068, 1210064).
- Updated light explorer with latest changes to the Fog and fixed issues when no visual environment was present.
- Fixed not handleling properly the recieve SSR feature with ray traced reflections
- Shadow Atlas is no longer allocated for area lights when they are disabled in the shader config file.
- Avoid MRT Clear on PS4 as it is not implemented yet.
- Fixed runtime debug menu BitField control.
- Fixed the radius value used for ray traced directional light.
- Fixed compilation issues with the layered lit in ray tracing shaders.
- Fixed XR autotests viewport size rounding
- Fixed mip map slider knob displayed when cubemap have no mipmap
- Remove unnecessary skip of material upgrade dialog box.
- Fixed the profiling sample mismatch errors when enabling the profiler in play mode
- Fixed issue that caused NaNs in reflection probes on consoles.
- Fixed adjusting positive axis of Blend Distance slides the negative axis in the density volume component.
- Fixed the blend of reflections based on the weight.
- Fixed fallback for ray traced reflections when denoising is enabled.
- Fixed error spam issue with terrain detail terrainDetailUnsupported (cases 1211848)
- Fixed hardware dynamic resolution causing cropping/scaling issues in scene view (case 1158661)
- Fixed Wizard check order for `Hardware and OS` and `Direct3D12`
- Fix AO issue turning black when Far/Near plane distance is big.
- Fixed issue when opening lookdev and the lookdev volume have not been assigned yet.
- Improved memory usage of the sky system.
- Updated label in HDRP quality preference settings (case 1215100)
- Fixed Decal Projector gizmo not undoing properly (case 1216629)
- Fix a leak in the denoising of ray traced reflections.
- Fixed Alignment issue in Light Preset
- Fixed Environment Header in LightingWindow
- Fixed an issue where hair shader could write garbage in the diffuse lighting buffer, causing NaNs.
- Fixed an exposure issue with ray traced sub-surface scattering.
- Fixed runtime debug menu light hierarchy None not doing anything.
- Fixed the broken ShaderGraph preview when creating a new Lit graph.
- Fix indentation issue in preset of LayeredLit material.
- Fixed minor issues with cubemap preview in the inspector.
- Fixed wrong build error message when building for android on mac.
- Fixed an issue related to denoising ray trace area shadows.
- Fixed wrong build error message when building for android on mac.
- Fixed Wizard persistency of Direct3D12 change on domain reload.
- Fixed Wizard persistency of FixAll on domain reload.
- Fixed Wizard behaviour on domain reload.
- Fixed a potential source of NaN in planar reflection probe atlas.
- Fixed an issue with MipRatio debug mode showing _DebugMatCapTexture not being set.
- Fixed missing initialization of input params in Blit for VR.
- Fix Inf source in LTC for area lights.

### Changed
- Hide unused LOD settings in Quality Settings legacy window.
- Reduced the constrained distance for temporal reprojection of ray tracing denoising
- Removed shadow near plane from the Directional Light Shadow UI.
- Improved the performances of custom pass culling.
- The scene view camera now replicates the physical parameters from the camera tagged as "MainCamera".
- Reduced the number of GC.Alloc calls, one simple scene without plarnar / probes, it should be 0B.
- Renamed ProfilingSample to ProfilingScope and unified API. Added GPU Timings.
- Updated macros to be compatible with the new shader preprocessor.
- Ray tracing reflection temporal filtering is now done in pre-exposed space
- Search field selects the appropriate fields in both project settings panels 'HDRP Default Settings' and 'Quality/HDRP'
- Disabled the refraction and transmission map keywords if the material is opaque.
- Keep celestial bodies outside the atmosphere.
- Updated the MSAA documentation to specify what features HDRP supports MSAA for and what features it does not.
- Shader use for Runtime Debug Display are now correctly stripper when doing a release build
- Now each camera has its own Volume Stack. This allows Volume Parameters to be updated as early as possible and be ready for the whole frame without conflicts between cameras.
- Disable Async for SSR, SSAO and Contact shadow when aggregated ray tracing frame setting is on.
- Improved performance when entering play mode without domain reload by a factor of ~25
- Renamed the camera profiling sample to include the camera name
- Discarding the ray tracing history for AO, reflection, diffuse shadows and GI when the viewport size changes.
- Renamed the camera profiling sample to include the camera name
- Renamed the post processing graphic formats to match the new convention.
- The restart in Wizard for DXR will always be last fix from now on
- Refactoring pre-existing materials to share more shader code between rasterization and ray tracing.
- Setting a material's Refraction Model to Thin does not overwrite the Thickness and Transmission Absorption Distance anymore.
- Removed Wind textures from runtime as wind is no longer built into the pipeline
- Changed Shader Graph titles of master nodes to be more easily searchable ("HDRP/x" -> "x (HDRP)")
- Expose StartSinglePass() and StopSinglePass() as public interface for XRPass
- Replaced the Texture array for 2D cookies (spot, area and directional lights) and for planar reflections by an atlas.
- Moved the tier defining from the asset to the concerned volume components.
- Changing from a tier management to a "mode" management for reflection and GI and removing the ability to enable/disable deferred and ray bining (they are now implied by performance mode)
- The default FrameSettings for ScreenSpaceShadows is set to true for Camera in order to give a better workflow for DXR.
- Refactor internal usage of Stencil bits.
- Changed how the material upgrader works and added documentation for it.
- Custom passes now disable the stencil when overwriting the depth and not writing into it.
- Renamed the camera profiling sample to include the camera name
- Changed the way the shadow casting property of transparent and tranmissive materials is handeled for ray tracing.
- Changed inspector materials stencil setting code to have more sharing.
- Updated the default scene and default DXR scene and DefaultVolumeProfile.
- Changed the way the length parameter is used for ray traced contact shadows.
- Improved the coherency of PCSS blur between cascades.
- Updated VR checks in Wizard to reflect new XR System.
- Removing unused alpha threshold depth prepass and post pass for fabric shader graph.
- Transform result from CIE XYZ to sRGB color space in EvalSensitivity for iridescence.
- Hide the Probes section in the Renderer editos because it was unused.
- Moved BeginCameraRendering callback right before culling.
- Changed the visibility of the Indirect Lighting Controller component to public.

## [7.1.8] - 2020-01-20

### Fixed
- Fixed white and dark flashes on scenes with very high or very low exposure when Automatic Exposure is being used.
- Fixed memory leak in Sky when in matcap mode.
	
### Changed
- On Xbox and PS4 you will also need to download the com.unity.render-pipeline.platform (ps4 or xboxone) package from the appropriate platform developer forum

## [7.1.7] - 2019-12-11

### Added
- Added a check in the custom post process template to throw an error if the default shader is not found.

### Fixed
- Fixed rendering errors when enabling debug modes with custom passes
- Fix an issue that made PCSS dependent on Atlas resolution (not shadow map res)
- Fixing a bug whith histories when n>4 for ray traced shadows
- Fixing wrong behavior in ray traced shadows for mesh renderers if their cast shadow is shadow only or double sided
- Only tracing rays for shadow if the point is inside the code for spotlight shadows
- Only tracing rays if the point is inside the range for point lights
- Fixing ghosting issues when the screen space shadow  indexes change for a light with ray traced shadows
- Fixed an issue with stencil management and Xbox One build that caused corrupted output in deferred mode.
- Fixed a mismatch in behavior between the culling of shadow maps and ray traced point and spot light shadows
- Fixed recursive ray tracing not working anymore after intermediate buffer refactor.
- Fixed ray traced shadow denoising not working (history rejected all the time).
- Fixed shader warning on xbox one
- Fixed cookies not working for spot lights in ray traced reflections, ray traced GI and recursive rendering
- Fixed an inverted handling of CoatSmoothness for SSR in StackLit.
- Fixed missing distortion inputs in Lit and Unlit material UI.
- Fixed issue that propagated NaNs across multiple frames through the exposure texture. 
- Fixed issue with Exclude from TAA stencil ignored. 
- Fixed ray traced reflection exposure issue.
- Fixed issue with TAA history not initialising corretly scale factor for first frame
- Fixed issue with stencil test of material classification not using the correct Mask (causing false positive and bad performance with forward material in deferred)
- Fixed issue with History not reset when chaning antialiasing mode on camera
- Fixed issue with volumetric data not being initialized if default settings have volumetric and reprojection off. 
- Fixed ray tracing reflection denoiser not applied in tier 1
- Fixed the vibility of ray tracing related methods.
- Fixed the diffusion profile list not saved when clicking the fix button in the material UI.
- Fixed crash when pushing bounce count higher than 1 for ray traced GI or reflections
- Fixed PCSS softness scale so that it better match ray traced reference for punctual lights. 
- Fixed exposure management for the path tracer
- Fixed AxF material UI containing two advanced options settings.
- Fixed an issue where cached sky contexts were being destroyed wrongly, breaking lighting in the LookDev
- Fixed issue that clamped PCSS softness too early and not after distance scale.
- Fixed fog affect transparent on HD unlit master node
- Fixed custom post processes re-ordering not saved.
- Fixed NPE when using scalable settings
- Fixed an issue where PBR sky precomputation was reset incorrectly in some cases causing bad performance.
- Fixed a bug in dxr due to depth history begin overriden too soon
- Fixed CustomPassSampleCameraColor scale issue when called from Before Transparent injection point.
- Fixed corruption of AO in baked probes.
- Fixed issue with upgrade of projects that still had Very High as shadow filtering quality.
- Removed shadow near plane from the Directional Light Shadow UI.
- Fixed performance issue with performances of custom pass culling.

## [7.1.6] - 2019-11-22

### Added
- Added Backplate projection from the HDRISky
- Added Shadow Matte in UnlitMasterNode, which only received shadow without lighting
- Added support for depth copy with XR SDK
- Added debug setting to Render Pipeline Debug Window to list the active XR views
- Added an option to filter the result of the volumetric lighting (off by default).
- Added a transmission multiplier for directional lights
- Added XR single-pass test mode to Render Pipeline Debug Window
- Added debug setting to Render Pipeline Window to list the active XR views
- Added a new refraction mode for the Lit shader (thin). Which is a box refraction with small thickness values
- Added the code to support Barn Doors for Area Lights based on a shaderconfig option.
- Added HDRPCameraBinder property binder for Visual Effect Graph
- Added "Celestial Body" controls to the Directional Light
- Added new parameters to the Physically Based Sky
- Added Reflections to the DXR Wizard

### Fixed
- Fixed y-flip in scene view with XR SDK
- Fixed Decal projectors do not immediately respond when parent object layer mask is changed in editor.
- Fixed y-flip in scene view with XR SDK
- Fixed a number of issues with Material Quality setting
- Fixed the transparent Cull Mode option in HD unlit master node settings only visible if double sided is ticked.
- Fixed an issue causing shadowed areas by contact shadows at the edge of far clip plane if contact shadow length is very close to far clip plane.
- Fixed editing a scalable settings will edit all loaded asset in memory instead of targetted asset.
- Fixed Planar reflection default viewer FOV
- Fixed flickering issues when moving the mouse in the editor with ray tracing on.
- Fixed the ShaderGraph main preview being black after switching to SSS in the master node settings
- Fixed custom fullscreen passes in VR
- Fixed camera culling masks not taken in account in custom pass volumes
- Fixed object not drawn in custom pass when using a DrawRenderers with an HDRP shader in a build.
- Fixed injection points for Custom Passes (AfterDepthAndNormal and BeforePreRefraction were missing)
- Fixed a enum to choose shader tags used for drawing objects (DepthPrepass or Forward) when there is no override material.
- Fixed lit objects in the BeforePreRefraction, BeforeTransparent and BeforePostProcess.
- Fixed the None option when binding custom pass render targets to allow binding only depth or color.
- Fixed custom pass buffers allocation so they are not allocated if they're not used.
- Fixed the Custom Pass entry in the volume create asset menu items.
- Fixed Prefab Overrides workflow on Camera.
- Fixed alignment issue in Preset for Camera.
- Fixed alignment issue in Physical part for Camera.
- Fixed FrameSettings multi-edition.
- Fixed a bug happening when denoising multiple ray traced light shadows
- Fixed minor naming issues in ShaderGraph settings
- Fixed an issue with Metal Shader Compiler and GTAO shader for metal
- Fixed resources load issue while upgrading HDRP package.
- Fixed LOD fade mask by accounting for field of view
- Fixed spot light missing from ray tracing indirect effects.
- Fixed a UI bug in the diffusion profile list after fixing them from the wizard.
- Fixed the hash collision when creating new diffusion profile assets.
- Fixed a light leaking issue with box light casting shadows (case 1184475)
- Fixed Cookie texture type in the cookie slot of lights (Now displays a warning because it is not supported).
- Fixed a nullref that happens when using the Shuriken particle light module
- Fixed alignment in Wizard
- Fixed text overflow in Wizard's helpbox
- Fixed Wizard button fix all that was not automatically grab all required fixes
- Fixed VR tab for MacOS in Wizard
- Fixed local config package workflow in Wizard
- Fixed issue with contact shadows shifting when MSAA is enabled.
- Fixed EV100 in the PBR sky
- Fixed an issue In URP where sometime the camera is not passed to the volume system and causes a null ref exception (case 1199388)
- Fixed nullref when releasing HDRP with custom pass disabled
- Fixed performance issue derived from copying stencil buffer.
- Fixed an editor freeze when importing a diffusion profile asset from a unity package.
- Fixed an exception when trying to reload a builtin resource.
- Fixed the light type intensity unit reset when switching the light type.
- Fixed compilation error related to define guards and CreateLayoutFromXrSdk()
- Fixed documentation link on CustomPassVolume.
- Fixed player build when HDRP is in the project but not assigned in the graphic settings.
- Fixed an issue where ambient probe would be black for the first face of a baked reflection probe
- VFX: Fixed Missing Reference to Visual Effect Graph Runtime Assembly
- Fixed an issue where rendering done by users in EndCameraRendering would be executed before the main render loop.
- Fixed Prefab Override in main scope of Volume.
- Fixed alignment issue in Presset of main scope of Volume.
- Fixed persistence of ShowChromeGizmo and moved it to toolbar for coherency in ReflectionProbe and PlanarReflectionProbe.
- Fixed Alignement issue in ReflectionProbe and PlanarReflectionProbe.
- Fixed Prefab override workflow issue in ReflectionProbe and PlanarReflectionProbe.
- Fixed empty MoreOptions and moved AdvancedManipulation in a dedicated location for coherency in ReflectionProbe and PlanarReflectionProbe.
- Fixed Prefab override workflow issue in DensityVolume.
- Fixed empty MoreOptions and moved AdvancedManipulation in a dedicated location for coherency in DensityVolume.
- Fix light limit counts specified on the HDRP asset
- Fixed Quality Settings for SSR, Contact Shadows and Ambient Occlusion volume components
- Fixed decalui deriving from hdshaderui instead of just shaderui
- Use DelayedIntField instead of IntField for scalable settings

### Changed
- Reworked XR automated tests
- The ray traced screen space shadow history for directional, spot and point lights is discarded if the light transform has changed.
- Changed the behavior for ray tracing in case a mesh renderer has both transparent and opaque submeshes.
- Improve history buffer management
- Replaced PlayerSettings.virtualRealitySupported with XRGraphics.tryEnable.
- Remove redundant FrameSettings RealTimePlanarReflection
- Improved a bit the GC calls generated during the rendering.
- Material update is now only triggered when the relevant settings are touched in the shader graph master nodes
- Changed the way Sky Intensity (on Sky volume components) is handled. It's now a combo box where users can choose between Exposure, Multiplier or Lux (for HDRI sky only) instead of both multiplier and exposure being applied all the time. Added a new menu item to convert old profiles.
- Change how method for specular occlusions is decided on inspector shader (Lit, LitTesselation, LayeredLit, LayeredLitTessellation)
- Unlocked SSS, SSR, Motion Vectors and Distortion frame settings for reflections probes.

## [7.1.5] - 2019-11-15

### Fixed
- Fixed black reflection probes the first time loading a project

## [7.1.4] - 2019-11-13

### Added
- Added XR single-pass setting into HDRP asset
- Added a penumbra tint option for lights

### Fixed
- Fixed EOL for some files
- Fixed scene view rendering with volumetrics and XR enabled
- Fixed decals to work with multiple cameras
- Fixed optional clear of GBuffer (Was always on)
- Fixed render target clears with XR single-pass rendering
- Fixed HDRP samples file hierarchy
- Fixed Light units not matching light type
- Fixed QualitySettings panel not displaying HDRP Asset

### Changed
- Changed parametrization of PCSS, now softness is derived from angular diameter (for directional lights) or shape radius (for point/spot lights) and min filter size is now in the [0..1] range.
- Moved the copy of the geometry history buffers to right after the depth mip chain generation.
- Rename "Luminance" to "Nits" in UX for physical light unit
- Rename FrameSettings "SkyLighting" to "SkyReflection"

## [7.1.3] - 2019-11-04

### Added
- Ray tracing support for VR single-pass
- Added sharpen filter shader parameter and UI for TemporalAA to control image quality instead of hardcoded value
- Added frame settings option for custom post process and custom passes as well as custom color buffer format option.
- Add check in wizard on SRP Batcher enabled.
- Added default implementations of OnPreprocessMaterialDescription for FBX, Obj, Sketchup and 3DS file formats.
- Added custom pass fade radius
- Added after post process injection point for custom passes
- Added basic alpha compositing support - Alpha is available afterpostprocess when using FP16 buffer format.
- Added falloff distance on Reflection Probe and Planar Reflection Probe
- Added hability to name LightLayers in HDRenderPipelineAsset
- Added a range compression factor for Reflection Probe and Planar Reflection Probe to avoid saturation of colors.
- Added path tracing support for directional, point and spot lights, as well as emission from Lit and Unlit.
- Added non temporal version of SSAO.
- Added more detailed ray tracing stats in the debug window
- Added Disc area light (bake only)
- Added a warning in the material UI to prevent transparent + subsurface-scattering combination.

### Fixed
- Sorting, undo, labels, layout in the Lighting Explorer.
- Fixed sky settings and materials in Shader Graph Samples package
- Fixed light supported units caching (1182266)
- Fixed an issue where SSAO (that needs temporal reprojection) was still being rendered when Motion Vectors were not available (case 1184998)
- Fixed a nullref when modifying the height parameters inside the layered lit shader UI.
- Fixed Decal gizmo that become white after exiting play mode
- Fixed Decal pivot position to behave like a spotlight
- Fixed an issue where using the LightingOverrideMask would break sky reflection for regular cameras
- Fix DebugMenu FrameSettingsHistory persistency on close
- Fix DensityVolume, ReflectionProbe aned PlanarReflectionProbe advancedControl display
- Fix DXR scene serialization in wizard
- Fixed an issue where Previews would reallocate History Buffers every frame
- Fixed the SetLightLayer function in HDAdditionalLightData setting the wrong light layer
- Fix error first time a preview is created for planar
- Fixed an issue where SSR would use an incorrect roughness value on ForwardOnly (StackLit, AxF, Fabric, etc.) materials when the pipeline is configured to also allow deferred Lit.
- Fixed issues with light explorer (cases 1183468, 1183269)
- Fix dot colors in LayeredLit material inspector
- Fix undo not resetting all value when undoing the material affectation in LayerLit material
- Fix for issue that caused gizmos to render in render textures (case 1174395)
- Fixed the light emissive mesh not updated when the light was disabled/enabled
- Fixed light and shadow layer sync when setting the HDAdditionalLightData.lightlayersMask property
- Fixed a nullref when a custom post process component that was in the HDRP PP list is removed from the project
- Fixed issue that prevented decals from modifying specular occlusion (case 1178272).
- Fixed exposure of volumetric reprojection
- Fixed multi selection support for Scalable Settings in lights
- Fixed font shaders in test projects for VR by using a Shader Graph version
- Fixed refresh of baked cubemap by incrementing updateCount at the end of the bake (case 1158677).
- Fixed issue with rectangular area light when seen from the back
- Fixed decals not affecting lightmap/lightprobe
- Fixed zBufferParams with XR single-pass rendering
- Fixed moving objects not rendered in custom passes
- Fixed abstract classes listed in the + menu of the custom pass list
- Fixed custom pass that was rendered in previews
- Fixed precision error in zero value normals when applying decals (case 1181639)
- Fixed issue that triggered No Scene Lighting view in game view as well (case 1156102)
- Assign default volume profile when creating a new HDRP Asset
- Fixed fov to 0 in planar probe breaking the projection matrix (case 1182014)
- Fixed bugs with shadow caching
- Reassign the same camera for a realtime probe face render request to have appropriate history buffer during realtime probe rendering.
- Fixed issue causing wrong shading when normal map mode is Object space, no normal map is set, but a detail map is present (case 1143352)
- Fixed issue with decal and htile optimization
- Fixed TerrainLit shader compilation error regarding `_Control0_TexelSize` redefinition (case 1178480).
- Fixed warning about duplicate HDRuntimeReflectionSystem when configuring play mode without domain reload.
- Fixed an editor crash when multiple decal projectors were selected and some had null material
- Added all relevant fix actions to FixAll button in Wizard
- Moved FixAll button on top of the Wizard
- Fixed an issue where fog color was not pre-exposed correctly
- Fix priority order when custom passes are overlapping
- Fix cleanup not called when the custom pass GameObject is destroyed
- Replaced most instances of GraphicsSettings.renderPipelineAsset by GraphicsSettings.currentRenderPipeline. This should fix some parameters not working on Quality Settings overrides.
- Fixed an issue with Realtime GI not working on upgraded projects.
- Fixed issue with screen space shadows fallback texture was not set as a texture array.
- Fixed Pyramid Lights bounding box
- Fixed terrain heightmap default/null values and epsilons
- Fixed custom post-processing effects breaking when an abstract class inherited from `CustomPostProcessVolumeComponent`
- Fixed XR single-pass rendering in Editor by using ShaderConfig.s_XrMaxViews to allocate matrix array
- Multiple different skies rendered at the same time by different cameras are now handled correctly without flickering
- Fixed flickering issue happening when different volumes have shadow settings and multiple cameras are present. 
- Fixed issue causing planar probes to disappear if there is no light in the scene.
- Fixed a number of issues with the prefab isolation mode (Volumes leaking from the main scene and reflection not working properly)
- Fixed an issue with fog volume component upgrade not working properly
- Fixed Spot light Pyramid Shape has shadow artifacts on aspect ratio values lower than 1
- Fixed issue with AO upsampling in XR
- Fixed camera without HDAdditionalCameraData component not rendering
- Removed the macro ENABLE_RAYTRACING for most of the ray tracing code
- Fixed prefab containing camera reloading in loop while selected in the Project view
- Fixed issue causing NaN wheh the Z scale of an object is set to 0.
- Fixed DXR shader passes attempting to render before pipeline loaded
- Fixed black ambient sky issue when importing a project after deleting Library.
- Fixed issue when upgrading a Standard transparent material (case 1186874)
- Fixed area light cookies not working properly with stack lit
- Fixed material render queue not updated when the shader is changed in the material inspector.
- Fixed a number of issues with full screen debug modes not reseting correctly when setting another mutually exclusive mode
- Fixed compile errors for platforms with no VR support
- Fixed an issue with volumetrics and RTHandle scaling (case 1155236)
- Fixed an issue where sky lighting might be updated uselessly
- Fixed issue preventing to allow setting decal material to none (case 1196129)
- Fixed XR multi-pass decals rendering
- Fixed several fields on Light Inspector that not supported Prefab overrides
- VFX: Removed z-fight glitches that could appear when using deferred depth prepass and lit quad primitives
- VFX: Preserve specular option for lit outputs (matches HDRP lit shader)
- Fixed init of debug for FrameSettingsHistory on SceneView camera
- Added a fix script to handle the warning 'referenced script in (GameObject 'SceneIDMap') is missing'
- Fix Wizard load when none selected for RenderPipelineAsset
- Fixed issue with unclear naming of debug menu for decals.

### Changed
- Color buffer pyramid is not allocated anymore if neither refraction nor distortion are enabled
- Rename Emission Radius to Radius in UI in Point, Spot
- Angular Diameter parameter for directional light is no longuer an advanced property
- DXR: Remove Light Radius and Angular Diamater of Raytrace shadow. Angular Diameter and Radius are used instead.
- Remove MaxSmoothness parameters from UI for point, spot and directional light. The MaxSmoothness is now deduce from Radius Parameters
- DXR: Remove the Ray Tracing Environement Component. Add a Layer Mask to the ray Tracing volume components to define which objects are taken into account for each effect.
- Removed second cubemaps used for shadowing in lookdev
- Disable Physically Based Sky below ground
- Increase max limit of area light and reflection probe to 128
- Change default texture for detailmap to grey
- Optimize Shadow RT load on Tile based architecture platforms. 
- Improved quality of SSAO.
- Moved RequestShadowMapRendering() back to public API.
- Update HDRP DXR Wizard with an option to automatically clone the hdrp config package and setup raytracing to 1 in shaders file.
- Added SceneSelection pass for TerrainLit shader.
- Simplified Light's type API regrouping the logic in one place (Check type in HDAdditionalLightData)
- The support of LOD CrossFade (Dithering transition) in master nodes now required to enable it in the master node settings (Save variant)
- Improved shadow bias, by removing constant depth bias and substituting it with slope-scale bias. 
- Fix the default stencil values when a material is created from a SSS ShaderGraph.
- Tweak test asset to be compatible with XR: unlit SG material for canvas and double-side font material
- Slightly tweaked the behaviour of bloom when resolution is low to reduce artifacts.
- Hidden fields in Light Inspector that is not relevant while in BakingOnly mode.

## [7.1.2] - 2019-09-19

### Fixed
- Fix/workaround a probable graphics driver bug in the GTAO shader.
- Fixed Hair and PBR shader graphs double sided modes
- Fixed an issue where updating an HDRP asset in the Quality setting panel would not recreate the pipeline.
- Fixed issue with point lights being considered even when occupying less than a pixel on screen (case 1183196)
- Fix a potential NaN source with iridescence (case 1183216)
- Fixed issue of spotlight breaking when minimizing the cone angle via the gizmo (case 1178279)
- Fixed issue that caused decals not to modify the roughness in the normal buffer, causing SSR to not behave correctly (case 1178336)
- Fixed lit transparent refraction with XR single-pass rendering
- Removed extra jitter for TemporalAA in VR
- Fixed ShaderGraph time in main preview
- Fixed issue on some UI elements in HDRP asset not expanding when clicking the arrow (case 1178369)
- Fixed alpha blending in custom post process
- Fixed the modification of the _AlphaCutoff property in the material UI when exposed with a ShaderGraph parameter.
- Fixed HDRP test `1218_Lit_DiffusionProfiles` on Vulkan.
- Fixed an issue where building a player in non-dev mode would generate render target error logs every frame
- Fixed crash when upgrading version of HDRP
- Fixed rendering issues with material previews
- Fixed NPE when using light module in Shuriken particle systems (1173348).
- Refresh cached shadow on editor changes

## [7.1.1] - 2019-09-05

### Added
- Transparency Overdraw debug mode. Allows to visualize transparent objects draw calls as an "heat map".
- Enabled single-pass instancing support for XR SDK with new API cmd.SetInstanceMultiplier()
- XR settings are now available in the HDRP asset
- Support for Material Quality in Shader Graph
- Material Quality support selection in HDRP Asset
- Renamed XR shader macro from UNITY_STEREO_ASSIGN_COMPUTE_EYE_INDEX to UNITY_XR_ASSIGN_VIEW_INDEX
- Raytracing ShaderGraph node for HDRP shaders
- Custom passes volume component with 3 injection points: Before Rendering, Before Transparent and Before Post Process
- Alpha channel is now properly exported to camera render textures when using FP16 color buffer format
- Support for XR SDK mirror view modes
- HD Master nodes in Shader Graph now support Normal and Tangent modification in vertex stage.
- DepthOfFieldCoC option in the fullscreen debug modes.
- Added override Ambient Occlusion option on debug windows
- Added Custom Post Processes with 3 injection points: Before Transparent, Before Post Process and After Post Process
- Added draft of minimal interactive path tracing (experimental) based on DXR API - Support only 4 area light, lit and unlit shader (non-shadergraph)

### Fixed
- Fixed wizard infinite loop on cancellation
- Fixed with compute shader error about too many threads in threadgroup on low GPU
- Fixed invalid contact shadow shaders being created on metal
- Fixed a bug where if Assembly.GetTypes throws an exception due to mis-versioned dlls, then no preprocessors are used in the shader stripper
- Fixed typo in AXF decal property preventing to compile
- Fixed reflection probe with XR single-pass and FPTL
- Fixed force gizmo shown when selecting camera in hierarchy
- Fixed issue with XR occlusion mesh and dynamic resolution
- Fixed an issue where lighting compute buffers were re-created with the wrong size when resizing the window, causing tile artefacts at the top of the screen.
- Fix FrameSettings names and tooltips
- Fixed error with XR SDK when the Editor is not in focus
- Fixed errors with RenderGraph, XR SDK and occlusion mesh
- Fixed shadow routines compilation errors when "real" type is a typedef on "half".
- Fixed toggle volumetric lighting in the light UI
- Fixed post-processing history reset handling rt-scale incorrectly
- Fixed crash with terrain and XR multi-pass
- Fixed ShaderGraph material synchronization issues
- Fixed a null reference exception when using an Emissive texture with Unlit shader (case 1181335)
- Fixed an issue where area lights and point lights where not counted separately with regards to max lights on screen (case 1183196)
- Fixed an SSR and Subsurface Scattering issue (appearing black) when using XR.

### Changed
- Update Wizard layout.
- Remove almost all Garbage collection call within a frame.
- Rename property AdditionalVeclocityChange to AddPrecomputeVelocity
- Call the End/Begin camera rendering callbacks for camera with customRender enabled
- Changeg framesettings migration order of postprocess flags as a pr for reflection settings flags have been backported to 2019.2
- Replaced usage of ENABLE_VR in XRSystem.cs by version defines based on the presence of the built-in VR and XR modules
- Added an update virtual function to the SkyRenderer class. This is called once per frame. This allows a given renderer to amortize heavy computation at the rate it chooses. Currently only the physically based sky implements this.
- Removed mandatory XRPass argument in HDCamera.GetOrCreate()
- Restored the HDCamera parameter to the sky rendering builtin parameters.
- Removed usage of StructuredBuffer for XR View Constants
- Expose Direct Specular Lighting control in FrameSettings
- Deprecated ExponentialFog and VolumetricFog volume components. Now there is only one exponential fog component (Fog) which can add Volumetric Fog as an option. Added a script in Edit -> Render Pipeline -> Upgrade Fog Volume Components.

## [7.0.1] - 2019-07-25

### Added
- Added option in the config package to disable globally Area Lights and to select shadow quality settings for the deferred pipeline.
- When shader log stripping is enabled, shader stripper statistics will be written at `Temp/shader-strip.json`
- Occlusion mesh support from XR SDK

### Fixed
- Fixed XR SDK mirror view blit, cleanup some XRTODO and removed XRDebug.cs
- Fixed culling for volumetrics with XR single-pass rendering
- Fix shadergraph material pass setup not called
- Fixed documentation links in component's Inspector header bar
- Cookies using the render texture output from a camera are now properly updated
- Allow in ShaderGraph to enable pre/post pass when the alpha clip is disabled

### Changed
- RenderQueue for Opaque now start at Background instead of Geometry.
- Clamp the area light size for scripting API when we change the light type
- Added a warning in the material UI when the diffusion profile assigned is not in the HDRP asset


## [7.0.0] - 2019-07-17

### Added
- `Fixed`, `Viewer`, and `Automatic` modes to compute the FOV used when rendering a `PlanarReflectionProbe`
- A checkbox to toggle the chrome gizmo of `ReflectionProbe`and `PlanarReflectionProbe`
- Added a Light layer in shadows that allow for objects to cast shadows without being affected by light (and vice versa).
- You can now access ShaderGraph blend states from the Material UI (for example, **Surface Type**, **Sorting Priority**, and **Blending Mode**). This change may break Materials that use a ShaderGraph, to fix them, select **Edit > Render Pipeline > Reset all ShaderGraph Scene Materials BlendStates**. This syncs the blendstates of you ShaderGraph master nodes with the Material properties.
- You can now control ZTest, ZWrite, and CullMode for transparent Materials.
- Materials that use Unlit Shaders or Unlit Master Node Shaders now cast shadows.
- Added an option to enable the ztest on **After Post Process** materials when TAA is disabled.
- Added a new SSAO (based on Ground Truth Ambient Occlusion algorithm) to replace the previous one.
- Added support for shadow tint on light
- BeginCameraRendering and EndCameraRendering callbacks are now called with probes
- Adding option to update shadow maps only On Enable and On Demand.
- Shader Graphs that use time-dependent vertex modification now generate correct motion vectors.
- Added option to allow a custom spot angle for spot light shadow maps.
- Added frame settings for individual post-processing effects
- Added dither transition between cascades for Low and Medium quality settings
- Added single-pass instancing support with XR SDK
- Added occlusion mesh support with XR SDK
- Added support of Alembic velocity to various shaders
- Added support for more than 2 views for single-pass instancing
- Added support for per punctual/directional light min roughness in StackLit
- Added mirror view support with XR SDK
- Added VR verification in HDRPWizard
- Added DXR verification in HDRPWizard
- Added feedbacks in UI of Volume regarding skies
- Cube LUT support in Tonemapping. Cube LUT helpers for external grading are available in the Post-processing Sample package.

### Fixed
- Fixed an issue with history buffers causing effects like TAA or auto exposure to flicker when more than one camera was visible in the editor
- The correct preview is displayed when selecting multiple `PlanarReflectionProbe`s
- Fixed volumetric rendering with camera-relative code and XR stereo instancing
- Fixed issue with flashing cyan due to async compilation of shader when selecting a mesh
- Fix texture type mismatch when the contact shadow are disabled (causing errors on IOS devices)
- Fixed Generate Shader Includes while in package
- Fixed issue when texture where deleted in ShadowCascadeGUI
- Fixed issue in FrameSettingsHistory when disabling a camera several time without enabling it in between.
- Fixed volumetric reprojection with camera-relative code and XR stereo instancing
- Added custom BaseShaderPreprocessor in HDEditorUtils.GetBaseShaderPreprocessorList()
- Fixed compile issue when USE_XR_SDK is not defined
- Fixed procedural sky sun disk intensity for high directional light intensities
- Fixed Decal mip level when using texture mip map streaming to avoid dropping to lowest permitted mip (now loading all mips)
- Fixed deferred shading for XR single-pass instancing after lightloop refactor
- Fixed cluster and material classification debug (material classification now works with compute as pixel shader lighting)
- Fixed IOS Nan by adding a maximun epsilon definition REAL_EPS that uses HALF_EPS when fp16 are used
- Removed unnecessary GC allocation in motion blur code
- Fixed locked UI with advanded influence volume inspector for probes
- Fixed invalid capture direction when rendering planar reflection probes
- Fixed Decal HTILE optimization with platform not supporting texture atomatic (Disable it)
- Fixed a crash in the build when the contact shadows are disabled
- Fixed camera rendering callbacks order (endCameraRendering was being called before the actual rendering)
- Fixed issue with wrong opaque blending settings for After Postprocess
- Fixed issue with Low resolution transparency on PS4
- Fixed a memory leak on volume profiles
- Fixed The Parallax Occlusion Mappping node in shader graph and it's UV input slot
- Fixed lighting with XR single-pass instancing by disabling deferred tiles
- Fixed the Bloom prefiltering pass
- Fixed post-processing effect relying on Unity's random number generator
- Fixed camera flickering when using TAA and selecting the camera in the editor
- Fixed issue with single shadow debug view and volumetrics
- Fixed most of the problems with light animation and timeline
- Fixed indirect deferred compute with XR single-pass instancing
- Fixed a slight omission in anisotropy calculations derived from HazeMapping in StackLit
- Improved stack computation numerical stability in StackLit
- Fix PBR master node always opaque (wrong blend modes for forward pass)
- Fixed TAA with XR single-pass instancing (missing macros)
- Fixed an issue causing Scene View selection wire gizmo to not appear when using HDRP Shader Graphs.
- Fixed wireframe rendering mode (case 1083989)
- Fixed the renderqueue not updated when the alpha clip is modified in the material UI.
- Fixed the PBR master node preview
- Remove the ReadOnly flag on Reflection Probe's cubemap assets during bake when there are no VCS active.
- Fixed an issue where setting a material debug view would not reset the other exclusive modes
- Spot light shapes are now correctly taken into account when baking
- Now the static lighting sky will correctly take the default values for non-overridden properties
- Fixed material albedo affecting the lux meter
- Extra test in deferred compute shading to avoid shading pixels that were not rendered by the current camera (for camera stacking)

### Changed
- Optimization: Reduce the group size of the deferred lighting pass from 16x16 to 8x8
- Replaced HDCamera.computePassCount by viewCount
- Removed xrInstancing flag in RTHandles (replaced by TextureXR.slices and TextureXR.dimensions)
- Refactor the HDRenderPipeline and lightloop code to preprare for high level rendergraph
- Removed the **Back Then Front Rendering** option in the fabric Master Node settings. Enabling this option previously did nothing.
- Shader type Real translates to FP16 precision on Nintendo Switch.
- Shader framework refactor: Introduce CBSDF, EvaluateBSDF, IsNonZeroBSDF to replace BSDF functions
- Shader framework refactor:  GetBSDFAngles, LightEvaluation and SurfaceShading functions
- Replace ComputeMicroShadowing by GetAmbientOcclusionForMicroShadowing
- Rename WorldToTangent to TangentToWorld as it was incorrectly named
- Remove SunDisk and Sun Halo size from directional light
- Remove all obsolete wind code from shader
- Renamed DecalProjectorComponent into DecalProjector for API alignment.
- Improved the Volume UI and made them Global by default
- Remove very high quality shadow option
- Change default for shadow quality in Deferred to Medium
- Enlighten now use inverse squared falloff (before was using builtin falloff)
- Enlighten is now deprecated. Please use CPU or GPU lightmaper instead.
- Remove the name in the diffusion profile UI
- Changed how shadow map resolution scaling with distance is computed. Now it uses screen space area rather than light range.
- Updated MoreOptions display in UI
- Moved Display Area Light Emissive Mesh script API functions in the editor namespace
- direct strenght properties in ambient occlusion now affect direct specular as well
- Removed advanced Specular Occlusion control in StackLit: SSAO based SO control is hidden and fixed to behave like Lit, SPTD is the only HQ technique shown for baked SO.
- Shader framework refactor: Changed ClampRoughness signature to include PreLightData access.
- HDRPWizard window is now in Window > General > HD Render Pipeline Wizard
- Moved StaticLightingSky to LightingWindow
- Removes the current "Scene Settings" and replace them with "Sky & Fog Settings" (with Physically Based Sky and Volumetric Fog).
- Changed how cached shadow maps are placed inside the atlas to minimize re-rendering of them.

## [6.7.0-preview] - 2019-05-16

### Added
- Added ViewConstants StructuredBuffer to simplify XR rendering
- Added API to render specific settings during a frame
- Added stadia to the supported platforms (2019.3)
- Enabled cascade blends settings in the HD Shadow component
- Added Hardware Dynamic Resolution support.
- Added MatCap debug view to replace the no scene lighting debug view.
- Added clear GBuffer option in FrameSettings (default to false)
- Added preview for decal shader graph (Only albedo, normal and emission)
- Added exposure weight control for decal
- Screen Space Directional Shadow under a define option. Activated for ray tracing
- Added a new abstraction for RendererList that will help transition to Render Graph and future RendererList API
- Added multipass support for VR
- Added XR SDK integration (multipass only)
- Added Shader Graph samples for Hair, Fabric and Decal master nodes.
- Add fade distance, shadow fade distance and light layers to light explorer
- Add method to draw light layer drawer in a rect to HDEditorUtils

### Fixed
- Fixed deserialization crash at runtime
- Fixed for ShaderGraph Unlit masternode not writing velocity
- Fixed a crash when assiging a new HDRP asset with the 'Verify Saving Assets' option enabled
- Fixed exposure to properly support TEXTURE2D_X
- Fixed TerrainLit basemap texture generation
- Fixed a bug that caused nans when material classification was enabled and a tile contained one standard material + a material with transmission.
- Fixed gradient sky hash that was not using the exposure hash
- Fixed displayed default FrameSettings in HDRenderPipelineAsset wrongly updated on scripts reload.
- Fixed gradient sky hash that was not using the exposure hash.
- Fixed visualize cascade mode with exposure.
- Fixed (enabled) exposure on override lighting debug modes.
- Fixed issue with LightExplorer when volume have no profile
- Fixed issue with SSR for negative, infinite and NaN history values
- Fixed LightLayer in HDReflectionProbe and PlanarReflectionProbe inspector that was not displayed as a mask.
- Fixed NaN in transmission when the thickness and a color component of the scattering distance was to 0
- Fixed Light's ShadowMask multi-edition.
- Fixed motion blur and SMAA with VR single-pass instancing
- Fixed NaNs generated by phase functionsin volumetric lighting
- Fixed NaN issue with refraction effect and IOR of 1 at extreme grazing angle
- Fixed nan tracker not using the exposure
- Fixed sorting priority on lit and unlit materials
- Fixed null pointer exception when there are no AOVRequests defined on a camera
- Fixed dirty state of prefab using disabled ReflectionProbes
- Fixed an issue where gizmos and editor grid were not correctly depth tested
- Fixed created default scene prefab non editable due to wrong file extension.
- Fixed an issue where sky convolution was recomputed for nothing when a preview was visible (causing extreme slowness when fabric convolution is enabled)
- Fixed issue with decal that wheren't working currently in player
- Fixed missing stereo rendering macros in some fragment shaders
- Fixed exposure for ReflectionProbe and PlanarReflectionProbe gizmos
- Fixed single-pass instancing on PSVR
- Fixed Vulkan shader issue with Texture2DArray in ScreenSpaceShadow.compute by re-arranging code (workaround)
- Fixed camera-relative issue with lights and XR single-pass instancing
- Fixed single-pass instancing on Vulkan
- Fixed htile synchronization issue with shader graph decal
- Fixed Gizmos are not drawn in Camera preview
- Fixed pre-exposure for emissive decal
- Fixed wrong values computed in PreIntegrateFGD and in the generation of volumetric lighting data by forcing the use of fp32.
- Fixed NaNs arising during the hair lighting pass
- Fixed synchronization issue in decal HTile that occasionally caused rendering artifacts around decal borders
- Fixed QualitySettings getting marked as modified by HDRP (and thus checked out in Perforce)
- Fixed a bug with uninitialized values in light explorer
- Fixed issue with LOD transition
- Fixed shader warnings related to raytracing and TEXTURE2D_X

### Changed
- Refactor PixelCoordToViewDirWS to be VR compatible and to compute it only once per frame
- Modified the variants stripper to take in account multiple HDRP assets used in the build.
- Improve the ray biasing code to avoid self-intersections during the SSR traversal
- Update Pyramid Spot Light to better match emitted light volume.
- Moved _XRViewConstants out of UnityPerPassStereo constant buffer to fix issues with PSSL
- Removed GetPositionInput_Stereo() and single-pass (double-wide) rendering mode
- Changed label width of the frame settings to accommodate better existing options.
- SSR's Default FrameSettings for camera is now enable.
- Re-enabled the sharpening filter on Temporal Anti-aliasing
- Exposed HDEditorUtils.LightLayerMaskDrawer for integration in other packages and user scripting.
- Rename atmospheric scattering in FrameSettings to Fog
- The size modifier in the override for the culling sphere in Shadow Cascades now defaults to 0.6, which is the same as the formerly hardcoded value.
- Moved LOD Bias and Maximum LOD Level from Frame Setting section `Other` to `Rendering`
- ShaderGraph Decal that affect only emissive, only draw in emissive pass (was drawing in dbuffer pass too)
- Apply decal projector fade factor correctly on all attribut and for shader graph decal
- Move RenderTransparentDepthPostpass after all transparent
- Update exposure prepass to interleave XR single-pass instancing views in a checkerboard pattern
- Removed ScriptRuntimeVersion check in wizard.

## [6.6.0-preview] - 2019-04-01

### Added
- Added preliminary changes for XR deferred shading
- Added support of 111110 color buffer
- Added proper support for Recorder in HDRP
- Added depth offset input in shader graph master nodes
- Added a Parallax Occlusion Mapping node
- Added SMAA support
- Added Homothety and Symetry quick edition modifier on volume used in ReflectionProbe, PlanarReflectionProbe and DensityVolume
- Added multi-edition support for DecalProjectorComponent
- Improve hair shader
- Added the _ScreenToTargetScaleHistory uniform variable to be used when sampling HDRP RTHandle history buffers.
- Added settings in `FrameSettings` to change `QualitySettings.lodBias` and `QualitySettings.maximumLODLevel` during a rendering
- Added an exposure node to retrieve the current, inverse and previous frame exposure value.
- Added an HD scene color node which allow to sample the scene color with mips and a toggle to remove the exposure.
- Added safeguard on HD scene creation if default scene not set in the wizard
- Added Low res transparency rendering pass.

### Fixed
- Fixed HDRI sky intensity lux mode
- Fixed dynamic resolution for XR
- Fixed instance identifier semantic string used by Shader Graph
- Fixed null culling result occuring when changing scene that was causing crashes
- Fixed multi-edition light handles and inspector shapes
- Fixed light's LightLayer field when multi-editing
- Fixed normal blend edition handles on DensityVolume
- Fixed an issue with layered lit shader and height based blend where inactive layers would still have influence over the result
- Fixed multi-selection handles color for DensityVolume
- Fixed multi-edition inspector's blend distances for HDReflectionProbe, PlanarReflectionProbe and DensityVolume
- Fixed metric distance that changed along size in DensityVolume
- Fixed DensityVolume shape handles that have not same behaviour in advance and normal edition mode
- Fixed normal map blending in TerrainLit by only blending the derivatives
- Fixed Xbox One rendering just a grey screen instead of the scene
- Fixed probe handles for multiselection
- Fixed baked cubemap import settings for convolution
- Fixed regression causing crash when attempting to open HDRenderPipelineWizard without an HDRenderPipelineAsset setted
- Fixed FullScreenDebug modes: SSAO, SSR, Contact shadow, Prerefraction Color Pyramid, Final Color Pyramid
- Fixed volumetric rendering with stereo instancing
- Fixed shader warning
- Fixed missing resources in existing asset when updating package
- Fixed PBR master node preview in forward rendering or transparent surface
- Fixed deferred shading with stereo instancing
- Fixed "look at" edition mode of Rotation tool for DecalProjectorComponent
- Fixed issue when switching mode in ReflectionProbe and PlanarReflectionProbe
- Fixed issue where migratable component version where not always serialized when part of prefab's instance
- Fixed an issue where shadow would not be rendered properly when light layer are not enabled
- Fixed exposure weight on unlit materials
- Fixed Light intensity not played in the player when recorded with animation/timeline
- Fixed some issues when multi editing HDRenderPipelineAsset
- Fixed emission node breaking the main shader graph preview in certain conditions.
- Fixed checkout of baked probe asset when baking probes.
- Fixed invalid gizmo position for rotated ReflectionProbe
- Fixed multi-edition of material's SurfaceType and RenderingPath
- Fixed whole pipeline reconstruction on selecting for the first time or modifying other than the currently used HDRenderPipelineAsset
- Fixed single shadow debug mode
- Fixed global scale factor debug mode when scale > 1
- Fixed debug menu material overrides not getting applied to the Terrain Lit shader
- Fixed typo in computeLightVariants
- Fixed deferred pass with XR instancing by disabling ComputeLightEvaluation
- Fixed bloom resolution independence
- Fixed lens dirt intensity not behaving properly
- Fixed the Stop NaN feature
- Fixed some resources to handle more than 2 instanced views for XR
- Fixed issue with black screen (NaN) produced on old GPU hardware or intel GPU hardware with gaussian pyramid
- Fixed issue with disabled punctual light would still render when only directional light is present

### Changed
- DensityVolume scripting API will no longuer allow to change between advance and normal edition mode
- Disabled depth of field, lens distortion and panini projection in the scene view
- TerrainLit shaders and includes are reorganized and made simpler.
- TerrainLit shader GUI now allows custom properties to be displayed in the Terrain fold-out section.
- Optimize distortion pass with stencil
- Disable SceneSelectionPass in shader graph preview
- Control punctual light and area light shadow atlas separately
- Move SMAA anti-aliasing option to after Temporal Anti Aliasing one, to avoid problem with previously serialized project settings
- Optimize rendering with static only lighting and when no cullable lights/decals/density volumes are present.
- Updated handles for DecalProjectorComponent for enhanced spacial position readability and have edition mode for better SceneView management
- DecalProjectorComponent are now scale independent in order to have reliable metric unit (see new Size field for changing the size of the volume)
- Restructure code from HDCamera.Update() by adding UpdateAntialiasing() and UpdateViewConstants()
- Renamed velocity to motion vectors
- Objects rendered during the After Post Process pass while TAA is enabled will not benefit from existing depth buffer anymore. This is done to fix an issue where those object would wobble otherwise
- Removed usage of builtin unity matrix for shadow, shadow now use same constant than other view
- The default volume layer mask for cameras & probes is now `Default` instead of `Everything`

## [6.5.0-preview] - 2019-03-07

### Added
- Added depth-of-field support with stereo instancing
- Adding real time area light shadow support
- Added a new FrameSettings: Specular Lighting to toggle the specular during the rendering

### Fixed
- Fixed diffusion profile upgrade breaking package when upgrading to a new version
- Fixed decals cropped by gizmo not updating correctly if prefab
- Fixed an issue when enabling SSR on multiple view
- Fixed edition of the intensity's unit field while selecting multiple lights
- Fixed wrong calculation in soft voxelization for density volume
- Fixed gizmo not working correctly with pre-exposure
- Fixed issue with setting a not available RT when disabling motion vectors
- Fixed planar reflection when looking at mirror normal
- Fixed mutiselection issue with HDLight Inspector
- Fixed HDAdditionalCameraData data migration
- Fixed failing builds when light explorer window is open
- Fixed cascade shadows border sometime causing artefacts between cascades
- Restored shadows in the Cascade Shadow debug visualization
- `camera.RenderToCubemap` use proper face culling

### Changed
- When rendering reflection probe disable all specular lighting and for metals use fresnelF0 as diffuse color for bake lighting.

## [6.4.0-preview] - 2019-02-21

### Added
- VR: Added TextureXR system to selectively expand TEXTURE2D macros to texture array for single-pass stereo instancing + Convert textures call to these macros
- Added an unit selection dropdown next to shutter speed (camera)
- Added error helpbox when trying to use a sub volume component that require the current HDRenderPipelineAsset to support a feature that it is not supporting.
- Add mesh for tube light when display emissive mesh is enabled

### Fixed
- Fixed Light explorer. The volume explorer used `profile` instead of `sharedProfile` which instantiate a custom volume profile instead of editing the asset itself.
- Fixed UI issue where all is displayed using metric unit in shadow cascade and Percent is set in the unit field (happening when opening the inspector).
- Fixed inspector event error when double clicking on an asset (diffusion profile/material).
- Fixed nullref on layered material UI when the material is not an asset.
- Fixed nullref exception when undo/redo a light property.
- Fixed visual bug when area light handle size is 0.

### Changed
- Update UI for 32bit/16bit shadow precision settings in HDRP asset
- Object motion vectors have been disabled in all but the game view. Camera motion vectors are still enabled everywhere, allowing TAA and Motion Blur to work on static objects.
- Enable texture array by default for most rendering code on DX11 and unlock stereo instancing (DX11 only for now)

## [6.3.0-preview] - 2019-02-18

### Added
- Added emissive property for shader graph decals
- Added a diffusion profile override volume so the list of diffusion profile assets to use can be chanaged without affecting the HDRP asset
- Added a "Stop NaNs" option on cameras and in the Scene View preferences.
- Added metric display option in HDShadowSettings and improve clamping
- Added shader parameter mapping in DebugMenu
- Added scripting API to configure DebugData for DebugMenu

### Fixed
- Fixed decals in forward
- Fixed issue with stencil not correctly setup for various master node and shader for the depth pass, motion vector pass and GBuffer/Forward pass
- Fixed SRP batcher and metal
- Fixed culling and shadows for Pyramid, Box, Rectangle and Tube lights
- Fixed an issue where scissor render state leaking from the editor code caused partially black rendering

### Changed
- When a lit material has a clear coat mask that is not null, we now use the clear coat roughness to compute the screen space reflection.
- Diffusion profiles are now limited to one per asset and can be referenced in materials, shader graphs and vfx graphs. Materials will be upgraded automatically except if they are using a shader graph, in this case it will display an error message.

## [6.2.0-preview] - 2019-02-15

### Added
- Added help box listing feature supported in a given HDRenderPipelineAsset alongs with the drawbacks implied.
- Added cascade visualizer, supporting disabled handles when not overriding.

### Fixed
- Fixed post processing with stereo double-wide
- Fixed issue with Metal: Use sign bit to find the cache type instead of lowest bit.
- Fixed invalid state when creating a planar reflection for the first time
- Fix FrameSettings's LitShaderMode not restrained by supported LitShaderMode regression.

### Changed
- The default value roughness value for the clearcoat has been changed from 0.03 to 0.01
- Update default value of based color for master node
- Update Fabric Charlie Sheen lighting model - Remove Fresnel component that wasn't part of initial model + Remap smoothness to [0.0 - 0.6] range for more artist friendly parameter

### Changed
- Code refactor: all macros with ARGS have been swapped with macros with PARAM. This is because the ARGS macros were incorrectly named.

## [6.1.0-preview] - 2019-02-13

### Added
- Added support for post-processing anti-aliasing in the Scene View (FXAA and TAA). These can be set in Preferences.
- Added emissive property for decal material (non-shader graph)

### Fixed
- Fixed a few UI bugs with the color grading curves.
- Fixed "Post Processing" in the scene view not toggling post-processing effects
- Fixed bake only object with flag `ReflectionProbeStaticFlag` when baking a `ReflectionProbe`

### Changed
- Removed unsupported Clear Depth checkbox in Camera inspector
- Updated the toggle for advanced mode in inspectors.

## [6.0.0-preview] - 2019-02-23

### Added
- Added new API to perform a camera rendering
- Added support for hair master node (Double kajiya kay - Lambert)
- Added Reset behaviour in DebugMenu (ingame mapping is right joystick + B)
- Added Default HD scene at new scene creation while in HDRP
- Added Wizard helping to configure HDRP project
- Added new UI for decal material to allow remapping and scaling of some properties
- Added cascade shadow visualisation toggle in HD shadow settings
- Added icons for assets
- Added replace blending mode for distortion
- Added basic distance fade for density volumes
- Added decal master node for shader graph
- Added HD unlit master node (Cross Pipeline version is name Unlit)
- Added new Rendering Queue in materials
- Added post-processing V3 framework embed in HDRP, remove postprocess V2 framework
- Post-processing now uses the generic volume framework
-   New depth-of-field, bloom, panini projection effects, motion blur
-   Exposure is now done as a pre-exposition pass, the whole system has been revamped
-   Exposure now use EV100 everywhere in the UI (Sky, Emissive Light)
- Added emissive intensity (Luminance and EV100 control) control for Emissive
- Added pre-exposure weigth for Emissive
- Added an emissive color node and a slider to control the pre-exposure percentage of emission color
- Added physical camera support where applicable
- Added more color grading tools
- Added changelog level for Shader Variant stripping
- Added Debug mode for validation of material albedo and metalness/specularColor values
- Added a new dynamic mode for ambient probe and renamed BakingSky to StaticLightingSky
- Added command buffer parameter to all Bind() method of material
- Added Material validator in Render Pipeline Debug
- Added code to future support of DXR (not enabled)
- Added support of multiviewport
- Added HDRenderPipeline.RequestSkyEnvironmentUpdate function to force an update from script when sky is set to OnDemand
- Added a Lighting and BackLighting slots in Lit, StackLit, Fabric and Hair master nodes
- Added support for overriding terrain detail rendering shaders, via the render pipeline editor resources asset
- Added xrInstancing flag support to RTHandle
- Added support for cullmask for decal projectors
- Added software dynamic resolution support
- Added support for "After Post-Process" render pass for unlit shader
- Added support for textured rectangular area lights
- Added stereo instancing macros to MSAA shaders
- Added support for Quarter Res Raytraced Reflections (not enabled)
- Added fade factor for decal projectors.
- Added stereo instancing macros to most shaders used in VR
- Added multi edition support for HDRenderPipelineAsset

### Fixed
- Fixed logic to disable FPTL with stereo rendering
- Fixed stacklit transmission and sun highlight
- Fixed decals with stereo rendering
- Fixed sky with stereo rendering
- Fixed flip logic for postprocessing + VR
- Fixed copyStencilBuffer pass for Switch
- Fixed point light shadow map culling that wasn't taking into account far plane
- Fixed usage of SSR with transparent on all master node
- Fixed SSR and microshadowing on fabric material
- Fixed blit pass for stereo rendering
- Fixed lightlist bounds for stereo rendering
- Fixed windows and in-game DebugMenu sync.
- Fixed FrameSettings' LitShaderMode sync when opening DebugMenu.
- Fixed Metal specific issues with decals, hitting a sampler limit and compiling AxF shader
- Fixed an issue with flipped depth buffer during postprocessing
- Fixed normal map use for shadow bias with forward lit - now use geometric normal
- Fixed transparent depth prepass and postpass access so they can be use without alpha clipping for lit shader
- Fixed support of alpha clip shadow for lit master node
- Fixed unlit master node not compiling
- Fixed issue with debug display of reflection probe
- Fixed issue with phong tessellations not working with lit shader
- Fixed issue with vertex displacement being affected by heightmap setting even if not heightmap where assign
- Fixed issue with density mode on Lit terrain producing NaN
- Fixed issue when going back and forth from Lit to LitTesselation for displacement mode
- Fixed issue with ambient occlusion incorrectly applied to emissiveColor with light layers in deferred
- Fixed issue with fabric convolution not using the correct convolved texture when fabric convolution is enabled
- Fixed issue with Thick mode for Transmission that was disabling transmission with directional light
- Fixed shutdown edge cases with HDRP tests
- Fixed slowdow when enabling Fabric convolution in HDRP asset
- Fixed specularAA not compiling in StackLit Master node
- Fixed material debug view with stereo rendering
- Fixed material's RenderQueue edition in default view.
- Fixed banding issues within volumetric density buffer
- Fixed missing multicompile for MSAA for AxF
- Fixed camera-relative support for stereo rendering
- Fixed remove sync with render thread when updating decal texture atlas.
- Fixed max number of keyword reach [256] issue. Several shader feature are now local
- Fixed Scene Color and Depth nodes
- Fixed SSR in forward
- Fixed custom editor of Unlit, HD Unlit and PBR shader graph master node
- Fixed issue with NewFrame not correctly calculated in Editor when switching scene
- Fixed issue with TerrainLit not compiling with depth only pass and normal buffer
- Fixed geometric normal use for shadow bias with PBR master node in forward
- Fixed instancing macro usage for decals
- Fixed error message when having more than one directional light casting shadow
- Fixed error when trying to display preview of Camera or PlanarReflectionProbe
- Fixed LOAD_TEXTURE2D_ARRAY_MSAA macro
- Fixed min-max and amplitude clamping value in inspector of vertex displacement materials
- Fixed issue with alpha shadow clip (was incorrectly clipping object shadow)
- Fixed an issue where sky cubemap would not be cleared correctly when setting the current sky to None
- Fixed a typo in Static Lighting Sky component UI
- Fixed issue with incorrect reset of RenderQueue when switching shader in inspector GUI
- Fixed issue with variant stripper stripping incorrectly some variants
- Fixed a case of ambient lighting flickering because of previews
- Fixed Decals when rendering multiple camera in a single frame
- Fixed cascade shadow count in shader
- Fixed issue with Stacklit shader with Haze effect
- Fixed an issue with the max sample count for the TAA
- Fixed post-process guard band for XR
- Fixed exposure of emissive of Unlit
- Fixed depth only and motion vector pass for Unlit not working correctly with MSAA
- Fixed an issue with stencil buffer copy causing unnecessary compute dispatches for lighting
- Fixed multi edition issue in FrameSettings
- Fixed issue with SRP batcher and DebugDisplay variant of lit shader
- Fixed issue with debug material mode not doing alpha test
- Fixed "Attempting to draw with missing UAV bindings" errors on Vulkan
- Fixed pre-exposure incorrectly apply to preview
- Fixed issue with duplicate 3D texture in 3D texture altas of volumetric?
- Fixed Camera rendering order (base on the depth parameter)
- Fixed shader graph decals not being cropped by gizmo
- Fixed "Attempting to draw with missing UAV bindings" errors on Vulkan.


### Changed
- ColorPyramid compute shader passes is swapped to pixel shader passes on platforms where the later is faster (Nintendo Switch).
- Removing the simple lightloop used by the simple lit shader
- Whole refactor of reflection system: Planar and reflection probe
- Separated Passthrough from other RenderingPath
- Update several properties naming and caption based on feedback from documentation team
- Remove tile shader variant for transparent backface pass of lit shader
- Rename all HDRenderPipeline to HDRP folder for shaders
- Rename decal property label (based on doc team feedback)
- Lit shader mode now default to Deferred to reduce build time
- Update UI of Emission parameters in shaders
- Improve shader variant stripping including shader graph variant
- Refactored render loop to render realtime probes visible per camera
- Enable SRP batcher by default
- Shader code refactor: Rename LIGHTLOOP_SINGLE_PASS => LIGHTLOOP_DISABLE_TILE_AND_CLUSTER and clean all usage of LIGHTLOOP_TILE_PASS
- Shader code refactor: Move pragma definition of vertex and pixel shader inside pass + Move SURFACE_GRADIENT definition in XXXData.hlsl
- Micro-shadowing in Lit forward now use ambientOcclusion instead of SpecularOcclusion
- Upgraded FrameSettings workflow, DebugMenu and Inspector part relative to it
- Update build light list shader code to support 32 threads in wavefronts on Switch
- LayeredLit layers' foldout are now grouped in one main foldout per layer
- Shadow alpha clip can now be enabled on lit shader and haor shader enven for opaque
- Temporal Antialiasing optimization for Xbox One X
- Parameter depthSlice on SetRenderTarget functions now defaults to -1 to bind the entire resource
- Rename SampleCameraDepth() functions to LoadCameraDepth() and SampleCameraDepth(), same for SampleCameraColor() functions
- Improved Motion Blur quality.
- Update stereo frame settings values for single-pass instancing and double-wide
- Rearrange FetchDepth functions to prepare for stereo-instancing
- Remove unused _ComputeEyeIndex
- Updated HDRenderPipelineAsset inspector
- Re-enable SRP batcher for metal

## [5.2.0-preview] - 2018-11-27

### Added
- Added option to run Contact Shadows and Volumetrics Voxelization stage in Async Compute
- Added camera freeze debug mode - Allow to visually see culling result for a camera
- Added support of Gizmo rendering before and after postprocess in Editor
- Added support of LuxAtDistance for punctual lights

### Fixed
- Fixed Debug.DrawLine and Debug.Ray call to work in game view
- Fixed DebugMenu's enum resetted on change
- Fixed divide by 0 in refraction causing NaN
- Fixed disable rough refraction support
- Fixed refraction, SSS and atmospheric scattering for VR
- Fixed forward clustered lighting for VR (double-wide).
- Fixed Light's UX to not allow negative intensity
- Fixed HDRenderPipelineAsset inspector broken when displaying its FrameSettings from project windows.
- Fixed forward clustered lighting for VR (double-wide).
- Fixed HDRenderPipelineAsset inspector broken when displaying its FrameSettings from project windows.
- Fixed Decals and SSR diable flags for all shader graph master node (Lit, Fabric, StackLit, PBR)
- Fixed Distortion blend mode for shader graph master node (Lit, StackLit)
- Fixed bent Normal for Fabric master node in shader graph
- Fixed PBR master node lightlayers
- Fixed shader stripping for built-in lit shaders.

### Changed
- Rename "Regular" in Diffusion profile UI "Thick Object"
- Changed VBuffer depth parametrization for volumetric from distanceRange to depthExtent - Require update of volumetric settings - Fog start at near plan
- SpotLight with box shape use Lux unit only

## [5.1.0-preview] - 2018-11-19

### Added

- Added a separate Editor resources file for resources Unity does not take when it builds a Player.
- You can now disable SSR on Materials in Shader Graph.
- Added support for MSAA when the Supported Lit Shader Mode is set to Both. Previously HDRP only supported MSAA for Forward mode.
- You can now override the emissive color of a Material when in debug mode.
- Exposed max light for Light Loop Settings in HDRP asset UI.
- HDRP no longer performs a NormalDBuffer pass update if there are no decals in the Scene.
- Added distant (fall-back) volumetric fog and improved the fog evaluation precision.
- Added an option to reflect sky in SSR.
- Added a y-axis offset for the PlanarReflectionProbe and offset tool.
- Exposed the option to run SSR and SSAO on async compute.
- Added support for the _GlossMapScale parameter in the Legacy to HDRP Material converter.
- Added wave intrinsic instructions for use in Shaders (for AMD GCN).


### Fixed
- Fixed sphere shaped influence handles clamping in Reflection Probes.
- Fixed Reflection Probe data migration for projects created before using HDRP.
- Fixed UI of Layered Material where Unity previously rendered the scrollbar above the Copy button.
- Fixed Material tessellations parameters Start fade distance and End fade distance. Originally, Unity clamped these values when you modified them.
- Fixed various distortion and refraction issues - handle a better fall-back.
- Fixed SSR for multiple views.
- Fixed SSR issues related to self-intersections.
- Fixed shape density volume handle speed.
- Fixed density volume shape handle moving too fast.
- Fixed the Camera velocity pass that we removed by mistake.
- Fixed some null pointer exceptions when disabling motion vectors support.
- Fixed viewports for both the Subsurface Scattering combine pass and the transparent depth prepass.
- Fixed the blend mode pop-up in the UI. It previously did not appear when you enabled pre-refraction.
- Fixed some null pointer exceptions that previously occurred when you disabled motion vectors support.
- Fixed Layered Lit UI issue with scrollbar.
- Fixed cubemap assignation on custom ReflectionProbe.
- Fixed Reflection Probes’ capture settings' shadow distance.
- Fixed an issue with the SRP batcher and Shader variables declaration.
- Fixed thickness and subsurface slots for fabric Shader master node that wasn't appearing with the right combination of flags.
- Fixed d3d debug layer warning.
- Fixed PCSS sampling quality.
- Fixed the Subsurface and transmission Material feature enabling for fabric Shader.
- Fixed the Shader Graph UV node’s dimensions when using it in a vertex Shader.
- Fixed the planar reflection mirror gizmo's rotation.
- Fixed HDRenderPipelineAsset's FrameSettings not showing the selected enum in the Inspector drop-down.
- Fixed an error with async compute.
- MSAA now supports transparency.
- The HDRP Material upgrader tool now converts metallic values correctly.
- Volumetrics now render in Reflection Probes.
- Fixed a crash that occurred whenever you set a viewport size to 0.
- Fixed the Camera physic parameter that the UI previously did not display.
- Fixed issue in pyramid shaped spotlight handles manipulation

### Changed

- Renamed Line shaped Lights to Tube Lights.
- HDRP now uses mean height fog parametrization.
- Shadow quality settings are set to All when you use HDRP (This setting is not visible in the UI when using SRP). This avoids Legacy Graphics Quality Settings disabling the shadows and give SRP full control over the Shadows instead.
- HDRP now internally uses premultiplied alpha for all fog.
- Updated default FrameSettings used for realtime Reflection Probes when you create a new HDRenderPipelineAsset.
- Remove multi-camera support. LWRP and HDRP will not support multi-camera layered rendering.
- Updated Shader Graph subshaders to use the new instancing define.
- Changed fog distance calculation from distance to plane to distance to sphere.
- Optimized forward rendering using AMD GCN by scalarizing the light loop.
- Changed the UI of the Light Editor.
- Change ordering of includes in HDRP Materials in order to reduce iteration time for faster compilation.
- Added a StackLit master node replacing the InspectorUI version. IMPORTANT: All previously authored StackLit Materials will be lost. You need to recreate them with the master node.

## [5.0.0-preview] - 2018-09-28

### Added
- Added occlusion mesh to depth prepass for VR (VR still disabled for now)
- Added a debug mode to display only one shadow at once
- Added controls for the highlight created by directional lights
- Added a light radius setting to punctual lights to soften light attenuation and simulate fill lighting
- Added a 'minRoughness' parameter to all non-area lights (was previously only available for certain light types)
- Added separate volumetric light/shadow dimmers
- Added per-pixel jitter to volumetrics to reduce aliasing artifacts
- Added a SurfaceShading.hlsl file, which implements material-agnostic shading functionality in an efficient manner
- Added support for shadow bias for thin object transmission
- Added FrameSettings to control realtime planar reflection
- Added control for SRPBatcher on HDRP Asset
- Added an option to clear the shadow atlases in the debug menu
- Added a color visualization of the shadow atlas rescale in debug mode
- Added support for disabling SSR on materials
- Added intrinsic for XBone
- Added new light volume debugging tool
- Added a new SSR debug view mode
- Added translaction's scale invariance on DensityVolume
- Added multiple supported LitShadermode and per renderer choice in case of both Forward and Deferred supported
- Added custom specular occlusion mode to Lit Shader Graph Master node

### Fixed
- Fixed a normal bias issue with Stacklit (Was causing light leaking)
- Fixed camera preview outputing an error when both scene and game view where display and play and exit was call
- Fixed override debug mode not apply correctly on static GI
- Fixed issue where XRGraphicsConfig values set in the asset inspector GUI weren't propagating correctly (VR still disabled for now)
- Fixed issue with tangent that was using SurfaceGradient instead of regular normal decoding
- Fixed wrong error message display when switching to unsupported target like IOS
- Fixed an issue with ambient occlusion texture sometimes not being created properly causing broken rendering
- Shadow near plane is no longer limited at 0.1
- Fixed decal draw order on transparent material
- Fixed an issue where sometime the lookup texture used for GGX convolution was broken, causing broken rendering
- Fixed an issue where you wouldn't see any fog for certain pipeline/scene configurations
- Fixed an issue with volumetric lighting where the anisotropy value of 0 would not result in perfectly isotropic lighting
- Fixed shadow bias when the atlas is rescaled
- Fixed shadow cascade sampling outside of the atlas when cascade count is inferior to 4
- Fixed shadow filter width in deferred rendering not matching shader config
- Fixed stereo sampling of depth texture in MSAA DepthValues.shader
- Fixed box light UI which allowed negative and zero sizes, thus causing NaNs
- Fixed stereo rendering in HDRISky.shader (VR)
- Fixed normal blend and blend sphere influence for reflection probe
- Fixed distortion filtering (was point filtering, now trilinear)
- Fixed contact shadow for large distance
- Fixed depth pyramid debug view mode
- Fixed sphere shaped influence handles clamping in reflection probes
- Fixed reflection probes data migration for project created before using hdrp
- Fixed ambient occlusion for Lit Master Node when slot is connected

### Changed
- Use samplerunity_ShadowMask instead of samplerunity_samplerLightmap for shadow mask
- Allow to resize reflection probe gizmo's size
- Improve quality of screen space shadow
- Remove support of projection model for ScreenSpaceLighting (SSR always use HiZ and refraction always Proxy)
- Remove all the debug mode from SSR that are obsolete now
- Expose frameSettings and Capture settings for reflection and planar probe
- Update UI for reflection probe, planar probe, camera and HDRP Asset
- Implement proper linear blending for volumetric lighting via deep compositing as described in the paper "Deep Compositing Using Lie Algebras"
- Changed  planar mapping to match terrain convention (XZ instead of ZX)
- XRGraphicsConfig is no longer Read/Write. Instead, it's read-only. This improves consistency of XR behavior between the legacy render pipeline and SRP
- Change reflection probe data migration code (to update old reflection probe to new one)
- Updated gizmo for ReflectionProbes
- Updated UI and Gizmo of DensityVolume

## [4.0.0-preview] - 2018-09-28

### Added
- Added a new TerrainLit shader that supports rendering of Unity terrains.
- Added controls for linear fade at the boundary of density volumes
- Added new API to control decals without monobehaviour object
- Improve Decal Gizmo
- Implement Screen Space Reflections (SSR) (alpha version, highly experimental)
- Add an option to invert the fade parameter on a Density Volume
- Added a Fabric shader (experimental) handling cotton and silk
- Added support for MSAA in forward only for opaque only
- Implement smoothness fade for SSR
- Added support for AxF shader (X-rite format - require special AxF importer from Unity not part of HDRP)
- Added control for sundisc on directional light (hack)
- Added a new HD Lit Master node that implements Lit shader support for Shader Graph
- Added Micro shadowing support (hack)
- Added an event on HDAdditionalCameraData for custom rendering
- HDRP Shader Graph shaders now support 4-channel UVs.

### Fixed
- Fixed an issue where sometimes the deferred shadow texture would not be valid, causing wrong rendering.
- Stencil test during decals normal buffer update is now properly applied
- Decals corectly update normal buffer in forward
- Fixed a normalization problem in reflection probe face fading causing artefacts in some cases
- Fix multi-selection behavior of Density Volumes overwriting the albedo value
- Fixed support of depth texture for RenderTexture. HDRP now correctly output depth to user depth buffer if RenderTexture request it.
- Fixed multi-selection behavior of Density Volumes overwriting the albedo value
- Fixed support of depth for RenderTexture. HDRP now correctly output depth to user depth buffer if RenderTexture request it.
- Fixed support of Gizmo in game view in the editor
- Fixed gizmo for spot light type
- Fixed issue with TileViewDebug mode being inversed in gameview
- Fixed an issue with SAMPLE_TEXTURECUBE_SHADOW macro
- Fixed issue with color picker not display correctly when game and scene view are visible at the same time
- Fixed an issue with reflection probe face fading
- Fixed camera motion vectors shader and associated matrices to update correctly for single-pass double-wide stereo rendering
- Fixed light attenuation functions when range attenuation is disabled
- Fixed shadow component algorithm fixup not dirtying the scene, so changes can be saved to disk.
- Fixed some GC leaks for HDRP
- Fixed contact shadow not affected by shadow dimmer
- Fixed GGX that works correctly for the roughness value of 0 (mean specular highlgiht will disappeard for perfect mirror, we rely on maxSmoothness instead to always have a highlight even on mirror surface)
- Add stereo support to ShaderPassForward.hlsl. Forward rendering now seems passable in limited test scenes with camera-relative rendering disabled.
- Add stereo support to ProceduralSky.shader and OpaqueAtmosphericScattering.shader.
- Added CullingGroupManager to fix more GC.Alloc's in HDRP
- Fixed rendering when multiple cameras render into the same render texture

### Changed
- Changed the way depth & color pyramids are built to be faster and better quality, thus improving the look of distortion and refraction.
- Stabilize the dithered LOD transition mask with respect to the camera rotation.
- Avoid multiple depth buffer copies when decals are present
- Refactor code related to the RT handle system (No more normal buffer manager)
- Remove deferred directional shadow and move evaluation before lightloop
- Add a function GetNormalForShadowBias() that material need to implement to return the normal used for normal shadow biasing
- Remove Jimenez Subsurface scattering code (This code was disabled by default, now remove to ease maintenance)
- Change Decal API, decal contribution is now done in Material. Require update of material using decal
- Move a lot of files from CoreRP to HDRP/CoreRP. All moved files weren't used by Ligthweight pipeline. Long term they could move back to CoreRP after CoreRP become out of preview
- Updated camera inspector UI
- Updated decal gizmo
- Optimization: The objects that are rendered in the Motion Vector Pass are not rendered in the prepass anymore
- Removed setting shader inclue path via old API, use package shader include paths
- The default value of 'maxSmoothness' for punctual lights has been changed to 0.99
- Modified deferred compute and vert/frag shaders for first steps towards stereo support
- Moved material specific Shader Graph files into corresponding material folders.
- Hide environment lighting settings when enabling HDRP (Settings are control from sceneSettings)
- Update all shader includes to use absolute path (allow users to create material in their Asset folder)
- Done a reorganization of the files (Move ShaderPass to RenderPipeline folder, Move all shadow related files to Lighting/Shadow and others)
- Improved performance and quality of Screen Space Shadows

## [3.3.0-preview] - 2018-01-01

### Added
- Added an error message to say to use Metal or Vulkan when trying to use OpenGL API
- Added a new Fabric shader model that supports Silk and Cotton/Wool
- Added a new HDRP Lighting Debug mode to visualize Light Volumes for Point, Spot, Line, Rectangular and Reflection Probes
- Add support for reflection probe light layers
- Improve quality of anisotropic on IBL

### Fixed
- Fix an issue where the screen where darken when rendering camera preview
- Fix display correct target platform when showing message to inform user that a platform is not supported
- Remove workaround for metal and vulkan in normal buffer encoding/decoding
- Fixed an issue with color picker not working in forward
- Fixed an issue where reseting HDLight do not reset all of its parameters
- Fixed shader compile warning in DebugLightVolumes.shader

### Changed
- Changed default reflection probe to be 256x256x6 and array size to be 64
- Removed dependence on the NdotL for thickness evaluation for translucency (based on artist's input)
- Increased the precision when comparing Planar or HD reflection probe volumes
- Remove various GC alloc in C#. Slightly better performance

## [3.2.0-preview] - 2018-01-01

### Added
- Added a luminance meter in the debug menu
- Added support of Light, reflection probe, emissive material, volume settings related to lighting to Lighting explorer
- Added support for 16bit shadows

### Fixed
- Fix issue with package upgrading (HDRP resources asset is now versionned to worarkound package manager limitation)
- Fix HDReflectionProbe offset displayed in gizmo different than what is affected.
- Fix decals getting into a state where they could not be removed or disabled.
- Fix lux meter mode - The lux meter isn't affected by the sky anymore
- Fix area light size reset when multi-selected
- Fix filter pass number in HDUtils.BlitQuad
- Fix Lux meter mode that was applying SSS
- Fix planar reflections that were not working with tile/cluster (olbique matrix)
- Fix debug menu at runtime not working after nested prefab PR come to trunk
- Fix scrolling issue in density volume

### Changed
- Shader code refactor: Split MaterialUtilities file in two parts BuiltinUtilities (independent of FragInputs) and MaterialUtilities (Dependent of FragInputs)
- Change screen space shadow rendertarget format from ARGB32 to RG16

## [3.1.0-preview] - 2018-01-01

### Added
- Decal now support per channel selection mask. There is now two mode. One with BaseColor, Normal and Smoothness and another one more expensive with BaseColor, Normal, Smoothness, Metal and AO. Control is on HDRP Asset. This may require to launch an update script for old scene: 'Edit/Render Pipeline/Single step upgrade script/Upgrade all DecalMaterial MaskBlendMode'.
- Decal now supports depth bias for decal mesh, to prevent z-fighting
- Decal material now supports draw order for decal projectors
- Added LightLayers support (Base on mask from renderers name RenderingLayers and mask from light name LightLayers - if they match, the light apply) - cost an extra GBuffer in deferred (more bandwidth)
- When LightLayers is enabled, the AmbientOclusion is store in the GBuffer in deferred path allowing to avoid double occlusion with SSAO. In forward the double occlusion is now always avoided.
- Added the possibility to add an override transform on the camera for volume interpolation
- Added desired lux intensity and auto multiplier for HDRI sky
- Added an option to disable light by type in the debug menu
- Added gradient sky
- Split EmissiveColor and bakeDiffuseLighting in forward avoiding the emissiveColor to be affect by SSAO
- Added a volume to control indirect light intensity
- Added EV 100 intensity unit for area lights
- Added support for RendererPriority on Renderer. This allow to control order of transparent rendering manually. HDRP have now two stage of sorting for transparent in addition to bact to front. Material have a priority then Renderer have a priority.
- Add Coupling of (HD)Camera and HDAdditionalCameraData for reset and remove in inspector contextual menu of Camera
- Add Coupling of (HD)ReflectionProbe and HDAdditionalReflectionData for reset and remove in inspector contextual menu of ReflectoinProbe
- Add macro to forbid unity_ObjectToWorld/unity_WorldToObject to be use as it doesn't handle camera relative rendering
- Add opacity control on contact shadow

### Fixed
- Fixed an issue with PreIntegratedFGD texture being sometimes destroyed and not regenerated causing rendering to break
- PostProcess input buffers are not copied anymore on PC if the viewport size matches the final render target size
- Fixed an issue when manipulating a lot of decals, it was displaying a lot of errors in the inspector
- Fixed capture material with reflection probe
- Refactored Constant Buffers to avoid hitting the maximum number of bound CBs in some cases.
- Fixed the light range affecting the transform scale when changed.
- Snap to grid now works for Decal projector resizing.
- Added a warning for 128x128 cookie texture without mipmaps
- Replace the sampler used for density volumes for correct wrap mode handling

### Changed
- Move Render Pipeline Debug "Windows from Windows->General-> Render Pipeline debug windows" to "Windows from Windows->Analysis-> Render Pipeline debug windows"
- Update detail map formula for smoothness and albedo, goal it to bright and dark perceptually and scale factor is use to control gradient speed
- Refactor the Upgrade material system. Now a material can be update from older version at any time. Call Edit/Render Pipeline/Upgrade all Materials to newer version
- Change name EnableDBuffer to EnableDecals at several place (shader, hdrp asset...), this require a call to Edit/Render Pipeline/Upgrade all Materials to newer version to have up to date material.
- Refactor shader code: BakeLightingData structure have been replace by BuiltinData. Lot of shader code have been remove/change.
- Refactor shader code: All GBuffer are now handled by the deferred material. Mean ShadowMask and LightLayers are control by lit material in lit.hlsl and not outside anymore. Lot of shader code have been remove/change.
- Refactor shader code: Rename GetBakedDiffuseLighting to ModifyBakedDiffuseLighting. This function now handle lighting model for transmission too. Lux meter debug mode is factor outisde.
- Refactor shader code: GetBakedDiffuseLighting is not call anymore in GBuffer or forward pass, including the ConvertSurfaceDataToBSDFData and GetPreLightData, this is done in ModifyBakedDiffuseLighting now
- Refactor shader code: Added a backBakeDiffuseLighting to BuiltinData to handle lighting for transmission
- Refactor shader code: Material must now call InitBuiltinData (Init all to zero + init bakeDiffuseLighting and backBakeDiffuseLighting ) and PostInitBuiltinData

## [3.0.0-preview] - 2018-01-01

### Fixed
- Fixed an issue with distortion that was using previous frame instead of current frame
- Fixed an issue where disabled light where not upgrade correctly to the new physical light unit system introduce in 2.0.5-preview

### Changed
- Update assembly definitions to output assemblies that match Unity naming convention (Unity.*).

## [2.0.5-preview] - 2018-01-01

### Added
- Add option supportDitheringCrossFade on HDRP Asset to allow to remove shader variant during player build if needed
- Add contact shadows for punctual lights (in additional shadow settings), only one light is allowed to cast contact shadows at the same time and so at each frame a dominant light is choosed among all light with contact shadows enabled.
- Add PCSS shadow filter support (from SRP Core)
- Exposed shadow budget parameters in HDRP asset
- Add an option to generate an emissive mesh for area lights (currently rectangle light only). The mesh fits the size, intensity and color of the light.
- Add an option to the HDRP asset to increase the resolution of volumetric lighting.
- Add additional ligth unit support for punctual light (Lumens, Candela) and area lights (Lumens, Luminance)
- Add dedicated Gizmo for the box Influence volume of HDReflectionProbe / PlanarReflectionProbe

### Changed
- Re-enable shadow mask mode in debug view
- SSS and Transmission code have been refactored to be able to share it between various material. Guidelines are in SubsurfaceScattering.hlsl
- Change code in area light with LTC for Lit shader. Magnitude is now take from FGD texture instead of a separate texture
- Improve camera relative rendering: We now apply camera translation on the model matrix, so before the TransformObjectToWorld(). Note: unity_WorldToObject and unity_ObjectToWorld must never be used directly.
- Rename positionWS to positionRWS (Camera relative world position) at a lot of places (mainly in interpolator and FragInputs). In case of custom shader user will be required to update their code.
- Rename positionWS, capturePositionWS, proxyPositionWS, influencePositionWS to positionRWS, capturePositionRWS, proxyPositionRWS, influencePositionRWS (Camera relative world position) in LightDefinition struct.
- Improve the quality of trilinear filtering of density volume textures.
- Improve UI for HDReflectionProbe / PlanarReflectionProbe

### Fixed
- Fixed a shader preprocessor issue when compiling DebugViewMaterialGBuffer.shader against Metal target
- Added a temporary workaround to Lit.hlsl to avoid broken lighting code with Metal/AMD
- Fixed issue when using more than one volume texture mask with density volumes.
- Fixed an error which prevented volumetric lighting from working if no density volumes with 3D textures were present.
- Fix contact shadows applied on transmission
- Fix issue with forward opaque lit shader variant being removed by the shader preprocessor
- Fixed compilation errors on Nintendo Switch (limited XRSetting support).
- Fixed apply range attenuation option on punctual light
- Fixed issue with color temperature not take correctly into account with static lighting
- Don't display fog when diffuse lighting, specular lighting, or lux meter debug mode are enabled.

## [2.0.4-preview] - 2018-01-01

### Fixed
- Fix issue when disabling rough refraction and building a player. Was causing a crash.

## [2.0.3-preview] - 2018-01-01

### Added
- Increased debug color picker limit up to 260k lux

## [2.0.2-preview] - 2018-01-01

### Added
- Add Light -> Planar Reflection Probe command
- Added a false color mode in rendering debug
- Add support for mesh decals
- Add flag to disable projector decals on transparent geometry to save performance and decal texture atlas space
- Add ability to use decal diffuse map as mask only
- Add visualize all shadow masks in lighting debug
- Add export of normal and roughness buffer for forwardOnly and when in supportOnlyForward mode for forward
- Provide a define in lit.hlsl (FORWARD_MATERIAL_READ_FROM_WRITTEN_NORMAL_BUFFER) when output buffer normal is used to read the normal and roughness instead of caclulating it (can save performance, but lower quality due to compression)
- Add color swatch to decal material

### Changed
- Change Render -> Planar Reflection creation to 3D Object -> Mirror
- Change "Enable Reflector" name on SpotLight to "Angle Affect Intensity"
- Change prototype of BSDFData ConvertSurfaceDataToBSDFData(SurfaceData surfaceData) to BSDFData ConvertSurfaceDataToBSDFData(uint2 positionSS, SurfaceData surfaceData)

### Fixed
- Fix issue with StackLit in deferred mode with deferredDirectionalShadow due to GBuffer not being cleared. Gbuffer is still not clear and issue was fix with the new Output of normal buffer.
- Fixed an issue where interpolation volumes were not updated correctly for reflection captures.
- Fixed an exception in Light Loop settings UI

## [2.0.1-preview] - 2018-01-01

### Added
- Add stripper of shader variant when building a player. Save shader compile time.
- Disable per-object culling that was executed in C++ in HD whereas it was not used (Optimization)
- Enable texture streaming debugging (was not working before 2018.2)
- Added Screen Space Reflection with Proxy Projection Model
- Support correctly scene selection for alpha tested object
- Add per light shadow mask mode control (i.e shadow mask distance and shadow mask). It use the option NonLightmappedOnly
- Add geometric filtering to Lit shader (allow to reduce specular aliasing)
- Add shortcut to create DensityVolume and PlanarReflection in hierarchy
- Add a DefaultHDMirrorMaterial material for PlanarReflection
- Added a script to be able to upgrade material to newer version of HDRP
- Removed useless duplication of ForwardError passes.
- Add option to not compile any DEBUG_DISPLAY shader in the player (Faster build) call Support Runtime Debug display

### Changed
- Changed SupportForwardOnly to SupportOnlyForward in render pipeline settings
- Changed versioning variable name in HDAdditionalXXXData from m_version to version
- Create unique name when creating a game object in the rendering menu (i.e Density Volume(2))
- Re-organize various files and folder location to clean the repository
- Change Debug windows name and location. Now located at:  Windows -> General -> Render Pipeline Debug

### Removed
- Removed GlobalLightLoopSettings.maxPlanarReflectionProbes and instead use value of GlobalLightLoopSettings.planarReflectionProbeCacheSize
- Remove EmissiveIntensity parameter and change EmissiveColor to be HDR (Matching Builtin Unity behavior) - Data need to be updated - Launch Edit -> Single Step Upgrade Script -> Upgrade all Materials emissionColor

### Fixed
- Fix issue with LOD transition and instancing
- Fix discrepency between object motion vector and camera motion vector
- Fix issue with spot and dir light gizmo axis not highlighted correctly
- Fix potential crash while register debug windows inputs at startup
- Fix warning when creating Planar reflection
- Fix specular lighting debug mode (was rendering black)
- Allow projector decal with null material to allow to configure decal when HDRP is not set
- Decal atlas texture offset/scale is updated after allocations (used to be before so it was using date from previous frame)

## [0.0.0-preview] - 2018-01-01

### Added
- Configure the VolumetricLightingSystem code path to be on by default
- Trigger a build exception when trying to build an unsupported platform
- Introduce the VolumetricLightingController component, which can (and should) be placed on the camera, and allows one to control the near and the far plane of the V-Buffer (volumetric "froxel" buffer) along with the depth distribution (from logarithmic to linear)
- Add 3D texture support for DensityVolumes
- Add a better mapping of roughness to mipmap for planar reflection
- The VolumetricLightingSystem now uses RTHandles, which allows to save memory by sharing buffers between different cameras (history buffers are not shared), and reduce reallocation frequency by reallocating buffers only if the rendering resolution increases (and suballocating within existing buffers if the rendering resolution decreases)
- Add a Volumetric Dimmer slider to lights to control the intensity of the scattered volumetric lighting
- Add UV tiling and offset support for decals.
- Add mipmapping support for volume 3D mask textures

### Changed
- Default number of planar reflection change from 4 to 2
- Rename _MainDepthTexture to _CameraDepthTexture
- The VolumetricLightingController has been moved to the Interpolation Volume framework and now functions similarly to the VolumetricFog settings
- Update of UI of cookie, CubeCookie, Reflection probe and planar reflection probe to combo box
- Allow enabling/disabling shadows for area lights when they are set to baked.
- Hide applyRangeAttenuation and FadeDistance for directional shadow as they are not used

### Removed
- Remove Resource folder of PreIntegratedFGD and add the resource to RenderPipeline Asset

### Fixed
- Fix ConvertPhysicalLightIntensityToLightIntensity() function used when creating light from script to match HDLightEditor behavior
- Fix numerical issues with the default value of mean free path of volumetric fog
- Fix the bug preventing decals from coexisting with density volumes
- Fix issue with alpha tested geometry using planar/triplanar mapping not render correctly or flickering (due to being wrongly alpha tested in depth prepass)
- Fix meta pass with triplanar (was not handling correctly the normal)
- Fix preview when a planar reflection is present
- Fix Camera preview, it is now a Preview cameraType (was a SceneView)
- Fix handling unknown GPUShadowTypes in the shadow manager.
- Fix area light shapes sent as point lights to the baking backends when they are set to baked.
- Fix unnecessary division by PI for baked area lights.
- Fix line lights sent to the lightmappers. The backends don't support this light type.
- Fix issue with shadow mask framesettings not correctly taken into account when shadow mask is enabled for lighting.
- Fix directional light and shadow mask transition, they are now matching making smooth transition
- Fix banding issues caused by high intensity volumetric lighting
- Fix the debug window being emptied on SRP asset reload
- Fix issue with debug mode not correctly clearing the GBuffer in editor after a resize
- Fix issue with ResetMaterialKeyword not resetting correctly ToggleOff/Roggle Keyword
- Fix issue with motion vector not render correctly if there is no depth prepass in deferred

## [0.0.0-preview] - 2018-01-01

### Added
- Screen Space Refraction projection model (Proxy raycasting, HiZ raymarching)
- Screen Space Refraction settings as volume component
- Added buffered frame history per camera
- Port Global Density Volumes to the Interpolation Volume System.
- Optimize ImportanceSampleLambert() to not require the tangent frame.
- Generalize SampleVBuffer() to handle different sampling and reconstruction methods.
- Improve the quality of volumetric lighting reprojection.
- Optimize Morton Order code in the Subsurface Scattering pass.
- Planar Reflection Probe support roughness (gaussian convolution of captured probe)
- Use an atlas instead of a texture array for cluster transparent decals
- Add a debug view to visualize the decal atlas
- Only store decal textures to atlas if decal is visible, debounce out of memory decal atlas warning.
- Add manipulator gizmo on decal to improve authoring workflow
- Add a minimal StackLit material (work in progress, this version can be used as template to add new material)

### Changed
- EnableShadowMask in FrameSettings (But shadowMaskSupport still disable by default)
- Forced Planar Probe update modes to (Realtime, Every Update, Mirror Camera)
- Screen Space Refraction proxy model uses the proxy of the first environment light (Reflection probe/Planar probe) or the sky
- Moved RTHandle static methods to RTHandles
- Renamed RTHandle to RTHandleSystem.RTHandle
- Move code for PreIntegratedFDG (Lit.shader) into its dedicated folder to be share with other material
- Move code for LTCArea (Lit.shader) into its dedicated folder to be share with other material

### Removed
- Removed Planar Probe mirror plane position and normal fields in inspector, always display mirror plane and normal gizmos

### Fixed
- Fix fog flags in scene view is now taken into account
- Fix sky in preview windows that were disappearing after a load of a new level
- Fix numerical issues in IntersectRayAABB().
- Fix alpha blending of volumetric lighting with transparent objects.
- Fix the near plane of the V-Buffer causing out-of-bounds look-ups in the clustered data structure.
- Depth and color pyramid are properly computed and sampled when the camera renders inside a viewport of a RTHandle.
- Fix decal atlas debug view to work correctly when shadow atlas view is also enabled<|MERGE_RESOLUTION|>--- conflicted
+++ resolved
@@ -50,9 +50,6 @@
 - Fixed an issue where changing the default volume profile from another inspector would not update the default volume editor.
 - Fixed path validation when creating new volume profile (case 1229933)
 - Fix for range compression factor for probes going negative (now clamped to positive values).
-<<<<<<< HEAD
-- Fixed shadowmask UI now correctly showing shadowmask disable
-=======
 - Fixed various object leaks in HDRP.
 - Fix for assertion triggering sometimes when saving a newly created lit shader graph (case 1230996)
 - Fixed MSAA depth resolve when there is no motion vectors
@@ -72,7 +69,7 @@
 - Fixed scalarization code for contact shadows
 - Fix MaterialBalls having same guid issue
 - Fix spelling and grammatical errors in material samples
->>>>>>> 5d0d74c2
+- Fixed shadowmask UI now correctly showing shadowmask disable
 
 ### Changed
 - Rejecting history for ray traced reflections based on a threshold evaluated on the neighborhood of the sampled history.
@@ -82,12 +79,10 @@
 - Optimized PrepareLightsForGPU (cost reduced by over 25%) and PrepareGPULightData (around twice as fast now).
 - Rejecting history for ray traced reflections based on a threshold evaluated on the neighborhood of the sampled history.
 - Renamed "Environment" to "Reflection Probes" in tile/cluster debug menu.
-<<<<<<< HEAD
-- Shadowmask and realtime reflectoin probe property are hide in Quality settings
-=======
 - Debug exposure in debug menu have been replace to debug exposure compensation in EV100 space and is always visible.
 - Cookie are now supported in lightmaper. All lights casting cookie and baked will now include cookie influence.
 - Diffusion Profile and Material references in HDRP materials are now correctly exported to unity packages. Note that the diffusion profile or the material references need to be edited once before this can work properly.
+- Shadowmask and realtime reflection probe property are hide in Quality settings
 
 ## [8.0.1] - 2020-02-25
 
@@ -98,7 +93,6 @@
 
 Version Updated
 The version number for this package has increased due to a version update of a related graphics package.
->>>>>>> 5d0d74c2
 
 ## [7.3.0] - 2020-03-11
 
