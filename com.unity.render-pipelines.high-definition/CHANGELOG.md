--- conflicted
+++ resolved
@@ -184,15 +184,12 @@
 - Added render graph support of RTGI.
 - Supporting RTSSS and Recursive Rendering in the render graph mode.
 - Supporting directional RT and screen space shadow for render graph.
-<<<<<<< HEAD
-- Supporting SSGI in the render graph mode.
-=======
 - Added tooltips with the full name of the (graphics) compositor properties to properly show large names that otherwise are clipped by the UI (case 1263590)
 - Added error message if a callback AOV allocation fail
 - Added marker for all AOV request operation on GPU
 - Added remapping options for Depth Pyramid debug view mode
 - Added an option to support AOV shader at runtime in HDRP settings (case 1265070)
->>>>>>> e449c56d
+- Supporting SSGI in the render graph mode.
 
 ### Fixed
 - Fix when rescale probe all direction below zero (1219246)
