# Changelog
All notable changes to this package will be documented in this file.

The format is based on [Keep a Changelog](http://keepachangelog.com/en/1.0.0/)
and this project adheres to [Semantic Versioning](http://semver.org/spec/v2.0.0.html).

## [10.0.0] - 2019-06-10

### Added
- Ray tracing support for VR single-pass
- Added sharpen filter shader parameter and UI for TemporalAA to control image quality instead of hardcoded value
- Added frame settings option for custom post process and custom passes as well as custom color buffer format option.
- Add check in wizard on SRP Batcher enabled.
- Added default implementations of OnPreprocessMaterialDescription for FBX, Obj, Sketchup and 3DS file formats.
- Added custom pass fade radius
- Added after post process injection point for custom passes
- Added basic alpha compositing support - Alpha is available afterpostprocess when using FP16 buffer format.
- Added falloff distance on Reflection Probe and Planar Reflection Probe
- Added Backplate projection from the HDRISky
- Added Shadow Matte in UnlitMasterNode, which only received shadow without lighting
- Added hability to name LightLayers in HDRenderPipelineAsset
- Added a range compression factor for Reflection Probe and Planar Reflection Probe to avoid saturation of colors.
- Added path tracing support for directional, point and spot lights, as well as emission from Lit and Unlit.
- Added non temporal version of SSAO.
- Added more detailed ray tracing stats in the debug window
- Added Disc area light (bake only)
- Added a warning in the material UI to prevent transparent + subsurface-scattering combination.
- Added XR single-pass setting into HDRP asset
- Added a penumbra tint option for lights
- Added support for depth copy with XR SDK
- Added debug setting to Render Pipeline Debug Window to list the active XR views
- Added an option to filter the result of the volumetric lighting (off by default).
- Added a transmission multiplier for directional lights
- Added XR single-pass test mode to Render Pipeline Debug Window
- Added debug setting to Render Pipeline Window to list the active XR views
- Added a new refraction mode for the Lit shader (thin). Which is a box refraction with small thickness values
- Added the code to support Barn Doors for Area Lights based on a shaderconfig option.
- Added HDRPCameraBinder property binder for Visual Effect Graph
- Added "Celestial Body" controls to the Directional Light
- Added new parameters to the Physically Based Sky
- Added Reflections to the DXR Wizard
- Added the possibility to have ray traced colored and semi-transparent shadows on directional lights.
- Added a check in the custom post process template to throw an error if the default shader is not found.
- Exposed the debug overlay ratio in the debug menu.
- Added a separate frame settings for tonemapping alongside color grading.
- Added the receive fog option in the material UI for ShaderGraphs.
- Added a public virtual bool in the custom post processes API to specify if a post processes should be executed in the scene view.
- Added a menu option that checks scene issues with ray tracing. Also removed the previously existing warning at runtime.
- Added Contrast Adaptive Sharpen (CAS) Upscaling effect.
- Added APIs to update probe settings at runtime.
- Added documentation for the rayTracingSupported method in HDRP
- Added user-selectable format for the post processing passes.
- Added support for alpha channel in some post-processing passes (DoF, TAA, Uber).
- Added warnings in FrameSettings inspector when using DXR and atempting to use Asynchronous Execution.
- Exposed Stencil bits that can be used by the user.
- Added history rejection based on velocity of intersected objects for directional, point and spot lights.
- Added a affectsVolumetric field to the HDAdditionalLightData API to know if light affects volumetric fog.
- Add OS and Hardware check in the Wizard fixes for DXR.
- Added option to exclude camera motion from motion blur.
- Added semi-transparent shadows for point and spot lights.
- Added support for semi-transparent shadow for unlit shader and unlit shader graph.
- Added the alpha clip enabled toggle to the material UI for all HDRP shader graphs.
- Added Material Samples to explain how to use the lit shader features
- Added an initial implementation of ray traced sub surface scattering
- Added AssetPostprocessors and Shadergraphs to handle Arnold Standard Surface and 3DsMax Physical material import from FBX.
- Added support for Smoothness Fade start work when enabling ray traced reflections.
- Added Contact shadow, Micro shadows and Screen space refraction API documentation.
- Added script documentation for SSR, SSAO (ray tracing), GI, Light Cluster, RayTracingSettings, Ray Counters, etc.
- Added path tracing support for refraction and internal reflections.
- Added support for Thin Refraction Model and Lit's Clear Coat in Path Tracing.
- Added the Tint parameter to Sky Colored Fog.
- Added of Screen Space Reflections for Transparent materials
- Added a fallback for ray traced area light shadows in case the material is forward or the lit mode is forward.
- Added a new debug mode for light layers.
- Added an "enable" toggle to the SSR volume component.
- Added support for anisotropic specular lobes in path tracing.
- Added support for alpha clipping in path tracing.
- Added support for light cookies in path tracing.
- Added support for transparent shadows in path tracing.
- Added support for iridescence in path tracing.
- Added support for background color in path tracing.
- Added a path tracing test to the test suite.
- Added a warning and workaround instructions that appear when you enable XR single-pass after the first frame with the XR SDK.
- Added the exposure sliders to the planar reflection probe preview
- Added support for subsurface scattering in path tracing.
- Added a new mode that improves the filtering of ray traced shadows (directional, point and spot) based on the distance to the occluder.
- Added support of cookie baking and add support on Disc light.
- Added support for fog attenuation in path tracing.
- Added a new debug panel for volumes
- Added XR setting to control camera jitter for temporal effects
- Added an error message in the DrawRenderers custom pass when rendering opaque objects with an HDRP asset in DeferredOnly mode.
- Added API to enable proper recording of path traced scenes (with the Unity recorder or other tools).
- Added support for fog in Recursive rendering, ray traced reflections and ray traced indirect diffuse.
- Added an alpha blend option for recursive rendering
- Added support for stack lit for ray tracing effects.
- Added support for hair for ray tracing effects.
- Added support for alpha to coverage for HDRP shaders and shader graph
- Added support for Quality Levels to Subsurface Scattering.
- Added option to disable XR rendering on the camera settings.
- Added support for specular AA from geometric curvature in AxF
- Added support for baked AO (no input for now) in AxF
- Added an info box to warn about depth test artifacts when rendering object twice in custom passes with MSAA.
- Added a frame setting for alpha to mask.
- Added support for custom passes in the AOV API
- Added Light decomposition lighting debugging modes and support in AOV
- Added exposure compensation to Fixed exposure mode
- Added support for rasterized area light shadows in StackLit
- Added support for texture-weighted automatic exposure
- Added support for POM for emissive map
- Added alpha channel support in motion blur pass.
- Added the HDRP Compositor Tool (in Preview).
- Added a ray tracing mode option in the HDRP asset that allows to override and shader stripping.
- Added support for arbitrary resolution scaling of Volumetric Lighting to the Fog volume component.
- Added range attenuation for box-shaped spotlights.
- Added scenes for hair and fabric and decals with material samples
- Added fabric materials and textures
- Added information for fabric materials in fabric scene
- Added a DisplayInfo attribute to specify a name override and a display order for Volume Component fields (used only in default inspector for now).
- Added Min distance to contact shadows.
- Added support for Depth of Field in path tracing (by sampling the lens aperture).
- Added an API in HDRP to override the camera within the rendering of a frame (mainly for custom pass).
- Added a function (HDRenderPipeline.ResetRTHandleReferenceSize) to reset the reference size of RTHandle systems.
- Added support for AxF measurements importing into texture resources tilings.
- Added Layer parameter on Area Light to modify Layer of generated Emissive Mesh
- Added a flow map parameter to HDRI Sky
- Implemented ray traced reflections for transparent objects.
- Add a new parameter to control reflections in recursive rendering.
- Added an initial version of SSGI.
- Added Virtual Texturing cache settings to control the size of the Streaming Virtual Texturing caches.
- Added back-compatibility with builtin stereo matrices.
- Added CustomPassUtils API to simplify Blur, Copy and DrawRenderers custom passes.
- Added Histogram guided automatic exposure.
- Added few exposure debug modes.
<<<<<<< HEAD
- Added support for multiple mapping modes in AxF.
=======
- Added support for multiple path-traced views at once (e.g., scene and game views).
- Added support for 3DsMax's 2021 Simplified Physical Material from FBX files in the Model Importer.
- Added custom target mid grey for auto exposure.
- Added CustomPassUtils API to simplify Blur, Copy and DrawRenderers custom passes.
- Added an API in HDRP to override the camera within the rendering of a frame (mainly for custom pass).
- Added more custom pass API functions, mainly to render objects from another camera.
- Added support for transparent Unlit in path tracing.
- Added a minimal lit used for RTGI in peformance mode.
- Added procedural metering mask that can follow an object
- Added presets quality settings for RTAO and RTGI.
- Added an override for the shadow culling that allows better directional shadow maps in ray tracing effects (RTR, RTGI, RTSSS and RR).
- Added a Cloud Layer volume override.
- Added Fast Memory support for platform that support it.
- Added CPU and GPU timings for ray tracing effects.
- Added support to combine RTSSS and RTGI (1248733).
- Added IES Profile support for Point, Spot and Rectangular-Area lights
>>>>>>> 3953abf8

### Fixed
- Fix when rescale probe all direction below zero (1219246)
- Update documentation of HDRISky-Backplate, precise how to have Ambient Occlusion on the Backplate
- Sorting, undo, labels, layout in the Lighting Explorer.
- Fixed sky settings and materials in Shader Graph Samples package
- Fix/workaround a probable graphics driver bug in the GTAO shader.
- Fixed Hair and PBR shader graphs double sided modes
- Fixed an issue where updating an HDRP asset in the Quality setting panel would not recreate the pipeline.
- Fixed issue with point lights being considered even when occupying less than a pixel on screen (case 1183196)
- Fix a potential NaN source with iridescence (case 1183216)
- Fixed issue of spotlight breaking when minimizing the cone angle via the gizmo (case 1178279)
- Fixed issue that caused decals not to modify the roughness in the normal buffer, causing SSR to not behave correctly (case 1178336)
- Fixed lit transparent refraction with XR single-pass rendering
- Removed extra jitter for TemporalAA in VR
- Fixed ShaderGraph time in main preview
- Fixed issue on some UI elements in HDRP asset not expanding when clicking the arrow (case 1178369)
- Fixed alpha blending in custom post process
- Fixed the modification of the _AlphaCutoff property in the material UI when exposed with a ShaderGraph parameter.
- Fixed HDRP test `1218_Lit_DiffusionProfiles` on Vulkan.
- Fixed an issue where building a player in non-dev mode would generate render target error logs every frame
- Fixed crash when upgrading version of HDRP
- Fixed rendering issues with material previews
- Fixed NPE when using light module in Shuriken particle systems (1173348).
- Refresh cached shadow on editor changes
- Fixed light supported units caching (1182266)
- Fixed an issue where SSAO (that needs temporal reprojection) was still being rendered when Motion Vectors were not available (case 1184998)
- Fixed a nullref when modifying the height parameters inside the layered lit shader UI.
- Fixed Decal gizmo that become white after exiting play mode
- Fixed Decal pivot position to behave like a spotlight
- Fixed an issue where using the LightingOverrideMask would break sky reflection for regular cameras
- Fix DebugMenu FrameSettingsHistory persistency on close
- Fix DensityVolume, ReflectionProbe aned PlanarReflectionProbe advancedControl display
- Fix DXR scene serialization in wizard
- Fixed an issue where Previews would reallocate History Buffers every frame
- Fixed the SetLightLayer function in HDAdditionalLightData setting the wrong light layer
- Fix error first time a preview is created for planar
- Fixed an issue where SSR would use an incorrect roughness value on ForwardOnly (StackLit, AxF, Fabric, etc.) materials when the pipeline is configured to also allow deferred Lit.
- Fixed issues with light explorer (cases 1183468, 1183269)
- Fix dot colors in LayeredLit material inspector
- Fix undo not resetting all value when undoing the material affectation in LayerLit material
- Fix for issue that caused gizmos to render in render textures (case 1174395)
- Fixed the light emissive mesh not updated when the light was disabled/enabled
- Fixed light and shadow layer sync when setting the HDAdditionalLightData.lightlayersMask property
- Fixed a nullref when a custom post process component that was in the HDRP PP list is removed from the project
- Fixed issue that prevented decals from modifying specular occlusion (case 1178272).
- Fixed exposure of volumetric reprojection
- Fixed multi selection support for Scalable Settings in lights
- Fixed font shaders in test projects for VR by using a Shader Graph version
- Fixed refresh of baked cubemap by incrementing updateCount at the end of the bake (case 1158677).
- Fixed issue with rectangular area light when seen from the back
- Fixed decals not affecting lightmap/lightprobe
- Fixed zBufferParams with XR single-pass rendering
- Fixed moving objects not rendered in custom passes
- Fixed abstract classes listed in the + menu of the custom pass list
- Fixed custom pass that was rendered in previews
- Fixed precision error in zero value normals when applying decals (case 1181639)
- Fixed issue that triggered No Scene Lighting view in game view as well (case 1156102)
- Assign default volume profile when creating a new HDRP Asset
- Fixed fov to 0 in planar probe breaking the projection matrix (case 1182014)
- Fixed bugs with shadow caching
- Reassign the same camera for a realtime probe face render request to have appropriate history buffer during realtime probe rendering.
- Fixed issue causing wrong shading when normal map mode is Object space, no normal map is set, but a detail map is present (case 1143352)
- Fixed issue with decal and htile optimization
- Fixed TerrainLit shader compilation error regarding `_Control0_TexelSize` redefinition (case 1178480).
- Fixed warning about duplicate HDRuntimeReflectionSystem when configuring play mode without domain reload.
- Fixed an editor crash when multiple decal projectors were selected and some had null material
- Added all relevant fix actions to FixAll button in Wizard
- Moved FixAll button on top of the Wizard
- Fixed an issue where fog color was not pre-exposed correctly
- Fix priority order when custom passes are overlapping
- Fix cleanup not called when the custom pass GameObject is destroyed
- Replaced most instances of GraphicsSettings.renderPipelineAsset by GraphicsSettings.currentRenderPipeline. This should fix some parameters not working on Quality Settings overrides.
- Fixed an issue with Realtime GI not working on upgraded projects.
- Fixed issue with screen space shadows fallback texture was not set as a texture array.
- Fixed Pyramid Lights bounding box
- Fixed terrain heightmap default/null values and epsilons
- Fixed custom post-processing effects breaking when an abstract class inherited from `CustomPostProcessVolumeComponent`
- Fixed XR single-pass rendering in Editor by using ShaderConfig.s_XrMaxViews to allocate matrix array
- Multiple different skies rendered at the same time by different cameras are now handled correctly without flickering
- Fixed flickering issue happening when different volumes have shadow settings and multiple cameras are present.
- Fixed issue causing planar probes to disappear if there is no light in the scene.
- Fixed a number of issues with the prefab isolation mode (Volumes leaking from the main scene and reflection not working properly)
- Fixed an issue with fog volume component upgrade not working properly
- Fixed Spot light Pyramid Shape has shadow artifacts on aspect ratio values lower than 1
- Fixed issue with AO upsampling in XR
- Fixed camera without HDAdditionalCameraData component not rendering
- Removed the macro ENABLE_RAYTRACING for most of the ray tracing code
- Fixed prefab containing camera reloading in loop while selected in the Project view
- Fixed issue causing NaN wheh the Z scale of an object is set to 0.
- Fixed DXR shader passes attempting to render before pipeline loaded
- Fixed black ambient sky issue when importing a project after deleting Library.
- Fixed issue when upgrading a Standard transparent material (case 1186874)
- Fixed area light cookies not working properly with stack lit
- Fixed material render queue not updated when the shader is changed in the material inspector.
- Fixed a number of issues with full screen debug modes not reseting correctly when setting another mutually exclusive mode
- Fixed compile errors for platforms with no VR support
- Fixed an issue with volumetrics and RTHandle scaling (case 1155236)
- Fixed an issue where sky lighting might be updated uselessly
- Fixed issue preventing to allow setting decal material to none (case 1196129)
- Fixed XR multi-pass decals rendering
- Fixed several fields on Light Inspector that not supported Prefab overrides
- Fixed EOL for some files
- Fixed scene view rendering with volumetrics and XR enabled
- Fixed decals to work with multiple cameras
- Fixed optional clear of GBuffer (Was always on)
- Fixed render target clears with XR single-pass rendering
- Fixed HDRP samples file hierarchy
- Fixed Light units not matching light type
- Fixed QualitySettings panel not displaying HDRP Asset
- Fixed black reflection probes the first time loading a project
- Fixed y-flip in scene view with XR SDK
- Fixed Decal projectors do not immediately respond when parent object layer mask is changed in editor.
- Fixed y-flip in scene view with XR SDK
- Fixed a number of issues with Material Quality setting
- Fixed the transparent Cull Mode option in HD unlit master node settings only visible if double sided is ticked.
- Fixed an issue causing shadowed areas by contact shadows at the edge of far clip plane if contact shadow length is very close to far clip plane.
- Fixed editing a scalable settings will edit all loaded asset in memory instead of targetted asset.
- Fixed Planar reflection default viewer FOV
- Fixed flickering issues when moving the mouse in the editor with ray tracing on.
- Fixed the ShaderGraph main preview being black after switching to SSS in the master node settings
- Fixed custom fullscreen passes in VR
- Fixed camera culling masks not taken in account in custom pass volumes
- Fixed object not drawn in custom pass when using a DrawRenderers with an HDRP shader in a build.
- Fixed injection points for Custom Passes (AfterDepthAndNormal and BeforePreRefraction were missing)
- Fixed a enum to choose shader tags used for drawing objects (DepthPrepass or Forward) when there is no override material.
- Fixed lit objects in the BeforePreRefraction, BeforeTransparent and BeforePostProcess.
- Fixed the None option when binding custom pass render targets to allow binding only depth or color.
- Fixed custom pass buffers allocation so they are not allocated if they're not used.
- Fixed the Custom Pass entry in the volume create asset menu items.
- Fixed Prefab Overrides workflow on Camera.
- Fixed alignment issue in Preset for Camera.
- Fixed alignment issue in Physical part for Camera.
- Fixed FrameSettings multi-edition.
- Fixed a bug happening when denoising multiple ray traced light shadows
- Fixed minor naming issues in ShaderGraph settings
- VFX: Removed z-fight glitches that could appear when using deferred depth prepass and lit quad primitives
- VFX: Preserve specular option for lit outputs (matches HDRP lit shader)
- Fixed an issue with Metal Shader Compiler and GTAO shader for metal
- Fixed resources load issue while upgrading HDRP package.
- Fix LOD fade mask by accounting for field of view
- Fixed spot light missing from ray tracing indirect effects.
- Fixed a UI bug in the diffusion profile list after fixing them from the wizard.
- Fixed the hash collision when creating new diffusion profile assets.
- Fixed a light leaking issue with box light casting shadows (case 1184475)
- Fixed Cookie texture type in the cookie slot of lights (Now displays a warning because it is not supported).
- Fixed a nullref that happens when using the Shuriken particle light module
- Fixed alignment in Wizard
- Fixed text overflow in Wizard's helpbox
- Fixed Wizard button fix all that was not automatically grab all required fixes
- Fixed VR tab for MacOS in Wizard
- Fixed local config package workflow in Wizard
- Fixed issue with contact shadows shifting when MSAA is enabled.
- Fixed EV100 in the PBR sky
- Fixed an issue In URP where sometime the camera is not passed to the volume system and causes a null ref exception (case 1199388)
- Fixed nullref when releasing HDRP with custom pass disabled
- Fixed performance issue derived from copying stencil buffer.
- Fixed an editor freeze when importing a diffusion profile asset from a unity package.
- Fixed an exception when trying to reload a builtin resource.
- Fixed the light type intensity unit reset when switching the light type.
- Fixed compilation error related to define guards and CreateLayoutFromXrSdk()
- Fixed documentation link on CustomPassVolume.
- Fixed player build when HDRP is in the project but not assigned in the graphic settings.
- Fixed an issue where ambient probe would be black for the first face of a baked reflection probe
- VFX: Fixed Missing Reference to Visual Effect Graph Runtime Assembly
- Fixed an issue where rendering done by users in EndCameraRendering would be executed before the main render loop.
- Fixed Prefab Override in main scope of Volume.
- Fixed alignment issue in Presset of main scope of Volume.
- Fixed persistence of ShowChromeGizmo and moved it to toolbar for coherency in ReflectionProbe and PlanarReflectionProbe.
- Fixed Alignement issue in ReflectionProbe and PlanarReflectionProbe.
- Fixed Prefab override workflow issue in ReflectionProbe and PlanarReflectionProbe.
- Fixed empty MoreOptions and moved AdvancedManipulation in a dedicated location for coherency in ReflectionProbe and PlanarReflectionProbe.
- Fixed Prefab override workflow issue in DensityVolume.
- Fixed empty MoreOptions and moved AdvancedManipulation in a dedicated location for coherency in DensityVolume.
- Fix light limit counts specified on the HDRP asset
- Fixed Quality Settings for SSR, Contact Shadows and Ambient Occlusion volume components
- Fixed decalui deriving from hdshaderui instead of just shaderui
- Use DelayedIntField instead of IntField for scalable settings
- Fixed init of debug for FrameSettingsHistory on SceneView camera
- Added a fix script to handle the warning 'referenced script in (GameObject 'SceneIDMap') is missing'
- Fix Wizard load when none selected for RenderPipelineAsset
- Fixed TerrainLitGUI when per-pixel normal property is not present.
- Fixed rendering errors when enabling debug modes with custom passes
- Fix an issue that made PCSS dependent on Atlas resolution (not shadow map res)
- Fixing a bug whith histories when n>4 for ray traced shadows
- Fixing wrong behavior in ray traced shadows for mesh renderers if their cast shadow is shadow only or double sided
- Only tracing rays for shadow if the point is inside the code for spotlight shadows
- Only tracing rays if the point is inside the range for point lights
- Fixing ghosting issues when the screen space shadow  indexes change for a light with ray traced shadows
- Fixed an issue with stencil management and Xbox One build that caused corrupted output in deferred mode.
- Fixed a mismatch in behavior between the culling of shadow maps and ray traced point and spot light shadows
- Fixed recursive ray tracing not working anymore after intermediate buffer refactor.
- Fixed ray traced shadow denoising not working (history rejected all the time).
- Fixed shader warning on xbox one
- Fixed cookies not working for spot lights in ray traced reflections, ray traced GI and recursive rendering
- Fixed an inverted handling of CoatSmoothness for SSR in StackLit.
- Fixed missing distortion inputs in Lit and Unlit material UI.
- Fixed issue that propagated NaNs across multiple frames through the exposure texture.
- Fixed issue with Exclude from TAA stencil ignored.
- Fixed ray traced reflection exposure issue.
- Fixed issue with TAA history not initialising corretly scale factor for first frame
- Fixed issue with stencil test of material classification not using the correct Mask (causing false positive and bad performance with forward material in deferred)
- Fixed issue with History not reset when chaning antialiasing mode on camera
- Fixed issue with volumetric data not being initialized if default settings have volumetric and reprojection off.
- Fixed ray tracing reflection denoiser not applied in tier 1
- Fixed the vibility of ray tracing related methods.
- Fixed the diffusion profile list not saved when clicking the fix button in the material UI.
- Fixed crash when pushing bounce count higher than 1 for ray traced GI or reflections
- Fixed PCSS softness scale so that it better match ray traced reference for punctual lights.
- Fixed exposure management for the path tracer
- Fixed AxF material UI containing two advanced options settings.
- Fixed an issue where cached sky contexts were being destroyed wrongly, breaking lighting in the LookDev
- Fixed issue that clamped PCSS softness too early and not after distance scale.
- Fixed fog affect transparent on HD unlit master node
- Fixed custom post processes re-ordering not saved.
- Fixed NPE when using scalable settings
- Fixed an issue where PBR sky precomputation was reset incorrectly in some cases causing bad performance.
- Fixed a bug due to depth history begin overriden too soon
- Fixed CustomPassSampleCameraColor scale issue when called from Before Transparent injection point.
- Fixed corruption of AO in baked probes.
- Fixed issue with upgrade of projects that still had Very High as shadow filtering quality.
- Fixed issue that caused Distortion UI to appear in Lit.
- Fixed several issues with decal duplicating when editing them.
- Fixed initialization of volumetric buffer params (1204159)
- Fixed an issue where frame count was incorrectly reset for the game view, causing temporal processes to fail.
- Fixed Culling group was not disposed error.
- Fixed issues on some GPU that do not support gathers on integer textures.
- Fixed an issue with ambient probe not being initialized for the first frame after a domain reload for volumetric fog.
- Fixed the scene visibility of decal projectors and density volumes
- Fixed a leak in sky manager.
- Fixed an issue where entering playmode while the light editor is opened would produce null reference exceptions.
- Fixed the debug overlay overlapping the debug menu at runtime.
- Fixed an issue with the framecount when changing scene.
- Fixed errors that occurred when using invalid near and far clip plane values for planar reflections.
- Fixed issue with motion blur sample weighting function.
- Fixed motion vectors in MSAA.
- Fixed sun flare blending (case 1205862).
- Fixed a lot of issues related to ray traced screen space shadows.
- Fixed memory leak caused by apply distortion material not being disposed.
- Fixed Reflection probe incorrectly culled when moving its parent (case 1207660)
- Fixed a nullref when upgrading the Fog volume components while the volume is opened in the inspector.
- Fix issues where decals on PS4 would not correctly write out the tile mask causing bits of the decal to go missing.
- Use appropriate label width and text content so the label is completely visible
- Fixed an issue where final post process pass would not output the default alpha value of 1.0 when using 11_11_10 color buffer format.
- Fixed SSR issue after the MSAA Motion Vector fix.
- Fixed an issue with PCSS on directional light if punctual shadow atlas was not allocated.
- Fixed an issue where shadow resolution would be wrong on the first face of a baked reflection probe.
- Fixed issue with PCSS softness being incorrect for cascades different than the first one.
- Fixed custom post process not rendering when using multiple HDRP asset in quality settings
- Fixed probe gizmo missing id (case 1208975)
- Fixed a warning in raytracingshadowfilter.compute
- Fixed issue with AO breaking with small near plane values.
- Fixed custom post process Cleanup function not called in some cases.
- Fixed shader warning in AO code.
- Fixed a warning in simpledenoiser.compute
- Fixed tube and rectangle light culling to use their shape instead of their range as a bounding box.
- Fixed caused by using gather on a UINT texture in motion blur.
- Fix issue with ambient occlusion breaking when dynamic resolution is active.
- Fixed some possible NaN causes in Depth of Field.
- Fixed Custom Pass nullref due to the new Profiling Sample API changes
- Fixed the black/grey screen issue on after post process Custom Passes in non dev builds.
- Fixed particle lights.
- Improved behavior of lights and probe going over the HDRP asset limits.
- Fixed issue triggered when last punctual light is disabled and more than one camera is used.
- Fixed Custom Pass nullref due to the new Profiling Sample API changes
- Fixed the black/grey screen issue on after post process Custom Passes in non dev builds.
- Fixed XR rendering locked to vsync of main display with Standalone Player.
- Fixed custom pass cleanup not called at the right time when using multiple volumes.
- Fixed an issue on metal with edge of decal having artifact by delaying discard of fragments during decal projection
- Fixed various shader warning
- Fixing unnecessary memory allocations in the ray tracing cluster build
- Fixed duplicate column labels in LightEditor's light tab
- Fixed white and dark flashes on scenes with very high or very low exposure when Automatic Exposure is being used.
- Fixed an issue where passing a null ProfilingSampler would cause a null ref exception.
- Fixed memory leak in Sky when in matcap mode.
- Fixed compilation issues on platform that don't support VR.
- Fixed migration code called when we create a new HDRP asset.
- Fixed RemoveComponent on Camera contextual menu to not remove Camera while a component depend on it.
- Fixed an issue where ambient occlusion and screen space reflections editors would generate null ref exceptions when HDRP was not set as the current pipeline.
- Fixed a null reference exception in the probe UI when no HDRP asset is present.
- Fixed the outline example in the doc (sampling range was dependent on screen resolution)
- Fixed a null reference exception in the HDRI Sky editor when no HDRP asset is present.
- Fixed an issue where Decal Projectors created from script where rotated around the X axis by 90°.
- Fixed frustum used to compute Density Volumes visibility when projection matrix is oblique.
- Fixed a null reference exception in Path Tracing, Recursive Rendering and raytraced Global Illumination editors when no HDRP asset is present.
- Fix for NaNs on certain geometry with Lit shader -- [case 1210058](https://fogbugz.unity3d.com/f/cases/1210058/)
- Fixed an issue where ambient occlusion and screen space reflections editors would generate null ref exceptions when HDRP was not set as the current pipeline.
- Fixed a null reference exception in the probe UI when no HDRP asset is present.
- Fixed the outline example in the doc (sampling range was dependent on screen resolution)
- Fixed a null reference exception in the HDRI Sky editor when no HDRP asset is present.
- Fixed an issue where materials newly created from the contextual menu would have an invalid state, causing various problems until it was edited.
- Fixed transparent material created with ZWrite enabled (now it is disabled by default for new transparent materials)
- Fixed mouseover on Move and Rotate tool while DecalProjector is selected.
- Fixed wrong stencil state on some of the pixel shader versions of deferred shader.
- Fixed an issue where creating decals at runtime could cause a null reference exception.
- Fixed issue that displayed material migration dialog on the creation of new project.
- Fixed various issues with time and animated materials (cases 1210068, 1210064).
- Updated light explorer with latest changes to the Fog and fixed issues when no visual environment was present.
- Fixed not handleling properly the recieve SSR feature with ray traced reflections
- Shadow Atlas is no longer allocated for area lights when they are disabled in the shader config file.
- Avoid MRT Clear on PS4 as it is not implemented yet.
- Fixed runtime debug menu BitField control.
- Fixed the radius value used for ray traced directional light.
- Fixed compilation issues with the layered lit in ray tracing shaders.
- Fixed XR autotests viewport size rounding
- Fixed mip map slider knob displayed when cubemap have no mipmap
- Remove unnecessary skip of material upgrade dialog box.
- Fixed the profiling sample mismatch errors when enabling the profiler in play mode
- Fixed issue that caused NaNs in reflection probes on consoles.
- Fixed adjusting positive axis of Blend Distance slides the negative axis in the density volume component.
- Fixed the blend of reflections based on the weight.
- Fixed fallback for ray traced reflections when denoising is enabled.
- Fixed error spam issue with terrain detail terrainDetailUnsupported (cases 1211848)
- Fixed hardware dynamic resolution causing cropping/scaling issues in scene view (case 1158661)
- Fixed Wizard check order for `Hardware and OS` and `Direct3D12`
- Fix AO issue turning black when Far/Near plane distance is big.
- Fixed issue when opening lookdev and the lookdev volume have not been assigned yet.
- Improved memory usage of the sky system.
- Updated label in HDRP quality preference settings (case 1215100)
- Fixed Decal Projector gizmo not undoing properly (case 1216629)
- Fix a leak in the denoising of ray traced reflections.
- Fixed Alignment issue in Light Preset
- Fixed Environment Header in LightingWindow
- Fixed an issue where hair shader could write garbage in the diffuse lighting buffer, causing NaNs.
- Fixed an exposure issue with ray traced sub-surface scattering.
- Fixed runtime debug menu light hierarchy None not doing anything.
- Fixed the broken ShaderGraph preview when creating a new Lit graph.
- Fix indentation issue in preset of LayeredLit material.
- Fixed minor issues with cubemap preview in the inspector.
- Fixed wrong build error message when building for android on mac.
- Fixed an issue related to denoising ray trace area shadows.
- Fixed wrong build error message when building for android on mac.
- Fixed Wizard persistency of Direct3D12 change on domain reload.
- Fixed Wizard persistency of FixAll on domain reload.
- Fixed Wizard behaviour on domain reload.
- Fixed a potential source of NaN in planar reflection probe atlas.
- Fixed an issue with MipRatio debug mode showing _DebugMatCapTexture not being set.
- Fixed missing initialization of input params in Blit for VR.
- Fix Inf source in LTC for area lights.
- Fix issue with AO being misaligned when multiple view are visible.
- Fix issue that caused the clamp of camera rotation motion for motion blur to be ineffective.
- Fixed issue with AssetPostprocessors dependencies causing models to be imported twice when upgrading the package version.
- Fixed culling of lights with XR SDK
- Fixed memory stomp in shadow caching code, leading to overflow of Shadow request array and runtime errors.
- Fixed an issue related to transparent objects reading the ray traced indirect diffuse buffer
- Fixed an issue with filtering ray traced area lights when the intensity is high or there is an exposure.
- Fixed ill-formed include path in Depth Of Field shader.
- Fixed shader graph and ray tracing after the shader target PR.
- Fixed a bug in semi-transparent shadows (object further than the light casting shadows)
- Fix state enabled of default volume profile when in package.
- Fixed removal of MeshRenderer and MeshFilter on adding Light component.
- Fixed Ray Traced SubSurface Scattering not working with ray traced area lights
- Fixed Ray Traced SubSurface Scattering not working in forward mode.
- Fixed a bug in debug light volumes.
- Fixed a bug related to ray traced area light shadow history.
- Fixed an issue where fog sky color mode could sample NaNs in the sky cubemap.
- Fixed a leak in the PBR sky renderer.
- Added a tooltip to the Ambient Mode parameter in the Visual Envionment volume component.
- Static lighting sky now takes the default volume into account (this fixes discrepancies between baked and realtime lighting).
- Fixed a leak in the sky system.
- Removed MSAA Buffers allocation when lit shader mode is set to "deferred only".
- Fixed invalid cast for realtime reflection probes (case 1220504)
- Fixed invalid game view rendering when disabling all cameras in the scene (case 1105163)
- Hide reflection probes in the renderer components.
- Fixed infinite reload loop while displaying Light's Shadow's Link Light Layer in Inspector of Prefab Asset.
- Fixed the culling was not disposed error in build log.
- Fixed the cookie atlas size and planar atlas size being too big after an upgrade of the HDRP asset.
- Fixed transparent SSR for shader graph.
- Fixed an issue with emissive light meshes not being in the RAS.
- Fixed DXR player build
- Fixed the HDRP asset migration code not being called after an upgrade of the package
- Fixed draw renderers custom pass out of bound exception
- Fixed the PBR shader rendering in deferred
- Fixed some typos in debug menu (case 1224594)
- Fixed ray traced point and spot lights shadows not rejecting istory when semi-transparent or colored.
- Fixed a warning due to StaticLightingSky when reloading domain in some cases.
- Fixed the MaxLightCount being displayed when the light volume debug menu is on ColorAndEdge.
- Fixed issue with unclear naming of debug menu for decals.
- Fixed z-fighting in scene view when scene lighting is off (case 1203927)
- Fixed issue that prevented cubemap thumbnails from rendering (only on D3D11 and Metal).
- Fixed ray tracing with VR single-pass
- Fix an exception in ray tracing that happens if two LOD levels are using the same mesh renderer.
- Fixed error in the console when switching shader to decal in the material UI.
- Fixed an issue with refraction model and ray traced recursive rendering (case 1198578).
- Fixed an issue where a dynamic sky changing any frame may not update the ambient probe.
- Fixed cubemap thumbnail generation at project load time.
- Fixed cubemap thumbnail generation at project load time. 
- Fixed XR culling with multiple cameras
- Fixed XR single-pass with Mock HMD plugin
- Fixed sRGB mismatch with XR SDK
- Fixed an issue where default volume would not update when switching profile.
- Fixed issue with uncached reflection probe cameras reseting the debug mode (case 1224601) 
- Fixed an issue where AO override would not override specular occlusion.
- Fixed an issue where Volume inspector might not refresh correctly in some cases.
- Fixed render texture with XR
- Fixed issue with resources being accessed before initialization process has been performed completely. 
- Half fixed shuriken particle light that cast shadows (only the first one will be correct)
- Fixed issue with atmospheric fog turning black if a planar reflection probe is placed below ground level. (case 1226588)
- Fixed custom pass GC alloc issue in CustomPassVolume.GetActiveVolumes().
- Fixed a bug where instanced shadergraph shaders wouldn't compile on PS4.
- Fixed an issue related to the envlightdatasrt not being bound in recursive rendering.
- Fixed shadow cascade tooltip when using the metric mode (case 1229232)
- Fixed how the area light influence volume is computed to match rasterization.
- Focus on Decal uses the extends of the projectors
- Fixed usage of light size data that are not available at runtime.
- Fixed the depth buffer copy made before custom pass after opaque and normal injection point.
- Fix for issue that prevented scene from being completely saved when baked reflection probes are present and lighting is set to auto generate.
- Fixed drag area width at left of Light's intensity field in Inspector.
- Fixed light type resolution when performing a reset on HDAdditionalLightData (case 1220931)
- Fixed reliance on atan2 undefined behavior in motion vector debug shader.
- Fixed an usage of a a compute buffer not bound (1229964)
- Fixed an issue where changing the default volume profile from another inspector would not update the default volume editor.
- Fix issues in the post process system with RenderTexture being invalid in some cases, causing rendering problems.
- Fixed an issue where unncessarily serialized members in StaticLightingSky component would change each time the scene is changed.
- Fixed a weird behavior in the scalable settings drawing when the space becomes tiny (1212045).
- Fixed a regression in the ray traced indirect diffuse due to the new probe system.
- Fix for range compression factor for probes going negative (now clamped to positive values).
- Fixed path validation when creating new volume profile (case 1229933)
- Fixed a bug where Decal Shader Graphs would not recieve reprojected Position, Normal, or Bitangent data. (1239921)
- Fix reflection hierarchy for CARPAINT in AxF.
- Fix precise fresnel for delta lights for SVBRDF in AxF.
- Fixed the debug exposure mode for display sky reflection and debug view baked lighting
- Fixed MSAA depth resolve when there is no motion vectors
- Fixed various object leaks in HDRP.
- Fixed compile error with XR SubsystemManager.
- Fix for assertion triggering sometimes when saving a newly created lit shader graph (case 1230996)
- Fixed culling of planar reflection probes that change position (case 1218651)
- Fixed null reference when processing lightprobe (case 1235285)
- Fix issue causing wrong planar reflection rendering when more than one camera is present.
- Fix black screen in XR when HDRP package is present but not used.
- Fixed an issue with the specularFGD term being used when the material has a clear coat (lit shader).
- Fixed white flash happening with auto-exposure in some cases (case 1223774)
- Fixed NaN which can appear with real time reflection and inf value
- Fixed an issue that was collapsing the volume components in the HDRP default settings
- Fixed warning about missing bound decal buffer
- Fixed shader warning on Xbox for ResolveStencilBuffer.compute. 
- Fixed PBR shader ZTest rendering in deferred.
- Replaced commands incompatible with async compute in light list build process.
- Diffusion Profile and Material references in HDRP materials are now correctly exported to unity packages. Note that the diffusion profile or the material references need to be edited once before this can work properly.
- Fix MaterialBalls having same guid issue
- Fix spelling and grammatical errors in material samples
- Fixed unneeded cookie texture allocation for cone stop lights.
- Fixed scalarization code for contact shadows.
- Fixed volume debug in playmode
- Fixed issue when toggling anything in HDRP asset that will produce an error (case 1238155)
- Fixed shader warning in PCSS code when using Vulkan.
- Fixed decal that aren't working without Metal and Ambient Occlusion option enabled.
- Fixed an error about procedural sky being logged by mistake.
- Fixed shadowmask UI now correctly showing shadowmask disable
- Made more explicit the warning about raytracing and asynchronous compute. Also fixed the condition in which it appears.
- Fixed a null ref exception in static sky when the default volume profile is invalid.
- DXR: Fixed shader compilation error with shader graph and pathtracer
- Fixed SceneView Draw Modes not being properly updated after opening new scene view panels or changing the editor layout.
- VFX: Removed irrelevant queues in render queue selection from HDRP outputs
- VFX: Motion Vector are correctly renderered with MSAA [Case 1240754](https://issuetracker.unity3d.com/product/unity/issues/guid/1240754/)
- Fixed a cause of NaN when a normal of 0-length is generated (usually via shadergraph). 
- Fixed issue with screen-space shadows not enabled properly when RT is disabled (case 1235821)
- Fixed a performance issue with stochastic ray traced area shadows.
- Fixed cookie texture not updated when changing an import settings (srgb for example).
- Fixed flickering of the game/scene view when lookdev is running.
- Fixed issue with reflection probes in realtime time mode with OnEnable baking having wrong lighting with sky set to dynamic (case 1238047).
- Fixed transparent motion vectors not working when in MSAA.
- Fix error when removing DecalProjector from component contextual menu (case 1243960)
- Fixed issue with post process when running in RGBA16 and an object with additive blending is in the scene.
- Fixed corrupted values on LayeredLit when using Vertex Color multiply mode to multiply and MSAA is activated. 
- Fix conflicts with Handles manipulation when performing a Reset in DecalComponent (case 1238833)
- Fixed depth prepass and postpass being disabled after changing the shader in the material UI.
- Fixed issue with sceneview camera settings not being saved after Editor restart.
- Fixed issue when switching back to custom sensor type in physical camera settings (case 1244350).
- Fixed a null ref exception when running playmode tests with the render pipeline debug window opened.
- Fixed some GCAlloc in the debug window.
- Fixed shader graphs not casting semi-transparent and color shadows (case 1242617)
- Fixed thin refraction mode not working properly.
- Fixed assert on tests caused by probe culling results being requested when culling did not happen. (case 1246169) 
- Fixed over consumption of GPU memory by the Physically Based Sky.
- Fixed an invalid rotation in Planar Reflection Probe editor display, that was causing an error message (case 1182022)
- Put more information in Camera background type tooltip and fixed inconsistent exposure behavior when changing bg type.
- Fixed issue that caused not all baked reflection to be deleted upon clicking "Clear Baked Data" in the lighting menu (case 1136080)
- Fixed an issue where asset preview could be rendered white because of static lighting sky.
- Fixed an issue where static lighting was not updated when removing the static lighting sky profile.
- Fixed the show cookie atlas debug mode not displaying correctly when enabling the clear cookie atlas option.
- Fixed various multi-editing issues when changing Emission parameters.
- Fixed error when undo a Reflection Probe removal in a prefab instance. (case 1244047)
- Fixed Microshadow not working correctly in deferred with LightLayers
- Tentative fix for missing include in depth of field shaders.
- Fixed the light overlap scene view draw mode (wasn't working at all).
- Fixed taaFrameIndex and XR tests 4052 and 4053
- Fixed the prefab integration of custom passes (Prefab Override Highlight not working as expected).
- Cloned volume profile from read only assets are created in the root of the project. (case 1154961)
- Fixed Wizard check on default volume profile to also check it is not the default one in package.
- Fix erroneous central depth sampling in TAA.
- Fixed light layers not correctly disabled when the lightlayers is set to Nothing and Lightlayers isn't enabled in HDRP Asset
<<<<<<< HEAD
- Fixed AxF handling of roughness for Blinn-Phong type materials
- Fixed AxF UI errors when surface type is switched to transparent
=======
- Fixed issue with Model Importer materials falling back to the Legacy default material instead of HDRP's default material when import happens at Editor startup.
- Fixed a wrong condition in CameraSwitcher, potentially causing out of bound exceptions.
- Fixed an issue where editing the Look Dev default profile would not reflect directly in the Look Dev window.
- Fixed a bug where the light list is not cleared but still used when resizing the RT.
- Fixed exposure debug shader with XR single-pass rendering.
- Fixed issues with scene view and transparent motion vectors.
- Fixed black screens for linux/HDRP (1246407)
- Fixed a vulkan and metal warning in the SSGI compute shader.
- Fixed an exception due to the color pyramid not allocated when SSGI is enabled.
- Fixed an issue with the first Depth history was incorrectly copied.
- Fixed path traced DoF focusing issue
- Fix an issue with the half resolution Mode (performance)
- Fix an issue with the color intensity of emissive for performance rtgi
- Fixed issue with rendering being mostly broken when target platform disables VR. 
- Workaround an issue caused by GetKernelThreadGroupSizes  failing to retrieve correct group size. 
- Fix issue with fast memory and rendergraph. 
- Fixed transparent motion vector framesetting not sanitized.
- Fixed wrong order of post process frame settings.
- Fixed white flash when enabling SSR or SSGI.
- The ray traced indrect diffuse and RTGI were combined wrongly with the rest of the lighting (1254318).
- Fixed an exception happening when using RTSSS without using RTShadows.
- Fix inconsistencies with transparent motion vectors and opaque by allowing camera only transparent motion vectors.
- Fix reflection probe frame settings override
- Fixed certain shadow bias artifacts present in volumetric lighting (case 1231885).
- Fixed area light cookie not updated when switch the light type from a spot that had a cookie.
- Fixed issue with dynamic resolution updating when not in play mode.
- Fixed issue with Contrast Adaptive Sharpening upsample mode and preview camera.
- Fix issue causing blocky artifacts when decals affect metallic and are applied on material with specular color workflow.
- Fixed issue with depth pyramid generation and dynamic resolution.
- Fixed an issue where decals were duplicated in prefab isolation mode.
- Fixed an issue where rendering preview with MSAA might generate render graph errors.
- Fixed compile error in PS4 for planar reflection filtering.
- Fixed issue with blue line in prefabs for volume mode.
- Fixing the internsity being applied to RTAO too early leading to unexpected results (1254626).
- Fix issue that caused sky to incorrectly render when using a custom projection matrix.
- Fixed null reference exception when using depth pre/post pass in shadergraph with alpha clip in the material.
>>>>>>> 3953abf8

### Changed
- Improve MIP selection for decals on Transparents
- Color buffer pyramid is not allocated anymore if neither refraction nor distortion are enabled
- Rename Emission Radius to Radius in UI in Point, Spot
- Angular Diameter parameter for directional light is no longuer an advanced property
- DXR: Remove Light Radius and Angular Diamater of Raytrace shadow. Angular Diameter and Radius are used instead.
- Remove MaxSmoothness parameters from UI for point, spot and directional light. The MaxSmoothness is now deduce from Radius Parameters
- DXR: Remove the Ray Tracing Environement Component. Add a Layer Mask to the ray Tracing volume components to define which objects are taken into account for each effect.
- Removed second cubemaps used for shadowing in lookdev
- Disable Physically Based Sky below ground
- Increase max limit of area light and reflection probe to 128
- Change default texture for detailmap to grey
- Optimize Shadow RT load on Tile based architecture platforms.
- Improved quality of SSAO.
- Moved RequestShadowMapRendering() back to public API.
- Update HDRP DXR Wizard with an option to automatically clone the hdrp config package and setup raytracing to 1 in shaders file.
- Added SceneSelection pass for TerrainLit shader.
- Simplified Light's type API regrouping the logic in one place (Check type in HDAdditionalLightData)
- The support of LOD CrossFade (Dithering transition) in master nodes now required to enable it in the master node settings (Save variant)
- Improved shadow bias, by removing constant depth bias and substituting it with slope-scale bias.
- Fix the default stencil values when a material is created from a SSS ShaderGraph.
- Tweak test asset to be compatible with XR: unlit SG material for canvas and double-side font material
- Slightly tweaked the behaviour of bloom when resolution is low to reduce artifacts.
- Hidden fields in Light Inspector that is not relevant while in BakingOnly mode.
- Changed parametrization of PCSS, now softness is derived from angular diameter (for directional lights) or shape radius (for point/spot lights) and min filter size is now in the [0..1] range.
- Moved the copy of the geometry history buffers to right after the depth mip chain generation.
- Rename "Luminance" to "Nits" in UX for physical light unit
- Rename FrameSettings "SkyLighting" to "SkyReflection"
- Reworked XR automated tests
- The ray traced screen space shadow history for directional, spot and point lights is discarded if the light transform has changed.
- Changed the behavior for ray tracing in case a mesh renderer has both transparent and opaque submeshes.
- Improve history buffer management
- Replaced PlayerSettings.virtualRealitySupported with XRGraphics.tryEnable.
- Remove redundant FrameSettings RealTimePlanarReflection
- Improved a bit the GC calls generated during the rendering.
- Material update is now only triggered when the relevant settings are touched in the shader graph master nodes
- Changed the way Sky Intensity (on Sky volume components) is handled. It's now a combo box where users can choose between Exposure, Multiplier or Lux (for HDRI sky only) instead of both multiplier and exposure being applied all the time. Added a new menu item to convert old profiles.
- Change how method for specular occlusions is decided on inspector shader (Lit, LitTesselation, LayeredLit, LayeredLitTessellation)
- Unlocked SSS, SSR, Motion Vectors and Distortion frame settings for reflections probes.
- Hide unused LOD settings in Quality Settings legacy window.
- Reduced the constrained distance for temporal reprojection of ray tracing denoising
- Removed shadow near plane from the Directional Light Shadow UI.
- Improved the performances of custom pass culling.
- The scene view camera now replicates the physical parameters from the camera tagged as "MainCamera".
- Reduced the number of GC.Alloc calls, one simple scene without plarnar / probes, it should be 0B.
- Renamed ProfilingSample to ProfilingScope and unified API. Added GPU Timings.
- Updated macros to be compatible with the new shader preprocessor.
- Ray tracing reflection temporal filtering is now done in pre-exposed space
- Search field selects the appropriate fields in both project settings panels 'HDRP Default Settings' and 'Quality/HDRP'
- Disabled the refraction and transmission map keywords if the material is opaque.
- Keep celestial bodies outside the atmosphere.
- Updated the MSAA documentation to specify what features HDRP supports MSAA for and what features it does not.
- Shader use for Runtime Debug Display are now correctly stripper when doing a release build
- Now each camera has its own Volume Stack. This allows Volume Parameters to be updated as early as possible and be ready for the whole frame without conflicts between cameras.
- Disable Async for SSR, SSAO and Contact shadow when aggregated ray tracing frame setting is on.
- Improved performance when entering play mode without domain reload by a factor of ~25
- Renamed the camera profiling sample to include the camera name
- Discarding the ray tracing history for AO, reflection, diffuse shadows and GI when the viewport size changes.
- Renamed the camera profiling sample to include the camera name
- Renamed the post processing graphic formats to match the new convention.
- The restart in Wizard for DXR will always be last fix from now on
- Refactoring pre-existing materials to share more shader code between rasterization and ray tracing.
- Setting a material's Refraction Model to Thin does not overwrite the Thickness and Transmission Absorption Distance anymore.
- Removed Wind textures from runtime as wind is no longer built into the pipeline
- Changed Shader Graph titles of master nodes to be more easily searchable ("HDRP/x" -> "x (HDRP)")
- Expose StartSinglePass() and StopSinglePass() as public interface for XRPass
- Replaced the Texture array for 2D cookies (spot, area and directional lights) and for planar reflections by an atlas.
- Moved the tier defining from the asset to the concerned volume components.
- Changing from a tier management to a "mode" management for reflection and GI and removing the ability to enable/disable deferred and ray bining (they are now implied by performance mode)
- The default FrameSettings for ScreenSpaceShadows is set to true for Camera in order to give a better workflow for DXR.
- Refactor internal usage of Stencil bits.
- Changed how the material upgrader works and added documentation for it.
- Custom passes now disable the stencil when overwriting the depth and not writing into it.
- Renamed the camera profiling sample to include the camera name
- Changed the way the shadow casting property of transparent and tranmissive materials is handeled for ray tracing.
- Changed inspector materials stencil setting code to have more sharing.
- Updated the default scene and default DXR scene and DefaultVolumeProfile.
- Changed the way the length parameter is used for ray traced contact shadows.
- Improved the coherency of PCSS blur between cascades.
- Updated VR checks in Wizard to reflect new XR System.
- Removing unused alpha threshold depth prepass and post pass for fabric shader graph.
- Transform result from CIE XYZ to sRGB color space in EvalSensitivity for iridescence.
- Moved BeginCameraRendering callback right before culling.
- Changed the visibility of the Indirect Lighting Controller component to public.
- Renamed the cubemap used for diffuse convolution to a more explicit name for the memory profiler.
- Improved behaviour of transmission color on transparent surfaces in path tracing.
- Light dimmer can now get values higher than one and was renamed to multiplier in the UI.
- Removed info box requesting volume component for Visual Environment and updated the documentation with the relevant information.
- Improved light selection oracle for light sampling in path tracing.
- Stripped ray tracing subsurface passes with ray tracing is not enabled.
- Remove LOD cross fade code for ray tracing shaders
- Removed legacy VR code
- Add range-based clipping to box lights (case 1178780)
- Improve area light culling (case 1085873)
- Light Hierarchy debug mode can now adjust Debug Exposure for visualizing high exposure scenes.
- Rejecting history for ray traced reflections based on a threshold evaluated on the neighborhood of the sampled history.
- Renamed "Environment" to "Reflection Probes" in tile/cluster debug menu.
- Utilities namespace is obsolete, moved its content to UnityEngine.Rendering (case 1204677)
- Obsolete Utilities namespace was removed, instead use UnityEngine.Rendering (case 1204677)
- Moved most of the compute shaders to the multi_compile API instead of multiple kernels.
- Use multi_compile API for deferred compute shader with shadow mask.
- Remove the raytracing rendering queue system to make recursive raytraced material work when raytracing is disabled
- Changed a few resources used by ray tracing shaders to be global resources (using register space1) for improved CPU performance.
- All custom pass volumes are now executed for one injection point instead of the first one.
- Hidden unsupported choice in emission in Materials
- Temporal Anti aliasing improvements.
- Optimized PrepareLightsForGPU (cost reduced by over 25%) and PrepareGPULightData (around twice as fast now).
- Moved scene view camera settings for HDRP from the preferences window to the scene view camera settings window.
- Updated shaders to be compatible with Microsoft's DXC.
- Debug exposure in debug menu have been replace to debug exposure compensation in EV100 space and is always visible.
- Further optimized PrepareLightsForGPU (3x faster with few shadows, 1.4x faster with a lot of shadows or equivalently cost reduced by 68% to 37%).
- Raytracing: Replaced the DIFFUSE_LIGHTING_ONLY multicompile by a uniform.
- Raytracing: Removed the dynamic lightmap multicompile.
- Raytracing: Remove the LOD cross fade multi compile for ray tracing.
- Cookie are now supported in lightmaper. All lights casting cookie and baked will now include cookie influence.
- Avoid building the mip chain a second time for SSR for transparent objects.
- Replaced "High Quality" Subsurface Scattering with a set of Quality Levels.
- Replaced "High Quality" Volumetric Lighting with "Screen Resolution Percentage" and "Volume Slice Count" on the Fog volume component.
- Merged material samples and shader samples
- Update material samples scene visuals
- Use multi_compile API for deferred compute shader with shadow mask.
- Made the StaticLightingSky class public so that users can change it by script for baking purpose.
- Shadowmask and realtime reflectoin probe property are hide in Quality settings
- Improved performance of reflection probe management when using a lot of probes.
- Ignoring the disable SSR flags for recursive rendering.
- Removed logic in the UI to disable parameters for contact shadows and fog volume components as it was going against the concept of the volume system.
- Fixed the sub surface mask not being taken into account when computing ray traced sub surface scattering.
- MSAA Within Forward Frame Setting is now enabled by default on Cameras when new Render Pipeline Asset is created
- Slightly changed the TAA anti-flicker mechanism so that it is more aggressive on almost static images (only on High preset for now).
- Changed default exposure compensation to 0.
- Refactored shadow caching system.
- Removed experimental namespace for ray tracing code.
- Increase limit for max numbers of lights in UX
- Removed direct use of BSDFData in the path tracing pass, delegated to the material instead.
- Pre-warm the RTHandle system to reduce the amount of memory allocations and the total memory needed at all points. 
- DXR: Only read the geometric attributes that are required using the share pass info and shader graph defines.
- DXR: Dispatch binned rays in 1D instead of 2D.
- Lit and LayeredLit tessellation cross lod fade don't used dithering anymore between LOD but fade the tessellation height instead. Allow a smoother transition
- Changed the way planar reflections are filtered in order to be a bit more "physically based".
- Increased path tracing BSDFs roughness range from [0.001, 0.999] to [0.00001, 0.99999].
- Changing the default SSGI radius for the all configurations.
- Changed the default parameters for quality RTGI to match expected behavior.
- Add color clear pass while rendering XR occlusion mesh to avoid leaks.

## [7.1.1] - 2019-09-05

### Added
- Transparency Overdraw debug mode. Allows to visualize transparent objects draw calls as an "heat map".
- Enabled single-pass instancing support for XR SDK with new API cmd.SetInstanceMultiplier()
- XR settings are now available in the HDRP asset
- Support for Material Quality in Shader Graph
- Material Quality support selection in HDRP Asset
- Renamed XR shader macro from UNITY_STEREO_ASSIGN_COMPUTE_EYE_INDEX to UNITY_XR_ASSIGN_VIEW_INDEX
- Raytracing ShaderGraph node for HDRP shaders
- Custom passes volume component with 3 injection points: Before Rendering, Before Transparent and Before Post Process
- Alpha channel is now properly exported to camera render textures when using FP16 color buffer format
- Support for XR SDK mirror view modes
- HD Master nodes in Shader Graph now support Normal and Tangent modification in vertex stage.
- DepthOfFieldCoC option in the fullscreen debug modes.
- Added override Ambient Occlusion option on debug windows
- Added Custom Post Processes with 3 injection points: Before Transparent, Before Post Process and After Post Process
- Added draft of minimal interactive path tracing (experimental) based on DXR API - Support only 4 area light, lit and unlit shader (non-shadergraph)
- Small adjustments to TAA anti flicker (more aggressive on high values).

### Fixed
- Fixed wizard infinite loop on cancellation
- Fixed with compute shader error about too many threads in threadgroup on low GPU
- Fixed invalid contact shadow shaders being created on metal
- Fixed a bug where if Assembly.GetTypes throws an exception due to mis-versioned dlls, then no preprocessors are used in the shader stripper
- Fixed typo in AXF decal property preventing to compile
- Fixed reflection probe with XR single-pass and FPTL
- Fixed force gizmo shown when selecting camera in hierarchy
- Fixed issue with XR occlusion mesh and dynamic resolution
- Fixed an issue where lighting compute buffers were re-created with the wrong size when resizing the window, causing tile artefacts at the top of the screen.
- Fix FrameSettings names and tooltips
- Fixed error with XR SDK when the Editor is not in focus
- Fixed errors with RenderGraph, XR SDK and occlusion mesh
- Fixed shadow routines compilation errors when "real" type is a typedef on "half".
- Fixed toggle volumetric lighting in the light UI
- Fixed post-processing history reset handling rt-scale incorrectly
- Fixed crash with terrain and XR multi-pass
- Fixed ShaderGraph material synchronization issues
- Fixed a null reference exception when using an Emissive texture with Unlit shader (case 1181335)
- Fixed an issue where area lights and point lights where not counted separately with regards to max lights on screen (case 1183196)
- Fixed an SSR and Subsurface Scattering issue (appearing black) when using XR.

### Changed
- Update Wizard layout.
- Remove almost all Garbage collection call within a frame.
- Rename property AdditionalVeclocityChange to AddPrecomputeVelocity
- Call the End/Begin camera rendering callbacks for camera with customRender enabled
- Changeg framesettings migration order of postprocess flags as a pr for reflection settings flags have been backported to 2019.2
- Replaced usage of ENABLE_VR in XRSystem.cs by version defines based on the presence of the built-in VR and XR modules
- Added an update virtual function to the SkyRenderer class. This is called once per frame. This allows a given renderer to amortize heavy computation at the rate it chooses. Currently only the physically based sky implements this.
- Removed mandatory XRPass argument in HDCamera.GetOrCreate()
- Restored the HDCamera parameter to the sky rendering builtin parameters.
- Removed usage of StructuredBuffer for XR View Constants
- Expose Direct Specular Lighting control in FrameSettings
- Deprecated ExponentialFog and VolumetricFog volume components. Now there is only one exponential fog component (Fog) which can add Volumetric Fog as an option. Added a script in Edit -> Render Pipeline -> Upgrade Fog Volume Components.

## [7.0.1] - 2019-07-25

### Added
- Added option in the config package to disable globally Area Lights and to select shadow quality settings for the deferred pipeline.
- When shader log stripping is enabled, shader stripper statistics will be written at `Temp/shader-strip.json`
- Occlusion mesh support from XR SDK

### Fixed
- Fixed XR SDK mirror view blit, cleanup some XRTODO and removed XRDebug.cs
- Fixed culling for volumetrics with XR single-pass rendering
- Fix shadergraph material pass setup not called
- Fixed documentation links in component's Inspector header bar
- Cookies using the render texture output from a camera are now properly updated
- Allow in ShaderGraph to enable pre/post pass when the alpha clip is disabled

### Changed
- RenderQueue for Opaque now start at Background instead of Geometry.
- Clamp the area light size for scripting API when we change the light type
- Added a warning in the material UI when the diffusion profile assigned is not in the HDRP asset


## [7.0.0] - 2019-07-17

### Added
- `Fixed`, `Viewer`, and `Automatic` modes to compute the FOV used when rendering a `PlanarReflectionProbe`
- A checkbox to toggle the chrome gizmo of `ReflectionProbe`and `PlanarReflectionProbe`
- Added a Light layer in shadows that allow for objects to cast shadows without being affected by light (and vice versa).
- You can now access ShaderGraph blend states from the Material UI (for example, **Surface Type**, **Sorting Priority**, and **Blending Mode**). This change may break Materials that use a ShaderGraph, to fix them, select **Edit > Render Pipeline > Reset all ShaderGraph Scene Materials BlendStates**. This syncs the blendstates of you ShaderGraph master nodes with the Material properties.
- You can now control ZTest, ZWrite, and CullMode for transparent Materials.
- Materials that use Unlit Shaders or Unlit Master Node Shaders now cast shadows.
- Added an option to enable the ztest on **After Post Process** materials when TAA is disabled.
- Added a new SSAO (based on Ground Truth Ambient Occlusion algorithm) to replace the previous one.
- Added support for shadow tint on light
- BeginCameraRendering and EndCameraRendering callbacks are now called with probes
- Adding option to update shadow maps only On Enable and On Demand.
- Shader Graphs that use time-dependent vertex modification now generate correct motion vectors.
- Added option to allow a custom spot angle for spot light shadow maps.
- Added frame settings for individual post-processing effects
- Added dither transition between cascades for Low and Medium quality settings
- Added single-pass instancing support with XR SDK
- Added occlusion mesh support with XR SDK
- Added support of Alembic velocity to various shaders
- Added support for more than 2 views for single-pass instancing
- Added support for per punctual/directional light min roughness in StackLit
- Added mirror view support with XR SDK
- Added VR verification in HDRPWizard
- Added DXR verification in HDRPWizard
- Added feedbacks in UI of Volume regarding skies
- Cube LUT support in Tonemapping. Cube LUT helpers for external grading are available in the Post-processing Sample package.

### Fixed
- Fixed an issue with history buffers causing effects like TAA or auto exposure to flicker when more than one camera was visible in the editor
- The correct preview is displayed when selecting multiple `PlanarReflectionProbe`s
- Fixed volumetric rendering with camera-relative code and XR stereo instancing
- Fixed issue with flashing cyan due to async compilation of shader when selecting a mesh
- Fix texture type mismatch when the contact shadow are disabled (causing errors on IOS devices)
- Fixed Generate Shader Includes while in package
- Fixed issue when texture where deleted in ShadowCascadeGUI
- Fixed issue in FrameSettingsHistory when disabling a camera several time without enabling it in between.
- Fixed volumetric reprojection with camera-relative code and XR stereo instancing
- Added custom BaseShaderPreprocessor in HDEditorUtils.GetBaseShaderPreprocessorList()
- Fixed compile issue when USE_XR_SDK is not defined
- Fixed procedural sky sun disk intensity for high directional light intensities
- Fixed Decal mip level when using texture mip map streaming to avoid dropping to lowest permitted mip (now loading all mips)
- Fixed deferred shading for XR single-pass instancing after lightloop refactor
- Fixed cluster and material classification debug (material classification now works with compute as pixel shader lighting)
- Fixed IOS Nan by adding a maximun epsilon definition REAL_EPS that uses HALF_EPS when fp16 are used
- Removed unnecessary GC allocation in motion blur code
- Fixed locked UI with advanded influence volume inspector for probes
- Fixed invalid capture direction when rendering planar reflection probes
- Fixed Decal HTILE optimization with platform not supporting texture atomatic (Disable it)
- Fixed a crash in the build when the contact shadows are disabled
- Fixed camera rendering callbacks order (endCameraRendering was being called before the actual rendering)
- Fixed issue with wrong opaque blending settings for After Postprocess
- Fixed issue with Low resolution transparency on PS4
- Fixed a memory leak on volume profiles
- Fixed The Parallax Occlusion Mappping node in shader graph and it's UV input slot
- Fixed lighting with XR single-pass instancing by disabling deferred tiles
- Fixed the Bloom prefiltering pass
- Fixed post-processing effect relying on Unity's random number generator
- Fixed camera flickering when using TAA and selecting the camera in the editor
- Fixed issue with single shadow debug view and volumetrics
- Fixed most of the problems with light animation and timeline
- Fixed indirect deferred compute with XR single-pass instancing
- Fixed a slight omission in anisotropy calculations derived from HazeMapping in StackLit
- Improved stack computation numerical stability in StackLit
- Fix PBR master node always opaque (wrong blend modes for forward pass)
- Fixed TAA with XR single-pass instancing (missing macros)
- Fixed an issue causing Scene View selection wire gizmo to not appear when using HDRP Shader Graphs.
- Fixed wireframe rendering mode (case 1083989)
- Fixed the renderqueue not updated when the alpha clip is modified in the material UI.
- Fixed the PBR master node preview
- Remove the ReadOnly flag on Reflection Probe's cubemap assets during bake when there are no VCS active.
- Fixed an issue where setting a material debug view would not reset the other exclusive modes
- Spot light shapes are now correctly taken into account when baking
- Now the static lighting sky will correctly take the default values for non-overridden properties
- Fixed material albedo affecting the lux meter
- Extra test in deferred compute shading to avoid shading pixels that were not rendered by the current camera (for camera stacking)

### Changed
- Optimization: Reduce the group size of the deferred lighting pass from 16x16 to 8x8
- Replaced HDCamera.computePassCount by viewCount
- Removed xrInstancing flag in RTHandles (replaced by TextureXR.slices and TextureXR.dimensions)
- Refactor the HDRenderPipeline and lightloop code to preprare for high level rendergraph
- Removed the **Back Then Front Rendering** option in the fabric Master Node settings. Enabling this option previously did nothing.
- Shader type Real translates to FP16 precision on Nintendo Switch.
- Shader framework refactor: Introduce CBSDF, EvaluateBSDF, IsNonZeroBSDF to replace BSDF functions
- Shader framework refactor:  GetBSDFAngles, LightEvaluation and SurfaceShading functions
- Replace ComputeMicroShadowing by GetAmbientOcclusionForMicroShadowing
- Rename WorldToTangent to TangentToWorld as it was incorrectly named
- Remove SunDisk and Sun Halo size from directional light
- Remove all obsolete wind code from shader
- Renamed DecalProjectorComponent into DecalProjector for API alignment.
- Improved the Volume UI and made them Global by default
- Remove very high quality shadow option
- Change default for shadow quality in Deferred to Medium
- Enlighten now use inverse squared falloff (before was using builtin falloff)
- Enlighten is now deprecated. Please use CPU or GPU lightmaper instead.
- Remove the name in the diffusion profile UI
- Changed how shadow map resolution scaling with distance is computed. Now it uses screen space area rather than light range.
- Updated MoreOptions display in UI
- Moved Display Area Light Emissive Mesh script API functions in the editor namespace
- direct strenght properties in ambient occlusion now affect direct specular as well
- Removed advanced Specular Occlusion control in StackLit: SSAO based SO control is hidden and fixed to behave like Lit, SPTD is the only HQ technique shown for baked SO.
- Shader framework refactor: Changed ClampRoughness signature to include PreLightData access.
- HDRPWizard window is now in Window > General > HD Render Pipeline Wizard
- Moved StaticLightingSky to LightingWindow
- Removes the current "Scene Settings" and replace them with "Sky & Fog Settings" (with Physically Based Sky and Volumetric Fog).
- Changed how cached shadow maps are placed inside the atlas to minimize re-rendering of them.

## [6.7.0-preview] - 2019-05-16

### Added
- Added ViewConstants StructuredBuffer to simplify XR rendering
- Added API to render specific settings during a frame
- Added stadia to the supported platforms (2019.3)
- Enabled cascade blends settings in the HD Shadow component
- Added Hardware Dynamic Resolution support.
- Added MatCap debug view to replace the no scene lighting debug view.
- Added clear GBuffer option in FrameSettings (default to false)
- Added preview for decal shader graph (Only albedo, normal and emission)
- Added exposure weight control for decal
- Screen Space Directional Shadow under a define option. Activated for ray tracing
- Added a new abstraction for RendererList that will help transition to Render Graph and future RendererList API
- Added multipass support for VR
- Added XR SDK integration (multipass only)
- Added Shader Graph samples for Hair, Fabric and Decal master nodes.
- Add fade distance, shadow fade distance and light layers to light explorer
- Add method to draw light layer drawer in a rect to HDEditorUtils

### Fixed
- Fixed deserialization crash at runtime
- Fixed for ShaderGraph Unlit masternode not writing velocity
- Fixed a crash when assiging a new HDRP asset with the 'Verify Saving Assets' option enabled
- Fixed exposure to properly support TEXTURE2D_X
- Fixed TerrainLit basemap texture generation
- Fixed a bug that caused nans when material classification was enabled and a tile contained one standard material + a material with transmission.
- Fixed gradient sky hash that was not using the exposure hash
- Fixed displayed default FrameSettings in HDRenderPipelineAsset wrongly updated on scripts reload.
- Fixed gradient sky hash that was not using the exposure hash.
- Fixed visualize cascade mode with exposure.
- Fixed (enabled) exposure on override lighting debug modes.
- Fixed issue with LightExplorer when volume have no profile
- Fixed issue with SSR for negative, infinite and NaN history values
- Fixed LightLayer in HDReflectionProbe and PlanarReflectionProbe inspector that was not displayed as a mask.
- Fixed NaN in transmission when the thickness and a color component of the scattering distance was to 0
- Fixed Light's ShadowMask multi-edition.
- Fixed motion blur and SMAA with VR single-pass instancing
- Fixed NaNs generated by phase functionsin volumetric lighting
- Fixed NaN issue with refraction effect and IOR of 1 at extreme grazing angle
- Fixed nan tracker not using the exposure
- Fixed sorting priority on lit and unlit materials
- Fixed null pointer exception when there are no AOVRequests defined on a camera
- Fixed dirty state of prefab using disabled ReflectionProbes
- Fixed an issue where gizmos and editor grid were not correctly depth tested
- Fixed created default scene prefab non editable due to wrong file extension.
- Fixed an issue where sky convolution was recomputed for nothing when a preview was visible (causing extreme slowness when fabric convolution is enabled)
- Fixed issue with decal that wheren't working currently in player
- Fixed missing stereo rendering macros in some fragment shaders
- Fixed exposure for ReflectionProbe and PlanarReflectionProbe gizmos
- Fixed single-pass instancing on PSVR
- Fixed Vulkan shader issue with Texture2DArray in ScreenSpaceShadow.compute by re-arranging code (workaround)
- Fixed camera-relative issue with lights and XR single-pass instancing
- Fixed single-pass instancing on Vulkan
- Fixed htile synchronization issue with shader graph decal
- Fixed Gizmos are not drawn in Camera preview
- Fixed pre-exposure for emissive decal
- Fixed wrong values computed in PreIntegrateFGD and in the generation of volumetric lighting data by forcing the use of fp32.
- Fixed NaNs arising during the hair lighting pass
- Fixed synchronization issue in decal HTile that occasionally caused rendering artifacts around decal borders
- Fixed QualitySettings getting marked as modified by HDRP (and thus checked out in Perforce)
- Fixed a bug with uninitialized values in light explorer
- Fixed issue with LOD transition
- Fixed shader warnings related to raytracing and TEXTURE2D_X

### Changed
- Refactor PixelCoordToViewDirWS to be VR compatible and to compute it only once per frame
- Modified the variants stripper to take in account multiple HDRP assets used in the build.
- Improve the ray biasing code to avoid self-intersections during the SSR traversal
- Update Pyramid Spot Light to better match emitted light volume.
- Moved _XRViewConstants out of UnityPerPassStereo constant buffer to fix issues with PSSL
- Removed GetPositionInput_Stereo() and single-pass (double-wide) rendering mode
- Changed label width of the frame settings to accommodate better existing options.
- SSR's Default FrameSettings for camera is now enable.
- Re-enabled the sharpening filter on Temporal Anti-aliasing
- Exposed HDEditorUtils.LightLayerMaskDrawer for integration in other packages and user scripting.
- Rename atmospheric scattering in FrameSettings to Fog
- The size modifier in the override for the culling sphere in Shadow Cascades now defaults to 0.6, which is the same as the formerly hardcoded value.
- Moved LOD Bias and Maximum LOD Level from Frame Setting section `Other` to `Rendering`
- ShaderGraph Decal that affect only emissive, only draw in emissive pass (was drawing in dbuffer pass too)
- Apply decal projector fade factor correctly on all attribut and for shader graph decal
- Move RenderTransparentDepthPostpass after all transparent
- Update exposure prepass to interleave XR single-pass instancing views in a checkerboard pattern
- Removed ScriptRuntimeVersion check in wizard.

## [6.6.0-preview] - 2019-04-01

### Added
- Added preliminary changes for XR deferred shading
- Added support of 111110 color buffer
- Added proper support for Recorder in HDRP
- Added depth offset input in shader graph master nodes
- Added a Parallax Occlusion Mapping node
- Added SMAA support
- Added Homothety and Symetry quick edition modifier on volume used in ReflectionProbe, PlanarReflectionProbe and DensityVolume
- Added multi-edition support for DecalProjectorComponent
- Improve hair shader
- Added the _ScreenToTargetScaleHistory uniform variable to be used when sampling HDRP RTHandle history buffers.
- Added settings in `FrameSettings` to change `QualitySettings.lodBias` and `QualitySettings.maximumLODLevel` during a rendering
- Added an exposure node to retrieve the current, inverse and previous frame exposure value.
- Added an HD scene color node which allow to sample the scene color with mips and a toggle to remove the exposure.
- Added safeguard on HD scene creation if default scene not set in the wizard
- Added Low res transparency rendering pass.

### Fixed
- Fixed HDRI sky intensity lux mode
- Fixed dynamic resolution for XR
- Fixed instance identifier semantic string used by Shader Graph
- Fixed null culling result occuring when changing scene that was causing crashes
- Fixed multi-edition light handles and inspector shapes
- Fixed light's LightLayer field when multi-editing
- Fixed normal blend edition handles on DensityVolume
- Fixed an issue with layered lit shader and height based blend where inactive layers would still have influence over the result
- Fixed multi-selection handles color for DensityVolume
- Fixed multi-edition inspector's blend distances for HDReflectionProbe, PlanarReflectionProbe and DensityVolume
- Fixed metric distance that changed along size in DensityVolume
- Fixed DensityVolume shape handles that have not same behaviour in advance and normal edition mode
- Fixed normal map blending in TerrainLit by only blending the derivatives
- Fixed Xbox One rendering just a grey screen instead of the scene
- Fixed probe handles for multiselection
- Fixed baked cubemap import settings for convolution
- Fixed regression causing crash when attempting to open HDRenderPipelineWizard without an HDRenderPipelineAsset setted
- Fixed FullScreenDebug modes: SSAO, SSR, Contact shadow, Prerefraction Color Pyramid, Final Color Pyramid
- Fixed volumetric rendering with stereo instancing
- Fixed shader warning
- Fixed missing resources in existing asset when updating package
- Fixed PBR master node preview in forward rendering or transparent surface
- Fixed deferred shading with stereo instancing
- Fixed "look at" edition mode of Rotation tool for DecalProjectorComponent
- Fixed issue when switching mode in ReflectionProbe and PlanarReflectionProbe
- Fixed issue where migratable component version where not always serialized when part of prefab's instance
- Fixed an issue where shadow would not be rendered properly when light layer are not enabled
- Fixed exposure weight on unlit materials
- Fixed Light intensity not played in the player when recorded with animation/timeline
- Fixed some issues when multi editing HDRenderPipelineAsset
- Fixed emission node breaking the main shader graph preview in certain conditions.
- Fixed checkout of baked probe asset when baking probes.
- Fixed invalid gizmo position for rotated ReflectionProbe
- Fixed multi-edition of material's SurfaceType and RenderingPath
- Fixed whole pipeline reconstruction on selecting for the first time or modifying other than the currently used HDRenderPipelineAsset
- Fixed single shadow debug mode
- Fixed global scale factor debug mode when scale > 1
- Fixed debug menu material overrides not getting applied to the Terrain Lit shader
- Fixed typo in computeLightVariants
- Fixed deferred pass with XR instancing by disabling ComputeLightEvaluation
- Fixed bloom resolution independence
- Fixed lens dirt intensity not behaving properly
- Fixed the Stop NaN feature
- Fixed some resources to handle more than 2 instanced views for XR
- Fixed issue with black screen (NaN) produced on old GPU hardware or intel GPU hardware with gaussian pyramid
- Fixed issue with disabled punctual light would still render when only directional light is present

### Changed
- DensityVolume scripting API will no longuer allow to change between advance and normal edition mode
- Disabled depth of field, lens distortion and panini projection in the scene view
- TerrainLit shaders and includes are reorganized and made simpler.
- TerrainLit shader GUI now allows custom properties to be displayed in the Terrain fold-out section.
- Optimize distortion pass with stencil
- Disable SceneSelectionPass in shader graph preview
- Control punctual light and area light shadow atlas separately
- Move SMAA anti-aliasing option to after Temporal Anti Aliasing one, to avoid problem with previously serialized project settings
- Optimize rendering with static only lighting and when no cullable lights/decals/density volumes are present.
- Updated handles for DecalProjectorComponent for enhanced spacial position readability and have edition mode for better SceneView management
- DecalProjectorComponent are now scale independent in order to have reliable metric unit (see new Size field for changing the size of the volume)
- Restructure code from HDCamera.Update() by adding UpdateAntialiasing() and UpdateViewConstants()
- Renamed velocity to motion vectors
- Objects rendered during the After Post Process pass while TAA is enabled will not benefit from existing depth buffer anymore. This is done to fix an issue where those object would wobble otherwise
- Removed usage of builtin unity matrix for shadow, shadow now use same constant than other view
- The default volume layer mask for cameras & probes is now `Default` instead of `Everything`

## [6.5.0-preview] - 2019-03-07

### Added
- Added depth-of-field support with stereo instancing
- Adding real time area light shadow support
- Added a new FrameSettings: Specular Lighting to toggle the specular during the rendering

### Fixed
- Fixed diffusion profile upgrade breaking package when upgrading to a new version
- Fixed decals cropped by gizmo not updating correctly if prefab
- Fixed an issue when enabling SSR on multiple view
- Fixed edition of the intensity's unit field while selecting multiple lights
- Fixed wrong calculation in soft voxelization for density volume
- Fixed gizmo not working correctly with pre-exposure
- Fixed issue with setting a not available RT when disabling motion vectors
- Fixed planar reflection when looking at mirror normal
- Fixed mutiselection issue with HDLight Inspector
- Fixed HDAdditionalCameraData data migration
- Fixed failing builds when light explorer window is open
- Fixed cascade shadows border sometime causing artefacts between cascades
- Restored shadows in the Cascade Shadow debug visualization
- `camera.RenderToCubemap` use proper face culling

### Changed
- When rendering reflection probe disable all specular lighting and for metals use fresnelF0 as diffuse color for bake lighting.

## [6.4.0-preview] - 2019-02-21

### Added
- VR: Added TextureXR system to selectively expand TEXTURE2D macros to texture array for single-pass stereo instancing + Convert textures call to these macros
- Added an unit selection dropdown next to shutter speed (camera)
- Added error helpbox when trying to use a sub volume component that require the current HDRenderPipelineAsset to support a feature that it is not supporting.
- Add mesh for tube light when display emissive mesh is enabled

### Fixed
- Fixed Light explorer. The volume explorer used `profile` instead of `sharedProfile` which instantiate a custom volume profile instead of editing the asset itself.
- Fixed UI issue where all is displayed using metric unit in shadow cascade and Percent is set in the unit field (happening when opening the inspector).
- Fixed inspector event error when double clicking on an asset (diffusion profile/material).
- Fixed nullref on layered material UI when the material is not an asset.
- Fixed nullref exception when undo/redo a light property.
- Fixed visual bug when area light handle size is 0.

### Changed
- Update UI for 32bit/16bit shadow precision settings in HDRP asset
- Object motion vectors have been disabled in all but the game view. Camera motion vectors are still enabled everywhere, allowing TAA and Motion Blur to work on static objects.
- Enable texture array by default for most rendering code on DX11 and unlock stereo instancing (DX11 only for now)

## [6.3.0-preview] - 2019-02-18

### Added
- Added emissive property for shader graph decals
- Added a diffusion profile override volume so the list of diffusion profile assets to use can be chanaged without affecting the HDRP asset
- Added a "Stop NaNs" option on cameras and in the Scene View preferences.
- Added metric display option in HDShadowSettings and improve clamping
- Added shader parameter mapping in DebugMenu
- Added scripting API to configure DebugData for DebugMenu

### Fixed
- Fixed decals in forward
- Fixed issue with stencil not correctly setup for various master node and shader for the depth pass, motion vector pass and GBuffer/Forward pass
- Fixed SRP batcher and metal
- Fixed culling and shadows for Pyramid, Box, Rectangle and Tube lights
- Fixed an issue where scissor render state leaking from the editor code caused partially black rendering

### Changed
- When a lit material has a clear coat mask that is not null, we now use the clear coat roughness to compute the screen space reflection.
- Diffusion profiles are now limited to one per asset and can be referenced in materials, shader graphs and vfx graphs. Materials will be upgraded automatically except if they are using a shader graph, in this case it will display an error message.

## [6.2.0-preview] - 2019-02-15

### Added
- Added help box listing feature supported in a given HDRenderPipelineAsset alongs with the drawbacks implied.
- Added cascade visualizer, supporting disabled handles when not overriding.

### Fixed
- Fixed post processing with stereo double-wide
- Fixed issue with Metal: Use sign bit to find the cache type instead of lowest bit.
- Fixed invalid state when creating a planar reflection for the first time
- Fix FrameSettings's LitShaderMode not restrained by supported LitShaderMode regression.

### Changed
- The default value roughness value for the clearcoat has been changed from 0.03 to 0.01
- Update default value of based color for master node
- Update Fabric Charlie Sheen lighting model - Remove Fresnel component that wasn't part of initial model + Remap smoothness to [0.0 - 0.6] range for more artist friendly parameter

### Changed
- Code refactor: all macros with ARGS have been swapped with macros with PARAM. This is because the ARGS macros were incorrectly named.

## [6.1.0-preview] - 2019-02-13

### Added
- Added support for post-processing anti-aliasing in the Scene View (FXAA and TAA). These can be set in Preferences.
- Added emissive property for decal material (non-shader graph)

### Fixed
- Fixed a few UI bugs with the color grading curves.
- Fixed "Post Processing" in the scene view not toggling post-processing effects
- Fixed bake only object with flag `ReflectionProbeStaticFlag` when baking a `ReflectionProbe`

### Changed
- Removed unsupported Clear Depth checkbox in Camera inspector
- Updated the toggle for advanced mode in inspectors.

## [6.0.0-preview] - 2019-02-23

### Added
- Added new API to perform a camera rendering
- Added support for hair master node (Double kajiya kay - Lambert)
- Added Reset behaviour in DebugMenu (ingame mapping is right joystick + B)
- Added Default HD scene at new scene creation while in HDRP
- Added Wizard helping to configure HDRP project
- Added new UI for decal material to allow remapping and scaling of some properties
- Added cascade shadow visualisation toggle in HD shadow settings
- Added icons for assets
- Added replace blending mode for distortion
- Added basic distance fade for density volumes
- Added decal master node for shader graph
- Added HD unlit master node (Cross Pipeline version is name Unlit)
- Added new Rendering Queue in materials
- Added post-processing V3 framework embed in HDRP, remove postprocess V2 framework
- Post-processing now uses the generic volume framework
-   New depth-of-field, bloom, panini projection effects, motion blur
-   Exposure is now done as a pre-exposition pass, the whole system has been revamped
-   Exposure now use EV100 everywhere in the UI (Sky, Emissive Light)
- Added emissive intensity (Luminance and EV100 control) control for Emissive
- Added pre-exposure weigth for Emissive
- Added an emissive color node and a slider to control the pre-exposure percentage of emission color
- Added physical camera support where applicable
- Added more color grading tools
- Added changelog level for Shader Variant stripping
- Added Debug mode for validation of material albedo and metalness/specularColor values
- Added a new dynamic mode for ambient probe and renamed BakingSky to StaticLightingSky
- Added command buffer parameter to all Bind() method of material
- Added Material validator in Render Pipeline Debug
- Added code to future support of DXR (not enabled)
- Added support of multiviewport
- Added HDRenderPipeline.RequestSkyEnvironmentUpdate function to force an update from script when sky is set to OnDemand
- Added a Lighting and BackLighting slots in Lit, StackLit, Fabric and Hair master nodes
- Added support for overriding terrain detail rendering shaders, via the render pipeline editor resources asset
- Added xrInstancing flag support to RTHandle
- Added support for cullmask for decal projectors
- Added software dynamic resolution support
- Added support for "After Post-Process" render pass for unlit shader
- Added support for textured rectangular area lights
- Added stereo instancing macros to MSAA shaders
- Added support for Quarter Res Raytraced Reflections (not enabled)
- Added fade factor for decal projectors.
- Added stereo instancing macros to most shaders used in VR
- Added multi edition support for HDRenderPipelineAsset

### Fixed
- Fixed logic to disable FPTL with stereo rendering
- Fixed stacklit transmission and sun highlight
- Fixed decals with stereo rendering
- Fixed sky with stereo rendering
- Fixed flip logic for postprocessing + VR
- Fixed copyStencilBuffer pass for Switch
- Fixed point light shadow map culling that wasn't taking into account far plane
- Fixed usage of SSR with transparent on all master node
- Fixed SSR and microshadowing on fabric material
- Fixed blit pass for stereo rendering
- Fixed lightlist bounds for stereo rendering
- Fixed windows and in-game DebugMenu sync.
- Fixed FrameSettings' LitShaderMode sync when opening DebugMenu.
- Fixed Metal specific issues with decals, hitting a sampler limit and compiling AxF shader
- Fixed an issue with flipped depth buffer during postprocessing
- Fixed normal map use for shadow bias with forward lit - now use geometric normal
- Fixed transparent depth prepass and postpass access so they can be use without alpha clipping for lit shader
- Fixed support of alpha clip shadow for lit master node
- Fixed unlit master node not compiling
- Fixed issue with debug display of reflection probe
- Fixed issue with phong tessellations not working with lit shader
- Fixed issue with vertex displacement being affected by heightmap setting even if not heightmap where assign
- Fixed issue with density mode on Lit terrain producing NaN
- Fixed issue when going back and forth from Lit to LitTesselation for displacement mode
- Fixed issue with ambient occlusion incorrectly applied to emissiveColor with light layers in deferred
- Fixed issue with fabric convolution not using the correct convolved texture when fabric convolution is enabled
- Fixed issue with Thick mode for Transmission that was disabling transmission with directional light
- Fixed shutdown edge cases with HDRP tests
- Fixed slowdow when enabling Fabric convolution in HDRP asset
- Fixed specularAA not compiling in StackLit Master node
- Fixed material debug view with stereo rendering
- Fixed material's RenderQueue edition in default view.
- Fixed banding issues within volumetric density buffer
- Fixed missing multicompile for MSAA for AxF
- Fixed camera-relative support for stereo rendering
- Fixed remove sync with render thread when updating decal texture atlas.
- Fixed max number of keyword reach [256] issue. Several shader feature are now local
- Fixed Scene Color and Depth nodes
- Fixed SSR in forward
- Fixed custom editor of Unlit, HD Unlit and PBR shader graph master node
- Fixed issue with NewFrame not correctly calculated in Editor when switching scene
- Fixed issue with TerrainLit not compiling with depth only pass and normal buffer
- Fixed geometric normal use for shadow bias with PBR master node in forward
- Fixed instancing macro usage for decals
- Fixed error message when having more than one directional light casting shadow
- Fixed error when trying to display preview of Camera or PlanarReflectionProbe
- Fixed LOAD_TEXTURE2D_ARRAY_MSAA macro
- Fixed min-max and amplitude clamping value in inspector of vertex displacement materials
- Fixed issue with alpha shadow clip (was incorrectly clipping object shadow)
- Fixed an issue where sky cubemap would not be cleared correctly when setting the current sky to None
- Fixed a typo in Static Lighting Sky component UI
- Fixed issue with incorrect reset of RenderQueue when switching shader in inspector GUI
- Fixed issue with variant stripper stripping incorrectly some variants
- Fixed a case of ambient lighting flickering because of previews
- Fixed Decals when rendering multiple camera in a single frame
- Fixed cascade shadow count in shader
- Fixed issue with Stacklit shader with Haze effect
- Fixed an issue with the max sample count for the TAA
- Fixed post-process guard band for XR
- Fixed exposure of emissive of Unlit
- Fixed depth only and motion vector pass for Unlit not working correctly with MSAA
- Fixed an issue with stencil buffer copy causing unnecessary compute dispatches for lighting
- Fixed multi edition issue in FrameSettings
- Fixed issue with SRP batcher and DebugDisplay variant of lit shader
- Fixed issue with debug material mode not doing alpha test
- Fixed "Attempting to draw with missing UAV bindings" errors on Vulkan
- Fixed pre-exposure incorrectly apply to preview
- Fixed issue with duplicate 3D texture in 3D texture altas of volumetric?
- Fixed Camera rendering order (base on the depth parameter)
- Fixed shader graph decals not being cropped by gizmo
- Fixed "Attempting to draw with missing UAV bindings" errors on Vulkan.


### Changed
- ColorPyramid compute shader passes is swapped to pixel shader passes on platforms where the later is faster (Nintendo Switch).
- Removing the simple lightloop used by the simple lit shader
- Whole refactor of reflection system: Planar and reflection probe
- Separated Passthrough from other RenderingPath
- Update several properties naming and caption based on feedback from documentation team
- Remove tile shader variant for transparent backface pass of lit shader
- Rename all HDRenderPipeline to HDRP folder for shaders
- Rename decal property label (based on doc team feedback)
- Lit shader mode now default to Deferred to reduce build time
- Update UI of Emission parameters in shaders
- Improve shader variant stripping including shader graph variant
- Refactored render loop to render realtime probes visible per camera
- Enable SRP batcher by default
- Shader code refactor: Rename LIGHTLOOP_SINGLE_PASS => LIGHTLOOP_DISABLE_TILE_AND_CLUSTER and clean all usage of LIGHTLOOP_TILE_PASS
- Shader code refactor: Move pragma definition of vertex and pixel shader inside pass + Move SURFACE_GRADIENT definition in XXXData.hlsl
- Micro-shadowing in Lit forward now use ambientOcclusion instead of SpecularOcclusion
- Upgraded FrameSettings workflow, DebugMenu and Inspector part relative to it
- Update build light list shader code to support 32 threads in wavefronts on Switch
- LayeredLit layers' foldout are now grouped in one main foldout per layer
- Shadow alpha clip can now be enabled on lit shader and haor shader enven for opaque
- Temporal Antialiasing optimization for Xbox One X
- Parameter depthSlice on SetRenderTarget functions now defaults to -1 to bind the entire resource
- Rename SampleCameraDepth() functions to LoadCameraDepth() and SampleCameraDepth(), same for SampleCameraColor() functions
- Improved Motion Blur quality.
- Update stereo frame settings values for single-pass instancing and double-wide
- Rearrange FetchDepth functions to prepare for stereo-instancing
- Remove unused _ComputeEyeIndex
- Updated HDRenderPipelineAsset inspector
- Re-enable SRP batcher for metal

## [5.2.0-preview] - 2018-11-27

### Added
- Added option to run Contact Shadows and Volumetrics Voxelization stage in Async Compute
- Added camera freeze debug mode - Allow to visually see culling result for a camera
- Added support of Gizmo rendering before and after postprocess in Editor
- Added support of LuxAtDistance for punctual lights

### Fixed
- Fixed Debug.DrawLine and Debug.Ray call to work in game view
- Fixed DebugMenu's enum resetted on change
- Fixed divide by 0 in refraction causing NaN
- Fixed disable rough refraction support
- Fixed refraction, SSS and atmospheric scattering for VR
- Fixed forward clustered lighting for VR (double-wide).
- Fixed Light's UX to not allow negative intensity
- Fixed HDRenderPipelineAsset inspector broken when displaying its FrameSettings from project windows.
- Fixed forward clustered lighting for VR (double-wide).
- Fixed HDRenderPipelineAsset inspector broken when displaying its FrameSettings from project windows.
- Fixed Decals and SSR diable flags for all shader graph master node (Lit, Fabric, StackLit, PBR)
- Fixed Distortion blend mode for shader graph master node (Lit, StackLit)
- Fixed bent Normal for Fabric master node in shader graph
- Fixed PBR master node lightlayers
- Fixed shader stripping for built-in lit shaders.

### Changed
- Rename "Regular" in Diffusion profile UI "Thick Object"
- Changed VBuffer depth parametrization for volumetric from distanceRange to depthExtent - Require update of volumetric settings - Fog start at near plan
- SpotLight with box shape use Lux unit only

## [5.1.0-preview] - 2018-11-19

### Added

- Added a separate Editor resources file for resources Unity does not take when it builds a Player.
- You can now disable SSR on Materials in Shader Graph.
- Added support for MSAA when the Supported Lit Shader Mode is set to Both. Previously HDRP only supported MSAA for Forward mode.
- You can now override the emissive color of a Material when in debug mode.
- Exposed max light for Light Loop Settings in HDRP asset UI.
- HDRP no longer performs a NormalDBuffer pass update if there are no decals in the Scene.
- Added distant (fall-back) volumetric fog and improved the fog evaluation precision.
- Added an option to reflect sky in SSR.
- Added a y-axis offset for the PlanarReflectionProbe and offset tool.
- Exposed the option to run SSR and SSAO on async compute.
- Added support for the _GlossMapScale parameter in the Legacy to HDRP Material converter.
- Added wave intrinsic instructions for use in Shaders (for AMD GCN).


### Fixed
- Fixed sphere shaped influence handles clamping in Reflection Probes.
- Fixed Reflection Probe data migration for projects created before using HDRP.
- Fixed UI of Layered Material where Unity previously rendered the scrollbar above the Copy button.
- Fixed Material tessellations parameters Start fade distance and End fade distance. Originally, Unity clamped these values when you modified them.
- Fixed various distortion and refraction issues - handle a better fall-back.
- Fixed SSR for multiple views.
- Fixed SSR issues related to self-intersections.
- Fixed shape density volume handle speed.
- Fixed density volume shape handle moving too fast.
- Fixed the Camera velocity pass that we removed by mistake.
- Fixed some null pointer exceptions when disabling motion vectors support.
- Fixed viewports for both the Subsurface Scattering combine pass and the transparent depth prepass.
- Fixed the blend mode pop-up in the UI. It previously did not appear when you enabled pre-refraction.
- Fixed some null pointer exceptions that previously occurred when you disabled motion vectors support.
- Fixed Layered Lit UI issue with scrollbar.
- Fixed cubemap assignation on custom ReflectionProbe.
- Fixed Reflection Probes’ capture settings' shadow distance.
- Fixed an issue with the SRP batcher and Shader variables declaration.
- Fixed thickness and subsurface slots for fabric Shader master node that wasn't appearing with the right combination of flags.
- Fixed d3d debug layer warning.
- Fixed PCSS sampling quality.
- Fixed the Subsurface and transmission Material feature enabling for fabric Shader.
- Fixed the Shader Graph UV node’s dimensions when using it in a vertex Shader.
- Fixed the planar reflection mirror gizmo's rotation.
- Fixed HDRenderPipelineAsset's FrameSettings not showing the selected enum in the Inspector drop-down.
- Fixed an error with async compute.
- MSAA now supports transparency.
- The HDRP Material upgrader tool now converts metallic values correctly.
- Volumetrics now render in Reflection Probes.
- Fixed a crash that occurred whenever you set a viewport size to 0.
- Fixed the Camera physic parameter that the UI previously did not display.
- Fixed issue in pyramid shaped spotlight handles manipulation

### Changed

- Renamed Line shaped Lights to Tube Lights.
- HDRP now uses mean height fog parametrization.
- Shadow quality settings are set to All when you use HDRP (This setting is not visible in the UI when using SRP). This avoids Legacy Graphics Quality Settings disabling the shadows and give SRP full control over the Shadows instead.
- HDRP now internally uses premultiplied alpha for all fog.
- Updated default FrameSettings used for realtime Reflection Probes when you create a new HDRenderPipelineAsset.
- Remove multi-camera support. LWRP and HDRP will not support multi-camera layered rendering.
- Updated Shader Graph subshaders to use the new instancing define.
- Changed fog distance calculation from distance to plane to distance to sphere.
- Optimized forward rendering using AMD GCN by scalarizing the light loop.
- Changed the UI of the Light Editor.
- Change ordering of includes in HDRP Materials in order to reduce iteration time for faster compilation.
- Added a StackLit master node replacing the InspectorUI version. IMPORTANT: All previously authored StackLit Materials will be lost. You need to recreate them with the master node.

## [5.0.0-preview] - 2018-09-28

### Added
- Added occlusion mesh to depth prepass for VR (VR still disabled for now)
- Added a debug mode to display only one shadow at once
- Added controls for the highlight created by directional lights
- Added a light radius setting to punctual lights to soften light attenuation and simulate fill lighting
- Added a 'minRoughness' parameter to all non-area lights (was previously only available for certain light types)
- Added separate volumetric light/shadow dimmers
- Added per-pixel jitter to volumetrics to reduce aliasing artifacts
- Added a SurfaceShading.hlsl file, which implements material-agnostic shading functionality in an efficient manner
- Added support for shadow bias for thin object transmission
- Added FrameSettings to control realtime planar reflection
- Added control for SRPBatcher on HDRP Asset
- Added an option to clear the shadow atlases in the debug menu
- Added a color visualization of the shadow atlas rescale in debug mode
- Added support for disabling SSR on materials
- Added intrinsic for XBone
- Added new light volume debugging tool
- Added a new SSR debug view mode
- Added translaction's scale invariance on DensityVolume
- Added multiple supported LitShadermode and per renderer choice in case of both Forward and Deferred supported
- Added custom specular occlusion mode to Lit Shader Graph Master node

### Fixed
- Fixed a normal bias issue with Stacklit (Was causing light leaking)
- Fixed camera preview outputing an error when both scene and game view where display and play and exit was call
- Fixed override debug mode not apply correctly on static GI
- Fixed issue where XRGraphicsConfig values set in the asset inspector GUI weren't propagating correctly (VR still disabled for now)
- Fixed issue with tangent that was using SurfaceGradient instead of regular normal decoding
- Fixed wrong error message display when switching to unsupported target like IOS
- Fixed an issue with ambient occlusion texture sometimes not being created properly causing broken rendering
- Shadow near plane is no longer limited at 0.1
- Fixed decal draw order on transparent material
- Fixed an issue where sometime the lookup texture used for GGX convolution was broken, causing broken rendering
- Fixed an issue where you wouldn't see any fog for certain pipeline/scene configurations
- Fixed an issue with volumetric lighting where the anisotropy value of 0 would not result in perfectly isotropic lighting
- Fixed shadow bias when the atlas is rescaled
- Fixed shadow cascade sampling outside of the atlas when cascade count is inferior to 4
- Fixed shadow filter width in deferred rendering not matching shader config
- Fixed stereo sampling of depth texture in MSAA DepthValues.shader
- Fixed box light UI which allowed negative and zero sizes, thus causing NaNs
- Fixed stereo rendering in HDRISky.shader (VR)
- Fixed normal blend and blend sphere influence for reflection probe
- Fixed distortion filtering (was point filtering, now trilinear)
- Fixed contact shadow for large distance
- Fixed depth pyramid debug view mode
- Fixed sphere shaped influence handles clamping in reflection probes
- Fixed reflection probes data migration for project created before using hdrp
- Fixed ambient occlusion for Lit Master Node when slot is connected

### Changed
- Use samplerunity_ShadowMask instead of samplerunity_samplerLightmap for shadow mask
- Allow to resize reflection probe gizmo's size
- Improve quality of screen space shadow
- Remove support of projection model for ScreenSpaceLighting (SSR always use HiZ and refraction always Proxy)
- Remove all the debug mode from SSR that are obsolete now
- Expose frameSettings and Capture settings for reflection and planar probe
- Update UI for reflection probe, planar probe, camera and HDRP Asset
- Implement proper linear blending for volumetric lighting via deep compositing as described in the paper "Deep Compositing Using Lie Algebras"
- Changed  planar mapping to match terrain convention (XZ instead of ZX)
- XRGraphicsConfig is no longer Read/Write. Instead, it's read-only. This improves consistency of XR behavior between the legacy render pipeline and SRP
- Change reflection probe data migration code (to update old reflection probe to new one)
- Updated gizmo for ReflectionProbes
- Updated UI and Gizmo of DensityVolume

## [4.0.0-preview] - 2018-09-28

### Added
- Added a new TerrainLit shader that supports rendering of Unity terrains.
- Added controls for linear fade at the boundary of density volumes
- Added new API to control decals without monobehaviour object
- Improve Decal Gizmo
- Implement Screen Space Reflections (SSR) (alpha version, highly experimental)
- Add an option to invert the fade parameter on a Density Volume
- Added a Fabric shader (experimental) handling cotton and silk
- Added support for MSAA in forward only for opaque only
- Implement smoothness fade for SSR
- Added support for AxF shader (X-rite format - require special AxF importer from Unity not part of HDRP)
- Added control for sundisc on directional light (hack)
- Added a new HD Lit Master node that implements Lit shader support for Shader Graph
- Added Micro shadowing support (hack)
- Added an event on HDAdditionalCameraData for custom rendering
- HDRP Shader Graph shaders now support 4-channel UVs.

### Fixed
- Fixed an issue where sometimes the deferred shadow texture would not be valid, causing wrong rendering.
- Stencil test during decals normal buffer update is now properly applied
- Decals corectly update normal buffer in forward
- Fixed a normalization problem in reflection probe face fading causing artefacts in some cases
- Fix multi-selection behavior of Density Volumes overwriting the albedo value
- Fixed support of depth texture for RenderTexture. HDRP now correctly output depth to user depth buffer if RenderTexture request it.
- Fixed multi-selection behavior of Density Volumes overwriting the albedo value
- Fixed support of depth for RenderTexture. HDRP now correctly output depth to user depth buffer if RenderTexture request it.
- Fixed support of Gizmo in game view in the editor
- Fixed gizmo for spot light type
- Fixed issue with TileViewDebug mode being inversed in gameview
- Fixed an issue with SAMPLE_TEXTURECUBE_SHADOW macro
- Fixed issue with color picker not display correctly when game and scene view are visible at the same time
- Fixed an issue with reflection probe face fading
- Fixed camera motion vectors shader and associated matrices to update correctly for single-pass double-wide stereo rendering
- Fixed light attenuation functions when range attenuation is disabled
- Fixed shadow component algorithm fixup not dirtying the scene, so changes can be saved to disk.
- Fixed some GC leaks for HDRP
- Fixed contact shadow not affected by shadow dimmer
- Fixed GGX that works correctly for the roughness value of 0 (mean specular highlgiht will disappeard for perfect mirror, we rely on maxSmoothness instead to always have a highlight even on mirror surface)
- Add stereo support to ShaderPassForward.hlsl. Forward rendering now seems passable in limited test scenes with camera-relative rendering disabled.
- Add stereo support to ProceduralSky.shader and OpaqueAtmosphericScattering.shader.
- Added CullingGroupManager to fix more GC.Alloc's in HDRP
- Fixed rendering when multiple cameras render into the same render texture

### Changed
- Changed the way depth & color pyramids are built to be faster and better quality, thus improving the look of distortion and refraction.
- Stabilize the dithered LOD transition mask with respect to the camera rotation.
- Avoid multiple depth buffer copies when decals are present
- Refactor code related to the RT handle system (No more normal buffer manager)
- Remove deferred directional shadow and move evaluation before lightloop
- Add a function GetNormalForShadowBias() that material need to implement to return the normal used for normal shadow biasing
- Remove Jimenez Subsurface scattering code (This code was disabled by default, now remove to ease maintenance)
- Change Decal API, decal contribution is now done in Material. Require update of material using decal
- Move a lot of files from CoreRP to HDRP/CoreRP. All moved files weren't used by Ligthweight pipeline. Long term they could move back to CoreRP after CoreRP become out of preview
- Updated camera inspector UI
- Updated decal gizmo
- Optimization: The objects that are rendered in the Motion Vector Pass are not rendered in the prepass anymore
- Removed setting shader inclue path via old API, use package shader include paths
- The default value of 'maxSmoothness' for punctual lights has been changed to 0.99
- Modified deferred compute and vert/frag shaders for first steps towards stereo support
- Moved material specific Shader Graph files into corresponding material folders.
- Hide environment lighting settings when enabling HDRP (Settings are control from sceneSettings)
- Update all shader includes to use absolute path (allow users to create material in their Asset folder)
- Done a reorganization of the files (Move ShaderPass to RenderPipeline folder, Move all shadow related files to Lighting/Shadow and others)
- Improved performance and quality of Screen Space Shadows

## [3.3.0-preview] - 2018-01-01

### Added
- Added an error message to say to use Metal or Vulkan when trying to use OpenGL API
- Added a new Fabric shader model that supports Silk and Cotton/Wool
- Added a new HDRP Lighting Debug mode to visualize Light Volumes for Point, Spot, Line, Rectangular and Reflection Probes
- Add support for reflection probe light layers
- Improve quality of anisotropic on IBL

### Fixed
- Fix an issue where the screen where darken when rendering camera preview
- Fix display correct target platform when showing message to inform user that a platform is not supported
- Remove workaround for metal and vulkan in normal buffer encoding/decoding
- Fixed an issue with color picker not working in forward
- Fixed an issue where reseting HDLight do not reset all of its parameters
- Fixed shader compile warning in DebugLightVolumes.shader

### Changed
- Changed default reflection probe to be 256x256x6 and array size to be 64
- Removed dependence on the NdotL for thickness evaluation for translucency (based on artist's input)
- Increased the precision when comparing Planar or HD reflection probe volumes
- Remove various GC alloc in C#. Slightly better performance

## [3.2.0-preview] - 2018-01-01

### Added
- Added a luminance meter in the debug menu
- Added support of Light, reflection probe, emissive material, volume settings related to lighting to Lighting explorer
- Added support for 16bit shadows

### Fixed
- Fix issue with package upgrading (HDRP resources asset is now versionned to worarkound package manager limitation)
- Fix HDReflectionProbe offset displayed in gizmo different than what is affected.
- Fix decals getting into a state where they could not be removed or disabled.
- Fix lux meter mode - The lux meter isn't affected by the sky anymore
- Fix area light size reset when multi-selected
- Fix filter pass number in HDUtils.BlitQuad
- Fix Lux meter mode that was applying SSS
- Fix planar reflections that were not working with tile/cluster (olbique matrix)
- Fix debug menu at runtime not working after nested prefab PR come to trunk
- Fix scrolling issue in density volume

### Changed
- Shader code refactor: Split MaterialUtilities file in two parts BuiltinUtilities (independent of FragInputs) and MaterialUtilities (Dependent of FragInputs)
- Change screen space shadow rendertarget format from ARGB32 to RG16

## [3.1.0-preview] - 2018-01-01

### Added
- Decal now support per channel selection mask. There is now two mode. One with BaseColor, Normal and Smoothness and another one more expensive with BaseColor, Normal, Smoothness, Metal and AO. Control is on HDRP Asset. This may require to launch an update script for old scene: 'Edit/Render Pipeline/Single step upgrade script/Upgrade all DecalMaterial MaskBlendMode'.
- Decal now supports depth bias for decal mesh, to prevent z-fighting
- Decal material now supports draw order for decal projectors
- Added LightLayers support (Base on mask from renderers name RenderingLayers and mask from light name LightLayers - if they match, the light apply) - cost an extra GBuffer in deferred (more bandwidth)
- When LightLayers is enabled, the AmbientOclusion is store in the GBuffer in deferred path allowing to avoid double occlusion with SSAO. In forward the double occlusion is now always avoided.
- Added the possibility to add an override transform on the camera for volume interpolation
- Added desired lux intensity and auto multiplier for HDRI sky
- Added an option to disable light by type in the debug menu
- Added gradient sky
- Split EmissiveColor and bakeDiffuseLighting in forward avoiding the emissiveColor to be affect by SSAO
- Added a volume to control indirect light intensity
- Added EV 100 intensity unit for area lights
- Added support for RendererPriority on Renderer. This allow to control order of transparent rendering manually. HDRP have now two stage of sorting for transparent in addition to bact to front. Material have a priority then Renderer have a priority.
- Add Coupling of (HD)Camera and HDAdditionalCameraData for reset and remove in inspector contextual menu of Camera
- Add Coupling of (HD)ReflectionProbe and HDAdditionalReflectionData for reset and remove in inspector contextual menu of ReflectoinProbe
- Add macro to forbid unity_ObjectToWorld/unity_WorldToObject to be use as it doesn't handle camera relative rendering
- Add opacity control on contact shadow

### Fixed
- Fixed an issue with PreIntegratedFGD texture being sometimes destroyed and not regenerated causing rendering to break
- PostProcess input buffers are not copied anymore on PC if the viewport size matches the final render target size
- Fixed an issue when manipulating a lot of decals, it was displaying a lot of errors in the inspector
- Fixed capture material with reflection probe
- Refactored Constant Buffers to avoid hitting the maximum number of bound CBs in some cases.
- Fixed the light range affecting the transform scale when changed.
- Snap to grid now works for Decal projector resizing.
- Added a warning for 128x128 cookie texture without mipmaps
- Replace the sampler used for density volumes for correct wrap mode handling

### Changed
- Move Render Pipeline Debug "Windows from Windows->General-> Render Pipeline debug windows" to "Windows from Windows->Analysis-> Render Pipeline debug windows"
- Update detail map formula for smoothness and albedo, goal it to bright and dark perceptually and scale factor is use to control gradient speed
- Refactor the Upgrade material system. Now a material can be update from older version at any time. Call Edit/Render Pipeline/Upgrade all Materials to newer version
- Change name EnableDBuffer to EnableDecals at several place (shader, hdrp asset...), this require a call to Edit/Render Pipeline/Upgrade all Materials to newer version to have up to date material.
- Refactor shader code: BakeLightingData structure have been replace by BuiltinData. Lot of shader code have been remove/change.
- Refactor shader code: All GBuffer are now handled by the deferred material. Mean ShadowMask and LightLayers are control by lit material in lit.hlsl and not outside anymore. Lot of shader code have been remove/change.
- Refactor shader code: Rename GetBakedDiffuseLighting to ModifyBakedDiffuseLighting. This function now handle lighting model for transmission too. Lux meter debug mode is factor outisde.
- Refactor shader code: GetBakedDiffuseLighting is not call anymore in GBuffer or forward pass, including the ConvertSurfaceDataToBSDFData and GetPreLightData, this is done in ModifyBakedDiffuseLighting now
- Refactor shader code: Added a backBakeDiffuseLighting to BuiltinData to handle lighting for transmission
- Refactor shader code: Material must now call InitBuiltinData (Init all to zero + init bakeDiffuseLighting and backBakeDiffuseLighting ) and PostInitBuiltinData

## [3.0.0-preview] - 2018-01-01

### Fixed
- Fixed an issue with distortion that was using previous frame instead of current frame
- Fixed an issue where disabled light where not upgrade correctly to the new physical light unit system introduce in 2.0.5-preview

### Changed
- Update assembly definitions to output assemblies that match Unity naming convention (Unity.*).

## [2.0.5-preview] - 2018-01-01

### Added
- Add option supportDitheringCrossFade on HDRP Asset to allow to remove shader variant during player build if needed
- Add contact shadows for punctual lights (in additional shadow settings), only one light is allowed to cast contact shadows at the same time and so at each frame a dominant light is choosed among all light with contact shadows enabled.
- Add PCSS shadow filter support (from SRP Core)
- Exposed shadow budget parameters in HDRP asset
- Add an option to generate an emissive mesh for area lights (currently rectangle light only). The mesh fits the size, intensity and color of the light.
- Add an option to the HDRP asset to increase the resolution of volumetric lighting.
- Add additional ligth unit support for punctual light (Lumens, Candela) and area lights (Lumens, Luminance)
- Add dedicated Gizmo for the box Influence volume of HDReflectionProbe / PlanarReflectionProbe

### Changed
- Re-enable shadow mask mode in debug view
- SSS and Transmission code have been refactored to be able to share it between various material. Guidelines are in SubsurfaceScattering.hlsl
- Change code in area light with LTC for Lit shader. Magnitude is now take from FGD texture instead of a separate texture
- Improve camera relative rendering: We now apply camera translation on the model matrix, so before the TransformObjectToWorld(). Note: unity_WorldToObject and unity_ObjectToWorld must never be used directly.
- Rename positionWS to positionRWS (Camera relative world position) at a lot of places (mainly in interpolator and FragInputs). In case of custom shader user will be required to update their code.
- Rename positionWS, capturePositionWS, proxyPositionWS, influencePositionWS to positionRWS, capturePositionRWS, proxyPositionRWS, influencePositionRWS (Camera relative world position) in LightDefinition struct.
- Improve the quality of trilinear filtering of density volume textures.
- Improve UI for HDReflectionProbe / PlanarReflectionProbe

### Fixed
- Fixed a shader preprocessor issue when compiling DebugViewMaterialGBuffer.shader against Metal target
- Added a temporary workaround to Lit.hlsl to avoid broken lighting code with Metal/AMD
- Fixed issue when using more than one volume texture mask with density volumes.
- Fixed an error which prevented volumetric lighting from working if no density volumes with 3D textures were present.
- Fix contact shadows applied on transmission
- Fix issue with forward opaque lit shader variant being removed by the shader preprocessor
- Fixed compilation errors on Nintendo Switch (limited XRSetting support).
- Fixed apply range attenuation option on punctual light
- Fixed issue with color temperature not take correctly into account with static lighting
- Don't display fog when diffuse lighting, specular lighting, or lux meter debug mode are enabled.

## [2.0.4-preview] - 2018-01-01

### Fixed
- Fix issue when disabling rough refraction and building a player. Was causing a crash.

## [2.0.3-preview] - 2018-01-01

### Added
- Increased debug color picker limit up to 260k lux

## [2.0.2-preview] - 2018-01-01

### Added
- Add Light -> Planar Reflection Probe command
- Added a false color mode in rendering debug
- Add support for mesh decals
- Add flag to disable projector decals on transparent geometry to save performance and decal texture atlas space
- Add ability to use decal diffuse map as mask only
- Add visualize all shadow masks in lighting debug
- Add export of normal and roughness buffer for forwardOnly and when in supportOnlyForward mode for forward
- Provide a define in lit.hlsl (FORWARD_MATERIAL_READ_FROM_WRITTEN_NORMAL_BUFFER) when output buffer normal is used to read the normal and roughness instead of caclulating it (can save performance, but lower quality due to compression)
- Add color swatch to decal material

### Changed
- Change Render -> Planar Reflection creation to 3D Object -> Mirror
- Change "Enable Reflector" name on SpotLight to "Angle Affect Intensity"
- Change prototype of BSDFData ConvertSurfaceDataToBSDFData(SurfaceData surfaceData) to BSDFData ConvertSurfaceDataToBSDFData(uint2 positionSS, SurfaceData surfaceData)

### Fixed
- Fix issue with StackLit in deferred mode with deferredDirectionalShadow due to GBuffer not being cleared. Gbuffer is still not clear and issue was fix with the new Output of normal buffer.
- Fixed an issue where interpolation volumes were not updated correctly for reflection captures.
- Fixed an exception in Light Loop settings UI

## [2.0.1-preview] - 2018-01-01

### Added
- Add stripper of shader variant when building a player. Save shader compile time.
- Disable per-object culling that was executed in C++ in HD whereas it was not used (Optimization)
- Enable texture streaming debugging (was not working before 2018.2)
- Added Screen Space Reflection with Proxy Projection Model
- Support correctly scene selection for alpha tested object
- Add per light shadow mask mode control (i.e shadow mask distance and shadow mask). It use the option NonLightmappedOnly
- Add geometric filtering to Lit shader (allow to reduce specular aliasing)
- Add shortcut to create DensityVolume and PlanarReflection in hierarchy
- Add a DefaultHDMirrorMaterial material for PlanarReflection
- Added a script to be able to upgrade material to newer version of HDRP
- Removed useless duplication of ForwardError passes.
- Add option to not compile any DEBUG_DISPLAY shader in the player (Faster build) call Support Runtime Debug display

### Changed
- Changed SupportForwardOnly to SupportOnlyForward in render pipeline settings
- Changed versioning variable name in HDAdditionalXXXData from m_version to version
- Create unique name when creating a game object in the rendering menu (i.e Density Volume(2))
- Re-organize various files and folder location to clean the repository
- Change Debug windows name and location. Now located at:  Windows -> General -> Render Pipeline Debug

### Removed
- Removed GlobalLightLoopSettings.maxPlanarReflectionProbes and instead use value of GlobalLightLoopSettings.planarReflectionProbeCacheSize
- Remove EmissiveIntensity parameter and change EmissiveColor to be HDR (Matching Builtin Unity behavior) - Data need to be updated - Launch Edit -> Single Step Upgrade Script -> Upgrade all Materials emissionColor

### Fixed
- Fix issue with LOD transition and instancing
- Fix discrepency between object motion vector and camera motion vector
- Fix issue with spot and dir light gizmo axis not highlighted correctly
- Fix potential crash while register debug windows inputs at startup
- Fix warning when creating Planar reflection
- Fix specular lighting debug mode (was rendering black)
- Allow projector decal with null material to allow to configure decal when HDRP is not set
- Decal atlas texture offset/scale is updated after allocations (used to be before so it was using date from previous frame)

## [0.0.0-preview] - 2018-01-01

### Added
- Configure the VolumetricLightingSystem code path to be on by default
- Trigger a build exception when trying to build an unsupported platform
- Introduce the VolumetricLightingController component, which can (and should) be placed on the camera, and allows one to control the near and the far plane of the V-Buffer (volumetric "froxel" buffer) along with the depth distribution (from logarithmic to linear)
- Add 3D texture support for DensityVolumes
- Add a better mapping of roughness to mipmap for planar reflection
- The VolumetricLightingSystem now uses RTHandles, which allows to save memory by sharing buffers between different cameras (history buffers are not shared), and reduce reallocation frequency by reallocating buffers only if the rendering resolution increases (and suballocating within existing buffers if the rendering resolution decreases)
- Add a Volumetric Dimmer slider to lights to control the intensity of the scattered volumetric lighting
- Add UV tiling and offset support for decals.
- Add mipmapping support for volume 3D mask textures

### Changed
- Default number of planar reflection change from 4 to 2
- Rename _MainDepthTexture to _CameraDepthTexture
- The VolumetricLightingController has been moved to the Interpolation Volume framework and now functions similarly to the VolumetricFog settings
- Update of UI of cookie, CubeCookie, Reflection probe and planar reflection probe to combo box
- Allow enabling/disabling shadows for area lights when they are set to baked.
- Hide applyRangeAttenuation and FadeDistance for directional shadow as they are not used

### Removed
- Remove Resource folder of PreIntegratedFGD and add the resource to RenderPipeline Asset

### Fixed
- Fix ConvertPhysicalLightIntensityToLightIntensity() function used when creating light from script to match HDLightEditor behavior
- Fix numerical issues with the default value of mean free path of volumetric fog
- Fix the bug preventing decals from coexisting with density volumes
- Fix issue with alpha tested geometry using planar/triplanar mapping not render correctly or flickering (due to being wrongly alpha tested in depth prepass)
- Fix meta pass with triplanar (was not handling correctly the normal)
- Fix preview when a planar reflection is present
- Fix Camera preview, it is now a Preview cameraType (was a SceneView)
- Fix handling unknown GPUShadowTypes in the shadow manager.
- Fix area light shapes sent as point lights to the baking backends when they are set to baked.
- Fix unnecessary division by PI for baked area lights.
- Fix line lights sent to the lightmappers. The backends don't support this light type.
- Fix issue with shadow mask framesettings not correctly taken into account when shadow mask is enabled for lighting.
- Fix directional light and shadow mask transition, they are now matching making smooth transition
- Fix banding issues caused by high intensity volumetric lighting
- Fix the debug window being emptied on SRP asset reload
- Fix issue with debug mode not correctly clearing the GBuffer in editor after a resize
- Fix issue with ResetMaterialKeyword not resetting correctly ToggleOff/Roggle Keyword
- Fix issue with motion vector not render correctly if there is no depth prepass in deferred

## [0.0.0-preview] - 2018-01-01

### Added
- Screen Space Refraction projection model (Proxy raycasting, HiZ raymarching)
- Screen Space Refraction settings as volume component
- Added buffered frame history per camera
- Port Global Density Volumes to the Interpolation Volume System.
- Optimize ImportanceSampleLambert() to not require the tangent frame.
- Generalize SampleVBuffer() to handle different sampling and reconstruction methods.
- Improve the quality of volumetric lighting reprojection.
- Optimize Morton Order code in the Subsurface Scattering pass.
- Planar Reflection Probe support roughness (gaussian convolution of captured probe)
- Use an atlas instead of a texture array for cluster transparent decals
- Add a debug view to visualize the decal atlas
- Only store decal textures to atlas if decal is visible, debounce out of memory decal atlas warning.
- Add manipulator gizmo on decal to improve authoring workflow
- Add a minimal StackLit material (work in progress, this version can be used as template to add new material)

### Changed
- EnableShadowMask in FrameSettings (But shadowMaskSupport still disable by default)
- Forced Planar Probe update modes to (Realtime, Every Update, Mirror Camera)
- Screen Space Refraction proxy model uses the proxy of the first environment light (Reflection probe/Planar probe) or the sky
- Moved RTHandle static methods to RTHandles
- Renamed RTHandle to RTHandleSystem.RTHandle
- Move code for PreIntegratedFDG (Lit.shader) into its dedicated folder to be share with other material
- Move code for LTCArea (Lit.shader) into its dedicated folder to be share with other material

### Removed
- Removed Planar Probe mirror plane position and normal fields in inspector, always display mirror plane and normal gizmos

### Fixed
- Fix fog flags in scene view is now taken into account
- Fix sky in preview windows that were disappearing after a load of a new level
- Fix numerical issues in IntersectRayAABB().
- Fix alpha blending of volumetric lighting with transparent objects.
- Fix the near plane of the V-Buffer causing out-of-bounds look-ups in the clustered data structure.
- Depth and color pyramid are properly computed and sampled when the camera renders inside a viewport of a RTHandle.
- Fix decal atlas debug view to work correctly when shadow atlas view is also enabled<|MERGE_RESOLUTION|>--- conflicted
+++ resolved
@@ -131,9 +131,6 @@
 - Added CustomPassUtils API to simplify Blur, Copy and DrawRenderers custom passes.
 - Added Histogram guided automatic exposure.
 - Added few exposure debug modes.
-<<<<<<< HEAD
-- Added support for multiple mapping modes in AxF.
-=======
 - Added support for multiple path-traced views at once (e.g., scene and game views).
 - Added support for 3DsMax's 2021 Simplified Physical Material from FBX files in the Model Importer.
 - Added custom target mid grey for auto exposure.
@@ -150,7 +147,7 @@
 - Added CPU and GPU timings for ray tracing effects.
 - Added support to combine RTSSS and RTGI (1248733).
 - Added IES Profile support for Point, Spot and Rectangular-Area lights
->>>>>>> 3953abf8
+- Added support for multiple mapping modes in AxF.
 
 ### Fixed
 - Fix when rescale probe all direction below zero (1219246)
@@ -643,10 +640,6 @@
 - Fixed Wizard check on default volume profile to also check it is not the default one in package.
 - Fix erroneous central depth sampling in TAA.
 - Fixed light layers not correctly disabled when the lightlayers is set to Nothing and Lightlayers isn't enabled in HDRP Asset
-<<<<<<< HEAD
-- Fixed AxF handling of roughness for Blinn-Phong type materials
-- Fixed AxF UI errors when surface type is switched to transparent
-=======
 - Fixed issue with Model Importer materials falling back to the Legacy default material instead of HDRP's default material when import happens at Editor startup.
 - Fixed a wrong condition in CameraSwitcher, potentially causing out of bound exceptions.
 - Fixed an issue where editing the Look Dev default profile would not reflect directly in the Look Dev window.
@@ -683,7 +676,8 @@
 - Fixing the internsity being applied to RTAO too early leading to unexpected results (1254626).
 - Fix issue that caused sky to incorrectly render when using a custom projection matrix.
 - Fixed null reference exception when using depth pre/post pass in shadergraph with alpha clip in the material.
->>>>>>> 3953abf8
+- Fixed AxF handling of roughness for Blinn-Phong type materials
+- Fixed AxF UI errors when surface type is switched to transparent
 
 ### Changed
 - Improve MIP selection for decals on Transparents
