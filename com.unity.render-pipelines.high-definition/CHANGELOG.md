--- conflicted
+++ resolved
@@ -25,12 +25,9 @@
 - Fixed skybox for ortho cameras.
 - Fixed model import by adding additional data if needed.
 - Fix screen being over-exposed when changing very different skies.
-<<<<<<< HEAD
-- Fix issue with Depth of Field CoC debug view.
-=======
 - Fixed incorrect debug wireframe overlay on tessellated geometry (using littessellation), caused by the picking pass using an incorrect camera matrix.
 - Fixed nullref in layered lit shader editor.
->>>>>>> 5d7fb348
+- Fix issue with Depth of Field CoC debug view.
 
 ### Changed
 - Changed Window/Render Pipeline/HD Render Pipeline Wizard to Window/Rendering/HDRP Wizard
