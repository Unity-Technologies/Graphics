# Changelog
All notable changes to this package will be documented in this file.

The format is based on [Keep a Changelog](http://keepachangelog.com/en/1.0.0/)
and this project adheres to [Semantic Versioning](http://semver.org/spec/v2.0.0.html).

## [10.1.0] - 2019-08-04

### Added
- Added an option to have only the metering mask displayed in the debug mode.
- Added a new mode to cluster visualization debug where users can see a slice instead of the cluster on opaque objects.
- Added ray traced reflection support for the render graph version of the pipeline.
- Added render graph support of RTAO and required denoisers.
- Added render graph support of RTGI.
- Added support of RTSSS and Recursive Rendering in the render graph mode.
- Added support of RT and screen space shadow for render graph.
- Added tooltips with the full name of the (graphics) compositor properties to properly show large names that otherwise are clipped by the UI (case 1263590)
- Added error message if a callback AOV allocation fail
- Added marker for all AOV request operation on GPU
- Added remapping options for Depth Pyramid debug view mode
- Added an option to support AOV shader at runtime in HDRP settings (case 1265070)
- Added support of SSGI in the render graph mode.
- Added option for 11-11-10 format for cube reflection probes.
- Added an optional check in the HDRP DXR Wizard to verify 64 bits target architecture
- Added option to display timing stats in the debug menu as an average over 1 second. 
- Added a light unit slider to provide users more context when authoring physically based values.
- Added a way to check the normals through the material views.
- Added Simple mode to Earth Preset for PBR Sky
- Added the export of normals during the prepass for shadow matte for proper SSAO calculation.
- Added the usage of SSAO for shadow matte unlit shader graph.
- Added the support of input system V2
- Added a new volume component parameter to control the max ray length of directional lights(case 1279849).
- Added support for 'Pyramid' and 'Box' spot light shapes in path tracing.
- Added high quality prefiltering option for Bloom.

### Fixed
- Fixed several issues with physically-based DoF (TAA ghosting of the CoC buffer, smooth layer transitions, etc)
- Fixed GPU hang on D3D12 on xbox. 
- Fixed game view artifacts on resizing when hardware dynamic resolution was enabled
- Fixed black line artifacts occurring when Lanczos upsampling was set for dynamic resolution
- Fixed Amplitude -> Min/Max parametrization conversion
- Fixed CoatMask block appearing when creating lit master node (case 1264632)
- Fixed issue with SceneEV100 debug mode indicator when rescaling the window.
- Fixed issue with PCSS filter being wrong on first frame. 
- Fixed issue with emissive mesh for area light not appearing in playmode if Reload Scene option is disabled in Enter Playmode Settings.
- Fixed issue when Reflection Probes are set to OnEnable and are never rendered if the probe is enabled when the camera is farther than the probe fade distance. 
- Fixed issue with sun icon being clipped in the look dev window. 
- Fixed error about layers when disabling emissive mesh for area lights.
- Fixed issue when the user deletes the composition graph or .asset in runtime (case 1263319)
- Fixed assertion failure when changing resolution to compositor layers after using AOVs (case 1265023) 
- Fixed flickering layers in graphics compositor (case 1264552)
- Fixed issue causing the editor field not updating the disc area light radius.
- Fixed issues that lead to cookie atlas to be updated every frame even if cached data was valid.
- Fixed an issue where world space UI was not emitted for reflection cameras in HDRP
- Fixed an issue with cookie texture atlas that would cause realtime textures to always update in the atlas even when the content did not change.
- Fixed an issue where only one of the two lookdev views would update when changing the default lookdev volume profile.
- Fixed a bug related to light cluster invalidation.
- Fixed shader warning in DofGather (case 1272931)
- Fixed AOV export of depth buffer which now correctly export linear depth (case 1265001)
- Fixed issue that caused the decal atlas to not be updated upon changing of the decal textures content.
- Fixed "Screen position out of view frustum" error when camera is at exactly the planar reflection probe location.
- Fixed Amplitude -> Min/Max parametrization conversion
- Fixed issue that allocated a small cookie for normal spot lights.
- Fixed issue when undoing a change in diffuse profile list after deleting the volume profile.
- Fixed custom pass re-ordering and removing.
- Fixed TAA issue and hardware dynamic resolution.
- Fixed a static lighting flickering issue caused by having an active planar probe in the scene while rendering inspector preview.
- Fixed an issue where even when set to OnDemand, the sky lighting would still be updated when changing sky parameters.
- Fixed an error message trigerred when a mesh has more than 32 sub-meshes (case 1274508).
- Fixed RTGI getting noisy for grazying angle geometry (case 1266462).
- Fixed an issue with TAA history management on pssl.
- Fixed the global illumination volume override having an unwanted advanced mode (case 1270459).
- Fixed screen space shadow option displayed on directional shadows while they shouldn't (case 1270537).
- Fixed the handling of undo and redo actions in the graphics compositor (cases 1268149, 1266212, 1265028)
- Fixed issue with composition graphs that include virtual textures, cubemaps and other non-2D textures (cases 1263347, 1265638).
- Fixed issues when selecting a new composition graph or setting it to None (cases 1263350, 1266202)
- Fixed ArgumentNullException when saving shader graphs after removing the compositor from the scene (case 1268658)
- Fixed issue with updating the compositor output when not in play mode (case 1266216)
- Fixed warning with area mesh (case 1268379)
- Fixed issue with diffusion profile not being updated upon reset of the editor. 
- Fixed an issue that lead to corrupted refraction in some scenarios on xbox.
- Fixed for light loop scalarization not happening. 
- Fixed issue with stencil not being set in rendergraph mode.
- Fixed for post process being overridable in reflection probes even though it is not supported.
- Fixed RTGI in performance mode when light layers are enabled on the asset.
- Fixed SSS materials appearing black in matcap mode.
- Fixed a collision in the interaction of RTR and RTGI.
- Fix for lookdev toggling renderers that are set to non editable or are hidden in the inspector.
- Fixed issue with mipmap debug mode not properly resetting full screen mode (and viceversa). 
- Added unsupported message when using tile debug mode with MSAA.
- Fixed SSGI compilation issues on PS4.
- Fixed "Screen position out of view frustum" error when camera is on exactly the planar reflection probe plane.
- Workaround issue that caused objects using eye shader to not be rendered on xbox.
- Fixed GC allocation when using XR single-pass test mode.
- Fixed text in cascades shadow split being truncated.
- Fixed rendering of custom passes in the Custom Pass Volume inspector
- Force probe to render again if first time was during async shader compilation to avoid having cyan objects.
- Fixed for lookdev library field not being refreshed upon opening a library from the environment library inspector.
- Fixed serialization issue with matcap scale intensity.
- Close Add Override popup of Volume Inspector when the popup looses focus (case 1258571)
- Light quality setting for contact shadow set to on for High quality by default.
- Fixed an exception thrown when closing the look dev because there is no active SRP anymore.
- Fixed alignment of framesettings in HDRP Default Settings
- Fixed an exception thrown when closing the look dev because there is no active SRP anymore.
- Fixed an issue where entering playmode would close the LookDev window.
- Fixed issue with rendergraph on console failing on SSS pass.
- Fixed Cutoff not working properly with ray tracing shaders default and SG (case 1261292).
- Fixed shader compilation issue with Hair shader and debug display mode
- Fixed cubemap static preview not updated when the asset is imported.
- Fixed wizard DXR setup on non-DXR compatible devices.
- Fixed Custom Post Processes affecting preview cameras.
- Fixed issue with lens distortion breaking rendering.
- Fixed save popup appearing twice due to HDRP wizard.
- Fixed error when changing planar probe resolution.
- Fixed the dependecy of FrameSettings (MSAA, ClearGBuffer, DepthPrepassWithDeferred) (case 1277620).
- Fixed the usage of GUIEnable for volume components (case 1280018).
- Fixed the diffusion profile becoming invalid when hitting the reset (case 1269462).
- Fixed issue with MSAA resolve killing the alpha channel.
- Fixed a warning in materialevalulation
- Fixed an error when building the player.
- Fixed issue with box light not visible if range is below one and range attenuation is off.
- Fixed an issue that caused a null reference when deleting camera component in a prefab. (case 1244430)
- Fixed issue with bloom showing a thin black line after rescaling window. 
- Fixed rendergraph motion vector resolve.
<<<<<<< HEAD
- Fixed camera stacking for AOVs in the graphics compositor (case 1273223).
=======
- Fixed the Ray-Tracing related Debug Display not working in render graph mode.
- Fix nan in pbr sky
- Fixed Light skin not properly applied on the LookDev when switching from Dark Skin (case 1278802)
- Fixed accumulation on DX11
- Fixed issue with screen space UI not drawing on the graphics compositor (case 1279272).
- Fixed error Maximum allowed thread group count is 65535 when resolution is very high. 
- LOD meshes are now properly stripped based on the maximum lod value parameters contained in the HDRP asset.
- Fixed an inconsistency in the LOD group UI where LOD bias was not the right one.
- Fixed outlines in transitions between post-processed and plain regions in the graphics compositor (case 1278775).
- Fix decal being applied twice with LOD Crossfade.
>>>>>>> 513d609c

### Changed
- Preparation pass for RTSSShadows to be supported by render graph.
- Add tooltips with the full name of the (graphics) compositor properties to properly show large names that otherwise are clipped by the UI (case 1263590)
- Composition profile .asset files cannot be manually edited/reset by users (to avoid breaking things - case 1265631)
- Preparation pass for RTSSShadows to be supported by render graph.
- Changed the way the ray tracing property is displayed on the material (QOL 1265297).
- Exposed lens attenuation mode in default settings and remove it as a debug mode.
- Composition layers without any sub layers are now cleared to black to avoid confusion (case 1265061).
- Slight reduction of VGPR used by area light code.
- Changed thread group size for contact shadows (save 1.1ms on PS4)
- Make sure distortion stencil test happens before pixel shader is run.
- Small optimization that allows to skip motion vector prepping when the whole wave as velocity of 0.
- Improved performance to avoid generating coarse stencil buffer when not needed.
- Remove HTile generation for decals (faster without).
- Improving SSGI Filtering and fixing a blend issue with RTGI.
- Changed the Trackball UI so that it allows explicit numeric values.
- Reduce the G-buffer footprint of anisotropic materials
- Moved SSGI out of preview.
- Skip an unneeded depth buffer copy on consoles. 
- Replaced the Density Volume Texture Tool with the new 3D Texture Importer.
- Rename Raytracing Node to Raytracing Quality Keyword and rename high and low inputs as default and raytraced. All raytracing effects now use the raytraced mode but path tracing.
- Moved diffusion profile list to the HDRP default settings panel.
- Skip biquadratic resampling of vbuffer when volumetric fog filtering is enabled.
- Optimized Grain and sRGB Dithering.
- On platforms that allow it skip the first mip of the depth pyramid and compute it alongside the depth buffer used for low res transparents.
- When trying to install the local configuration package, if another one is already present the user is now asked whether they want to keep it or not.
- Improved MSAA color resolve to fix issues when very bright and very dark samples are resolved together.
- Improve performance of GPU light AABB generation
- Removed the max clamp value for the RTR, RTAO and RTGI's ray length (case 1279849).
- Meshes assigned with a decal material are not visible anymore in ray-tracing or path-tracing.

## [10.0.0] - 2019-06-10

### Added
- Ray tracing support for VR single-pass
- Added sharpen filter shader parameter and UI for TemporalAA to control image quality instead of hardcoded value
- Added frame settings option for custom post process and custom passes as well as custom color buffer format option.
- Add check in wizard on SRP Batcher enabled.
- Added default implementations of OnPreprocessMaterialDescription for FBX, Obj, Sketchup and 3DS file formats.
- Added custom pass fade radius
- Added after post process injection point for custom passes
- Added basic alpha compositing support - Alpha is available afterpostprocess when using FP16 buffer format.
- Added falloff distance on Reflection Probe and Planar Reflection Probe
- Added Backplate projection from the HDRISky
- Added Shadow Matte in UnlitMasterNode, which only received shadow without lighting
- Added hability to name LightLayers in HDRenderPipelineAsset
- Added a range compression factor for Reflection Probe and Planar Reflection Probe to avoid saturation of colors.
- Added path tracing support for directional, point and spot lights, as well as emission from Lit and Unlit.
- Added non temporal version of SSAO.
- Added more detailed ray tracing stats in the debug window
- Added Disc area light (bake only)
- Added a warning in the material UI to prevent transparent + subsurface-scattering combination.
- Added XR single-pass setting into HDRP asset
- Added a penumbra tint option for lights
- Added support for depth copy with XR SDK
- Added debug setting to Render Pipeline Debug Window to list the active XR views
- Added an option to filter the result of the volumetric lighting (off by default).
- Added a transmission multiplier for directional lights
- Added XR single-pass test mode to Render Pipeline Debug Window
- Added debug setting to Render Pipeline Window to list the active XR views
- Added a new refraction mode for the Lit shader (thin). Which is a box refraction with small thickness values
- Added the code to support Barn Doors for Area Lights based on a shaderconfig option.
- Added HDRPCameraBinder property binder for Visual Effect Graph
- Added "Celestial Body" controls to the Directional Light
- Added new parameters to the Physically Based Sky
- Added Reflections to the DXR Wizard
- Added the possibility to have ray traced colored and semi-transparent shadows on directional lights.
- Added a check in the custom post process template to throw an error if the default shader is not found.
- Exposed the debug overlay ratio in the debug menu.
- Added a separate frame settings for tonemapping alongside color grading.
- Added the receive fog option in the material UI for ShaderGraphs.
- Added a public virtual bool in the custom post processes API to specify if a post processes should be executed in the scene view.
- Added a menu option that checks scene issues with ray tracing. Also removed the previously existing warning at runtime.
- Added Contrast Adaptive Sharpen (CAS) Upscaling effect.
- Added APIs to update probe settings at runtime.
- Added documentation for the rayTracingSupported method in HDRP
- Added user-selectable format for the post processing passes.
- Added support for alpha channel in some post-processing passes (DoF, TAA, Uber).
- Added warnings in FrameSettings inspector when using DXR and atempting to use Asynchronous Execution.
- Exposed Stencil bits that can be used by the user.
- Added history rejection based on velocity of intersected objects for directional, point and spot lights.
- Added a affectsVolumetric field to the HDAdditionalLightData API to know if light affects volumetric fog.
- Add OS and Hardware check in the Wizard fixes for DXR.
- Added option to exclude camera motion from motion blur.
- Added semi-transparent shadows for point and spot lights.
- Added support for semi-transparent shadow for unlit shader and unlit shader graph.
- Added the alpha clip enabled toggle to the material UI for all HDRP shader graphs.
- Added Material Samples to explain how to use the lit shader features
- Added an initial implementation of ray traced sub surface scattering
- Added AssetPostprocessors and Shadergraphs to handle Arnold Standard Surface and 3DsMax Physical material import from FBX.
- Added support for Smoothness Fade start work when enabling ray traced reflections.
- Added Contact shadow, Micro shadows and Screen space refraction API documentation.
- Added script documentation for SSR, SSAO (ray tracing), GI, Light Cluster, RayTracingSettings, Ray Counters, etc.
- Added path tracing support for refraction and internal reflections.
- Added support for Thin Refraction Model and Lit's Clear Coat in Path Tracing.
- Added the Tint parameter to Sky Colored Fog.
- Added of Screen Space Reflections for Transparent materials
- Added a fallback for ray traced area light shadows in case the material is forward or the lit mode is forward.
- Added a new debug mode for light layers.
- Added an "enable" toggle to the SSR volume component.
- Added support for anisotropic specular lobes in path tracing.
- Added support for alpha clipping in path tracing.
- Added support for light cookies in path tracing.
- Added support for transparent shadows in path tracing.
- Added support for iridescence in path tracing.
- Added support for background color in path tracing.
- Added a path tracing test to the test suite.
- Added a warning and workaround instructions that appear when you enable XR single-pass after the first frame with the XR SDK.
- Added the exposure sliders to the planar reflection probe preview
- Added support for subsurface scattering in path tracing.
- Added a new mode that improves the filtering of ray traced shadows (directional, point and spot) based on the distance to the occluder.
- Added support of cookie baking and add support on Disc light.
- Added support for fog attenuation in path tracing.
- Added a new debug panel for volumes
- Added XR setting to control camera jitter for temporal effects
- Added an error message in the DrawRenderers custom pass when rendering opaque objects with an HDRP asset in DeferredOnly mode.
- Added API to enable proper recording of path traced scenes (with the Unity recorder or other tools).
- Added support for fog in Recursive rendering, ray traced reflections and ray traced indirect diffuse.
- Added an alpha blend option for recursive rendering
- Added support for stack lit for ray tracing effects.
- Added support for hair for ray tracing effects.
- Added support for alpha to coverage for HDRP shaders and shader graph
- Added support for Quality Levels to Subsurface Scattering.
- Added option to disable XR rendering on the camera settings.
- Added support for specular AA from geometric curvature in AxF
- Added support for baked AO (no input for now) in AxF
- Added an info box to warn about depth test artifacts when rendering object twice in custom passes with MSAA.
- Added a frame setting for alpha to mask.
- Added support for custom passes in the AOV API
- Added Light decomposition lighting debugging modes and support in AOV
- Added exposure compensation to Fixed exposure mode
- Added support for rasterized area light shadows in StackLit
- Added support for texture-weighted automatic exposure
- Added support for POM for emissive map
- Added alpha channel support in motion blur pass.
- Added the HDRP Compositor Tool (in Preview).
- Added a ray tracing mode option in the HDRP asset that allows to override and shader stripping.
- Added support for arbitrary resolution scaling of Volumetric Lighting to the Fog volume component.
- Added range attenuation for box-shaped spotlights.
- Added scenes for hair and fabric and decals with material samples
- Added fabric materials and textures
- Added information for fabric materials in fabric scene
- Added a DisplayInfo attribute to specify a name override and a display order for Volume Component fields (used only in default inspector for now).
- Added Min distance to contact shadows.
- Added support for Depth of Field in path tracing (by sampling the lens aperture).
- Added an API in HDRP to override the camera within the rendering of a frame (mainly for custom pass).
- Added a function (HDRenderPipeline.ResetRTHandleReferenceSize) to reset the reference size of RTHandle systems.
- Added support for AxF measurements importing into texture resources tilings.
- Added Layer parameter on Area Light to modify Layer of generated Emissive Mesh
- Added a flow map parameter to HDRI Sky
- Implemented ray traced reflections for transparent objects.
- Add a new parameter to control reflections in recursive rendering.
- Added an initial version of SSGI.
- Added Virtual Texturing cache settings to control the size of the Streaming Virtual Texturing caches.
- Added back-compatibility with builtin stereo matrices.
- Added CustomPassUtils API to simplify Blur, Copy and DrawRenderers custom passes.
- Added Histogram guided automatic exposure.
- Added few exposure debug modes.
- Added support for multiple path-traced views at once (e.g., scene and game views).
- Added support for 3DsMax's 2021 Simplified Physical Material from FBX files in the Model Importer.
- Added custom target mid grey for auto exposure.
- Added CustomPassUtils API to simplify Blur, Copy and DrawRenderers custom passes.
- Added an API in HDRP to override the camera within the rendering of a frame (mainly for custom pass).
- Added more custom pass API functions, mainly to render objects from another camera.
- Added support for transparent Unlit in path tracing.
- Added a minimal lit used for RTGI in peformance mode.
- Added procedural metering mask that can follow an object
- Added presets quality settings for RTAO and RTGI.
- Added an override for the shadow culling that allows better directional shadow maps in ray tracing effects (RTR, RTGI, RTSSS and RR).
- Added a Cloud Layer volume override.
- Added Fast Memory support for platform that support it.
- Added CPU and GPU timings for ray tracing effects.
- Added support to combine RTSSS and RTGI (1248733).
- Added IES Profile support for Point, Spot and Rectangular-Area lights
- Added support for multiple mapping modes in AxF.
- Add support of lightlayers on indirect lighting controller
- Added compute shader stripping.
- Added Cull Mode option for opaque materials and ShaderGraphs. 
- Added scene view exposure override.
- Added support for exposure curve remapping for min/max limits.
- Added presets for ray traced reflections.
- Added final image histogram debug view (both luminance and RGB).
- Added an example texture and rotation to the Cloud Layer volume override.
- Added an option to extend the camera culling for skinned mesh animation in ray tracing effects (1258547).
- Added decal layer system similar to light layer. Mesh will receive a decal when both decal layer mask matches.
- Added shader graph nodes for rendering a complex eye shader.
- Added more controls to contact shadows and increased quality in some parts. 
- Added a physically based option in DoF volume.
- Added API to check if a Camera, Light or ReflectionProbe is compatible with HDRP.
- Added path tracing test scene for normal mapping.
- Added missing API documentation.
- Remove CloudLayer
- Added quad overdraw and vertex density debug modes.

### Fixed
- fix when saved HDWizard window tab index out of range (1260273)
- Fix when rescale probe all direction below zero (1219246)
- Update documentation of HDRISky-Backplate, precise how to have Ambient Occlusion on the Backplate
- Sorting, undo, labels, layout in the Lighting Explorer.
- Fixed sky settings and materials in Shader Graph Samples package
- Fix/workaround a probable graphics driver bug in the GTAO shader.
- Fixed Hair and PBR shader graphs double sided modes
- Fixed an issue where updating an HDRP asset in the Quality setting panel would not recreate the pipeline.
- Fixed issue with point lights being considered even when occupying less than a pixel on screen (case 1183196)
- Fix a potential NaN source with iridescence (case 1183216)
- Fixed issue of spotlight breaking when minimizing the cone angle via the gizmo (case 1178279)
- Fixed issue that caused decals not to modify the roughness in the normal buffer, causing SSR to not behave correctly (case 1178336)
- Fixed lit transparent refraction with XR single-pass rendering
- Removed extra jitter for TemporalAA in VR
- Fixed ShaderGraph time in main preview
- Fixed issue on some UI elements in HDRP asset not expanding when clicking the arrow (case 1178369)
- Fixed alpha blending in custom post process
- Fixed the modification of the _AlphaCutoff property in the material UI when exposed with a ShaderGraph parameter.
- Fixed HDRP test `1218_Lit_DiffusionProfiles` on Vulkan.
- Fixed an issue where building a player in non-dev mode would generate render target error logs every frame
- Fixed crash when upgrading version of HDRP
- Fixed rendering issues with material previews
- Fixed NPE when using light module in Shuriken particle systems (1173348).
- Refresh cached shadow on editor changes
- Fixed light supported units caching (1182266)
- Fixed an issue where SSAO (that needs temporal reprojection) was still being rendered when Motion Vectors were not available (case 1184998)
- Fixed a nullref when modifying the height parameters inside the layered lit shader UI.
- Fixed Decal gizmo that become white after exiting play mode
- Fixed Decal pivot position to behave like a spotlight
- Fixed an issue where using the LightingOverrideMask would break sky reflection for regular cameras
- Fix DebugMenu FrameSettingsHistory persistency on close
- Fix DensityVolume, ReflectionProbe aned PlanarReflectionProbe advancedControl display
- Fix DXR scene serialization in wizard
- Fixed an issue where Previews would reallocate History Buffers every frame
- Fixed the SetLightLayer function in HDAdditionalLightData setting the wrong light layer
- Fix error first time a preview is created for planar
- Fixed an issue where SSR would use an incorrect roughness value on ForwardOnly (StackLit, AxF, Fabric, etc.) materials when the pipeline is configured to also allow deferred Lit.
- Fixed issues with light explorer (cases 1183468, 1183269)
- Fix dot colors in LayeredLit material inspector
- Fix undo not resetting all value when undoing the material affectation in LayerLit material
- Fix for issue that caused gizmos to render in render textures (case 1174395)
- Fixed the light emissive mesh not updated when the light was disabled/enabled
- Fixed light and shadow layer sync when setting the HDAdditionalLightData.lightlayersMask property
- Fixed a nullref when a custom post process component that was in the HDRP PP list is removed from the project
- Fixed issue that prevented decals from modifying specular occlusion (case 1178272).
- Fixed exposure of volumetric reprojection
- Fixed multi selection support for Scalable Settings in lights
- Fixed font shaders in test projects for VR by using a Shader Graph version
- Fixed refresh of baked cubemap by incrementing updateCount at the end of the bake (case 1158677).
- Fixed issue with rectangular area light when seen from the back
- Fixed decals not affecting lightmap/lightprobe
- Fixed zBufferParams with XR single-pass rendering
- Fixed moving objects not rendered in custom passes
- Fixed abstract classes listed in the + menu of the custom pass list
- Fixed custom pass that was rendered in previews
- Fixed precision error in zero value normals when applying decals (case 1181639)
- Fixed issue that triggered No Scene Lighting view in game view as well (case 1156102)
- Assign default volume profile when creating a new HDRP Asset
- Fixed fov to 0 in planar probe breaking the projection matrix (case 1182014)
- Fixed bugs with shadow caching
- Reassign the same camera for a realtime probe face render request to have appropriate history buffer during realtime probe rendering.
- Fixed issue causing wrong shading when normal map mode is Object space, no normal map is set, but a detail map is present (case 1143352)
- Fixed issue with decal and htile optimization
- Fixed TerrainLit shader compilation error regarding `_Control0_TexelSize` redefinition (case 1178480).
- Fixed warning about duplicate HDRuntimeReflectionSystem when configuring play mode without domain reload.
- Fixed an editor crash when multiple decal projectors were selected and some had null material
- Added all relevant fix actions to FixAll button in Wizard
- Moved FixAll button on top of the Wizard
- Fixed an issue where fog color was not pre-exposed correctly
- Fix priority order when custom passes are overlapping
- Fix cleanup not called when the custom pass GameObject is destroyed
- Replaced most instances of GraphicsSettings.renderPipelineAsset by GraphicsSettings.currentRenderPipeline. This should fix some parameters not working on Quality Settings overrides.
- Fixed an issue with Realtime GI not working on upgraded projects.
- Fixed issue with screen space shadows fallback texture was not set as a texture array.
- Fixed Pyramid Lights bounding box
- Fixed terrain heightmap default/null values and epsilons
- Fixed custom post-processing effects breaking when an abstract class inherited from `CustomPostProcessVolumeComponent`
- Fixed XR single-pass rendering in Editor by using ShaderConfig.s_XrMaxViews to allocate matrix array
- Multiple different skies rendered at the same time by different cameras are now handled correctly without flickering
- Fixed flickering issue happening when different volumes have shadow settings and multiple cameras are present.
- Fixed issue causing planar probes to disappear if there is no light in the scene.
- Fixed a number of issues with the prefab isolation mode (Volumes leaking from the main scene and reflection not working properly)
- Fixed an issue with fog volume component upgrade not working properly
- Fixed Spot light Pyramid Shape has shadow artifacts on aspect ratio values lower than 1
- Fixed issue with AO upsampling in XR
- Fixed camera without HDAdditionalCameraData component not rendering
- Removed the macro ENABLE_RAYTRACING for most of the ray tracing code
- Fixed prefab containing camera reloading in loop while selected in the Project view
- Fixed issue causing NaN wheh the Z scale of an object is set to 0.
- Fixed DXR shader passes attempting to render before pipeline loaded
- Fixed black ambient sky issue when importing a project after deleting Library.
- Fixed issue when upgrading a Standard transparent material (case 1186874)
- Fixed area light cookies not working properly with stack lit
- Fixed material render queue not updated when the shader is changed in the material inspector.
- Fixed a number of issues with full screen debug modes not reseting correctly when setting another mutually exclusive mode
- Fixed compile errors for platforms with no VR support
- Fixed an issue with volumetrics and RTHandle scaling (case 1155236)
- Fixed an issue where sky lighting might be updated uselessly
- Fixed issue preventing to allow setting decal material to none (case 1196129)
- Fixed XR multi-pass decals rendering
- Fixed several fields on Light Inspector that not supported Prefab overrides
- Fixed EOL for some files
- Fixed scene view rendering with volumetrics and XR enabled
- Fixed decals to work with multiple cameras
- Fixed optional clear of GBuffer (Was always on)
- Fixed render target clears with XR single-pass rendering
- Fixed HDRP samples file hierarchy
- Fixed Light units not matching light type
- Fixed QualitySettings panel not displaying HDRP Asset
- Fixed black reflection probes the first time loading a project
- Fixed y-flip in scene view with XR SDK
- Fixed Decal projectors do not immediately respond when parent object layer mask is changed in editor.
- Fixed y-flip in scene view with XR SDK
- Fixed a number of issues with Material Quality setting
- Fixed the transparent Cull Mode option in HD unlit master node settings only visible if double sided is ticked.
- Fixed an issue causing shadowed areas by contact shadows at the edge of far clip plane if contact shadow length is very close to far clip plane.
- Fixed editing a scalable settings will edit all loaded asset in memory instead of targetted asset.
- Fixed Planar reflection default viewer FOV
- Fixed flickering issues when moving the mouse in the editor with ray tracing on.
- Fixed the ShaderGraph main preview being black after switching to SSS in the master node settings
- Fixed custom fullscreen passes in VR
- Fixed camera culling masks not taken in account in custom pass volumes
- Fixed object not drawn in custom pass when using a DrawRenderers with an HDRP shader in a build.
- Fixed injection points for Custom Passes (AfterDepthAndNormal and BeforePreRefraction were missing)
- Fixed a enum to choose shader tags used for drawing objects (DepthPrepass or Forward) when there is no override material.
- Fixed lit objects in the BeforePreRefraction, BeforeTransparent and BeforePostProcess.
- Fixed the None option when binding custom pass render targets to allow binding only depth or color.
- Fixed custom pass buffers allocation so they are not allocated if they're not used.
- Fixed the Custom Pass entry in the volume create asset menu items.
- Fixed Prefab Overrides workflow on Camera.
- Fixed alignment issue in Preset for Camera.
- Fixed alignment issue in Physical part for Camera.
- Fixed FrameSettings multi-edition.
- Fixed a bug happening when denoising multiple ray traced light shadows
- Fixed minor naming issues in ShaderGraph settings
- VFX: Removed z-fight glitches that could appear when using deferred depth prepass and lit quad primitives
- VFX: Preserve specular option for lit outputs (matches HDRP lit shader)
- Fixed an issue with Metal Shader Compiler and GTAO shader for metal
- Fixed resources load issue while upgrading HDRP package.
- Fix LOD fade mask by accounting for field of view
- Fixed spot light missing from ray tracing indirect effects.
- Fixed a UI bug in the diffusion profile list after fixing them from the wizard.
- Fixed the hash collision when creating new diffusion profile assets.
- Fixed a light leaking issue with box light casting shadows (case 1184475)
- Fixed Cookie texture type in the cookie slot of lights (Now displays a warning because it is not supported).
- Fixed a nullref that happens when using the Shuriken particle light module
- Fixed alignment in Wizard
- Fixed text overflow in Wizard's helpbox
- Fixed Wizard button fix all that was not automatically grab all required fixes
- Fixed VR tab for MacOS in Wizard
- Fixed local config package workflow in Wizard
- Fixed issue with contact shadows shifting when MSAA is enabled.
- Fixed EV100 in the PBR sky
- Fixed an issue In URP where sometime the camera is not passed to the volume system and causes a null ref exception (case 1199388)
- Fixed nullref when releasing HDRP with custom pass disabled
- Fixed performance issue derived from copying stencil buffer.
- Fixed an editor freeze when importing a diffusion profile asset from a unity package.
- Fixed an exception when trying to reload a builtin resource.
- Fixed the light type intensity unit reset when switching the light type.
- Fixed compilation error related to define guards and CreateLayoutFromXrSdk()
- Fixed documentation link on CustomPassVolume.
- Fixed player build when HDRP is in the project but not assigned in the graphic settings.
- Fixed an issue where ambient probe would be black for the first face of a baked reflection probe
- VFX: Fixed Missing Reference to Visual Effect Graph Runtime Assembly
- Fixed an issue where rendering done by users in EndCameraRendering would be executed before the main render loop.
- Fixed Prefab Override in main scope of Volume.
- Fixed alignment issue in Presset of main scope of Volume.
- Fixed persistence of ShowChromeGizmo and moved it to toolbar for coherency in ReflectionProbe and PlanarReflectionProbe.
- Fixed Alignement issue in ReflectionProbe and PlanarReflectionProbe.
- Fixed Prefab override workflow issue in ReflectionProbe and PlanarReflectionProbe.
- Fixed empty MoreOptions and moved AdvancedManipulation in a dedicated location for coherency in ReflectionProbe and PlanarReflectionProbe.
- Fixed Prefab override workflow issue in DensityVolume.
- Fixed empty MoreOptions and moved AdvancedManipulation in a dedicated location for coherency in DensityVolume.
- Fix light limit counts specified on the HDRP asset
- Fixed Quality Settings for SSR, Contact Shadows and Ambient Occlusion volume components
- Fixed decalui deriving from hdshaderui instead of just shaderui
- Use DelayedIntField instead of IntField for scalable settings
- Fixed init of debug for FrameSettingsHistory on SceneView camera
- Added a fix script to handle the warning 'referenced script in (GameObject 'SceneIDMap') is missing'
- Fix Wizard load when none selected for RenderPipelineAsset
- Fixed TerrainLitGUI when per-pixel normal property is not present.
- Fixed rendering errors when enabling debug modes with custom passes
- Fix an issue that made PCSS dependent on Atlas resolution (not shadow map res)
- Fixing a bug whith histories when n>4 for ray traced shadows
- Fixing wrong behavior in ray traced shadows for mesh renderers if their cast shadow is shadow only or double sided
- Only tracing rays for shadow if the point is inside the code for spotlight shadows
- Only tracing rays if the point is inside the range for point lights
- Fixing ghosting issues when the screen space shadow  indexes change for a light with ray traced shadows
- Fixed an issue with stencil management and Xbox One build that caused corrupted output in deferred mode.
- Fixed a mismatch in behavior between the culling of shadow maps and ray traced point and spot light shadows
- Fixed recursive ray tracing not working anymore after intermediate buffer refactor.
- Fixed ray traced shadow denoising not working (history rejected all the time).
- Fixed shader warning on xbox one
- Fixed cookies not working for spot lights in ray traced reflections, ray traced GI and recursive rendering
- Fixed an inverted handling of CoatSmoothness for SSR in StackLit.
- Fixed missing distortion inputs in Lit and Unlit material UI.
- Fixed issue that propagated NaNs across multiple frames through the exposure texture.
- Fixed issue with Exclude from TAA stencil ignored.
- Fixed ray traced reflection exposure issue.
- Fixed issue with TAA history not initialising corretly scale factor for first frame
- Fixed issue with stencil test of material classification not using the correct Mask (causing false positive and bad performance with forward material in deferred)
- Fixed issue with History not reset when chaning antialiasing mode on camera
- Fixed issue with volumetric data not being initialized if default settings have volumetric and reprojection off.
- Fixed ray tracing reflection denoiser not applied in tier 1
- Fixed the vibility of ray tracing related methods.
- Fixed the diffusion profile list not saved when clicking the fix button in the material UI.
- Fixed crash when pushing bounce count higher than 1 for ray traced GI or reflections
- Fixed PCSS softness scale so that it better match ray traced reference for punctual lights.
- Fixed exposure management for the path tracer
- Fixed AxF material UI containing two advanced options settings.
- Fixed an issue where cached sky contexts were being destroyed wrongly, breaking lighting in the LookDev
- Fixed issue that clamped PCSS softness too early and not after distance scale.
- Fixed fog affect transparent on HD unlit master node
- Fixed custom post processes re-ordering not saved.
- Fixed NPE when using scalable settings
- Fixed an issue where PBR sky precomputation was reset incorrectly in some cases causing bad performance.
- Fixed a bug due to depth history begin overriden too soon
- Fixed CustomPassSampleCameraColor scale issue when called from Before Transparent injection point.
- Fixed corruption of AO in baked probes.
- Fixed issue with upgrade of projects that still had Very High as shadow filtering quality.
- Fixed issue that caused Distortion UI to appear in Lit.
- Fixed several issues with decal duplicating when editing them.
- Fixed initialization of volumetric buffer params (1204159)
- Fixed an issue where frame count was incorrectly reset for the game view, causing temporal processes to fail.
- Fixed Culling group was not disposed error.
- Fixed issues on some GPU that do not support gathers on integer textures.
- Fixed an issue with ambient probe not being initialized for the first frame after a domain reload for volumetric fog.
- Fixed the scene visibility of decal projectors and density volumes
- Fixed a leak in sky manager.
- Fixed an issue where entering playmode while the light editor is opened would produce null reference exceptions.
- Fixed the debug overlay overlapping the debug menu at runtime.
- Fixed an issue with the framecount when changing scene.
- Fixed errors that occurred when using invalid near and far clip plane values for planar reflections.
- Fixed issue with motion blur sample weighting function.
- Fixed motion vectors in MSAA.
- Fixed sun flare blending (case 1205862).
- Fixed a lot of issues related to ray traced screen space shadows.
- Fixed memory leak caused by apply distortion material not being disposed.
- Fixed Reflection probe incorrectly culled when moving its parent (case 1207660)
- Fixed a nullref when upgrading the Fog volume components while the volume is opened in the inspector.
- Fix issues where decals on PS4 would not correctly write out the tile mask causing bits of the decal to go missing.
- Use appropriate label width and text content so the label is completely visible
- Fixed an issue where final post process pass would not output the default alpha value of 1.0 when using 11_11_10 color buffer format.
- Fixed SSR issue after the MSAA Motion Vector fix.
- Fixed an issue with PCSS on directional light if punctual shadow atlas was not allocated.
- Fixed an issue where shadow resolution would be wrong on the first face of a baked reflection probe.
- Fixed issue with PCSS softness being incorrect for cascades different than the first one.
- Fixed custom post process not rendering when using multiple HDRP asset in quality settings
- Fixed probe gizmo missing id (case 1208975)
- Fixed a warning in raytracingshadowfilter.compute
- Fixed issue with AO breaking with small near plane values.
- Fixed custom post process Cleanup function not called in some cases.
- Fixed shader warning in AO code.
- Fixed a warning in simpledenoiser.compute
- Fixed tube and rectangle light culling to use their shape instead of their range as a bounding box.
- Fixed caused by using gather on a UINT texture in motion blur.
- Fix issue with ambient occlusion breaking when dynamic resolution is active.
- Fixed some possible NaN causes in Depth of Field.
- Fixed Custom Pass nullref due to the new Profiling Sample API changes
- Fixed the black/grey screen issue on after post process Custom Passes in non dev builds.
- Fixed particle lights.
- Improved behavior of lights and probe going over the HDRP asset limits.
- Fixed issue triggered when last punctual light is disabled and more than one camera is used.
- Fixed Custom Pass nullref due to the new Profiling Sample API changes
- Fixed the black/grey screen issue on after post process Custom Passes in non dev builds.
- Fixed XR rendering locked to vsync of main display with Standalone Player.
- Fixed custom pass cleanup not called at the right time when using multiple volumes.
- Fixed an issue on metal with edge of decal having artifact by delaying discard of fragments during decal projection
- Fixed various shader warning
- Fixing unnecessary memory allocations in the ray tracing cluster build
- Fixed duplicate column labels in LightEditor's light tab
- Fixed white and dark flashes on scenes with very high or very low exposure when Automatic Exposure is being used.
- Fixed an issue where passing a null ProfilingSampler would cause a null ref exception.
- Fixed memory leak in Sky when in matcap mode.
- Fixed compilation issues on platform that don't support VR.
- Fixed migration code called when we create a new HDRP asset.
- Fixed RemoveComponent on Camera contextual menu to not remove Camera while a component depend on it.
- Fixed an issue where ambient occlusion and screen space reflections editors would generate null ref exceptions when HDRP was not set as the current pipeline.
- Fixed a null reference exception in the probe UI when no HDRP asset is present.
- Fixed the outline example in the doc (sampling range was dependent on screen resolution)
- Fixed a null reference exception in the HDRI Sky editor when no HDRP asset is present.
- Fixed an issue where Decal Projectors created from script where rotated around the X axis by 90°.
- Fixed frustum used to compute Density Volumes visibility when projection matrix is oblique.
- Fixed a null reference exception in Path Tracing, Recursive Rendering and raytraced Global Illumination editors when no HDRP asset is present.
- Fix for NaNs on certain geometry with Lit shader -- [case 1210058](https://fogbugz.unity3d.com/f/cases/1210058/)
- Fixed an issue where ambient occlusion and screen space reflections editors would generate null ref exceptions when HDRP was not set as the current pipeline.
- Fixed a null reference exception in the probe UI when no HDRP asset is present.
- Fixed the outline example in the doc (sampling range was dependent on screen resolution)
- Fixed a null reference exception in the HDRI Sky editor when no HDRP asset is present.
- Fixed an issue where materials newly created from the contextual menu would have an invalid state, causing various problems until it was edited.
- Fixed transparent material created with ZWrite enabled (now it is disabled by default for new transparent materials)
- Fixed mouseover on Move and Rotate tool while DecalProjector is selected.
- Fixed wrong stencil state on some of the pixel shader versions of deferred shader.
- Fixed an issue where creating decals at runtime could cause a null reference exception.
- Fixed issue that displayed material migration dialog on the creation of new project.
- Fixed various issues with time and animated materials (cases 1210068, 1210064).
- Updated light explorer with latest changes to the Fog and fixed issues when no visual environment was present.
- Fixed not handleling properly the recieve SSR feature with ray traced reflections
- Shadow Atlas is no longer allocated for area lights when they are disabled in the shader config file.
- Avoid MRT Clear on PS4 as it is not implemented yet.
- Fixed runtime debug menu BitField control.
- Fixed the radius value used for ray traced directional light.
- Fixed compilation issues with the layered lit in ray tracing shaders.
- Fixed XR autotests viewport size rounding
- Fixed mip map slider knob displayed when cubemap have no mipmap
- Remove unnecessary skip of material upgrade dialog box.
- Fixed the profiling sample mismatch errors when enabling the profiler in play mode
- Fixed issue that caused NaNs in reflection probes on consoles.
- Fixed adjusting positive axis of Blend Distance slides the negative axis in the density volume component.
- Fixed the blend of reflections based on the weight.
- Fixed fallback for ray traced reflections when denoising is enabled.
- Fixed error spam issue with terrain detail terrainDetailUnsupported (cases 1211848)
- Fixed hardware dynamic resolution causing cropping/scaling issues in scene view (case 1158661)
- Fixed Wizard check order for `Hardware and OS` and `Direct3D12`
- Fix AO issue turning black when Far/Near plane distance is big.
- Fixed issue when opening lookdev and the lookdev volume have not been assigned yet.
- Improved memory usage of the sky system.
- Updated label in HDRP quality preference settings (case 1215100)
- Fixed Decal Projector gizmo not undoing properly (case 1216629)
- Fix a leak in the denoising of ray traced reflections.
- Fixed Alignment issue in Light Preset
- Fixed Environment Header in LightingWindow
- Fixed an issue where hair shader could write garbage in the diffuse lighting buffer, causing NaNs.
- Fixed an exposure issue with ray traced sub-surface scattering.
- Fixed runtime debug menu light hierarchy None not doing anything.
- Fixed the broken ShaderGraph preview when creating a new Lit graph.
- Fix indentation issue in preset of LayeredLit material.
- Fixed minor issues with cubemap preview in the inspector.
- Fixed wrong build error message when building for android on mac.
- Fixed an issue related to denoising ray trace area shadows.
- Fixed wrong build error message when building for android on mac.
- Fixed Wizard persistency of Direct3D12 change on domain reload.
- Fixed Wizard persistency of FixAll on domain reload.
- Fixed Wizard behaviour on domain reload.
- Fixed a potential source of NaN in planar reflection probe atlas.
- Fixed an issue with MipRatio debug mode showing _DebugMatCapTexture not being set.
- Fixed missing initialization of input params in Blit for VR.
- Fix Inf source in LTC for area lights.
- Fix issue with AO being misaligned when multiple view are visible.
- Fix issue that caused the clamp of camera rotation motion for motion blur to be ineffective.
- Fixed issue with AssetPostprocessors dependencies causing models to be imported twice when upgrading the package version.
- Fixed culling of lights with XR SDK
- Fixed memory stomp in shadow caching code, leading to overflow of Shadow request array and runtime errors.
- Fixed an issue related to transparent objects reading the ray traced indirect diffuse buffer
- Fixed an issue with filtering ray traced area lights when the intensity is high or there is an exposure.
- Fixed ill-formed include path in Depth Of Field shader.
- Fixed shader graph and ray tracing after the shader target PR.
- Fixed a bug in semi-transparent shadows (object further than the light casting shadows)
- Fix state enabled of default volume profile when in package.
- Fixed removal of MeshRenderer and MeshFilter on adding Light component.
- Fixed Ray Traced SubSurface Scattering not working with ray traced area lights
- Fixed Ray Traced SubSurface Scattering not working in forward mode.
- Fixed a bug in debug light volumes.
- Fixed a bug related to ray traced area light shadow history.
- Fixed an issue where fog sky color mode could sample NaNs in the sky cubemap.
- Fixed a leak in the PBR sky renderer.
- Added a tooltip to the Ambient Mode parameter in the Visual Envionment volume component.
- Static lighting sky now takes the default volume into account (this fixes discrepancies between baked and realtime lighting).
- Fixed a leak in the sky system.
- Removed MSAA Buffers allocation when lit shader mode is set to "deferred only".
- Fixed invalid cast for realtime reflection probes (case 1220504)
- Fixed invalid game view rendering when disabling all cameras in the scene (case 1105163)
- Hide reflection probes in the renderer components.
- Fixed infinite reload loop while displaying Light's Shadow's Link Light Layer in Inspector of Prefab Asset.
- Fixed the culling was not disposed error in build log.
- Fixed the cookie atlas size and planar atlas size being too big after an upgrade of the HDRP asset.
- Fixed transparent SSR for shader graph.
- Fixed an issue with emissive light meshes not being in the RAS.
- Fixed DXR player build
- Fixed the HDRP asset migration code not being called after an upgrade of the package
- Fixed draw renderers custom pass out of bound exception
- Fixed the PBR shader rendering in deferred
- Fixed some typos in debug menu (case 1224594)
- Fixed ray traced point and spot lights shadows not rejecting istory when semi-transparent or colored.
- Fixed a warning due to StaticLightingSky when reloading domain in some cases.
- Fixed the MaxLightCount being displayed when the light volume debug menu is on ColorAndEdge.
- Fixed issue with unclear naming of debug menu for decals.
- Fixed z-fighting in scene view when scene lighting is off (case 1203927)
- Fixed issue that prevented cubemap thumbnails from rendering (only on D3D11 and Metal).
- Fixed ray tracing with VR single-pass
- Fix an exception in ray tracing that happens if two LOD levels are using the same mesh renderer.
- Fixed error in the console when switching shader to decal in the material UI.
- Fixed an issue with refraction model and ray traced recursive rendering (case 1198578).
- Fixed an issue where a dynamic sky changing any frame may not update the ambient probe.
- Fixed cubemap thumbnail generation at project load time.
- Fixed cubemap thumbnail generation at project load time. 
- Fixed XR culling with multiple cameras
- Fixed XR single-pass with Mock HMD plugin
- Fixed sRGB mismatch with XR SDK
- Fixed an issue where default volume would not update when switching profile.
- Fixed issue with uncached reflection probe cameras reseting the debug mode (case 1224601) 
- Fixed an issue where AO override would not override specular occlusion.
- Fixed an issue where Volume inspector might not refresh correctly in some cases.
- Fixed render texture with XR
- Fixed issue with resources being accessed before initialization process has been performed completely. 
- Half fixed shuriken particle light that cast shadows (only the first one will be correct)
- Fixed issue with atmospheric fog turning black if a planar reflection probe is placed below ground level. (case 1226588)
- Fixed custom pass GC alloc issue in CustomPassVolume.GetActiveVolumes().
- Fixed a bug where instanced shadergraph shaders wouldn't compile on PS4.
- Fixed an issue related to the envlightdatasrt not being bound in recursive rendering.
- Fixed shadow cascade tooltip when using the metric mode (case 1229232)
- Fixed how the area light influence volume is computed to match rasterization.
- Focus on Decal uses the extends of the projectors
- Fixed usage of light size data that are not available at runtime.
- Fixed the depth buffer copy made before custom pass after opaque and normal injection point.
- Fix for issue that prevented scene from being completely saved when baked reflection probes are present and lighting is set to auto generate.
- Fixed drag area width at left of Light's intensity field in Inspector.
- Fixed light type resolution when performing a reset on HDAdditionalLightData (case 1220931)
- Fixed reliance on atan2 undefined behavior in motion vector debug shader.
- Fixed an usage of a a compute buffer not bound (1229964)
- Fixed an issue where changing the default volume profile from another inspector would not update the default volume editor.
- Fix issues in the post process system with RenderTexture being invalid in some cases, causing rendering problems.
- Fixed an issue where unncessarily serialized members in StaticLightingSky component would change each time the scene is changed.
- Fixed a weird behavior in the scalable settings drawing when the space becomes tiny (1212045).
- Fixed a regression in the ray traced indirect diffuse due to the new probe system.
- Fix for range compression factor for probes going negative (now clamped to positive values).
- Fixed path validation when creating new volume profile (case 1229933)
- Fixed a bug where Decal Shader Graphs would not recieve reprojected Position, Normal, or Bitangent data. (1239921)
- Fix reflection hierarchy for CARPAINT in AxF.
- Fix precise fresnel for delta lights for SVBRDF in AxF.
- Fixed the debug exposure mode for display sky reflection and debug view baked lighting
- Fixed MSAA depth resolve when there is no motion vectors
- Fixed various object leaks in HDRP.
- Fixed compile error with XR SubsystemManager.
- Fix for assertion triggering sometimes when saving a newly created lit shader graph (case 1230996)
- Fixed culling of planar reflection probes that change position (case 1218651)
- Fixed null reference when processing lightprobe (case 1235285)
- Fix issue causing wrong planar reflection rendering when more than one camera is present.
- Fix black screen in XR when HDRP package is present but not used.
- Fixed an issue with the specularFGD term being used when the material has a clear coat (lit shader).
- Fixed white flash happening with auto-exposure in some cases (case 1223774)
- Fixed NaN which can appear with real time reflection and inf value
- Fixed an issue that was collapsing the volume components in the HDRP default settings
- Fixed warning about missing bound decal buffer
- Fixed shader warning on Xbox for ResolveStencilBuffer.compute. 
- Fixed PBR shader ZTest rendering in deferred.
- Replaced commands incompatible with async compute in light list build process.
- Diffusion Profile and Material references in HDRP materials are now correctly exported to unity packages. Note that the diffusion profile or the material references need to be edited once before this can work properly.
- Fix MaterialBalls having same guid issue
- Fix spelling and grammatical errors in material samples
- Fixed unneeded cookie texture allocation for cone stop lights.
- Fixed scalarization code for contact shadows.
- Fixed volume debug in playmode
- Fixed issue when toggling anything in HDRP asset that will produce an error (case 1238155)
- Fixed shader warning in PCSS code when using Vulkan.
- Fixed decal that aren't working without Metal and Ambient Occlusion option enabled.
- Fixed an error about procedural sky being logged by mistake.
- Fixed shadowmask UI now correctly showing shadowmask disable
- Made more explicit the warning about raytracing and asynchronous compute. Also fixed the condition in which it appears.
- Fixed a null ref exception in static sky when the default volume profile is invalid.
- DXR: Fixed shader compilation error with shader graph and pathtracer
- Fixed SceneView Draw Modes not being properly updated after opening new scene view panels or changing the editor layout.
- VFX: Removed irrelevant queues in render queue selection from HDRP outputs
- VFX: Motion Vector are correctly renderered with MSAA [Case 1240754](https://issuetracker.unity3d.com/product/unity/issues/guid/1240754/)
- Fixed a cause of NaN when a normal of 0-length is generated (usually via shadergraph). 
- Fixed issue with screen-space shadows not enabled properly when RT is disabled (case 1235821)
- Fixed a performance issue with stochastic ray traced area shadows.
- Fixed cookie texture not updated when changing an import settings (srgb for example).
- Fixed flickering of the game/scene view when lookdev is running.
- Fixed issue with reflection probes in realtime time mode with OnEnable baking having wrong lighting with sky set to dynamic (case 1238047).
- Fixed transparent motion vectors not working when in MSAA.
- Fix error when removing DecalProjector from component contextual menu (case 1243960)
- Fixed issue with post process when running in RGBA16 and an object with additive blending is in the scene.
- Fixed corrupted values on LayeredLit when using Vertex Color multiply mode to multiply and MSAA is activated. 
- Fix conflicts with Handles manipulation when performing a Reset in DecalComponent (case 1238833)
- Fixed depth prepass and postpass being disabled after changing the shader in the material UI.
- Fixed issue with sceneview camera settings not being saved after Editor restart.
- Fixed issue when switching back to custom sensor type in physical camera settings (case 1244350).
- Fixed a null ref exception when running playmode tests with the render pipeline debug window opened.
- Fixed some GCAlloc in the debug window.
- Fixed shader graphs not casting semi-transparent and color shadows (case 1242617)
- Fixed thin refraction mode not working properly.
- Fixed assert on tests caused by probe culling results being requested when culling did not happen. (case 1246169) 
- Fixed over consumption of GPU memory by the Physically Based Sky.
- Fixed an invalid rotation in Planar Reflection Probe editor display, that was causing an error message (case 1182022)
- Put more information in Camera background type tooltip and fixed inconsistent exposure behavior when changing bg type.
- Fixed issue that caused not all baked reflection to be deleted upon clicking "Clear Baked Data" in the lighting menu (case 1136080)
- Fixed an issue where asset preview could be rendered white because of static lighting sky.
- Fixed an issue where static lighting was not updated when removing the static lighting sky profile.
- Fixed the show cookie atlas debug mode not displaying correctly when enabling the clear cookie atlas option.
- Fixed various multi-editing issues when changing Emission parameters.
- Fixed error when undo a Reflection Probe removal in a prefab instance. (case 1244047)
- Fixed Microshadow not working correctly in deferred with LightLayers
- Tentative fix for missing include in depth of field shaders.
- Fixed the light overlap scene view draw mode (wasn't working at all).
- Fixed taaFrameIndex and XR tests 4052 and 4053
- Fixed the prefab integration of custom passes (Prefab Override Highlight not working as expected).
- Cloned volume profile from read only assets are created in the root of the project. (case 1154961)
- Fixed Wizard check on default volume profile to also check it is not the default one in package.
- Fix erroneous central depth sampling in TAA.
- Fixed light layers not correctly disabled when the lightlayers is set to Nothing and Lightlayers isn't enabled in HDRP Asset
- Fixed issue with Model Importer materials falling back to the Legacy default material instead of HDRP's default material when import happens at Editor startup.
- Fixed a wrong condition in CameraSwitcher, potentially causing out of bound exceptions.
- Fixed an issue where editing the Look Dev default profile would not reflect directly in the Look Dev window.
- Fixed a bug where the light list is not cleared but still used when resizing the RT.
- Fixed exposure debug shader with XR single-pass rendering.
- Fixed issues with scene view and transparent motion vectors.
- Fixed black screens for linux/HDRP (1246407)
- Fixed a vulkan and metal warning in the SSGI compute shader.
- Fixed an exception due to the color pyramid not allocated when SSGI is enabled.
- Fixed an issue with the first Depth history was incorrectly copied.
- Fixed path traced DoF focusing issue
- Fix an issue with the half resolution Mode (performance)
- Fix an issue with the color intensity of emissive for performance rtgi
- Fixed issue with rendering being mostly broken when target platform disables VR. 
- Workaround an issue caused by GetKernelThreadGroupSizes  failing to retrieve correct group size. 
- Fix issue with fast memory and rendergraph. 
- Fixed transparent motion vector framesetting not sanitized.
- Fixed wrong order of post process frame settings.
- Fixed white flash when enabling SSR or SSGI.
- The ray traced indrect diffuse and RTGI were combined wrongly with the rest of the lighting (1254318).
- Fixed an exception happening when using RTSSS without using RTShadows.
- Fix inconsistencies with transparent motion vectors and opaque by allowing camera only transparent motion vectors.
- Fix reflection probe frame settings override
- Fixed certain shadow bias artifacts present in volumetric lighting (case 1231885).
- Fixed area light cookie not updated when switch the light type from a spot that had a cookie.
- Fixed issue with dynamic resolution updating when not in play mode.
- Fixed issue with Contrast Adaptive Sharpening upsample mode and preview camera.
- Fix issue causing blocky artifacts when decals affect metallic and are applied on material with specular color workflow.
- Fixed issue with depth pyramid generation and dynamic resolution.
- Fixed an issue where decals were duplicated in prefab isolation mode.
- Fixed an issue where rendering preview with MSAA might generate render graph errors.
- Fixed compile error in PS4 for planar reflection filtering.
- Fixed issue with blue line in prefabs for volume mode.
- Fixing the internsity being applied to RTAO too early leading to unexpected results (1254626).
- Fix issue that caused sky to incorrectly render when using a custom projection matrix.
- Fixed null reference exception when using depth pre/post pass in shadergraph with alpha clip in the material.
- Appropriately constraint blend distance of reflection probe while editing with the inspector (case 1248931)
- Fixed AxF handling of roughness for Blinn-Phong type materials
- Fixed AxF UI errors when surface type is switched to transparent
- Fixed a serialization issue, preventing quality level parameters to undo/redo and update scene view on change.
- Fixed an exception occuring when a camera doesn't have an HDAdditionalCameraData (1254383).
- Fixed ray tracing with XR single-pass.
- Fixed warning in HDAdditionalLightData OnValidate (cases 1250864, 1244578)
- Fixed a bug related to denoising ray traced reflections.
- Fixed nullref in the layered lit material inspector.
- Fixed an issue where manipulating the color wheels in a volume component would reset the cursor every time.
- Fixed an issue where static sky lighting would not be updated for a new scene until it's reloaded at least once.
- Fixed culling for decals when used in prefabs and edited in context.
- Force to rebake probe with missing baked texture. (1253367)
- Fix supported Mac platform detection to handle new major version (11.0) properly
- Fixed typo in the Render Pipeline Wizard under HDRP+VR
- Change transparent SSR name in frame settings to avoid clipping. 
- Fixed missing include guards in shadow hlsl files.
- Repaint the scene view whenever the scene exposure override is changed.
- Fixed an error when clearing the SSGI history texture at creation time (1259930).
- Fixed alpha to mask reset when toggling alpha test in the material UI.
- Fixed an issue where opening the look dev window with the light theme would make the window blink and eventually crash unity.
- Fixed fallback for ray tracing and light layers (1258837).
- Fixed Sorting Priority not displayed correctly in the DrawRenderers custom pass UI.
- Fixed glitch in Project settings window when selecting diffusion profiles in material section (case 1253090)
- Fixed issue with light layers bigger than 8 (and above the supported range). 
- Fixed issue with culling layer mask of area light's emissive mesh 
- Fixed overused the atlas for Animated/Render Target Cookies (1259930).
- Fixed errors when switching area light to disk shape while an area emissive mesh was displayed.
- Fixed default frame settings MSAA toggle for reflection probes (case 1247631)
- Fixed the transparent SSR dependency not being properly disabled according to the asset dependencies (1260271).
- Fixed issue with completely black AO on double sided materials when normal mode is set to None.
- Fixed UI drawing of the quaternion (1251235)
- Fix an issue with the quality mode and perf mode on RTR and RTGI and getting rid of unwanted nans (1256923).
- Fixed unitialized ray tracing resources when using non-default HDRP asset (case 1259467).
- Fixed overused the atlas for Animated/Render Target Cookies (1259930).
- Fixed sky asserts with XR multipass
- Fixed for area light not updating baked light result when modifying with gizmo.
- Fixed robustness issue with GetOddNegativeScale() in ray tracing, which was impacting normal mapping (1261160).
- Fixed regression where moving face of the probe gizmo was not moving its position anymore.
- Fixed XR single-pass macros in tessellation shaders.
- Fixed path-traced subsurface scattering mixing with diffuse and specular BRDFs (1250601).
- Fixed custom pass re-ordering issues.
- Improved robustness of normal mapping when scale is 0, and mapping is extreme (normals in or below the tangent plane).
- Fixed XR Display providers not getting zNear and zFar plane distances passed to them when in HDRP.
- Fixed rendering breaking when disabling tonemapping in the frame settings.
- Fixed issue with serialization of exposure modes in volume profiles not being consistent between HDRP versions (case 1261385).
- Fixed issue with duplicate names in newly created sub-layers in the graphics compositor (case 1263093).
- Remove MSAA debug mode when renderpipeline asset has no MSAA
- Fixed some post processing using motion vectors when they are disabled
- Fixed the multiplier of the environement lights being overriden with a wrong value for ray tracing (1260311).
- Fixed a series of exceptions happening when trying to load an asset during wizard execution (1262171).
- Fixed an issue with Stacklit shader not compiling correctly in player with debug display on (1260579)
- Fixed couple issues in the dependence of building the ray tracing acceleration structure.
- Fix sun disk intensity
- Fixed unwanted ghosting for smooth surfaces.
- Fixing an issue in the recursive rendering flag texture usage.
- Fixed a missing dependecy for choosing to evaluate transparent SSR.
- Fixed issue that failed compilation when XR is disabled.
- Fixed a compilation error in the IES code.
- Fixed issue with dynamic resolution handler when no OnResolutionChange callback is specified. 
- Fixed multiple volumes, planar reflection, and decal projector position when creating them from the menu.
- Reduced the number of global keyword used in deferredTile.shader
- Fixed incorrect processing of Ambient occlusion probe (9% error was introduced)
- Fixed multiedition of framesettings drop down (case 1270044)
- Fixed planar probe gizmo

### Changed
- Improve MIP selection for decals on Transparents
- Color buffer pyramid is not allocated anymore if neither refraction nor distortion are enabled
- Rename Emission Radius to Radius in UI in Point, Spot
- Angular Diameter parameter for directional light is no longuer an advanced property
- DXR: Remove Light Radius and Angular Diamater of Raytrace shadow. Angular Diameter and Radius are used instead.
- Remove MaxSmoothness parameters from UI for point, spot and directional light. The MaxSmoothness is now deduce from Radius Parameters
- DXR: Remove the Ray Tracing Environement Component. Add a Layer Mask to the ray Tracing volume components to define which objects are taken into account for each effect.
- Removed second cubemaps used for shadowing in lookdev
- Disable Physically Based Sky below ground
- Increase max limit of area light and reflection probe to 128
- Change default texture for detailmap to grey
- Optimize Shadow RT load on Tile based architecture platforms.
- Improved quality of SSAO.
- Moved RequestShadowMapRendering() back to public API.
- Update HDRP DXR Wizard with an option to automatically clone the hdrp config package and setup raytracing to 1 in shaders file.
- Added SceneSelection pass for TerrainLit shader.
- Simplified Light's type API regrouping the logic in one place (Check type in HDAdditionalLightData)
- The support of LOD CrossFade (Dithering transition) in master nodes now required to enable it in the master node settings (Save variant)
- Improved shadow bias, by removing constant depth bias and substituting it with slope-scale bias.
- Fix the default stencil values when a material is created from a SSS ShaderGraph.
- Tweak test asset to be compatible with XR: unlit SG material for canvas and double-side font material
- Slightly tweaked the behaviour of bloom when resolution is low to reduce artifacts.
- Hidden fields in Light Inspector that is not relevant while in BakingOnly mode.
- Changed parametrization of PCSS, now softness is derived from angular diameter (for directional lights) or shape radius (for point/spot lights) and min filter size is now in the [0..1] range.
- Moved the copy of the geometry history buffers to right after the depth mip chain generation.
- Rename "Luminance" to "Nits" in UX for physical light unit
- Rename FrameSettings "SkyLighting" to "SkyReflection"
- Reworked XR automated tests
- The ray traced screen space shadow history for directional, spot and point lights is discarded if the light transform has changed.
- Changed the behavior for ray tracing in case a mesh renderer has both transparent and opaque submeshes.
- Improve history buffer management
- Replaced PlayerSettings.virtualRealitySupported with XRGraphics.tryEnable.
- Remove redundant FrameSettings RealTimePlanarReflection
- Improved a bit the GC calls generated during the rendering.
- Material update is now only triggered when the relevant settings are touched in the shader graph master nodes
- Changed the way Sky Intensity (on Sky volume components) is handled. It's now a combo box where users can choose between Exposure, Multiplier or Lux (for HDRI sky only) instead of both multiplier and exposure being applied all the time. Added a new menu item to convert old profiles.
- Change how method for specular occlusions is decided on inspector shader (Lit, LitTesselation, LayeredLit, LayeredLitTessellation)
- Unlocked SSS, SSR, Motion Vectors and Distortion frame settings for reflections probes.
- Hide unused LOD settings in Quality Settings legacy window.
- Reduced the constrained distance for temporal reprojection of ray tracing denoising
- Removed shadow near plane from the Directional Light Shadow UI.
- Improved the performances of custom pass culling.
- The scene view camera now replicates the physical parameters from the camera tagged as "MainCamera".
- Reduced the number of GC.Alloc calls, one simple scene without plarnar / probes, it should be 0B.
- Renamed ProfilingSample to ProfilingScope and unified API. Added GPU Timings.
- Updated macros to be compatible with the new shader preprocessor.
- Ray tracing reflection temporal filtering is now done in pre-exposed space
- Search field selects the appropriate fields in both project settings panels 'HDRP Default Settings' and 'Quality/HDRP'
- Disabled the refraction and transmission map keywords if the material is opaque.
- Keep celestial bodies outside the atmosphere.
- Updated the MSAA documentation to specify what features HDRP supports MSAA for and what features it does not.
- Shader use for Runtime Debug Display are now correctly stripper when doing a release build
- Now each camera has its own Volume Stack. This allows Volume Parameters to be updated as early as possible and be ready for the whole frame without conflicts between cameras.
- Disable Async for SSR, SSAO and Contact shadow when aggregated ray tracing frame setting is on.
- Improved performance when entering play mode without domain reload by a factor of ~25
- Renamed the camera profiling sample to include the camera name
- Discarding the ray tracing history for AO, reflection, diffuse shadows and GI when the viewport size changes.
- Renamed the camera profiling sample to include the camera name
- Renamed the post processing graphic formats to match the new convention.
- The restart in Wizard for DXR will always be last fix from now on
- Refactoring pre-existing materials to share more shader code between rasterization and ray tracing.
- Setting a material's Refraction Model to Thin does not overwrite the Thickness and Transmission Absorption Distance anymore.
- Removed Wind textures from runtime as wind is no longer built into the pipeline
- Changed Shader Graph titles of master nodes to be more easily searchable ("HDRP/x" -> "x (HDRP)")
- Expose StartSinglePass() and StopSinglePass() as public interface for XRPass
- Replaced the Texture array for 2D cookies (spot, area and directional lights) and for planar reflections by an atlas.
- Moved the tier defining from the asset to the concerned volume components.
- Changing from a tier management to a "mode" management for reflection and GI and removing the ability to enable/disable deferred and ray bining (they are now implied by performance mode)
- The default FrameSettings for ScreenSpaceShadows is set to true for Camera in order to give a better workflow for DXR.
- Refactor internal usage of Stencil bits.
- Changed how the material upgrader works and added documentation for it.
- Custom passes now disable the stencil when overwriting the depth and not writing into it.
- Renamed the camera profiling sample to include the camera name
- Changed the way the shadow casting property of transparent and tranmissive materials is handeled for ray tracing.
- Changed inspector materials stencil setting code to have more sharing.
- Updated the default scene and default DXR scene and DefaultVolumeProfile.
- Changed the way the length parameter is used for ray traced contact shadows.
- Improved the coherency of PCSS blur between cascades.
- Updated VR checks in Wizard to reflect new XR System.
- Removing unused alpha threshold depth prepass and post pass for fabric shader graph.
- Transform result from CIE XYZ to sRGB color space in EvalSensitivity for iridescence.
- Moved BeginCameraRendering callback right before culling.
- Changed the visibility of the Indirect Lighting Controller component to public.
- Renamed the cubemap used for diffuse convolution to a more explicit name for the memory profiler.
- Improved behaviour of transmission color on transparent surfaces in path tracing.
- Light dimmer can now get values higher than one and was renamed to multiplier in the UI.
- Removed info box requesting volume component for Visual Environment and updated the documentation with the relevant information.
- Improved light selection oracle for light sampling in path tracing.
- Stripped ray tracing subsurface passes with ray tracing is not enabled.
- Remove LOD cross fade code for ray tracing shaders
- Removed legacy VR code
- Add range-based clipping to box lights (case 1178780)
- Improve area light culling (case 1085873)
- Light Hierarchy debug mode can now adjust Debug Exposure for visualizing high exposure scenes.
- Rejecting history for ray traced reflections based on a threshold evaluated on the neighborhood of the sampled history.
- Renamed "Environment" to "Reflection Probes" in tile/cluster debug menu.
- Utilities namespace is obsolete, moved its content to UnityEngine.Rendering (case 1204677)
- Obsolete Utilities namespace was removed, instead use UnityEngine.Rendering (case 1204677)
- Moved most of the compute shaders to the multi_compile API instead of multiple kernels.
- Use multi_compile API for deferred compute shader with shadow mask.
- Remove the raytracing rendering queue system to make recursive raytraced material work when raytracing is disabled
- Changed a few resources used by ray tracing shaders to be global resources (using register space1) for improved CPU performance.
- All custom pass volumes are now executed for one injection point instead of the first one.
- Hidden unsupported choice in emission in Materials
- Temporal Anti aliasing improvements.
- Optimized PrepareLightsForGPU (cost reduced by over 25%) and PrepareGPULightData (around twice as fast now).
- Moved scene view camera settings for HDRP from the preferences window to the scene view camera settings window.
- Updated shaders to be compatible with Microsoft's DXC.
- Debug exposure in debug menu have been replace to debug exposure compensation in EV100 space and is always visible.
- Further optimized PrepareLightsForGPU (3x faster with few shadows, 1.4x faster with a lot of shadows or equivalently cost reduced by 68% to 37%).
- Raytracing: Replaced the DIFFUSE_LIGHTING_ONLY multicompile by a uniform.
- Raytracing: Removed the dynamic lightmap multicompile.
- Raytracing: Remove the LOD cross fade multi compile for ray tracing.
- Cookie are now supported in lightmaper. All lights casting cookie and baked will now include cookie influence.
- Avoid building the mip chain a second time for SSR for transparent objects.
- Replaced "High Quality" Subsurface Scattering with a set of Quality Levels.
- Replaced "High Quality" Volumetric Lighting with "Screen Resolution Percentage" and "Volume Slice Count" on the Fog volume component.
- Merged material samples and shader samples
- Update material samples scene visuals
- Use multi_compile API for deferred compute shader with shadow mask.
- Made the StaticLightingSky class public so that users can change it by script for baking purpose.
- Shadowmask and realtime reflectoin probe property are hide in Quality settings
- Improved performance of reflection probe management when using a lot of probes.
- Ignoring the disable SSR flags for recursive rendering.
- Removed logic in the UI to disable parameters for contact shadows and fog volume components as it was going against the concept of the volume system.
- Fixed the sub surface mask not being taken into account when computing ray traced sub surface scattering.
- MSAA Within Forward Frame Setting is now enabled by default on Cameras when new Render Pipeline Asset is created
- Slightly changed the TAA anti-flicker mechanism so that it is more aggressive on almost static images (only on High preset for now).
- Changed default exposure compensation to 0.
- Refactored shadow caching system.
- Removed experimental namespace for ray tracing code.
- Increase limit for max numbers of lights in UX
- Removed direct use of BSDFData in the path tracing pass, delegated to the material instead.
- Pre-warm the RTHandle system to reduce the amount of memory allocations and the total memory needed at all points. 
- DXR: Only read the geometric attributes that are required using the share pass info and shader graph defines.
- DXR: Dispatch binned rays in 1D instead of 2D.
- Lit and LayeredLit tessellation cross lod fade don't used dithering anymore between LOD but fade the tessellation height instead. Allow a smoother transition
- Changed the way planar reflections are filtered in order to be a bit more "physically based".
- Increased path tracing BSDFs roughness range from [0.001, 0.999] to [0.00001, 0.99999].
- Changing the default SSGI radius for the all configurations.
- Changed the default parameters for quality RTGI to match expected behavior.
- Add color clear pass while rendering XR occlusion mesh to avoid leaks.
- Only use one texture for ray traced reflection upscaling.
- Adjust the upscale radius based on the roughness value.
- DXR: Changed the way the filter size is decided for directional, point and spot shadows.
- Changed the default exposure mode to "Automatic (Histogram)", along with "Limit Min" to -4 and "Limit Max" to 16.
- Replaced the default scene system with the builtin Scene Template feature.
- Changed extensions of shader CAS include files.
- Making the planar probe atlas's format match the color buffer's format.
- Removing the planarReflectionCacheCompressed setting from asset.
- SHADERPASS for TransparentDepthPrepass and TransparentDepthPostpass identification is using respectively SHADERPASS_TRANSPARENT_DEPTH_PREPASS and SHADERPASS_TRANSPARENT_DEPTH_POSTPASS
- Moved the Parallax Occlusion Mapping node into Shader Graph.
- Renamed the debug name from SSAO to ScreenSpaceAmbientOcclusion (1254974).
- Added missing tooltips and improved the UI of the aperture control (case 1254916).
- Fixed wrong tooltips in the Dof Volume (case 1256641).
- The `CustomPassLoadCameraColor` and `CustomPassSampleCameraColor` functions now returns the correct color buffer when used in after post process instead of the color pyramid (which didn't had post processes).
- PBR Sky now doesn't go black when going below sea level, but it instead freezes calculation as if on the horizon. 
- Fixed an issue with quality setting foldouts not opening when clicking on them (1253088).
- Shutter speed can now be changed by dragging the mouse over the UI label (case 1245007).
- Remove the 'Point Cube Size' for cookie, use the Cubemap size directly.
- VFXTarget with Unlit now allows EmissiveColor output to be consistent with HDRP unlit.
- Only building the RTAS if there is an effect that will require it (1262217).
- Fixed the first ray tracing frame not having the light cluster being set up properly (1260311).
- Render graph pre-setup for ray traced ambient occlusion.
- Avoid casting multiple rays and denoising for hard directional, point and spot ray traced shadows (1261040).
- Making sure the preview cameras do not use ray tracing effects due to a by design issue to build ray tracing acceleration structures (1262166).
- Preparing ray traced reflections for the render graph support (performance and quality).
- Preparing recursive rendering for the render graph port.
- Preparation pass for RTGI, temporal filter and diffuse denoiser for render graph.
- Updated the documentation for the DXR implementation.
- Changed the DXR wizard to support optional checks.
- Changed the DXR wizard steps.
- Preparation pass for RTSSS to be supported by render graph.
- Changed the color space of EmissiveColorLDR property on all shader. Was linear but should have been sRGB. Auto upgrade script handle the conversion.

## [7.1.1] - 2019-09-05

### Added
- Transparency Overdraw debug mode. Allows to visualize transparent objects draw calls as an "heat map".
- Enabled single-pass instancing support for XR SDK with new API cmd.SetInstanceMultiplier()
- XR settings are now available in the HDRP asset
- Support for Material Quality in Shader Graph
- Material Quality support selection in HDRP Asset
- Renamed XR shader macro from UNITY_STEREO_ASSIGN_COMPUTE_EYE_INDEX to UNITY_XR_ASSIGN_VIEW_INDEX
- Raytracing ShaderGraph node for HDRP shaders
- Custom passes volume component with 3 injection points: Before Rendering, Before Transparent and Before Post Process
- Alpha channel is now properly exported to camera render textures when using FP16 color buffer format
- Support for XR SDK mirror view modes
- HD Master nodes in Shader Graph now support Normal and Tangent modification in vertex stage.
- DepthOfFieldCoC option in the fullscreen debug modes.
- Added override Ambient Occlusion option on debug windows
- Added Custom Post Processes with 3 injection points: Before Transparent, Before Post Process and After Post Process
- Added draft of minimal interactive path tracing (experimental) based on DXR API - Support only 4 area light, lit and unlit shader (non-shadergraph)
- Small adjustments to TAA anti flicker (more aggressive on high values).

### Fixed
- Fixed wizard infinite loop on cancellation
- Fixed with compute shader error about too many threads in threadgroup on low GPU
- Fixed invalid contact shadow shaders being created on metal
- Fixed a bug where if Assembly.GetTypes throws an exception due to mis-versioned dlls, then no preprocessors are used in the shader stripper
- Fixed typo in AXF decal property preventing to compile
- Fixed reflection probe with XR single-pass and FPTL
- Fixed force gizmo shown when selecting camera in hierarchy
- Fixed issue with XR occlusion mesh and dynamic resolution
- Fixed an issue where lighting compute buffers were re-created with the wrong size when resizing the window, causing tile artefacts at the top of the screen.
- Fix FrameSettings names and tooltips
- Fixed error with XR SDK when the Editor is not in focus
- Fixed errors with RenderGraph, XR SDK and occlusion mesh
- Fixed shadow routines compilation errors when "real" type is a typedef on "half".
- Fixed toggle volumetric lighting in the light UI
- Fixed post-processing history reset handling rt-scale incorrectly
- Fixed crash with terrain and XR multi-pass
- Fixed ShaderGraph material synchronization issues
- Fixed a null reference exception when using an Emissive texture with Unlit shader (case 1181335)
- Fixed an issue where area lights and point lights where not counted separately with regards to max lights on screen (case 1183196)
- Fixed an SSR and Subsurface Scattering issue (appearing black) when using XR.

### Changed
- Update Wizard layout.
- Remove almost all Garbage collection call within a frame.
- Rename property AdditionalVeclocityChange to AddPrecomputeVelocity
- Call the End/Begin camera rendering callbacks for camera with customRender enabled
- Changeg framesettings migration order of postprocess flags as a pr for reflection settings flags have been backported to 2019.2
- Replaced usage of ENABLE_VR in XRSystem.cs by version defines based on the presence of the built-in VR and XR modules
- Added an update virtual function to the SkyRenderer class. This is called once per frame. This allows a given renderer to amortize heavy computation at the rate it chooses. Currently only the physically based sky implements this.
- Removed mandatory XRPass argument in HDCamera.GetOrCreate()
- Restored the HDCamera parameter to the sky rendering builtin parameters.
- Removed usage of StructuredBuffer for XR View Constants
- Expose Direct Specular Lighting control in FrameSettings
- Deprecated ExponentialFog and VolumetricFog volume components. Now there is only one exponential fog component (Fog) which can add Volumetric Fog as an option. Added a script in Edit -> Render Pipeline -> Upgrade Fog Volume Components.

## [7.0.1] - 2019-07-25

### Added
- Added option in the config package to disable globally Area Lights and to select shadow quality settings for the deferred pipeline.
- When shader log stripping is enabled, shader stripper statistics will be written at `Temp/shader-strip.json`
- Occlusion mesh support from XR SDK

### Fixed
- Fixed XR SDK mirror view blit, cleanup some XRTODO and removed XRDebug.cs
- Fixed culling for volumetrics with XR single-pass rendering
- Fix shadergraph material pass setup not called
- Fixed documentation links in component's Inspector header bar
- Cookies using the render texture output from a camera are now properly updated
- Allow in ShaderGraph to enable pre/post pass when the alpha clip is disabled

### Changed
- RenderQueue for Opaque now start at Background instead of Geometry.
- Clamp the area light size for scripting API when we change the light type
- Added a warning in the material UI when the diffusion profile assigned is not in the HDRP asset


## [7.0.0] - 2019-07-17

### Added
- `Fixed`, `Viewer`, and `Automatic` modes to compute the FOV used when rendering a `PlanarReflectionProbe`
- A checkbox to toggle the chrome gizmo of `ReflectionProbe`and `PlanarReflectionProbe`
- Added a Light layer in shadows that allow for objects to cast shadows without being affected by light (and vice versa).
- You can now access ShaderGraph blend states from the Material UI (for example, **Surface Type**, **Sorting Priority**, and **Blending Mode**). This change may break Materials that use a ShaderGraph, to fix them, select **Edit > Render Pipeline > Reset all ShaderGraph Scene Materials BlendStates**. This syncs the blendstates of you ShaderGraph master nodes with the Material properties.
- You can now control ZTest, ZWrite, and CullMode for transparent Materials.
- Materials that use Unlit Shaders or Unlit Master Node Shaders now cast shadows.
- Added an option to enable the ztest on **After Post Process** materials when TAA is disabled.
- Added a new SSAO (based on Ground Truth Ambient Occlusion algorithm) to replace the previous one.
- Added support for shadow tint on light
- BeginCameraRendering and EndCameraRendering callbacks are now called with probes
- Adding option to update shadow maps only On Enable and On Demand.
- Shader Graphs that use time-dependent vertex modification now generate correct motion vectors.
- Added option to allow a custom spot angle for spot light shadow maps.
- Added frame settings for individual post-processing effects
- Added dither transition between cascades for Low and Medium quality settings
- Added single-pass instancing support with XR SDK
- Added occlusion mesh support with XR SDK
- Added support of Alembic velocity to various shaders
- Added support for more than 2 views for single-pass instancing
- Added support for per punctual/directional light min roughness in StackLit
- Added mirror view support with XR SDK
- Added VR verification in HDRPWizard
- Added DXR verification in HDRPWizard
- Added feedbacks in UI of Volume regarding skies
- Cube LUT support in Tonemapping. Cube LUT helpers for external grading are available in the Post-processing Sample package.

### Fixed
- Fixed an issue with history buffers causing effects like TAA or auto exposure to flicker when more than one camera was visible in the editor
- The correct preview is displayed when selecting multiple `PlanarReflectionProbe`s
- Fixed volumetric rendering with camera-relative code and XR stereo instancing
- Fixed issue with flashing cyan due to async compilation of shader when selecting a mesh
- Fix texture type mismatch when the contact shadow are disabled (causing errors on IOS devices)
- Fixed Generate Shader Includes while in package
- Fixed issue when texture where deleted in ShadowCascadeGUI
- Fixed issue in FrameSettingsHistory when disabling a camera several time without enabling it in between.
- Fixed volumetric reprojection with camera-relative code and XR stereo instancing
- Added custom BaseShaderPreprocessor in HDEditorUtils.GetBaseShaderPreprocessorList()
- Fixed compile issue when USE_XR_SDK is not defined
- Fixed procedural sky sun disk intensity for high directional light intensities
- Fixed Decal mip level when using texture mip map streaming to avoid dropping to lowest permitted mip (now loading all mips)
- Fixed deferred shading for XR single-pass instancing after lightloop refactor
- Fixed cluster and material classification debug (material classification now works with compute as pixel shader lighting)
- Fixed IOS Nan by adding a maximun epsilon definition REAL_EPS that uses HALF_EPS when fp16 are used
- Removed unnecessary GC allocation in motion blur code
- Fixed locked UI with advanded influence volume inspector for probes
- Fixed invalid capture direction when rendering planar reflection probes
- Fixed Decal HTILE optimization with platform not supporting texture atomatic (Disable it)
- Fixed a crash in the build when the contact shadows are disabled
- Fixed camera rendering callbacks order (endCameraRendering was being called before the actual rendering)
- Fixed issue with wrong opaque blending settings for After Postprocess
- Fixed issue with Low resolution transparency on PS4
- Fixed a memory leak on volume profiles
- Fixed The Parallax Occlusion Mappping node in shader graph and it's UV input slot
- Fixed lighting with XR single-pass instancing by disabling deferred tiles
- Fixed the Bloom prefiltering pass
- Fixed post-processing effect relying on Unity's random number generator
- Fixed camera flickering when using TAA and selecting the camera in the editor
- Fixed issue with single shadow debug view and volumetrics
- Fixed most of the problems with light animation and timeline
- Fixed indirect deferred compute with XR single-pass instancing
- Fixed a slight omission in anisotropy calculations derived from HazeMapping in StackLit
- Improved stack computation numerical stability in StackLit
- Fix PBR master node always opaque (wrong blend modes for forward pass)
- Fixed TAA with XR single-pass instancing (missing macros)
- Fixed an issue causing Scene View selection wire gizmo to not appear when using HDRP Shader Graphs.
- Fixed wireframe rendering mode (case 1083989)
- Fixed the renderqueue not updated when the alpha clip is modified in the material UI.
- Fixed the PBR master node preview
- Remove the ReadOnly flag on Reflection Probe's cubemap assets during bake when there are no VCS active.
- Fixed an issue where setting a material debug view would not reset the other exclusive modes
- Spot light shapes are now correctly taken into account when baking
- Now the static lighting sky will correctly take the default values for non-overridden properties
- Fixed material albedo affecting the lux meter
- Extra test in deferred compute shading to avoid shading pixels that were not rendered by the current camera (for camera stacking)

### Changed
- Optimization: Reduce the group size of the deferred lighting pass from 16x16 to 8x8
- Replaced HDCamera.computePassCount by viewCount
- Removed xrInstancing flag in RTHandles (replaced by TextureXR.slices and TextureXR.dimensions)
- Refactor the HDRenderPipeline and lightloop code to preprare for high level rendergraph
- Removed the **Back Then Front Rendering** option in the fabric Master Node settings. Enabling this option previously did nothing.
- Shader type Real translates to FP16 precision on Nintendo Switch.
- Shader framework refactor: Introduce CBSDF, EvaluateBSDF, IsNonZeroBSDF to replace BSDF functions
- Shader framework refactor:  GetBSDFAngles, LightEvaluation and SurfaceShading functions
- Replace ComputeMicroShadowing by GetAmbientOcclusionForMicroShadowing
- Rename WorldToTangent to TangentToWorld as it was incorrectly named
- Remove SunDisk and Sun Halo size from directional light
- Remove all obsolete wind code from shader
- Renamed DecalProjectorComponent into DecalProjector for API alignment.
- Improved the Volume UI and made them Global by default
- Remove very high quality shadow option
- Change default for shadow quality in Deferred to Medium
- Enlighten now use inverse squared falloff (before was using builtin falloff)
- Enlighten is now deprecated. Please use CPU or GPU lightmaper instead.
- Remove the name in the diffusion profile UI
- Changed how shadow map resolution scaling with distance is computed. Now it uses screen space area rather than light range.
- Updated MoreOptions display in UI
- Moved Display Area Light Emissive Mesh script API functions in the editor namespace
- direct strenght properties in ambient occlusion now affect direct specular as well
- Removed advanced Specular Occlusion control in StackLit: SSAO based SO control is hidden and fixed to behave like Lit, SPTD is the only HQ technique shown for baked SO.
- Shader framework refactor: Changed ClampRoughness signature to include PreLightData access.
- HDRPWizard window is now in Window > General > HD Render Pipeline Wizard
- Moved StaticLightingSky to LightingWindow
- Removes the current "Scene Settings" and replace them with "Sky & Fog Settings" (with Physically Based Sky and Volumetric Fog).
- Changed how cached shadow maps are placed inside the atlas to minimize re-rendering of them.

## [6.7.0-preview] - 2019-05-16

### Added
- Added ViewConstants StructuredBuffer to simplify XR rendering
- Added API to render specific settings during a frame
- Added stadia to the supported platforms (2019.3)
- Enabled cascade blends settings in the HD Shadow component
- Added Hardware Dynamic Resolution support.
- Added MatCap debug view to replace the no scene lighting debug view.
- Added clear GBuffer option in FrameSettings (default to false)
- Added preview for decal shader graph (Only albedo, normal and emission)
- Added exposure weight control for decal
- Screen Space Directional Shadow under a define option. Activated for ray tracing
- Added a new abstraction for RendererList that will help transition to Render Graph and future RendererList API
- Added multipass support for VR
- Added XR SDK integration (multipass only)
- Added Shader Graph samples for Hair, Fabric and Decal master nodes.
- Add fade distance, shadow fade distance and light layers to light explorer
- Add method to draw light layer drawer in a rect to HDEditorUtils

### Fixed
- Fixed deserialization crash at runtime
- Fixed for ShaderGraph Unlit masternode not writing velocity
- Fixed a crash when assiging a new HDRP asset with the 'Verify Saving Assets' option enabled
- Fixed exposure to properly support TEXTURE2D_X
- Fixed TerrainLit basemap texture generation
- Fixed a bug that caused nans when material classification was enabled and a tile contained one standard material + a material with transmission.
- Fixed gradient sky hash that was not using the exposure hash
- Fixed displayed default FrameSettings in HDRenderPipelineAsset wrongly updated on scripts reload.
- Fixed gradient sky hash that was not using the exposure hash.
- Fixed visualize cascade mode with exposure.
- Fixed (enabled) exposure on override lighting debug modes.
- Fixed issue with LightExplorer when volume have no profile
- Fixed issue with SSR for negative, infinite and NaN history values
- Fixed LightLayer in HDReflectionProbe and PlanarReflectionProbe inspector that was not displayed as a mask.
- Fixed NaN in transmission when the thickness and a color component of the scattering distance was to 0
- Fixed Light's ShadowMask multi-edition.
- Fixed motion blur and SMAA with VR single-pass instancing
- Fixed NaNs generated by phase functionsin volumetric lighting
- Fixed NaN issue with refraction effect and IOR of 1 at extreme grazing angle
- Fixed nan tracker not using the exposure
- Fixed sorting priority on lit and unlit materials
- Fixed null pointer exception when there are no AOVRequests defined on a camera
- Fixed dirty state of prefab using disabled ReflectionProbes
- Fixed an issue where gizmos and editor grid were not correctly depth tested
- Fixed created default scene prefab non editable due to wrong file extension.
- Fixed an issue where sky convolution was recomputed for nothing when a preview was visible (causing extreme slowness when fabric convolution is enabled)
- Fixed issue with decal that wheren't working currently in player
- Fixed missing stereo rendering macros in some fragment shaders
- Fixed exposure for ReflectionProbe and PlanarReflectionProbe gizmos
- Fixed single-pass instancing on PSVR
- Fixed Vulkan shader issue with Texture2DArray in ScreenSpaceShadow.compute by re-arranging code (workaround)
- Fixed camera-relative issue with lights and XR single-pass instancing
- Fixed single-pass instancing on Vulkan
- Fixed htile synchronization issue with shader graph decal
- Fixed Gizmos are not drawn in Camera preview
- Fixed pre-exposure for emissive decal
- Fixed wrong values computed in PreIntegrateFGD and in the generation of volumetric lighting data by forcing the use of fp32.
- Fixed NaNs arising during the hair lighting pass
- Fixed synchronization issue in decal HTile that occasionally caused rendering artifacts around decal borders
- Fixed QualitySettings getting marked as modified by HDRP (and thus checked out in Perforce)
- Fixed a bug with uninitialized values in light explorer
- Fixed issue with LOD transition
- Fixed shader warnings related to raytracing and TEXTURE2D_X

### Changed
- Refactor PixelCoordToViewDirWS to be VR compatible and to compute it only once per frame
- Modified the variants stripper to take in account multiple HDRP assets used in the build.
- Improve the ray biasing code to avoid self-intersections during the SSR traversal
- Update Pyramid Spot Light to better match emitted light volume.
- Moved _XRViewConstants out of UnityPerPassStereo constant buffer to fix issues with PSSL
- Removed GetPositionInput_Stereo() and single-pass (double-wide) rendering mode
- Changed label width of the frame settings to accommodate better existing options.
- SSR's Default FrameSettings for camera is now enable.
- Re-enabled the sharpening filter on Temporal Anti-aliasing
- Exposed HDEditorUtils.LightLayerMaskDrawer for integration in other packages and user scripting.
- Rename atmospheric scattering in FrameSettings to Fog
- The size modifier in the override for the culling sphere in Shadow Cascades now defaults to 0.6, which is the same as the formerly hardcoded value.
- Moved LOD Bias and Maximum LOD Level from Frame Setting section `Other` to `Rendering`
- ShaderGraph Decal that affect only emissive, only draw in emissive pass (was drawing in dbuffer pass too)
- Apply decal projector fade factor correctly on all attribut and for shader graph decal
- Move RenderTransparentDepthPostpass after all transparent
- Update exposure prepass to interleave XR single-pass instancing views in a checkerboard pattern
- Removed ScriptRuntimeVersion check in wizard.

## [6.6.0-preview] - 2019-04-01

### Added
- Added preliminary changes for XR deferred shading
- Added support of 111110 color buffer
- Added proper support for Recorder in HDRP
- Added depth offset input in shader graph master nodes
- Added a Parallax Occlusion Mapping node
- Added SMAA support
- Added Homothety and Symetry quick edition modifier on volume used in ReflectionProbe, PlanarReflectionProbe and DensityVolume
- Added multi-edition support for DecalProjectorComponent
- Improve hair shader
- Added the _ScreenToTargetScaleHistory uniform variable to be used when sampling HDRP RTHandle history buffers.
- Added settings in `FrameSettings` to change `QualitySettings.lodBias` and `QualitySettings.maximumLODLevel` during a rendering
- Added an exposure node to retrieve the current, inverse and previous frame exposure value.
- Added an HD scene color node which allow to sample the scene color with mips and a toggle to remove the exposure.
- Added safeguard on HD scene creation if default scene not set in the wizard
- Added Low res transparency rendering pass.

### Fixed
- Fixed HDRI sky intensity lux mode
- Fixed dynamic resolution for XR
- Fixed instance identifier semantic string used by Shader Graph
- Fixed null culling result occuring when changing scene that was causing crashes
- Fixed multi-edition light handles and inspector shapes
- Fixed light's LightLayer field when multi-editing
- Fixed normal blend edition handles on DensityVolume
- Fixed an issue with layered lit shader and height based blend where inactive layers would still have influence over the result
- Fixed multi-selection handles color for DensityVolume
- Fixed multi-edition inspector's blend distances for HDReflectionProbe, PlanarReflectionProbe and DensityVolume
- Fixed metric distance that changed along size in DensityVolume
- Fixed DensityVolume shape handles that have not same behaviour in advance and normal edition mode
- Fixed normal map blending in TerrainLit by only blending the derivatives
- Fixed Xbox One rendering just a grey screen instead of the scene
- Fixed probe handles for multiselection
- Fixed baked cubemap import settings for convolution
- Fixed regression causing crash when attempting to open HDRenderPipelineWizard without an HDRenderPipelineAsset setted
- Fixed FullScreenDebug modes: SSAO, SSR, Contact shadow, Prerefraction Color Pyramid, Final Color Pyramid
- Fixed volumetric rendering with stereo instancing
- Fixed shader warning
- Fixed missing resources in existing asset when updating package
- Fixed PBR master node preview in forward rendering or transparent surface
- Fixed deferred shading with stereo instancing
- Fixed "look at" edition mode of Rotation tool for DecalProjectorComponent
- Fixed issue when switching mode in ReflectionProbe and PlanarReflectionProbe
- Fixed issue where migratable component version where not always serialized when part of prefab's instance
- Fixed an issue where shadow would not be rendered properly when light layer are not enabled
- Fixed exposure weight on unlit materials
- Fixed Light intensity not played in the player when recorded with animation/timeline
- Fixed some issues when multi editing HDRenderPipelineAsset
- Fixed emission node breaking the main shader graph preview in certain conditions.
- Fixed checkout of baked probe asset when baking probes.
- Fixed invalid gizmo position for rotated ReflectionProbe
- Fixed multi-edition of material's SurfaceType and RenderingPath
- Fixed whole pipeline reconstruction on selecting for the first time or modifying other than the currently used HDRenderPipelineAsset
- Fixed single shadow debug mode
- Fixed global scale factor debug mode when scale > 1
- Fixed debug menu material overrides not getting applied to the Terrain Lit shader
- Fixed typo in computeLightVariants
- Fixed deferred pass with XR instancing by disabling ComputeLightEvaluation
- Fixed bloom resolution independence
- Fixed lens dirt intensity not behaving properly
- Fixed the Stop NaN feature
- Fixed some resources to handle more than 2 instanced views for XR
- Fixed issue with black screen (NaN) produced on old GPU hardware or intel GPU hardware with gaussian pyramid
- Fixed issue with disabled punctual light would still render when only directional light is present

### Changed
- DensityVolume scripting API will no longuer allow to change between advance and normal edition mode
- Disabled depth of field, lens distortion and panini projection in the scene view
- TerrainLit shaders and includes are reorganized and made simpler.
- TerrainLit shader GUI now allows custom properties to be displayed in the Terrain fold-out section.
- Optimize distortion pass with stencil
- Disable SceneSelectionPass in shader graph preview
- Control punctual light and area light shadow atlas separately
- Move SMAA anti-aliasing option to after Temporal Anti Aliasing one, to avoid problem with previously serialized project settings
- Optimize rendering with static only lighting and when no cullable lights/decals/density volumes are present.
- Updated handles for DecalProjectorComponent for enhanced spacial position readability and have edition mode for better SceneView management
- DecalProjectorComponent are now scale independent in order to have reliable metric unit (see new Size field for changing the size of the volume)
- Restructure code from HDCamera.Update() by adding UpdateAntialiasing() and UpdateViewConstants()
- Renamed velocity to motion vectors
- Objects rendered during the After Post Process pass while TAA is enabled will not benefit from existing depth buffer anymore. This is done to fix an issue where those object would wobble otherwise
- Removed usage of builtin unity matrix for shadow, shadow now use same constant than other view
- The default volume layer mask for cameras & probes is now `Default` instead of `Everything`

## [6.5.0-preview] - 2019-03-07

### Added
- Added depth-of-field support with stereo instancing
- Adding real time area light shadow support
- Added a new FrameSettings: Specular Lighting to toggle the specular during the rendering

### Fixed
- Fixed diffusion profile upgrade breaking package when upgrading to a new version
- Fixed decals cropped by gizmo not updating correctly if prefab
- Fixed an issue when enabling SSR on multiple view
- Fixed edition of the intensity's unit field while selecting multiple lights
- Fixed wrong calculation in soft voxelization for density volume
- Fixed gizmo not working correctly with pre-exposure
- Fixed issue with setting a not available RT when disabling motion vectors
- Fixed planar reflection when looking at mirror normal
- Fixed mutiselection issue with HDLight Inspector
- Fixed HDAdditionalCameraData data migration
- Fixed failing builds when light explorer window is open
- Fixed cascade shadows border sometime causing artefacts between cascades
- Restored shadows in the Cascade Shadow debug visualization
- `camera.RenderToCubemap` use proper face culling

### Changed
- When rendering reflection probe disable all specular lighting and for metals use fresnelF0 as diffuse color for bake lighting.

## [6.4.0-preview] - 2019-02-21

### Added
- VR: Added TextureXR system to selectively expand TEXTURE2D macros to texture array for single-pass stereo instancing + Convert textures call to these macros
- Added an unit selection dropdown next to shutter speed (camera)
- Added error helpbox when trying to use a sub volume component that require the current HDRenderPipelineAsset to support a feature that it is not supporting.
- Add mesh for tube light when display emissive mesh is enabled

### Fixed
- Fixed Light explorer. The volume explorer used `profile` instead of `sharedProfile` which instantiate a custom volume profile instead of editing the asset itself.
- Fixed UI issue where all is displayed using metric unit in shadow cascade and Percent is set in the unit field (happening when opening the inspector).
- Fixed inspector event error when double clicking on an asset (diffusion profile/material).
- Fixed nullref on layered material UI when the material is not an asset.
- Fixed nullref exception when undo/redo a light property.
- Fixed visual bug when area light handle size is 0.

### Changed
- Update UI for 32bit/16bit shadow precision settings in HDRP asset
- Object motion vectors have been disabled in all but the game view. Camera motion vectors are still enabled everywhere, allowing TAA and Motion Blur to work on static objects.
- Enable texture array by default for most rendering code on DX11 and unlock stereo instancing (DX11 only for now)

## [6.3.0-preview] - 2019-02-18

### Added
- Added emissive property for shader graph decals
- Added a diffusion profile override volume so the list of diffusion profile assets to use can be chanaged without affecting the HDRP asset
- Added a "Stop NaNs" option on cameras and in the Scene View preferences.
- Added metric display option in HDShadowSettings and improve clamping
- Added shader parameter mapping in DebugMenu
- Added scripting API to configure DebugData for DebugMenu

### Fixed
- Fixed decals in forward
- Fixed issue with stencil not correctly setup for various master node and shader for the depth pass, motion vector pass and GBuffer/Forward pass
- Fixed SRP batcher and metal
- Fixed culling and shadows for Pyramid, Box, Rectangle and Tube lights
- Fixed an issue where scissor render state leaking from the editor code caused partially black rendering

### Changed
- When a lit material has a clear coat mask that is not null, we now use the clear coat roughness to compute the screen space reflection.
- Diffusion profiles are now limited to one per asset and can be referenced in materials, shader graphs and vfx graphs. Materials will be upgraded automatically except if they are using a shader graph, in this case it will display an error message.

## [6.2.0-preview] - 2019-02-15

### Added
- Added help box listing feature supported in a given HDRenderPipelineAsset alongs with the drawbacks implied.
- Added cascade visualizer, supporting disabled handles when not overriding.

### Fixed
- Fixed post processing with stereo double-wide
- Fixed issue with Metal: Use sign bit to find the cache type instead of lowest bit.
- Fixed invalid state when creating a planar reflection for the first time
- Fix FrameSettings's LitShaderMode not restrained by supported LitShaderMode regression.

### Changed
- The default value roughness value for the clearcoat has been changed from 0.03 to 0.01
- Update default value of based color for master node
- Update Fabric Charlie Sheen lighting model - Remove Fresnel component that wasn't part of initial model + Remap smoothness to [0.0 - 0.6] range for more artist friendly parameter

### Changed
- Code refactor: all macros with ARGS have been swapped with macros with PARAM. This is because the ARGS macros were incorrectly named.

## [6.1.0-preview] - 2019-02-13

### Added
- Added support for post-processing anti-aliasing in the Scene View (FXAA and TAA). These can be set in Preferences.
- Added emissive property for decal material (non-shader graph)

### Fixed
- Fixed a few UI bugs with the color grading curves.
- Fixed "Post Processing" in the scene view not toggling post-processing effects
- Fixed bake only object with flag `ReflectionProbeStaticFlag` when baking a `ReflectionProbe`

### Changed
- Removed unsupported Clear Depth checkbox in Camera inspector
- Updated the toggle for advanced mode in inspectors.

## [6.0.0-preview] - 2019-02-23

### Added
- Added new API to perform a camera rendering
- Added support for hair master node (Double kajiya kay - Lambert)
- Added Reset behaviour in DebugMenu (ingame mapping is right joystick + B)
- Added Default HD scene at new scene creation while in HDRP
- Added Wizard helping to configure HDRP project
- Added new UI for decal material to allow remapping and scaling of some properties
- Added cascade shadow visualisation toggle in HD shadow settings
- Added icons for assets
- Added replace blending mode for distortion
- Added basic distance fade for density volumes
- Added decal master node for shader graph
- Added HD unlit master node (Cross Pipeline version is name Unlit)
- Added new Rendering Queue in materials
- Added post-processing V3 framework embed in HDRP, remove postprocess V2 framework
- Post-processing now uses the generic volume framework
-   New depth-of-field, bloom, panini projection effects, motion blur
-   Exposure is now done as a pre-exposition pass, the whole system has been revamped
-   Exposure now use EV100 everywhere in the UI (Sky, Emissive Light)
- Added emissive intensity (Luminance and EV100 control) control for Emissive
- Added pre-exposure weigth for Emissive
- Added an emissive color node and a slider to control the pre-exposure percentage of emission color
- Added physical camera support where applicable
- Added more color grading tools
- Added changelog level for Shader Variant stripping
- Added Debug mode for validation of material albedo and metalness/specularColor values
- Added a new dynamic mode for ambient probe and renamed BakingSky to StaticLightingSky
- Added command buffer parameter to all Bind() method of material
- Added Material validator in Render Pipeline Debug
- Added code to future support of DXR (not enabled)
- Added support of multiviewport
- Added HDRenderPipeline.RequestSkyEnvironmentUpdate function to force an update from script when sky is set to OnDemand
- Added a Lighting and BackLighting slots in Lit, StackLit, Fabric and Hair master nodes
- Added support for overriding terrain detail rendering shaders, via the render pipeline editor resources asset
- Added xrInstancing flag support to RTHandle
- Added support for cullmask for decal projectors
- Added software dynamic resolution support
- Added support for "After Post-Process" render pass for unlit shader
- Added support for textured rectangular area lights
- Added stereo instancing macros to MSAA shaders
- Added support for Quarter Res Raytraced Reflections (not enabled)
- Added fade factor for decal projectors.
- Added stereo instancing macros to most shaders used in VR
- Added multi edition support for HDRenderPipelineAsset

### Fixed
- Fixed logic to disable FPTL with stereo rendering
- Fixed stacklit transmission and sun highlight
- Fixed decals with stereo rendering
- Fixed sky with stereo rendering
- Fixed flip logic for postprocessing + VR
- Fixed copyStencilBuffer pass for Switch
- Fixed point light shadow map culling that wasn't taking into account far plane
- Fixed usage of SSR with transparent on all master node
- Fixed SSR and microshadowing on fabric material
- Fixed blit pass for stereo rendering
- Fixed lightlist bounds for stereo rendering
- Fixed windows and in-game DebugMenu sync.
- Fixed FrameSettings' LitShaderMode sync when opening DebugMenu.
- Fixed Metal specific issues with decals, hitting a sampler limit and compiling AxF shader
- Fixed an issue with flipped depth buffer during postprocessing
- Fixed normal map use for shadow bias with forward lit - now use geometric normal
- Fixed transparent depth prepass and postpass access so they can be use without alpha clipping for lit shader
- Fixed support of alpha clip shadow for lit master node
- Fixed unlit master node not compiling
- Fixed issue with debug display of reflection probe
- Fixed issue with phong tessellations not working with lit shader
- Fixed issue with vertex displacement being affected by heightmap setting even if not heightmap where assign
- Fixed issue with density mode on Lit terrain producing NaN
- Fixed issue when going back and forth from Lit to LitTesselation for displacement mode
- Fixed issue with ambient occlusion incorrectly applied to emissiveColor with light layers in deferred
- Fixed issue with fabric convolution not using the correct convolved texture when fabric convolution is enabled
- Fixed issue with Thick mode for Transmission that was disabling transmission with directional light
- Fixed shutdown edge cases with HDRP tests
- Fixed slowdow when enabling Fabric convolution in HDRP asset
- Fixed specularAA not compiling in StackLit Master node
- Fixed material debug view with stereo rendering
- Fixed material's RenderQueue edition in default view.
- Fixed banding issues within volumetric density buffer
- Fixed missing multicompile for MSAA for AxF
- Fixed camera-relative support for stereo rendering
- Fixed remove sync with render thread when updating decal texture atlas.
- Fixed max number of keyword reach [256] issue. Several shader feature are now local
- Fixed Scene Color and Depth nodes
- Fixed SSR in forward
- Fixed custom editor of Unlit, HD Unlit and PBR shader graph master node
- Fixed issue with NewFrame not correctly calculated in Editor when switching scene
- Fixed issue with TerrainLit not compiling with depth only pass and normal buffer
- Fixed geometric normal use for shadow bias with PBR master node in forward
- Fixed instancing macro usage for decals
- Fixed error message when having more than one directional light casting shadow
- Fixed error when trying to display preview of Camera or PlanarReflectionProbe
- Fixed LOAD_TEXTURE2D_ARRAY_MSAA macro
- Fixed min-max and amplitude clamping value in inspector of vertex displacement materials
- Fixed issue with alpha shadow clip (was incorrectly clipping object shadow)
- Fixed an issue where sky cubemap would not be cleared correctly when setting the current sky to None
- Fixed a typo in Static Lighting Sky component UI
- Fixed issue with incorrect reset of RenderQueue when switching shader in inspector GUI
- Fixed issue with variant stripper stripping incorrectly some variants
- Fixed a case of ambient lighting flickering because of previews
- Fixed Decals when rendering multiple camera in a single frame
- Fixed cascade shadow count in shader
- Fixed issue with Stacklit shader with Haze effect
- Fixed an issue with the max sample count for the TAA
- Fixed post-process guard band for XR
- Fixed exposure of emissive of Unlit
- Fixed depth only and motion vector pass for Unlit not working correctly with MSAA
- Fixed an issue with stencil buffer copy causing unnecessary compute dispatches for lighting
- Fixed multi edition issue in FrameSettings
- Fixed issue with SRP batcher and DebugDisplay variant of lit shader
- Fixed issue with debug material mode not doing alpha test
- Fixed "Attempting to draw with missing UAV bindings" errors on Vulkan
- Fixed pre-exposure incorrectly apply to preview
- Fixed issue with duplicate 3D texture in 3D texture altas of volumetric?
- Fixed Camera rendering order (base on the depth parameter)
- Fixed shader graph decals not being cropped by gizmo
- Fixed "Attempting to draw with missing UAV bindings" errors on Vulkan.


### Changed
- ColorPyramid compute shader passes is swapped to pixel shader passes on platforms where the later is faster (Nintendo Switch).
- Removing the simple lightloop used by the simple lit shader
- Whole refactor of reflection system: Planar and reflection probe
- Separated Passthrough from other RenderingPath
- Update several properties naming and caption based on feedback from documentation team
- Remove tile shader variant for transparent backface pass of lit shader
- Rename all HDRenderPipeline to HDRP folder for shaders
- Rename decal property label (based on doc team feedback)
- Lit shader mode now default to Deferred to reduce build time
- Update UI of Emission parameters in shaders
- Improve shader variant stripping including shader graph variant
- Refactored render loop to render realtime probes visible per camera
- Enable SRP batcher by default
- Shader code refactor: Rename LIGHTLOOP_SINGLE_PASS => LIGHTLOOP_DISABLE_TILE_AND_CLUSTER and clean all usage of LIGHTLOOP_TILE_PASS
- Shader code refactor: Move pragma definition of vertex and pixel shader inside pass + Move SURFACE_GRADIENT definition in XXXData.hlsl
- Micro-shadowing in Lit forward now use ambientOcclusion instead of SpecularOcclusion
- Upgraded FrameSettings workflow, DebugMenu and Inspector part relative to it
- Update build light list shader code to support 32 threads in wavefronts on Switch
- LayeredLit layers' foldout are now grouped in one main foldout per layer
- Shadow alpha clip can now be enabled on lit shader and haor shader enven for opaque
- Temporal Antialiasing optimization for Xbox One X
- Parameter depthSlice on SetRenderTarget functions now defaults to -1 to bind the entire resource
- Rename SampleCameraDepth() functions to LoadCameraDepth() and SampleCameraDepth(), same for SampleCameraColor() functions
- Improved Motion Blur quality.
- Update stereo frame settings values for single-pass instancing and double-wide
- Rearrange FetchDepth functions to prepare for stereo-instancing
- Remove unused _ComputeEyeIndex
- Updated HDRenderPipelineAsset inspector
- Re-enable SRP batcher for metal

## [5.2.0-preview] - 2018-11-27

### Added
- Added option to run Contact Shadows and Volumetrics Voxelization stage in Async Compute
- Added camera freeze debug mode - Allow to visually see culling result for a camera
- Added support of Gizmo rendering before and after postprocess in Editor
- Added support of LuxAtDistance for punctual lights

### Fixed
- Fixed Debug.DrawLine and Debug.Ray call to work in game view
- Fixed DebugMenu's enum resetted on change
- Fixed divide by 0 in refraction causing NaN
- Fixed disable rough refraction support
- Fixed refraction, SSS and atmospheric scattering for VR
- Fixed forward clustered lighting for VR (double-wide).
- Fixed Light's UX to not allow negative intensity
- Fixed HDRenderPipelineAsset inspector broken when displaying its FrameSettings from project windows.
- Fixed forward clustered lighting for VR (double-wide).
- Fixed HDRenderPipelineAsset inspector broken when displaying its FrameSettings from project windows.
- Fixed Decals and SSR diable flags for all shader graph master node (Lit, Fabric, StackLit, PBR)
- Fixed Distortion blend mode for shader graph master node (Lit, StackLit)
- Fixed bent Normal for Fabric master node in shader graph
- Fixed PBR master node lightlayers
- Fixed shader stripping for built-in lit shaders.

### Changed
- Rename "Regular" in Diffusion profile UI "Thick Object"
- Changed VBuffer depth parametrization for volumetric from distanceRange to depthExtent - Require update of volumetric settings - Fog start at near plan
- SpotLight with box shape use Lux unit only

## [5.1.0-preview] - 2018-11-19

### Added

- Added a separate Editor resources file for resources Unity does not take when it builds a Player.
- You can now disable SSR on Materials in Shader Graph.
- Added support for MSAA when the Supported Lit Shader Mode is set to Both. Previously HDRP only supported MSAA for Forward mode.
- You can now override the emissive color of a Material when in debug mode.
- Exposed max light for Light Loop Settings in HDRP asset UI.
- HDRP no longer performs a NormalDBuffer pass update if there are no decals in the Scene.
- Added distant (fall-back) volumetric fog and improved the fog evaluation precision.
- Added an option to reflect sky in SSR.
- Added a y-axis offset for the PlanarReflectionProbe and offset tool.
- Exposed the option to run SSR and SSAO on async compute.
- Added support for the _GlossMapScale parameter in the Legacy to HDRP Material converter.
- Added wave intrinsic instructions for use in Shaders (for AMD GCN).


### Fixed
- Fixed sphere shaped influence handles clamping in Reflection Probes.
- Fixed Reflection Probe data migration for projects created before using HDRP.
- Fixed UI of Layered Material where Unity previously rendered the scrollbar above the Copy button.
- Fixed Material tessellations parameters Start fade distance and End fade distance. Originally, Unity clamped these values when you modified them.
- Fixed various distortion and refraction issues - handle a better fall-back.
- Fixed SSR for multiple views.
- Fixed SSR issues related to self-intersections.
- Fixed shape density volume handle speed.
- Fixed density volume shape handle moving too fast.
- Fixed the Camera velocity pass that we removed by mistake.
- Fixed some null pointer exceptions when disabling motion vectors support.
- Fixed viewports for both the Subsurface Scattering combine pass and the transparent depth prepass.
- Fixed the blend mode pop-up in the UI. It previously did not appear when you enabled pre-refraction.
- Fixed some null pointer exceptions that previously occurred when you disabled motion vectors support.
- Fixed Layered Lit UI issue with scrollbar.
- Fixed cubemap assignation on custom ReflectionProbe.
- Fixed Reflection Probes’ capture settings' shadow distance.
- Fixed an issue with the SRP batcher and Shader variables declaration.
- Fixed thickness and subsurface slots for fabric Shader master node that wasn't appearing with the right combination of flags.
- Fixed d3d debug layer warning.
- Fixed PCSS sampling quality.
- Fixed the Subsurface and transmission Material feature enabling for fabric Shader.
- Fixed the Shader Graph UV node’s dimensions when using it in a vertex Shader.
- Fixed the planar reflection mirror gizmo's rotation.
- Fixed HDRenderPipelineAsset's FrameSettings not showing the selected enum in the Inspector drop-down.
- Fixed an error with async compute.
- MSAA now supports transparency.
- The HDRP Material upgrader tool now converts metallic values correctly.
- Volumetrics now render in Reflection Probes.
- Fixed a crash that occurred whenever you set a viewport size to 0.
- Fixed the Camera physic parameter that the UI previously did not display.
- Fixed issue in pyramid shaped spotlight handles manipulation

### Changed

- Renamed Line shaped Lights to Tube Lights.
- HDRP now uses mean height fog parametrization.
- Shadow quality settings are set to All when you use HDRP (This setting is not visible in the UI when using SRP). This avoids Legacy Graphics Quality Settings disabling the shadows and give SRP full control over the Shadows instead.
- HDRP now internally uses premultiplied alpha for all fog.
- Updated default FrameSettings used for realtime Reflection Probes when you create a new HDRenderPipelineAsset.
- Remove multi-camera support. LWRP and HDRP will not support multi-camera layered rendering.
- Updated Shader Graph subshaders to use the new instancing define.
- Changed fog distance calculation from distance to plane to distance to sphere.
- Optimized forward rendering using AMD GCN by scalarizing the light loop.
- Changed the UI of the Light Editor.
- Change ordering of includes in HDRP Materials in order to reduce iteration time for faster compilation.
- Added a StackLit master node replacing the InspectorUI version. IMPORTANT: All previously authored StackLit Materials will be lost. You need to recreate them with the master node.

## [5.0.0-preview] - 2018-09-28

### Added
- Added occlusion mesh to depth prepass for VR (VR still disabled for now)
- Added a debug mode to display only one shadow at once
- Added controls for the highlight created by directional lights
- Added a light radius setting to punctual lights to soften light attenuation and simulate fill lighting
- Added a 'minRoughness' parameter to all non-area lights (was previously only available for certain light types)
- Added separate volumetric light/shadow dimmers
- Added per-pixel jitter to volumetrics to reduce aliasing artifacts
- Added a SurfaceShading.hlsl file, which implements material-agnostic shading functionality in an efficient manner
- Added support for shadow bias for thin object transmission
- Added FrameSettings to control realtime planar reflection
- Added control for SRPBatcher on HDRP Asset
- Added an option to clear the shadow atlases in the debug menu
- Added a color visualization of the shadow atlas rescale in debug mode
- Added support for disabling SSR on materials
- Added intrinsic for XBone
- Added new light volume debugging tool
- Added a new SSR debug view mode
- Added translaction's scale invariance on DensityVolume
- Added multiple supported LitShadermode and per renderer choice in case of both Forward and Deferred supported
- Added custom specular occlusion mode to Lit Shader Graph Master node

### Fixed
- Fixed a normal bias issue with Stacklit (Was causing light leaking)
- Fixed camera preview outputing an error when both scene and game view where display and play and exit was call
- Fixed override debug mode not apply correctly on static GI
- Fixed issue where XRGraphicsConfig values set in the asset inspector GUI weren't propagating correctly (VR still disabled for now)
- Fixed issue with tangent that was using SurfaceGradient instead of regular normal decoding
- Fixed wrong error message display when switching to unsupported target like IOS
- Fixed an issue with ambient occlusion texture sometimes not being created properly causing broken rendering
- Shadow near plane is no longer limited at 0.1
- Fixed decal draw order on transparent material
- Fixed an issue where sometime the lookup texture used for GGX convolution was broken, causing broken rendering
- Fixed an issue where you wouldn't see any fog for certain pipeline/scene configurations
- Fixed an issue with volumetric lighting where the anisotropy value of 0 would not result in perfectly isotropic lighting
- Fixed shadow bias when the atlas is rescaled
- Fixed shadow cascade sampling outside of the atlas when cascade count is inferior to 4
- Fixed shadow filter width in deferred rendering not matching shader config
- Fixed stereo sampling of depth texture in MSAA DepthValues.shader
- Fixed box light UI which allowed negative and zero sizes, thus causing NaNs
- Fixed stereo rendering in HDRISky.shader (VR)
- Fixed normal blend and blend sphere influence for reflection probe
- Fixed distortion filtering (was point filtering, now trilinear)
- Fixed contact shadow for large distance
- Fixed depth pyramid debug view mode
- Fixed sphere shaped influence handles clamping in reflection probes
- Fixed reflection probes data migration for project created before using hdrp
- Fixed ambient occlusion for Lit Master Node when slot is connected

### Changed
- Use samplerunity_ShadowMask instead of samplerunity_samplerLightmap for shadow mask
- Allow to resize reflection probe gizmo's size
- Improve quality of screen space shadow
- Remove support of projection model for ScreenSpaceLighting (SSR always use HiZ and refraction always Proxy)
- Remove all the debug mode from SSR that are obsolete now
- Expose frameSettings and Capture settings for reflection and planar probe
- Update UI for reflection probe, planar probe, camera and HDRP Asset
- Implement proper linear blending for volumetric lighting via deep compositing as described in the paper "Deep Compositing Using Lie Algebras"
- Changed  planar mapping to match terrain convention (XZ instead of ZX)
- XRGraphicsConfig is no longer Read/Write. Instead, it's read-only. This improves consistency of XR behavior between the legacy render pipeline and SRP
- Change reflection probe data migration code (to update old reflection probe to new one)
- Updated gizmo for ReflectionProbes
- Updated UI and Gizmo of DensityVolume

## [4.0.0-preview] - 2018-09-28

### Added
- Added a new TerrainLit shader that supports rendering of Unity terrains.
- Added controls for linear fade at the boundary of density volumes
- Added new API to control decals without monobehaviour object
- Improve Decal Gizmo
- Implement Screen Space Reflections (SSR) (alpha version, highly experimental)
- Add an option to invert the fade parameter on a Density Volume
- Added a Fabric shader (experimental) handling cotton and silk
- Added support for MSAA in forward only for opaque only
- Implement smoothness fade for SSR
- Added support for AxF shader (X-rite format - require special AxF importer from Unity not part of HDRP)
- Added control for sundisc on directional light (hack)
- Added a new HD Lit Master node that implements Lit shader support for Shader Graph
- Added Micro shadowing support (hack)
- Added an event on HDAdditionalCameraData for custom rendering
- HDRP Shader Graph shaders now support 4-channel UVs.

### Fixed
- Fixed an issue where sometimes the deferred shadow texture would not be valid, causing wrong rendering.
- Stencil test during decals normal buffer update is now properly applied
- Decals corectly update normal buffer in forward
- Fixed a normalization problem in reflection probe face fading causing artefacts in some cases
- Fix multi-selection behavior of Density Volumes overwriting the albedo value
- Fixed support of depth texture for RenderTexture. HDRP now correctly output depth to user depth buffer if RenderTexture request it.
- Fixed multi-selection behavior of Density Volumes overwriting the albedo value
- Fixed support of depth for RenderTexture. HDRP now correctly output depth to user depth buffer if RenderTexture request it.
- Fixed support of Gizmo in game view in the editor
- Fixed gizmo for spot light type
- Fixed issue with TileViewDebug mode being inversed in gameview
- Fixed an issue with SAMPLE_TEXTURECUBE_SHADOW macro
- Fixed issue with color picker not display correctly when game and scene view are visible at the same time
- Fixed an issue with reflection probe face fading
- Fixed camera motion vectors shader and associated matrices to update correctly for single-pass double-wide stereo rendering
- Fixed light attenuation functions when range attenuation is disabled
- Fixed shadow component algorithm fixup not dirtying the scene, so changes can be saved to disk.
- Fixed some GC leaks for HDRP
- Fixed contact shadow not affected by shadow dimmer
- Fixed GGX that works correctly for the roughness value of 0 (mean specular highlgiht will disappeard for perfect mirror, we rely on maxSmoothness instead to always have a highlight even on mirror surface)
- Add stereo support to ShaderPassForward.hlsl. Forward rendering now seems passable in limited test scenes with camera-relative rendering disabled.
- Add stereo support to ProceduralSky.shader and OpaqueAtmosphericScattering.shader.
- Added CullingGroupManager to fix more GC.Alloc's in HDRP
- Fixed rendering when multiple cameras render into the same render texture

### Changed
- Changed the way depth & color pyramids are built to be faster and better quality, thus improving the look of distortion and refraction.
- Stabilize the dithered LOD transition mask with respect to the camera rotation.
- Avoid multiple depth buffer copies when decals are present
- Refactor code related to the RT handle system (No more normal buffer manager)
- Remove deferred directional shadow and move evaluation before lightloop
- Add a function GetNormalForShadowBias() that material need to implement to return the normal used for normal shadow biasing
- Remove Jimenez Subsurface scattering code (This code was disabled by default, now remove to ease maintenance)
- Change Decal API, decal contribution is now done in Material. Require update of material using decal
- Move a lot of files from CoreRP to HDRP/CoreRP. All moved files weren't used by Ligthweight pipeline. Long term they could move back to CoreRP after CoreRP become out of preview
- Updated camera inspector UI
- Updated decal gizmo
- Optimization: The objects that are rendered in the Motion Vector Pass are not rendered in the prepass anymore
- Removed setting shader inclue path via old API, use package shader include paths
- The default value of 'maxSmoothness' for punctual lights has been changed to 0.99
- Modified deferred compute and vert/frag shaders for first steps towards stereo support
- Moved material specific Shader Graph files into corresponding material folders.
- Hide environment lighting settings when enabling HDRP (Settings are control from sceneSettings)
- Update all shader includes to use absolute path (allow users to create material in their Asset folder)
- Done a reorganization of the files (Move ShaderPass to RenderPipeline folder, Move all shadow related files to Lighting/Shadow and others)
- Improved performance and quality of Screen Space Shadows

## [3.3.0-preview] - 2018-01-01

### Added
- Added an error message to say to use Metal or Vulkan when trying to use OpenGL API
- Added a new Fabric shader model that supports Silk and Cotton/Wool
- Added a new HDRP Lighting Debug mode to visualize Light Volumes for Point, Spot, Line, Rectangular and Reflection Probes
- Add support for reflection probe light layers
- Improve quality of anisotropic on IBL

### Fixed
- Fix an issue where the screen where darken when rendering camera preview
- Fix display correct target platform when showing message to inform user that a platform is not supported
- Remove workaround for metal and vulkan in normal buffer encoding/decoding
- Fixed an issue with color picker not working in forward
- Fixed an issue where reseting HDLight do not reset all of its parameters
- Fixed shader compile warning in DebugLightVolumes.shader

### Changed
- Changed default reflection probe to be 256x256x6 and array size to be 64
- Removed dependence on the NdotL for thickness evaluation for translucency (based on artist's input)
- Increased the precision when comparing Planar or HD reflection probe volumes
- Remove various GC alloc in C#. Slightly better performance

## [3.2.0-preview] - 2018-01-01

### Added
- Added a luminance meter in the debug menu
- Added support of Light, reflection probe, emissive material, volume settings related to lighting to Lighting explorer
- Added support for 16bit shadows

### Fixed
- Fix issue with package upgrading (HDRP resources asset is now versionned to worarkound package manager limitation)
- Fix HDReflectionProbe offset displayed in gizmo different than what is affected.
- Fix decals getting into a state where they could not be removed or disabled.
- Fix lux meter mode - The lux meter isn't affected by the sky anymore
- Fix area light size reset when multi-selected
- Fix filter pass number in HDUtils.BlitQuad
- Fix Lux meter mode that was applying SSS
- Fix planar reflections that were not working with tile/cluster (olbique matrix)
- Fix debug menu at runtime not working after nested prefab PR come to trunk
- Fix scrolling issue in density volume

### Changed
- Shader code refactor: Split MaterialUtilities file in two parts BuiltinUtilities (independent of FragInputs) and MaterialUtilities (Dependent of FragInputs)
- Change screen space shadow rendertarget format from ARGB32 to RG16

## [3.1.0-preview] - 2018-01-01

### Added
- Decal now support per channel selection mask. There is now two mode. One with BaseColor, Normal and Smoothness and another one more expensive with BaseColor, Normal, Smoothness, Metal and AO. Control is on HDRP Asset. This may require to launch an update script for old scene: 'Edit/Render Pipeline/Single step upgrade script/Upgrade all DecalMaterial MaskBlendMode'.
- Decal now supports depth bias for decal mesh, to prevent z-fighting
- Decal material now supports draw order for decal projectors
- Added LightLayers support (Base on mask from renderers name RenderingLayers and mask from light name LightLayers - if they match, the light apply) - cost an extra GBuffer in deferred (more bandwidth)
- When LightLayers is enabled, the AmbientOclusion is store in the GBuffer in deferred path allowing to avoid double occlusion with SSAO. In forward the double occlusion is now always avoided.
- Added the possibility to add an override transform on the camera for volume interpolation
- Added desired lux intensity and auto multiplier for HDRI sky
- Added an option to disable light by type in the debug menu
- Added gradient sky
- Split EmissiveColor and bakeDiffuseLighting in forward avoiding the emissiveColor to be affect by SSAO
- Added a volume to control indirect light intensity
- Added EV 100 intensity unit for area lights
- Added support for RendererPriority on Renderer. This allow to control order of transparent rendering manually. HDRP have now two stage of sorting for transparent in addition to bact to front. Material have a priority then Renderer have a priority.
- Add Coupling of (HD)Camera and HDAdditionalCameraData for reset and remove in inspector contextual menu of Camera
- Add Coupling of (HD)ReflectionProbe and HDAdditionalReflectionData for reset and remove in inspector contextual menu of ReflectoinProbe
- Add macro to forbid unity_ObjectToWorld/unity_WorldToObject to be use as it doesn't handle camera relative rendering
- Add opacity control on contact shadow

### Fixed
- Fixed an issue with PreIntegratedFGD texture being sometimes destroyed and not regenerated causing rendering to break
- PostProcess input buffers are not copied anymore on PC if the viewport size matches the final render target size
- Fixed an issue when manipulating a lot of decals, it was displaying a lot of errors in the inspector
- Fixed capture material with reflection probe
- Refactored Constant Buffers to avoid hitting the maximum number of bound CBs in some cases.
- Fixed the light range affecting the transform scale when changed.
- Snap to grid now works for Decal projector resizing.
- Added a warning for 128x128 cookie texture without mipmaps
- Replace the sampler used for density volumes for correct wrap mode handling

### Changed
- Move Render Pipeline Debug "Windows from Windows->General-> Render Pipeline debug windows" to "Windows from Windows->Analysis-> Render Pipeline debug windows"
- Update detail map formula for smoothness and albedo, goal it to bright and dark perceptually and scale factor is use to control gradient speed
- Refactor the Upgrade material system. Now a material can be update from older version at any time. Call Edit/Render Pipeline/Upgrade all Materials to newer version
- Change name EnableDBuffer to EnableDecals at several place (shader, hdrp asset...), this require a call to Edit/Render Pipeline/Upgrade all Materials to newer version to have up to date material.
- Refactor shader code: BakeLightingData structure have been replace by BuiltinData. Lot of shader code have been remove/change.
- Refactor shader code: All GBuffer are now handled by the deferred material. Mean ShadowMask and LightLayers are control by lit material in lit.hlsl and not outside anymore. Lot of shader code have been remove/change.
- Refactor shader code: Rename GetBakedDiffuseLighting to ModifyBakedDiffuseLighting. This function now handle lighting model for transmission too. Lux meter debug mode is factor outisde.
- Refactor shader code: GetBakedDiffuseLighting is not call anymore in GBuffer or forward pass, including the ConvertSurfaceDataToBSDFData and GetPreLightData, this is done in ModifyBakedDiffuseLighting now
- Refactor shader code: Added a backBakeDiffuseLighting to BuiltinData to handle lighting for transmission
- Refactor shader code: Material must now call InitBuiltinData (Init all to zero + init bakeDiffuseLighting and backBakeDiffuseLighting ) and PostInitBuiltinData

## [3.0.0-preview] - 2018-01-01

### Fixed
- Fixed an issue with distortion that was using previous frame instead of current frame
- Fixed an issue where disabled light where not upgrade correctly to the new physical light unit system introduce in 2.0.5-preview

### Changed
- Update assembly definitions to output assemblies that match Unity naming convention (Unity.*).

## [2.0.5-preview] - 2018-01-01

### Added
- Add option supportDitheringCrossFade on HDRP Asset to allow to remove shader variant during player build if needed
- Add contact shadows for punctual lights (in additional shadow settings), only one light is allowed to cast contact shadows at the same time and so at each frame a dominant light is choosed among all light with contact shadows enabled.
- Add PCSS shadow filter support (from SRP Core)
- Exposed shadow budget parameters in HDRP asset
- Add an option to generate an emissive mesh for area lights (currently rectangle light only). The mesh fits the size, intensity and color of the light.
- Add an option to the HDRP asset to increase the resolution of volumetric lighting.
- Add additional ligth unit support for punctual light (Lumens, Candela) and area lights (Lumens, Luminance)
- Add dedicated Gizmo for the box Influence volume of HDReflectionProbe / PlanarReflectionProbe

### Changed
- Re-enable shadow mask mode in debug view
- SSS and Transmission code have been refactored to be able to share it between various material. Guidelines are in SubsurfaceScattering.hlsl
- Change code in area light with LTC for Lit shader. Magnitude is now take from FGD texture instead of a separate texture
- Improve camera relative rendering: We now apply camera translation on the model matrix, so before the TransformObjectToWorld(). Note: unity_WorldToObject and unity_ObjectToWorld must never be used directly.
- Rename positionWS to positionRWS (Camera relative world position) at a lot of places (mainly in interpolator and FragInputs). In case of custom shader user will be required to update their code.
- Rename positionWS, capturePositionWS, proxyPositionWS, influencePositionWS to positionRWS, capturePositionRWS, proxyPositionRWS, influencePositionRWS (Camera relative world position) in LightDefinition struct.
- Improve the quality of trilinear filtering of density volume textures.
- Improve UI for HDReflectionProbe / PlanarReflectionProbe

### Fixed
- Fixed a shader preprocessor issue when compiling DebugViewMaterialGBuffer.shader against Metal target
- Added a temporary workaround to Lit.hlsl to avoid broken lighting code with Metal/AMD
- Fixed issue when using more than one volume texture mask with density volumes.
- Fixed an error which prevented volumetric lighting from working if no density volumes with 3D textures were present.
- Fix contact shadows applied on transmission
- Fix issue with forward opaque lit shader variant being removed by the shader preprocessor
- Fixed compilation errors on Nintendo Switch (limited XRSetting support).
- Fixed apply range attenuation option on punctual light
- Fixed issue with color temperature not take correctly into account with static lighting
- Don't display fog when diffuse lighting, specular lighting, or lux meter debug mode are enabled.

## [2.0.4-preview] - 2018-01-01

### Fixed
- Fix issue when disabling rough refraction and building a player. Was causing a crash.

## [2.0.3-preview] - 2018-01-01

### Added
- Increased debug color picker limit up to 260k lux

## [2.0.2-preview] - 2018-01-01

### Added
- Add Light -> Planar Reflection Probe command
- Added a false color mode in rendering debug
- Add support for mesh decals
- Add flag to disable projector decals on transparent geometry to save performance and decal texture atlas space
- Add ability to use decal diffuse map as mask only
- Add visualize all shadow masks in lighting debug
- Add export of normal and roughness buffer for forwardOnly and when in supportOnlyForward mode for forward
- Provide a define in lit.hlsl (FORWARD_MATERIAL_READ_FROM_WRITTEN_NORMAL_BUFFER) when output buffer normal is used to read the normal and roughness instead of caclulating it (can save performance, but lower quality due to compression)
- Add color swatch to decal material

### Changed
- Change Render -> Planar Reflection creation to 3D Object -> Mirror
- Change "Enable Reflector" name on SpotLight to "Angle Affect Intensity"
- Change prototype of BSDFData ConvertSurfaceDataToBSDFData(SurfaceData surfaceData) to BSDFData ConvertSurfaceDataToBSDFData(uint2 positionSS, SurfaceData surfaceData)

### Fixed
- Fix issue with StackLit in deferred mode with deferredDirectionalShadow due to GBuffer not being cleared. Gbuffer is still not clear and issue was fix with the new Output of normal buffer.
- Fixed an issue where interpolation volumes were not updated correctly for reflection captures.
- Fixed an exception in Light Loop settings UI

## [2.0.1-preview] - 2018-01-01

### Added
- Add stripper of shader variant when building a player. Save shader compile time.
- Disable per-object culling that was executed in C++ in HD whereas it was not used (Optimization)
- Enable texture streaming debugging (was not working before 2018.2)
- Added Screen Space Reflection with Proxy Projection Model
- Support correctly scene selection for alpha tested object
- Add per light shadow mask mode control (i.e shadow mask distance and shadow mask). It use the option NonLightmappedOnly
- Add geometric filtering to Lit shader (allow to reduce specular aliasing)
- Add shortcut to create DensityVolume and PlanarReflection in hierarchy
- Add a DefaultHDMirrorMaterial material for PlanarReflection
- Added a script to be able to upgrade material to newer version of HDRP
- Removed useless duplication of ForwardError passes.
- Add option to not compile any DEBUG_DISPLAY shader in the player (Faster build) call Support Runtime Debug display

### Changed
- Changed SupportForwardOnly to SupportOnlyForward in render pipeline settings
- Changed versioning variable name in HDAdditionalXXXData from m_version to version
- Create unique name when creating a game object in the rendering menu (i.e Density Volume(2))
- Re-organize various files and folder location to clean the repository
- Change Debug windows name and location. Now located at:  Windows -> General -> Render Pipeline Debug

### Removed
- Removed GlobalLightLoopSettings.maxPlanarReflectionProbes and instead use value of GlobalLightLoopSettings.planarReflectionProbeCacheSize
- Remove EmissiveIntensity parameter and change EmissiveColor to be HDR (Matching Builtin Unity behavior) - Data need to be updated - Launch Edit -> Single Step Upgrade Script -> Upgrade all Materials emissionColor

### Fixed
- Fix issue with LOD transition and instancing
- Fix discrepency between object motion vector and camera motion vector
- Fix issue with spot and dir light gizmo axis not highlighted correctly
- Fix potential crash while register debug windows inputs at startup
- Fix warning when creating Planar reflection
- Fix specular lighting debug mode (was rendering black)
- Allow projector decal with null material to allow to configure decal when HDRP is not set
- Decal atlas texture offset/scale is updated after allocations (used to be before so it was using date from previous frame)

## [0.0.0-preview] - 2018-01-01

### Added
- Configure the VolumetricLightingSystem code path to be on by default
- Trigger a build exception when trying to build an unsupported platform
- Introduce the VolumetricLightingController component, which can (and should) be placed on the camera, and allows one to control the near and the far plane of the V-Buffer (volumetric "froxel" buffer) along with the depth distribution (from logarithmic to linear)
- Add 3D texture support for DensityVolumes
- Add a better mapping of roughness to mipmap for planar reflection
- The VolumetricLightingSystem now uses RTHandles, which allows to save memory by sharing buffers between different cameras (history buffers are not shared), and reduce reallocation frequency by reallocating buffers only if the rendering resolution increases (and suballocating within existing buffers if the rendering resolution decreases)
- Add a Volumetric Dimmer slider to lights to control the intensity of the scattered volumetric lighting
- Add UV tiling and offset support for decals.
- Add mipmapping support for volume 3D mask textures

### Changed
- Default number of planar reflection change from 4 to 2
- Rename _MainDepthTexture to _CameraDepthTexture
- The VolumetricLightingController has been moved to the Interpolation Volume framework and now functions similarly to the VolumetricFog settings
- Update of UI of cookie, CubeCookie, Reflection probe and planar reflection probe to combo box
- Allow enabling/disabling shadows for area lights when they are set to baked.
- Hide applyRangeAttenuation and FadeDistance for directional shadow as they are not used

### Removed
- Remove Resource folder of PreIntegratedFGD and add the resource to RenderPipeline Asset

### Fixed
- Fix ConvertPhysicalLightIntensityToLightIntensity() function used when creating light from script to match HDLightEditor behavior
- Fix numerical issues with the default value of mean free path of volumetric fog
- Fix the bug preventing decals from coexisting with density volumes
- Fix issue with alpha tested geometry using planar/triplanar mapping not render correctly or flickering (due to being wrongly alpha tested in depth prepass)
- Fix meta pass with triplanar (was not handling correctly the normal)
- Fix preview when a planar reflection is present
- Fix Camera preview, it is now a Preview cameraType (was a SceneView)
- Fix handling unknown GPUShadowTypes in the shadow manager.
- Fix area light shapes sent as point lights to the baking backends when they are set to baked.
- Fix unnecessary division by PI for baked area lights.
- Fix line lights sent to the lightmappers. The backends don't support this light type.
- Fix issue with shadow mask framesettings not correctly taken into account when shadow mask is enabled for lighting.
- Fix directional light and shadow mask transition, they are now matching making smooth transition
- Fix banding issues caused by high intensity volumetric lighting
- Fix the debug window being emptied on SRP asset reload
- Fix issue with debug mode not correctly clearing the GBuffer in editor after a resize
- Fix issue with ResetMaterialKeyword not resetting correctly ToggleOff/Roggle Keyword
- Fix issue with motion vector not render correctly if there is no depth prepass in deferred

## [0.0.0-preview] - 2018-01-01

### Added
- Screen Space Refraction projection model (Proxy raycasting, HiZ raymarching)
- Screen Space Refraction settings as volume component
- Added buffered frame history per camera
- Port Global Density Volumes to the Interpolation Volume System.
- Optimize ImportanceSampleLambert() to not require the tangent frame.
- Generalize SampleVBuffer() to handle different sampling and reconstruction methods.
- Improve the quality of volumetric lighting reprojection.
- Optimize Morton Order code in the Subsurface Scattering pass.
- Planar Reflection Probe support roughness (gaussian convolution of captured probe)
- Use an atlas instead of a texture array for cluster transparent decals
- Add a debug view to visualize the decal atlas
- Only store decal textures to atlas if decal is visible, debounce out of memory decal atlas warning.
- Add manipulator gizmo on decal to improve authoring workflow
- Add a minimal StackLit material (work in progress, this version can be used as template to add new material)

### Changed
- EnableShadowMask in FrameSettings (But shadowMaskSupport still disable by default)
- Forced Planar Probe update modes to (Realtime, Every Update, Mirror Camera)
- Screen Space Refraction proxy model uses the proxy of the first environment light (Reflection probe/Planar probe) or the sky
- Moved RTHandle static methods to RTHandles
- Renamed RTHandle to RTHandleSystem.RTHandle
- Move code for PreIntegratedFDG (Lit.shader) into its dedicated folder to be share with other material
- Move code for LTCArea (Lit.shader) into its dedicated folder to be share with other material

### Removed
- Removed Planar Probe mirror plane position and normal fields in inspector, always display mirror plane and normal gizmos

### Fixed
- Fix fog flags in scene view is now taken into account
- Fix sky in preview windows that were disappearing after a load of a new level
- Fix numerical issues in IntersectRayAABB().
- Fix alpha blending of volumetric lighting with transparent objects.
- Fix the near plane of the V-Buffer causing out-of-bounds look-ups in the clustered data structure.
- Depth and color pyramid are properly computed and sampled when the camera renders inside a viewport of a RTHandle.
- Fix decal atlas debug view to work correctly when shadow atlas view is also enabled<|MERGE_RESOLUTION|>--- conflicted
+++ resolved
@@ -122,9 +122,6 @@
 - Fixed an issue that caused a null reference when deleting camera component in a prefab. (case 1244430)
 - Fixed issue with bloom showing a thin black line after rescaling window. 
 - Fixed rendergraph motion vector resolve.
-<<<<<<< HEAD
-- Fixed camera stacking for AOVs in the graphics compositor (case 1273223).
-=======
 - Fixed the Ray-Tracing related Debug Display not working in render graph mode.
 - Fix nan in pbr sky
 - Fixed Light skin not properly applied on the LookDev when switching from Dark Skin (case 1278802)
@@ -135,7 +132,7 @@
 - Fixed an inconsistency in the LOD group UI where LOD bias was not the right one.
 - Fixed outlines in transitions between post-processed and plain regions in the graphics compositor (case 1278775).
 - Fix decal being applied twice with LOD Crossfade.
->>>>>>> 513d609c
+- Fixed camera stacking for AOVs in the graphics compositor (case 1273223).
 
 ### Changed
 - Preparation pass for RTSSShadows to be supported by render graph.
