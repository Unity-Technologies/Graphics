﻿# Changelog
All notable changes to this package will be documented in this file.

The format is based on [Keep a Changelog](http://keepachangelog.com/en/1.0.0/)
and this project adheres to [Semantic Versioning](http://semver.org/spec/v2.0.0.html).

## [10.1.0] - 2019-08-04

### Added
- Added an option to have only the metering mask displayed in the debug mode.
- Added a new mode to cluster visualization debug where users can see a slice instead of the cluster on opaque objects.
- Added ray traced reflection support for the render graph version of the pipeline.
- Added render graph support of RTAO and required denoisers.
- Added render graph support of RTGI.
- Added support of RTSSS and Recursive Rendering in the render graph mode.
- Added support of RT and screen space shadow for render graph.
- Added tooltips with the full name of the (graphics) compositor properties to properly show large names that otherwise are clipped by the UI (case 1263590)
- Added error message if a callback AOV allocation fail
- Added marker for all AOV request operation on GPU
- Added remapping options for Depth Pyramid debug view mode
- Added an option to support AOV shader at runtime in HDRP settings (case 1265070)
- Added support of SSGI in the render graph mode.
- Added option for 11-11-10 format for cube reflection probes.
- Added an optional check in the HDRP DXR Wizard to verify 64 bits target architecture

### Fixed
- Fixed several issues with physically-based DoF (TAA ghosting of the CoC buffer, smooth layer transitions, etc)
- Fixed GPU hang on D3D12 on xbox. 
- Fixed Amplitude -> Min/Max parametrization conversion
- Fixed CoatMask block appearing when creating lit master node (case 1264632)
- Fixed issue with SceneEV100 debug mode indicator when rescaling the window.
- Fixed issue with PCSS filter being wrong on first frame. 
- Fixed issue with emissive mesh for area light not appearing in playmode if Reload Scene option is disabled in Enter Playmode Settings.
- Fixed issue when Reflection Probes are set to OnEnable and are never rendered if the probe is enabled when the camera is farther than the probe fade distance. 
- Fixed issue with sun icon being clipped in the look dev window. 
- Fixed error about layers when disabling emissive mesh for area lights.
- Fixed issue when the user deletes the composition graph or .asset in runtime (case 1263319)
- Fixed assertion failure when changing resolution to compositor layers after using AOVs (case 1265023) 
- Fixed flickering layers in graphics compositor (case 1264552)
- Fixed issue causing the editor field not updating the disc area light radius.
- Fixed issues that lead to cookie atlas to be updated every frame even if cached data was valid.
- Fixed an issue where world space UI was not emitted for reflection cameras in HDRP
- Fixed an issue with cookie texture atlas that would cause realtime textures to always update in the atlas even when the content did not change.
- Fixed an issue where only one of the two lookdev views would update when changing the default lookdev volume profile.
- Fixed a bug related to light cluster invalidation.
- Fixed shader warning in DofGather (case 1272931)
- Fixed AOV export of depth buffer which now correctly export linear depth (case 1265001)
- Fixed issue that caused the decal atlas to not be updated upon changing of the decal textures content.
- Fixed "Screen position out of view frustum" error when camera is at exactly the planar reflection probe location.
- Fixed Amplitude -> Min/Max parametrization conversion
- Fixed issue that allocated a small cookie for normal spot lights.
- Fixed issue when undoing a change in diffuse profile list after deleting the volume profile.
- Fixed custom pass re-ordering and removing.
- Fixed TAA issue and hardware dynamic resolution.
- Fixed a static lighting flickering issue caused by having an active planar probe in the scene while rendering inspector preview.
- Fixed an issue where even when set to OnDemand, the sky lighting would still be updated when changing sky parameters.
- Fixed an error message trigerred when a mesh has more than 32 sub-meshes (case 1274508).
- Fixed RTGI getting noisy for grazying angle geometry (case 1266462).
- Fixed an issue with TAA history management on pssl.
- Fixed the global illumination volume override having an unwanted advanced mode (case 1270459).
- Fixed screen space shadow option displayed on directional shadows while they shouldn't (case 1270537).
- Fixed the handling of undo and redo actions in the graphics compositor (cases 1268149, 1266212, 1265028)
- Fixed issue with composition graphs that include virtual textures, cubemaps and other non-2D textures (cases 1263347, 1265638).
- Fixed issues when selecting a new composition graph or setting it to None (cases 1263350, 1266202)
- Fixed ArgumentNullException when saving shader graphs after removing the compositor from the scene (case 1268658)
- Fixed issue with updating the compositor output when not in play mode (case 1266216)
- Fixed warning with area mesh (case 1268379)
- Fixed issue with diffusion profile not being updated upon reset of the editor. 
- Fixed an issue that lead to corrupted refraction in some scenarios on xbox.
- Fixed for light loop scalarization not happening. 
- Fixed issue with stencil not being set in rendergraph mode.
- Fixed for post process being overridable in reflection probes even though it is not supported.
- Fixed RTGI in performance mode when light layers are enabled on the asset.
- Fixed SSS materials appearing black in matcap mode.
- Fixed a collision in the interaction of RTR and RTGI.
- Fix for lookdev toggling renderers that are set to non editable or are hidden in the inspector.

### Changed
- Preparation pass for RTSSShadows to be supported by render graph.
- Add tooltips with the full name of the (graphics) compositor properties to properly show large names that otherwise are clipped by the UI (case 1263590)
- Composition profile .asset files cannot be manually edited/reset by users (to avoid breaking things - case 1265631)
- Preparation pass for RTSSShadows to be supported by render graph.
- Changed the way the ray tracing property is displayed on the material (QOL 1265297).
- Exposed lens attenuation mode in default settings and remove it as a debug mode.
- Composition layers without any sub layers are now cleared to black to avoid confusion (case 1265061).
- Slight reduction of VGPR used by area light code.
- Changed thread group size for contact shadows (save 1.1ms on PS4)
- Make sure distortion stencil test happens before pixel shader is run.
- Small optimization that allows to skip motion vector prepping when the whole wave as velocity of 0.
- Improved performance to avoid generating coarse stencil buffer when not needed.
- Remove HTile generation for decals (faster without).
- Improving SSGI Filtering and fixing a blend issue with RTGI.
- Changed the Trackball UI so that it allows explicit numeric values.
<<<<<<< HEAD
- Moved diffusion profile list to the HDRP default settings panel.
=======
- Reduce the G-buffer footprint of anisotropic materials
- Moved SSGI out of preview.
>>>>>>> e9be246b

## [10.0.0] - 2019-06-10

### Added
- Ray tracing support for VR single-pass
- Added sharpen filter shader parameter and UI for TemporalAA to control image quality instead of hardcoded value
- Added frame settings option for custom post process and custom passes as well as custom color buffer format option.
- Add check in wizard on SRP Batcher enabled.
- Added default implementations of OnPreprocessMaterialDescription for FBX, Obj, Sketchup and 3DS file formats.
- Added custom pass fade radius
- Added after post process injection point for custom passes
- Added basic alpha compositing support - Alpha is available afterpostprocess when using FP16 buffer format.
- Added falloff distance on Reflection Probe and Planar Reflection Probe
- Added Backplate projection from the HDRISky
- Added Shadow Matte in UnlitMasterNode, which only received shadow without lighting
- Added hability to name LightLayers in HDRenderPipelineAsset
- Added a range compression factor for Reflection Probe and Planar Reflection Probe to avoid saturation of colors.
- Added path tracing support for directional, point and spot lights, as well as emission from Lit and Unlit.
- Added non temporal version of SSAO.
- Added more detailed ray tracing stats in the debug window
- Added Disc area light (bake only)
- Added a warning in the material UI to prevent transparent + subsurface-scattering combination.
- Added XR single-pass setting into HDRP asset
- Added a penumbra tint option for lights
- Added support for depth copy with XR SDK
- Added debug setting to Render Pipeline Debug Window to list the active XR views
- Added an option to filter the result of the volumetric lighting (off by default).
- Added a transmission multiplier for directional lights
- Added XR single-pass test mode to Render Pipeline Debug Window
- Added debug setting to Render Pipeline Window to list the active XR views
- Added a new refraction mode for the Lit shader (thin). Which is a box refraction with small thickness values
- Added the code to support Barn Doors for Area Lights based on a shaderconfig option.
- Added HDRPCameraBinder property binder for Visual Effect Graph
- Added "Celestial Body" controls to the Directional Light
- Added new parameters to the Physically Based Sky
- Added Reflections to the DXR Wizard
- Added the possibility to have ray traced colored and semi-transparent shadows on directional lights.
- Added a check in the custom post process template to throw an error if the default shader is not found.
- Exposed the debug overlay ratio in the debug menu.
- Added a separate frame settings for tonemapping alongside color grading.
- Added the receive fog option in the material UI for ShaderGraphs.
- Added a public virtual bool in the custom post processes API to specify if a post processes should be executed in the scene view.
- Added a menu option that checks scene issues with ray tracing. Also removed the previously existing warning at runtime.
- Added Contrast Adaptive Sharpen (CAS) Upscaling effect.
- Added APIs to update probe settings at runtime.
- Added documentation for the rayTracingSupported method in HDRP
- Added user-selectable format for the post processing passes.
- Added support for alpha channel in some post-processing passes (DoF, TAA, Uber).
- Added warnings in FrameSettings inspector when using DXR and atempting to use Asynchronous Execution.
- Exposed Stencil bits that can be used by the user.
- Added history rejection based on velocity of intersected objects for directional, point and spot lights.
- Added a affectsVolumetric field to the HDAdditionalLightData API to know if light affects volumetric fog.
- Add OS and Hardware check in the Wizard fixes for DXR.
- Added option to exclude camera motion from motion blur.
- Added semi-transparent shadows for point and spot lights.
- Added support for semi-transparent shadow for unlit shader and unlit shader graph.
- Added the alpha clip enabled toggle to the material UI for all HDRP shader graphs.
- Added Material Samples to explain how to use the lit shader features
- Added an initial implementation of ray traced sub surface scattering
- Added AssetPostprocessors and Shadergraphs to handle Arnold Standard Surface and 3DsMax Physical material import from FBX.
- Added support for Smoothness Fade start work when enabling ray traced reflections.
- Added Contact shadow, Micro shadows and Screen space refraction API documentation.
- Added script documentation for SSR, SSAO (ray tracing), GI, Light Cluster, RayTracingSettings, Ray Counters, etc.
- Added path tracing support for refraction and internal reflections.
- Added support for Thin Refraction Model and Lit's Clear Coat in Path Tracing.
- Added the Tint parameter to Sky Colored Fog.
- Added of Screen Space Reflections for Transparent materials
- Added a fallback for ray traced area light shadows in case the material is forward or the lit mode is forward.
- Added a new debug mode for light layers.
- Added an "enable" toggle to the SSR volume component.
- Added support for anisotropic specular lobes in path tracing.
- Added support for alpha clipping in path tracing.
- Added support for light cookies in path tracing.
- Added support for transparent shadows in path tracing.
- Added support for iridescence in path tracing.
- Added support for background color in path tracing.
- Added a path tracing test to the test suite.
- Added a warning and workaround instructions that appear when you enable XR single-pass after the first frame with the XR SDK.
- Added the exposure sliders to the planar reflection probe preview
- Added support for subsurface scattering in path tracing.
- Added a new mode that improves the filtering of ray traced shadows (directional, point and spot) based on the distance to the occluder.
- Added support of cookie baking and add support on Disc light.
- Added support for fog attenuation in path tracing.
- Added a new debug panel for volumes
- Added XR setting to control camera jitter for temporal effects
- Added an error message in the DrawRenderers custom pass when rendering opaque objects with an HDRP asset in DeferredOnly mode.
- Added API to enable proper recording of path traced scenes (with the Unity recorder or other tools).
- Added support for fog in Recursive rendering, ray traced reflections and ray traced indirect diffuse.
- Added an alpha blend option for recursive rendering
- Added support for stack lit for ray tracing effects.
- Added support for hair for ray tracing effects.
- Added support for alpha to coverage for HDRP shaders and shader graph
- Added support for Quality Levels to Subsurface Scattering.
- Added option to disable XR rendering on the camera settings.
- Added support for specular AA from geometric curvature in AxF
- Added support for baked AO (no input for now) in AxF
- Added an info box to warn about depth test artifacts when rendering object twice in custom passes with MSAA.
- Added a frame setting for alpha to mask.
- Added support for custom passes in the AOV API
- Added Light decomposition lighting debugging modes and support in AOV
- Added exposure compensation to Fixed exposure mode
- Added support for rasterized area light shadows in StackLit
- Added support for texture-weighted automatic exposure
- Added support for POM for emissive map
- Added alpha channel support in motion blur pass.
- Added the HDRP Compositor Tool (in Preview).
- Added a ray tracing mode option in the HDRP asset that allows to override and shader stripping.
- Added support for arbitrary resolution scaling of Volumetric Lighting to the Fog volume component.
- Added range attenuation for box-shaped spotlights.
- Added scenes for hair and fabric and decals with material samples
- Added fabric materials and textures
- Added information for fabric materials in fabric scene
- Added a DisplayInfo attribute to specify a name override and a display order for Volume Component fields (used only in default inspector for now).
- Added Min distance to contact shadows.
- Added support for Depth of Field in path tracing (by sampling the lens aperture).
- Added an API in HDRP to override the camera within the rendering of a frame (mainly for custom pass).
- Added a function (HDRenderPipeline.ResetRTHandleReferenceSize) to reset the reference size of RTHandle systems.
- Added support for AxF measurements importing into texture resources tilings.
- Added Layer parameter on Area Light to modify Layer of generated Emissive Mesh
- Added a flow map parameter to HDRI Sky
- Implemented ray traced reflections for transparent objects.
- Add a new parameter to control reflections in recursive rendering.
- Added an initial version of SSGI.
- Added Virtual Texturing cache settings to control the size of the Streaming Virtual Texturing caches.
- Added back-compatibility with builtin stereo matrices.
- Added CustomPassUtils API to simplify Blur, Copy and DrawRenderers custom passes.
- Added Histogram guided automatic exposure.
- Added few exposure debug modes.
- Added support for multiple path-traced views at once (e.g., scene and game views).
- Added support for 3DsMax's 2021 Simplified Physical Material from FBX files in the Model Importer.
- Added custom target mid grey for auto exposure.
- Added CustomPassUtils API to simplify Blur, Copy and DrawRenderers custom passes.
- Added an API in HDRP to override the camera within the rendering of a frame (mainly for custom pass).
- Added more custom pass API functions, mainly to render objects from another camera.
- Added support for transparent Unlit in path tracing.
- Added a minimal lit used for RTGI in peformance mode.
- Added procedural metering mask that can follow an object
- Added presets quality settings for RTAO and RTGI.
- Added an override for the shadow culling that allows better directional shadow maps in ray tracing effects (RTR, RTGI, RTSSS and RR).
- Added a Cloud Layer volume override.
- Added Fast Memory support for platform that support it.
- Added CPU and GPU timings for ray tracing effects.
- Added support to combine RTSSS and RTGI (1248733).
- Added IES Profile support for Point, Spot and Rectangular-Area lights
- Added support for multiple mapping modes in AxF.
- Add support of lightlayers on indirect lighting controller
- Added compute shader stripping.
- Added Cull Mode option for opaque materials and ShaderGraphs. 
- Added scene view exposure override.
- Added support for exposure curve remapping for min/max limits.
- Added presets for ray traced reflections.
- Added final image histogram debug view (both luminance and RGB).
- Added an example texture and rotation to the Cloud Layer volume override.
- Added an option to extend the camera culling for skinned mesh animation in ray tracing effects (1258547).
- Added decal layer system similar to light layer. Mesh will receive a decal when both decal layer mask matches.
- Added shader graph nodes for rendering a complex eye shader.
- Added more controls to contact shadows and increased quality in some parts. 
- Added a physically based option in DoF volume.
- Added API to check if a Camera, Light or ReflectionProbe is compatible with HDRP.
- Added path tracing test scene for normal mapping.
- Added missing API documentation.
- Remove CloudLayer

### Fixed
- Fix when rescale probe all direction below zero (1219246)
- Update documentation of HDRISky-Backplate, precise how to have Ambient Occlusion on the Backplate
- Sorting, undo, labels, layout in the Lighting Explorer.
- Fixed sky settings and materials in Shader Graph Samples package
- Fix/workaround a probable graphics driver bug in the GTAO shader.
- Fixed Hair and PBR shader graphs double sided modes
- Fixed an issue where updating an HDRP asset in the Quality setting panel would not recreate the pipeline.
- Fixed issue with point lights being considered even when occupying less than a pixel on screen (case 1183196)
- Fix a potential NaN source with iridescence (case 1183216)
- Fixed issue of spotlight breaking when minimizing the cone angle via the gizmo (case 1178279)
- Fixed issue that caused decals not to modify the roughness in the normal buffer, causing SSR to not behave correctly (case 1178336)
- Fixed lit transparent refraction with XR single-pass rendering
- Removed extra jitter for TemporalAA in VR
- Fixed ShaderGraph time in main preview
- Fixed issue on some UI elements in HDRP asset not expanding when clicking the arrow (case 1178369)
- Fixed alpha blending in custom post process
- Fixed the modification of the _AlphaCutoff property in the material UI when exposed with a ShaderGraph parameter.
- Fixed HDRP test `1218_Lit_DiffusionProfiles` on Vulkan.
- Fixed an issue where building a player in non-dev mode would generate render target error logs every frame
- Fixed crash when upgrading version of HDRP
- Fixed rendering issues with material previews
- Fixed NPE when using light module in Shuriken particle systems (1173348).
- Refresh cached shadow on editor changes
- Fixed light supported units caching (1182266)
- Fixed an issue where SSAO (that needs temporal reprojection) was still being rendered when Motion Vectors were not available (case 1184998)
- Fixed a nullref when modifying the height parameters inside the layered lit shader UI.
- Fixed Decal gizmo that become white after exiting play mode
- Fixed Decal pivot position to behave like a spotlight
- Fixed an issue where using the LightingOverrideMask would break sky reflection for regular cameras
- Fix DebugMenu FrameSettingsHistory persistency on close
- Fix DensityVolume, ReflectionProbe aned PlanarReflectionProbe advancedControl display
- Fix DXR scene serialization in wizard
- Fixed an issue where Previews would reallocate History Buffers every frame
- Fixed the SetLightLayer function in HDAdditionalLightData setting the wrong light layer
- Fix error first time a preview is created for planar
- Fixed an issue where SSR would use an incorrect roughness value on ForwardOnly (StackLit, AxF, Fabric, etc.) materials when the pipeline is configured to also allow deferred Lit.
- Fixed issues with light explorer (cases 1183468, 1183269)
- Fix dot colors in LayeredLit material inspector
- Fix undo not resetting all value when undoing the material affectation in LayerLit material
- Fix for issue that caused gizmos to render in render textures (case 1174395)
- Fixed the light emissive mesh not updated when the light was disabled/enabled
- Fixed light and shadow layer sync when setting the HDAdditionalLightData.lightlayersMask property
- Fixed a nullref when a custom post process component that was in the HDRP PP list is removed from the project
- Fixed issue that prevented decals from modifying specular occlusion (case 1178272).
- Fixed exposure of volumetric reprojection
- Fixed multi selection support for Scalable Settings in lights
- Fixed font shaders in test projects for VR by using a Shader Graph version
- Fixed refresh of baked cubemap by incrementing updateCount at the end of the bake (case 1158677).
- Fixed issue with rectangular area light when seen from the back
- Fixed decals not affecting lightmap/lightprobe
- Fixed zBufferParams with XR single-pass rendering
- Fixed moving objects not rendered in custom passes
- Fixed abstract classes listed in the + menu of the custom pass list
- Fixed custom pass that was rendered in previews
- Fixed precision error in zero value normals when applying decals (case 1181639)
- Fixed issue that triggered No Scene Lighting view in game view as well (case 1156102)
- Assign default volume profile when creating a new HDRP Asset
- Fixed fov to 0 in planar probe breaking the projection matrix (case 1182014)
- Fixed bugs with shadow caching
- Reassign the same camera for a realtime probe face render request to have appropriate history buffer during realtime probe rendering.
- Fixed issue causing wrong shading when normal map mode is Object space, no normal map is set, but a detail map is present (case 1143352)
- Fixed issue with decal and htile optimization
- Fixed TerrainLit shader compilation error regarding `_Control0_TexelSize` redefinition (case 1178480).
- Fixed warning about duplicate HDRuntimeReflectionSystem when configuring play mode without domain reload.
- Fixed an editor crash when multiple decal projectors were selected and some had null material
- Added all relevant fix actions to FixAll button in Wizard
- Moved FixAll button on top of the Wizard
- Fixed an issue where fog color was not pre-exposed correctly
- Fix priority order when custom passes are overlapping
- Fix cleanup not called when the custom pass GameObject is destroyed
- Replaced most instances of GraphicsSettings.renderPipelineAsset by GraphicsSettings.currentRenderPipeline. This should fix some parameters not working on Quality Settings overrides.
- Fixed an issue with Realtime GI not working on upgraded projects.
- Fixed issue with screen space shadows fallback texture was not set as a texture array.
- Fixed Pyramid Lights bounding box
- Fixed terrain heightmap default/null values and epsilons
- Fixed custom post-processing effects breaking when an abstract class inherited from `CustomPostProcessVolumeComponent`
- Fixed XR single-pass rendering in Editor by using ShaderConfig.s_XrMaxViews to allocate matrix array
- Multiple different skies rendered at the same time by different cameras are now handled correctly without flickering
- Fixed flickering issue happening when different volumes have shadow settings and multiple cameras are present.
- Fixed issue causing planar probes to disappear if there is no light in the scene.
- Fixed a number of issues with the prefab isolation mode (Volumes leaking from the main scene and reflection not working properly)
- Fixed an issue with fog volume component upgrade not working properly
- Fixed Spot light Pyramid Shape has shadow artifacts on aspect ratio values lower than 1
- Fixed issue with AO upsampling in XR
- Fixed camera without HDAdditionalCameraData component not rendering
- Removed the macro ENABLE_RAYTRACING for most of the ray tracing code
- Fixed prefab containing camera reloading in loop while selected in the Project view
- Fixed issue causing NaN wheh the Z scale of an object is set to 0.
- Fixed DXR shader passes attempting to render before pipeline loaded
- Fixed black ambient sky issue when importing a project after deleting Library.
- Fixed issue when upgrading a Standard transparent material (case 1186874)
- Fixed area light cookies not working properly with stack lit
- Fixed material render queue not updated when the shader is changed in the material inspector.
- Fixed a number of issues with full screen debug modes not reseting correctly when setting another mutually exclusive mode
- Fixed compile errors for platforms with no VR support
- Fixed an issue with volumetrics and RTHandle scaling (case 1155236)
- Fixed an issue where sky lighting might be updated uselessly
- Fixed issue preventing to allow setting decal material to none (case 1196129)
- Fixed XR multi-pass decals rendering
- Fixed several fields on Light Inspector that not supported Prefab overrides
- Fixed EOL for some files
- Fixed scene view rendering with volumetrics and XR enabled
- Fixed decals to work with multiple cameras
- Fixed optional clear of GBuffer (Was always on)
- Fixed render target clears with XR single-pass rendering
- Fixed HDRP samples file hierarchy
- Fixed Light units not matching light type
- Fixed QualitySettings panel not displaying HDRP Asset
- Fixed black reflection probes the first time loading a project
- Fixed y-flip in scene view with XR SDK
- Fixed Decal projectors do not immediately respond when parent object layer mask is changed in editor.
- Fixed y-flip in scene view with XR SDK
- Fixed a number of issues with Material Quality setting
- Fixed the transparent Cull Mode option in HD unlit master node settings only visible if double sided is ticked.
- Fixed an issue causing shadowed areas by contact shadows at the edge of far clip plane if contact shadow length is very close to far clip plane.
- Fixed editing a scalable settings will edit all loaded asset in memory instead of targetted asset.
- Fixed Planar reflection default viewer FOV
- Fixed flickering issues when moving the mouse in the editor with ray tracing on.
- Fixed the ShaderGraph main preview being black after switching to SSS in the master node settings
- Fixed custom fullscreen passes in VR
- Fixed camera culling masks not taken in account in custom pass volumes
- Fixed object not drawn in custom pass when using a DrawRenderers with an HDRP shader in a build.
- Fixed injection points for Custom Passes (AfterDepthAndNormal and BeforePreRefraction were missing)
- Fixed a enum to choose shader tags used for drawing objects (DepthPrepass or Forward) when there is no override material.
- Fixed lit objects in the BeforePreRefraction, BeforeTransparent and BeforePostProcess.
- Fixed the None option when binding custom pass render targets to allow binding only depth or color.
- Fixed custom pass buffers allocation so they are not allocated if they're not used.
- Fixed the Custom Pass entry in the volume create asset menu items.
- Fixed Prefab Overrides workflow on Camera.
- Fixed alignment issue in Preset for Camera.
- Fixed alignment issue in Physical part for Camera.
- Fixed FrameSettings multi-edition.
- Fixed a bug happening when denoising multiple ray traced light shadows
- Fixed minor naming issues in ShaderGraph settings
- VFX: Removed z-fight glitches that could appear when using deferred depth prepass and lit quad primitives
- VFX: Preserve specular option for lit outputs (matches HDRP lit shader)
- Fixed an issue with Metal Shader Compiler and GTAO shader for metal
- Fixed resources load issue while upgrading HDRP package.
- Fix LOD fade mask by accounting for field of view
- Fixed spot light missing from ray tracing indirect effects.
- Fixed a UI bug in the diffusion profile list after fixing them from the wizard.
- Fixed the hash collision when creating new diffusion profile assets.
- Fixed a light leaking issue with box light casting shadows (case 1184475)
- Fixed Cookie texture type in the cookie slot of lights (Now displays a warning because it is not supported).
- Fixed a nullref that happens when using the Shuriken particle light module
- Fixed alignment in Wizard
- Fixed text overflow in Wizard's helpbox
- Fixed Wizard button fix all that was not automatically grab all required fixes
- Fixed VR tab for MacOS in Wizard
- Fixed local config package workflow in Wizard
- Fixed issue with contact shadows shifting when MSAA is enabled.
- Fixed EV100 in the PBR sky
- Fixed an issue In URP where sometime the camera is not passed to the volume system and causes a null ref exception (case 1199388)
- Fixed nullref when releasing HDRP with custom pass disabled
- Fixed performance issue derived from copying stencil buffer.
- Fixed an editor freeze when importing a diffusion profile asset from a unity package.
- Fixed an exception when trying to reload a builtin resource.
- Fixed the light type intensity unit reset when switching the light type.
- Fixed compilation error related to define guards and CreateLayoutFromXrSdk()
- Fixed documentation link on CustomPassVolume.
- Fixed player build when HDRP is in the project but not assigned in the graphic settings.
- Fixed an issue where ambient probe would be black for the first face of a baked reflection probe
- VFX: Fixed Missing Reference to Visual Effect Graph Runtime Assembly
- Fixed an issue where rendering done by users in EndCameraRendering would be executed before the main render loop.
- Fixed Prefab Override in main scope of Volume.
- Fixed alignment issue in Presset of main scope of Volume.
- Fixed persistence of ShowChromeGizmo and moved it to toolbar for coherency in ReflectionProbe and PlanarReflectionProbe.
- Fixed Alignement issue in ReflectionProbe and PlanarReflectionProbe.
- Fixed Prefab override workflow issue in ReflectionProbe and PlanarReflectionProbe.
- Fixed empty MoreOptions and moved AdvancedManipulation in a dedicated location for coherency in ReflectionProbe and PlanarReflectionProbe.
- Fixed Prefab override workflow issue in DensityVolume.
- Fixed empty MoreOptions and moved AdvancedManipulation in a dedicated location for coherency in DensityVolume.
- Fix light limit counts specified on the HDRP asset
- Fixed Quality Settings for SSR, Contact Shadows and Ambient Occlusion volume components
- Fixed decalui deriving from hdshaderui instead of just shaderui
- Use DelayedIntField instead of IntField for scalable settings
- Fixed init of debug for FrameSettingsHistory on SceneView camera
- Added a fix script to handle the warning 'referenced script in (GameObject 'SceneIDMap') is missing'
- Fix Wizard load when none selected for RenderPipelineAsset
- Fixed TerrainLitGUI when per-pixel normal property is not present.
- Fixed rendering errors when enabling debug modes with custom passes
- Fix an issue that made PCSS dependent on Atlas resolution (not shadow map res)
- Fixing a bug whith histories when n>4 for ray traced shadows
- Fixing wrong behavior in ray traced shadows for mesh renderers if their cast shadow is shadow only or double sided
- Only tracing rays for shadow if the point is inside the code for spotlight shadows
- Only tracing rays if the point is inside the range for point lights
- Fixing ghosting issues when the screen space shadow  indexes change for a light with ray traced shadows
- Fixed an issue with stencil management and Xbox One build that caused corrupted output in deferred mode.
- Fixed a mismatch in behavior between the culling of shadow maps and ray traced point and spot light shadows
- Fixed recursive ray tracing not working anymore after intermediate buffer refactor.
- Fixed ray traced shadow denoising not working (history rejected all the time).
- Fixed shader warning on xbox one
- Fixed cookies not working for spot lights in ray traced reflections, ray traced GI and recursive rendering
- Fixed an inverted handling of CoatSmoothness for SSR in StackLit.
- Fixed missing distortion inputs in Lit and Unlit material UI.
- Fixed issue that propagated NaNs across multiple frames through the exposure texture.
- Fixed issue with Exclude from TAA stencil ignored.
- Fixed ray traced reflection exposure issue.
- Fixed issue with TAA history not initialising corretly scale factor for first frame
- Fixed issue with stencil test of material classification not using the correct Mask (causing false positive and bad performance with forward material in deferred)
- Fixed issue with History not reset when chaning antialiasing mode on camera
- Fixed issue with volumetric data not being initialized if default settings have volumetric and reprojection off.
- Fixed ray tracing reflection denoiser not applied in tier 1
- Fixed the vibility of ray tracing related methods.
- Fixed the diffusion profile list not saved when clicking the fix button in the material UI.
- Fixed crash when pushing bounce count higher than 1 for ray traced GI or reflections
- Fixed PCSS softness scale so that it better match ray traced reference for punctual lights.
- Fixed exposure management for the path tracer
- Fixed AxF material UI containing two advanced options settings.
- Fixed an issue where cached sky contexts were being destroyed wrongly, breaking lighting in the LookDev
- Fixed issue that clamped PCSS softness too early and not after distance scale.
- Fixed fog affect transparent on HD unlit master node
- Fixed custom post processes re-ordering not saved.
- Fixed NPE when using scalable settings
- Fixed an issue where PBR sky precomputation was reset incorrectly in some cases causing bad performance.
- Fixed a bug due to depth history begin overriden too soon
- Fixed CustomPassSampleCameraColor scale issue when called from Before Transparent injection point.
- Fixed corruption of AO in baked probes.
- Fixed issue with upgrade of projects that still had Very High as shadow filtering quality.
- Fixed issue that caused Distortion UI to appear in Lit.
- Fixed several issues with decal duplicating when editing them.
- Fixed initialization of volumetric buffer params (1204159)
- Fixed an issue where frame count was incorrectly reset for the game view, causing temporal processes to fail.
- Fixed Culling group was not disposed error.
- Fixed issues on some GPU that do not support gathers on integer textures.
- Fixed an issue with ambient probe not being initialized for the first frame after a domain reload for volumetric fog.
- Fixed the scene visibility of decal projectors and density volumes
- Fixed a leak in sky manager.
- Fixed an issue where entering playmode while the light editor is opened would produce null reference exceptions.
- Fixed the debug overlay overlapping the debug menu at runtime.
- Fixed an issue with the framecount when changing scene.
- Fixed errors that occurred when using invalid near and far clip plane values for planar reflections.
- Fixed issue with motion blur sample weighting function.
- Fixed motion vectors in MSAA.
- Fixed sun flare blending (case 1205862).
- Fixed a lot of issues related to ray traced screen space shadows.
- Fixed memory leak caused by apply distortion material not being disposed.
- Fixed Reflection probe incorrectly culled when moving its parent (case 1207660)
- Fixed a nullref when upgrading the Fog volume components while the volume is opened in the inspector.
- Fix issues where decals on PS4 would not correctly write out the tile mask causing bits of the decal to go missing.
- Use appropriate label width and text content so the label is completely visible
- Fixed an issue where final post process pass would not output the default alpha value of 1.0 when using 11_11_10 color buffer format.
- Fixed SSR issue after the MSAA Motion Vector fix.
- Fixed an issue with PCSS on directional light if punctual shadow atlas was not allocated.
- Fixed an issue where shadow resolution would be wrong on the first face of a baked reflection probe.
- Fixed issue with PCSS softness being incorrect for cascades different than the first one.
- Fixed custom post process not rendering when using multiple HDRP asset in quality settings
- Fixed probe gizmo missing id (case 1208975)
- Fixed a warning in raytracingshadowfilter.compute
- Fixed issue with AO breaking with small near plane values.
- Fixed custom post process Cleanup function not called in some cases.
- Fixed shader warning in AO code.
- Fixed a warning in simpledenoiser.compute
- Fixed tube and rectangle light culling to use their shape instead of their range as a bounding box.
- Fixed caused by using gather on a UINT texture in motion blur.
- Fix issue with ambient occlusion breaking when dynamic resolution is active.
- Fixed some possible NaN causes in Depth of Field.
- Fixed Custom Pass nullref due to the new Profiling Sample API changes
- Fixed the black/grey screen issue on after post process Custom Passes in non dev builds.
- Fixed particle lights.
- Improved behavior of lights and probe going over the HDRP asset limits.
- Fixed issue triggered when last punctual light is disabled and more than one camera is used.
- Fixed Custom Pass nullref due to the new Profiling Sample API changes
- Fixed the black/grey screen issue on after post process Custom Passes in non dev builds.
- Fixed XR rendering locked to vsync of main display with Standalone Player.
- Fixed custom pass cleanup not called at the right time when using multiple volumes.
- Fixed an issue on metal with edge of decal having artifact by delaying discard of fragments during decal projection
- Fixed various shader warning
- Fixing unnecessary memory allocations in the ray tracing cluster build
- Fixed duplicate column labels in LightEditor's light tab
- Fixed white and dark flashes on scenes with very high or very low exposure when Automatic Exposure is being used.
- Fixed an issue where passing a null ProfilingSampler would cause a null ref exception.
- Fixed memory leak in Sky when in matcap mode.
- Fixed compilation issues on platform that don't support VR.
- Fixed migration code called when we create a new HDRP asset.
- Fixed RemoveComponent on Camera contextual menu to not remove Camera while a component depend on it.
- Fixed an issue where ambient occlusion and screen space reflections editors would generate null ref exceptions when HDRP was not set as the current pipeline.
- Fixed a null reference exception in the probe UI when no HDRP asset is present.
- Fixed the outline example in the doc (sampling range was dependent on screen resolution)
- Fixed a null reference exception in the HDRI Sky editor when no HDRP asset is present.
- Fixed an issue where Decal Projectors created from script where rotated around the X axis by 90°.
- Fixed frustum used to compute Density Volumes visibility when projection matrix is oblique.
- Fixed a null reference exception in Path Tracing, Recursive Rendering and raytraced Global Illumination editors when no HDRP asset is present.
- Fix for NaNs on certain geometry with Lit shader -- [case 1210058](https://fogbugz.unity3d.com/f/cases/1210058/)
- Fixed an issue where ambient occlusion and screen space reflections editors would generate null ref exceptions when HDRP was not set as the current pipeline.
- Fixed a null reference exception in the probe UI when no HDRP asset is present.
- Fixed the outline example in the doc (sampling range was dependent on screen resolution)
- Fixed a null reference exception in the HDRI Sky editor when no HDRP asset is present.
- Fixed an issue where materials newly created from the contextual menu would have an invalid state, causing various problems until it was edited.
- Fixed transparent material created with ZWrite enabled (now it is disabled by default for new transparent materials)
- Fixed mouseover on Move and Rotate tool while DecalProjector is selected.
- Fixed wrong stencil state on some of the pixel shader versions of deferred shader.
- Fixed an issue where creating decals at runtime could cause a null reference exception.
- Fixed issue that displayed material migration dialog on the creation of new project.
- Fixed various issues with time and animated materials (cases 1210068, 1210064).
- Updated light explorer with latest changes to the Fog and fixed issues when no visual environment was present.
- Fixed not handleling properly the recieve SSR feature with ray traced reflections
- Shadow Atlas is no longer allocated for area lights when they are disabled in the shader config file.
- Avoid MRT Clear on PS4 as it is not implemented yet.
- Fixed runtime debug menu BitField control.
- Fixed the radius value used for ray traced directional light.
- Fixed compilation issues with the layered lit in ray tracing shaders.
- Fixed XR autotests viewport size rounding
- Fixed mip map slider knob displayed when cubemap have no mipmap
- Remove unnecessary skip of material upgrade dialog box.
- Fixed the profiling sample mismatch errors when enabling the profiler in play mode
- Fixed issue that caused NaNs in reflection probes on consoles.
- Fixed adjusting positive axis of Blend Distance slides the negative axis in the density volume component.
- Fixed the blend of reflections based on the weight.
- Fixed fallback for ray traced reflections when denoising is enabled.
- Fixed error spam issue with terrain detail terrainDetailUnsupported (cases 1211848)
- Fixed hardware dynamic resolution causing cropping/scaling issues in scene view (case 1158661)
- Fixed Wizard check order for `Hardware and OS` and `Direct3D12`
- Fix AO issue turning black when Far/Near plane distance is big.
- Fixed issue when opening lookdev and the lookdev volume have not been assigned yet.
- Improved memory usage of the sky system.
- Updated label in HDRP quality preference settings (case 1215100)
- Fixed Decal Projector gizmo not undoing properly (case 1216629)
- Fix a leak in the denoising of ray traced reflections.
- Fixed Alignment issue in Light Preset
- Fixed Environment Header in LightingWindow
- Fixed an issue where hair shader could write garbage in the diffuse lighting buffer, causing NaNs.
- Fixed an exposure issue with ray traced sub-surface scattering.
- Fixed runtime debug menu light hierarchy None not doing anything.
- Fixed the broken ShaderGraph preview when creating a new Lit graph.
- Fix indentation issue in preset of LayeredLit material.
- Fixed minor issues with cubemap preview in the inspector.
- Fixed wrong build error message when building for android on mac.
- Fixed an issue related to denoising ray trace area shadows.
- Fixed wrong build error message when building for android on mac.
- Fixed Wizard persistency of Direct3D12 change on domain reload.
- Fixed Wizard persistency of FixAll on domain reload.
- Fixed Wizard behaviour on domain reload.
- Fixed a potential source of NaN in planar reflection probe atlas.
- Fixed an issue with MipRatio debug mode showing _DebugMatCapTexture not being set.
- Fixed missing initialization of input params in Blit for VR.
- Fix Inf source in LTC for area lights.
- Fix issue with AO being misaligned when multiple view are visible.
- Fix issue that caused the clamp of camera rotation motion for motion blur to be ineffective.
- Fixed issue with AssetPostprocessors dependencies causing models to be imported twice when upgrading the package version.
- Fixed culling of lights with XR SDK
- Fixed memory stomp in shadow caching code, leading to overflow of Shadow request array and runtime errors.
- Fixed an issue related to transparent objects reading the ray traced indirect diffuse buffer
- Fixed an issue with filtering ray traced area lights when the intensity is high or there is an exposure.
- Fixed ill-formed include path in Depth Of Field shader.
- Fixed shader graph and ray tracing after the shader target PR.
- Fixed a bug in semi-transparent shadows (object further than the light casting shadows)
- Fix state enabled of default volume profile when in package.
- Fixed removal of MeshRenderer and MeshFilter on adding Light component.
- Fixed Ray Traced SubSurface Scattering not working with ray traced area lights
- Fixed Ray Traced SubSurface Scattering not working in forward mode.
- Fixed a bug in debug light volumes.
- Fixed a bug related to ray traced area light shadow history.
- Fixed an issue where fog sky color mode could sample NaNs in the sky cubemap.
- Fixed a leak in the PBR sky renderer.
- Added a tooltip to the Ambient Mode parameter in the Visual Envionment volume component.
- Static lighting sky now takes the default volume into account (this fixes discrepancies between baked and realtime lighting).
- Fixed a leak in the sky system.
- Removed MSAA Buffers allocation when lit shader mode is set to "deferred only".
- Fixed invalid cast for realtime reflection probes (case 1220504)
- Fixed invalid game view rendering when disabling all cameras in the scene (case 1105163)
- Hide reflection probes in the renderer components.
- Fixed infinite reload loop while displaying Light's Shadow's Link Light Layer in Inspector of Prefab Asset.
- Fixed the culling was not disposed error in build log.
- Fixed the cookie atlas size and planar atlas size being too big after an upgrade of the HDRP asset.
- Fixed transparent SSR for shader graph.
- Fixed an issue with emissive light meshes not being in the RAS.
- Fixed DXR player build
- Fixed the HDRP asset migration code not being called after an upgrade of the package
- Fixed draw renderers custom pass out of bound exception
- Fixed the PBR shader rendering in deferred
- Fixed some typos in debug menu (case 1224594)
- Fixed ray traced point and spot lights shadows not rejecting istory when semi-transparent or colored.
- Fixed a warning due to StaticLightingSky when reloading domain in some cases.
- Fixed the MaxLightCount being displayed when the light volume debug menu is on ColorAndEdge.
- Fixed issue with unclear naming of debug menu for decals.
- Fixed z-fighting in scene view when scene lighting is off (case 1203927)
- Fixed issue that prevented cubemap thumbnails from rendering (only on D3D11 and Metal).
- Fixed ray tracing with VR single-pass
- Fix an exception in ray tracing that happens if two LOD levels are using the same mesh renderer.
- Fixed error in the console when switching shader to decal in the material UI.
- Fixed an issue with refraction model and ray traced recursive rendering (case 1198578).
- Fixed an issue where a dynamic sky changing any frame may not update the ambient probe.
- Fixed cubemap thumbnail generation at project load time.
- Fixed cubemap thumbnail generation at project load time. 
- Fixed XR culling with multiple cameras
- Fixed XR single-pass with Mock HMD plugin
- Fixed sRGB mismatch with XR SDK
- Fixed an issue where default volume would not update when switching profile.
- Fixed issue with uncached reflection probe cameras reseting the debug mode (case 1224601) 
- Fixed an issue where AO override would not override specular occlusion.
- Fixed an issue where Volume inspector might not refresh correctly in some cases.
- Fixed render texture with XR
- Fixed issue with resources being accessed before initialization process has been performed completely. 
- Half fixed shuriken particle light that cast shadows (only the first one will be correct)
- Fixed issue with atmospheric fog turning black if a planar reflection probe is placed below ground level. (case 1226588)
- Fixed custom pass GC alloc issue in CustomPassVolume.GetActiveVolumes().
- Fixed a bug where instanced shadergraph shaders wouldn't compile on PS4.
- Fixed an issue related to the envlightdatasrt not being bound in recursive rendering.
- Fixed shadow cascade tooltip when using the metric mode (case 1229232)
- Fixed how the area light influence volume is computed to match rasterization.
- Focus on Decal uses the extends of the projectors
- Fixed usage of light size data that are not available at runtime.
- Fixed the depth buffer copy made before custom pass after opaque and normal injection point.
- Fix for issue that prevented scene from being completely saved when baked reflection probes are present and lighting is set to auto generate.
- Fixed drag area width at left of Light's intensity field in Inspector.
- Fixed light type resolution when performing a reset on HDAdditionalLightData (case 1220931)
- Fixed reliance on atan2 undefined behavior in motion vector debug shader.
- Fixed an usage of a a compute buffer not bound (1229964)
- Fixed an issue where changing the default volume profile from another inspector would not update the default volume editor.
- Fix issues in the post process system with RenderTexture being invalid in some cases, causing rendering problems.
- Fixed an issue where unncessarily serialized members in StaticLightingSky component would change each time the scene is changed.
- Fixed a weird behavior in the scalable settings drawing when the space becomes tiny (1212045).
- Fixed a regression in the ray traced indirect diffuse due to the new probe system.
- Fix for range compression factor for probes going negative (now clamped to positive values).
- Fixed path validation when creating new volume profile (case 1229933)
- Fixed a bug where Decal Shader Graphs would not recieve reprojected Position, Normal, or Bitangent data. (1239921)
- Fix reflection hierarchy for CARPAINT in AxF.
- Fix precise fresnel for delta lights for SVBRDF in AxF.
- Fixed the debug exposure mode for display sky reflection and debug view baked lighting
- Fixed MSAA depth resolve when there is no motion vectors
- Fixed various object leaks in HDRP.
- Fixed compile error with XR SubsystemManager.
- Fix for assertion triggering sometimes when saving a newly created lit shader graph (case 1230996)
- Fixed culling of planar reflection probes that change position (case 1218651)
- Fixed null reference when processing lightprobe (case 1235285)
- Fix issue causing wrong planar reflection rendering when more than one camera is present.
- Fix black screen in XR when HDRP package is present but not used.
- Fixed an issue with the specularFGD term being used when the material has a clear coat (lit shader).
- Fixed white flash happening with auto-exposure in some cases (case 1223774)
- Fixed NaN which can appear with real time reflection and inf value
- Fixed an issue that was collapsing the volume components in the HDRP default settings
- Fixed warning about missing bound decal buffer
- Fixed shader warning on Xbox for ResolveStencilBuffer.compute. 
- Fixed PBR shader ZTest rendering in deferred.
- Replaced commands incompatible with async compute in light list build process.
- Diffusion Profile and Material references in HDRP materials are now correctly exported to unity packages. Note that the diffusion profile or the material references need to be edited once before this can work properly.
- Fix MaterialBalls having same guid issue
- Fix spelling and grammatical errors in material samples
- Fixed unneeded cookie texture allocation for cone stop lights.
- Fixed scalarization code for contact shadows.
- Fixed volume debug in playmode
- Fixed issue when toggling anything in HDRP asset that will produce an error (case 1238155)
- Fixed shader warning in PCSS code when using Vulkan.
- Fixed decal that aren't working without Metal and Ambient Occlusion option enabled.
- Fixed an error about procedural sky being logged by mistake.
- Fixed shadowmask UI now correctly showing shadowmask disable
- Made more explicit the warning about raytracing and asynchronous compute. Also fixed the condition in which it appears.
- Fixed a null ref exception in static sky when the default volume profile is invalid.
- DXR: Fixed shader compilation error with shader graph and pathtracer
- Fixed SceneView Draw Modes not being properly updated after opening new scene view panels or changing the editor layout.
- VFX: Removed irrelevant queues in render queue selection from HDRP outputs
- VFX: Motion Vector are correctly renderered with MSAA [Case 1240754](https://issuetracker.unity3d.com/product/unity/issues/guid/1240754/)
- Fixed a cause of NaN when a normal of 0-length is generated (usually via shadergraph). 
- Fixed issue with screen-space shadows not enabled properly when RT is disabled (case 1235821)
- Fixed a performance issue with stochastic ray traced area shadows.
- Fixed cookie texture not updated when changing an import settings (srgb for example).
- Fixed flickering of the game/scene view when lookdev is running.
- Fixed issue with reflection probes in realtime time mode with OnEnable baking having wrong lighting with sky set to dynamic (case 1238047).
- Fixed transparent motion vectors not working when in MSAA.
- Fix error when removing DecalProjector from component contextual menu (case 1243960)
- Fixed issue with post process when running in RGBA16 and an object with additive blending is in the scene.
- Fixed corrupted values on LayeredLit when using Vertex Color multiply mode to multiply and MSAA is activated. 
- Fix conflicts with Handles manipulation when performing a Reset in DecalComponent (case 1238833)
- Fixed depth prepass and postpass being disabled after changing the shader in the material UI.
- Fixed issue with sceneview camera settings not being saved after Editor restart.
- Fixed issue when switching back to custom sensor type in physical camera settings (case 1244350).
- Fixed a null ref exception when running playmode tests with the render pipeline debug window opened.
- Fixed some GCAlloc in the debug window.
- Fixed shader graphs not casting semi-transparent and color shadows (case 1242617)
- Fixed thin refraction mode not working properly.
- Fixed assert on tests caused by probe culling results being requested when culling did not happen. (case 1246169) 
- Fixed over consumption of GPU memory by the Physically Based Sky.
- Fixed an invalid rotation in Planar Reflection Probe editor display, that was causing an error message (case 1182022)
- Put more information in Camera background type tooltip and fixed inconsistent exposure behavior when changing bg type.
- Fixed issue that caused not all baked reflection to be deleted upon clicking "Clear Baked Data" in the lighting menu (case 1136080)
- Fixed an issue where asset preview could be rendered white because of static lighting sky.
- Fixed an issue where static lighting was not updated when removing the static lighting sky profile.
- Fixed the show cookie atlas debug mode not displaying correctly when enabling the clear cookie atlas option.
- Fixed various multi-editing issues when changing Emission parameters.
- Fixed error when undo a Reflection Probe removal in a prefab instance. (case 1244047)
- Fixed Microshadow not working correctly in deferred with LightLayers
- Tentative fix for missing include in depth of field shaders.
- Fixed the light overlap scene view draw mode (wasn't working at all).
- Fixed taaFrameIndex and XR tests 4052 and 4053
- Fixed the prefab integration of custom passes (Prefab Override Highlight not working as expected).
- Cloned volume profile from read only assets are created in the root of the project. (case 1154961)
- Fixed Wizard check on default volume profile to also check it is not the default one in package.
- Fix erroneous central depth sampling in TAA.
- Fixed light layers not correctly disabled when the lightlayers is set to Nothing and Lightlayers isn't enabled in HDRP Asset
- Fixed issue with Model Importer materials falling back to the Legacy default material instead of HDRP's default material when import happens at Editor startup.
- Fixed a wrong condition in CameraSwitcher, potentially causing out of bound exceptions.
- Fixed an issue where editing the Look Dev default profile would not reflect directly in the Look Dev window.
- Fixed a bug where the light list is not cleared but still used when resizing the RT.
- Fixed exposure debug shader with XR single-pass rendering.
- Fixed issues with scene view and transparent motion vectors.
- Fixed black screens for linux/HDRP (1246407)
- Fixed a vulkan and metal warning in the SSGI compute shader.
- Fixed an exception due to the color pyramid not allocated when SSGI is enabled.
- Fixed an issue with the first Depth history was incorrectly copied.
- Fixed path traced DoF focusing issue
- Fix an issue with the half resolution Mode (performance)
- Fix an issue with the color intensity of emissive for performance rtgi
- Fixed issue with rendering being mostly broken when target platform disables VR. 
- Workaround an issue caused by GetKernelThreadGroupSizes  failing to retrieve correct group size. 
- Fix issue with fast memory and rendergraph. 
- Fixed transparent motion vector framesetting not sanitized.
- Fixed wrong order of post process frame settings.
- Fixed white flash when enabling SSR or SSGI.
- The ray traced indrect diffuse and RTGI were combined wrongly with the rest of the lighting (1254318).
- Fixed an exception happening when using RTSSS without using RTShadows.
- Fix inconsistencies with transparent motion vectors and opaque by allowing camera only transparent motion vectors.
- Fix reflection probe frame settings override
- Fixed certain shadow bias artifacts present in volumetric lighting (case 1231885).
- Fixed area light cookie not updated when switch the light type from a spot that had a cookie.
- Fixed issue with dynamic resolution updating when not in play mode.
- Fixed issue with Contrast Adaptive Sharpening upsample mode and preview camera.
- Fix issue causing blocky artifacts when decals affect metallic and are applied on material with specular color workflow.
- Fixed issue with depth pyramid generation and dynamic resolution.
- Fixed an issue where decals were duplicated in prefab isolation mode.
- Fixed an issue where rendering preview with MSAA might generate render graph errors.
- Fixed compile error in PS4 for planar reflection filtering.
- Fixed issue with blue line in prefabs for volume mode.
- Fixing the internsity being applied to RTAO too early leading to unexpected results (1254626).
- Fix issue that caused sky to incorrectly render when using a custom projection matrix.
- Fixed null reference exception when using depth pre/post pass in shadergraph with alpha clip in the material.
- Appropriately constraint blend distance of reflection probe while editing with the inspector (case 1248931)
- Fixed AxF handling of roughness for Blinn-Phong type materials
- Fixed AxF UI errors when surface type is switched to transparent
- Fixed a serialization issue, preventing quality level parameters to undo/redo and update scene view on change.
- Fixed an exception occuring when a camera doesn't have an HDAdditionalCameraData (1254383).
- Fixed ray tracing with XR single-pass.
- Fixed warning in HDAdditionalLightData OnValidate (cases 1250864, 1244578)
- Fixed a bug related to denoising ray traced reflections.
- Fixed nullref in the layered lit material inspector.
- Fixed an issue where manipulating the color wheels in a volume component would reset the cursor every time.
- Fixed an issue where static sky lighting would not be updated for a new scene until it's reloaded at least once.
- Fixed culling for decals when used in prefabs and edited in context.
- Force to rebake probe with missing baked texture. (1253367)
- Fix supported Mac platform detection to handle new major version (11.0) properly
- Fixed typo in the Render Pipeline Wizard under HDRP+VR
- Change transparent SSR name in frame settings to avoid clipping. 
- Fixed missing include guards in shadow hlsl files.
- Repaint the scene view whenever the scene exposure override is changed.
- Fixed an error when clearing the SSGI history texture at creation time (1259930).
- Fixed alpha to mask reset when toggling alpha test in the material UI.
- Fixed an issue where opening the look dev window with the light theme would make the window blink and eventually crash unity.
- Fixed fallback for ray tracing and light layers (1258837).
- Fixed Sorting Priority not displayed correctly in the DrawRenderers custom pass UI.
- Fixed glitch in Project settings window when selecting diffusion profiles in material section (case 1253090)
- Fixed issue with light layers bigger than 8 (and above the supported range). 
- Fixed issue with culling layer mask of area light's emissive mesh 
- Fixed errors when switching area light to disk shape while an area emissive mesh was displayed.
- Fixed default frame settings MSAA toggle for reflection probes (case 1247631)
- Fixed the transparent SSR dependency not being properly disabled according to the asset dependencies (1260271).
- Fixed issue with completely black AO on double sided materials when normal mode is set to None.
- Fixed UI drawing of the quaternion (1251235)
- Fix an issue with the quality mode and perf mode on RTR and RTGI and getting rid of unwanted nans (1256923).
- Fixed unitialized ray tracing resources when using non-default HDRP asset (case 1259467).
- Fixed overused the atlas for Animated/Render Target Cookies (1259930).
- Fixed sky asserts with XR multipass
- Fixed for area light not updating baked light result when modifying with gizmo.
- Fixed robustness issue with GetOddNegativeScale() in ray tracing, which was impacting normal mapping (1261160).
- Fixed regression where moving face of the probe gizmo was not moving its position anymore.
- Fixed XR single-pass macros in tessellation shaders.
- Fixed path-traced subsurface scattering mixing with diffuse and specular BRDFs (1250601).
- Fixed custom pass re-ordering issues.
- Improved robustness of normal mapping when scale is 0, and mapping is extreme (normals in or below the tangent plane).
- Fixed XR Display providers not getting zNear and zFar plane distances passed to them when in HDRP.
- Fixed rendering breaking when disabling tonemapping in the frame settings.
- Fixed issue with serialization of exposure modes in volume profiles not being consistent between HDRP versions (case 1261385).
- Fixed issue with duplicate names in newly created sub-layers in the graphics compositor (case 1263093).
- Remove MSAA debug mode when renderpipeline asset has no MSAA
- Fixed some post processing using motion vectors when they are disabled
- Fixed the multiplier of the environement lights being overriden with a wrong value for ray tracing (1260311).
- Fixed a series of exceptions happening when trying to load an asset during wizard execution (1262171).
- Fixed an issue with Stacklit shader not compiling correctly in player with debug display on (1260579)
- Fixed couple issues in the dependence of building the ray tracing acceleration structure.
- Fix sun disk intensity
- Fixed unwanted ghosting for smooth surfaces.
- Fixing an issue in the recursive rendering flag texture usage.
- Fixed a missing dependecy for choosing to evaluate transparent SSR.
- Fixed issue that failed compilation when XR is disabled.
- Fixed a compilation error in the IES code.
- Fixed issue with dynamic resolution handler when no OnResolutionChange callback is specified. 
- Fixed multiple volumes, planar reflection, and decal projector position when creating them from the menu.
- Reduced the number of global keyword used in deferredTile.shader
- Fixed incorrect processing of Ambient occlusion probe (9% error was introduced)

### Changed
- Improve MIP selection for decals on Transparents
- Color buffer pyramid is not allocated anymore if neither refraction nor distortion are enabled
- Rename Emission Radius to Radius in UI in Point, Spot
- Angular Diameter parameter for directional light is no longuer an advanced property
- DXR: Remove Light Radius and Angular Diamater of Raytrace shadow. Angular Diameter and Radius are used instead.
- Remove MaxSmoothness parameters from UI for point, spot and directional light. The MaxSmoothness is now deduce from Radius Parameters
- DXR: Remove the Ray Tracing Environement Component. Add a Layer Mask to the ray Tracing volume components to define which objects are taken into account for each effect.
- Removed second cubemaps used for shadowing in lookdev
- Disable Physically Based Sky below ground
- Increase max limit of area light and reflection probe to 128
- Change default texture for detailmap to grey
- Optimize Shadow RT load on Tile based architecture platforms.
- Improved quality of SSAO.
- Moved RequestShadowMapRendering() back to public API.
- Update HDRP DXR Wizard with an option to automatically clone the hdrp config package and setup raytracing to 1 in shaders file.
- Added SceneSelection pass for TerrainLit shader.
- Simplified Light's type API regrouping the logic in one place (Check type in HDAdditionalLightData)
- The support of LOD CrossFade (Dithering transition) in master nodes now required to enable it in the master node settings (Save variant)
- Improved shadow bias, by removing constant depth bias and substituting it with slope-scale bias.
- Fix the default stencil values when a material is created from a SSS ShaderGraph.
- Tweak test asset to be compatible with XR: unlit SG material for canvas and double-side font material
- Slightly tweaked the behaviour of bloom when resolution is low to reduce artifacts.
- Hidden fields in Light Inspector that is not relevant while in BakingOnly mode.
- Changed parametrization of PCSS, now softness is derived from angular diameter (for directional lights) or shape radius (for point/spot lights) and min filter size is now in the [0..1] range.
- Moved the copy of the geometry history buffers to right after the depth mip chain generation.
- Rename "Luminance" to "Nits" in UX for physical light unit
- Rename FrameSettings "SkyLighting" to "SkyReflection"
- Reworked XR automated tests
- The ray traced screen space shadow history for directional, spot and point lights is discarded if the light transform has changed.
- Changed the behavior for ray tracing in case a mesh renderer has both transparent and opaque submeshes.
- Improve history buffer management
- Replaced PlayerSettings.virtualRealitySupported with XRGraphics.tryEnable.
- Remove redundant FrameSettings RealTimePlanarReflection
- Improved a bit the GC calls generated during the rendering.
- Material update is now only triggered when the relevant settings are touched in the shader graph master nodes
- Changed the way Sky Intensity (on Sky volume components) is handled. It's now a combo box where users can choose between Exposure, Multiplier or Lux (for HDRI sky only) instead of both multiplier and exposure being applied all the time. Added a new menu item to convert old profiles.
- Change how method for specular occlusions is decided on inspector shader (Lit, LitTesselation, LayeredLit, LayeredLitTessellation)
- Unlocked SSS, SSR, Motion Vectors and Distortion frame settings for reflections probes.
- Hide unused LOD settings in Quality Settings legacy window.
- Reduced the constrained distance for temporal reprojection of ray tracing denoising
- Removed shadow near plane from the Directional Light Shadow UI.
- Improved the performances of custom pass culling.
- The scene view camera now replicates the physical parameters from the camera tagged as "MainCamera".
- Reduced the number of GC.Alloc calls, one simple scene without plarnar / probes, it should be 0B.
- Renamed ProfilingSample to ProfilingScope and unified API. Added GPU Timings.
- Updated macros to be compatible with the new shader preprocessor.
- Ray tracing reflection temporal filtering is now done in pre-exposed space
- Search field selects the appropriate fields in both project settings panels 'HDRP Default Settings' and 'Quality/HDRP'
- Disabled the refraction and transmission map keywords if the material is opaque.
- Keep celestial bodies outside the atmosphere.
- Updated the MSAA documentation to specify what features HDRP supports MSAA for and what features it does not.
- Shader use for Runtime Debug Display are now correctly stripper when doing a release build
- Now each camera has its own Volume Stack. This allows Volume Parameters to be updated as early as possible and be ready for the whole frame without conflicts between cameras.
- Disable Async for SSR, SSAO and Contact shadow when aggregated ray tracing frame setting is on.
- Improved performance when entering play mode without domain reload by a factor of ~25
- Renamed the camera profiling sample to include the camera name
- Discarding the ray tracing history for AO, reflection, diffuse shadows and GI when the viewport size changes.
- Renamed the camera profiling sample to include the camera name
- Renamed the post processing graphic formats to match the new convention.
- The restart in Wizard for DXR will always be last fix from now on
- Refactoring pre-existing materials to share more shader code between rasterization and ray tracing.
- Setting a material's Refraction Model to Thin does not overwrite the Thickness and Transmission Absorption Distance anymore.
- Removed Wind textures from runtime as wind is no longer built into the pipeline
- Changed Shader Graph titles of master nodes to be more easily searchable ("HDRP/x" -> "x (HDRP)")
- Expose StartSinglePass() and StopSinglePass() as public interface for XRPass
- Replaced the Texture array for 2D cookies (spot, area and directional lights) and for planar reflections by an atlas.
- Moved the tier defining from the asset to the concerned volume components.
- Changing from a tier management to a "mode" management for reflection and GI and removing the ability to enable/disable deferred and ray bining (they are now implied by performance mode)
- The default FrameSettings for ScreenSpaceShadows is set to true for Camera in order to give a better workflow for DXR.
- Refactor internal usage of Stencil bits.
- Changed how the material upgrader works and added documentation for it.
- Custom passes now disable the stencil when overwriting the depth and not writing into it.
- Renamed the camera profiling sample to include the camera name
- Changed the way the shadow casting property of transparent and tranmissive materials is handeled for ray tracing.
- Changed inspector materials stencil setting code to have more sharing.
- Updated the default scene and default DXR scene and DefaultVolumeProfile.
- Changed the way the length parameter is used for ray traced contact shadows.
- Improved the coherency of PCSS blur between cascades.
- Updated VR checks in Wizard to reflect new XR System.
- Removing unused alpha threshold depth prepass and post pass for fabric shader graph.
- Transform result from CIE XYZ to sRGB color space in EvalSensitivity for iridescence.
- Moved BeginCameraRendering callback right before culling.
- Changed the visibility of the Indirect Lighting Controller component to public.
- Renamed the cubemap used for diffuse convolution to a more explicit name for the memory profiler.
- Improved behaviour of transmission color on transparent surfaces in path tracing.
- Light dimmer can now get values higher than one and was renamed to multiplier in the UI.
- Removed info box requesting volume component for Visual Environment and updated the documentation with the relevant information.
- Improved light selection oracle for light sampling in path tracing.
- Stripped ray tracing subsurface passes with ray tracing is not enabled.
- Remove LOD cross fade code for ray tracing shaders
- Removed legacy VR code
- Add range-based clipping to box lights (case 1178780)
- Improve area light culling (case 1085873)
- Light Hierarchy debug mode can now adjust Debug Exposure for visualizing high exposure scenes.
- Rejecting history for ray traced reflections based on a threshold evaluated on the neighborhood of the sampled history.
- Renamed "Environment" to "Reflection Probes" in tile/cluster debug menu.
- Utilities namespace is obsolete, moved its content to UnityEngine.Rendering (case 1204677)
- Obsolete Utilities namespace was removed, instead use UnityEngine.Rendering (case 1204677)
- Moved most of the compute shaders to the multi_compile API instead of multiple kernels.
- Use multi_compile API for deferred compute shader with shadow mask.
- Remove the raytracing rendering queue system to make recursive raytraced material work when raytracing is disabled
- Changed a few resources used by ray tracing shaders to be global resources (using register space1) for improved CPU performance.
- All custom pass volumes are now executed for one injection point instead of the first one.
- Hidden unsupported choice in emission in Materials
- Temporal Anti aliasing improvements.
- Optimized PrepareLightsForGPU (cost reduced by over 25%) and PrepareGPULightData (around twice as fast now).
- Moved scene view camera settings for HDRP from the preferences window to the scene view camera settings window.
- Updated shaders to be compatible with Microsoft's DXC.
- Debug exposure in debug menu have been replace to debug exposure compensation in EV100 space and is always visible.
- Further optimized PrepareLightsForGPU (3x faster with few shadows, 1.4x faster with a lot of shadows or equivalently cost reduced by 68% to 37%).
- Raytracing: Replaced the DIFFUSE_LIGHTING_ONLY multicompile by a uniform.
- Raytracing: Removed the dynamic lightmap multicompile.
- Raytracing: Remove the LOD cross fade multi compile for ray tracing.
- Cookie are now supported in lightmaper. All lights casting cookie and baked will now include cookie influence.
- Avoid building the mip chain a second time for SSR for transparent objects.
- Replaced "High Quality" Subsurface Scattering with a set of Quality Levels.
- Replaced "High Quality" Volumetric Lighting with "Screen Resolution Percentage" and "Volume Slice Count" on the Fog volume component.
- Merged material samples and shader samples
- Update material samples scene visuals
- Use multi_compile API for deferred compute shader with shadow mask.
- Made the StaticLightingSky class public so that users can change it by script for baking purpose.
- Shadowmask and realtime reflectoin probe property are hide in Quality settings
- Improved performance of reflection probe management when using a lot of probes.
- Ignoring the disable SSR flags for recursive rendering.
- Removed logic in the UI to disable parameters for contact shadows and fog volume components as it was going against the concept of the volume system.
- Fixed the sub surface mask not being taken into account when computing ray traced sub surface scattering.
- MSAA Within Forward Frame Setting is now enabled by default on Cameras when new Render Pipeline Asset is created
- Slightly changed the TAA anti-flicker mechanism so that it is more aggressive on almost static images (only on High preset for now).
- Changed default exposure compensation to 0.
- Refactored shadow caching system.
- Removed experimental namespace for ray tracing code.
- Increase limit for max numbers of lights in UX
- Removed direct use of BSDFData in the path tracing pass, delegated to the material instead.
- Pre-warm the RTHandle system to reduce the amount of memory allocations and the total memory needed at all points. 
- DXR: Only read the geometric attributes that are required using the share pass info and shader graph defines.
- DXR: Dispatch binned rays in 1D instead of 2D.
- Lit and LayeredLit tessellation cross lod fade don't used dithering anymore between LOD but fade the tessellation height instead. Allow a smoother transition
- Changed the way planar reflections are filtered in order to be a bit more "physically based".
- Increased path tracing BSDFs roughness range from [0.001, 0.999] to [0.00001, 0.99999].
- Changing the default SSGI radius for the all configurations.
- Changed the default parameters for quality RTGI to match expected behavior.
- Add color clear pass while rendering XR occlusion mesh to avoid leaks.
- Only use one texture for ray traced reflection upscaling.
- Adjust the upscale radius based on the roughness value.
- DXR: Changed the way the filter size is decided for directional, point and spot shadows.
- Changed the default exposure mode to "Automatic (Histogram)", along with "Limit Min" to -4 and "Limit Max" to 16.
- Replaced the default scene system with the builtin Scene Template feature.
- Changed extensions of shader CAS include files.
- Making the planar probe atlas's format match the color buffer's format.
- Removing the planarReflectionCacheCompressed setting from asset.
- SHADERPASS for TransparentDepthPrepass and TransparentDepthPostpass identification is using respectively SHADERPASS_TRANSPARENT_DEPTH_PREPASS and SHADERPASS_TRANSPARENT_DEPTH_POSTPASS
- Moved the Parallax Occlusion Mapping node into Shader Graph.
- Renamed the debug name from SSAO to ScreenSpaceAmbientOcclusion (1254974).
- Added missing tooltips and improved the UI of the aperture control (case 1254916).
- Fixed wrong tooltips in the Dof Volume (case 1256641).
- The `CustomPassLoadCameraColor` and `CustomPassSampleCameraColor` functions now returns the correct color buffer when used in after post process instead of the color pyramid (which didn't had post processes).
- PBR Sky now doesn't go black when going below sea level, but it instead freezes calculation as if on the horizon. 
- Fixed an issue with quality setting foldouts not opening when clicking on them (1253088).
- Shutter speed can now be changed by dragging the mouse over the UI label (case 1245007).
- Remove the 'Point Cube Size' for cookie, use the Cubemap size directly.
- VFXTarget with Unlit now allows EmissiveColor output to be consistent with HDRP unlit.
- Only building the RTAS if there is an effect that will require it (1262217).
- Fixed the first ray tracing frame not having the light cluster being set up properly (1260311).
- Render graph pre-setup for ray traced ambient occlusion.
- Avoid casting multiple rays and denoising for hard directional, point and spot ray traced shadows (1261040).
- Making sure the preview cameras do not use ray tracing effects due to a by design issue to build ray tracing acceleration structures (1262166).
- Preparing ray traced reflections for the render graph support (performance and quality).
- Preparing recursive rendering for the render graph port.
- Preparation pass for RTGI, temporal filter and diffuse denoiser for render graph.
- Updated the documentation for the DXR implementation.
- Changed the DXR wizard to support optional checks.
- Changed the DXR wizard steps.
- Preparation pass for RTSSS to be supported by render graph.
- Changed the color space of EmissiveColorLDR property on all shader. Was linear but should have been sRGB. Auto upgrade script handle the conversion.

## [7.1.1] - 2019-09-05

### Added
- Transparency Overdraw debug mode. Allows to visualize transparent objects draw calls as an "heat map".
- Enabled single-pass instancing support for XR SDK with new API cmd.SetInstanceMultiplier()
- XR settings are now available in the HDRP asset
- Support for Material Quality in Shader Graph
- Material Quality support selection in HDRP Asset
- Renamed XR shader macro from UNITY_STEREO_ASSIGN_COMPUTE_EYE_INDEX to UNITY_XR_ASSIGN_VIEW_INDEX
- Raytracing ShaderGraph node for HDRP shaders
- Custom passes volume component with 3 injection points: Before Rendering, Before Transparent and Before Post Process
- Alpha channel is now properly exported to camera render textures when using FP16 color buffer format
- Support for XR SDK mirror view modes
- HD Master nodes in Shader Graph now support Normal and Tangent modification in vertex stage.
- DepthOfFieldCoC option in the fullscreen debug modes.
- Added override Ambient Occlusion option on debug windows
- Added Custom Post Processes with 3 injection points: Before Transparent, Before Post Process and After Post Process
- Added draft of minimal interactive path tracing (experimental) based on DXR API - Support only 4 area light, lit and unlit shader (non-shadergraph)
- Small adjustments to TAA anti flicker (more aggressive on high values).

### Fixed
- Fixed wizard infinite loop on cancellation
- Fixed with compute shader error about too many threads in threadgroup on low GPU
- Fixed invalid contact shadow shaders being created on metal
- Fixed a bug where if Assembly.GetTypes throws an exception due to mis-versioned dlls, then no preprocessors are used in the shader stripper
- Fixed typo in AXF decal property preventing to compile
- Fixed reflection probe with XR single-pass and FPTL
- Fixed force gizmo shown when selecting camera in hierarchy
- Fixed issue with XR occlusion mesh and dynamic resolution
- Fixed an issue where lighting compute buffers were re-created with the wrong size when resizing the window, causing tile artefacts at the top of the screen.
- Fix FrameSettings names and tooltips
- Fixed error with XR SDK when the Editor is not in focus
- Fixed errors with RenderGraph, XR SDK and occlusion mesh
- Fixed shadow routines compilation errors when "real" type is a typedef on "half".
- Fixed toggle volumetric lighting in the light UI
- Fixed post-processing history reset handling rt-scale incorrectly
- Fixed crash with terrain and XR multi-pass
- Fixed ShaderGraph material synchronization issues
- Fixed a null reference exception when using an Emissive texture with Unlit shader (case 1181335)
- Fixed an issue where area lights and point lights where not counted separately with regards to max lights on screen (case 1183196)
- Fixed an SSR and Subsurface Scattering issue (appearing black) when using XR.

### Changed
- Update Wizard layout.
- Remove almost all Garbage collection call within a frame.
- Rename property AdditionalVeclocityChange to AddPrecomputeVelocity
- Call the End/Begin camera rendering callbacks for camera with customRender enabled
- Changeg framesettings migration order of postprocess flags as a pr for reflection settings flags have been backported to 2019.2
- Replaced usage of ENABLE_VR in XRSystem.cs by version defines based on the presence of the built-in VR and XR modules
- Added an update virtual function to the SkyRenderer class. This is called once per frame. This allows a given renderer to amortize heavy computation at the rate it chooses. Currently only the physically based sky implements this.
- Removed mandatory XRPass argument in HDCamera.GetOrCreate()
- Restored the HDCamera parameter to the sky rendering builtin parameters.
- Removed usage of StructuredBuffer for XR View Constants
- Expose Direct Specular Lighting control in FrameSettings
- Deprecated ExponentialFog and VolumetricFog volume components. Now there is only one exponential fog component (Fog) which can add Volumetric Fog as an option. Added a script in Edit -> Render Pipeline -> Upgrade Fog Volume Components.

## [7.0.1] - 2019-07-25

### Added
- Added option in the config package to disable globally Area Lights and to select shadow quality settings for the deferred pipeline.
- When shader log stripping is enabled, shader stripper statistics will be written at `Temp/shader-strip.json`
- Occlusion mesh support from XR SDK

### Fixed
- Fixed XR SDK mirror view blit, cleanup some XRTODO and removed XRDebug.cs
- Fixed culling for volumetrics with XR single-pass rendering
- Fix shadergraph material pass setup not called
- Fixed documentation links in component's Inspector header bar
- Cookies using the render texture output from a camera are now properly updated
- Allow in ShaderGraph to enable pre/post pass when the alpha clip is disabled

### Changed
- RenderQueue for Opaque now start at Background instead of Geometry.
- Clamp the area light size for scripting API when we change the light type
- Added a warning in the material UI when the diffusion profile assigned is not in the HDRP asset


## [7.0.0] - 2019-07-17

### Added
- `Fixed`, `Viewer`, and `Automatic` modes to compute the FOV used when rendering a `PlanarReflectionProbe`
- A checkbox to toggle the chrome gizmo of `ReflectionProbe`and `PlanarReflectionProbe`
- Added a Light layer in shadows that allow for objects to cast shadows without being affected by light (and vice versa).
- You can now access ShaderGraph blend states from the Material UI (for example, **Surface Type**, **Sorting Priority**, and **Blending Mode**). This change may break Materials that use a ShaderGraph, to fix them, select **Edit > Render Pipeline > Reset all ShaderGraph Scene Materials BlendStates**. This syncs the blendstates of you ShaderGraph master nodes with the Material properties.
- You can now control ZTest, ZWrite, and CullMode for transparent Materials.
- Materials that use Unlit Shaders or Unlit Master Node Shaders now cast shadows.
- Added an option to enable the ztest on **After Post Process** materials when TAA is disabled.
- Added a new SSAO (based on Ground Truth Ambient Occlusion algorithm) to replace the previous one.
- Added support for shadow tint on light
- BeginCameraRendering and EndCameraRendering callbacks are now called with probes
- Adding option to update shadow maps only On Enable and On Demand.
- Shader Graphs that use time-dependent vertex modification now generate correct motion vectors.
- Added option to allow a custom spot angle for spot light shadow maps.
- Added frame settings for individual post-processing effects
- Added dither transition between cascades for Low and Medium quality settings
- Added single-pass instancing support with XR SDK
- Added occlusion mesh support with XR SDK
- Added support of Alembic velocity to various shaders
- Added support for more than 2 views for single-pass instancing
- Added support for per punctual/directional light min roughness in StackLit
- Added mirror view support with XR SDK
- Added VR verification in HDRPWizard
- Added DXR verification in HDRPWizard
- Added feedbacks in UI of Volume regarding skies
- Cube LUT support in Tonemapping. Cube LUT helpers for external grading are available in the Post-processing Sample package.

### Fixed
- Fixed an issue with history buffers causing effects like TAA or auto exposure to flicker when more than one camera was visible in the editor
- The correct preview is displayed when selecting multiple `PlanarReflectionProbe`s
- Fixed volumetric rendering with camera-relative code and XR stereo instancing
- Fixed issue with flashing cyan due to async compilation of shader when selecting a mesh
- Fix texture type mismatch when the contact shadow are disabled (causing errors on IOS devices)
- Fixed Generate Shader Includes while in package
- Fixed issue when texture where deleted in ShadowCascadeGUI
- Fixed issue in FrameSettingsHistory when disabling a camera several time without enabling it in between.
- Fixed volumetric reprojection with camera-relative code and XR stereo instancing
- Added custom BaseShaderPreprocessor in HDEditorUtils.GetBaseShaderPreprocessorList()
- Fixed compile issue when USE_XR_SDK is not defined
- Fixed procedural sky sun disk intensity for high directional light intensities
- Fixed Decal mip level when using texture mip map streaming to avoid dropping to lowest permitted mip (now loading all mips)
- Fixed deferred shading for XR single-pass instancing after lightloop refactor
- Fixed cluster and material classification debug (material classification now works with compute as pixel shader lighting)
- Fixed IOS Nan by adding a maximun epsilon definition REAL_EPS that uses HALF_EPS when fp16 are used
- Removed unnecessary GC allocation in motion blur code
- Fixed locked UI with advanded influence volume inspector for probes
- Fixed invalid capture direction when rendering planar reflection probes
- Fixed Decal HTILE optimization with platform not supporting texture atomatic (Disable it)
- Fixed a crash in the build when the contact shadows are disabled
- Fixed camera rendering callbacks order (endCameraRendering was being called before the actual rendering)
- Fixed issue with wrong opaque blending settings for After Postprocess
- Fixed issue with Low resolution transparency on PS4
- Fixed a memory leak on volume profiles
- Fixed The Parallax Occlusion Mappping node in shader graph and it's UV input slot
- Fixed lighting with XR single-pass instancing by disabling deferred tiles
- Fixed the Bloom prefiltering pass
- Fixed post-processing effect relying on Unity's random number generator
- Fixed camera flickering when using TAA and selecting the camera in the editor
- Fixed issue with single shadow debug view and volumetrics
- Fixed most of the problems with light animation and timeline
- Fixed indirect deferred compute with XR single-pass instancing
- Fixed a slight omission in anisotropy calculations derived from HazeMapping in StackLit
- Improved stack computation numerical stability in StackLit
- Fix PBR master node always opaque (wrong blend modes for forward pass)
- Fixed TAA with XR single-pass instancing (missing macros)
- Fixed an issue causing Scene View selection wire gizmo to not appear when using HDRP Shader Graphs.
- Fixed wireframe rendering mode (case 1083989)
- Fixed the renderqueue not updated when the alpha clip is modified in the material UI.
- Fixed the PBR master node preview
- Remove the ReadOnly flag on Reflection Probe's cubemap assets during bake when there are no VCS active.
- Fixed an issue where setting a material debug view would not reset the other exclusive modes
- Spot light shapes are now correctly taken into account when baking
- Now the static lighting sky will correctly take the default values for non-overridden properties
- Fixed material albedo affecting the lux meter
- Extra test in deferred compute shading to avoid shading pixels that were not rendered by the current camera (for camera stacking)

### Changed
- Optimization: Reduce the group size of the deferred lighting pass from 16x16 to 8x8
- Replaced HDCamera.computePassCount by viewCount
- Removed xrInstancing flag in RTHandles (replaced by TextureXR.slices and TextureXR.dimensions)
- Refactor the HDRenderPipeline and lightloop code to preprare for high level rendergraph
- Removed the **Back Then Front Rendering** option in the fabric Master Node settings. Enabling this option previously did nothing.
- Shader type Real translates to FP16 precision on Nintendo Switch.
- Shader framework refactor: Introduce CBSDF, EvaluateBSDF, IsNonZeroBSDF to replace BSDF functions
- Shader framework refactor:  GetBSDFAngles, LightEvaluation and SurfaceShading functions
- Replace ComputeMicroShadowing by GetAmbientOcclusionForMicroShadowing
- Rename WorldToTangent to TangentToWorld as it was incorrectly named
- Remove SunDisk and Sun Halo size from directional light
- Remove all obsolete wind code from shader
- Renamed DecalProjectorComponent into DecalProjector for API alignment.
- Improved the Volume UI and made them Global by default
- Remove very high quality shadow option
- Change default for shadow quality in Deferred to Medium
- Enlighten now use inverse squared falloff (before was using builtin falloff)
- Enlighten is now deprecated. Please use CPU or GPU lightmaper instead.
- Remove the name in the diffusion profile UI
- Changed how shadow map resolution scaling with distance is computed. Now it uses screen space area rather than light range.
- Updated MoreOptions display in UI
- Moved Display Area Light Emissive Mesh script API functions in the editor namespace
- direct strenght properties in ambient occlusion now affect direct specular as well
- Removed advanced Specular Occlusion control in StackLit: SSAO based SO control is hidden and fixed to behave like Lit, SPTD is the only HQ technique shown for baked SO.
- Shader framework refactor: Changed ClampRoughness signature to include PreLightData access.
- HDRPWizard window is now in Window > General > HD Render Pipeline Wizard
- Moved StaticLightingSky to LightingWindow
- Removes the current "Scene Settings" and replace them with "Sky & Fog Settings" (with Physically Based Sky and Volumetric Fog).
- Changed how cached shadow maps are placed inside the atlas to minimize re-rendering of them.

## [6.7.0-preview] - 2019-05-16

### Added
- Added ViewConstants StructuredBuffer to simplify XR rendering
- Added API to render specific settings during a frame
- Added stadia to the supported platforms (2019.3)
- Enabled cascade blends settings in the HD Shadow component
- Added Hardware Dynamic Resolution support.
- Added MatCap debug view to replace the no scene lighting debug view.
- Added clear GBuffer option in FrameSettings (default to false)
- Added preview for decal shader graph (Only albedo, normal and emission)
- Added exposure weight control for decal
- Screen Space Directional Shadow under a define option. Activated for ray tracing
- Added a new abstraction for RendererList that will help transition to Render Graph and future RendererList API
- Added multipass support for VR
- Added XR SDK integration (multipass only)
- Added Shader Graph samples for Hair, Fabric and Decal master nodes.
- Add fade distance, shadow fade distance and light layers to light explorer
- Add method to draw light layer drawer in a rect to HDEditorUtils

### Fixed
- Fixed deserialization crash at runtime
- Fixed for ShaderGraph Unlit masternode not writing velocity
- Fixed a crash when assiging a new HDRP asset with the 'Verify Saving Assets' option enabled
- Fixed exposure to properly support TEXTURE2D_X
- Fixed TerrainLit basemap texture generation
- Fixed a bug that caused nans when material classification was enabled and a tile contained one standard material + a material with transmission.
- Fixed gradient sky hash that was not using the exposure hash
- Fixed displayed default FrameSettings in HDRenderPipelineAsset wrongly updated on scripts reload.
- Fixed gradient sky hash that was not using the exposure hash.
- Fixed visualize cascade mode with exposure.
- Fixed (enabled) exposure on override lighting debug modes.
- Fixed issue with LightExplorer when volume have no profile
- Fixed issue with SSR for negative, infinite and NaN history values
- Fixed LightLayer in HDReflectionProbe and PlanarReflectionProbe inspector that was not displayed as a mask.
- Fixed NaN in transmission when the thickness and a color component of the scattering distance was to 0
- Fixed Light's ShadowMask multi-edition.
- Fixed motion blur and SMAA with VR single-pass instancing
- Fixed NaNs generated by phase functionsin volumetric lighting
- Fixed NaN issue with refraction effect and IOR of 1 at extreme grazing angle
- Fixed nan tracker not using the exposure
- Fixed sorting priority on lit and unlit materials
- Fixed null pointer exception when there are no AOVRequests defined on a camera
- Fixed dirty state of prefab using disabled ReflectionProbes
- Fixed an issue where gizmos and editor grid were not correctly depth tested
- Fixed created default scene prefab non editable due to wrong file extension.
- Fixed an issue where sky convolution was recomputed for nothing when a preview was visible (causing extreme slowness when fabric convolution is enabled)
- Fixed issue with decal that wheren't working currently in player
- Fixed missing stereo rendering macros in some fragment shaders
- Fixed exposure for ReflectionProbe and PlanarReflectionProbe gizmos
- Fixed single-pass instancing on PSVR
- Fixed Vulkan shader issue with Texture2DArray in ScreenSpaceShadow.compute by re-arranging code (workaround)
- Fixed camera-relative issue with lights and XR single-pass instancing
- Fixed single-pass instancing on Vulkan
- Fixed htile synchronization issue with shader graph decal
- Fixed Gizmos are not drawn in Camera preview
- Fixed pre-exposure for emissive decal
- Fixed wrong values computed in PreIntegrateFGD and in the generation of volumetric lighting data by forcing the use of fp32.
- Fixed NaNs arising during the hair lighting pass
- Fixed synchronization issue in decal HTile that occasionally caused rendering artifacts around decal borders
- Fixed QualitySettings getting marked as modified by HDRP (and thus checked out in Perforce)
- Fixed a bug with uninitialized values in light explorer
- Fixed issue with LOD transition
- Fixed shader warnings related to raytracing and TEXTURE2D_X

### Changed
- Refactor PixelCoordToViewDirWS to be VR compatible and to compute it only once per frame
- Modified the variants stripper to take in account multiple HDRP assets used in the build.
- Improve the ray biasing code to avoid self-intersections during the SSR traversal
- Update Pyramid Spot Light to better match emitted light volume.
- Moved _XRViewConstants out of UnityPerPassStereo constant buffer to fix issues with PSSL
- Removed GetPositionInput_Stereo() and single-pass (double-wide) rendering mode
- Changed label width of the frame settings to accommodate better existing options.
- SSR's Default FrameSettings for camera is now enable.
- Re-enabled the sharpening filter on Temporal Anti-aliasing
- Exposed HDEditorUtils.LightLayerMaskDrawer for integration in other packages and user scripting.
- Rename atmospheric scattering in FrameSettings to Fog
- The size modifier in the override for the culling sphere in Shadow Cascades now defaults to 0.6, which is the same as the formerly hardcoded value.
- Moved LOD Bias and Maximum LOD Level from Frame Setting section `Other` to `Rendering`
- ShaderGraph Decal that affect only emissive, only draw in emissive pass (was drawing in dbuffer pass too)
- Apply decal projector fade factor correctly on all attribut and for shader graph decal
- Move RenderTransparentDepthPostpass after all transparent
- Update exposure prepass to interleave XR single-pass instancing views in a checkerboard pattern
- Removed ScriptRuntimeVersion check in wizard.

## [6.6.0-preview] - 2019-04-01

### Added
- Added preliminary changes for XR deferred shading
- Added support of 111110 color buffer
- Added proper support for Recorder in HDRP
- Added depth offset input in shader graph master nodes
- Added a Parallax Occlusion Mapping node
- Added SMAA support
- Added Homothety and Symetry quick edition modifier on volume used in ReflectionProbe, PlanarReflectionProbe and DensityVolume
- Added multi-edition support for DecalProjectorComponent
- Improve hair shader
- Added the _ScreenToTargetScaleHistory uniform variable to be used when sampling HDRP RTHandle history buffers.
- Added settings in `FrameSettings` to change `QualitySettings.lodBias` and `QualitySettings.maximumLODLevel` during a rendering
- Added an exposure node to retrieve the current, inverse and previous frame exposure value.
- Added an HD scene color node which allow to sample the scene color with mips and a toggle to remove the exposure.
- Added safeguard on HD scene creation if default scene not set in the wizard
- Added Low res transparency rendering pass.

### Fixed
- Fixed HDRI sky intensity lux mode
- Fixed dynamic resolution for XR
- Fixed instance identifier semantic string used by Shader Graph
- Fixed null culling result occuring when changing scene that was causing crashes
- Fixed multi-edition light handles and inspector shapes
- Fixed light's LightLayer field when multi-editing
- Fixed normal blend edition handles on DensityVolume
- Fixed an issue with layered lit shader and height based blend where inactive layers would still have influence over the result
- Fixed multi-selection handles color for DensityVolume
- Fixed multi-edition inspector's blend distances for HDReflectionProbe, PlanarReflectionProbe and DensityVolume
- Fixed metric distance that changed along size in DensityVolume
- Fixed DensityVolume shape handles that have not same behaviour in advance and normal edition mode
- Fixed normal map blending in TerrainLit by only blending the derivatives
- Fixed Xbox One rendering just a grey screen instead of the scene
- Fixed probe handles for multiselection
- Fixed baked cubemap import settings for convolution
- Fixed regression causing crash when attempting to open HDRenderPipelineWizard without an HDRenderPipelineAsset setted
- Fixed FullScreenDebug modes: SSAO, SSR, Contact shadow, Prerefraction Color Pyramid, Final Color Pyramid
- Fixed volumetric rendering with stereo instancing
- Fixed shader warning
- Fixed missing resources in existing asset when updating package
- Fixed PBR master node preview in forward rendering or transparent surface
- Fixed deferred shading with stereo instancing
- Fixed "look at" edition mode of Rotation tool for DecalProjectorComponent
- Fixed issue when switching mode in ReflectionProbe and PlanarReflectionProbe
- Fixed issue where migratable component version where not always serialized when part of prefab's instance
- Fixed an issue where shadow would not be rendered properly when light layer are not enabled
- Fixed exposure weight on unlit materials
- Fixed Light intensity not played in the player when recorded with animation/timeline
- Fixed some issues when multi editing HDRenderPipelineAsset
- Fixed emission node breaking the main shader graph preview in certain conditions.
- Fixed checkout of baked probe asset when baking probes.
- Fixed invalid gizmo position for rotated ReflectionProbe
- Fixed multi-edition of material's SurfaceType and RenderingPath
- Fixed whole pipeline reconstruction on selecting for the first time or modifying other than the currently used HDRenderPipelineAsset
- Fixed single shadow debug mode
- Fixed global scale factor debug mode when scale > 1
- Fixed debug menu material overrides not getting applied to the Terrain Lit shader
- Fixed typo in computeLightVariants
- Fixed deferred pass with XR instancing by disabling ComputeLightEvaluation
- Fixed bloom resolution independence
- Fixed lens dirt intensity not behaving properly
- Fixed the Stop NaN feature
- Fixed some resources to handle more than 2 instanced views for XR
- Fixed issue with black screen (NaN) produced on old GPU hardware or intel GPU hardware with gaussian pyramid
- Fixed issue with disabled punctual light would still render when only directional light is present

### Changed
- DensityVolume scripting API will no longuer allow to change between advance and normal edition mode
- Disabled depth of field, lens distortion and panini projection in the scene view
- TerrainLit shaders and includes are reorganized and made simpler.
- TerrainLit shader GUI now allows custom properties to be displayed in the Terrain fold-out section.
- Optimize distortion pass with stencil
- Disable SceneSelectionPass in shader graph preview
- Control punctual light and area light shadow atlas separately
- Move SMAA anti-aliasing option to after Temporal Anti Aliasing one, to avoid problem with previously serialized project settings
- Optimize rendering with static only lighting and when no cullable lights/decals/density volumes are present.
- Updated handles for DecalProjectorComponent for enhanced spacial position readability and have edition mode for better SceneView management
- DecalProjectorComponent are now scale independent in order to have reliable metric unit (see new Size field for changing the size of the volume)
- Restructure code from HDCamera.Update() by adding UpdateAntialiasing() and UpdateViewConstants()
- Renamed velocity to motion vectors
- Objects rendered during the After Post Process pass while TAA is enabled will not benefit from existing depth buffer anymore. This is done to fix an issue where those object would wobble otherwise
- Removed usage of builtin unity matrix for shadow, shadow now use same constant than other view
- The default volume layer mask for cameras & probes is now `Default` instead of `Everything`

## [6.5.0-preview] - 2019-03-07

### Added
- Added depth-of-field support with stereo instancing
- Adding real time area light shadow support
- Added a new FrameSettings: Specular Lighting to toggle the specular during the rendering

### Fixed
- Fixed diffusion profile upgrade breaking package when upgrading to a new version
- Fixed decals cropped by gizmo not updating correctly if prefab
- Fixed an issue when enabling SSR on multiple view
- Fixed edition of the intensity's unit field while selecting multiple lights
- Fixed wrong calculation in soft voxelization for density volume
- Fixed gizmo not working correctly with pre-exposure
- Fixed issue with setting a not available RT when disabling motion vectors
- Fixed planar reflection when looking at mirror normal
- Fixed mutiselection issue with HDLight Inspector
- Fixed HDAdditionalCameraData data migration
- Fixed failing builds when light explorer window is open
- Fixed cascade shadows border sometime causing artefacts between cascades
- Restored shadows in the Cascade Shadow debug visualization
- `camera.RenderToCubemap` use proper face culling

### Changed
- When rendering reflection probe disable all specular lighting and for metals use fresnelF0 as diffuse color for bake lighting.

## [6.4.0-preview] - 2019-02-21

### Added
- VR: Added TextureXR system to selectively expand TEXTURE2D macros to texture array for single-pass stereo instancing + Convert textures call to these macros
- Added an unit selection dropdown next to shutter speed (camera)
- Added error helpbox when trying to use a sub volume component that require the current HDRenderPipelineAsset to support a feature that it is not supporting.
- Add mesh for tube light when display emissive mesh is enabled

### Fixed
- Fixed Light explorer. The volume explorer used `profile` instead of `sharedProfile` which instantiate a custom volume profile instead of editing the asset itself.
- Fixed UI issue where all is displayed using metric unit in shadow cascade and Percent is set in the unit field (happening when opening the inspector).
- Fixed inspector event error when double clicking on an asset (diffusion profile/material).
- Fixed nullref on layered material UI when the material is not an asset.
- Fixed nullref exception when undo/redo a light property.
- Fixed visual bug when area light handle size is 0.

### Changed
- Update UI for 32bit/16bit shadow precision settings in HDRP asset
- Object motion vectors have been disabled in all but the game view. Camera motion vectors are still enabled everywhere, allowing TAA and Motion Blur to work on static objects.
- Enable texture array by default for most rendering code on DX11 and unlock stereo instancing (DX11 only for now)

## [6.3.0-preview] - 2019-02-18

### Added
- Added emissive property for shader graph decals
- Added a diffusion profile override volume so the list of diffusion profile assets to use can be chanaged without affecting the HDRP asset
- Added a "Stop NaNs" option on cameras and in the Scene View preferences.
- Added metric display option in HDShadowSettings and improve clamping
- Added shader parameter mapping in DebugMenu
- Added scripting API to configure DebugData for DebugMenu

### Fixed
- Fixed decals in forward
- Fixed issue with stencil not correctly setup for various master node and shader for the depth pass, motion vector pass and GBuffer/Forward pass
- Fixed SRP batcher and metal
- Fixed culling and shadows for Pyramid, Box, Rectangle and Tube lights
- Fixed an issue where scissor render state leaking from the editor code caused partially black rendering

### Changed
- When a lit material has a clear coat mask that is not null, we now use the clear coat roughness to compute the screen space reflection.
- Diffusion profiles are now limited to one per asset and can be referenced in materials, shader graphs and vfx graphs. Materials will be upgraded automatically except if they are using a shader graph, in this case it will display an error message.

## [6.2.0-preview] - 2019-02-15

### Added
- Added help box listing feature supported in a given HDRenderPipelineAsset alongs with the drawbacks implied.
- Added cascade visualizer, supporting disabled handles when not overriding.

### Fixed
- Fixed post processing with stereo double-wide
- Fixed issue with Metal: Use sign bit to find the cache type instead of lowest bit.
- Fixed invalid state when creating a planar reflection for the first time
- Fix FrameSettings's LitShaderMode not restrained by supported LitShaderMode regression.

### Changed
- The default value roughness value for the clearcoat has been changed from 0.03 to 0.01
- Update default value of based color for master node
- Update Fabric Charlie Sheen lighting model - Remove Fresnel component that wasn't part of initial model + Remap smoothness to [0.0 - 0.6] range for more artist friendly parameter

### Changed
- Code refactor: all macros with ARGS have been swapped with macros with PARAM. This is because the ARGS macros were incorrectly named.

## [6.1.0-preview] - 2019-02-13

### Added
- Added support for post-processing anti-aliasing in the Scene View (FXAA and TAA). These can be set in Preferences.
- Added emissive property for decal material (non-shader graph)

### Fixed
- Fixed a few UI bugs with the color grading curves.
- Fixed "Post Processing" in the scene view not toggling post-processing effects
- Fixed bake only object with flag `ReflectionProbeStaticFlag` when baking a `ReflectionProbe`

### Changed
- Removed unsupported Clear Depth checkbox in Camera inspector
- Updated the toggle for advanced mode in inspectors.

## [6.0.0-preview] - 2019-02-23

### Added
- Added new API to perform a camera rendering
- Added support for hair master node (Double kajiya kay - Lambert)
- Added Reset behaviour in DebugMenu (ingame mapping is right joystick + B)
- Added Default HD scene at new scene creation while in HDRP
- Added Wizard helping to configure HDRP project
- Added new UI for decal material to allow remapping and scaling of some properties
- Added cascade shadow visualisation toggle in HD shadow settings
- Added icons for assets
- Added replace blending mode for distortion
- Added basic distance fade for density volumes
- Added decal master node for shader graph
- Added HD unlit master node (Cross Pipeline version is name Unlit)
- Added new Rendering Queue in materials
- Added post-processing V3 framework embed in HDRP, remove postprocess V2 framework
- Post-processing now uses the generic volume framework
-   New depth-of-field, bloom, panini projection effects, motion blur
-   Exposure is now done as a pre-exposition pass, the whole system has been revamped
-   Exposure now use EV100 everywhere in the UI (Sky, Emissive Light)
- Added emissive intensity (Luminance and EV100 control) control for Emissive
- Added pre-exposure weigth for Emissive
- Added an emissive color node and a slider to control the pre-exposure percentage of emission color
- Added physical camera support where applicable
- Added more color grading tools
- Added changelog level for Shader Variant stripping
- Added Debug mode for validation of material albedo and metalness/specularColor values
- Added a new dynamic mode for ambient probe and renamed BakingSky to StaticLightingSky
- Added command buffer parameter to all Bind() method of material
- Added Material validator in Render Pipeline Debug
- Added code to future support of DXR (not enabled)
- Added support of multiviewport
- Added HDRenderPipeline.RequestSkyEnvironmentUpdate function to force an update from script when sky is set to OnDemand
- Added a Lighting and BackLighting slots in Lit, StackLit, Fabric and Hair master nodes
- Added support for overriding terrain detail rendering shaders, via the render pipeline editor resources asset
- Added xrInstancing flag support to RTHandle
- Added support for cullmask for decal projectors
- Added software dynamic resolution support
- Added support for "After Post-Process" render pass for unlit shader
- Added support for textured rectangular area lights
- Added stereo instancing macros to MSAA shaders
- Added support for Quarter Res Raytraced Reflections (not enabled)
- Added fade factor for decal projectors.
- Added stereo instancing macros to most shaders used in VR
- Added multi edition support for HDRenderPipelineAsset

### Fixed
- Fixed logic to disable FPTL with stereo rendering
- Fixed stacklit transmission and sun highlight
- Fixed decals with stereo rendering
- Fixed sky with stereo rendering
- Fixed flip logic for postprocessing + VR
- Fixed copyStencilBuffer pass for Switch
- Fixed point light shadow map culling that wasn't taking into account far plane
- Fixed usage of SSR with transparent on all master node
- Fixed SSR and microshadowing on fabric material
- Fixed blit pass for stereo rendering
- Fixed lightlist bounds for stereo rendering
- Fixed windows and in-game DebugMenu sync.
- Fixed FrameSettings' LitShaderMode sync when opening DebugMenu.
- Fixed Metal specific issues with decals, hitting a sampler limit and compiling AxF shader
- Fixed an issue with flipped depth buffer during postprocessing
- Fixed normal map use for shadow bias with forward lit - now use geometric normal
- Fixed transparent depth prepass and postpass access so they can be use without alpha clipping for lit shader
- Fixed support of alpha clip shadow for lit master node
- Fixed unlit master node not compiling
- Fixed issue with debug display of reflection probe
- Fixed issue with phong tessellations not working with lit shader
- Fixed issue with vertex displacement being affected by heightmap setting even if not heightmap where assign
- Fixed issue with density mode on Lit terrain producing NaN
- Fixed issue when going back and forth from Lit to LitTesselation for displacement mode
- Fixed issue with ambient occlusion incorrectly applied to emissiveColor with light layers in deferred
- Fixed issue with fabric convolution not using the correct convolved texture when fabric convolution is enabled
- Fixed issue with Thick mode for Transmission that was disabling transmission with directional light
- Fixed shutdown edge cases with HDRP tests
- Fixed slowdow when enabling Fabric convolution in HDRP asset
- Fixed specularAA not compiling in StackLit Master node
- Fixed material debug view with stereo rendering
- Fixed material's RenderQueue edition in default view.
- Fixed banding issues within volumetric density buffer
- Fixed missing multicompile for MSAA for AxF
- Fixed camera-relative support for stereo rendering
- Fixed remove sync with render thread when updating decal texture atlas.
- Fixed max number of keyword reach [256] issue. Several shader feature are now local
- Fixed Scene Color and Depth nodes
- Fixed SSR in forward
- Fixed custom editor of Unlit, HD Unlit and PBR shader graph master node
- Fixed issue with NewFrame not correctly calculated in Editor when switching scene
- Fixed issue with TerrainLit not compiling with depth only pass and normal buffer
- Fixed geometric normal use for shadow bias with PBR master node in forward
- Fixed instancing macro usage for decals
- Fixed error message when having more than one directional light casting shadow
- Fixed error when trying to display preview of Camera or PlanarReflectionProbe
- Fixed LOAD_TEXTURE2D_ARRAY_MSAA macro
- Fixed min-max and amplitude clamping value in inspector of vertex displacement materials
- Fixed issue with alpha shadow clip (was incorrectly clipping object shadow)
- Fixed an issue where sky cubemap would not be cleared correctly when setting the current sky to None
- Fixed a typo in Static Lighting Sky component UI
- Fixed issue with incorrect reset of RenderQueue when switching shader in inspector GUI
- Fixed issue with variant stripper stripping incorrectly some variants
- Fixed a case of ambient lighting flickering because of previews
- Fixed Decals when rendering multiple camera in a single frame
- Fixed cascade shadow count in shader
- Fixed issue with Stacklit shader with Haze effect
- Fixed an issue with the max sample count for the TAA
- Fixed post-process guard band for XR
- Fixed exposure of emissive of Unlit
- Fixed depth only and motion vector pass for Unlit not working correctly with MSAA
- Fixed an issue with stencil buffer copy causing unnecessary compute dispatches for lighting
- Fixed multi edition issue in FrameSettings
- Fixed issue with SRP batcher and DebugDisplay variant of lit shader
- Fixed issue with debug material mode not doing alpha test
- Fixed "Attempting to draw with missing UAV bindings" errors on Vulkan
- Fixed pre-exposure incorrectly apply to preview
- Fixed issue with duplicate 3D texture in 3D texture altas of volumetric?
- Fixed Camera rendering order (base on the depth parameter)
- Fixed shader graph decals not being cropped by gizmo
- Fixed "Attempting to draw with missing UAV bindings" errors on Vulkan.


### Changed
- ColorPyramid compute shader passes is swapped to pixel shader passes on platforms where the later is faster (Nintendo Switch).
- Removing the simple lightloop used by the simple lit shader
- Whole refactor of reflection system: Planar and reflection probe
- Separated Passthrough from other RenderingPath
- Update several properties naming and caption based on feedback from documentation team
- Remove tile shader variant for transparent backface pass of lit shader
- Rename all HDRenderPipeline to HDRP folder for shaders
- Rename decal property label (based on doc team feedback)
- Lit shader mode now default to Deferred to reduce build time
- Update UI of Emission parameters in shaders
- Improve shader variant stripping including shader graph variant
- Refactored render loop to render realtime probes visible per camera
- Enable SRP batcher by default
- Shader code refactor: Rename LIGHTLOOP_SINGLE_PASS => LIGHTLOOP_DISABLE_TILE_AND_CLUSTER and clean all usage of LIGHTLOOP_TILE_PASS
- Shader code refactor: Move pragma definition of vertex and pixel shader inside pass + Move SURFACE_GRADIENT definition in XXXData.hlsl
- Micro-shadowing in Lit forward now use ambientOcclusion instead of SpecularOcclusion
- Upgraded FrameSettings workflow, DebugMenu and Inspector part relative to it
- Update build light list shader code to support 32 threads in wavefronts on Switch
- LayeredLit layers' foldout are now grouped in one main foldout per layer
- Shadow alpha clip can now be enabled on lit shader and haor shader enven for opaque
- Temporal Antialiasing optimization for Xbox One X
- Parameter depthSlice on SetRenderTarget functions now defaults to -1 to bind the entire resource
- Rename SampleCameraDepth() functions to LoadCameraDepth() and SampleCameraDepth(), same for SampleCameraColor() functions
- Improved Motion Blur quality.
- Update stereo frame settings values for single-pass instancing and double-wide
- Rearrange FetchDepth functions to prepare for stereo-instancing
- Remove unused _ComputeEyeIndex
- Updated HDRenderPipelineAsset inspector
- Re-enable SRP batcher for metal

## [5.2.0-preview] - 2018-11-27

### Added
- Added option to run Contact Shadows and Volumetrics Voxelization stage in Async Compute
- Added camera freeze debug mode - Allow to visually see culling result for a camera
- Added support of Gizmo rendering before and after postprocess in Editor
- Added support of LuxAtDistance for punctual lights

### Fixed
- Fixed Debug.DrawLine and Debug.Ray call to work in game view
- Fixed DebugMenu's enum resetted on change
- Fixed divide by 0 in refraction causing NaN
- Fixed disable rough refraction support
- Fixed refraction, SSS and atmospheric scattering for VR
- Fixed forward clustered lighting for VR (double-wide).
- Fixed Light's UX to not allow negative intensity
- Fixed HDRenderPipelineAsset inspector broken when displaying its FrameSettings from project windows.
- Fixed forward clustered lighting for VR (double-wide).
- Fixed HDRenderPipelineAsset inspector broken when displaying its FrameSettings from project windows.
- Fixed Decals and SSR diable flags for all shader graph master node (Lit, Fabric, StackLit, PBR)
- Fixed Distortion blend mode for shader graph master node (Lit, StackLit)
- Fixed bent Normal for Fabric master node in shader graph
- Fixed PBR master node lightlayers
- Fixed shader stripping for built-in lit shaders.

### Changed
- Rename "Regular" in Diffusion profile UI "Thick Object"
- Changed VBuffer depth parametrization for volumetric from distanceRange to depthExtent - Require update of volumetric settings - Fog start at near plan
- SpotLight with box shape use Lux unit only

## [5.1.0-preview] - 2018-11-19

### Added

- Added a separate Editor resources file for resources Unity does not take when it builds a Player.
- You can now disable SSR on Materials in Shader Graph.
- Added support for MSAA when the Supported Lit Shader Mode is set to Both. Previously HDRP only supported MSAA for Forward mode.
- You can now override the emissive color of a Material when in debug mode.
- Exposed max light for Light Loop Settings in HDRP asset UI.
- HDRP no longer performs a NormalDBuffer pass update if there are no decals in the Scene.
- Added distant (fall-back) volumetric fog and improved the fog evaluation precision.
- Added an option to reflect sky in SSR.
- Added a y-axis offset for the PlanarReflectionProbe and offset tool.
- Exposed the option to run SSR and SSAO on async compute.
- Added support for the _GlossMapScale parameter in the Legacy to HDRP Material converter.
- Added wave intrinsic instructions for use in Shaders (for AMD GCN).


### Fixed
- Fixed sphere shaped influence handles clamping in Reflection Probes.
- Fixed Reflection Probe data migration for projects created before using HDRP.
- Fixed UI of Layered Material where Unity previously rendered the scrollbar above the Copy button.
- Fixed Material tessellations parameters Start fade distance and End fade distance. Originally, Unity clamped these values when you modified them.
- Fixed various distortion and refraction issues - handle a better fall-back.
- Fixed SSR for multiple views.
- Fixed SSR issues related to self-intersections.
- Fixed shape density volume handle speed.
- Fixed density volume shape handle moving too fast.
- Fixed the Camera velocity pass that we removed by mistake.
- Fixed some null pointer exceptions when disabling motion vectors support.
- Fixed viewports for both the Subsurface Scattering combine pass and the transparent depth prepass.
- Fixed the blend mode pop-up in the UI. It previously did not appear when you enabled pre-refraction.
- Fixed some null pointer exceptions that previously occurred when you disabled motion vectors support.
- Fixed Layered Lit UI issue with scrollbar.
- Fixed cubemap assignation on custom ReflectionProbe.
- Fixed Reflection Probes’ capture settings' shadow distance.
- Fixed an issue with the SRP batcher and Shader variables declaration.
- Fixed thickness and subsurface slots for fabric Shader master node that wasn't appearing with the right combination of flags.
- Fixed d3d debug layer warning.
- Fixed PCSS sampling quality.
- Fixed the Subsurface and transmission Material feature enabling for fabric Shader.
- Fixed the Shader Graph UV node’s dimensions when using it in a vertex Shader.
- Fixed the planar reflection mirror gizmo's rotation.
- Fixed HDRenderPipelineAsset's FrameSettings not showing the selected enum in the Inspector drop-down.
- Fixed an error with async compute.
- MSAA now supports transparency.
- The HDRP Material upgrader tool now converts metallic values correctly.
- Volumetrics now render in Reflection Probes.
- Fixed a crash that occurred whenever you set a viewport size to 0.
- Fixed the Camera physic parameter that the UI previously did not display.
- Fixed issue in pyramid shaped spotlight handles manipulation

### Changed

- Renamed Line shaped Lights to Tube Lights.
- HDRP now uses mean height fog parametrization.
- Shadow quality settings are set to All when you use HDRP (This setting is not visible in the UI when using SRP). This avoids Legacy Graphics Quality Settings disabling the shadows and give SRP full control over the Shadows instead.
- HDRP now internally uses premultiplied alpha for all fog.
- Updated default FrameSettings used for realtime Reflection Probes when you create a new HDRenderPipelineAsset.
- Remove multi-camera support. LWRP and HDRP will not support multi-camera layered rendering.
- Updated Shader Graph subshaders to use the new instancing define.
- Changed fog distance calculation from distance to plane to distance to sphere.
- Optimized forward rendering using AMD GCN by scalarizing the light loop.
- Changed the UI of the Light Editor.
- Change ordering of includes in HDRP Materials in order to reduce iteration time for faster compilation.
- Added a StackLit master node replacing the InspectorUI version. IMPORTANT: All previously authored StackLit Materials will be lost. You need to recreate them with the master node.

## [5.0.0-preview] - 2018-09-28

### Added
- Added occlusion mesh to depth prepass for VR (VR still disabled for now)
- Added a debug mode to display only one shadow at once
- Added controls for the highlight created by directional lights
- Added a light radius setting to punctual lights to soften light attenuation and simulate fill lighting
- Added a 'minRoughness' parameter to all non-area lights (was previously only available for certain light types)
- Added separate volumetric light/shadow dimmers
- Added per-pixel jitter to volumetrics to reduce aliasing artifacts
- Added a SurfaceShading.hlsl file, which implements material-agnostic shading functionality in an efficient manner
- Added support for shadow bias for thin object transmission
- Added FrameSettings to control realtime planar reflection
- Added control for SRPBatcher on HDRP Asset
- Added an option to clear the shadow atlases in the debug menu
- Added a color visualization of the shadow atlas rescale in debug mode
- Added support for disabling SSR on materials
- Added intrinsic for XBone
- Added new light volume debugging tool
- Added a new SSR debug view mode
- Added translaction's scale invariance on DensityVolume
- Added multiple supported LitShadermode and per renderer choice in case of both Forward and Deferred supported
- Added custom specular occlusion mode to Lit Shader Graph Master node

### Fixed
- Fixed a normal bias issue with Stacklit (Was causing light leaking)
- Fixed camera preview outputing an error when both scene and game view where display and play and exit was call
- Fixed override debug mode not apply correctly on static GI
- Fixed issue where XRGraphicsConfig values set in the asset inspector GUI weren't propagating correctly (VR still disabled for now)
- Fixed issue with tangent that was using SurfaceGradient instead of regular normal decoding
- Fixed wrong error message display when switching to unsupported target like IOS
- Fixed an issue with ambient occlusion texture sometimes not being created properly causing broken rendering
- Shadow near plane is no longer limited at 0.1
- Fixed decal draw order on transparent material
- Fixed an issue where sometime the lookup texture used for GGX convolution was broken, causing broken rendering
- Fixed an issue where you wouldn't see any fog for certain pipeline/scene configurations
- Fixed an issue with volumetric lighting where the anisotropy value of 0 would not result in perfectly isotropic lighting
- Fixed shadow bias when the atlas is rescaled
- Fixed shadow cascade sampling outside of the atlas when cascade count is inferior to 4
- Fixed shadow filter width in deferred rendering not matching shader config
- Fixed stereo sampling of depth texture in MSAA DepthValues.shader
- Fixed box light UI which allowed negative and zero sizes, thus causing NaNs
- Fixed stereo rendering in HDRISky.shader (VR)
- Fixed normal blend and blend sphere influence for reflection probe
- Fixed distortion filtering (was point filtering, now trilinear)
- Fixed contact shadow for large distance
- Fixed depth pyramid debug view mode
- Fixed sphere shaped influence handles clamping in reflection probes
- Fixed reflection probes data migration for project created before using hdrp
- Fixed ambient occlusion for Lit Master Node when slot is connected

### Changed
- Use samplerunity_ShadowMask instead of samplerunity_samplerLightmap for shadow mask
- Allow to resize reflection probe gizmo's size
- Improve quality of screen space shadow
- Remove support of projection model for ScreenSpaceLighting (SSR always use HiZ and refraction always Proxy)
- Remove all the debug mode from SSR that are obsolete now
- Expose frameSettings and Capture settings for reflection and planar probe
- Update UI for reflection probe, planar probe, camera and HDRP Asset
- Implement proper linear blending for volumetric lighting via deep compositing as described in the paper "Deep Compositing Using Lie Algebras"
- Changed  planar mapping to match terrain convention (XZ instead of ZX)
- XRGraphicsConfig is no longer Read/Write. Instead, it's read-only. This improves consistency of XR behavior between the legacy render pipeline and SRP
- Change reflection probe data migration code (to update old reflection probe to new one)
- Updated gizmo for ReflectionProbes
- Updated UI and Gizmo of DensityVolume

## [4.0.0-preview] - 2018-09-28

### Added
- Added a new TerrainLit shader that supports rendering of Unity terrains.
- Added controls for linear fade at the boundary of density volumes
- Added new API to control decals without monobehaviour object
- Improve Decal Gizmo
- Implement Screen Space Reflections (SSR) (alpha version, highly experimental)
- Add an option to invert the fade parameter on a Density Volume
- Added a Fabric shader (experimental) handling cotton and silk
- Added support for MSAA in forward only for opaque only
- Implement smoothness fade for SSR
- Added support for AxF shader (X-rite format - require special AxF importer from Unity not part of HDRP)
- Added control for sundisc on directional light (hack)
- Added a new HD Lit Master node that implements Lit shader support for Shader Graph
- Added Micro shadowing support (hack)
- Added an event on HDAdditionalCameraData for custom rendering
- HDRP Shader Graph shaders now support 4-channel UVs.

### Fixed
- Fixed an issue where sometimes the deferred shadow texture would not be valid, causing wrong rendering.
- Stencil test during decals normal buffer update is now properly applied
- Decals corectly update normal buffer in forward
- Fixed a normalization problem in reflection probe face fading causing artefacts in some cases
- Fix multi-selection behavior of Density Volumes overwriting the albedo value
- Fixed support of depth texture for RenderTexture. HDRP now correctly output depth to user depth buffer if RenderTexture request it.
- Fixed multi-selection behavior of Density Volumes overwriting the albedo value
- Fixed support of depth for RenderTexture. HDRP now correctly output depth to user depth buffer if RenderTexture request it.
- Fixed support of Gizmo in game view in the editor
- Fixed gizmo for spot light type
- Fixed issue with TileViewDebug mode being inversed in gameview
- Fixed an issue with SAMPLE_TEXTURECUBE_SHADOW macro
- Fixed issue with color picker not display correctly when game and scene view are visible at the same time
- Fixed an issue with reflection probe face fading
- Fixed camera motion vectors shader and associated matrices to update correctly for single-pass double-wide stereo rendering
- Fixed light attenuation functions when range attenuation is disabled
- Fixed shadow component algorithm fixup not dirtying the scene, so changes can be saved to disk.
- Fixed some GC leaks for HDRP
- Fixed contact shadow not affected by shadow dimmer
- Fixed GGX that works correctly for the roughness value of 0 (mean specular highlgiht will disappeard for perfect mirror, we rely on maxSmoothness instead to always have a highlight even on mirror surface)
- Add stereo support to ShaderPassForward.hlsl. Forward rendering now seems passable in limited test scenes with camera-relative rendering disabled.
- Add stereo support to ProceduralSky.shader and OpaqueAtmosphericScattering.shader.
- Added CullingGroupManager to fix more GC.Alloc's in HDRP
- Fixed rendering when multiple cameras render into the same render texture

### Changed
- Changed the way depth & color pyramids are built to be faster and better quality, thus improving the look of distortion and refraction.
- Stabilize the dithered LOD transition mask with respect to the camera rotation.
- Avoid multiple depth buffer copies when decals are present
- Refactor code related to the RT handle system (No more normal buffer manager)
- Remove deferred directional shadow and move evaluation before lightloop
- Add a function GetNormalForShadowBias() that material need to implement to return the normal used for normal shadow biasing
- Remove Jimenez Subsurface scattering code (This code was disabled by default, now remove to ease maintenance)
- Change Decal API, decal contribution is now done in Material. Require update of material using decal
- Move a lot of files from CoreRP to HDRP/CoreRP. All moved files weren't used by Ligthweight pipeline. Long term they could move back to CoreRP after CoreRP become out of preview
- Updated camera inspector UI
- Updated decal gizmo
- Optimization: The objects that are rendered in the Motion Vector Pass are not rendered in the prepass anymore
- Removed setting shader inclue path via old API, use package shader include paths
- The default value of 'maxSmoothness' for punctual lights has been changed to 0.99
- Modified deferred compute and vert/frag shaders for first steps towards stereo support
- Moved material specific Shader Graph files into corresponding material folders.
- Hide environment lighting settings when enabling HDRP (Settings are control from sceneSettings)
- Update all shader includes to use absolute path (allow users to create material in their Asset folder)
- Done a reorganization of the files (Move ShaderPass to RenderPipeline folder, Move all shadow related files to Lighting/Shadow and others)
- Improved performance and quality of Screen Space Shadows

## [3.3.0-preview] - 2018-01-01

### Added
- Added an error message to say to use Metal or Vulkan when trying to use OpenGL API
- Added a new Fabric shader model that supports Silk and Cotton/Wool
- Added a new HDRP Lighting Debug mode to visualize Light Volumes for Point, Spot, Line, Rectangular and Reflection Probes
- Add support for reflection probe light layers
- Improve quality of anisotropic on IBL

### Fixed
- Fix an issue where the screen where darken when rendering camera preview
- Fix display correct target platform when showing message to inform user that a platform is not supported
- Remove workaround for metal and vulkan in normal buffer encoding/decoding
- Fixed an issue with color picker not working in forward
- Fixed an issue where reseting HDLight do not reset all of its parameters
- Fixed shader compile warning in DebugLightVolumes.shader

### Changed
- Changed default reflection probe to be 256x256x6 and array size to be 64
- Removed dependence on the NdotL for thickness evaluation for translucency (based on artist's input)
- Increased the precision when comparing Planar or HD reflection probe volumes
- Remove various GC alloc in C#. Slightly better performance

## [3.2.0-preview] - 2018-01-01

### Added
- Added a luminance meter in the debug menu
- Added support of Light, reflection probe, emissive material, volume settings related to lighting to Lighting explorer
- Added support for 16bit shadows

### Fixed
- Fix issue with package upgrading (HDRP resources asset is now versionned to worarkound package manager limitation)
- Fix HDReflectionProbe offset displayed in gizmo different than what is affected.
- Fix decals getting into a state where they could not be removed or disabled.
- Fix lux meter mode - The lux meter isn't affected by the sky anymore
- Fix area light size reset when multi-selected
- Fix filter pass number in HDUtils.BlitQuad
- Fix Lux meter mode that was applying SSS
- Fix planar reflections that were not working with tile/cluster (olbique matrix)
- Fix debug menu at runtime not working after nested prefab PR come to trunk
- Fix scrolling issue in density volume

### Changed
- Shader code refactor: Split MaterialUtilities file in two parts BuiltinUtilities (independent of FragInputs) and MaterialUtilities (Dependent of FragInputs)
- Change screen space shadow rendertarget format from ARGB32 to RG16

## [3.1.0-preview] - 2018-01-01

### Added
- Decal now support per channel selection mask. There is now two mode. One with BaseColor, Normal and Smoothness and another one more expensive with BaseColor, Normal, Smoothness, Metal and AO. Control is on HDRP Asset. This may require to launch an update script for old scene: 'Edit/Render Pipeline/Single step upgrade script/Upgrade all DecalMaterial MaskBlendMode'.
- Decal now supports depth bias for decal mesh, to prevent z-fighting
- Decal material now supports draw order for decal projectors
- Added LightLayers support (Base on mask from renderers name RenderingLayers and mask from light name LightLayers - if they match, the light apply) - cost an extra GBuffer in deferred (more bandwidth)
- When LightLayers is enabled, the AmbientOclusion is store in the GBuffer in deferred path allowing to avoid double occlusion with SSAO. In forward the double occlusion is now always avoided.
- Added the possibility to add an override transform on the camera for volume interpolation
- Added desired lux intensity and auto multiplier for HDRI sky
- Added an option to disable light by type in the debug menu
- Added gradient sky
- Split EmissiveColor and bakeDiffuseLighting in forward avoiding the emissiveColor to be affect by SSAO
- Added a volume to control indirect light intensity
- Added EV 100 intensity unit for area lights
- Added support for RendererPriority on Renderer. This allow to control order of transparent rendering manually. HDRP have now two stage of sorting for transparent in addition to bact to front. Material have a priority then Renderer have a priority.
- Add Coupling of (HD)Camera and HDAdditionalCameraData for reset and remove in inspector contextual menu of Camera
- Add Coupling of (HD)ReflectionProbe and HDAdditionalReflectionData for reset and remove in inspector contextual menu of ReflectoinProbe
- Add macro to forbid unity_ObjectToWorld/unity_WorldToObject to be use as it doesn't handle camera relative rendering
- Add opacity control on contact shadow

### Fixed
- Fixed an issue with PreIntegratedFGD texture being sometimes destroyed and not regenerated causing rendering to break
- PostProcess input buffers are not copied anymore on PC if the viewport size matches the final render target size
- Fixed an issue when manipulating a lot of decals, it was displaying a lot of errors in the inspector
- Fixed capture material with reflection probe
- Refactored Constant Buffers to avoid hitting the maximum number of bound CBs in some cases.
- Fixed the light range affecting the transform scale when changed.
- Snap to grid now works for Decal projector resizing.
- Added a warning for 128x128 cookie texture without mipmaps
- Replace the sampler used for density volumes for correct wrap mode handling

### Changed
- Move Render Pipeline Debug "Windows from Windows->General-> Render Pipeline debug windows" to "Windows from Windows->Analysis-> Render Pipeline debug windows"
- Update detail map formula for smoothness and albedo, goal it to bright and dark perceptually and scale factor is use to control gradient speed
- Refactor the Upgrade material system. Now a material can be update from older version at any time. Call Edit/Render Pipeline/Upgrade all Materials to newer version
- Change name EnableDBuffer to EnableDecals at several place (shader, hdrp asset...), this require a call to Edit/Render Pipeline/Upgrade all Materials to newer version to have up to date material.
- Refactor shader code: BakeLightingData structure have been replace by BuiltinData. Lot of shader code have been remove/change.
- Refactor shader code: All GBuffer are now handled by the deferred material. Mean ShadowMask and LightLayers are control by lit material in lit.hlsl and not outside anymore. Lot of shader code have been remove/change.
- Refactor shader code: Rename GetBakedDiffuseLighting to ModifyBakedDiffuseLighting. This function now handle lighting model for transmission too. Lux meter debug mode is factor outisde.
- Refactor shader code: GetBakedDiffuseLighting is not call anymore in GBuffer or forward pass, including the ConvertSurfaceDataToBSDFData and GetPreLightData, this is done in ModifyBakedDiffuseLighting now
- Refactor shader code: Added a backBakeDiffuseLighting to BuiltinData to handle lighting for transmission
- Refactor shader code: Material must now call InitBuiltinData (Init all to zero + init bakeDiffuseLighting and backBakeDiffuseLighting ) and PostInitBuiltinData

## [3.0.0-preview] - 2018-01-01

### Fixed
- Fixed an issue with distortion that was using previous frame instead of current frame
- Fixed an issue where disabled light where not upgrade correctly to the new physical light unit system introduce in 2.0.5-preview

### Changed
- Update assembly definitions to output assemblies that match Unity naming convention (Unity.*).

## [2.0.5-preview] - 2018-01-01

### Added
- Add option supportDitheringCrossFade on HDRP Asset to allow to remove shader variant during player build if needed
- Add contact shadows for punctual lights (in additional shadow settings), only one light is allowed to cast contact shadows at the same time and so at each frame a dominant light is choosed among all light with contact shadows enabled.
- Add PCSS shadow filter support (from SRP Core)
- Exposed shadow budget parameters in HDRP asset
- Add an option to generate an emissive mesh for area lights (currently rectangle light only). The mesh fits the size, intensity and color of the light.
- Add an option to the HDRP asset to increase the resolution of volumetric lighting.
- Add additional ligth unit support for punctual light (Lumens, Candela) and area lights (Lumens, Luminance)
- Add dedicated Gizmo for the box Influence volume of HDReflectionProbe / PlanarReflectionProbe

### Changed
- Re-enable shadow mask mode in debug view
- SSS and Transmission code have been refactored to be able to share it between various material. Guidelines are in SubsurfaceScattering.hlsl
- Change code in area light with LTC for Lit shader. Magnitude is now take from FGD texture instead of a separate texture
- Improve camera relative rendering: We now apply camera translation on the model matrix, so before the TransformObjectToWorld(). Note: unity_WorldToObject and unity_ObjectToWorld must never be used directly.
- Rename positionWS to positionRWS (Camera relative world position) at a lot of places (mainly in interpolator and FragInputs). In case of custom shader user will be required to update their code.
- Rename positionWS, capturePositionWS, proxyPositionWS, influencePositionWS to positionRWS, capturePositionRWS, proxyPositionRWS, influencePositionRWS (Camera relative world position) in LightDefinition struct.
- Improve the quality of trilinear filtering of density volume textures.
- Improve UI for HDReflectionProbe / PlanarReflectionProbe

### Fixed
- Fixed a shader preprocessor issue when compiling DebugViewMaterialGBuffer.shader against Metal target
- Added a temporary workaround to Lit.hlsl to avoid broken lighting code with Metal/AMD
- Fixed issue when using more than one volume texture mask with density volumes.
- Fixed an error which prevented volumetric lighting from working if no density volumes with 3D textures were present.
- Fix contact shadows applied on transmission
- Fix issue with forward opaque lit shader variant being removed by the shader preprocessor
- Fixed compilation errors on Nintendo Switch (limited XRSetting support).
- Fixed apply range attenuation option on punctual light
- Fixed issue with color temperature not take correctly into account with static lighting
- Don't display fog when diffuse lighting, specular lighting, or lux meter debug mode are enabled.

## [2.0.4-preview] - 2018-01-01

### Fixed
- Fix issue when disabling rough refraction and building a player. Was causing a crash.

## [2.0.3-preview] - 2018-01-01

### Added
- Increased debug color picker limit up to 260k lux

## [2.0.2-preview] - 2018-01-01

### Added
- Add Light -> Planar Reflection Probe command
- Added a false color mode in rendering debug
- Add support for mesh decals
- Add flag to disable projector decals on transparent geometry to save performance and decal texture atlas space
- Add ability to use decal diffuse map as mask only
- Add visualize all shadow masks in lighting debug
- Add export of normal and roughness buffer for forwardOnly and when in supportOnlyForward mode for forward
- Provide a define in lit.hlsl (FORWARD_MATERIAL_READ_FROM_WRITTEN_NORMAL_BUFFER) when output buffer normal is used to read the normal and roughness instead of caclulating it (can save performance, but lower quality due to compression)
- Add color swatch to decal material

### Changed
- Change Render -> Planar Reflection creation to 3D Object -> Mirror
- Change "Enable Reflector" name on SpotLight to "Angle Affect Intensity"
- Change prototype of BSDFData ConvertSurfaceDataToBSDFData(SurfaceData surfaceData) to BSDFData ConvertSurfaceDataToBSDFData(uint2 positionSS, SurfaceData surfaceData)

### Fixed
- Fix issue with StackLit in deferred mode with deferredDirectionalShadow due to GBuffer not being cleared. Gbuffer is still not clear and issue was fix with the new Output of normal buffer.
- Fixed an issue where interpolation volumes were not updated correctly for reflection captures.
- Fixed an exception in Light Loop settings UI

## [2.0.1-preview] - 2018-01-01

### Added
- Add stripper of shader variant when building a player. Save shader compile time.
- Disable per-object culling that was executed in C++ in HD whereas it was not used (Optimization)
- Enable texture streaming debugging (was not working before 2018.2)
- Added Screen Space Reflection with Proxy Projection Model
- Support correctly scene selection for alpha tested object
- Add per light shadow mask mode control (i.e shadow mask distance and shadow mask). It use the option NonLightmappedOnly
- Add geometric filtering to Lit shader (allow to reduce specular aliasing)
- Add shortcut to create DensityVolume and PlanarReflection in hierarchy
- Add a DefaultHDMirrorMaterial material for PlanarReflection
- Added a script to be able to upgrade material to newer version of HDRP
- Removed useless duplication of ForwardError passes.
- Add option to not compile any DEBUG_DISPLAY shader in the player (Faster build) call Support Runtime Debug display

### Changed
- Changed SupportForwardOnly to SupportOnlyForward in render pipeline settings
- Changed versioning variable name in HDAdditionalXXXData from m_version to version
- Create unique name when creating a game object in the rendering menu (i.e Density Volume(2))
- Re-organize various files and folder location to clean the repository
- Change Debug windows name and location. Now located at:  Windows -> General -> Render Pipeline Debug

### Removed
- Removed GlobalLightLoopSettings.maxPlanarReflectionProbes and instead use value of GlobalLightLoopSettings.planarReflectionProbeCacheSize
- Remove EmissiveIntensity parameter and change EmissiveColor to be HDR (Matching Builtin Unity behavior) - Data need to be updated - Launch Edit -> Single Step Upgrade Script -> Upgrade all Materials emissionColor

### Fixed
- Fix issue with LOD transition and instancing
- Fix discrepency between object motion vector and camera motion vector
- Fix issue with spot and dir light gizmo axis not highlighted correctly
- Fix potential crash while register debug windows inputs at startup
- Fix warning when creating Planar reflection
- Fix specular lighting debug mode (was rendering black)
- Allow projector decal with null material to allow to configure decal when HDRP is not set
- Decal atlas texture offset/scale is updated after allocations (used to be before so it was using date from previous frame)

## [0.0.0-preview] - 2018-01-01

### Added
- Configure the VolumetricLightingSystem code path to be on by default
- Trigger a build exception when trying to build an unsupported platform
- Introduce the VolumetricLightingController component, which can (and should) be placed on the camera, and allows one to control the near and the far plane of the V-Buffer (volumetric "froxel" buffer) along with the depth distribution (from logarithmic to linear)
- Add 3D texture support for DensityVolumes
- Add a better mapping of roughness to mipmap for planar reflection
- The VolumetricLightingSystem now uses RTHandles, which allows to save memory by sharing buffers between different cameras (history buffers are not shared), and reduce reallocation frequency by reallocating buffers only if the rendering resolution increases (and suballocating within existing buffers if the rendering resolution decreases)
- Add a Volumetric Dimmer slider to lights to control the intensity of the scattered volumetric lighting
- Add UV tiling and offset support for decals.
- Add mipmapping support for volume 3D mask textures

### Changed
- Default number of planar reflection change from 4 to 2
- Rename _MainDepthTexture to _CameraDepthTexture
- The VolumetricLightingController has been moved to the Interpolation Volume framework and now functions similarly to the VolumetricFog settings
- Update of UI of cookie, CubeCookie, Reflection probe and planar reflection probe to combo box
- Allow enabling/disabling shadows for area lights when they are set to baked.
- Hide applyRangeAttenuation and FadeDistance for directional shadow as they are not used

### Removed
- Remove Resource folder of PreIntegratedFGD and add the resource to RenderPipeline Asset

### Fixed
- Fix ConvertPhysicalLightIntensityToLightIntensity() function used when creating light from script to match HDLightEditor behavior
- Fix numerical issues with the default value of mean free path of volumetric fog
- Fix the bug preventing decals from coexisting with density volumes
- Fix issue with alpha tested geometry using planar/triplanar mapping not render correctly or flickering (due to being wrongly alpha tested in depth prepass)
- Fix meta pass with triplanar (was not handling correctly the normal)
- Fix preview when a planar reflection is present
- Fix Camera preview, it is now a Preview cameraType (was a SceneView)
- Fix handling unknown GPUShadowTypes in the shadow manager.
- Fix area light shapes sent as point lights to the baking backends when they are set to baked.
- Fix unnecessary division by PI for baked area lights.
- Fix line lights sent to the lightmappers. The backends don't support this light type.
- Fix issue with shadow mask framesettings not correctly taken into account when shadow mask is enabled for lighting.
- Fix directional light and shadow mask transition, they are now matching making smooth transition
- Fix banding issues caused by high intensity volumetric lighting
- Fix the debug window being emptied on SRP asset reload
- Fix issue with debug mode not correctly clearing the GBuffer in editor after a resize
- Fix issue with ResetMaterialKeyword not resetting correctly ToggleOff/Roggle Keyword
- Fix issue with motion vector not render correctly if there is no depth prepass in deferred

## [0.0.0-preview] - 2018-01-01

### Added
- Screen Space Refraction projection model (Proxy raycasting, HiZ raymarching)
- Screen Space Refraction settings as volume component
- Added buffered frame history per camera
- Port Global Density Volumes to the Interpolation Volume System.
- Optimize ImportanceSampleLambert() to not require the tangent frame.
- Generalize SampleVBuffer() to handle different sampling and reconstruction methods.
- Improve the quality of volumetric lighting reprojection.
- Optimize Morton Order code in the Subsurface Scattering pass.
- Planar Reflection Probe support roughness (gaussian convolution of captured probe)
- Use an atlas instead of a texture array for cluster transparent decals
- Add a debug view to visualize the decal atlas
- Only store decal textures to atlas if decal is visible, debounce out of memory decal atlas warning.
- Add manipulator gizmo on decal to improve authoring workflow
- Add a minimal StackLit material (work in progress, this version can be used as template to add new material)

### Changed
- EnableShadowMask in FrameSettings (But shadowMaskSupport still disable by default)
- Forced Planar Probe update modes to (Realtime, Every Update, Mirror Camera)
- Screen Space Refraction proxy model uses the proxy of the first environment light (Reflection probe/Planar probe) or the sky
- Moved RTHandle static methods to RTHandles
- Renamed RTHandle to RTHandleSystem.RTHandle
- Move code for PreIntegratedFDG (Lit.shader) into its dedicated folder to be share with other material
- Move code for LTCArea (Lit.shader) into its dedicated folder to be share with other material

### Removed
- Removed Planar Probe mirror plane position and normal fields in inspector, always display mirror plane and normal gizmos

### Fixed
- Fix fog flags in scene view is now taken into account
- Fix sky in preview windows that were disappearing after a load of a new level
- Fix numerical issues in IntersectRayAABB().
- Fix alpha blending of volumetric lighting with transparent objects.
- Fix the near plane of the V-Buffer causing out-of-bounds look-ups in the clustered data structure.
- Depth and color pyramid are properly computed and sampled when the camera renders inside a viewport of a RTHandle.
- Fix decal atlas debug view to work correctly when shadow atlas view is also enabled<|MERGE_RESOLUTION|>--- conflicted
+++ resolved
@@ -91,12 +91,9 @@
 - Remove HTile generation for decals (faster without).
 - Improving SSGI Filtering and fixing a blend issue with RTGI.
 - Changed the Trackball UI so that it allows explicit numeric values.
-<<<<<<< HEAD
-- Moved diffusion profile list to the HDRP default settings panel.
-=======
 - Reduce the G-buffer footprint of anisotropic materials
 - Moved SSGI out of preview.
->>>>>>> e9be246b
+- Moved diffusion profile list to the HDRP default settings panel.
 
 ## [10.0.0] - 2019-06-10
 
