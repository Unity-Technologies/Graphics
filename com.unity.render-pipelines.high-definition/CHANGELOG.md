--- conflicted
+++ resolved
@@ -758,9 +758,6 @@
 - Fixed incorrect processing of Ambient occlusion probe (9% error was introduced)
 - Fixed GPU hang on D3D12 on xbox. 
 - Fix several issues with physically-based DoF (TAA ghosting of the CoC buffer, smooth layer transitions, etc)
-<<<<<<< HEAD
-- Fixed assertion failure when changing resolution to compositor layers after using AOVs (case 1265023) 
-=======
 - Fixed CoatMask block appearing when creating lit master node (case 1264632)
 - Fixed issue with SceneEV100 debug mode indicator when rescaling the window.
 - Fixed issue with PCSS filter being wrong on first frame. 
@@ -769,7 +766,7 @@
 - Fixed issue with sun icon being clipped in the look dev window. 
 - Fixed error about layers when disabling emissive mesh for area lights.
 - Fix issue when the user deletes the composition graph or .asset in runtime (case 1263319)
->>>>>>> efb4b41c
+- Fixed assertion failure when changing resolution to compositor layers after using AOVs (case 1265023) 
 
 ### Changed
 - Improve MIP selection for decals on Transparents
