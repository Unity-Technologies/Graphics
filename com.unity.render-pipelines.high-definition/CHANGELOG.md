# Changelog
All notable changes to this package will be documented in this file.

The format is based on [Keep a Changelog](http://keepachangelog.com/en/1.0.0/)
and this project adheres to [Semantic Versioning](http://semver.org/spec/v2.0.0.html).

## [Unreleased]

### Added
- Ray tracing support for VR single-pass
- Added sharpen filter shader parameter and UI for TemporalAA to control image quality instead of hardcoded value
- Added frame settings option for custom post process and custom passes as well as custom color buffer format option.
- Add check in wizard on SRP Batcher enabled.
- Added default implementations of OnPreprocessMaterialDescription for FBX, Obj, Sketchup and 3DS file formats.
- Added custom pass fade radius
- Added after post process injection point for custom passes
- Added basic alpha compositing support - Alpha is available afterpostprocess when using FP16 buffer format.
- Added falloff distance on Reflection Probe and Planar Reflection Probe
- Added Backplate projection from the HDRISky
- Added Shadow Matte in UnlitMasterNode, which only received shadow without lighting
- Added hability to name LightLayers in HDRenderPipelineAsset
- Added a range compression factor for Reflection Probe and Planar Reflection Probe to avoid saturation of colors.
- Added path tracing support for directional, point and spot lights, as well as emission from Lit and Unlit.
- Added non temporal version of SSAO.
- Added more detailed ray tracing stats in the debug window
- Added Disc area light (bake only)
- Added a warning in the material UI to prevent transparent + subsurface-scattering combination.
- Added XR single-pass setting into HDRP asset
- Added a penumbra tint option for lights
- Added support for depth copy with XR SDK
- Added debug setting to Render Pipeline Debug Window to list the active XR views
- Added an option to filter the result of the volumetric lighting (off by default).
- Added a transmission multiplier for directional lights
- Added XR single-pass test mode to Render Pipeline Debug Window
- Added debug setting to Render Pipeline Window to list the active XR views
- Added a new refraction mode for the Lit shader (thin). Which is a box refraction with small thickness values
- Added the code to support Barn Doors for Area Lights based on a shaderconfig option.
- Added HDRPCameraBinder property binder for Visual Effect Graph
- Added "Celestial Body" controls to the Directional Light
- Added new parameters to the Physically Based Sky
- Added Reflections to the DXR Wizard
- Added the possibility to have ray traced colored and semi-transparent shadows on directional lights.
- Added a check in the custom post process template to throw an error if the default shader is not found.
- Exposed the debug overlay ratio in the debug menu.
- Added a separate frame settings for tonemapping alongside color grading.
- Added the receive fog option in the material UI for ShaderGraphs.
- Added a public virtual bool in the custom post processes API to specify if a post processes should be executed in the scene view.
- Added a menu option that checks scene issues with ray tracing. Also removed the previously existing warning at runtime.
- Added Contrast Adaptive Sharpen (CAS) Upscaling effect.
- Added APIs to update probe settings at runtime.
- Added documentation for the rayTracingSupported method in HDRP
- Added user-selectable format for the post processing passes.
- Added support for alpha channel in some post-processing passes (DoF, TAA, Uber).
- Added warnings in FrameSettings inspector when using DXR and atempting to use Asynchronous Execution.
- Exposed Stencil bits that can be used by the user.
- Added history rejection based on velocity of intersected objects for directional, point and spot lights.
- Added a affectsVolumetric field to the HDAdditionalLightData API to know if light affects volumetric fog.
- Add OS and Hardware check in the Wizard fixes for DXR.
- Added option to exclude camera motion from motion blur.
- Added semi-transparent shadows for point and spot lights.
- Added support for semi-transparent shadow for unlit shader and unlit shader graph.
- Added the alpha clip enabled toggle to the material UI for all HDRP shader graphs.
- Added Material Samples to explain how to use the lit shader features
- Added an initial implementation of ray traced sub surface scattering
- Added AssetPostprocessors and Shadergraphs to handle Arnold Standard Surface and 3DsMax Physical material import from FBX.
- Added support for Smoothness Fade start work when enabling ray traced reflections.
- Added Contact shadow, Micro shadows and Screen space refraction API documentation.
- Added script documentation for SSR, SSAO (ray tracing), GI, Light Cluster, RayTracingSettings, Ray Counters, etc.
- Added path tracing support for refraction and internal reflections.
- Added support for Thin Refraction Model and Lit's Clear Coat in Path Tracing.
- Added the Tint parameter to Sky Colored Fog.
- Added of Screen Space Reflections for Transparent materials
- Added a fallback for ray traced area light shadows in case the material is forward or the lit mode is forward.
- Added a new debug mode for light layers.
- Added an "enable" toggle to the SSR volume component.
- Added support for anisotropic specular lobes in path tracing.
- Added support for alpha clipping in path tracing.
- Added support for light cookies in path tracing.
- Added support for transparent shadows in path tracing.
- Added support for iridescence in path tracing.
- Added support for background color in path tracing.
- Added a path tracing test to the test suite.
- Added a warning and workaround instructions that appear when you enable XR single-pass after the first frame with the XR SDK.
- Added the exposure sliders to the planar reflection probe preview
- Added support for subsurface scattering in path tracing.
- Added a new mode that improves the filtering of ray traced shadows (directional, point and spot) based on the distance to the occluder.
- Added support of cookie baking and add support on Disc light.
- Added support for fog attenuation in path tracing.
- Added a new debug panel for volumes
- Added XR setting to control camera jitter for temporal effects
- Added an error message in the DrawRenderers custom pass when rendering opaque objects with an HDRP asset in DeferredOnly mode.
- Added API to enable proper recording of path traced scenes (with the Unity recorder or other tools).
- Added support for fog in Recursive rendering, ray traced reflections and ray traced indirect diffuse.
- Added an alpha blend option for recursive rendering
- Added support for stack lit for ray tracing effects.
- Added support for hair for ray tracing effects.
- Added support for alpha to coverage for HDRP shaders and shader graph
- Added support for Quality Levels to Subsurface Scattering.
- Added option to disable XR rendering on the camera settings.
- Added support for specular AA from geometric curvature in AxF
- Added support for baked AO (no input for now) in AxF
- Added an info box to warn about depth test artifacts when rendering object twice in custom passes with MSAA.
- Added a frame setting for alpha to mask.
- Added support for custom passes in the AOV API
- Added Light decomposition lighting debugging modes and support in AOV
- Added exposure compensation to Fixed exposure mode
- Added support for rasterized area light shadows in StackLit
- Added support for texture-weighted automatic exposure
- Added support for POM for emissive map
- Added alpha channel support in motion blur pass.
- Added the HDRP Compositor Tool (in Preview).
- Added a ray tracing mode option in the HDRP asset that allows to override and shader stripping.
- Added support for arbitrary resolution scaling of Volumetric Lighting to the Fog volume component.
- Added range attenuation for box-shaped spotlights.
- Added scenes for hair and fabric and decals with material samples
- Added fabric materials and textures
- Added information for fabric materials in fabric scene
- Added a DisplayInfo attribute to specify a name override and a display order for Volume Component fields (used only in default inspector for now).
- Added Min distance to contact shadows.
- Added support for Depth of Field in path tracing (by sampling the lens aperture).

### Fixed
- Fix when rescale probe all direction below zero (1219246)
- Update documentation of HDRISky-Backplate, precise how to have Ambient Occlusion on the Backplate
- Sorting, undo, labels, layout in the Lighting Explorer.
- Fixed sky settings and materials in Shader Graph Samples package
- Fix/workaround a probable graphics driver bug in the GTAO shader.
- Fixed Hair and PBR shader graphs double sided modes
- Fixed an issue where updating an HDRP asset in the Quality setting panel would not recreate the pipeline.
- Fixed issue with point lights being considered even when occupying less than a pixel on screen (case 1183196)
- Fix a potential NaN source with iridescence (case 1183216)
- Fixed issue of spotlight breaking when minimizing the cone angle via the gizmo (case 1178279)
- Fixed issue that caused decals not to modify the roughness in the normal buffer, causing SSR to not behave correctly (case 1178336)
- Fixed lit transparent refraction with XR single-pass rendering
- Removed extra jitter for TemporalAA in VR
- Fixed ShaderGraph time in main preview
- Fixed issue on some UI elements in HDRP asset not expanding when clicking the arrow (case 1178369)
- Fixed alpha blending in custom post process
- Fixed the modification of the _AlphaCutoff property in the material UI when exposed with a ShaderGraph parameter.
- Fixed HDRP test `1218_Lit_DiffusionProfiles` on Vulkan.
- Fixed an issue where building a player in non-dev mode would generate render target error logs every frame
- Fixed crash when upgrading version of HDRP
- Fixed rendering issues with material previews
- Fixed NPE when using light module in Shuriken particle systems (1173348).
- Refresh cached shadow on editor changes
- Fixed light supported units caching (1182266)
- Fixed an issue where SSAO (that needs temporal reprojection) was still being rendered when Motion Vectors were not available (case 1184998)
- Fixed a nullref when modifying the height parameters inside the layered lit shader UI.
- Fixed Decal gizmo that become white after exiting play mode
- Fixed Decal pivot position to behave like a spotlight
- Fixed an issue where using the LightingOverrideMask would break sky reflection for regular cameras
- Fix DebugMenu FrameSettingsHistory persistency on close
- Fix DensityVolume, ReflectionProbe aned PlanarReflectionProbe advancedControl display
- Fix DXR scene serialization in wizard
- Fixed an issue where Previews would reallocate History Buffers every frame
- Fixed the SetLightLayer function in HDAdditionalLightData setting the wrong light layer
- Fix error first time a preview is created for planar
- Fixed an issue where SSR would use an incorrect roughness value on ForwardOnly (StackLit, AxF, Fabric, etc.) materials when the pipeline is configured to also allow deferred Lit.
- Fixed issues with light explorer (cases 1183468, 1183269)
- Fix dot colors in LayeredLit material inspector
- Fix undo not resetting all value when undoing the material affectation in LayerLit material
- Fix for issue that caused gizmos to render in render textures (case 1174395)
- Fixed the light emissive mesh not updated when the light was disabled/enabled
- Fixed light and shadow layer sync when setting the HDAdditionalLightData.lightlayersMask property
- Fixed a nullref when a custom post process component that was in the HDRP PP list is removed from the project
- Fixed issue that prevented decals from modifying specular occlusion (case 1178272).
- Fixed exposure of volumetric reprojection
- Fixed multi selection support for Scalable Settings in lights
- Fixed font shaders in test projects for VR by using a Shader Graph version
- Fixed refresh of baked cubemap by incrementing updateCount at the end of the bake (case 1158677).
- Fixed issue with rectangular area light when seen from the back
- Fixed decals not affecting lightmap/lightprobe
- Fixed zBufferParams with XR single-pass rendering
- Fixed moving objects not rendered in custom passes
- Fixed abstract classes listed in the + menu of the custom pass list
- Fixed custom pass that was rendered in previews
- Fixed precision error in zero value normals when applying decals (case 1181639)
- Fixed issue that triggered No Scene Lighting view in game view as well (case 1156102)
- Assign default volume profile when creating a new HDRP Asset
- Fixed fov to 0 in planar probe breaking the projection matrix (case 1182014)
- Fixed bugs with shadow caching
- Reassign the same camera for a realtime probe face render request to have appropriate history buffer during realtime probe rendering.
- Fixed issue causing wrong shading when normal map mode is Object space, no normal map is set, but a detail map is present (case 1143352)
- Fixed issue with decal and htile optimization
- Fixed TerrainLit shader compilation error regarding `_Control0_TexelSize` redefinition (case 1178480).
- Fixed warning about duplicate HDRuntimeReflectionSystem when configuring play mode without domain reload.
- Fixed an editor crash when multiple decal projectors were selected and some had null material
- Added all relevant fix actions to FixAll button in Wizard
- Moved FixAll button on top of the Wizard
- Fixed an issue where fog color was not pre-exposed correctly
- Fix priority order when custom passes are overlapping
- Fix cleanup not called when the custom pass GameObject is destroyed
- Replaced most instances of GraphicsSettings.renderPipelineAsset by GraphicsSettings.currentRenderPipeline. This should fix some parameters not working on Quality Settings overrides.
- Fixed an issue with Realtime GI not working on upgraded projects.
- Fixed issue with screen space shadows fallback texture was not set as a texture array.
- Fixed Pyramid Lights bounding box
- Fixed terrain heightmap default/null values and epsilons
- Fixed custom post-processing effects breaking when an abstract class inherited from `CustomPostProcessVolumeComponent`
- Fixed XR single-pass rendering in Editor by using ShaderConfig.s_XrMaxViews to allocate matrix array
- Multiple different skies rendered at the same time by different cameras are now handled correctly without flickering
- Fixed flickering issue happening when different volumes have shadow settings and multiple cameras are present.
- Fixed issue causing planar probes to disappear if there is no light in the scene.
- Fixed a number of issues with the prefab isolation mode (Volumes leaking from the main scene and reflection not working properly)
- Fixed an issue with fog volume component upgrade not working properly
- Fixed Spot light Pyramid Shape has shadow artifacts on aspect ratio values lower than 1
- Fixed issue with AO upsampling in XR
- Fixed camera without HDAdditionalCameraData component not rendering
- Removed the macro ENABLE_RAYTRACING for most of the ray tracing code
- Fixed prefab containing camera reloading in loop while selected in the Project view
- Fixed issue causing NaN wheh the Z scale of an object is set to 0.
- Fixed DXR shader passes attempting to render before pipeline loaded
- Fixed black ambient sky issue when importing a project after deleting Library.
- Fixed issue when upgrading a Standard transparent material (case 1186874)
- Fixed area light cookies not working properly with stack lit
- Fixed material render queue not updated when the shader is changed in the material inspector.
- Fixed a number of issues with full screen debug modes not reseting correctly when setting another mutually exclusive mode
- Fixed compile errors for platforms with no VR support
- Fixed an issue with volumetrics and RTHandle scaling (case 1155236)
- Fixed an issue where sky lighting might be updated uselessly
- Fixed issue preventing to allow setting decal material to none (case 1196129)
- Fixed XR multi-pass decals rendering
- Fixed several fields on Light Inspector that not supported Prefab overrides
- Fixed EOL for some files
- Fixed scene view rendering with volumetrics and XR enabled
- Fixed decals to work with multiple cameras
- Fixed optional clear of GBuffer (Was always on)
- Fixed render target clears with XR single-pass rendering
- Fixed HDRP samples file hierarchy
- Fixed Light units not matching light type
- Fixed QualitySettings panel not displaying HDRP Asset
- Fixed black reflection probes the first time loading a project
- Fixed y-flip in scene view with XR SDK
- Fixed Decal projectors do not immediately respond when parent object layer mask is changed in editor.
- Fixed y-flip in scene view with XR SDK
- Fixed a number of issues with Material Quality setting
- Fixed the transparent Cull Mode option in HD unlit master node settings only visible if double sided is ticked.
- Fixed an issue causing shadowed areas by contact shadows at the edge of far clip plane if contact shadow length is very close to far clip plane.
- Fixed editing a scalable settings will edit all loaded asset in memory instead of targetted asset.
- Fixed Planar reflection default viewer FOV
- Fixed flickering issues when moving the mouse in the editor with ray tracing on.
- Fixed the ShaderGraph main preview being black after switching to SSS in the master node settings
- Fixed custom fullscreen passes in VR
- Fixed camera culling masks not taken in account in custom pass volumes
- Fixed object not drawn in custom pass when using a DrawRenderers with an HDRP shader in a build.
- Fixed injection points for Custom Passes (AfterDepthAndNormal and BeforePreRefraction were missing)
- Fixed a enum to choose shader tags used for drawing objects (DepthPrepass or Forward) when there is no override material.
- Fixed lit objects in the BeforePreRefraction, BeforeTransparent and BeforePostProcess.
- Fixed the None option when binding custom pass render targets to allow binding only depth or color.
- Fixed custom pass buffers allocation so they are not allocated if they're not used.
- Fixed the Custom Pass entry in the volume create asset menu items.
- Fixed Prefab Overrides workflow on Camera.
- Fixed alignment issue in Preset for Camera.
- Fixed alignment issue in Physical part for Camera.
- Fixed FrameSettings multi-edition.
- Fixed a bug happening when denoising multiple ray traced light shadows
- Fixed minor naming issues in ShaderGraph settings
- VFX: Removed z-fight glitches that could appear when using deferred depth prepass and lit quad primitives
- VFX: Preserve specular option for lit outputs (matches HDRP lit shader)
- Fixed an issue with Metal Shader Compiler and GTAO shader for metal
- Fixed resources load issue while upgrading HDRP package.
- Fix LOD fade mask by accounting for field of view
- Fixed spot light missing from ray tracing indirect effects.
- Fixed a UI bug in the diffusion profile list after fixing them from the wizard.
- Fixed the hash collision when creating new diffusion profile assets.
- Fixed a light leaking issue with box light casting shadows (case 1184475)
- Fixed Cookie texture type in the cookie slot of lights (Now displays a warning because it is not supported).
- Fixed a nullref that happens when using the Shuriken particle light module
- Fixed alignment in Wizard
- Fixed text overflow in Wizard's helpbox
- Fixed Wizard button fix all that was not automatically grab all required fixes
- Fixed VR tab for MacOS in Wizard
- Fixed local config package workflow in Wizard
- Fixed issue with contact shadows shifting when MSAA is enabled.
- Fixed EV100 in the PBR sky
- Fixed an issue In URP where sometime the camera is not passed to the volume system and causes a null ref exception (case 1199388)
- Fixed nullref when releasing HDRP with custom pass disabled
- Fixed performance issue derived from copying stencil buffer.
- Fixed an editor freeze when importing a diffusion profile asset from a unity package.
- Fixed an exception when trying to reload a builtin resource.
- Fixed the light type intensity unit reset when switching the light type.
- Fixed compilation error related to define guards and CreateLayoutFromXrSdk()
- Fixed documentation link on CustomPassVolume.
- Fixed player build when HDRP is in the project but not assigned in the graphic settings.
- Fixed an issue where ambient probe would be black for the first face of a baked reflection probe
- VFX: Fixed Missing Reference to Visual Effect Graph Runtime Assembly
- Fixed an issue where rendering done by users in EndCameraRendering would be executed before the main render loop.
- Fixed Prefab Override in main scope of Volume.
- Fixed alignment issue in Presset of main scope of Volume.
- Fixed persistence of ShowChromeGizmo and moved it to toolbar for coherency in ReflectionProbe and PlanarReflectionProbe.
- Fixed Alignement issue in ReflectionProbe and PlanarReflectionProbe.
- Fixed Prefab override workflow issue in ReflectionProbe and PlanarReflectionProbe.
- Fixed empty MoreOptions and moved AdvancedManipulation in a dedicated location for coherency in ReflectionProbe and PlanarReflectionProbe.
- Fixed Prefab override workflow issue in DensityVolume.
- Fixed empty MoreOptions and moved AdvancedManipulation in a dedicated location for coherency in DensityVolume.
- Fix light limit counts specified on the HDRP asset
- Fixed Quality Settings for SSR, Contact Shadows and Ambient Occlusion volume components
- Fixed decalui deriving from hdshaderui instead of just shaderui
- Use DelayedIntField instead of IntField for scalable settings
- Fixed init of debug for FrameSettingsHistory on SceneView camera
- Added a fix script to handle the warning 'referenced script in (GameObject 'SceneIDMap') is missing'
- Fix Wizard load when none selected for RenderPipelineAsset
- Fixed TerrainLitGUI when per-pixel normal property is not present.
- Fixed rendering errors when enabling debug modes with custom passes
- Fix an issue that made PCSS dependent on Atlas resolution (not shadow map res)
- Fixing a bug whith histories when n>4 for ray traced shadows
- Fixing wrong behavior in ray traced shadows for mesh renderers if their cast shadow is shadow only or double sided
- Only tracing rays for shadow if the point is inside the code for spotlight shadows
- Only tracing rays if the point is inside the range for point lights
- Fixing ghosting issues when the screen space shadow  indexes change for a light with ray traced shadows
- Fixed an issue with stencil management and Xbox One build that caused corrupted output in deferred mode.
- Fixed a mismatch in behavior between the culling of shadow maps and ray traced point and spot light shadows
- Fixed recursive ray tracing not working anymore after intermediate buffer refactor.
- Fixed ray traced shadow denoising not working (history rejected all the time).
- Fixed shader warning on xbox one
- Fixed cookies not working for spot lights in ray traced reflections, ray traced GI and recursive rendering
- Fixed an inverted handling of CoatSmoothness for SSR in StackLit.
- Fixed missing distortion inputs in Lit and Unlit material UI.
- Fixed issue that propagated NaNs across multiple frames through the exposure texture.
- Fixed issue with Exclude from TAA stencil ignored.
- Fixed ray traced reflection exposure issue.
- Fixed issue with TAA history not initialising corretly scale factor for first frame
- Fixed issue with stencil test of material classification not using the correct Mask (causing false positive and bad performance with forward material in deferred)
- Fixed issue with History not reset when chaning antialiasing mode on camera
- Fixed issue with volumetric data not being initialized if default settings have volumetric and reprojection off.
- Fixed ray tracing reflection denoiser not applied in tier 1
- Fixed the vibility of ray tracing related methods.
- Fixed the diffusion profile list not saved when clicking the fix button in the material UI.
- Fixed crash when pushing bounce count higher than 1 for ray traced GI or reflections
- Fixed PCSS softness scale so that it better match ray traced reference for punctual lights.
- Fixed exposure management for the path tracer
- Fixed AxF material UI containing two advanced options settings.
- Fixed an issue where cached sky contexts were being destroyed wrongly, breaking lighting in the LookDev
- Fixed issue that clamped PCSS softness too early and not after distance scale.
- Fixed fog affect transparent on HD unlit master node
- Fixed custom post processes re-ordering not saved.
- Fixed NPE when using scalable settings
- Fixed an issue where PBR sky precomputation was reset incorrectly in some cases causing bad performance.
- Fixed a bug due to depth history begin overriden too soon
- Fixed CustomPassSampleCameraColor scale issue when called from Before Transparent injection point.
- Fixed corruption of AO in baked probes.
- Fixed issue with upgrade of projects that still had Very High as shadow filtering quality.
- Fixed issue that caused Distortion UI to appear in Lit.
- Fixed several issues with decal duplicating when editing them.
- Fixed initialization of volumetric buffer params (1204159)
- Fixed an issue where frame count was incorrectly reset for the game view, causing temporal processes to fail.
- Fixed Culling group was not disposed error.
- Fixed issues on some GPU that do not support gathers on integer textures.
- Fixed an issue with ambient probe not being initialized for the first frame after a domain reload for volumetric fog.
- Fixed the scene visibility of decal projectors and density volumes
- Fixed a leak in sky manager.
- Fixed an issue where entering playmode while the light editor is opened would produce null reference exceptions.
- Fixed the debug overlay overlapping the debug menu at runtime.
- Fixed an issue with the framecount when changing scene.
- Fixed errors that occurred when using invalid near and far clip plane values for planar reflections.
- Fixed issue with motion blur sample weighting function.
- Fixed motion vectors in MSAA.
- Fixed sun flare blending (case 1205862).
- Fixed a lot of issues related to ray traced screen space shadows.
- Fixed memory leak caused by apply distortion material not being disposed.
- Fixed Reflection probe incorrectly culled when moving its parent (case 1207660)
- Fixed a nullref when upgrading the Fog volume components while the volume is opened in the inspector.
- Fix issues where decals on PS4 would not correctly write out the tile mask causing bits of the decal to go missing.
- Use appropriate label width and text content so the label is completely visible
- Fixed an issue where final post process pass would not output the default alpha value of 1.0 when using 11_11_10 color buffer format.
- Fixed SSR issue after the MSAA Motion Vector fix.
- Fixed an issue with PCSS on directional light if punctual shadow atlas was not allocated.
- Fixed an issue where shadow resolution would be wrong on the first face of a baked reflection probe.
- Fixed issue with PCSS softness being incorrect for cascades different than the first one.
- Fixed custom post process not rendering when using multiple HDRP asset in quality settings
- Fixed probe gizmo missing id (case 1208975)
- Fixed a warning in raytracingshadowfilter.compute
- Fixed issue with AO breaking with small near plane values.
- Fixed custom post process Cleanup function not called in some cases.
- Fixed shader warning in AO code.
- Fixed a warning in simpledenoiser.compute
- Fixed tube and rectangle light culling to use their shape instead of their range as a bounding box.
- Fixed caused by using gather on a UINT texture in motion blur.
- Fix issue with ambient occlusion breaking when dynamic resolution is active.
- Fixed some possible NaN causes in Depth of Field.
- Fixed Custom Pass nullref due to the new Profiling Sample API changes
- Fixed the black/grey screen issue on after post process Custom Passes in non dev builds.
- Fixed particle lights.
- Improved behavior of lights and probe going over the HDRP asset limits.
- Fixed issue triggered when last punctual light is disabled and more than one camera is used.
- Fixed Custom Pass nullref due to the new Profiling Sample API changes
- Fixed the black/grey screen issue on after post process Custom Passes in non dev builds.
- Fixed XR rendering locked to vsync of main display with Standalone Player.
- Fixed custom pass cleanup not called at the right time when using multiple volumes.
- Fixed an issue on metal with edge of decal having artifact by delaying discard of fragments during decal projection
- Fixed various shader warning
- Fixing unnecessary memory allocations in the ray tracing cluster build
- Fixed duplicate column labels in LightEditor's light tab
- Fixed white and dark flashes on scenes with very high or very low exposure when Automatic Exposure is being used.
- Fixed an issue where passing a null ProfilingSampler would cause a null ref exception.
- Fixed memory leak in Sky when in matcap mode.
- Fixed compilation issues on platform that don't support VR.
- Fixed migration code called when we create a new HDRP asset.
- Fixed RemoveComponent on Camera contextual menu to not remove Camera while a component depend on it.
- Fixed an issue where ambient occlusion and screen space reflections editors would generate null ref exceptions when HDRP was not set as the current pipeline.
- Fixed a null reference exception in the probe UI when no HDRP asset is present.
- Fixed the outline example in the doc (sampling range was dependent on screen resolution)
- Fixed a null reference exception in the HDRI Sky editor when no HDRP asset is present.
- Fixed an issue where Decal Projectors created from script where rotated around the X axis by 90°.
- Fixed frustum used to compute Density Volumes visibility when projection matrix is oblique.
- Fixed a null reference exception in Path Tracing, Recursive Rendering and raytraced Global Illumination editors when no HDRP asset is present.
- Fix for NaNs on certain geometry with Lit shader -- [case 1210058](https://fogbugz.unity3d.com/f/cases/1210058/)
- Fixed an issue where ambient occlusion and screen space reflections editors would generate null ref exceptions when HDRP was not set as the current pipeline.
- Fixed a null reference exception in the probe UI when no HDRP asset is present.
- Fixed the outline example in the doc (sampling range was dependent on screen resolution)
- Fixed a null reference exception in the HDRI Sky editor when no HDRP asset is present.
- Fixed an issue where materials newly created from the contextual menu would have an invalid state, causing various problems until it was edited.
- Fixed transparent material created with ZWrite enabled (now it is disabled by default for new transparent materials)
- Fixed mouseover on Move and Rotate tool while DecalProjector is selected.
- Fixed wrong stencil state on some of the pixel shader versions of deferred shader.
- Fixed an issue where creating decals at runtime could cause a null reference exception.
- Fixed issue that displayed material migration dialog on the creation of new project.
- Fixed various issues with time and animated materials (cases 1210068, 1210064).
- Updated light explorer with latest changes to the Fog and fixed issues when no visual environment was present.
- Fixed not handleling properly the recieve SSR feature with ray traced reflections
- Shadow Atlas is no longer allocated for area lights when they are disabled in the shader config file.
- Avoid MRT Clear on PS4 as it is not implemented yet.
- Fixed runtime debug menu BitField control.
- Fixed the radius value used for ray traced directional light.
- Fixed compilation issues with the layered lit in ray tracing shaders.
- Fixed XR autotests viewport size rounding
- Fixed mip map slider knob displayed when cubemap have no mipmap
- Remove unnecessary skip of material upgrade dialog box.
- Fixed the profiling sample mismatch errors when enabling the profiler in play mode
- Fixed issue that caused NaNs in reflection probes on consoles.
- Fixed adjusting positive axis of Blend Distance slides the negative axis in the density volume component.
- Fixed the blend of reflections based on the weight.
- Fixed fallback for ray traced reflections when denoising is enabled.
- Fixed error spam issue with terrain detail terrainDetailUnsupported (cases 1211848)
- Fixed hardware dynamic resolution causing cropping/scaling issues in scene view (case 1158661)
- Fixed Wizard check order for `Hardware and OS` and `Direct3D12`
- Fix AO issue turning black when Far/Near plane distance is big.
- Fixed issue when opening lookdev and the lookdev volume have not been assigned yet.
- Improved memory usage of the sky system.
- Updated label in HDRP quality preference settings (case 1215100)
- Fixed Decal Projector gizmo not undoing properly (case 1216629)
- Fix a leak in the denoising of ray traced reflections.
- Fixed Alignment issue in Light Preset
- Fixed Environment Header in LightingWindow
- Fixed an issue where hair shader could write garbage in the diffuse lighting buffer, causing NaNs.
- Fixed an exposure issue with ray traced sub-surface scattering.
- Fixed runtime debug menu light hierarchy None not doing anything.
- Fixed the broken ShaderGraph preview when creating a new Lit graph.
- Fix indentation issue in preset of LayeredLit material.
- Fixed minor issues with cubemap preview in the inspector.
- Fixed wrong build error message when building for android on mac.
- Fixed an issue related to denoising ray trace area shadows.
- Fixed wrong build error message when building for android on mac.
- Fixed Wizard persistency of Direct3D12 change on domain reload.
- Fixed Wizard persistency of FixAll on domain reload.
- Fixed Wizard behaviour on domain reload.
- Fixed a potential source of NaN in planar reflection probe atlas.
- Fixed an issue with MipRatio debug mode showing _DebugMatCapTexture not being set.
- Fixed missing initialization of input params in Blit for VR.
- Fix Inf source in LTC for area lights.
- Fix issue with AO being misaligned when multiple view are visible.
- Fix issue that caused the clamp of camera rotation motion for motion blur to be ineffective.
- Fixed issue with AssetPostprocessors dependencies causing models to be imported twice when upgrading the package version.
- Fixed culling of lights with XR SDK
- Fixed memory stomp in shadow caching code, leading to overflow of Shadow request array and runtime errors.
- Fixed an issue related to transparent objects reading the ray traced indirect diffuse buffer
- Fixed an issue with filtering ray traced area lights when the intensity is high or there is an exposure.
- Fixed ill-formed include path in Depth Of Field shader.
- Fixed shader graph and ray tracing after the shader target PR.
- Fixed a bug in semi-transparent shadows (object further than the light casting shadows)
- Fix state enabled of default volume profile when in package.
- Fixed removal of MeshRenderer and MeshFilter on adding Light component.
- Fixed Ray Traced SubSurface Scattering not working with ray traced area lights
- Fixed Ray Traced SubSurface Scattering not working in forward mode.
- Fixed a bug in debug light volumes.
- Fixed a bug related to ray traced area light shadow history.
- Fixed an issue where fog sky color mode could sample NaNs in the sky cubemap.
- Fixed a leak in the PBR sky renderer.
- Added a tooltip to the Ambient Mode parameter in the Visual Envionment volume component.
- Static lighting sky now takes the default volume into account (this fixes discrepancies between baked and realtime lighting).
- Fixed a leak in the sky system.
- Removed MSAA Buffers allocation when lit shader mode is set to "deferred only".
- Fixed invalid cast for realtime reflection probes (case 1220504)
- Fixed invalid game view rendering when disabling all cameras in the scene (case 1105163)
- Hide reflection probes in the renderer components.
- Fixed infinite reload loop while displaying Light's Shadow's Link Light Layer in Inspector of Prefab Asset.
- Fixed the culling was not disposed error in build log.
- Fixed the cookie atlas size and planar atlas size being too big after an upgrade of the HDRP asset.
- Fixed transparent SSR for shader graph.
- Fixed an issue with emissive light meshes not being in the RAS.
- Fixed DXR player build
- Fixed the HDRP asset migration code not being called after an upgrade of the package
- Fixed draw renderers custom pass out of bound exception
- Fixed the PBR shader rendering in deferred
- Fixed some typos in debug menu (case 1224594)
- Fixed ray traced point and spot lights shadows not rejecting istory when semi-transparent or colored.
- Fixed a warning due to StaticLightingSky when reloading domain in some cases.
- Fixed the MaxLightCount being displayed when the light volume debug menu is on ColorAndEdge.
- Fixed issue with unclear naming of debug menu for decals.
- Fixed z-fighting in scene view when scene lighting is off (case 1203927)
- Fixed issue that prevented cubemap thumbnails from rendering.
- Fixed ray tracing with VR single-pass
- Fix an exception in ray tracing that happens if two LOD levels are using the same mesh renderer.
- Fixed error in the console when switching shader to decal in the material UI.
- Fixed an issue with refraction model and ray traced recursive rendering (case 1198578).
- Fixed an issue where a dynamic sky changing any frame may not update the ambient probe.
- Fixed cubemap thumbnail generation at project load time.
- Fixed cubemap thumbnail generation at project load time. 
- Fixed XR culling with multiple cameras
- Fixed XR single-pass with Mock HMD plugin
- Fixed sRGB mismatch with XR SDK
- Fixed an issue where default volume would not update when switching profile.
- Fixed issue with uncached reflection probe cameras reseting the debug mode (case 1224601) 
- Fixed an issue where AO override would not override specular occlusion.
- Fixed an issue where Volume inspector might not refresh correctly in some cases.
- Fixed render texture with XR
- Fixed issue with resources being accessed before initialization process has been performed completely. 
- Half fixed shuriken particle light that cast shadows (only the first one will be correct)
- Fixed issue with atmospheric fog turning black if a planar reflection probe is placed below ground level. (case 1226588)
- Fixed custom pass GC alloc issue in CustomPassVolume.GetActiveVolumes().
- Fixed a bug where instanced shadergraph shaders wouldn't compile on PS4.
- Fixed an issue related to the envlightdatasrt not being bound in recursive rendering.
- Fixed shadow cascade tooltip when using the metric mode (case 1229232)
- Fixed how the area light influence volume is computed to match rasterization.
- Focus on Decal uses the extends of the projectors
- Fixed usage of light size data that are not available at runtime.
- Fixed the depth buffer copy made before custom pass after opaque and normal injection point.
- Fix for issue that prevented scene from being completely saved when baked reflection probes are present and lighting is set to auto generate.
- Fixed drag area width at left of Light's intensity field in Inspector.
- Fixed light type resolution when performing a reset on HDAdditionalLightData (case 1220931)
- Fixed reliance on atan2 undefined behavior in motion vector debug shader.
- Fixed an usage of a a compute buffer not bound (1229964)
- Fixed an issue where changing the default volume profile from another inspector would not update the default volume editor.
- Fix issues in the post process system with RenderTexture being invalid in some cases, causing rendering problems.
- Fixed an issue where unncessarily serialized members in StaticLightingSky component would change each time the scene is changed.
- Fixed a weird behavior in the scalable settings drawing when the space becomes tiny (1212045).
- Fixed a regression in the ray traced indirect diffuse due to the new probe system.
- Fix for range compression factor for probes going negative (now clamped to positive values).
- Fixed path validation when creating new volume profile (case 1229933)
- Fixed a bug where Decal Shader Graphs would not recieve reprojected Position, Normal, or Bitangent data. (1239921)
- Fix reflection hierarchy for CARPAINT in AxF.
- Fix precise fresnel for delta lights for SVBRDF in AxF.
- Fixed the debug exposure mode for display sky reflection and debug view baked lighting
- Fixed MSAA depth resolve when there is no motion vectors
- Fixed various object leaks in HDRP.
- Fixed compile error with XR SubsystemManager.
- Fix for assertion triggering sometimes when saving a newly created lit shader graph (case 1230996)
- Fixed culling of planar reflection probes that change position (case 1218651)
- Fixed null reference when processing lightprobe (case 1235285)
- Fix issue causing wrong planar reflection rendering when more than one camera is present.
- Fix black screen in XR when HDRP package is present but not used.
- Fixed an issue with the specularFGD term being used when the material has a clear coat (lit shader).
- Fixed white flash happening with auto-exposure in some cases (case 1223774)
- Fixed NaN which can appear with real time reflection and inf value
- Fixed an issue that was collapsing the volume components in the HDRP default settings
- Fixed warning about missing bound decal buffer
- Fixed shader warning on Xbox for ResolveStencilBuffer.compute. 
- Fixed PBR shader ZTest rendering in deferred.
- Replaced commands incompatible with async compute in light list build process.
- Diffusion Profile and Material references in HDRP materials are now correctly exported to unity packages. Note that the diffusion profile or the material references need to be edited once before this can work properly.
- Fix MaterialBalls having same guid issue
- Fix spelling and grammatical errors in material samples
- Fixed unneeded cookie texture allocation for cone stop lights.
- Fixed scalarization code for contact shadows.
- Fixed volume debug in playmode
- Fixed issue when toggling anything in HDRP asset that will produce an error (case 1238155)
- Fixed shader warning in PCSS code when using Vulkan.
- Fixed decal that aren't working without Metal and Ambient Occlusion option enabled.
- Fixed an error about procedural sky being logged by mistake.
- Fixed shadowmask UI now correctly showing shadowmask disable
- Made more explicit the warning about raytracing and asynchronous compute. Also fixed the condition in which it appears.
- Fixed a null ref exception in static sky when the default volume profile is invalid.
<<<<<<< HEAD
- Fixed issue with Model Importer materials falling back to the Legacy default material instead of HDRP's default material when import happens at Editor startup.
=======
- DXR: Fixed shader compilation error with shader graph and pathtracer
- Fixed SceneView Draw Modes not being properly updated after opening new scene view panels or changing the editor layout.
>>>>>>> 0397e1fa

### Changed
- Improve MIP selection for decals on Transparents
- Color buffer pyramid is not allocated anymore if neither refraction nor distortion are enabled
- Rename Emission Radius to Radius in UI in Point, Spot
- Angular Diameter parameter for directional light is no longuer an advanced property
- DXR: Remove Light Radius and Angular Diamater of Raytrace shadow. Angular Diameter and Radius are used instead.
- Remove MaxSmoothness parameters from UI for point, spot and directional light. The MaxSmoothness is now deduce from Radius Parameters
- DXR: Remove the Ray Tracing Environement Component. Add a Layer Mask to the ray Tracing volume components to define which objects are taken into account for each effect.
- Removed second cubemaps used for shadowing in lookdev
- Disable Physically Based Sky below ground
- Increase max limit of area light and reflection probe to 128
- Change default texture for detailmap to grey
- Optimize Shadow RT load on Tile based architecture platforms.
- Improved quality of SSAO.
- Moved RequestShadowMapRendering() back to public API.
- Update HDRP DXR Wizard with an option to automatically clone the hdrp config package and setup raytracing to 1 in shaders file.
- Added SceneSelection pass for TerrainLit shader.
- Simplified Light's type API regrouping the logic in one place (Check type in HDAdditionalLightData)
- The support of LOD CrossFade (Dithering transition) in master nodes now required to enable it in the master node settings (Save variant)
- Improved shadow bias, by removing constant depth bias and substituting it with slope-scale bias.
- Fix the default stencil values when a material is created from a SSS ShaderGraph.
- Tweak test asset to be compatible with XR: unlit SG material for canvas and double-side font material
- Slightly tweaked the behaviour of bloom when resolution is low to reduce artifacts.
- Hidden fields in Light Inspector that is not relevant while in BakingOnly mode.
- Changed parametrization of PCSS, now softness is derived from angular diameter (for directional lights) or shape radius (for point/spot lights) and min filter size is now in the [0..1] range.
- Moved the copy of the geometry history buffers to right after the depth mip chain generation.
- Rename "Luminance" to "Nits" in UX for physical light unit
- Rename FrameSettings "SkyLighting" to "SkyReflection"
- Reworked XR automated tests
- The ray traced screen space shadow history for directional, spot and point lights is discarded if the light transform has changed.
- Changed the behavior for ray tracing in case a mesh renderer has both transparent and opaque submeshes.
- Improve history buffer management
- Replaced PlayerSettings.virtualRealitySupported with XRGraphics.tryEnable.
- Remove redundant FrameSettings RealTimePlanarReflection
- Improved a bit the GC calls generated during the rendering.
- Material update is now only triggered when the relevant settings are touched in the shader graph master nodes
- Changed the way Sky Intensity (on Sky volume components) is handled. It's now a combo box where users can choose between Exposure, Multiplier or Lux (for HDRI sky only) instead of both multiplier and exposure being applied all the time. Added a new menu item to convert old profiles.
- Change how method for specular occlusions is decided on inspector shader (Lit, LitTesselation, LayeredLit, LayeredLitTessellation)
- Unlocked SSS, SSR, Motion Vectors and Distortion frame settings for reflections probes.
- Hide unused LOD settings in Quality Settings legacy window.
- Reduced the constrained distance for temporal reprojection of ray tracing denoising
- Removed shadow near plane from the Directional Light Shadow UI.
- Improved the performances of custom pass culling.
- The scene view camera now replicates the physical parameters from the camera tagged as "MainCamera".
- Reduced the number of GC.Alloc calls, one simple scene without plarnar / probes, it should be 0B.
- Renamed ProfilingSample to ProfilingScope and unified API. Added GPU Timings.
- Updated macros to be compatible with the new shader preprocessor.
- Ray tracing reflection temporal filtering is now done in pre-exposed space
- Search field selects the appropriate fields in both project settings panels 'HDRP Default Settings' and 'Quality/HDRP'
- Disabled the refraction and transmission map keywords if the material is opaque.
- Keep celestial bodies outside the atmosphere.
- Updated the MSAA documentation to specify what features HDRP supports MSAA for and what features it does not.
- Shader use for Runtime Debug Display are now correctly stripper when doing a release build
- Now each camera has its own Volume Stack. This allows Volume Parameters to be updated as early as possible and be ready for the whole frame without conflicts between cameras.
- Disable Async for SSR, SSAO and Contact shadow when aggregated ray tracing frame setting is on.
- Improved performance when entering play mode without domain reload by a factor of ~25
- Renamed the camera profiling sample to include the camera name
- Discarding the ray tracing history for AO, reflection, diffuse shadows and GI when the viewport size changes.
- Renamed the camera profiling sample to include the camera name
- Renamed the post processing graphic formats to match the new convention.
- The restart in Wizard for DXR will always be last fix from now on
- Refactoring pre-existing materials to share more shader code between rasterization and ray tracing.
- Setting a material's Refraction Model to Thin does not overwrite the Thickness and Transmission Absorption Distance anymore.
- Removed Wind textures from runtime as wind is no longer built into the pipeline
- Changed Shader Graph titles of master nodes to be more easily searchable ("HDRP/x" -> "x (HDRP)")
- Expose StartSinglePass() and StopSinglePass() as public interface for XRPass
- Replaced the Texture array for 2D cookies (spot, area and directional lights) and for planar reflections by an atlas.
- Moved the tier defining from the asset to the concerned volume components.
- Changing from a tier management to a "mode" management for reflection and GI and removing the ability to enable/disable deferred and ray bining (they are now implied by performance mode)
- The default FrameSettings for ScreenSpaceShadows is set to true for Camera in order to give a better workflow for DXR.
- Refactor internal usage of Stencil bits.
- Changed how the material upgrader works and added documentation for it.
- Custom passes now disable the stencil when overwriting the depth and not writing into it.
- Renamed the camera profiling sample to include the camera name
- Changed the way the shadow casting property of transparent and tranmissive materials is handeled for ray tracing.
- Changed inspector materials stencil setting code to have more sharing.
- Updated the default scene and default DXR scene and DefaultVolumeProfile.
- Changed the way the length parameter is used for ray traced contact shadows.
- Improved the coherency of PCSS blur between cascades.
- Updated VR checks in Wizard to reflect new XR System.
- Removing unused alpha threshold depth prepass and post pass for fabric shader graph.
- Transform result from CIE XYZ to sRGB color space in EvalSensitivity for iridescence.
- Moved BeginCameraRendering callback right before culling.
- Changed the visibility of the Indirect Lighting Controller component to public.
- Renamed the cubemap used for diffuse convolution to a more explicit name for the memory profiler.
- Improved behaviour of transmission color on transparent surfaces in path tracing.
- Light dimmer can now get values higher than one and was renamed to multiplier in the UI.
- Removed info box requesting volume component for Visual Environment and updated the documentation with the relevant information.
- Improved light selection oracle for light sampling in path tracing.
- Stripped ray tracing subsurface passes with ray tracing is not enabled.
- Remove LOD cross fade code for ray tracing shaders
- Removed legacy VR code
- Add range-based clipping to box lights (case 1178780)
- Improve area light culling (case 1085873)
- Light Hierarchy debug mode can now adjust Debug Exposure for visualizing high exposure scenes.
- Rejecting history for ray traced reflections based on a threshold evaluated on the neighborhood of the sampled history.
- Renamed "Environment" to "Reflection Probes" in tile/cluster debug menu.
- Utilities namespace is obsolete, moved its content to UnityEngine.Rendering (case 1204677)
- Obsolete Utilities namespace was removed, instead use UnityEngine.Rendering (case 1204677)
- Moved most of the compute shaders to the multi_compile API instead of multiple kernels.
- Use multi_compile API for deferred compute shader with shadow mask.
- Remove the raytracing rendering queue system to make recursive raytraced material work when raytracing is disabled
- Changed a few resources used by ray tracing shaders to be global resources (using register space1) for improved CPU performance.
- All custom pass volumes are now executed for one injection point instead of the first one.
- Hidden unsupported choice in emission in Materials
- Temporal Anti aliasing improvements.
- Optimized PrepareLightsForGPU (cost reduced by over 25%) and PrepareGPULightData (around twice as fast now).
- Moved scene view camera settings for HDRP from the preferences window to the scene view camera settings window.
- Updated shaders to be compatible with Microsoft's DXC.
- Debug exposure in debug menu have been replace to debug exposure compensation in EV100 space and is always visible.
- Further optimized PrepareLightsForGPU (3x faster with few shadows, 1.4x faster with a lot of shadows or equivalently cost reduced by 68% to 37%).
- Raytracing: Replaced the DIFFUSE_LIGHTING_ONLY multicompile by a uniform.
- Raytracing: Removed the dynamic lightmap multicompile.
- Raytracing: Remove the LOD cross fade multi compile for ray tracing.
- Cookie are now supported in lightmaper. All lights casting cookie and baked will now include cookie influence.
- Avoid building the mip chain a second time for SSR for transparent objects.
- Replaced "High Quality" Subsurface Scattering with a set of Quality Levels.
- Replaced "High Quality" Volumetric Lighting with "Screen Resolution Percentage" and "Volume Slice Count" on the Fog volume component.
- Merged material samples and shader samples
- Update material samples scene visuals
- Use multi_compile API for deferred compute shader with shadow mask.
- Made the StaticLightingSky class public so that users can change it by script for baking purpose.
- Shadowmask and realtime reflectoin probe property are hide in Quality settings

## [7.1.1] - 2019-09-05

### Added
- Transparency Overdraw debug mode. Allows to visualize transparent objects draw calls as an "heat map".
- Enabled single-pass instancing support for XR SDK with new API cmd.SetInstanceMultiplier()
- XR settings are now available in the HDRP asset
- Support for Material Quality in Shader Graph
- Material Quality support selection in HDRP Asset
- Renamed XR shader macro from UNITY_STEREO_ASSIGN_COMPUTE_EYE_INDEX to UNITY_XR_ASSIGN_VIEW_INDEX
- Raytracing ShaderGraph node for HDRP shaders
- Custom passes volume component with 3 injection points: Before Rendering, Before Transparent and Before Post Process
- Alpha channel is now properly exported to camera render textures when using FP16 color buffer format
- Support for XR SDK mirror view modes
- HD Master nodes in Shader Graph now support Normal and Tangent modification in vertex stage.
- DepthOfFieldCoC option in the fullscreen debug modes.
- Added override Ambient Occlusion option on debug windows
- Added Custom Post Processes with 3 injection points: Before Transparent, Before Post Process and After Post Process
- Added draft of minimal interactive path tracing (experimental) based on DXR API - Support only 4 area light, lit and unlit shader (non-shadergraph)
- Small adjustments to TAA anti flicker (more aggressive on high values).

### Fixed
- Fixed wizard infinite loop on cancellation
- Fixed with compute shader error about too many threads in threadgroup on low GPU
- Fixed invalid contact shadow shaders being created on metal
- Fixed a bug where if Assembly.GetTypes throws an exception due to mis-versioned dlls, then no preprocessors are used in the shader stripper
- Fixed typo in AXF decal property preventing to compile
- Fixed reflection probe with XR single-pass and FPTL
- Fixed force gizmo shown when selecting camera in hierarchy
- Fixed issue with XR occlusion mesh and dynamic resolution
- Fixed an issue where lighting compute buffers were re-created with the wrong size when resizing the window, causing tile artefacts at the top of the screen.
- Fix FrameSettings names and tooltips
- Fixed error with XR SDK when the Editor is not in focus
- Fixed errors with RenderGraph, XR SDK and occlusion mesh
- Fixed shadow routines compilation errors when "real" type is a typedef on "half".
- Fixed toggle volumetric lighting in the light UI
- Fixed post-processing history reset handling rt-scale incorrectly
- Fixed crash with terrain and XR multi-pass
- Fixed ShaderGraph material synchronization issues
- Fixed a null reference exception when using an Emissive texture with Unlit shader (case 1181335)
- Fixed an issue where area lights and point lights where not counted separately with regards to max lights on screen (case 1183196)
- Fixed an SSR and Subsurface Scattering issue (appearing black) when using XR.

### Changed
- Update Wizard layout.
- Remove almost all Garbage collection call within a frame.
- Rename property AdditionalVeclocityChange to AddPrecomputeVelocity
- Call the End/Begin camera rendering callbacks for camera with customRender enabled
- Changeg framesettings migration order of postprocess flags as a pr for reflection settings flags have been backported to 2019.2
- Replaced usage of ENABLE_VR in XRSystem.cs by version defines based on the presence of the built-in VR and XR modules
- Added an update virtual function to the SkyRenderer class. This is called once per frame. This allows a given renderer to amortize heavy computation at the rate it chooses. Currently only the physically based sky implements this.
- Removed mandatory XRPass argument in HDCamera.GetOrCreate()
- Restored the HDCamera parameter to the sky rendering builtin parameters.
- Removed usage of StructuredBuffer for XR View Constants
- Expose Direct Specular Lighting control in FrameSettings
- Deprecated ExponentialFog and VolumetricFog volume components. Now there is only one exponential fog component (Fog) which can add Volumetric Fog as an option. Added a script in Edit -> Render Pipeline -> Upgrade Fog Volume Components.

## [7.0.1] - 2019-07-25

### Added
- Added option in the config package to disable globally Area Lights and to select shadow quality settings for the deferred pipeline.
- When shader log stripping is enabled, shader stripper statistics will be written at `Temp/shader-strip.json`
- Occlusion mesh support from XR SDK

### Fixed
- Fixed XR SDK mirror view blit, cleanup some XRTODO and removed XRDebug.cs
- Fixed culling for volumetrics with XR single-pass rendering
- Fix shadergraph material pass setup not called
- Fixed documentation links in component's Inspector header bar
- Cookies using the render texture output from a camera are now properly updated
- Allow in ShaderGraph to enable pre/post pass when the alpha clip is disabled

### Changed
- RenderQueue for Opaque now start at Background instead of Geometry.
- Clamp the area light size for scripting API when we change the light type
- Added a warning in the material UI when the diffusion profile assigned is not in the HDRP asset


## [7.0.0] - 2019-07-17

### Added
- `Fixed`, `Viewer`, and `Automatic` modes to compute the FOV used when rendering a `PlanarReflectionProbe`
- A checkbox to toggle the chrome gizmo of `ReflectionProbe`and `PlanarReflectionProbe`
- Added a Light layer in shadows that allow for objects to cast shadows without being affected by light (and vice versa).
- You can now access ShaderGraph blend states from the Material UI (for example, **Surface Type**, **Sorting Priority**, and **Blending Mode**). This change may break Materials that use a ShaderGraph, to fix them, select **Edit > Render Pipeline > Reset all ShaderGraph Scene Materials BlendStates**. This syncs the blendstates of you ShaderGraph master nodes with the Material properties.
- You can now control ZTest, ZWrite, and CullMode for transparent Materials.
- Materials that use Unlit Shaders or Unlit Master Node Shaders now cast shadows.
- Added an option to enable the ztest on **After Post Process** materials when TAA is disabled.
- Added a new SSAO (based on Ground Truth Ambient Occlusion algorithm) to replace the previous one.
- Added support for shadow tint on light
- BeginCameraRendering and EndCameraRendering callbacks are now called with probes
- Adding option to update shadow maps only On Enable and On Demand.
- Shader Graphs that use time-dependent vertex modification now generate correct motion vectors.
- Added option to allow a custom spot angle for spot light shadow maps.
- Added frame settings for individual post-processing effects
- Added dither transition between cascades for Low and Medium quality settings
- Added single-pass instancing support with XR SDK
- Added occlusion mesh support with XR SDK
- Added support of Alembic velocity to various shaders
- Added support for more than 2 views for single-pass instancing
- Added support for per punctual/directional light min roughness in StackLit
- Added mirror view support with XR SDK
- Added VR verification in HDRPWizard
- Added DXR verification in HDRPWizard
- Added feedbacks in UI of Volume regarding skies
- Cube LUT support in Tonemapping. Cube LUT helpers for external grading are available in the Post-processing Sample package.

### Fixed
- Fixed an issue with history buffers causing effects like TAA or auto exposure to flicker when more than one camera was visible in the editor
- The correct preview is displayed when selecting multiple `PlanarReflectionProbe`s
- Fixed volumetric rendering with camera-relative code and XR stereo instancing
- Fixed issue with flashing cyan due to async compilation of shader when selecting a mesh
- Fix texture type mismatch when the contact shadow are disabled (causing errors on IOS devices)
- Fixed Generate Shader Includes while in package
- Fixed issue when texture where deleted in ShadowCascadeGUI
- Fixed issue in FrameSettingsHistory when disabling a camera several time without enabling it in between.
- Fixed volumetric reprojection with camera-relative code and XR stereo instancing
- Added custom BaseShaderPreprocessor in HDEditorUtils.GetBaseShaderPreprocessorList()
- Fixed compile issue when USE_XR_SDK is not defined
- Fixed procedural sky sun disk intensity for high directional light intensities
- Fixed Decal mip level when using texture mip map streaming to avoid dropping to lowest permitted mip (now loading all mips)
- Fixed deferred shading for XR single-pass instancing after lightloop refactor
- Fixed cluster and material classification debug (material classification now works with compute as pixel shader lighting)
- Fixed IOS Nan by adding a maximun epsilon definition REAL_EPS that uses HALF_EPS when fp16 are used
- Removed unnecessary GC allocation in motion blur code
- Fixed locked UI with advanded influence volume inspector for probes
- Fixed invalid capture direction when rendering planar reflection probes
- Fixed Decal HTILE optimization with platform not supporting texture atomatic (Disable it)
- Fixed a crash in the build when the contact shadows are disabled
- Fixed camera rendering callbacks order (endCameraRendering was being called before the actual rendering)
- Fixed issue with wrong opaque blending settings for After Postprocess
- Fixed issue with Low resolution transparency on PS4
- Fixed a memory leak on volume profiles
- Fixed The Parallax Occlusion Mappping node in shader graph and it's UV input slot
- Fixed lighting with XR single-pass instancing by disabling deferred tiles
- Fixed the Bloom prefiltering pass
- Fixed post-processing effect relying on Unity's random number generator
- Fixed camera flickering when using TAA and selecting the camera in the editor
- Fixed issue with single shadow debug view and volumetrics
- Fixed most of the problems with light animation and timeline
- Fixed indirect deferred compute with XR single-pass instancing
- Fixed a slight omission in anisotropy calculations derived from HazeMapping in StackLit
- Improved stack computation numerical stability in StackLit
- Fix PBR master node always opaque (wrong blend modes for forward pass)
- Fixed TAA with XR single-pass instancing (missing macros)
- Fixed an issue causing Scene View selection wire gizmo to not appear when using HDRP Shader Graphs.
- Fixed wireframe rendering mode (case 1083989)
- Fixed the renderqueue not updated when the alpha clip is modified in the material UI.
- Fixed the PBR master node preview
- Remove the ReadOnly flag on Reflection Probe's cubemap assets during bake when there are no VCS active.
- Fixed an issue where setting a material debug view would not reset the other exclusive modes
- Spot light shapes are now correctly taken into account when baking
- Now the static lighting sky will correctly take the default values for non-overridden properties
- Fixed material albedo affecting the lux meter
- Extra test in deferred compute shading to avoid shading pixels that were not rendered by the current camera (for camera stacking)

### Changed
- Optimization: Reduce the group size of the deferred lighting pass from 16x16 to 8x8
- Replaced HDCamera.computePassCount by viewCount
- Removed xrInstancing flag in RTHandles (replaced by TextureXR.slices and TextureXR.dimensions)
- Refactor the HDRenderPipeline and lightloop code to preprare for high level rendergraph
- Removed the **Back Then Front Rendering** option in the fabric Master Node settings. Enabling this option previously did nothing.
- Shader type Real translates to FP16 precision on Nintendo Switch.
- Shader framework refactor: Introduce CBSDF, EvaluateBSDF, IsNonZeroBSDF to replace BSDF functions
- Shader framework refactor:  GetBSDFAngles, LightEvaluation and SurfaceShading functions
- Replace ComputeMicroShadowing by GetAmbientOcclusionForMicroShadowing
- Rename WorldToTangent to TangentToWorld as it was incorrectly named
- Remove SunDisk and Sun Halo size from directional light
- Remove all obsolete wind code from shader
- Renamed DecalProjectorComponent into DecalProjector for API alignment.
- Improved the Volume UI and made them Global by default
- Remove very high quality shadow option
- Change default for shadow quality in Deferred to Medium
- Enlighten now use inverse squared falloff (before was using builtin falloff)
- Enlighten is now deprecated. Please use CPU or GPU lightmaper instead.
- Remove the name in the diffusion profile UI
- Changed how shadow map resolution scaling with distance is computed. Now it uses screen space area rather than light range.
- Updated MoreOptions display in UI
- Moved Display Area Light Emissive Mesh script API functions in the editor namespace
- direct strenght properties in ambient occlusion now affect direct specular as well
- Removed advanced Specular Occlusion control in StackLit: SSAO based SO control is hidden and fixed to behave like Lit, SPTD is the only HQ technique shown for baked SO.
- Shader framework refactor: Changed ClampRoughness signature to include PreLightData access.
- HDRPWizard window is now in Window > General > HD Render Pipeline Wizard
- Moved StaticLightingSky to LightingWindow
- Removes the current "Scene Settings" and replace them with "Sky & Fog Settings" (with Physically Based Sky and Volumetric Fog).
- Changed how cached shadow maps are placed inside the atlas to minimize re-rendering of them.

## [6.7.0-preview] - 2019-05-16

### Added
- Added ViewConstants StructuredBuffer to simplify XR rendering
- Added API to render specific settings during a frame
- Added stadia to the supported platforms (2019.3)
- Enabled cascade blends settings in the HD Shadow component
- Added Hardware Dynamic Resolution support.
- Added MatCap debug view to replace the no scene lighting debug view.
- Added clear GBuffer option in FrameSettings (default to false)
- Added preview for decal shader graph (Only albedo, normal and emission)
- Added exposure weight control for decal
- Screen Space Directional Shadow under a define option. Activated for ray tracing
- Added a new abstraction for RendererList that will help transition to Render Graph and future RendererList API
- Added multipass support for VR
- Added XR SDK integration (multipass only)
- Added Shader Graph samples for Hair, Fabric and Decal master nodes.
- Add fade distance, shadow fade distance and light layers to light explorer
- Add method to draw light layer drawer in a rect to HDEditorUtils

### Fixed
- Fixed deserialization crash at runtime
- Fixed for ShaderGraph Unlit masternode not writing velocity
- Fixed a crash when assiging a new HDRP asset with the 'Verify Saving Assets' option enabled
- Fixed exposure to properly support TEXTURE2D_X
- Fixed TerrainLit basemap texture generation
- Fixed a bug that caused nans when material classification was enabled and a tile contained one standard material + a material with transmission.
- Fixed gradient sky hash that was not using the exposure hash
- Fixed displayed default FrameSettings in HDRenderPipelineAsset wrongly updated on scripts reload.
- Fixed gradient sky hash that was not using the exposure hash.
- Fixed visualize cascade mode with exposure.
- Fixed (enabled) exposure on override lighting debug modes.
- Fixed issue with LightExplorer when volume have no profile
- Fixed issue with SSR for negative, infinite and NaN history values
- Fixed LightLayer in HDReflectionProbe and PlanarReflectionProbe inspector that was not displayed as a mask.
- Fixed NaN in transmission when the thickness and a color component of the scattering distance was to 0
- Fixed Light's ShadowMask multi-edition.
- Fixed motion blur and SMAA with VR single-pass instancing
- Fixed NaNs generated by phase functionsin volumetric lighting
- Fixed NaN issue with refraction effect and IOR of 1 at extreme grazing angle
- Fixed nan tracker not using the exposure
- Fixed sorting priority on lit and unlit materials
- Fixed null pointer exception when there are no AOVRequests defined on a camera
- Fixed dirty state of prefab using disabled ReflectionProbes
- Fixed an issue where gizmos and editor grid were not correctly depth tested
- Fixed created default scene prefab non editable due to wrong file extension.
- Fixed an issue where sky convolution was recomputed for nothing when a preview was visible (causing extreme slowness when fabric convolution is enabled)
- Fixed issue with decal that wheren't working currently in player
- Fixed missing stereo rendering macros in some fragment shaders
- Fixed exposure for ReflectionProbe and PlanarReflectionProbe gizmos
- Fixed single-pass instancing on PSVR
- Fixed Vulkan shader issue with Texture2DArray in ScreenSpaceShadow.compute by re-arranging code (workaround)
- Fixed camera-relative issue with lights and XR single-pass instancing
- Fixed single-pass instancing on Vulkan
- Fixed htile synchronization issue with shader graph decal
- Fixed Gizmos are not drawn in Camera preview
- Fixed pre-exposure for emissive decal
- Fixed wrong values computed in PreIntegrateFGD and in the generation of volumetric lighting data by forcing the use of fp32.
- Fixed NaNs arising during the hair lighting pass
- Fixed synchronization issue in decal HTile that occasionally caused rendering artifacts around decal borders
- Fixed QualitySettings getting marked as modified by HDRP (and thus checked out in Perforce)
- Fixed a bug with uninitialized values in light explorer
- Fixed issue with LOD transition
- Fixed shader warnings related to raytracing and TEXTURE2D_X

### Changed
- Refactor PixelCoordToViewDirWS to be VR compatible and to compute it only once per frame
- Modified the variants stripper to take in account multiple HDRP assets used in the build.
- Improve the ray biasing code to avoid self-intersections during the SSR traversal
- Update Pyramid Spot Light to better match emitted light volume.
- Moved _XRViewConstants out of UnityPerPassStereo constant buffer to fix issues with PSSL
- Removed GetPositionInput_Stereo() and single-pass (double-wide) rendering mode
- Changed label width of the frame settings to accommodate better existing options.
- SSR's Default FrameSettings for camera is now enable.
- Re-enabled the sharpening filter on Temporal Anti-aliasing
- Exposed HDEditorUtils.LightLayerMaskDrawer for integration in other packages and user scripting.
- Rename atmospheric scattering in FrameSettings to Fog
- The size modifier in the override for the culling sphere in Shadow Cascades now defaults to 0.6, which is the same as the formerly hardcoded value.
- Moved LOD Bias and Maximum LOD Level from Frame Setting section `Other` to `Rendering`
- ShaderGraph Decal that affect only emissive, only draw in emissive pass (was drawing in dbuffer pass too)
- Apply decal projector fade factor correctly on all attribut and for shader graph decal
- Move RenderTransparentDepthPostpass after all transparent
- Update exposure prepass to interleave XR single-pass instancing views in a checkerboard pattern
- Removed ScriptRuntimeVersion check in wizard.

## [6.6.0-preview] - 2019-04-01

### Added
- Added preliminary changes for XR deferred shading
- Added support of 111110 color buffer
- Added proper support for Recorder in HDRP
- Added depth offset input in shader graph master nodes
- Added a Parallax Occlusion Mapping node
- Added SMAA support
- Added Homothety and Symetry quick edition modifier on volume used in ReflectionProbe, PlanarReflectionProbe and DensityVolume
- Added multi-edition support for DecalProjectorComponent
- Improve hair shader
- Added the _ScreenToTargetScaleHistory uniform variable to be used when sampling HDRP RTHandle history buffers.
- Added settings in `FrameSettings` to change `QualitySettings.lodBias` and `QualitySettings.maximumLODLevel` during a rendering
- Added an exposure node to retrieve the current, inverse and previous frame exposure value.
- Added an HD scene color node which allow to sample the scene color with mips and a toggle to remove the exposure.
- Added safeguard on HD scene creation if default scene not set in the wizard
- Added Low res transparency rendering pass.

### Fixed
- Fixed HDRI sky intensity lux mode
- Fixed dynamic resolution for XR
- Fixed instance identifier semantic string used by Shader Graph
- Fixed null culling result occuring when changing scene that was causing crashes
- Fixed multi-edition light handles and inspector shapes
- Fixed light's LightLayer field when multi-editing
- Fixed normal blend edition handles on DensityVolume
- Fixed an issue with layered lit shader and height based blend where inactive layers would still have influence over the result
- Fixed multi-selection handles color for DensityVolume
- Fixed multi-edition inspector's blend distances for HDReflectionProbe, PlanarReflectionProbe and DensityVolume
- Fixed metric distance that changed along size in DensityVolume
- Fixed DensityVolume shape handles that have not same behaviour in advance and normal edition mode
- Fixed normal map blending in TerrainLit by only blending the derivatives
- Fixed Xbox One rendering just a grey screen instead of the scene
- Fixed probe handles for multiselection
- Fixed baked cubemap import settings for convolution
- Fixed regression causing crash when attempting to open HDRenderPipelineWizard without an HDRenderPipelineAsset setted
- Fixed FullScreenDebug modes: SSAO, SSR, Contact shadow, Prerefraction Color Pyramid, Final Color Pyramid
- Fixed volumetric rendering with stereo instancing
- Fixed shader warning
- Fixed missing resources in existing asset when updating package
- Fixed PBR master node preview in forward rendering or transparent surface
- Fixed deferred shading with stereo instancing
- Fixed "look at" edition mode of Rotation tool for DecalProjectorComponent
- Fixed issue when switching mode in ReflectionProbe and PlanarReflectionProbe
- Fixed issue where migratable component version where not always serialized when part of prefab's instance
- Fixed an issue where shadow would not be rendered properly when light layer are not enabled
- Fixed exposure weight on unlit materials
- Fixed Light intensity not played in the player when recorded with animation/timeline
- Fixed some issues when multi editing HDRenderPipelineAsset
- Fixed emission node breaking the main shader graph preview in certain conditions.
- Fixed checkout of baked probe asset when baking probes.
- Fixed invalid gizmo position for rotated ReflectionProbe
- Fixed multi-edition of material's SurfaceType and RenderingPath
- Fixed whole pipeline reconstruction on selecting for the first time or modifying other than the currently used HDRenderPipelineAsset
- Fixed single shadow debug mode
- Fixed global scale factor debug mode when scale > 1
- Fixed debug menu material overrides not getting applied to the Terrain Lit shader
- Fixed typo in computeLightVariants
- Fixed deferred pass with XR instancing by disabling ComputeLightEvaluation
- Fixed bloom resolution independence
- Fixed lens dirt intensity not behaving properly
- Fixed the Stop NaN feature
- Fixed some resources to handle more than 2 instanced views for XR
- Fixed issue with black screen (NaN) produced on old GPU hardware or intel GPU hardware with gaussian pyramid
- Fixed issue with disabled punctual light would still render when only directional light is present

### Changed
- DensityVolume scripting API will no longuer allow to change between advance and normal edition mode
- Disabled depth of field, lens distortion and panini projection in the scene view
- TerrainLit shaders and includes are reorganized and made simpler.
- TerrainLit shader GUI now allows custom properties to be displayed in the Terrain fold-out section.
- Optimize distortion pass with stencil
- Disable SceneSelectionPass in shader graph preview
- Control punctual light and area light shadow atlas separately
- Move SMAA anti-aliasing option to after Temporal Anti Aliasing one, to avoid problem with previously serialized project settings
- Optimize rendering with static only lighting and when no cullable lights/decals/density volumes are present.
- Updated handles for DecalProjectorComponent for enhanced spacial position readability and have edition mode for better SceneView management
- DecalProjectorComponent are now scale independent in order to have reliable metric unit (see new Size field for changing the size of the volume)
- Restructure code from HDCamera.Update() by adding UpdateAntialiasing() and UpdateViewConstants()
- Renamed velocity to motion vectors
- Objects rendered during the After Post Process pass while TAA is enabled will not benefit from existing depth buffer anymore. This is done to fix an issue where those object would wobble otherwise
- Removed usage of builtin unity matrix for shadow, shadow now use same constant than other view
- The default volume layer mask for cameras & probes is now `Default` instead of `Everything`

## [6.5.0-preview] - 2019-03-07

### Added
- Added depth-of-field support with stereo instancing
- Adding real time area light shadow support
- Added a new FrameSettings: Specular Lighting to toggle the specular during the rendering

### Fixed
- Fixed diffusion profile upgrade breaking package when upgrading to a new version
- Fixed decals cropped by gizmo not updating correctly if prefab
- Fixed an issue when enabling SSR on multiple view
- Fixed edition of the intensity's unit field while selecting multiple lights
- Fixed wrong calculation in soft voxelization for density volume
- Fixed gizmo not working correctly with pre-exposure
- Fixed issue with setting a not available RT when disabling motion vectors
- Fixed planar reflection when looking at mirror normal
- Fixed mutiselection issue with HDLight Inspector
- Fixed HDAdditionalCameraData data migration
- Fixed failing builds when light explorer window is open
- Fixed cascade shadows border sometime causing artefacts between cascades
- Restored shadows in the Cascade Shadow debug visualization
- `camera.RenderToCubemap` use proper face culling

### Changed
- When rendering reflection probe disable all specular lighting and for metals use fresnelF0 as diffuse color for bake lighting.

## [6.4.0-preview] - 2019-02-21

### Added
- VR: Added TextureXR system to selectively expand TEXTURE2D macros to texture array for single-pass stereo instancing + Convert textures call to these macros
- Added an unit selection dropdown next to shutter speed (camera)
- Added error helpbox when trying to use a sub volume component that require the current HDRenderPipelineAsset to support a feature that it is not supporting.
- Add mesh for tube light when display emissive mesh is enabled

### Fixed
- Fixed Light explorer. The volume explorer used `profile` instead of `sharedProfile` which instantiate a custom volume profile instead of editing the asset itself.
- Fixed UI issue where all is displayed using metric unit in shadow cascade and Percent is set in the unit field (happening when opening the inspector).
- Fixed inspector event error when double clicking on an asset (diffusion profile/material).
- Fixed nullref on layered material UI when the material is not an asset.
- Fixed nullref exception when undo/redo a light property.
- Fixed visual bug when area light handle size is 0.

### Changed
- Update UI for 32bit/16bit shadow precision settings in HDRP asset
- Object motion vectors have been disabled in all but the game view. Camera motion vectors are still enabled everywhere, allowing TAA and Motion Blur to work on static objects.
- Enable texture array by default for most rendering code on DX11 and unlock stereo instancing (DX11 only for now)

## [6.3.0-preview] - 2019-02-18

### Added
- Added emissive property for shader graph decals
- Added a diffusion profile override volume so the list of diffusion profile assets to use can be chanaged without affecting the HDRP asset
- Added a "Stop NaNs" option on cameras and in the Scene View preferences.
- Added metric display option in HDShadowSettings and improve clamping
- Added shader parameter mapping in DebugMenu
- Added scripting API to configure DebugData for DebugMenu

### Fixed
- Fixed decals in forward
- Fixed issue with stencil not correctly setup for various master node and shader for the depth pass, motion vector pass and GBuffer/Forward pass
- Fixed SRP batcher and metal
- Fixed culling and shadows for Pyramid, Box, Rectangle and Tube lights
- Fixed an issue where scissor render state leaking from the editor code caused partially black rendering

### Changed
- When a lit material has a clear coat mask that is not null, we now use the clear coat roughness to compute the screen space reflection.
- Diffusion profiles are now limited to one per asset and can be referenced in materials, shader graphs and vfx graphs. Materials will be upgraded automatically except if they are using a shader graph, in this case it will display an error message.

## [6.2.0-preview] - 2019-02-15

### Added
- Added help box listing feature supported in a given HDRenderPipelineAsset alongs with the drawbacks implied.
- Added cascade visualizer, supporting disabled handles when not overriding.

### Fixed
- Fixed post processing with stereo double-wide
- Fixed issue with Metal: Use sign bit to find the cache type instead of lowest bit.
- Fixed invalid state when creating a planar reflection for the first time
- Fix FrameSettings's LitShaderMode not restrained by supported LitShaderMode regression.

### Changed
- The default value roughness value for the clearcoat has been changed from 0.03 to 0.01
- Update default value of based color for master node
- Update Fabric Charlie Sheen lighting model - Remove Fresnel component that wasn't part of initial model + Remap smoothness to [0.0 - 0.6] range for more artist friendly parameter

### Changed
- Code refactor: all macros with ARGS have been swapped with macros with PARAM. This is because the ARGS macros were incorrectly named.

## [6.1.0-preview] - 2019-02-13

### Added
- Added support for post-processing anti-aliasing in the Scene View (FXAA and TAA). These can be set in Preferences.
- Added emissive property for decal material (non-shader graph)

### Fixed
- Fixed a few UI bugs with the color grading curves.
- Fixed "Post Processing" in the scene view not toggling post-processing effects
- Fixed bake only object with flag `ReflectionProbeStaticFlag` when baking a `ReflectionProbe`

### Changed
- Removed unsupported Clear Depth checkbox in Camera inspector
- Updated the toggle for advanced mode in inspectors.

## [6.0.0-preview] - 2019-02-23

### Added
- Added new API to perform a camera rendering
- Added support for hair master node (Double kajiya kay - Lambert)
- Added Reset behaviour in DebugMenu (ingame mapping is right joystick + B)
- Added Default HD scene at new scene creation while in HDRP
- Added Wizard helping to configure HDRP project
- Added new UI for decal material to allow remapping and scaling of some properties
- Added cascade shadow visualisation toggle in HD shadow settings
- Added icons for assets
- Added replace blending mode for distortion
- Added basic distance fade for density volumes
- Added decal master node for shader graph
- Added HD unlit master node (Cross Pipeline version is name Unlit)
- Added new Rendering Queue in materials
- Added post-processing V3 framework embed in HDRP, remove postprocess V2 framework
- Post-processing now uses the generic volume framework
-   New depth-of-field, bloom, panini projection effects, motion blur
-   Exposure is now done as a pre-exposition pass, the whole system has been revamped
-   Exposure now use EV100 everywhere in the UI (Sky, Emissive Light)
- Added emissive intensity (Luminance and EV100 control) control for Emissive
- Added pre-exposure weigth for Emissive
- Added an emissive color node and a slider to control the pre-exposure percentage of emission color
- Added physical camera support where applicable
- Added more color grading tools
- Added changelog level for Shader Variant stripping
- Added Debug mode for validation of material albedo and metalness/specularColor values
- Added a new dynamic mode for ambient probe and renamed BakingSky to StaticLightingSky
- Added command buffer parameter to all Bind() method of material
- Added Material validator in Render Pipeline Debug
- Added code to future support of DXR (not enabled)
- Added support of multiviewport
- Added HDRenderPipeline.RequestSkyEnvironmentUpdate function to force an update from script when sky is set to OnDemand
- Added a Lighting and BackLighting slots in Lit, StackLit, Fabric and Hair master nodes
- Added support for overriding terrain detail rendering shaders, via the render pipeline editor resources asset
- Added xrInstancing flag support to RTHandle
- Added support for cullmask for decal projectors
- Added software dynamic resolution support
- Added support for "After Post-Process" render pass for unlit shader
- Added support for textured rectangular area lights
- Added stereo instancing macros to MSAA shaders
- Added support for Quarter Res Raytraced Reflections (not enabled)
- Added fade factor for decal projectors.
- Added stereo instancing macros to most shaders used in VR
- Added multi edition support for HDRenderPipelineAsset

### Fixed
- Fixed logic to disable FPTL with stereo rendering
- Fixed stacklit transmission and sun highlight
- Fixed decals with stereo rendering
- Fixed sky with stereo rendering
- Fixed flip logic for postprocessing + VR
- Fixed copyStencilBuffer pass for Switch
- Fixed point light shadow map culling that wasn't taking into account far plane
- Fixed usage of SSR with transparent on all master node
- Fixed SSR and microshadowing on fabric material
- Fixed blit pass for stereo rendering
- Fixed lightlist bounds for stereo rendering
- Fixed windows and in-game DebugMenu sync.
- Fixed FrameSettings' LitShaderMode sync when opening DebugMenu.
- Fixed Metal specific issues with decals, hitting a sampler limit and compiling AxF shader
- Fixed an issue with flipped depth buffer during postprocessing
- Fixed normal map use for shadow bias with forward lit - now use geometric normal
- Fixed transparent depth prepass and postpass access so they can be use without alpha clipping for lit shader
- Fixed support of alpha clip shadow for lit master node
- Fixed unlit master node not compiling
- Fixed issue with debug display of reflection probe
- Fixed issue with phong tessellations not working with lit shader
- Fixed issue with vertex displacement being affected by heightmap setting even if not heightmap where assign
- Fixed issue with density mode on Lit terrain producing NaN
- Fixed issue when going back and forth from Lit to LitTesselation for displacement mode
- Fixed issue with ambient occlusion incorrectly applied to emissiveColor with light layers in deferred
- Fixed issue with fabric convolution not using the correct convolved texture when fabric convolution is enabled
- Fixed issue with Thick mode for Transmission that was disabling transmission with directional light
- Fixed shutdown edge cases with HDRP tests
- Fixed slowdow when enabling Fabric convolution in HDRP asset
- Fixed specularAA not compiling in StackLit Master node
- Fixed material debug view with stereo rendering
- Fixed material's RenderQueue edition in default view.
- Fixed banding issues within volumetric density buffer
- Fixed missing multicompile for MSAA for AxF
- Fixed camera-relative support for stereo rendering
- Fixed remove sync with render thread when updating decal texture atlas.
- Fixed max number of keyword reach [256] issue. Several shader feature are now local
- Fixed Scene Color and Depth nodes
- Fixed SSR in forward
- Fixed custom editor of Unlit, HD Unlit and PBR shader graph master node
- Fixed issue with NewFrame not correctly calculated in Editor when switching scene
- Fixed issue with TerrainLit not compiling with depth only pass and normal buffer
- Fixed geometric normal use for shadow bias with PBR master node in forward
- Fixed instancing macro usage for decals
- Fixed error message when having more than one directional light casting shadow
- Fixed error when trying to display preview of Camera or PlanarReflectionProbe
- Fixed LOAD_TEXTURE2D_ARRAY_MSAA macro
- Fixed min-max and amplitude clamping value in inspector of vertex displacement materials
- Fixed issue with alpha shadow clip (was incorrectly clipping object shadow)
- Fixed an issue where sky cubemap would not be cleared correctly when setting the current sky to None
- Fixed a typo in Static Lighting Sky component UI
- Fixed issue with incorrect reset of RenderQueue when switching shader in inspector GUI
- Fixed issue with variant stripper stripping incorrectly some variants
- Fixed a case of ambient lighting flickering because of previews
- Fixed Decals when rendering multiple camera in a single frame
- Fixed cascade shadow count in shader
- Fixed issue with Stacklit shader with Haze effect
- Fixed an issue with the max sample count for the TAA
- Fixed post-process guard band for XR
- Fixed exposure of emissive of Unlit
- Fixed depth only and motion vector pass for Unlit not working correctly with MSAA
- Fixed an issue with stencil buffer copy causing unnecessary compute dispatches for lighting
- Fixed multi edition issue in FrameSettings
- Fixed issue with SRP batcher and DebugDisplay variant of lit shader
- Fixed issue with debug material mode not doing alpha test
- Fixed "Attempting to draw with missing UAV bindings" errors on Vulkan
- Fixed pre-exposure incorrectly apply to preview
- Fixed issue with duplicate 3D texture in 3D texture altas of volumetric?
- Fixed Camera rendering order (base on the depth parameter)
- Fixed shader graph decals not being cropped by gizmo
- Fixed "Attempting to draw with missing UAV bindings" errors on Vulkan.


### Changed
- ColorPyramid compute shader passes is swapped to pixel shader passes on platforms where the later is faster (Nintendo Switch).
- Removing the simple lightloop used by the simple lit shader
- Whole refactor of reflection system: Planar and reflection probe
- Separated Passthrough from other RenderingPath
- Update several properties naming and caption based on feedback from documentation team
- Remove tile shader variant for transparent backface pass of lit shader
- Rename all HDRenderPipeline to HDRP folder for shaders
- Rename decal property label (based on doc team feedback)
- Lit shader mode now default to Deferred to reduce build time
- Update UI of Emission parameters in shaders
- Improve shader variant stripping including shader graph variant
- Refactored render loop to render realtime probes visible per camera
- Enable SRP batcher by default
- Shader code refactor: Rename LIGHTLOOP_SINGLE_PASS => LIGHTLOOP_DISABLE_TILE_AND_CLUSTER and clean all usage of LIGHTLOOP_TILE_PASS
- Shader code refactor: Move pragma definition of vertex and pixel shader inside pass + Move SURFACE_GRADIENT definition in XXXData.hlsl
- Micro-shadowing in Lit forward now use ambientOcclusion instead of SpecularOcclusion
- Upgraded FrameSettings workflow, DebugMenu and Inspector part relative to it
- Update build light list shader code to support 32 threads in wavefronts on Switch
- LayeredLit layers' foldout are now grouped in one main foldout per layer
- Shadow alpha clip can now be enabled on lit shader and haor shader enven for opaque
- Temporal Antialiasing optimization for Xbox One X
- Parameter depthSlice on SetRenderTarget functions now defaults to -1 to bind the entire resource
- Rename SampleCameraDepth() functions to LoadCameraDepth() and SampleCameraDepth(), same for SampleCameraColor() functions
- Improved Motion Blur quality.
- Update stereo frame settings values for single-pass instancing and double-wide
- Rearrange FetchDepth functions to prepare for stereo-instancing
- Remove unused _ComputeEyeIndex
- Updated HDRenderPipelineAsset inspector
- Re-enable SRP batcher for metal

## [5.2.0-preview] - 2018-11-27

### Added
- Added option to run Contact Shadows and Volumetrics Voxelization stage in Async Compute
- Added camera freeze debug mode - Allow to visually see culling result for a camera
- Added support of Gizmo rendering before and after postprocess in Editor
- Added support of LuxAtDistance for punctual lights

### Fixed
- Fixed Debug.DrawLine and Debug.Ray call to work in game view
- Fixed DebugMenu's enum resetted on change
- Fixed divide by 0 in refraction causing NaN
- Fixed disable rough refraction support
- Fixed refraction, SSS and atmospheric scattering for VR
- Fixed forward clustered lighting for VR (double-wide).
- Fixed Light's UX to not allow negative intensity
- Fixed HDRenderPipelineAsset inspector broken when displaying its FrameSettings from project windows.
- Fixed forward clustered lighting for VR (double-wide).
- Fixed HDRenderPipelineAsset inspector broken when displaying its FrameSettings from project windows.
- Fixed Decals and SSR diable flags for all shader graph master node (Lit, Fabric, StackLit, PBR)
- Fixed Distortion blend mode for shader graph master node (Lit, StackLit)
- Fixed bent Normal for Fabric master node in shader graph
- Fixed PBR master node lightlayers
- Fixed shader stripping for built-in lit shaders.

### Changed
- Rename "Regular" in Diffusion profile UI "Thick Object"
- Changed VBuffer depth parametrization for volumetric from distanceRange to depthExtent - Require update of volumetric settings - Fog start at near plan
- SpotLight with box shape use Lux unit only

## [5.1.0-preview] - 2018-11-19

### Added

- Added a separate Editor resources file for resources Unity does not take when it builds a Player.
- You can now disable SSR on Materials in Shader Graph.
- Added support for MSAA when the Supported Lit Shader Mode is set to Both. Previously HDRP only supported MSAA for Forward mode.
- You can now override the emissive color of a Material when in debug mode.
- Exposed max light for Light Loop Settings in HDRP asset UI.
- HDRP no longer performs a NormalDBuffer pass update if there are no decals in the Scene.
- Added distant (fall-back) volumetric fog and improved the fog evaluation precision.
- Added an option to reflect sky in SSR.
- Added a y-axis offset for the PlanarReflectionProbe and offset tool.
- Exposed the option to run SSR and SSAO on async compute.
- Added support for the _GlossMapScale parameter in the Legacy to HDRP Material converter.
- Added wave intrinsic instructions for use in Shaders (for AMD GCN).


### Fixed
- Fixed sphere shaped influence handles clamping in Reflection Probes.
- Fixed Reflection Probe data migration for projects created before using HDRP.
- Fixed UI of Layered Material where Unity previously rendered the scrollbar above the Copy button.
- Fixed Material tessellations parameters Start fade distance and End fade distance. Originally, Unity clamped these values when you modified them.
- Fixed various distortion and refraction issues - handle a better fall-back.
- Fixed SSR for multiple views.
- Fixed SSR issues related to self-intersections.
- Fixed shape density volume handle speed.
- Fixed density volume shape handle moving too fast.
- Fixed the Camera velocity pass that we removed by mistake.
- Fixed some null pointer exceptions when disabling motion vectors support.
- Fixed viewports for both the Subsurface Scattering combine pass and the transparent depth prepass.
- Fixed the blend mode pop-up in the UI. It previously did not appear when you enabled pre-refraction.
- Fixed some null pointer exceptions that previously occurred when you disabled motion vectors support.
- Fixed Layered Lit UI issue with scrollbar.
- Fixed cubemap assignation on custom ReflectionProbe.
- Fixed Reflection Probes’ capture settings' shadow distance.
- Fixed an issue with the SRP batcher and Shader variables declaration.
- Fixed thickness and subsurface slots for fabric Shader master node that wasn't appearing with the right combination of flags.
- Fixed d3d debug layer warning.
- Fixed PCSS sampling quality.
- Fixed the Subsurface and transmission Material feature enabling for fabric Shader.
- Fixed the Shader Graph UV node’s dimensions when using it in a vertex Shader.
- Fixed the planar reflection mirror gizmo's rotation.
- Fixed HDRenderPipelineAsset's FrameSettings not showing the selected enum in the Inspector drop-down.
- Fixed an error with async compute.
- MSAA now supports transparency.
- The HDRP Material upgrader tool now converts metallic values correctly.
- Volumetrics now render in Reflection Probes.
- Fixed a crash that occurred whenever you set a viewport size to 0.
- Fixed the Camera physic parameter that the UI previously did not display.
- Fixed issue in pyramid shaped spotlight handles manipulation

### Changed

- Renamed Line shaped Lights to Tube Lights.
- HDRP now uses mean height fog parametrization.
- Shadow quality settings are set to All when you use HDRP (This setting is not visible in the UI when using SRP). This avoids Legacy Graphics Quality Settings disabling the shadows and give SRP full control over the Shadows instead.
- HDRP now internally uses premultiplied alpha for all fog.
- Updated default FrameSettings used for realtime Reflection Probes when you create a new HDRenderPipelineAsset.
- Remove multi-camera support. LWRP and HDRP will not support multi-camera layered rendering.
- Updated Shader Graph subshaders to use the new instancing define.
- Changed fog distance calculation from distance to plane to distance to sphere.
- Optimized forward rendering using AMD GCN by scalarizing the light loop.
- Changed the UI of the Light Editor.
- Change ordering of includes in HDRP Materials in order to reduce iteration time for faster compilation.
- Added a StackLit master node replacing the InspectorUI version. IMPORTANT: All previously authored StackLit Materials will be lost. You need to recreate them with the master node.

## [5.0.0-preview] - 2018-09-28

### Added
- Added occlusion mesh to depth prepass for VR (VR still disabled for now)
- Added a debug mode to display only one shadow at once
- Added controls for the highlight created by directional lights
- Added a light radius setting to punctual lights to soften light attenuation and simulate fill lighting
- Added a 'minRoughness' parameter to all non-area lights (was previously only available for certain light types)
- Added separate volumetric light/shadow dimmers
- Added per-pixel jitter to volumetrics to reduce aliasing artifacts
- Added a SurfaceShading.hlsl file, which implements material-agnostic shading functionality in an efficient manner
- Added support for shadow bias for thin object transmission
- Added FrameSettings to control realtime planar reflection
- Added control for SRPBatcher on HDRP Asset
- Added an option to clear the shadow atlases in the debug menu
- Added a color visualization of the shadow atlas rescale in debug mode
- Added support for disabling SSR on materials
- Added intrinsic for XBone
- Added new light volume debugging tool
- Added a new SSR debug view mode
- Added translaction's scale invariance on DensityVolume
- Added multiple supported LitShadermode and per renderer choice in case of both Forward and Deferred supported
- Added custom specular occlusion mode to Lit Shader Graph Master node

### Fixed
- Fixed a normal bias issue with Stacklit (Was causing light leaking)
- Fixed camera preview outputing an error when both scene and game view where display and play and exit was call
- Fixed override debug mode not apply correctly on static GI
- Fixed issue where XRGraphicsConfig values set in the asset inspector GUI weren't propagating correctly (VR still disabled for now)
- Fixed issue with tangent that was using SurfaceGradient instead of regular normal decoding
- Fixed wrong error message display when switching to unsupported target like IOS
- Fixed an issue with ambient occlusion texture sometimes not being created properly causing broken rendering
- Shadow near plane is no longer limited at 0.1
- Fixed decal draw order on transparent material
- Fixed an issue where sometime the lookup texture used for GGX convolution was broken, causing broken rendering
- Fixed an issue where you wouldn't see any fog for certain pipeline/scene configurations
- Fixed an issue with volumetric lighting where the anisotropy value of 0 would not result in perfectly isotropic lighting
- Fixed shadow bias when the atlas is rescaled
- Fixed shadow cascade sampling outside of the atlas when cascade count is inferior to 4
- Fixed shadow filter width in deferred rendering not matching shader config
- Fixed stereo sampling of depth texture in MSAA DepthValues.shader
- Fixed box light UI which allowed negative and zero sizes, thus causing NaNs
- Fixed stereo rendering in HDRISky.shader (VR)
- Fixed normal blend and blend sphere influence for reflection probe
- Fixed distortion filtering (was point filtering, now trilinear)
- Fixed contact shadow for large distance
- Fixed depth pyramid debug view mode
- Fixed sphere shaped influence handles clamping in reflection probes
- Fixed reflection probes data migration for project created before using hdrp
- Fixed ambient occlusion for Lit Master Node when slot is connected

### Changed
- Use samplerunity_ShadowMask instead of samplerunity_samplerLightmap for shadow mask
- Allow to resize reflection probe gizmo's size
- Improve quality of screen space shadow
- Remove support of projection model for ScreenSpaceLighting (SSR always use HiZ and refraction always Proxy)
- Remove all the debug mode from SSR that are obsolete now
- Expose frameSettings and Capture settings for reflection and planar probe
- Update UI for reflection probe, planar probe, camera and HDRP Asset
- Implement proper linear blending for volumetric lighting via deep compositing as described in the paper "Deep Compositing Using Lie Algebras"
- Changed  planar mapping to match terrain convention (XZ instead of ZX)
- XRGraphicsConfig is no longer Read/Write. Instead, it's read-only. This improves consistency of XR behavior between the legacy render pipeline and SRP
- Change reflection probe data migration code (to update old reflection probe to new one)
- Updated gizmo for ReflectionProbes
- Updated UI and Gizmo of DensityVolume

## [4.0.0-preview] - 2018-09-28

### Added
- Added a new TerrainLit shader that supports rendering of Unity terrains.
- Added controls for linear fade at the boundary of density volumes
- Added new API to control decals without monobehaviour object
- Improve Decal Gizmo
- Implement Screen Space Reflections (SSR) (alpha version, highly experimental)
- Add an option to invert the fade parameter on a Density Volume
- Added a Fabric shader (experimental) handling cotton and silk
- Added support for MSAA in forward only for opaque only
- Implement smoothness fade for SSR
- Added support for AxF shader (X-rite format - require special AxF importer from Unity not part of HDRP)
- Added control for sundisc on directional light (hack)
- Added a new HD Lit Master node that implements Lit shader support for Shader Graph
- Added Micro shadowing support (hack)
- Added an event on HDAdditionalCameraData for custom rendering
- HDRP Shader Graph shaders now support 4-channel UVs.

### Fixed
- Fixed an issue where sometimes the deferred shadow texture would not be valid, causing wrong rendering.
- Stencil test during decals normal buffer update is now properly applied
- Decals corectly update normal buffer in forward
- Fixed a normalization problem in reflection probe face fading causing artefacts in some cases
- Fix multi-selection behavior of Density Volumes overwriting the albedo value
- Fixed support of depth texture for RenderTexture. HDRP now correctly output depth to user depth buffer if RenderTexture request it.
- Fixed multi-selection behavior of Density Volumes overwriting the albedo value
- Fixed support of depth for RenderTexture. HDRP now correctly output depth to user depth buffer if RenderTexture request it.
- Fixed support of Gizmo in game view in the editor
- Fixed gizmo for spot light type
- Fixed issue with TileViewDebug mode being inversed in gameview
- Fixed an issue with SAMPLE_TEXTURECUBE_SHADOW macro
- Fixed issue with color picker not display correctly when game and scene view are visible at the same time
- Fixed an issue with reflection probe face fading
- Fixed camera motion vectors shader and associated matrices to update correctly for single-pass double-wide stereo rendering
- Fixed light attenuation functions when range attenuation is disabled
- Fixed shadow component algorithm fixup not dirtying the scene, so changes can be saved to disk.
- Fixed some GC leaks for HDRP
- Fixed contact shadow not affected by shadow dimmer
- Fixed GGX that works correctly for the roughness value of 0 (mean specular highlgiht will disappeard for perfect mirror, we rely on maxSmoothness instead to always have a highlight even on mirror surface)
- Add stereo support to ShaderPassForward.hlsl. Forward rendering now seems passable in limited test scenes with camera-relative rendering disabled.
- Add stereo support to ProceduralSky.shader and OpaqueAtmosphericScattering.shader.
- Added CullingGroupManager to fix more GC.Alloc's in HDRP
- Fixed rendering when multiple cameras render into the same render texture

### Changed
- Changed the way depth & color pyramids are built to be faster and better quality, thus improving the look of distortion and refraction.
- Stabilize the dithered LOD transition mask with respect to the camera rotation.
- Avoid multiple depth buffer copies when decals are present
- Refactor code related to the RT handle system (No more normal buffer manager)
- Remove deferred directional shadow and move evaluation before lightloop
- Add a function GetNormalForShadowBias() that material need to implement to return the normal used for normal shadow biasing
- Remove Jimenez Subsurface scattering code (This code was disabled by default, now remove to ease maintenance)
- Change Decal API, decal contribution is now done in Material. Require update of material using decal
- Move a lot of files from CoreRP to HDRP/CoreRP. All moved files weren't used by Ligthweight pipeline. Long term they could move back to CoreRP after CoreRP become out of preview
- Updated camera inspector UI
- Updated decal gizmo
- Optimization: The objects that are rendered in the Motion Vector Pass are not rendered in the prepass anymore
- Removed setting shader inclue path via old API, use package shader include paths
- The default value of 'maxSmoothness' for punctual lights has been changed to 0.99
- Modified deferred compute and vert/frag shaders for first steps towards stereo support
- Moved material specific Shader Graph files into corresponding material folders.
- Hide environment lighting settings when enabling HDRP (Settings are control from sceneSettings)
- Update all shader includes to use absolute path (allow users to create material in their Asset folder)
- Done a reorganization of the files (Move ShaderPass to RenderPipeline folder, Move all shadow related files to Lighting/Shadow and others)
- Improved performance and quality of Screen Space Shadows

## [3.3.0-preview] - 2018-01-01

### Added
- Added an error message to say to use Metal or Vulkan when trying to use OpenGL API
- Added a new Fabric shader model that supports Silk and Cotton/Wool
- Added a new HDRP Lighting Debug mode to visualize Light Volumes for Point, Spot, Line, Rectangular and Reflection Probes
- Add support for reflection probe light layers
- Improve quality of anisotropic on IBL

### Fixed
- Fix an issue where the screen where darken when rendering camera preview
- Fix display correct target platform when showing message to inform user that a platform is not supported
- Remove workaround for metal and vulkan in normal buffer encoding/decoding
- Fixed an issue with color picker not working in forward
- Fixed an issue where reseting HDLight do not reset all of its parameters
- Fixed shader compile warning in DebugLightVolumes.shader

### Changed
- Changed default reflection probe to be 256x256x6 and array size to be 64
- Removed dependence on the NdotL for thickness evaluation for translucency (based on artist's input)
- Increased the precision when comparing Planar or HD reflection probe volumes
- Remove various GC alloc in C#. Slightly better performance

## [3.2.0-preview] - 2018-01-01

### Added
- Added a luminance meter in the debug menu
- Added support of Light, reflection probe, emissive material, volume settings related to lighting to Lighting explorer
- Added support for 16bit shadows

### Fixed
- Fix issue with package upgrading (HDRP resources asset is now versionned to worarkound package manager limitation)
- Fix HDReflectionProbe offset displayed in gizmo different than what is affected.
- Fix decals getting into a state where they could not be removed or disabled.
- Fix lux meter mode - The lux meter isn't affected by the sky anymore
- Fix area light size reset when multi-selected
- Fix filter pass number in HDUtils.BlitQuad
- Fix Lux meter mode that was applying SSS
- Fix planar reflections that were not working with tile/cluster (olbique matrix)
- Fix debug menu at runtime not working after nested prefab PR come to trunk
- Fix scrolling issue in density volume

### Changed
- Shader code refactor: Split MaterialUtilities file in two parts BuiltinUtilities (independent of FragInputs) and MaterialUtilities (Dependent of FragInputs)
- Change screen space shadow rendertarget format from ARGB32 to RG16

## [3.1.0-preview] - 2018-01-01

### Added
- Decal now support per channel selection mask. There is now two mode. One with BaseColor, Normal and Smoothness and another one more expensive with BaseColor, Normal, Smoothness, Metal and AO. Control is on HDRP Asset. This may require to launch an update script for old scene: 'Edit/Render Pipeline/Single step upgrade script/Upgrade all DecalMaterial MaskBlendMode'.
- Decal now supports depth bias for decal mesh, to prevent z-fighting
- Decal material now supports draw order for decal projectors
- Added LightLayers support (Base on mask from renderers name RenderingLayers and mask from light name LightLayers - if they match, the light apply) - cost an extra GBuffer in deferred (more bandwidth)
- When LightLayers is enabled, the AmbientOclusion is store in the GBuffer in deferred path allowing to avoid double occlusion with SSAO. In forward the double occlusion is now always avoided.
- Added the possibility to add an override transform on the camera for volume interpolation
- Added desired lux intensity and auto multiplier for HDRI sky
- Added an option to disable light by type in the debug menu
- Added gradient sky
- Split EmissiveColor and bakeDiffuseLighting in forward avoiding the emissiveColor to be affect by SSAO
- Added a volume to control indirect light intensity
- Added EV 100 intensity unit for area lights
- Added support for RendererPriority on Renderer. This allow to control order of transparent rendering manually. HDRP have now two stage of sorting for transparent in addition to bact to front. Material have a priority then Renderer have a priority.
- Add Coupling of (HD)Camera and HDAdditionalCameraData for reset and remove in inspector contextual menu of Camera
- Add Coupling of (HD)ReflectionProbe and HDAdditionalReflectionData for reset and remove in inspector contextual menu of ReflectoinProbe
- Add macro to forbid unity_ObjectToWorld/unity_WorldToObject to be use as it doesn't handle camera relative rendering
- Add opacity control on contact shadow

### Fixed
- Fixed an issue with PreIntegratedFGD texture being sometimes destroyed and not regenerated causing rendering to break
- PostProcess input buffers are not copied anymore on PC if the viewport size matches the final render target size
- Fixed an issue when manipulating a lot of decals, it was displaying a lot of errors in the inspector
- Fixed capture material with reflection probe
- Refactored Constant Buffers to avoid hitting the maximum number of bound CBs in some cases.
- Fixed the light range affecting the transform scale when changed.
- Snap to grid now works for Decal projector resizing.
- Added a warning for 128x128 cookie texture without mipmaps
- Replace the sampler used for density volumes for correct wrap mode handling

### Changed
- Move Render Pipeline Debug "Windows from Windows->General-> Render Pipeline debug windows" to "Windows from Windows->Analysis-> Render Pipeline debug windows"
- Update detail map formula for smoothness and albedo, goal it to bright and dark perceptually and scale factor is use to control gradient speed
- Refactor the Upgrade material system. Now a material can be update from older version at any time. Call Edit/Render Pipeline/Upgrade all Materials to newer version
- Change name EnableDBuffer to EnableDecals at several place (shader, hdrp asset...), this require a call to Edit/Render Pipeline/Upgrade all Materials to newer version to have up to date material.
- Refactor shader code: BakeLightingData structure have been replace by BuiltinData. Lot of shader code have been remove/change.
- Refactor shader code: All GBuffer are now handled by the deferred material. Mean ShadowMask and LightLayers are control by lit material in lit.hlsl and not outside anymore. Lot of shader code have been remove/change.
- Refactor shader code: Rename GetBakedDiffuseLighting to ModifyBakedDiffuseLighting. This function now handle lighting model for transmission too. Lux meter debug mode is factor outisde.
- Refactor shader code: GetBakedDiffuseLighting is not call anymore in GBuffer or forward pass, including the ConvertSurfaceDataToBSDFData and GetPreLightData, this is done in ModifyBakedDiffuseLighting now
- Refactor shader code: Added a backBakeDiffuseLighting to BuiltinData to handle lighting for transmission
- Refactor shader code: Material must now call InitBuiltinData (Init all to zero + init bakeDiffuseLighting and backBakeDiffuseLighting ) and PostInitBuiltinData

## [3.0.0-preview] - 2018-01-01

### Fixed
- Fixed an issue with distortion that was using previous frame instead of current frame
- Fixed an issue where disabled light where not upgrade correctly to the new physical light unit system introduce in 2.0.5-preview

### Changed
- Update assembly definitions to output assemblies that match Unity naming convention (Unity.*).

## [2.0.5-preview] - 2018-01-01

### Added
- Add option supportDitheringCrossFade on HDRP Asset to allow to remove shader variant during player build if needed
- Add contact shadows for punctual lights (in additional shadow settings), only one light is allowed to cast contact shadows at the same time and so at each frame a dominant light is choosed among all light with contact shadows enabled.
- Add PCSS shadow filter support (from SRP Core)
- Exposed shadow budget parameters in HDRP asset
- Add an option to generate an emissive mesh for area lights (currently rectangle light only). The mesh fits the size, intensity and color of the light.
- Add an option to the HDRP asset to increase the resolution of volumetric lighting.
- Add additional ligth unit support for punctual light (Lumens, Candela) and area lights (Lumens, Luminance)
- Add dedicated Gizmo for the box Influence volume of HDReflectionProbe / PlanarReflectionProbe

### Changed
- Re-enable shadow mask mode in debug view
- SSS and Transmission code have been refactored to be able to share it between various material. Guidelines are in SubsurfaceScattering.hlsl
- Change code in area light with LTC for Lit shader. Magnitude is now take from FGD texture instead of a separate texture
- Improve camera relative rendering: We now apply camera translation on the model matrix, so before the TransformObjectToWorld(). Note: unity_WorldToObject and unity_ObjectToWorld must never be used directly.
- Rename positionWS to positionRWS (Camera relative world position) at a lot of places (mainly in interpolator and FragInputs). In case of custom shader user will be required to update their code.
- Rename positionWS, capturePositionWS, proxyPositionWS, influencePositionWS to positionRWS, capturePositionRWS, proxyPositionRWS, influencePositionRWS (Camera relative world position) in LightDefinition struct.
- Improve the quality of trilinear filtering of density volume textures.
- Improve UI for HDReflectionProbe / PlanarReflectionProbe

### Fixed
- Fixed a shader preprocessor issue when compiling DebugViewMaterialGBuffer.shader against Metal target
- Added a temporary workaround to Lit.hlsl to avoid broken lighting code with Metal/AMD
- Fixed issue when using more than one volume texture mask with density volumes.
- Fixed an error which prevented volumetric lighting from working if no density volumes with 3D textures were present.
- Fix contact shadows applied on transmission
- Fix issue with forward opaque lit shader variant being removed by the shader preprocessor
- Fixed compilation errors on Nintendo Switch (limited XRSetting support).
- Fixed apply range attenuation option on punctual light
- Fixed issue with color temperature not take correctly into account with static lighting
- Don't display fog when diffuse lighting, specular lighting, or lux meter debug mode are enabled.

## [2.0.4-preview] - 2018-01-01

### Fixed
- Fix issue when disabling rough refraction and building a player. Was causing a crash.

## [2.0.3-preview] - 2018-01-01

### Added
- Increased debug color picker limit up to 260k lux

## [2.0.2-preview] - 2018-01-01

### Added
- Add Light -> Planar Reflection Probe command
- Added a false color mode in rendering debug
- Add support for mesh decals
- Add flag to disable projector decals on transparent geometry to save performance and decal texture atlas space
- Add ability to use decal diffuse map as mask only
- Add visualize all shadow masks in lighting debug
- Add export of normal and roughness buffer for forwardOnly and when in supportOnlyForward mode for forward
- Provide a define in lit.hlsl (FORWARD_MATERIAL_READ_FROM_WRITTEN_NORMAL_BUFFER) when output buffer normal is used to read the normal and roughness instead of caclulating it (can save performance, but lower quality due to compression)
- Add color swatch to decal material

### Changed
- Change Render -> Planar Reflection creation to 3D Object -> Mirror
- Change "Enable Reflector" name on SpotLight to "Angle Affect Intensity"
- Change prototype of BSDFData ConvertSurfaceDataToBSDFData(SurfaceData surfaceData) to BSDFData ConvertSurfaceDataToBSDFData(uint2 positionSS, SurfaceData surfaceData)

### Fixed
- Fix issue with StackLit in deferred mode with deferredDirectionalShadow due to GBuffer not being cleared. Gbuffer is still not clear and issue was fix with the new Output of normal buffer.
- Fixed an issue where interpolation volumes were not updated correctly for reflection captures.
- Fixed an exception in Light Loop settings UI

## [2.0.1-preview] - 2018-01-01

### Added
- Add stripper of shader variant when building a player. Save shader compile time.
- Disable per-object culling that was executed in C++ in HD whereas it was not used (Optimization)
- Enable texture streaming debugging (was not working before 2018.2)
- Added Screen Space Reflection with Proxy Projection Model
- Support correctly scene selection for alpha tested object
- Add per light shadow mask mode control (i.e shadow mask distance and shadow mask). It use the option NonLightmappedOnly
- Add geometric filtering to Lit shader (allow to reduce specular aliasing)
- Add shortcut to create DensityVolume and PlanarReflection in hierarchy
- Add a DefaultHDMirrorMaterial material for PlanarReflection
- Added a script to be able to upgrade material to newer version of HDRP
- Removed useless duplication of ForwardError passes.
- Add option to not compile any DEBUG_DISPLAY shader in the player (Faster build) call Support Runtime Debug display

### Changed
- Changed SupportForwardOnly to SupportOnlyForward in render pipeline settings
- Changed versioning variable name in HDAdditionalXXXData from m_version to version
- Create unique name when creating a game object in the rendering menu (i.e Density Volume(2))
- Re-organize various files and folder location to clean the repository
- Change Debug windows name and location. Now located at:  Windows -> General -> Render Pipeline Debug

### Removed
- Removed GlobalLightLoopSettings.maxPlanarReflectionProbes and instead use value of GlobalLightLoopSettings.planarReflectionProbeCacheSize
- Remove EmissiveIntensity parameter and change EmissiveColor to be HDR (Matching Builtin Unity behavior) - Data need to be updated - Launch Edit -> Single Step Upgrade Script -> Upgrade all Materials emissionColor

### Fixed
- Fix issue with LOD transition and instancing
- Fix discrepency between object motion vector and camera motion vector
- Fix issue with spot and dir light gizmo axis not highlighted correctly
- Fix potential crash while register debug windows inputs at startup
- Fix warning when creating Planar reflection
- Fix specular lighting debug mode (was rendering black)
- Allow projector decal with null material to allow to configure decal when HDRP is not set
- Decal atlas texture offset/scale is updated after allocations (used to be before so it was using date from previous frame)

## [0.0.0-preview] - 2018-01-01

### Added
- Configure the VolumetricLightingSystem code path to be on by default
- Trigger a build exception when trying to build an unsupported platform
- Introduce the VolumetricLightingController component, which can (and should) be placed on the camera, and allows one to control the near and the far plane of the V-Buffer (volumetric "froxel" buffer) along with the depth distribution (from logarithmic to linear)
- Add 3D texture support for DensityVolumes
- Add a better mapping of roughness to mipmap for planar reflection
- The VolumetricLightingSystem now uses RTHandles, which allows to save memory by sharing buffers between different cameras (history buffers are not shared), and reduce reallocation frequency by reallocating buffers only if the rendering resolution increases (and suballocating within existing buffers if the rendering resolution decreases)
- Add a Volumetric Dimmer slider to lights to control the intensity of the scattered volumetric lighting
- Add UV tiling and offset support for decals.
- Add mipmapping support for volume 3D mask textures

### Changed
- Default number of planar reflection change from 4 to 2
- Rename _MainDepthTexture to _CameraDepthTexture
- The VolumetricLightingController has been moved to the Interpolation Volume framework and now functions similarly to the VolumetricFog settings
- Update of UI of cookie, CubeCookie, Reflection probe and planar reflection probe to combo box
- Allow enabling/disabling shadows for area lights when they are set to baked.
- Hide applyRangeAttenuation and FadeDistance for directional shadow as they are not used

### Removed
- Remove Resource folder of PreIntegratedFGD and add the resource to RenderPipeline Asset

### Fixed
- Fix ConvertPhysicalLightIntensityToLightIntensity() function used when creating light from script to match HDLightEditor behavior
- Fix numerical issues with the default value of mean free path of volumetric fog
- Fix the bug preventing decals from coexisting with density volumes
- Fix issue with alpha tested geometry using planar/triplanar mapping not render correctly or flickering (due to being wrongly alpha tested in depth prepass)
- Fix meta pass with triplanar (was not handling correctly the normal)
- Fix preview when a planar reflection is present
- Fix Camera preview, it is now a Preview cameraType (was a SceneView)
- Fix handling unknown GPUShadowTypes in the shadow manager.
- Fix area light shapes sent as point lights to the baking backends when they are set to baked.
- Fix unnecessary division by PI for baked area lights.
- Fix line lights sent to the lightmappers. The backends don't support this light type.
- Fix issue with shadow mask framesettings not correctly taken into account when shadow mask is enabled for lighting.
- Fix directional light and shadow mask transition, they are now matching making smooth transition
- Fix banding issues caused by high intensity volumetric lighting
- Fix the debug window being emptied on SRP asset reload
- Fix issue with debug mode not correctly clearing the GBuffer in editor after a resize
- Fix issue with ResetMaterialKeyword not resetting correctly ToggleOff/Roggle Keyword
- Fix issue with motion vector not render correctly if there is no depth prepass in deferred

## [0.0.0-preview] - 2018-01-01

### Added
- Screen Space Refraction projection model (Proxy raycasting, HiZ raymarching)
- Screen Space Refraction settings as volume component
- Added buffered frame history per camera
- Port Global Density Volumes to the Interpolation Volume System.
- Optimize ImportanceSampleLambert() to not require the tangent frame.
- Generalize SampleVBuffer() to handle different sampling and reconstruction methods.
- Improve the quality of volumetric lighting reprojection.
- Optimize Morton Order code in the Subsurface Scattering pass.
- Planar Reflection Probe support roughness (gaussian convolution of captured probe)
- Use an atlas instead of a texture array for cluster transparent decals
- Add a debug view to visualize the decal atlas
- Only store decal textures to atlas if decal is visible, debounce out of memory decal atlas warning.
- Add manipulator gizmo on decal to improve authoring workflow
- Add a minimal StackLit material (work in progress, this version can be used as template to add new material)

### Changed
- EnableShadowMask in FrameSettings (But shadowMaskSupport still disable by default)
- Forced Planar Probe update modes to (Realtime, Every Update, Mirror Camera)
- Screen Space Refraction proxy model uses the proxy of the first environment light (Reflection probe/Planar probe) or the sky
- Moved RTHandle static methods to RTHandles
- Renamed RTHandle to RTHandleSystem.RTHandle
- Move code for PreIntegratedFDG (Lit.shader) into its dedicated folder to be share with other material
- Move code for LTCArea (Lit.shader) into its dedicated folder to be share with other material

### Removed
- Removed Planar Probe mirror plane position and normal fields in inspector, always display mirror plane and normal gizmos

### Fixed
- Fix fog flags in scene view is now taken into account
- Fix sky in preview windows that were disappearing after a load of a new level
- Fix numerical issues in IntersectRayAABB().
- Fix alpha blending of volumetric lighting with transparent objects.
- Fix the near plane of the V-Buffer causing out-of-bounds look-ups in the clustered data structure.
- Depth and color pyramid are properly computed and sampled when the camera renders inside a viewport of a RTHandle.
- Fix decal atlas debug view to work correctly when shadow atlas view is also enabled<|MERGE_RESOLUTION|>--- conflicted
+++ resolved
@@ -569,12 +569,9 @@
 - Fixed shadowmask UI now correctly showing shadowmask disable
 - Made more explicit the warning about raytracing and asynchronous compute. Also fixed the condition in which it appears.
 - Fixed a null ref exception in static sky when the default volume profile is invalid.
-<<<<<<< HEAD
-- Fixed issue with Model Importer materials falling back to the Legacy default material instead of HDRP's default material when import happens at Editor startup.
-=======
 - DXR: Fixed shader compilation error with shader graph and pathtracer
 - Fixed SceneView Draw Modes not being properly updated after opening new scene view panels or changing the editor layout.
->>>>>>> 0397e1fa
+- Fixed issue with Model Importer materials falling back to the Legacy default material instead of HDRP's default material when import happens at Editor startup.
 
 ### Changed
 - Improve MIP selection for decals on Transparents
