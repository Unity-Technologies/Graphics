--- conflicted
+++ resolved
@@ -139,15 +139,12 @@
 - Display a warning help box when decal atlas is out of size.
 - Moved the HDRP render graph debug panel content to the Rendering debug panel.
 - Changed Path Tracing's maximum intensity from clamped (0 to 100) to positive value (case 1310514).
-<<<<<<< HEAD
-- Improved a bit the area cookie behavior for higher smoothness values to reduce artifacts.
-=======
 - Avoid unnecessary RenderGraphBuilder.ReadTexture in the "Set Final Target" pass
 - Density Volumes can now take a 3D RenderTexture as mask, the mask can use RGBA format for RGB fog.
 - Decreased the minimal Fog Distance value in the Density Volume to 0.05.
 - Virtual Texturing Resolver now performs RTHandle resize logic in HDRP instead of in core Unity
 - Cached the base types of Volume Manager to improve memory and cpu usage.
->>>>>>> a23018ac
+- Improved a bit the area cookie behavior for higher smoothness values to reduce artifacts.
 
 ## [11.0.0] - 2020-10-21
 
