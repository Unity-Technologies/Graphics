--- conflicted
+++ resolved
@@ -85,11 +85,8 @@
 - Fixed ability to override AlphaToMask FrameSetting while camera in deferred lit shader mode
 - Fixed Missing lighting quality settings for SSGI (case 1312067).
 - Fixed HDRP material being constantly dirty.
-<<<<<<< HEAD
+- Fixed wizard checking FrameSettings not in HDRP Default Settings
 - Fixed error when opening the default composition graph in the Graphics Compositor (case 1318933).
-=======
-- Fixed wizard checking FrameSettings not in HDRP Default Settings
->>>>>>> 9a4b14ba
 
 ### Changed
 - Changed Window/Render Pipeline/HD Render Pipeline Wizard to Window/Rendering/HDRP Wizard
