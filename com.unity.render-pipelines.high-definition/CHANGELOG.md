# Changelog
All notable changes to this package will be documented in this file.

The format is based on [Keep a Changelog](http://keepachangelog.com/en/1.0.0/)
and this project adheres to [Semantic Versioning](http://semver.org/spec/v2.0.0.html).

## [12.0.0] - 2021-01-11

### Added
- Added support for XboxSeries platform.
- Added pivot point manipulation for Decals (inspector and edit mode).
- Added UV manipulation for Decals (edit mode).
- Added color and intensity customization for Decals.
- Added a history rejection criterion based on if the pixel was moving in world space (case 1302392).
- Added new API in CachedShadowManager
- Added the default quality settings to the HDRP asset for RTAO, RTR and RTGI (case 1304370).
<<<<<<< HEAD
- API to allow OnDemand shadows to not render upon placement in the Cached Shadow Atlas.
- Exposed update upon light movement for directional light shadows in UI.
=======
- Added TargetMidGrayParameterDrawer
- Added an option to have double sided GI be controlled separately from material double-sided option.
- Added new AOV APIs for overriding the internal rendering format, and for outputing the world space position.
- Added browsing of the documentation of Compositor Window
- Added a complete solution for volumetric clouds for HDRP including a cloud map generation tool.
- Added a Force Forward Emissive option for Lit Material that forces the Emissive contribution to render in a separate forward pass when the Lit Material is in Deferred Lit shader Mode.
- Added new API in CachedShadowManager
- Added an additional check in the "check scene for ray tracing" (case 1314963).
- Added shader graph unit test for IsFrontFace node
>>>>>>> aeb9d832

### Fixed
- Fixed an exception when opening the color picker in the material UI (case 1307143).
- Fixed lights shadow frustum near and far planes.
- Fixed various issues with non-temporal SSAO and rendergraph.
- Fixed white flashes on camera cuts on volumetric fog.
- Fixed light layer issue when performing editing on multiple lights.
- Fixed an issue where selection in a debug panel would reset when cycling through enum items.
- Fixed material keywords with fbx importer.
- Fixed lightmaps not working properly with shader graphs in ray traced reflections (case 1305335).
- Fixed skybox for ortho cameras.
- Fixed model import by adding additional data if needed.
- Fix screen being over-exposed when changing very different skies.
- Fixed pixelated appearance of Contrast Adaptive Sharpen upscaler and several other issues when Hardware DRS is on
- VFX: Debug material view were rendering pink for albedo. (case 1290752)
- VFX: Debug material view incorrect depth test. (case 1293291)
- VFX: Fixed LPPV with lit particles in deferred (case 1293608)
- Fixed incorrect debug wireframe overlay on tessellated geometry (using littessellation), caused by the picking pass using an incorrect camera matrix.
- Fixed nullref in layered lit shader editor.
- Fix issue with Depth of Field CoC debug view.
- Fixed an issue where first frame of SSAO could exhibit ghosting artefacts.
- Fixed an issue with the mipmap generation internal format after rendering format change.
<<<<<<< HEAD
- Fixed performance issue with ShaderGraph and Alpha Test
- Fixed error when increasing the maximum planar reflection limit (case 1306530).
- Fixed alpha output in debug view and AOVs when using shadow matte (case 1311830).
- Fixed WouldFitInAtlas that would previously return wrong results if any one face of a point light would fit (it used to return true even though the light in entirety wouldn't fit).
- Fixed update upon light movement for directional light rotation.
=======
- Fixed multiple any hit occuring on transparent objects (case 1294927).
- Cleanup Shader UI.
- Fixed sub-shadow rendering for cached shadow maps.
- Fixed PCSS filtering issues with cached shadow maps.
- Fixed performance issue with ShaderGraph and Alpha Test
- Fixed error when increasing the maximum planar reflection limit (case 1306530).
- Fixed alpha output in debug view and AOVs when using shadow matte (case 1311830).
- Fixed an issue with transparent meshes writing their depths and recursive rendering (case 1314409).
- Fixed issue with compositor custom pass hooks added/removed repeatedly (case 1315971).
- Fixed: SSR with transparent (case 1311088)
- Fixed decals in material debug display.
- Fix crash on VolumeComponentWithQualityEditor when the current Pipeline is not HDRP
- Fixed WouldFitInAtlas that would previously return wrong results if any one face of a point light would fit (it used to return true even though the light in entirety wouldn't fit).
- Fixed issue that caused a rebake of Probe Volume Data to see effect of changed normal bias.
>>>>>>> aeb9d832

### Changed
- Changed Window/Render Pipeline/HD Render Pipeline Wizard to Window/Rendering/HDRP Wizard
- Removed the material pass probe volumes evaluation mode.
- Move the Decal Gizmo Color initialization to preferences
- Unifying the history validation pass so that it is only done once for the whole frame and not per effect.
- Moved Edit/Render Pipeline/HD Render Pipeline/Render Selected Camera to log Exr to Edit/Rendering/Render Selected HDRP Camera to log Exr
- Moved Edit/Render Pipeline/HD Render Pipeline/Export Sky to Image to Edit/Rendering/Export HDRP Sky to Image
- Moved Edit/Render Pipeline/HD Render Pipeline/Check Scene Content for Ray Tracing to Edit/Rendering/Check Scene Content for HDRP Ray Tracing
- Moved Edit/Render Pipeline/HD Render Pipeline/Upgrade from Builtin pipeline/Upgrade Project Materials to High Definition Materials to Edit/Rendering/Materials/Convert All Built-in Materials to HDRP"
- Moved Edit/Render Pipeline/HD Render Pipeline/Upgrade from Builtin pipeline/Upgrade Selected Materials to High Definition Materials to Edit/Rendering/Materials/Convert Selected Built-in Materials to HDRP
- Moved Edit/Render Pipeline/HD Render Pipeline/Upgrade from Builtin pipeline/Upgrade Scene Terrains to High Definition Terrains to Edit/Rendering/Materials/Convert Scene Terrains to HDRP Terrains
- Updated the tooltip for the Decal Angle Fade property (requires to enable Decal Layers in both HDRP asset and Frame settings) (case 1308048).
- The RTAO's history is now discarded if the occlusion caster was moving (case 1303418).
- Change Asset/Create/Shader/HD Render Pipeline/Decal Shader Graph to Asset/Create/Shader Graph/HDRP/Decal Shader Graph
- Change Asset/Create/Shader/HD Render Pipeline/Eye Shader Graph to Asset/Create/Shader Graph/HDRP/Eye Shader Graph
- Change Asset/Create/Shader/HD Render Pipeline/Fabric Shader Graph to Asset/Create/Shader Graph/HDRP/Decal Fabric Shader Graph
- Change Asset/Create/Shader/HD Render Pipeline/Eye Shader Graph to Asset/Create/Shader Graph/HDRP/Hair Shader Graph
- Change Asset/Create/Shader/HD Render Pipeline/Lit Shader Graph to Asset/Create/Shader Graph/HDRP/Lit
- Change Asset/Create/Shader/HD Render Pipeline/StackLit Shader Graph to Asset/Create/Shader Graph/HDRP/StackLit Shader GraphShader Graph
- Change Asset/Create/Shader/HD Render Pipeline/Unlit Shader Graph to Asset/Create/Shader Graph/HDRP/Unlit Shader Graph
- Change Asset/Create/Shader/HD Render Pipeline/Custom FullScreen Pass to Asset/Create/Shader/HDRP Custom FullScreen Pass
- Change Asset/Create/Shader/HD Render Pipeline/Custom Renderers Pass to Asset/Create/Shader/HDRP Custom Renderers Pass
- Change Asset/Create/Shader/HD Render Pipeline/Post Process Pass to Asset/Create/Shader/HDRP Post Process
- Change Assets/Create/Rendering/High Definition Render Pipeline Asset to Assets/Create/Rendering/HDRP Asset
- Change Assets/Create/Rendering/Diffusion Profile to Assets/Create/Rendering/HDRP Diffusion Profile
- Change Assets/Create/Rendering/C# Custom Pass to Assets/Create/Rendering/HDRP C# Custom Pass
- Change Assets/Create/Rendering/C# Post Process Volume to Assets/Create/Rendering/HDRP C# Post Process Volume
- Change labels about scroll direction and cloud type.
- Improved shadow cascade GUI drawing with pixel perfect, hover and focus functionalities.
- Improving the screen space global illumination.
- Moving MaterialHeaderScopes to Core
- Changed resolution (to match the render buffer) of the sky used for camera misses in Path Tracing. (case 1304114).

## [11.0.0] - 2020-10-21

### Added
- Added a new API to bake HDRP probes from C# (case 1276360)
- Added support for pre-exposure for planar reflections.
- Added support for nested volume components to volume system.
- Added a cameraCullingResult field in Custom Pass Context to give access to both custom pass and camera culling result.
- Added a toggle to allow to include or exclude smooth surfaces from ray traced reflection denoising.
- Added support for raytracing for AxF material
- Added rasterized area light shadows for AxF material
- Added a cloud system and the CloudLayer volume override.
- Added a setting in the HDRP asset to change the Density Volume mask resolution of being locked at 32x32x32 (HDRP Asset > Lighting > Volumetrics > Max Density Volume Size).
- Added a Falloff Mode (Linear or Exponential) in the Density Volume for volume blending with Blend Distance.
- Added per-stage shader keywords.

### Fixed
- Fixed probe volumes debug views.
- Fixed ShaderGraph Decal material not showing exposed properties.
- Fixed couple samplers that had the wrong name in raytracing code
- VFX: Fixed LPPV with lit particles in deferred (case 1293608)
- Fixed the default background color for previews to use the original color.
- Fixed compilation issues on platforms that don't support XR.
- Fixed issue with compute shader stripping for probe volumes variants.
- Fixed issue with an empty index buffer not being released.
- Fixed issue when debug full screen 'Transparent Screen Space Reflection' do not take in consideration debug exposure

### Changed
- Removed the material pass probe volumes evaluation mode.
- Volume parameter of type Cubemap can now accept Cubemap render textures and custom render textures.
- Removed the superior clamping value for the recursive rendering max ray length.
- Removed the superior clamping value for the ray tracing light cluster size.
- Removed the readonly keyword on the cullingResults of the CustomPassContext to allow users to overwrite.
- The DrawRenderers function of CustomPassUtils class now takes a sortingCriteria in parameter.
- When in half res, RTR denoising is executed at half resolution and the upscale happens at the end.
- Removed the upscale radius from the RTR.
- Density Volumes can now take a 3D RenderTexture as mask, the mask can use RGBA format for RGB fog.
- Decreased the minimal Fog Distance value in the Density Volume to 0.05.

## [10.3.0] - 2020-12-01

### Added
- Added a slider to control the fallback value of the directional shadow when the cascade have no coverage.
- Added light unit slider for automatic and automatic histrogram exposure limits.
- Added View Bias for mesh decals.
- Added support for the PlayStation 5 platform.

### Fixed
- Fixed computation of geometric normal in path tracing (case 1293029).
- Fixed issues with path-traced volumetric scattering (cases 1295222, 1295234).
- Fixed issue with faulty shadow transition when view is close to an object under some aspect ratio conditions
- Fixed issue where some ShaderGraph generated shaders were not SRP compatible because of UnityPerMaterial cbuffer layout mismatches [1292501] (https://issuetracker.unity3d.com/issues/a2-some-translucent-plus-alphaclipping-shadergraphs-are-not-srp-batcher-compatible)
- Fixed issues with path-traced volumetric scattering (cases 1295222, 1295234)
- Fixed Rendergraph issue with virtual texturing and debug mode while in forward.
- Fixed wrong coat normal space in shader graph
- Fixed NullPointerException when baking probes from the lighting window (case 1289680)
- Fixed volumetric fog with XR single-pass rendering.
- Fixed issues with first frame rendering when RenderGraph is used (auto exposure, AO)
- Fixed AOV api in render graph (case 1296605)
- Fixed a small discrepancy in the marker placement in light intensity sliders (case 1299750)
- Fixed issue with VT resolve pass rendergraph errors when opaque and transparent are disabled in frame settings.
- Fixed a bug in the sphere-aabb light cluster (case 1294767).
- Fixed issue when submitting SRPContext during EndCameraRendering.
- Fixed baked light being included into the ray tracing light cluster (case 1296203).
- Fixed enums UI for the shadergraph nodes.
- Fixed ShaderGraph stack blocks appearing when opening the settings in Hair and Eye ShaderGraphs.
- Fixed white screen when undoing in the editor.
- Fixed display of LOD Bias and maximum level in frame settings when using Quality Levels
- Fixed an issue when trying to open a look dev env library when Look Dev is not supported.
- Fixed shader graph not supporting indirectdxr multibounce (case 1294694).
- Fixed the planar depth texture not being properly created and rendered to (case 1299617).
- Fixed C# 8 compilation issue with turning on nullable checks (case 1300167)
- Fixed affects AO for deacl materials.
- Fixed case where material keywords would not get setup before usage.
- Fixed an issue with material using distortion from ShaderGraph init after Material creation (case 1294026)
- Fixed Clearcoat on Stacklit or Lit breaks when URP is imported into the project (case 1297806)
- VFX : Debug material view were rendering pink for albedo. (case 1290752)
- Fixed XR depth copy when using MSAA.
- Fixed GC allocations from XR occlusion mesh when using multipass.
- Fixed an issue with the frame count management for the volumetric fog (case 1299251).
- Fixed an issue with half res ssgi upscale.
- Fixed timing issues with accumulation motion blur
- Fixed register spilling on  FXC in light list shaders.
- Fixed issue with shadow mask and area lights.
- Fixed an issue with the capture callback (now includes post processing results).
- Fixed decal draw order for ShaderGraph decal materials.
- Fixed StackLit ShaderGraph surface option property block to only display energy conserving specular color option for the specular parametrization (case 1257050)
- Fixed missing BeginCameraRendering call for custom render mode of a Camera.
- Fixed LayerMask editor for volume parameters.
- Fixed the condition on temporal accumulation in the reflection denoiser (case 1303504).
- Fixed box light attenuation.
- Fixed after post process custom pass scale issue when dynamic resolution is enabled (case 1299194).
- Fixed an issue with light intensity prefab override application not visible in the inspector (case 1299563).
- Fixed Undo/Redo instability of light temperature.
- Fixed label style in pbr sky editor.
- Fixed side effect on styles during compositor rendering.
- Fixed size and spacing of compositor info boxes (case 1305652).
- Fixed spacing of UI widgets in the Graphics Compositor (case 1305638).
- Fixed undo-redo on layered lit editor.
- Fixed tesselation culling, big triangles using lit tesselation shader would dissapear when camera is too close to them (case 1299116)
- Fixed issue with compositor related custom passes still active after disabling the compositor (case 1305330)
- Fixed regression in Wizard that not fix runtime ressource anymore (case 1287627)
- Fixed error in Depth Of Field near radius blur calculation (case 1306228).
- Fixed a reload bug when using objects from the scene in the lookdev (case 1300916).
- Fixed some render texture leaks.
- Fixed light gizmo showing shadow near plane when shadows are disabled.
- Fixed path tracing alpha channel support (case 1304187).
- Fixed shadow matte not working with ambient occlusion when MSAA is enabled
- Fixed issues with compositor's undo (cases 1305633, 1307170).
- VFX : Debug material view incorrect depth test. (case 1293291)
- Fixed wrong shader / properties assignement to materials created from 3DsMax 2021 Physical Material. (case 1293576)
- Fixed Emissive color property from Autodesk Interactive materials not editable in Inspector. (case 1307234)
- Fixed exception when changing the current render pipeline to from HDRP to universal (case 1306291).
- Fixed an issue in shadergraph when switch from a RenderingPass (case 1307653)
- Fixed LookDev environment library assignement after leaving playmode.
- Fixed a locale issue with the diffusion profile property values in ShaderGraph on PC where comma is the decimal separator.
- Fixed error in the RTHandle scale of Depth Of Field when TAA is enabled.
- Fixed Quality Level set to the last one of the list after a Build (case 1307450)
- Fixed XR depth copy (case 1286908).
- Fixed Warnings about "SceneIdMap" missing script in eye material sample scene

### Changed
- Now reflection probes cannot have SSAO, SSGI, SSR, ray tracing effects or volumetric reprojection.
- Rename HDRP sub menu in Assets/Create/Shader to HD Render Pipeline for consistency.
- Improved robustness of volumetric sampling in path tracing (case 1295187).
- Changed the message when the graphics device doesn't support ray tracing (case 1287355).
- When a Custom Pass Volume is disabled, the custom pass Cleanup() function is called, it allows to release resources when the volume isn't used anymore.
- Enable Reflector for Spotlight by default
- Changed the convergence time of ssgi to 16 frames and the preset value
- Changed the clamping approach for RTR and RTGI (in both perf and quality) to improve visual quality.
- Changed the warning message for ray traced area shadows (case 1303410).
- Disabled specular occlusion for what we consider medium and larger scale ao > 1.25 with a 25cm falloff interval.
- Change the source value for the ray tracing frame index iterator from m_FrameCount to the camera frame count (case 1301356).
- Removed backplate from rendering of lighting cubemap as it did not really work conceptually and caused artefacts.
- Transparent materials created by the Model Importer are set to not cast shadows. ( case 1295747)
- Change some light unit slider value ranges to better reflect the lighting scenario.
- Change the tooltip for color shadows and semi-transparent shadows (case 1307704).

## [10.2.1] - 2020-11-30

### Added
- Added a warning when trying to bake with static lighting being in an invalid state.

### Fixed
- Fixed stylesheet reloading for LookDev window and Wizard window.
- Fixed XR single-pass rendering with legacy shaders using unity_StereoWorldSpaceCameraPos.
- Fixed issue displaying wrong debug mode in runtime debug menu UI.
- Fixed useless editor repaint when using lod bias.
- Fixed multi-editing with new light intensity slider.
- Fixed issue with density volumes flickering when editing shape box.
- Fixed issue with image layers in the graphics compositor (case 1289936).
- Fixed issue with angle fading when rotating decal projector.
- Fixed issue with gameview repaint in the graphics compositor (case 1290622).
- Fixed some labels being clipped in the Render Graph Viewer
- Fixed issue when decal projector material is none.
- Fixed the sampling of the normal buffer in the the forward transparent pass.
- Fixed bloom prefiltering tooltip.
- Fixed NullReferenceException when loading multipel scene async
- Fixed missing alpha blend state properties in Axf shader and update default stencil properties
- Fixed normal buffer not bound to custom pass anymore.
- Fixed issues with camera management in the graphics compositor (cases 1292548, 1292549).
- Fixed an issue where a warning about the static sky not being ready was wrongly displayed.
- Fixed the clear coat not being handled properly for SSR and RTR (case 1291654).
- Fixed ghosting in RTGI and RTAO when denoising is enabled and the RTHandle size is not equal to the Viewport size (case 1291654).
- Fixed alpha output when atmospheric scattering is enabled.
- Fixed issue with TAA history sharpening when view is downsampled.
- Fixed lookdev movement.
- Fixed volume component tooltips using the same parameter name.
- Fixed issue with saving some quality settings in volume overrides  (case 1293747)
- Fixed NullReferenceException in HDRenderPipeline.UpgradeResourcesIfNeeded (case 1292524)
- Fixed SSGI texture allocation when not using the RenderGraph.
- Fixed NullReference Exception when setting Max Shadows On Screen to 0 in the HDRP asset.
- Fixed path tracing accumulation not being reset when changing to a different frame of an animation.
- Fixed issue with saving some quality settings in volume overrides  (case 1293747)

### Changed
- Volume Manager now always tests scene culling masks. This was required to fix hybrid workflow.
- Now the screen space shadow is only used if the analytic value is valid.
- Distance based roughness is disabled by default and have a control
- Changed the name from the Depth Buffer Thickness to Depth Tolerance for SSGI (case 1301352).

## [10.2.0] - 2020-10-19

### Added
- Added a rough distortion frame setting and and info box on distortion materials.
- Adding support of 4 channel tex coords for ray tracing (case 1265309).
- Added a help button on the volume component toolbar for documentation.
- Added range remapping to metallic property for Lit and Decal shaders.
- Exposed the API to access HDRP shader pass names.
- Added the status check of default camera frame settings in the DXR wizard.
- Added frame setting for Virtual Texturing.
- Added a fade distance for light influencing volumetric lighting.
- Adding an "Include For Ray Tracing" toggle on lights to allow the user to exclude them when ray tracing is enabled in the frame settings of a camera.
- Added fog volumetric scattering support for path tracing.
- Added new algorithm for SSR with temporal accumulation
- Added quality preset of the new volumetric fog parameters.
- Added missing documentation for unsupported SG RT nodes and light's include for raytracing attrbute.
- Added documentation for LODs not being supported by ray tracing.
- Added more options to control how the component of motion vectors coming from the camera transform will affect the motion blur with new clamping modes.
- Added anamorphism support for phsyical DoF, switched to blue noise sampling and fixed tiling artifacts.

### Fixed
- Fixed an issue where the Exposure Shader Graph node had clipped text. (case 1265057)
- Fixed an issue when rendering into texture where alpha would not default to 1.0 when using 11_11_10 color buffer in non-dev builds.
- Fixed issues with reordering and hiding graphics compositor layers (cases 1283903, 1285282, 1283886).
- Fixed the possibility to have a shader with a pre-refraction render queue and refraction enabled at the same time.
- Fixed a migration issue with the rendering queue in ShaderGraph when upgrading to 10.x;
- Fixed the object space matrices in shader graph for ray tracing.
- Changed the cornea refraction function to take a view dir in object space.
- Fixed upside down XR occlusion mesh.
- Fixed precision issue with the atmospheric fog.
- Fixed issue with TAA and no motion vectors.
- Fixed the stripping not working the terrain alphatest feature required for terrain holes (case 1205902).
- Fixed bounding box generation that resulted in incorrect light culling (case 3875925).
- VFX : Fix Emissive writing in Opaque Lit Output with PSSL platforms (case 273378).
- Fixed issue where pivot of DecalProjector was not aligned anymore on Transform position when manipulating the size of the projector from the Inspector.
- Fixed a null reference exception when creating a diffusion profile asset.
- Fixed the diffusion profile not being registered as a dependency of the ShaderGraph.
- Fixing exceptions in the console when putting the SSGI in low quality mode (render graph).
- Fixed NullRef Exception when decals are in the scene, no asset is set and HDRP wizard is run.
- Fixed issue with TAA causing bleeding of a view into another when multiple views are visible.
- Fix an issue that caused issues of usability of editor if a very high resolution is set by mistake and then reverted back to a smaller resolution.
- Fixed issue where Default Volume Profile Asset change in project settings was not added to the undo stack (case 1285268).
- Fixed undo after enabling compositor.
- Fixed the ray tracing shadow UI being displayed while it shouldn't (case 1286391).
- Fixed issues with physically-based DoF, improved speed and robustness
- Fixed a warning happening when putting the range of lights to 0.
- Fixed issue when null parameters in a volume component would spam null reference errors. Produce a warning instead.
- Fixed volument component creation via script.
- Fixed GC allocs in render graph.
- Fixed scene picking passes.
- Fixed broken ray tracing light cluster full screen debug.
- Fixed dead code causing error.
- Fixed issue when dragging slider in inspector for ProjectionDepth.
- Fixed issue when resizing Inspector window that make the DecalProjector editor flickers.
- Fixed issue in DecalProjector editor when the Inspector window have a too small width: the size appears on 2 lines but the editor not let place for the second one.
- Fixed issue (null reference in console) when selecting a DensityVolume with rectangle selection.
- Fixed issue when linking the field of view with the focal length in physical camera
- Fixed supported platform build and error message.
- Fixed exceptions occuring when selecting mulitple decal projectors without materials assigned (case 1283659).
- Fixed LookDev error message when pipeline is not loaded.
- Properly reject history when enabling seond denoiser for RTGI.
- Fixed an issue that could cause objects to not be rendered when using Vulkan API.
- Fixed issue with lookdev shadows looking wrong upon exiting playmode.
- Fixed temporary Editor freeze when selecting AOV output in graphics compositor (case 1288744).
- Fixed normal flip with double sided materials.
- Fixed shadow resolution settings level in the light explorer.
- Fixed the ShaderGraph being dirty after the first save.
- Fixed XR shadows culling
- Fixed Nans happening when upscaling the RTGI.
- Fixed the adjust weight operation not being done for the non-rendergraph pipeline.
- Fixed overlap with SSR Transparent default frame settings message on DXR Wizard.
- Fixed alpha channel in the stop NaNs and motion blur shaders.
- Fixed undo of duplicate environments in the look dev environment library.
- Fixed a ghosting issue with RTShadows (Sun, Point and Spot), RTAO and RTGI when the camera is moving fast.
- Fixed a SSGI denoiser bug for large scenes.
- Fixed a Nan issue with SSGI.
- Fixed an issue with IsFrontFace node in Shader Graph not working properly
- Fixed CustomPassUtils.RenderFrom* functions and CustomPassUtils.DisableSinglePassRendering struct in VR.
- Fixed custom pass markers not recorded when render graph was enabled.
- Fixed exceptions when unchecking "Big Tile Prepass" on the frame settings with render-graph.
- Fixed an issue causing errors in GenerateMaxZ when opaque objects or decals are disabled.
- Fixed an issue with Bake button of Reflection Probe when in custom mode
- Fixed exceptions related to the debug display settings when changing the default frame settings.
- Fixed picking for materials with depth offset.
- Fixed issue with exposure history being uninitialized on second frame.
- Fixed issue when changing FoV with the physical camera fold-out closed.
- Fixed some labels being clipped in the Render Graph Viewer

### Changed
- Combined occlusion meshes into one to reduce draw calls and state changes with XR single-pass.
- Claryfied doc for the LayeredLit material.
- Various improvements for the Volumetric Fog.
- Use draggable fields for float scalable settings
- Migrated the fabric & hair shadergraph samples directly into the renderpipeline resources.
- Removed green coloration of the UV on the DecalProjector gizmo.
- Removed _BLENDMODE_PRESERVE_SPECULAR_LIGHTING keyword from shaders.
- Now the DXR wizard displays the name of the target asset that needs to be changed.
- Standardized naming for the option regarding Transparent objects being able to receive Screen Space Reflections.
- Making the reflection and refractions of cubemaps distance based.
- Changed Receive SSR to also controls Receive SSGI on opaque objects.
- Improved the punctual light shadow rescale algorithm.
- Changed the names of some of the parameters for the Eye Utils SG Nodes.
- Restored frame setting for async compute of contact shadows.
- Removed the possibility to have MSAA (through the frame settings) when ray tracing is active.
- Range handles for decal projector angle fading.
- Smoother angle fading for decal projector.

## [10.1.0] - 2020-10-12

### Added
- Added an option to have only the metering mask displayed in the debug mode.
- Added a new mode to cluster visualization debug where users can see a slice instead of the cluster on opaque objects.
- Added ray traced reflection support for the render graph version of the pipeline.
- Added render graph support of RTAO and required denoisers.
- Added render graph support of RTGI.
- Added support of RTSSS and Recursive Rendering in the render graph mode.
- Added support of RT and screen space shadow for render graph.
- Added tooltips with the full name of the (graphics) compositor properties to properly show large names that otherwise are clipped by the UI (case 1263590)
- Added error message if a callback AOV allocation fail
- Added marker for all AOV request operation on GPU
- Added remapping options for Depth Pyramid debug view mode
- Added an option to support AOV shader at runtime in HDRP settings (case 1265070)
- Added support of SSGI in the render graph mode.
- Added option for 11-11-10 format for cube reflection probes.
- Added an optional check in the HDRP DXR Wizard to verify 64 bits target architecture
- Added option to display timing stats in the debug menu as an average over 1 second.
- Added a light unit slider to provide users more context when authoring physically based values.
- Added a way to check the normals through the material views.
- Added Simple mode to Earth Preset for PBR Sky
- Added the export of normals during the prepass for shadow matte for proper SSAO calculation.
- Added the usage of SSAO for shadow matte unlit shader graph.
- Added the support of input system V2
- Added a new volume component parameter to control the max ray length of directional lights(case 1279849).
- Added support for 'Pyramid' and 'Box' spot light shapes in path tracing.
- Added high quality prefiltering option for Bloom.
- Added support for camera relative ray tracing (and keeping non-camera relative ray tracing working)
- Added a rough refraction option on planar reflections.
- Added scalability settings for the planar reflection resolution.
- Added tests for AOV stacking and UI rendering in the graphics compositor.
- Added a new ray tracing only function that samples the specular part of the materials.
- Adding missing marker for ray tracing profiling (RaytracingDeferredLighting)
- Added the support of eye shader for ray tracing.
- Exposed Refraction Model to the material UI when using a Lit ShaderGraph.
- Added bounding sphere support to screen-space axis-aligned bounding box generation pass.

### Fixed
- Fixed several issues with physically-based DoF (TAA ghosting of the CoC buffer, smooth layer transitions, etc)
- Fixed GPU hang on D3D12 on xbox.
- Fixed game view artifacts on resizing when hardware dynamic resolution was enabled
- Fixed black line artifacts occurring when Lanczos upsampling was set for dynamic resolution
- Fixed Amplitude -> Min/Max parametrization conversion
- Fixed CoatMask block appearing when creating lit master node (case 1264632)
- Fixed issue with SceneEV100 debug mode indicator when rescaling the window.
- Fixed issue with PCSS filter being wrong on first frame.
- Fixed issue with emissive mesh for area light not appearing in playmode if Reload Scene option is disabled in Enter Playmode Settings.
- Fixed issue when Reflection Probes are set to OnEnable and are never rendered if the probe is enabled when the camera is farther than the probe fade distance.
- Fixed issue with sun icon being clipped in the look dev window.
- Fixed error about layers when disabling emissive mesh for area lights.
- Fixed issue when the user deletes the composition graph or .asset in runtime (case 1263319)
- Fixed assertion failure when changing resolution to compositor layers after using AOVs (case 1265023)
- Fixed flickering layers in graphics compositor (case 1264552)
- Fixed issue causing the editor field not updating the disc area light radius.
- Fixed issues that lead to cookie atlas to be updated every frame even if cached data was valid.
- Fixed an issue where world space UI was not emitted for reflection cameras in HDRP
- Fixed an issue with cookie texture atlas that would cause realtime textures to always update in the atlas even when the content did not change.
- Fixed an issue where only one of the two lookdev views would update when changing the default lookdev volume profile.
- Fixed a bug related to light cluster invalidation.
- Fixed shader warning in DofGather (case 1272931)
- Fixed AOV export of depth buffer which now correctly export linear depth (case 1265001)
- Fixed issue that caused the decal atlas to not be updated upon changing of the decal textures content.
- Fixed "Screen position out of view frustum" error when camera is at exactly the planar reflection probe location.
- Fixed Amplitude -> Min/Max parametrization conversion
- Fixed issue that allocated a small cookie for normal spot lights.
- Fixed issue when undoing a change in diffuse profile list after deleting the volume profile.
- Fixed custom pass re-ordering and removing.
- Fixed TAA issue and hardware dynamic resolution.
- Fixed a static lighting flickering issue caused by having an active planar probe in the scene while rendering inspector preview.
- Fixed an issue where even when set to OnDemand, the sky lighting would still be updated when changing sky parameters.
- Fixed an error message trigerred when a mesh has more than 32 sub-meshes (case 1274508).
- Fixed RTGI getting noisy for grazying angle geometry (case 1266462).
- Fixed an issue with TAA history management on pssl.
- Fixed the global illumination volume override having an unwanted advanced mode (case 1270459).
- Fixed screen space shadow option displayed on directional shadows while they shouldn't (case 1270537).
- Fixed the handling of undo and redo actions in the graphics compositor (cases 1268149, 1266212, 1265028)
- Fixed issue with composition graphs that include virtual textures, cubemaps and other non-2D textures (cases 1263347, 1265638).
- Fixed issues when selecting a new composition graph or setting it to None (cases 1263350, 1266202)
- Fixed ArgumentNullException when saving shader graphs after removing the compositor from the scene (case 1268658)
- Fixed issue with updating the compositor output when not in play mode (case 1266216)
- Fixed warning with area mesh (case 1268379)
- Fixed issue with diffusion profile not being updated upon reset of the editor.
- Fixed an issue that lead to corrupted refraction in some scenarios on xbox.
- Fixed for light loop scalarization not happening.
- Fixed issue with stencil not being set in rendergraph mode.
- Fixed for post process being overridable in reflection probes even though it is not supported.
- Fixed RTGI in performance mode when light layers are enabled on the asset.
- Fixed SSS materials appearing black in matcap mode.
- Fixed a collision in the interaction of RTR and RTGI.
- Fix for lookdev toggling renderers that are set to non editable or are hidden in the inspector.
- Fixed issue with mipmap debug mode not properly resetting full screen mode (and viceversa).
- Added unsupported message when using tile debug mode with MSAA.
- Fixed SSGI compilation issues on PS4.
- Fixed "Screen position out of view frustum" error when camera is on exactly the planar reflection probe plane.
- Workaround issue that caused objects using eye shader to not be rendered on xbox.
- Fixed GC allocation when using XR single-pass test mode.
- Fixed text in cascades shadow split being truncated.
- Fixed rendering of custom passes in the Custom Pass Volume inspector
- Force probe to render again if first time was during async shader compilation to avoid having cyan objects.
- Fixed for lookdev library field not being refreshed upon opening a library from the environment library inspector.
- Fixed serialization issue with matcap scale intensity.
- Close Add Override popup of Volume Inspector when the popup looses focus (case 1258571)
- Light quality setting for contact shadow set to on for High quality by default.
- Fixed an exception thrown when closing the look dev because there is no active SRP anymore.
- Fixed alignment of framesettings in HDRP Default Settings
- Fixed an exception thrown when closing the look dev because there is no active SRP anymore.
- Fixed an issue where entering playmode would close the LookDev window.
- Fixed issue with rendergraph on console failing on SSS pass.
- Fixed Cutoff not working properly with ray tracing shaders default and SG (case 1261292).
- Fixed shader compilation issue with Hair shader and debug display mode
- Fixed cubemap static preview not updated when the asset is imported.
- Fixed wizard DXR setup on non-DXR compatible devices.
- Fixed Custom Post Processes affecting preview cameras.
- Fixed issue with lens distortion breaking rendering.
- Fixed save popup appearing twice due to HDRP wizard.
- Fixed error when changing planar probe resolution.
- Fixed the dependecy of FrameSettings (MSAA, ClearGBuffer, DepthPrepassWithDeferred) (case 1277620).
- Fixed the usage of GUIEnable for volume components (case 1280018).
- Fixed the diffusion profile becoming invalid when hitting the reset (case 1269462).
- Fixed issue with MSAA resolve killing the alpha channel.
- Fixed a warning in materialevalulation
- Fixed an error when building the player.
- Fixed issue with box light not visible if range is below one and range attenuation is off.
- Fixed an issue that caused a null reference when deleting camera component in a prefab. (case 1244430)
- Fixed issue with bloom showing a thin black line after rescaling window.
- Fixed rendergraph motion vector resolve.
- Fixed the Ray-Tracing related Debug Display not working in render graph mode.
- Fix nan in pbr sky
- Fixed Light skin not properly applied on the LookDev when switching from Dark Skin (case 1278802)
- Fixed accumulation on DX11
- Fixed issue with screen space UI not drawing on the graphics compositor (case 1279272).
- Fixed error Maximum allowed thread group count is 65535 when resolution is very high.
- LOD meshes are now properly stripped based on the maximum lod value parameters contained in the HDRP asset.
- Fixed an inconsistency in the LOD group UI where LOD bias was not the right one.
- Fixed outlines in transitions between post-processed and plain regions in the graphics compositor (case 1278775).
- Fix decal being applied twice with LOD Crossfade.
- Fixed camera stacking for AOVs in the graphics compositor (case 1273223).
- Fixed backface selection on some shader not ignore correctly.
- Disable quad overdraw on ps4.
- Fixed error when resizing the graphics compositor's output and when re-adding a compositor in the scene
- Fixed issues with bloom, alpha and HDR layers in the compositor (case 1272621).
- Fixed alpha not having TAA applied to it.
- Fix issue with alpha output in forward.
- Fix compilation issue on Vulkan for shaders using high quality shadows in XR mode.
- Fixed wrong error message when fixing DXR resources from Wizard.
- Fixed compilation error of quad overdraw with double sided materials
- Fixed screen corruption on xbox when using TAA and Motion Blur with rendergraph.
- Fixed UX issue in the graphics compositor related to clear depth and the defaults for new layers, add better tooltips and fix minor bugs (case 1283904)
- Fixed scene visibility not working for custom pass volumes.
- Fixed issue with several override entries in the runtime debug menu.
- Fixed issue with rendergraph failing to execute every 30 minutes.
- Fixed Lit ShaderGraph surface option property block to only display transmission and energy conserving specular color options for their proper material mode (case 1257050)
- Fixed nan in reflection probe when volumetric fog filtering is enabled, causing the whole probe to be invalid.
- Fixed Debug Color pixel became grey
- Fixed TAA flickering on the very edge of screen.
- Fixed profiling scope for quality RTGI.
- Fixed the denoising and multi-sample not being used for smooth multibounce RTReflections.
- Fixed issue where multiple cameras would cause GC each frame.
- Fixed after post process rendering pass options not showing for unlit ShaderGraphs.
- Fixed null reference in the Undo callback of the graphics compositor
- Fixed cullmode for SceneSelectionPass.
- Fixed issue that caused non-static object to not render at times in OnEnable reflection probes.
- Baked reflection probes now correctly use static sky for ambient lighting.

### Changed
- Preparation pass for RTSSShadows to be supported by render graph.
- Add tooltips with the full name of the (graphics) compositor properties to properly show large names that otherwise are clipped by the UI (case 1263590)
- Composition profile .asset files cannot be manually edited/reset by users (to avoid breaking things - case 1265631)
- Preparation pass for RTSSShadows to be supported by render graph.
- Changed the way the ray tracing property is displayed on the material (QOL 1265297).
- Exposed lens attenuation mode in default settings and remove it as a debug mode.
- Composition layers without any sub layers are now cleared to black to avoid confusion (case 1265061).
- Slight reduction of VGPR used by area light code.
- Changed thread group size for contact shadows (save 1.1ms on PS4)
- Make sure distortion stencil test happens before pixel shader is run.
- Small optimization that allows to skip motion vector prepping when the whole wave as velocity of 0.
- Improved performance to avoid generating coarse stencil buffer when not needed.
- Remove HTile generation for decals (faster without).
- Improving SSGI Filtering and fixing a blend issue with RTGI.
- Changed the Trackball UI so that it allows explicit numeric values.
- Reduce the G-buffer footprint of anisotropic materials
- Moved SSGI out of preview.
- Skip an unneeded depth buffer copy on consoles.
- Replaced the Density Volume Texture Tool with the new 3D Texture Importer.
- Rename Raytracing Node to Raytracing Quality Keyword and rename high and low inputs as default and raytraced. All raytracing effects now use the raytraced mode but path tracing.
- Moved diffusion profile list to the HDRP default settings panel.
- Skip biquadratic resampling of vbuffer when volumetric fog filtering is enabled.
- Optimized Grain and sRGB Dithering.
- On platforms that allow it skip the first mip of the depth pyramid and compute it alongside the depth buffer used for low res transparents.
- When trying to install the local configuration package, if another one is already present the user is now asked whether they want to keep it or not.
- Improved MSAA color resolve to fix issues when very bright and very dark samples are resolved together.
- Improve performance of GPU light AABB generation
- Removed the max clamp value for the RTR, RTAO and RTGI's ray length (case 1279849).
- Meshes assigned with a decal material are not visible anymore in ray-tracing or path-tracing.
- Removed BLEND shader keywords.
- Remove a rendergraph debug option to clear resources on release from UI.
- added SV_PrimitiveID in the VaryingMesh structure for fulldebugscreenpass as well as primitiveID in FragInputs
- Changed which local frame is used for multi-bounce RTReflections.
- Move System Generated Values semantics out of VaryingsMesh structure.
- Other forms of FSAA are silently deactivated, when path tracing is on.
- Removed XRSystemTests. The GC verification is now done during playmode tests (case 1285012).
- SSR now uses the pre-refraction color pyramid.
- Various improvements for the Volumetric Fog.
- Optimizations for volumetric fog.

## [10.0.0] - 2019-06-10

### Added
- Ray tracing support for VR single-pass
- Added sharpen filter shader parameter and UI for TemporalAA to control image quality instead of hardcoded value
- Added frame settings option for custom post process and custom passes as well as custom color buffer format option.
- Add check in wizard on SRP Batcher enabled.
- Added default implementations of OnPreprocessMaterialDescription for FBX, Obj, Sketchup and 3DS file formats.
- Added custom pass fade radius
- Added after post process injection point for custom passes
- Added basic alpha compositing support - Alpha is available afterpostprocess when using FP16 buffer format.
- Added falloff distance on Reflection Probe and Planar Reflection Probe
- Added Backplate projection from the HDRISky
- Added Shadow Matte in UnlitMasterNode, which only received shadow without lighting
- Added hability to name LightLayers in HDRenderPipelineAsset
- Added a range compression factor for Reflection Probe and Planar Reflection Probe to avoid saturation of colors.
- Added path tracing support for directional, point and spot lights, as well as emission from Lit and Unlit.
- Added non temporal version of SSAO.
- Added more detailed ray tracing stats in the debug window
- Added Disc area light (bake only)
- Added a warning in the material UI to prevent transparent + subsurface-scattering combination.
- Added XR single-pass setting into HDRP asset
- Added a penumbra tint option for lights
- Added support for depth copy with XR SDK
- Added debug setting to Render Pipeline Debug Window to list the active XR views
- Added an option to filter the result of the volumetric lighting (off by default).
- Added a transmission multiplier for directional lights
- Added XR single-pass test mode to Render Pipeline Debug Window
- Added debug setting to Render Pipeline Window to list the active XR views
- Added a new refraction mode for the Lit shader (thin). Which is a box refraction with small thickness values
- Added the code to support Barn Doors for Area Lights based on a shaderconfig option.
- Added HDRPCameraBinder property binder for Visual Effect Graph
- Added "Celestial Body" controls to the Directional Light
- Added new parameters to the Physically Based Sky
- Added Reflections to the DXR Wizard
- Added the possibility to have ray traced colored and semi-transparent shadows on directional lights.
- Added a check in the custom post process template to throw an error if the default shader is not found.
- Exposed the debug overlay ratio in the debug menu.
- Added a separate frame settings for tonemapping alongside color grading.
- Added the receive fog option in the material UI for ShaderGraphs.
- Added a public virtual bool in the custom post processes API to specify if a post processes should be executed in the scene view.
- Added a menu option that checks scene issues with ray tracing. Also removed the previously existing warning at runtime.
- Added Contrast Adaptive Sharpen (CAS) Upscaling effect.
- Added APIs to update probe settings at runtime.
- Added documentation for the rayTracingSupported method in HDRP
- Added user-selectable format for the post processing passes.
- Added support for alpha channel in some post-processing passes (DoF, TAA, Uber).
- Added warnings in FrameSettings inspector when using DXR and atempting to use Asynchronous Execution.
- Exposed Stencil bits that can be used by the user.
- Added history rejection based on velocity of intersected objects for directional, point and spot lights.
- Added a affectsVolumetric field to the HDAdditionalLightData API to know if light affects volumetric fog.
- Add OS and Hardware check in the Wizard fixes for DXR.
- Added option to exclude camera motion from motion blur.
- Added semi-transparent shadows for point and spot lights.
- Added support for semi-transparent shadow for unlit shader and unlit shader graph.
- Added the alpha clip enabled toggle to the material UI for all HDRP shader graphs.
- Added Material Samples to explain how to use the lit shader features
- Added an initial implementation of ray traced sub surface scattering
- Added AssetPostprocessors and Shadergraphs to handle Arnold Standard Surface and 3DsMax Physical material import from FBX.
- Added support for Smoothness Fade start work when enabling ray traced reflections.
- Added Contact shadow, Micro shadows and Screen space refraction API documentation.
- Added script documentation for SSR, SSAO (ray tracing), GI, Light Cluster, RayTracingSettings, Ray Counters, etc.
- Added path tracing support for refraction and internal reflections.
- Added support for Thin Refraction Model and Lit's Clear Coat in Path Tracing.
- Added the Tint parameter to Sky Colored Fog.
- Added of Screen Space Reflections for Transparent materials
- Added a fallback for ray traced area light shadows in case the material is forward or the lit mode is forward.
- Added a new debug mode for light layers.
- Added an "enable" toggle to the SSR volume component.
- Added support for anisotropic specular lobes in path tracing.
- Added support for alpha clipping in path tracing.
- Added support for light cookies in path tracing.
- Added support for transparent shadows in path tracing.
- Added support for iridescence in path tracing.
- Added support for background color in path tracing.
- Added a path tracing test to the test suite.
- Added a warning and workaround instructions that appear when you enable XR single-pass after the first frame with the XR SDK.
- Added the exposure sliders to the planar reflection probe preview
- Added support for subsurface scattering in path tracing.
- Added a new mode that improves the filtering of ray traced shadows (directional, point and spot) based on the distance to the occluder.
- Added support of cookie baking and add support on Disc light.
- Added support for fog attenuation in path tracing.
- Added a new debug panel for volumes
- Added XR setting to control camera jitter for temporal effects
- Added an error message in the DrawRenderers custom pass when rendering opaque objects with an HDRP asset in DeferredOnly mode.
- Added API to enable proper recording of path traced scenes (with the Unity recorder or other tools).
- Added support for fog in Recursive rendering, ray traced reflections and ray traced indirect diffuse.
- Added an alpha blend option for recursive rendering
- Added support for stack lit for ray tracing effects.
- Added support for hair for ray tracing effects.
- Added support for alpha to coverage for HDRP shaders and shader graph
- Added support for Quality Levels to Subsurface Scattering.
- Added option to disable XR rendering on the camera settings.
- Added support for specular AA from geometric curvature in AxF
- Added support for baked AO (no input for now) in AxF
- Added an info box to warn about depth test artifacts when rendering object twice in custom passes with MSAA.
- Added a frame setting for alpha to mask.
- Added support for custom passes in the AOV API
- Added Light decomposition lighting debugging modes and support in AOV
- Added exposure compensation to Fixed exposure mode
- Added support for rasterized area light shadows in StackLit
- Added support for texture-weighted automatic exposure
- Added support for POM for emissive map
- Added alpha channel support in motion blur pass.
- Added the HDRP Compositor Tool (in Preview).
- Added a ray tracing mode option in the HDRP asset that allows to override and shader stripping.
- Added support for arbitrary resolution scaling of Volumetric Lighting to the Fog volume component.
- Added range attenuation for box-shaped spotlights.
- Added scenes for hair and fabric and decals with material samples
- Added fabric materials and textures
- Added information for fabric materials in fabric scene
- Added a DisplayInfo attribute to specify a name override and a display order for Volume Component fields (used only in default inspector for now).
- Added Min distance to contact shadows.
- Added support for Depth of Field in path tracing (by sampling the lens aperture).
- Added an API in HDRP to override the camera within the rendering of a frame (mainly for custom pass).
- Added a function (HDRenderPipeline.ResetRTHandleReferenceSize) to reset the reference size of RTHandle systems.
- Added support for AxF measurements importing into texture resources tilings.
- Added Layer parameter on Area Light to modify Layer of generated Emissive Mesh
- Added a flow map parameter to HDRI Sky
- Implemented ray traced reflections for transparent objects.
- Add a new parameter to control reflections in recursive rendering.
- Added an initial version of SSGI.
- Added Virtual Texturing cache settings to control the size of the Streaming Virtual Texturing caches.
- Added back-compatibility with builtin stereo matrices.
- Added CustomPassUtils API to simplify Blur, Copy and DrawRenderers custom passes.
- Added Histogram guided automatic exposure.
- Added few exposure debug modes.
- Added support for multiple path-traced views at once (e.g., scene and game views).
- Added support for 3DsMax's 2021 Simplified Physical Material from FBX files in the Model Importer.
- Added custom target mid grey for auto exposure.
- Added CustomPassUtils API to simplify Blur, Copy and DrawRenderers custom passes.
- Added an API in HDRP to override the camera within the rendering of a frame (mainly for custom pass).
- Added more custom pass API functions, mainly to render objects from another camera.
- Added support for transparent Unlit in path tracing.
- Added a minimal lit used for RTGI in peformance mode.
- Added procedural metering mask that can follow an object
- Added presets quality settings for RTAO and RTGI.
- Added an override for the shadow culling that allows better directional shadow maps in ray tracing effects (RTR, RTGI, RTSSS and RR).
- Added a Cloud Layer volume override.
- Added Fast Memory support for platform that support it.
- Added CPU and GPU timings for ray tracing effects.
- Added support to combine RTSSS and RTGI (1248733).
- Added IES Profile support for Point, Spot and Rectangular-Area lights
- Added support for multiple mapping modes in AxF.
- Add support of lightlayers on indirect lighting controller
- Added compute shader stripping.
- Added Cull Mode option for opaque materials and ShaderGraphs.
- Added scene view exposure override.
- Added support for exposure curve remapping for min/max limits.
- Added presets for ray traced reflections.
- Added final image histogram debug view (both luminance and RGB).
- Added an example texture and rotation to the Cloud Layer volume override.
- Added an option to extend the camera culling for skinned mesh animation in ray tracing effects (1258547).
- Added decal layer system similar to light layer. Mesh will receive a decal when both decal layer mask matches.
- Added shader graph nodes for rendering a complex eye shader.
- Added more controls to contact shadows and increased quality in some parts.
- Added a physically based option in DoF volume.
- Added API to check if a Camera, Light or ReflectionProbe is compatible with HDRP.
- Added path tracing test scene for normal mapping.
- Added missing API documentation.
- Remove CloudLayer
- Added quad overdraw and vertex density debug modes.

### Fixed
- fix when saved HDWizard window tab index out of range (1260273)
- Fix when rescale probe all direction below zero (1219246)
- Update documentation of HDRISky-Backplate, precise how to have Ambient Occlusion on the Backplate
- Sorting, undo, labels, layout in the Lighting Explorer.
- Fixed sky settings and materials in Shader Graph Samples package
- Fix/workaround a probable graphics driver bug in the GTAO shader.
- Fixed Hair and PBR shader graphs double sided modes
- Fixed an issue where updating an HDRP asset in the Quality setting panel would not recreate the pipeline.
- Fixed issue with point lights being considered even when occupying less than a pixel on screen (case 1183196)
- Fix a potential NaN source with iridescence (case 1183216)
- Fixed issue of spotlight breaking when minimizing the cone angle via the gizmo (case 1178279)
- Fixed issue that caused decals not to modify the roughness in the normal buffer, causing SSR to not behave correctly (case 1178336)
- Fixed lit transparent refraction with XR single-pass rendering
- Removed extra jitter for TemporalAA in VR
- Fixed ShaderGraph time in main preview
- Fixed issue on some UI elements in HDRP asset not expanding when clicking the arrow (case 1178369)
- Fixed alpha blending in custom post process
- Fixed the modification of the _AlphaCutoff property in the material UI when exposed with a ShaderGraph parameter.
- Fixed HDRP test `1218_Lit_DiffusionProfiles` on Vulkan.
- Fixed an issue where building a player in non-dev mode would generate render target error logs every frame
- Fixed crash when upgrading version of HDRP
- Fixed rendering issues with material previews
- Fixed NPE when using light module in Shuriken particle systems (1173348).
- Refresh cached shadow on editor changes
- Fixed light supported units caching (1182266)
- Fixed an issue where SSAO (that needs temporal reprojection) was still being rendered when Motion Vectors were not available (case 1184998)
- Fixed a nullref when modifying the height parameters inside the layered lit shader UI.
- Fixed Decal gizmo that become white after exiting play mode
- Fixed Decal pivot position to behave like a spotlight
- Fixed an issue where using the LightingOverrideMask would break sky reflection for regular cameras
- Fix DebugMenu FrameSettingsHistory persistency on close
- Fix DensityVolume, ReflectionProbe aned PlanarReflectionProbe advancedControl display
- Fix DXR scene serialization in wizard
- Fixed an issue where Previews would reallocate History Buffers every frame
- Fixed the SetLightLayer function in HDAdditionalLightData setting the wrong light layer
- Fix error first time a preview is created for planar
- Fixed an issue where SSR would use an incorrect roughness value on ForwardOnly (StackLit, AxF, Fabric, etc.) materials when the pipeline is configured to also allow deferred Lit.
- Fixed issues with light explorer (cases 1183468, 1183269)
- Fix dot colors in LayeredLit material inspector
- Fix undo not resetting all value when undoing the material affectation in LayerLit material
- Fix for issue that caused gizmos to render in render textures (case 1174395)
- Fixed the light emissive mesh not updated when the light was disabled/enabled
- Fixed light and shadow layer sync when setting the HDAdditionalLightData.lightlayersMask property
- Fixed a nullref when a custom post process component that was in the HDRP PP list is removed from the project
- Fixed issue that prevented decals from modifying specular occlusion (case 1178272).
- Fixed exposure of volumetric reprojection
- Fixed multi selection support for Scalable Settings in lights
- Fixed font shaders in test projects for VR by using a Shader Graph version
- Fixed refresh of baked cubemap by incrementing updateCount at the end of the bake (case 1158677).
- Fixed issue with rectangular area light when seen from the back
- Fixed decals not affecting lightmap/lightprobe
- Fixed zBufferParams with XR single-pass rendering
- Fixed moving objects not rendered in custom passes
- Fixed abstract classes listed in the + menu of the custom pass list
- Fixed custom pass that was rendered in previews
- Fixed precision error in zero value normals when applying decals (case 1181639)
- Fixed issue that triggered No Scene Lighting view in game view as well (case 1156102)
- Assign default volume profile when creating a new HDRP Asset
- Fixed fov to 0 in planar probe breaking the projection matrix (case 1182014)
- Fixed bugs with shadow caching
- Reassign the same camera for a realtime probe face render request to have appropriate history buffer during realtime probe rendering.
- Fixed issue causing wrong shading when normal map mode is Object space, no normal map is set, but a detail map is present (case 1143352)
- Fixed issue with decal and htile optimization
- Fixed TerrainLit shader compilation error regarding `_Control0_TexelSize` redefinition (case 1178480).
- Fixed warning about duplicate HDRuntimeReflectionSystem when configuring play mode without domain reload.
- Fixed an editor crash when multiple decal projectors were selected and some had null material
- Added all relevant fix actions to FixAll button in Wizard
- Moved FixAll button on top of the Wizard
- Fixed an issue where fog color was not pre-exposed correctly
- Fix priority order when custom passes are overlapping
- Fix cleanup not called when the custom pass GameObject is destroyed
- Replaced most instances of GraphicsSettings.renderPipelineAsset by GraphicsSettings.currentRenderPipeline. This should fix some parameters not working on Quality Settings overrides.
- Fixed an issue with Realtime GI not working on upgraded projects.
- Fixed issue with screen space shadows fallback texture was not set as a texture array.
- Fixed Pyramid Lights bounding box
- Fixed terrain heightmap default/null values and epsilons
- Fixed custom post-processing effects breaking when an abstract class inherited from `CustomPostProcessVolumeComponent`
- Fixed XR single-pass rendering in Editor by using ShaderConfig.s_XrMaxViews to allocate matrix array
- Multiple different skies rendered at the same time by different cameras are now handled correctly without flickering
- Fixed flickering issue happening when different volumes have shadow settings and multiple cameras are present.
- Fixed issue causing planar probes to disappear if there is no light in the scene.
- Fixed a number of issues with the prefab isolation mode (Volumes leaking from the main scene and reflection not working properly)
- Fixed an issue with fog volume component upgrade not working properly
- Fixed Spot light Pyramid Shape has shadow artifacts on aspect ratio values lower than 1
- Fixed issue with AO upsampling in XR
- Fixed camera without HDAdditionalCameraData component not rendering
- Removed the macro ENABLE_RAYTRACING for most of the ray tracing code
- Fixed prefab containing camera reloading in loop while selected in the Project view
- Fixed issue causing NaN wheh the Z scale of an object is set to 0.
- Fixed DXR shader passes attempting to render before pipeline loaded
- Fixed black ambient sky issue when importing a project after deleting Library.
- Fixed issue when upgrading a Standard transparent material (case 1186874)
- Fixed area light cookies not working properly with stack lit
- Fixed material render queue not updated when the shader is changed in the material inspector.
- Fixed a number of issues with full screen debug modes not reseting correctly when setting another mutually exclusive mode
- Fixed compile errors for platforms with no VR support
- Fixed an issue with volumetrics and RTHandle scaling (case 1155236)
- Fixed an issue where sky lighting might be updated uselessly
- Fixed issue preventing to allow setting decal material to none (case 1196129)
- Fixed XR multi-pass decals rendering
- Fixed several fields on Light Inspector that not supported Prefab overrides
- Fixed EOL for some files
- Fixed scene view rendering with volumetrics and XR enabled
- Fixed decals to work with multiple cameras
- Fixed optional clear of GBuffer (Was always on)
- Fixed render target clears with XR single-pass rendering
- Fixed HDRP samples file hierarchy
- Fixed Light units not matching light type
- Fixed QualitySettings panel not displaying HDRP Asset
- Fixed black reflection probes the first time loading a project
- Fixed y-flip in scene view with XR SDK
- Fixed Decal projectors do not immediately respond when parent object layer mask is changed in editor.
- Fixed y-flip in scene view with XR SDK
- Fixed a number of issues with Material Quality setting
- Fixed the transparent Cull Mode option in HD unlit master node settings only visible if double sided is ticked.
- Fixed an issue causing shadowed areas by contact shadows at the edge of far clip plane if contact shadow length is very close to far clip plane.
- Fixed editing a scalable settings will edit all loaded asset in memory instead of targetted asset.
- Fixed Planar reflection default viewer FOV
- Fixed flickering issues when moving the mouse in the editor with ray tracing on.
- Fixed the ShaderGraph main preview being black after switching to SSS in the master node settings
- Fixed custom fullscreen passes in VR
- Fixed camera culling masks not taken in account in custom pass volumes
- Fixed object not drawn in custom pass when using a DrawRenderers with an HDRP shader in a build.
- Fixed injection points for Custom Passes (AfterDepthAndNormal and BeforePreRefraction were missing)
- Fixed a enum to choose shader tags used for drawing objects (DepthPrepass or Forward) when there is no override material.
- Fixed lit objects in the BeforePreRefraction, BeforeTransparent and BeforePostProcess.
- Fixed the None option when binding custom pass render targets to allow binding only depth or color.
- Fixed custom pass buffers allocation so they are not allocated if they're not used.
- Fixed the Custom Pass entry in the volume create asset menu items.
- Fixed Prefab Overrides workflow on Camera.
- Fixed alignment issue in Preset for Camera.
- Fixed alignment issue in Physical part for Camera.
- Fixed FrameSettings multi-edition.
- Fixed a bug happening when denoising multiple ray traced light shadows
- Fixed minor naming issues in ShaderGraph settings
- VFX: Removed z-fight glitches that could appear when using deferred depth prepass and lit quad primitives
- VFX: Preserve specular option for lit outputs (matches HDRP lit shader)
- Fixed an issue with Metal Shader Compiler and GTAO shader for metal
- Fixed resources load issue while upgrading HDRP package.
- Fix LOD fade mask by accounting for field of view
- Fixed spot light missing from ray tracing indirect effects.
- Fixed a UI bug in the diffusion profile list after fixing them from the wizard.
- Fixed the hash collision when creating new diffusion profile assets.
- Fixed a light leaking issue with box light casting shadows (case 1184475)
- Fixed Cookie texture type in the cookie slot of lights (Now displays a warning because it is not supported).
- Fixed a nullref that happens when using the Shuriken particle light module
- Fixed alignment in Wizard
- Fixed text overflow in Wizard's helpbox
- Fixed Wizard button fix all that was not automatically grab all required fixes
- Fixed VR tab for MacOS in Wizard
- Fixed local config package workflow in Wizard
- Fixed issue with contact shadows shifting when MSAA is enabled.
- Fixed EV100 in the PBR sky
- Fixed an issue In URP where sometime the camera is not passed to the volume system and causes a null ref exception (case 1199388)
- Fixed nullref when releasing HDRP with custom pass disabled
- Fixed performance issue derived from copying stencil buffer.
- Fixed an editor freeze when importing a diffusion profile asset from a unity package.
- Fixed an exception when trying to reload a builtin resource.
- Fixed the light type intensity unit reset when switching the light type.
- Fixed compilation error related to define guards and CreateLayoutFromXrSdk()
- Fixed documentation link on CustomPassVolume.
- Fixed player build when HDRP is in the project but not assigned in the graphic settings.
- Fixed an issue where ambient probe would be black for the first face of a baked reflection probe
- VFX: Fixed Missing Reference to Visual Effect Graph Runtime Assembly
- Fixed an issue where rendering done by users in EndCameraRendering would be executed before the main render loop.
- Fixed Prefab Override in main scope of Volume.
- Fixed alignment issue in Presset of main scope of Volume.
- Fixed persistence of ShowChromeGizmo and moved it to toolbar for coherency in ReflectionProbe and PlanarReflectionProbe.
- Fixed Alignement issue in ReflectionProbe and PlanarReflectionProbe.
- Fixed Prefab override workflow issue in ReflectionProbe and PlanarReflectionProbe.
- Fixed empty MoreOptions and moved AdvancedManipulation in a dedicated location for coherency in ReflectionProbe and PlanarReflectionProbe.
- Fixed Prefab override workflow issue in DensityVolume.
- Fixed empty MoreOptions and moved AdvancedManipulation in a dedicated location for coherency in DensityVolume.
- Fix light limit counts specified on the HDRP asset
- Fixed Quality Settings for SSR, Contact Shadows and Ambient Occlusion volume components
- Fixed decalui deriving from hdshaderui instead of just shaderui
- Use DelayedIntField instead of IntField for scalable settings
- Fixed init of debug for FrameSettingsHistory on SceneView camera
- Added a fix script to handle the warning 'referenced script in (GameObject 'SceneIDMap') is missing'
- Fix Wizard load when none selected for RenderPipelineAsset
- Fixed TerrainLitGUI when per-pixel normal property is not present.
- Fixed rendering errors when enabling debug modes with custom passes
- Fix an issue that made PCSS dependent on Atlas resolution (not shadow map res)
- Fixing a bug whith histories when n>4 for ray traced shadows
- Fixing wrong behavior in ray traced shadows for mesh renderers if their cast shadow is shadow only or double sided
- Only tracing rays for shadow if the point is inside the code for spotlight shadows
- Only tracing rays if the point is inside the range for point lights
- Fixing ghosting issues when the screen space shadow  indexes change for a light with ray traced shadows
- Fixed an issue with stencil management and Xbox One build that caused corrupted output in deferred mode.
- Fixed a mismatch in behavior between the culling of shadow maps and ray traced point and spot light shadows
- Fixed recursive ray tracing not working anymore after intermediate buffer refactor.
- Fixed ray traced shadow denoising not working (history rejected all the time).
- Fixed shader warning on xbox one
- Fixed cookies not working for spot lights in ray traced reflections, ray traced GI and recursive rendering
- Fixed an inverted handling of CoatSmoothness for SSR in StackLit.
- Fixed missing distortion inputs in Lit and Unlit material UI.
- Fixed issue that propagated NaNs across multiple frames through the exposure texture.
- Fixed issue with Exclude from TAA stencil ignored.
- Fixed ray traced reflection exposure issue.
- Fixed issue with TAA history not initialising corretly scale factor for first frame
- Fixed issue with stencil test of material classification not using the correct Mask (causing false positive and bad performance with forward material in deferred)
- Fixed issue with History not reset when chaning antialiasing mode on camera
- Fixed issue with volumetric data not being initialized if default settings have volumetric and reprojection off.
- Fixed ray tracing reflection denoiser not applied in tier 1
- Fixed the vibility of ray tracing related methods.
- Fixed the diffusion profile list not saved when clicking the fix button in the material UI.
- Fixed crash when pushing bounce count higher than 1 for ray traced GI or reflections
- Fixed PCSS softness scale so that it better match ray traced reference for punctual lights.
- Fixed exposure management for the path tracer
- Fixed AxF material UI containing two advanced options settings.
- Fixed an issue where cached sky contexts were being destroyed wrongly, breaking lighting in the LookDev
- Fixed issue that clamped PCSS softness too early and not after distance scale.
- Fixed fog affect transparent on HD unlit master node
- Fixed custom post processes re-ordering not saved.
- Fixed NPE when using scalable settings
- Fixed an issue where PBR sky precomputation was reset incorrectly in some cases causing bad performance.
- Fixed a bug due to depth history begin overriden too soon
- Fixed CustomPassSampleCameraColor scale issue when called from Before Transparent injection point.
- Fixed corruption of AO in baked probes.
- Fixed issue with upgrade of projects that still had Very High as shadow filtering quality.
- Fixed issue that caused Distortion UI to appear in Lit.
- Fixed several issues with decal duplicating when editing them.
- Fixed initialization of volumetric buffer params (1204159)
- Fixed an issue where frame count was incorrectly reset for the game view, causing temporal processes to fail.
- Fixed Culling group was not disposed error.
- Fixed issues on some GPU that do not support gathers on integer textures.
- Fixed an issue with ambient probe not being initialized for the first frame after a domain reload for volumetric fog.
- Fixed the scene visibility of decal projectors and density volumes
- Fixed a leak in sky manager.
- Fixed an issue where entering playmode while the light editor is opened would produce null reference exceptions.
- Fixed the debug overlay overlapping the debug menu at runtime.
- Fixed an issue with the framecount when changing scene.
- Fixed errors that occurred when using invalid near and far clip plane values for planar reflections.
- Fixed issue with motion blur sample weighting function.
- Fixed motion vectors in MSAA.
- Fixed sun flare blending (case 1205862).
- Fixed a lot of issues related to ray traced screen space shadows.
- Fixed memory leak caused by apply distortion material not being disposed.
- Fixed Reflection probe incorrectly culled when moving its parent (case 1207660)
- Fixed a nullref when upgrading the Fog volume components while the volume is opened in the inspector.
- Fix issues where decals on PS4 would not correctly write out the tile mask causing bits of the decal to go missing.
- Use appropriate label width and text content so the label is completely visible
- Fixed an issue where final post process pass would not output the default alpha value of 1.0 when using 11_11_10 color buffer format.
- Fixed SSR issue after the MSAA Motion Vector fix.
- Fixed an issue with PCSS on directional light if punctual shadow atlas was not allocated.
- Fixed an issue where shadow resolution would be wrong on the first face of a baked reflection probe.
- Fixed issue with PCSS softness being incorrect for cascades different than the first one.
- Fixed custom post process not rendering when using multiple HDRP asset in quality settings
- Fixed probe gizmo missing id (case 1208975)
- Fixed a warning in raytracingshadowfilter.compute
- Fixed issue with AO breaking with small near plane values.
- Fixed custom post process Cleanup function not called in some cases.
- Fixed shader warning in AO code.
- Fixed a warning in simpledenoiser.compute
- Fixed tube and rectangle light culling to use their shape instead of their range as a bounding box.
- Fixed caused by using gather on a UINT texture in motion blur.
- Fix issue with ambient occlusion breaking when dynamic resolution is active.
- Fixed some possible NaN causes in Depth of Field.
- Fixed Custom Pass nullref due to the new Profiling Sample API changes
- Fixed the black/grey screen issue on after post process Custom Passes in non dev builds.
- Fixed particle lights.
- Improved behavior of lights and probe going over the HDRP asset limits.
- Fixed issue triggered when last punctual light is disabled and more than one camera is used.
- Fixed Custom Pass nullref due to the new Profiling Sample API changes
- Fixed the black/grey screen issue on after post process Custom Passes in non dev builds.
- Fixed XR rendering locked to vsync of main display with Standalone Player.
- Fixed custom pass cleanup not called at the right time when using multiple volumes.
- Fixed an issue on metal with edge of decal having artifact by delaying discard of fragments during decal projection
- Fixed various shader warning
- Fixing unnecessary memory allocations in the ray tracing cluster build
- Fixed duplicate column labels in LightEditor's light tab
- Fixed white and dark flashes on scenes with very high or very low exposure when Automatic Exposure is being used.
- Fixed an issue where passing a null ProfilingSampler would cause a null ref exception.
- Fixed memory leak in Sky when in matcap mode.
- Fixed compilation issues on platform that don't support VR.
- Fixed migration code called when we create a new HDRP asset.
- Fixed RemoveComponent on Camera contextual menu to not remove Camera while a component depend on it.
- Fixed an issue where ambient occlusion and screen space reflections editors would generate null ref exceptions when HDRP was not set as the current pipeline.
- Fixed a null reference exception in the probe UI when no HDRP asset is present.
- Fixed the outline example in the doc (sampling range was dependent on screen resolution)
- Fixed a null reference exception in the HDRI Sky editor when no HDRP asset is present.
- Fixed an issue where Decal Projectors created from script where rotated around the X axis by 90°.
- Fixed frustum used to compute Density Volumes visibility when projection matrix is oblique.
- Fixed a null reference exception in Path Tracing, Recursive Rendering and raytraced Global Illumination editors when no HDRP asset is present.
- Fix for NaNs on certain geometry with Lit shader -- [case 1210058](https://fogbugz.unity3d.com/f/cases/1210058/)
- Fixed an issue where ambient occlusion and screen space reflections editors would generate null ref exceptions when HDRP was not set as the current pipeline.
- Fixed a null reference exception in the probe UI when no HDRP asset is present.
- Fixed the outline example in the doc (sampling range was dependent on screen resolution)
- Fixed a null reference exception in the HDRI Sky editor when no HDRP asset is present.
- Fixed an issue where materials newly created from the contextual menu would have an invalid state, causing various problems until it was edited.
- Fixed transparent material created with ZWrite enabled (now it is disabled by default for new transparent materials)
- Fixed mouseover on Move and Rotate tool while DecalProjector is selected.
- Fixed wrong stencil state on some of the pixel shader versions of deferred shader.
- Fixed an issue where creating decals at runtime could cause a null reference exception.
- Fixed issue that displayed material migration dialog on the creation of new project.
- Fixed various issues with time and animated materials (cases 1210068, 1210064).
- Updated light explorer with latest changes to the Fog and fixed issues when no visual environment was present.
- Fixed not handleling properly the recieve SSR feature with ray traced reflections
- Shadow Atlas is no longer allocated for area lights when they are disabled in the shader config file.
- Avoid MRT Clear on PS4 as it is not implemented yet.
- Fixed runtime debug menu BitField control.
- Fixed the radius value used for ray traced directional light.
- Fixed compilation issues with the layered lit in ray tracing shaders.
- Fixed XR autotests viewport size rounding
- Fixed mip map slider knob displayed when cubemap have no mipmap
- Remove unnecessary skip of material upgrade dialog box.
- Fixed the profiling sample mismatch errors when enabling the profiler in play mode
- Fixed issue that caused NaNs in reflection probes on consoles.
- Fixed adjusting positive axis of Blend Distance slides the negative axis in the density volume component.
- Fixed the blend of reflections based on the weight.
- Fixed fallback for ray traced reflections when denoising is enabled.
- Fixed error spam issue with terrain detail terrainDetailUnsupported (cases 1211848)
- Fixed hardware dynamic resolution causing cropping/scaling issues in scene view (case 1158661)
- Fixed Wizard check order for `Hardware and OS` and `Direct3D12`
- Fix AO issue turning black when Far/Near plane distance is big.
- Fixed issue when opening lookdev and the lookdev volume have not been assigned yet.
- Improved memory usage of the sky system.
- Updated label in HDRP quality preference settings (case 1215100)
- Fixed Decal Projector gizmo not undoing properly (case 1216629)
- Fix a leak in the denoising of ray traced reflections.
- Fixed Alignment issue in Light Preset
- Fixed Environment Header in LightingWindow
- Fixed an issue where hair shader could write garbage in the diffuse lighting buffer, causing NaNs.
- Fixed an exposure issue with ray traced sub-surface scattering.
- Fixed runtime debug menu light hierarchy None not doing anything.
- Fixed the broken ShaderGraph preview when creating a new Lit graph.
- Fix indentation issue in preset of LayeredLit material.
- Fixed minor issues with cubemap preview in the inspector.
- Fixed wrong build error message when building for android on mac.
- Fixed an issue related to denoising ray trace area shadows.
- Fixed wrong build error message when building for android on mac.
- Fixed Wizard persistency of Direct3D12 change on domain reload.
- Fixed Wizard persistency of FixAll on domain reload.
- Fixed Wizard behaviour on domain reload.
- Fixed a potential source of NaN in planar reflection probe atlas.
- Fixed an issue with MipRatio debug mode showing _DebugMatCapTexture not being set.
- Fixed missing initialization of input params in Blit for VR.
- Fix Inf source in LTC for area lights.
- Fix issue with AO being misaligned when multiple view are visible.
- Fix issue that caused the clamp of camera rotation motion for motion blur to be ineffective.
- Fixed issue with AssetPostprocessors dependencies causing models to be imported twice when upgrading the package version.
- Fixed culling of lights with XR SDK
- Fixed memory stomp in shadow caching code, leading to overflow of Shadow request array and runtime errors.
- Fixed an issue related to transparent objects reading the ray traced indirect diffuse buffer
- Fixed an issue with filtering ray traced area lights when the intensity is high or there is an exposure.
- Fixed ill-formed include path in Depth Of Field shader.
- Fixed shader graph and ray tracing after the shader target PR.
- Fixed a bug in semi-transparent shadows (object further than the light casting shadows)
- Fix state enabled of default volume profile when in package.
- Fixed removal of MeshRenderer and MeshFilter on adding Light component.
- Fixed Ray Traced SubSurface Scattering not working with ray traced area lights
- Fixed Ray Traced SubSurface Scattering not working in forward mode.
- Fixed a bug in debug light volumes.
- Fixed a bug related to ray traced area light shadow history.
- Fixed an issue where fog sky color mode could sample NaNs in the sky cubemap.
- Fixed a leak in the PBR sky renderer.
- Added a tooltip to the Ambient Mode parameter in the Visual Envionment volume component.
- Static lighting sky now takes the default volume into account (this fixes discrepancies between baked and realtime lighting).
- Fixed a leak in the sky system.
- Removed MSAA Buffers allocation when lit shader mode is set to "deferred only".
- Fixed invalid cast for realtime reflection probes (case 1220504)
- Fixed invalid game view rendering when disabling all cameras in the scene (case 1105163)
- Hide reflection probes in the renderer components.
- Fixed infinite reload loop while displaying Light's Shadow's Link Light Layer in Inspector of Prefab Asset.
- Fixed the culling was not disposed error in build log.
- Fixed the cookie atlas size and planar atlas size being too big after an upgrade of the HDRP asset.
- Fixed transparent SSR for shader graph.
- Fixed an issue with emissive light meshes not being in the RAS.
- Fixed DXR player build
- Fixed the HDRP asset migration code not being called after an upgrade of the package
- Fixed draw renderers custom pass out of bound exception
- Fixed the PBR shader rendering in deferred
- Fixed some typos in debug menu (case 1224594)
- Fixed ray traced point and spot lights shadows not rejecting istory when semi-transparent or colored.
- Fixed a warning due to StaticLightingSky when reloading domain in some cases.
- Fixed the MaxLightCount being displayed when the light volume debug menu is on ColorAndEdge.
- Fixed issue with unclear naming of debug menu for decals.
- Fixed z-fighting in scene view when scene lighting is off (case 1203927)
- Fixed issue that prevented cubemap thumbnails from rendering (only on D3D11 and Metal).
- Fixed ray tracing with VR single-pass
- Fix an exception in ray tracing that happens if two LOD levels are using the same mesh renderer.
- Fixed error in the console when switching shader to decal in the material UI.
- Fixed an issue with refraction model and ray traced recursive rendering (case 1198578).
- Fixed an issue where a dynamic sky changing any frame may not update the ambient probe.
- Fixed cubemap thumbnail generation at project load time.
- Fixed cubemap thumbnail generation at project load time.
- Fixed XR culling with multiple cameras
- Fixed XR single-pass with Mock HMD plugin
- Fixed sRGB mismatch with XR SDK
- Fixed an issue where default volume would not update when switching profile.
- Fixed issue with uncached reflection probe cameras reseting the debug mode (case 1224601)
- Fixed an issue where AO override would not override specular occlusion.
- Fixed an issue where Volume inspector might not refresh correctly in some cases.
- Fixed render texture with XR
- Fixed issue with resources being accessed before initialization process has been performed completely.
- Half fixed shuriken particle light that cast shadows (only the first one will be correct)
- Fixed issue with atmospheric fog turning black if a planar reflection probe is placed below ground level. (case 1226588)
- Fixed custom pass GC alloc issue in CustomPassVolume.GetActiveVolumes().
- Fixed a bug where instanced shadergraph shaders wouldn't compile on PS4.
- Fixed an issue related to the envlightdatasrt not being bound in recursive rendering.
- Fixed shadow cascade tooltip when using the metric mode (case 1229232)
- Fixed how the area light influence volume is computed to match rasterization.
- Focus on Decal uses the extends of the projectors
- Fixed usage of light size data that are not available at runtime.
- Fixed the depth buffer copy made before custom pass after opaque and normal injection point.
- Fix for issue that prevented scene from being completely saved when baked reflection probes are present and lighting is set to auto generate.
- Fixed drag area width at left of Light's intensity field in Inspector.
- Fixed light type resolution when performing a reset on HDAdditionalLightData (case 1220931)
- Fixed reliance on atan2 undefined behavior in motion vector debug shader.
- Fixed an usage of a a compute buffer not bound (1229964)
- Fixed an issue where changing the default volume profile from another inspector would not update the default volume editor.
- Fix issues in the post process system with RenderTexture being invalid in some cases, causing rendering problems.
- Fixed an issue where unncessarily serialized members in StaticLightingSky component would change each time the scene is changed.
- Fixed a weird behavior in the scalable settings drawing when the space becomes tiny (1212045).
- Fixed a regression in the ray traced indirect diffuse due to the new probe system.
- Fix for range compression factor for probes going negative (now clamped to positive values).
- Fixed path validation when creating new volume profile (case 1229933)
- Fixed a bug where Decal Shader Graphs would not recieve reprojected Position, Normal, or Bitangent data. (1239921)
- Fix reflection hierarchy for CARPAINT in AxF.
- Fix precise fresnel for delta lights for SVBRDF in AxF.
- Fixed the debug exposure mode for display sky reflection and debug view baked lighting
- Fixed MSAA depth resolve when there is no motion vectors
- Fixed various object leaks in HDRP.
- Fixed compile error with XR SubsystemManager.
- Fix for assertion triggering sometimes when saving a newly created lit shader graph (case 1230996)
- Fixed culling of planar reflection probes that change position (case 1218651)
- Fixed null reference when processing lightprobe (case 1235285)
- Fix issue causing wrong planar reflection rendering when more than one camera is present.
- Fix black screen in XR when HDRP package is present but not used.
- Fixed an issue with the specularFGD term being used when the material has a clear coat (lit shader).
- Fixed white flash happening with auto-exposure in some cases (case 1223774)
- Fixed NaN which can appear with real time reflection and inf value
- Fixed an issue that was collapsing the volume components in the HDRP default settings
- Fixed warning about missing bound decal buffer
- Fixed shader warning on Xbox for ResolveStencilBuffer.compute.
- Fixed PBR shader ZTest rendering in deferred.
- Replaced commands incompatible with async compute in light list build process.
- Diffusion Profile and Material references in HDRP materials are now correctly exported to unity packages. Note that the diffusion profile or the material references need to be edited once before this can work properly.
- Fix MaterialBalls having same guid issue
- Fix spelling and grammatical errors in material samples
- Fixed unneeded cookie texture allocation for cone stop lights.
- Fixed scalarization code for contact shadows.
- Fixed volume debug in playmode
- Fixed issue when toggling anything in HDRP asset that will produce an error (case 1238155)
- Fixed shader warning in PCSS code when using Vulkan.
- Fixed decal that aren't working without Metal and Ambient Occlusion option enabled.
- Fixed an error about procedural sky being logged by mistake.
- Fixed shadowmask UI now correctly showing shadowmask disable
- Made more explicit the warning about raytracing and asynchronous compute. Also fixed the condition in which it appears.
- Fixed a null ref exception in static sky when the default volume profile is invalid.
- DXR: Fixed shader compilation error with shader graph and pathtracer
- Fixed SceneView Draw Modes not being properly updated after opening new scene view panels or changing the editor layout.
- VFX: Removed irrelevant queues in render queue selection from HDRP outputs
- VFX: Motion Vector are correctly renderered with MSAA [Case 1240754](https://issuetracker.unity3d.com/product/unity/issues/guid/1240754/)
- Fixed a cause of NaN when a normal of 0-length is generated (usually via shadergraph).
- Fixed issue with screen-space shadows not enabled properly when RT is disabled (case 1235821)
- Fixed a performance issue with stochastic ray traced area shadows.
- Fixed cookie texture not updated when changing an import settings (srgb for example).
- Fixed flickering of the game/scene view when lookdev is running.
- Fixed issue with reflection probes in realtime time mode with OnEnable baking having wrong lighting with sky set to dynamic (case 1238047).
- Fixed transparent motion vectors not working when in MSAA.
- Fix error when removing DecalProjector from component contextual menu (case 1243960)
- Fixed issue with post process when running in RGBA16 and an object with additive blending is in the scene.
- Fixed corrupted values on LayeredLit when using Vertex Color multiply mode to multiply and MSAA is activated.
- Fix conflicts with Handles manipulation when performing a Reset in DecalComponent (case 1238833)
- Fixed depth prepass and postpass being disabled after changing the shader in the material UI.
- Fixed issue with sceneview camera settings not being saved after Editor restart.
- Fixed issue when switching back to custom sensor type in physical camera settings (case 1244350).
- Fixed a null ref exception when running playmode tests with the render pipeline debug window opened.
- Fixed some GCAlloc in the debug window.
- Fixed shader graphs not casting semi-transparent and color shadows (case 1242617)
- Fixed thin refraction mode not working properly.
- Fixed assert on tests caused by probe culling results being requested when culling did not happen. (case 1246169)
- Fixed over consumption of GPU memory by the Physically Based Sky.
- Fixed an invalid rotation in Planar Reflection Probe editor display, that was causing an error message (case 1182022)
- Put more information in Camera background type tooltip and fixed inconsistent exposure behavior when changing bg type.
- Fixed issue that caused not all baked reflection to be deleted upon clicking "Clear Baked Data" in the lighting menu (case 1136080)
- Fixed an issue where asset preview could be rendered white because of static lighting sky.
- Fixed an issue where static lighting was not updated when removing the static lighting sky profile.
- Fixed the show cookie atlas debug mode not displaying correctly when enabling the clear cookie atlas option.
- Fixed various multi-editing issues when changing Emission parameters.
- Fixed error when undo a Reflection Probe removal in a prefab instance. (case 1244047)
- Fixed Microshadow not working correctly in deferred with LightLayers
- Tentative fix for missing include in depth of field shaders.
- Fixed the light overlap scene view draw mode (wasn't working at all).
- Fixed taaFrameIndex and XR tests 4052 and 4053
- Fixed the prefab integration of custom passes (Prefab Override Highlight not working as expected).
- Cloned volume profile from read only assets are created in the root of the project. (case 1154961)
- Fixed Wizard check on default volume profile to also check it is not the default one in package.
- Fix erroneous central depth sampling in TAA.
- Fixed light layers not correctly disabled when the lightlayers is set to Nothing and Lightlayers isn't enabled in HDRP Asset
- Fixed issue with Model Importer materials falling back to the Legacy default material instead of HDRP's default material when import happens at Editor startup.
- Fixed a wrong condition in CameraSwitcher, potentially causing out of bound exceptions.
- Fixed an issue where editing the Look Dev default profile would not reflect directly in the Look Dev window.
- Fixed a bug where the light list is not cleared but still used when resizing the RT.
- Fixed exposure debug shader with XR single-pass rendering.
- Fixed issues with scene view and transparent motion vectors.
- Fixed black screens for linux/HDRP (1246407)
- Fixed a vulkan and metal warning in the SSGI compute shader.
- Fixed an exception due to the color pyramid not allocated when SSGI is enabled.
- Fixed an issue with the first Depth history was incorrectly copied.
- Fixed path traced DoF focusing issue
- Fix an issue with the half resolution Mode (performance)
- Fix an issue with the color intensity of emissive for performance rtgi
- Fixed issue with rendering being mostly broken when target platform disables VR.
- Workaround an issue caused by GetKernelThreadGroupSizes  failing to retrieve correct group size.
- Fix issue with fast memory and rendergraph.
- Fixed transparent motion vector framesetting not sanitized.
- Fixed wrong order of post process frame settings.
- Fixed white flash when enabling SSR or SSGI.
- The ray traced indrect diffuse and RTGI were combined wrongly with the rest of the lighting (1254318).
- Fixed an exception happening when using RTSSS without using RTShadows.
- Fix inconsistencies with transparent motion vectors and opaque by allowing camera only transparent motion vectors.
- Fix reflection probe frame settings override
- Fixed certain shadow bias artifacts present in volumetric lighting (case 1231885).
- Fixed area light cookie not updated when switch the light type from a spot that had a cookie.
- Fixed issue with dynamic resolution updating when not in play mode.
- Fixed issue with Contrast Adaptive Sharpening upsample mode and preview camera.
- Fix issue causing blocky artifacts when decals affect metallic and are applied on material with specular color workflow.
- Fixed issue with depth pyramid generation and dynamic resolution.
- Fixed an issue where decals were duplicated in prefab isolation mode.
- Fixed an issue where rendering preview with MSAA might generate render graph errors.
- Fixed compile error in PS4 for planar reflection filtering.
- Fixed issue with blue line in prefabs for volume mode.
- Fixing the internsity being applied to RTAO too early leading to unexpected results (1254626).
- Fix issue that caused sky to incorrectly render when using a custom projection matrix.
- Fixed null reference exception when using depth pre/post pass in shadergraph with alpha clip in the material.
- Appropriately constraint blend distance of reflection probe while editing with the inspector (case 1248931)
- Fixed AxF handling of roughness for Blinn-Phong type materials
- Fixed AxF UI errors when surface type is switched to transparent
- Fixed a serialization issue, preventing quality level parameters to undo/redo and update scene view on change.
- Fixed an exception occuring when a camera doesn't have an HDAdditionalCameraData (1254383).
- Fixed ray tracing with XR single-pass.
- Fixed warning in HDAdditionalLightData OnValidate (cases 1250864, 1244578)
- Fixed a bug related to denoising ray traced reflections.
- Fixed nullref in the layered lit material inspector.
- Fixed an issue where manipulating the color wheels in a volume component would reset the cursor every time.
- Fixed an issue where static sky lighting would not be updated for a new scene until it's reloaded at least once.
- Fixed culling for decals when used in prefabs and edited in context.
- Force to rebake probe with missing baked texture. (1253367)
- Fix supported Mac platform detection to handle new major version (11.0) properly
- Fixed typo in the Render Pipeline Wizard under HDRP+VR
- Change transparent SSR name in frame settings to avoid clipping.
- Fixed missing include guards in shadow hlsl files.
- Repaint the scene view whenever the scene exposure override is changed.
- Fixed an error when clearing the SSGI history texture at creation time (1259930).
- Fixed alpha to mask reset when toggling alpha test in the material UI.
- Fixed an issue where opening the look dev window with the light theme would make the window blink and eventually crash unity.
- Fixed fallback for ray tracing and light layers (1258837).
- Fixed Sorting Priority not displayed correctly in the DrawRenderers custom pass UI.
- Fixed glitch in Project settings window when selecting diffusion profiles in material section (case 1253090)
- Fixed issue with light layers bigger than 8 (and above the supported range).
- Fixed issue with culling layer mask of area light's emissive mesh
- Fixed overused the atlas for Animated/Render Target Cookies (1259930).
- Fixed errors when switching area light to disk shape while an area emissive mesh was displayed.
- Fixed default frame settings MSAA toggle for reflection probes (case 1247631)
- Fixed the transparent SSR dependency not being properly disabled according to the asset dependencies (1260271).
- Fixed issue with completely black AO on double sided materials when normal mode is set to None.
- Fixed UI drawing of the quaternion (1251235)
- Fix an issue with the quality mode and perf mode on RTR and RTGI and getting rid of unwanted nans (1256923).
- Fixed unitialized ray tracing resources when using non-default HDRP asset (case 1259467).
- Fixed overused the atlas for Animated/Render Target Cookies (1259930).
- Fixed sky asserts with XR multipass
- Fixed for area light not updating baked light result when modifying with gizmo.
- Fixed robustness issue with GetOddNegativeScale() in ray tracing, which was impacting normal mapping (1261160).
- Fixed regression where moving face of the probe gizmo was not moving its position anymore.
- Fixed XR single-pass macros in tessellation shaders.
- Fixed path-traced subsurface scattering mixing with diffuse and specular BRDFs (1250601).
- Fixed custom pass re-ordering issues.
- Improved robustness of normal mapping when scale is 0, and mapping is extreme (normals in or below the tangent plane).
- Fixed XR Display providers not getting zNear and zFar plane distances passed to them when in HDRP.
- Fixed rendering breaking when disabling tonemapping in the frame settings.
- Fixed issue with serialization of exposure modes in volume profiles not being consistent between HDRP versions (case 1261385).
- Fixed issue with duplicate names in newly created sub-layers in the graphics compositor (case 1263093).
- Remove MSAA debug mode when renderpipeline asset has no MSAA
- Fixed some post processing using motion vectors when they are disabled
- Fixed the multiplier of the environement lights being overriden with a wrong value for ray tracing (1260311).
- Fixed a series of exceptions happening when trying to load an asset during wizard execution (1262171).
- Fixed an issue with Stacklit shader not compiling correctly in player with debug display on (1260579)
- Fixed couple issues in the dependence of building the ray tracing acceleration structure.
- Fix sun disk intensity
- Fixed unwanted ghosting for smooth surfaces.
- Fixing an issue in the recursive rendering flag texture usage.
- Fixed a missing dependecy for choosing to evaluate transparent SSR.
- Fixed issue that failed compilation when XR is disabled.
- Fixed a compilation error in the IES code.
- Fixed issue with dynamic resolution handler when no OnResolutionChange callback is specified.
- Fixed multiple volumes, planar reflection, and decal projector position when creating them from the menu.
- Reduced the number of global keyword used in deferredTile.shader
- Fixed incorrect processing of Ambient occlusion probe (9% error was introduced)
- Fixed multiedition of framesettings drop down (case 1270044)
- Fixed planar probe gizmo

### Changed
- Improve MIP selection for decals on Transparents
- Color buffer pyramid is not allocated anymore if neither refraction nor distortion are enabled
- Rename Emission Radius to Radius in UI in Point, Spot
- Angular Diameter parameter for directional light is no longuer an advanced property
- DXR: Remove Light Radius and Angular Diamater of Raytrace shadow. Angular Diameter and Radius are used instead.
- Remove MaxSmoothness parameters from UI for point, spot and directional light. The MaxSmoothness is now deduce from Radius Parameters
- DXR: Remove the Ray Tracing Environement Component. Add a Layer Mask to the ray Tracing volume components to define which objects are taken into account for each effect.
- Removed second cubemaps used for shadowing in lookdev
- Disable Physically Based Sky below ground
- Increase max limit of area light and reflection probe to 128
- Change default texture for detailmap to grey
- Optimize Shadow RT load on Tile based architecture platforms.
- Improved quality of SSAO.
- Moved RequestShadowMapRendering() back to public API.
- Update HDRP DXR Wizard with an option to automatically clone the hdrp config package and setup raytracing to 1 in shaders file.
- Added SceneSelection pass for TerrainLit shader.
- Simplified Light's type API regrouping the logic in one place (Check type in HDAdditionalLightData)
- The support of LOD CrossFade (Dithering transition) in master nodes now required to enable it in the master node settings (Save variant)
- Improved shadow bias, by removing constant depth bias and substituting it with slope-scale bias.
- Fix the default stencil values when a material is created from a SSS ShaderGraph.
- Tweak test asset to be compatible with XR: unlit SG material for canvas and double-side font material
- Slightly tweaked the behaviour of bloom when resolution is low to reduce artifacts.
- Hidden fields in Light Inspector that is not relevant while in BakingOnly mode.
- Changed parametrization of PCSS, now softness is derived from angular diameter (for directional lights) or shape radius (for point/spot lights) and min filter size is now in the [0..1] range.
- Moved the copy of the geometry history buffers to right after the depth mip chain generation.
- Rename "Luminance" to "Nits" in UX for physical light unit
- Rename FrameSettings "SkyLighting" to "SkyReflection"
- Reworked XR automated tests
- The ray traced screen space shadow history for directional, spot and point lights is discarded if the light transform has changed.
- Changed the behavior for ray tracing in case a mesh renderer has both transparent and opaque submeshes.
- Improve history buffer management
- Replaced PlayerSettings.virtualRealitySupported with XRGraphics.tryEnable.
- Remove redundant FrameSettings RealTimePlanarReflection
- Improved a bit the GC calls generated during the rendering.
- Material update is now only triggered when the relevant settings are touched in the shader graph master nodes
- Changed the way Sky Intensity (on Sky volume components) is handled. It's now a combo box where users can choose between Exposure, Multiplier or Lux (for HDRI sky only) instead of both multiplier and exposure being applied all the time. Added a new menu item to convert old profiles.
- Change how method for specular occlusions is decided on inspector shader (Lit, LitTesselation, LayeredLit, LayeredLitTessellation)
- Unlocked SSS, SSR, Motion Vectors and Distortion frame settings for reflections probes.
- Hide unused LOD settings in Quality Settings legacy window.
- Reduced the constrained distance for temporal reprojection of ray tracing denoising
- Removed shadow near plane from the Directional Light Shadow UI.
- Improved the performances of custom pass culling.
- The scene view camera now replicates the physical parameters from the camera tagged as "MainCamera".
- Reduced the number of GC.Alloc calls, one simple scene without plarnar / probes, it should be 0B.
- Renamed ProfilingSample to ProfilingScope and unified API. Added GPU Timings.
- Updated macros to be compatible with the new shader preprocessor.
- Ray tracing reflection temporal filtering is now done in pre-exposed space
- Search field selects the appropriate fields in both project settings panels 'HDRP Default Settings' and 'Quality/HDRP'
- Disabled the refraction and transmission map keywords if the material is opaque.
- Keep celestial bodies outside the atmosphere.
- Updated the MSAA documentation to specify what features HDRP supports MSAA for and what features it does not.
- Shader use for Runtime Debug Display are now correctly stripper when doing a release build
- Now each camera has its own Volume Stack. This allows Volume Parameters to be updated as early as possible and be ready for the whole frame without conflicts between cameras.
- Disable Async for SSR, SSAO and Contact shadow when aggregated ray tracing frame setting is on.
- Improved performance when entering play mode without domain reload by a factor of ~25
- Renamed the camera profiling sample to include the camera name
- Discarding the ray tracing history for AO, reflection, diffuse shadows and GI when the viewport size changes.
- Renamed the camera profiling sample to include the camera name
- Renamed the post processing graphic formats to match the new convention.
- The restart in Wizard for DXR will always be last fix from now on
- Refactoring pre-existing materials to share more shader code between rasterization and ray tracing.
- Setting a material's Refraction Model to Thin does not overwrite the Thickness and Transmission Absorption Distance anymore.
- Removed Wind textures from runtime as wind is no longer built into the pipeline
- Changed Shader Graph titles of master nodes to be more easily searchable ("HDRP/x" -> "x (HDRP)")
- Expose StartSinglePass() and StopSinglePass() as public interface for XRPass
- Replaced the Texture array for 2D cookies (spot, area and directional lights) and for planar reflections by an atlas.
- Moved the tier defining from the asset to the concerned volume components.
- Changing from a tier management to a "mode" management for reflection and GI and removing the ability to enable/disable deferred and ray bining (they are now implied by performance mode)
- The default FrameSettings for ScreenSpaceShadows is set to true for Camera in order to give a better workflow for DXR.
- Refactor internal usage of Stencil bits.
- Changed how the material upgrader works and added documentation for it.
- Custom passes now disable the stencil when overwriting the depth and not writing into it.
- Renamed the camera profiling sample to include the camera name
- Changed the way the shadow casting property of transparent and tranmissive materials is handeled for ray tracing.
- Changed inspector materials stencil setting code to have more sharing.
- Updated the default scene and default DXR scene and DefaultVolumeProfile.
- Changed the way the length parameter is used for ray traced contact shadows.
- Improved the coherency of PCSS blur between cascades.
- Updated VR checks in Wizard to reflect new XR System.
- Removing unused alpha threshold depth prepass and post pass for fabric shader graph.
- Transform result from CIE XYZ to sRGB color space in EvalSensitivity for iridescence.
- Moved BeginCameraRendering callback right before culling.
- Changed the visibility of the Indirect Lighting Controller component to public.
- Renamed the cubemap used for diffuse convolution to a more explicit name for the memory profiler.
- Improved behaviour of transmission color on transparent surfaces in path tracing.
- Light dimmer can now get values higher than one and was renamed to multiplier in the UI.
- Removed info box requesting volume component for Visual Environment and updated the documentation with the relevant information.
- Improved light selection oracle for light sampling in path tracing.
- Stripped ray tracing subsurface passes with ray tracing is not enabled.
- Remove LOD cross fade code for ray tracing shaders
- Removed legacy VR code
- Add range-based clipping to box lights (case 1178780)
- Improve area light culling (case 1085873)
- Light Hierarchy debug mode can now adjust Debug Exposure for visualizing high exposure scenes.
- Rejecting history for ray traced reflections based on a threshold evaluated on the neighborhood of the sampled history.
- Renamed "Environment" to "Reflection Probes" in tile/cluster debug menu.
- Utilities namespace is obsolete, moved its content to UnityEngine.Rendering (case 1204677)
- Obsolete Utilities namespace was removed, instead use UnityEngine.Rendering (case 1204677)
- Moved most of the compute shaders to the multi_compile API instead of multiple kernels.
- Use multi_compile API for deferred compute shader with shadow mask.
- Remove the raytracing rendering queue system to make recursive raytraced material work when raytracing is disabled
- Changed a few resources used by ray tracing shaders to be global resources (using register space1) for improved CPU performance.
- All custom pass volumes are now executed for one injection point instead of the first one.
- Hidden unsupported choice in emission in Materials
- Temporal Anti aliasing improvements.
- Optimized PrepareLightsForGPU (cost reduced by over 25%) and PrepareGPULightData (around twice as fast now).
- Moved scene view camera settings for HDRP from the preferences window to the scene view camera settings window.
- Updated shaders to be compatible with Microsoft's DXC.
- Debug exposure in debug menu have been replace to debug exposure compensation in EV100 space and is always visible.
- Further optimized PrepareLightsForGPU (3x faster with few shadows, 1.4x faster with a lot of shadows or equivalently cost reduced by 68% to 37%).
- Raytracing: Replaced the DIFFUSE_LIGHTING_ONLY multicompile by a uniform.
- Raytracing: Removed the dynamic lightmap multicompile.
- Raytracing: Remove the LOD cross fade multi compile for ray tracing.
- Cookie are now supported in lightmaper. All lights casting cookie and baked will now include cookie influence.
- Avoid building the mip chain a second time for SSR for transparent objects.
- Replaced "High Quality" Subsurface Scattering with a set of Quality Levels.
- Replaced "High Quality" Volumetric Lighting with "Screen Resolution Percentage" and "Volume Slice Count" on the Fog volume component.
- Merged material samples and shader samples
- Update material samples scene visuals
- Use multi_compile API for deferred compute shader with shadow mask.
- Made the StaticLightingSky class public so that users can change it by script for baking purpose.
- Shadowmask and realtime reflectoin probe property are hide in Quality settings
- Improved performance of reflection probe management when using a lot of probes.
- Ignoring the disable SSR flags for recursive rendering.
- Removed logic in the UI to disable parameters for contact shadows and fog volume components as it was going against the concept of the volume system.
- Fixed the sub surface mask not being taken into account when computing ray traced sub surface scattering.
- MSAA Within Forward Frame Setting is now enabled by default on Cameras when new Render Pipeline Asset is created
- Slightly changed the TAA anti-flicker mechanism so that it is more aggressive on almost static images (only on High preset for now).
- Changed default exposure compensation to 0.
- Refactored shadow caching system.
- Removed experimental namespace for ray tracing code.
- Increase limit for max numbers of lights in UX
- Removed direct use of BSDFData in the path tracing pass, delegated to the material instead.
- Pre-warm the RTHandle system to reduce the amount of memory allocations and the total memory needed at all points.
- DXR: Only read the geometric attributes that are required using the share pass info and shader graph defines.
- DXR: Dispatch binned rays in 1D instead of 2D.
- Lit and LayeredLit tessellation cross lod fade don't used dithering anymore between LOD but fade the tessellation height instead. Allow a smoother transition
- Changed the way planar reflections are filtered in order to be a bit more "physically based".
- Increased path tracing BSDFs roughness range from [0.001, 0.999] to [0.00001, 0.99999].
- Changing the default SSGI radius for the all configurations.
- Changed the default parameters for quality RTGI to match expected behavior.
- Add color clear pass while rendering XR occlusion mesh to avoid leaks.
- Only use one texture for ray traced reflection upscaling.
- Adjust the upscale radius based on the roughness value.
- DXR: Changed the way the filter size is decided for directional, point and spot shadows.
- Changed the default exposure mode to "Automatic (Histogram)", along with "Limit Min" to -4 and "Limit Max" to 16.
- Replaced the default scene system with the builtin Scene Template feature.
- Changed extensions of shader CAS include files.
- Making the planar probe atlas's format match the color buffer's format.
- Removing the planarReflectionCacheCompressed setting from asset.
- SHADERPASS for TransparentDepthPrepass and TransparentDepthPostpass identification is using respectively SHADERPASS_TRANSPARENT_DEPTH_PREPASS and SHADERPASS_TRANSPARENT_DEPTH_POSTPASS
- Moved the Parallax Occlusion Mapping node into Shader Graph.
- Renamed the debug name from SSAO to ScreenSpaceAmbientOcclusion (1254974).
- Added missing tooltips and improved the UI of the aperture control (case 1254916).
- Fixed wrong tooltips in the Dof Volume (case 1256641).
- The `CustomPassLoadCameraColor` and `CustomPassSampleCameraColor` functions now returns the correct color buffer when used in after post process instead of the color pyramid (which didn't had post processes).
- PBR Sky now doesn't go black when going below sea level, but it instead freezes calculation as if on the horizon.
- Fixed an issue with quality setting foldouts not opening when clicking on them (1253088).
- Shutter speed can now be changed by dragging the mouse over the UI label (case 1245007).
- Remove the 'Point Cube Size' for cookie, use the Cubemap size directly.
- VFXTarget with Unlit now allows EmissiveColor output to be consistent with HDRP unlit.
- Only building the RTAS if there is an effect that will require it (1262217).
- Fixed the first ray tracing frame not having the light cluster being set up properly (1260311).
- Render graph pre-setup for ray traced ambient occlusion.
- Avoid casting multiple rays and denoising for hard directional, point and spot ray traced shadows (1261040).
- Making sure the preview cameras do not use ray tracing effects due to a by design issue to build ray tracing acceleration structures (1262166).
- Preparing ray traced reflections for the render graph support (performance and quality).
- Preparing recursive rendering for the render graph port.
- Preparation pass for RTGI, temporal filter and diffuse denoiser for render graph.
- Updated the documentation for the DXR implementation.
- Changed the DXR wizard to support optional checks.
- Changed the DXR wizard steps.
- Preparation pass for RTSSS to be supported by render graph.
- Changed the color space of EmissiveColorLDR property on all shader. Was linear but should have been sRGB. Auto upgrade script handle the conversion.

## [7.1.1] - 2019-09-05

### Added
- Transparency Overdraw debug mode. Allows to visualize transparent objects draw calls as an "heat map".
- Enabled single-pass instancing support for XR SDK with new API cmd.SetInstanceMultiplier()
- XR settings are now available in the HDRP asset
- Support for Material Quality in Shader Graph
- Material Quality support selection in HDRP Asset
- Renamed XR shader macro from UNITY_STEREO_ASSIGN_COMPUTE_EYE_INDEX to UNITY_XR_ASSIGN_VIEW_INDEX
- Raytracing ShaderGraph node for HDRP shaders
- Custom passes volume component with 3 injection points: Before Rendering, Before Transparent and Before Post Process
- Alpha channel is now properly exported to camera render textures when using FP16 color buffer format
- Support for XR SDK mirror view modes
- HD Master nodes in Shader Graph now support Normal and Tangent modification in vertex stage.
- DepthOfFieldCoC option in the fullscreen debug modes.
- Added override Ambient Occlusion option on debug windows
- Added Custom Post Processes with 3 injection points: Before Transparent, Before Post Process and After Post Process
- Added draft of minimal interactive path tracing (experimental) based on DXR API - Support only 4 area light, lit and unlit shader (non-shadergraph)
- Small adjustments to TAA anti flicker (more aggressive on high values).

### Fixed
- Fixed wizard infinite loop on cancellation
- Fixed with compute shader error about too many threads in threadgroup on low GPU
- Fixed invalid contact shadow shaders being created on metal
- Fixed a bug where if Assembly.GetTypes throws an exception due to mis-versioned dlls, then no preprocessors are used in the shader stripper
- Fixed typo in AXF decal property preventing to compile
- Fixed reflection probe with XR single-pass and FPTL
- Fixed force gizmo shown when selecting camera in hierarchy
- Fixed issue with XR occlusion mesh and dynamic resolution
- Fixed an issue where lighting compute buffers were re-created with the wrong size when resizing the window, causing tile artefacts at the top of the screen.
- Fix FrameSettings names and tooltips
- Fixed error with XR SDK when the Editor is not in focus
- Fixed errors with RenderGraph, XR SDK and occlusion mesh
- Fixed shadow routines compilation errors when "real" type is a typedef on "half".
- Fixed toggle volumetric lighting in the light UI
- Fixed post-processing history reset handling rt-scale incorrectly
- Fixed crash with terrain and XR multi-pass
- Fixed ShaderGraph material synchronization issues
- Fixed a null reference exception when using an Emissive texture with Unlit shader (case 1181335)
- Fixed an issue where area lights and point lights where not counted separately with regards to max lights on screen (case 1183196)
- Fixed an SSR and Subsurface Scattering issue (appearing black) when using XR.

### Changed
- Update Wizard layout.
- Remove almost all Garbage collection call within a frame.
- Rename property AdditionalVeclocityChange to AddPrecomputeVelocity
- Call the End/Begin camera rendering callbacks for camera with customRender enabled
- Changeg framesettings migration order of postprocess flags as a pr for reflection settings flags have been backported to 2019.2
- Replaced usage of ENABLE_VR in XRSystem.cs by version defines based on the presence of the built-in VR and XR modules
- Added an update virtual function to the SkyRenderer class. This is called once per frame. This allows a given renderer to amortize heavy computation at the rate it chooses. Currently only the physically based sky implements this.
- Removed mandatory XRPass argument in HDCamera.GetOrCreate()
- Restored the HDCamera parameter to the sky rendering builtin parameters.
- Removed usage of StructuredBuffer for XR View Constants
- Expose Direct Specular Lighting control in FrameSettings
- Deprecated ExponentialFog and VolumetricFog volume components. Now there is only one exponential fog component (Fog) which can add Volumetric Fog as an option. Added a script in Edit -> Render Pipeline -> Upgrade Fog Volume Components.

## [7.0.1] - 2019-07-25

### Added
- Added option in the config package to disable globally Area Lights and to select shadow quality settings for the deferred pipeline.
- When shader log stripping is enabled, shader stripper statistics will be written at `Temp/shader-strip.json`
- Occlusion mesh support from XR SDK

### Fixed
- Fixed XR SDK mirror view blit, cleanup some XRTODO and removed XRDebug.cs
- Fixed culling for volumetrics with XR single-pass rendering
- Fix shadergraph material pass setup not called
- Fixed documentation links in component's Inspector header bar
- Cookies using the render texture output from a camera are now properly updated
- Allow in ShaderGraph to enable pre/post pass when the alpha clip is disabled

### Changed
- RenderQueue for Opaque now start at Background instead of Geometry.
- Clamp the area light size for scripting API when we change the light type
- Added a warning in the material UI when the diffusion profile assigned is not in the HDRP asset


## [7.0.0] - 2019-07-17

### Added
- `Fixed`, `Viewer`, and `Automatic` modes to compute the FOV used when rendering a `PlanarReflectionProbe`
- A checkbox to toggle the chrome gizmo of `ReflectionProbe`and `PlanarReflectionProbe`
- Added a Light layer in shadows that allow for objects to cast shadows without being affected by light (and vice versa).
- You can now access ShaderGraph blend states from the Material UI (for example, **Surface Type**, **Sorting Priority**, and **Blending Mode**). This change may break Materials that use a ShaderGraph, to fix them, select **Edit > Render Pipeline > Reset all ShaderGraph Scene Materials BlendStates**. This syncs the blendstates of you ShaderGraph master nodes with the Material properties.
- You can now control ZTest, ZWrite, and CullMode for transparent Materials.
- Materials that use Unlit Shaders or Unlit Master Node Shaders now cast shadows.
- Added an option to enable the ztest on **After Post Process** materials when TAA is disabled.
- Added a new SSAO (based on Ground Truth Ambient Occlusion algorithm) to replace the previous one.
- Added support for shadow tint on light
- BeginCameraRendering and EndCameraRendering callbacks are now called with probes
- Adding option to update shadow maps only On Enable and On Demand.
- Shader Graphs that use time-dependent vertex modification now generate correct motion vectors.
- Added option to allow a custom spot angle for spot light shadow maps.
- Added frame settings for individual post-processing effects
- Added dither transition between cascades for Low and Medium quality settings
- Added single-pass instancing support with XR SDK
- Added occlusion mesh support with XR SDK
- Added support of Alembic velocity to various shaders
- Added support for more than 2 views for single-pass instancing
- Added support for per punctual/directional light min roughness in StackLit
- Added mirror view support with XR SDK
- Added VR verification in HDRPWizard
- Added DXR verification in HDRPWizard
- Added feedbacks in UI of Volume regarding skies
- Cube LUT support in Tonemapping. Cube LUT helpers for external grading are available in the Post-processing Sample package.

### Fixed
- Fixed an issue with history buffers causing effects like TAA or auto exposure to flicker when more than one camera was visible in the editor
- The correct preview is displayed when selecting multiple `PlanarReflectionProbe`s
- Fixed volumetric rendering with camera-relative code and XR stereo instancing
- Fixed issue with flashing cyan due to async compilation of shader when selecting a mesh
- Fix texture type mismatch when the contact shadow are disabled (causing errors on IOS devices)
- Fixed Generate Shader Includes while in package
- Fixed issue when texture where deleted in ShadowCascadeGUI
- Fixed issue in FrameSettingsHistory when disabling a camera several time without enabling it in between.
- Fixed volumetric reprojection with camera-relative code and XR stereo instancing
- Added custom BaseShaderPreprocessor in HDEditorUtils.GetBaseShaderPreprocessorList()
- Fixed compile issue when USE_XR_SDK is not defined
- Fixed procedural sky sun disk intensity for high directional light intensities
- Fixed Decal mip level when using texture mip map streaming to avoid dropping to lowest permitted mip (now loading all mips)
- Fixed deferred shading for XR single-pass instancing after lightloop refactor
- Fixed cluster and material classification debug (material classification now works with compute as pixel shader lighting)
- Fixed IOS Nan by adding a maximun epsilon definition REAL_EPS that uses HALF_EPS when fp16 are used
- Removed unnecessary GC allocation in motion blur code
- Fixed locked UI with advanded influence volume inspector for probes
- Fixed invalid capture direction when rendering planar reflection probes
- Fixed Decal HTILE optimization with platform not supporting texture atomatic (Disable it)
- Fixed a crash in the build when the contact shadows are disabled
- Fixed camera rendering callbacks order (endCameraRendering was being called before the actual rendering)
- Fixed issue with wrong opaque blending settings for After Postprocess
- Fixed issue with Low resolution transparency on PS4
- Fixed a memory leak on volume profiles
- Fixed The Parallax Occlusion Mappping node in shader graph and it's UV input slot
- Fixed lighting with XR single-pass instancing by disabling deferred tiles
- Fixed the Bloom prefiltering pass
- Fixed post-processing effect relying on Unity's random number generator
- Fixed camera flickering when using TAA and selecting the camera in the editor
- Fixed issue with single shadow debug view and volumetrics
- Fixed most of the problems with light animation and timeline
- Fixed indirect deferred compute with XR single-pass instancing
- Fixed a slight omission in anisotropy calculations derived from HazeMapping in StackLit
- Improved stack computation numerical stability in StackLit
- Fix PBR master node always opaque (wrong blend modes for forward pass)
- Fixed TAA with XR single-pass instancing (missing macros)
- Fixed an issue causing Scene View selection wire gizmo to not appear when using HDRP Shader Graphs.
- Fixed wireframe rendering mode (case 1083989)
- Fixed the renderqueue not updated when the alpha clip is modified in the material UI.
- Fixed the PBR master node preview
- Remove the ReadOnly flag on Reflection Probe's cubemap assets during bake when there are no VCS active.
- Fixed an issue where setting a material debug view would not reset the other exclusive modes
- Spot light shapes are now correctly taken into account when baking
- Now the static lighting sky will correctly take the default values for non-overridden properties
- Fixed material albedo affecting the lux meter
- Extra test in deferred compute shading to avoid shading pixels that were not rendered by the current camera (for camera stacking)

### Changed
- Optimization: Reduce the group size of the deferred lighting pass from 16x16 to 8x8
- Replaced HDCamera.computePassCount by viewCount
- Removed xrInstancing flag in RTHandles (replaced by TextureXR.slices and TextureXR.dimensions)
- Refactor the HDRenderPipeline and lightloop code to preprare for high level rendergraph
- Removed the **Back Then Front Rendering** option in the fabric Master Node settings. Enabling this option previously did nothing.
- Changed shader type Real to translate to FP16 precision on some platforms.
- Shader framework refactor: Introduce CBSDF, EvaluateBSDF, IsNonZeroBSDF to replace BSDF functions
- Shader framework refactor:  GetBSDFAngles, LightEvaluation and SurfaceShading functions
- Replace ComputeMicroShadowing by GetAmbientOcclusionForMicroShadowing
- Rename WorldToTangent to TangentToWorld as it was incorrectly named
- Remove SunDisk and Sun Halo size from directional light
- Remove all obsolete wind code from shader
- Renamed DecalProjectorComponent into DecalProjector for API alignment.
- Improved the Volume UI and made them Global by default
- Remove very high quality shadow option
- Change default for shadow quality in Deferred to Medium
- Enlighten now use inverse squared falloff (before was using builtin falloff)
- Enlighten is now deprecated. Please use CPU or GPU lightmaper instead.
- Remove the name in the diffusion profile UI
- Changed how shadow map resolution scaling with distance is computed. Now it uses screen space area rather than light range.
- Updated MoreOptions display in UI
- Moved Display Area Light Emissive Mesh script API functions in the editor namespace
- direct strenght properties in ambient occlusion now affect direct specular as well
- Removed advanced Specular Occlusion control in StackLit: SSAO based SO control is hidden and fixed to behave like Lit, SPTD is the only HQ technique shown for baked SO.
- Shader framework refactor: Changed ClampRoughness signature to include PreLightData access.
- HDRPWizard window is now in Window > General > HD Render Pipeline Wizard
- Moved StaticLightingSky to LightingWindow
- Removes the current "Scene Settings" and replace them with "Sky & Fog Settings" (with Physically Based Sky and Volumetric Fog).
- Changed how cached shadow maps are placed inside the atlas to minimize re-rendering of them.

## [6.7.0-preview] - 2019-05-16

### Added
- Added ViewConstants StructuredBuffer to simplify XR rendering
- Added API to render specific settings during a frame
- Added stadia to the supported platforms (2019.3)
- Enabled cascade blends settings in the HD Shadow component
- Added Hardware Dynamic Resolution support.
- Added MatCap debug view to replace the no scene lighting debug view.
- Added clear GBuffer option in FrameSettings (default to false)
- Added preview for decal shader graph (Only albedo, normal and emission)
- Added exposure weight control for decal
- Screen Space Directional Shadow under a define option. Activated for ray tracing
- Added a new abstraction for RendererList that will help transition to Render Graph and future RendererList API
- Added multipass support for VR
- Added XR SDK integration (multipass only)
- Added Shader Graph samples for Hair, Fabric and Decal master nodes.
- Add fade distance, shadow fade distance and light layers to light explorer
- Add method to draw light layer drawer in a rect to HDEditorUtils

### Fixed
- Fixed deserialization crash at runtime
- Fixed for ShaderGraph Unlit masternode not writing velocity
- Fixed a crash when assiging a new HDRP asset with the 'Verify Saving Assets' option enabled
- Fixed exposure to properly support TEXTURE2D_X
- Fixed TerrainLit basemap texture generation
- Fixed a bug that caused nans when material classification was enabled and a tile contained one standard material + a material with transmission.
- Fixed gradient sky hash that was not using the exposure hash
- Fixed displayed default FrameSettings in HDRenderPipelineAsset wrongly updated on scripts reload.
- Fixed gradient sky hash that was not using the exposure hash.
- Fixed visualize cascade mode with exposure.
- Fixed (enabled) exposure on override lighting debug modes.
- Fixed issue with LightExplorer when volume have no profile
- Fixed issue with SSR for negative, infinite and NaN history values
- Fixed LightLayer in HDReflectionProbe and PlanarReflectionProbe inspector that was not displayed as a mask.
- Fixed NaN in transmission when the thickness and a color component of the scattering distance was to 0
- Fixed Light's ShadowMask multi-edition.
- Fixed motion blur and SMAA with VR single-pass instancing
- Fixed NaNs generated by phase functionsin volumetric lighting
- Fixed NaN issue with refraction effect and IOR of 1 at extreme grazing angle
- Fixed nan tracker not using the exposure
- Fixed sorting priority on lit and unlit materials
- Fixed null pointer exception when there are no AOVRequests defined on a camera
- Fixed dirty state of prefab using disabled ReflectionProbes
- Fixed an issue where gizmos and editor grid were not correctly depth tested
- Fixed created default scene prefab non editable due to wrong file extension.
- Fixed an issue where sky convolution was recomputed for nothing when a preview was visible (causing extreme slowness when fabric convolution is enabled)
- Fixed issue with decal that wheren't working currently in player
- Fixed missing stereo rendering macros in some fragment shaders
- Fixed exposure for ReflectionProbe and PlanarReflectionProbe gizmos
- Fixed single-pass instancing on PSVR
- Fixed Vulkan shader issue with Texture2DArray in ScreenSpaceShadow.compute by re-arranging code (workaround)
- Fixed camera-relative issue with lights and XR single-pass instancing
- Fixed single-pass instancing on Vulkan
- Fixed htile synchronization issue with shader graph decal
- Fixed Gizmos are not drawn in Camera preview
- Fixed pre-exposure for emissive decal
- Fixed wrong values computed in PreIntegrateFGD and in the generation of volumetric lighting data by forcing the use of fp32.
- Fixed NaNs arising during the hair lighting pass
- Fixed synchronization issue in decal HTile that occasionally caused rendering artifacts around decal borders
- Fixed QualitySettings getting marked as modified by HDRP (and thus checked out in Perforce)
- Fixed a bug with uninitialized values in light explorer
- Fixed issue with LOD transition
- Fixed shader warnings related to raytracing and TEXTURE2D_X

### Changed
- Refactor PixelCoordToViewDirWS to be VR compatible and to compute it only once per frame
- Modified the variants stripper to take in account multiple HDRP assets used in the build.
- Improve the ray biasing code to avoid self-intersections during the SSR traversal
- Update Pyramid Spot Light to better match emitted light volume.
- Moved _XRViewConstants out of UnityPerPassStereo constant buffer to fix issues with PSSL
- Removed GetPositionInput_Stereo() and single-pass (double-wide) rendering mode
- Changed label width of the frame settings to accommodate better existing options.
- SSR's Default FrameSettings for camera is now enable.
- Re-enabled the sharpening filter on Temporal Anti-aliasing
- Exposed HDEditorUtils.LightLayerMaskDrawer for integration in other packages and user scripting.
- Rename atmospheric scattering in FrameSettings to Fog
- The size modifier in the override for the culling sphere in Shadow Cascades now defaults to 0.6, which is the same as the formerly hardcoded value.
- Moved LOD Bias and Maximum LOD Level from Frame Setting section `Other` to `Rendering`
- ShaderGraph Decal that affect only emissive, only draw in emissive pass (was drawing in dbuffer pass too)
- Apply decal projector fade factor correctly on all attribut and for shader graph decal
- Move RenderTransparentDepthPostpass after all transparent
- Update exposure prepass to interleave XR single-pass instancing views in a checkerboard pattern
- Removed ScriptRuntimeVersion check in wizard.

## [6.6.0-preview] - 2019-04-01

### Added
- Added preliminary changes for XR deferred shading
- Added support of 111110 color buffer
- Added proper support for Recorder in HDRP
- Added depth offset input in shader graph master nodes
- Added a Parallax Occlusion Mapping node
- Added SMAA support
- Added Homothety and Symetry quick edition modifier on volume used in ReflectionProbe, PlanarReflectionProbe and DensityVolume
- Added multi-edition support for DecalProjectorComponent
- Improve hair shader
- Added the _ScreenToTargetScaleHistory uniform variable to be used when sampling HDRP RTHandle history buffers.
- Added settings in `FrameSettings` to change `QualitySettings.lodBias` and `QualitySettings.maximumLODLevel` during a rendering
- Added an exposure node to retrieve the current, inverse and previous frame exposure value.
- Added an HD scene color node which allow to sample the scene color with mips and a toggle to remove the exposure.
- Added safeguard on HD scene creation if default scene not set in the wizard
- Added Low res transparency rendering pass.

### Fixed
- Fixed HDRI sky intensity lux mode
- Fixed dynamic resolution for XR
- Fixed instance identifier semantic string used by Shader Graph
- Fixed null culling result occuring when changing scene that was causing crashes
- Fixed multi-edition light handles and inspector shapes
- Fixed light's LightLayer field when multi-editing
- Fixed normal blend edition handles on DensityVolume
- Fixed an issue with layered lit shader and height based blend where inactive layers would still have influence over the result
- Fixed multi-selection handles color for DensityVolume
- Fixed multi-edition inspector's blend distances for HDReflectionProbe, PlanarReflectionProbe and DensityVolume
- Fixed metric distance that changed along size in DensityVolume
- Fixed DensityVolume shape handles that have not same behaviour in advance and normal edition mode
- Fixed normal map blending in TerrainLit by only blending the derivatives
- Fixed Xbox One rendering just a grey screen instead of the scene
- Fixed probe handles for multiselection
- Fixed baked cubemap import settings for convolution
- Fixed regression causing crash when attempting to open HDRenderPipelineWizard without an HDRenderPipelineAsset setted
- Fixed FullScreenDebug modes: SSAO, SSR, Contact shadow, Prerefraction Color Pyramid, Final Color Pyramid
- Fixed volumetric rendering with stereo instancing
- Fixed shader warning
- Fixed missing resources in existing asset when updating package
- Fixed PBR master node preview in forward rendering or transparent surface
- Fixed deferred shading with stereo instancing
- Fixed "look at" edition mode of Rotation tool for DecalProjectorComponent
- Fixed issue when switching mode in ReflectionProbe and PlanarReflectionProbe
- Fixed issue where migratable component version where not always serialized when part of prefab's instance
- Fixed an issue where shadow would not be rendered properly when light layer are not enabled
- Fixed exposure weight on unlit materials
- Fixed Light intensity not played in the player when recorded with animation/timeline
- Fixed some issues when multi editing HDRenderPipelineAsset
- Fixed emission node breaking the main shader graph preview in certain conditions.
- Fixed checkout of baked probe asset when baking probes.
- Fixed invalid gizmo position for rotated ReflectionProbe
- Fixed multi-edition of material's SurfaceType and RenderingPath
- Fixed whole pipeline reconstruction on selecting for the first time or modifying other than the currently used HDRenderPipelineAsset
- Fixed single shadow debug mode
- Fixed global scale factor debug mode when scale > 1
- Fixed debug menu material overrides not getting applied to the Terrain Lit shader
- Fixed typo in computeLightVariants
- Fixed deferred pass with XR instancing by disabling ComputeLightEvaluation
- Fixed bloom resolution independence
- Fixed lens dirt intensity not behaving properly
- Fixed the Stop NaN feature
- Fixed some resources to handle more than 2 instanced views for XR
- Fixed issue with black screen (NaN) produced on old GPU hardware or intel GPU hardware with gaussian pyramid
- Fixed issue with disabled punctual light would still render when only directional light is present

### Changed
- DensityVolume scripting API will no longuer allow to change between advance and normal edition mode
- Disabled depth of field, lens distortion and panini projection in the scene view
- TerrainLit shaders and includes are reorganized and made simpler.
- TerrainLit shader GUI now allows custom properties to be displayed in the Terrain fold-out section.
- Optimize distortion pass with stencil
- Disable SceneSelectionPass in shader graph preview
- Control punctual light and area light shadow atlas separately
- Move SMAA anti-aliasing option to after Temporal Anti Aliasing one, to avoid problem with previously serialized project settings
- Optimize rendering with static only lighting and when no cullable lights/decals/density volumes are present.
- Updated handles for DecalProjectorComponent for enhanced spacial position readability and have edition mode for better SceneView management
- DecalProjectorComponent are now scale independent in order to have reliable metric unit (see new Size field for changing the size of the volume)
- Restructure code from HDCamera.Update() by adding UpdateAntialiasing() and UpdateViewConstants()
- Renamed velocity to motion vectors
- Objects rendered during the After Post Process pass while TAA is enabled will not benefit from existing depth buffer anymore. This is done to fix an issue where those object would wobble otherwise
- Removed usage of builtin unity matrix for shadow, shadow now use same constant than other view
- The default volume layer mask for cameras & probes is now `Default` instead of `Everything`

## [6.5.0-preview] - 2019-03-07

### Added
- Added depth-of-field support with stereo instancing
- Adding real time area light shadow support
- Added a new FrameSettings: Specular Lighting to toggle the specular during the rendering

### Fixed
- Fixed diffusion profile upgrade breaking package when upgrading to a new version
- Fixed decals cropped by gizmo not updating correctly if prefab
- Fixed an issue when enabling SSR on multiple view
- Fixed edition of the intensity's unit field while selecting multiple lights
- Fixed wrong calculation in soft voxelization for density volume
- Fixed gizmo not working correctly with pre-exposure
- Fixed issue with setting a not available RT when disabling motion vectors
- Fixed planar reflection when looking at mirror normal
- Fixed mutiselection issue with HDLight Inspector
- Fixed HDAdditionalCameraData data migration
- Fixed failing builds when light explorer window is open
- Fixed cascade shadows border sometime causing artefacts between cascades
- Restored shadows in the Cascade Shadow debug visualization
- `camera.RenderToCubemap` use proper face culling

### Changed
- When rendering reflection probe disable all specular lighting and for metals use fresnelF0 as diffuse color for bake lighting.

## [6.4.0-preview] - 2019-02-21

### Added
- VR: Added TextureXR system to selectively expand TEXTURE2D macros to texture array for single-pass stereo instancing + Convert textures call to these macros
- Added an unit selection dropdown next to shutter speed (camera)
- Added error helpbox when trying to use a sub volume component that require the current HDRenderPipelineAsset to support a feature that it is not supporting.
- Add mesh for tube light when display emissive mesh is enabled

### Fixed
- Fixed Light explorer. The volume explorer used `profile` instead of `sharedProfile` which instantiate a custom volume profile instead of editing the asset itself.
- Fixed UI issue where all is displayed using metric unit in shadow cascade and Percent is set in the unit field (happening when opening the inspector).
- Fixed inspector event error when double clicking on an asset (diffusion profile/material).
- Fixed nullref on layered material UI when the material is not an asset.
- Fixed nullref exception when undo/redo a light property.
- Fixed visual bug when area light handle size is 0.

### Changed
- Update UI for 32bit/16bit shadow precision settings in HDRP asset
- Object motion vectors have been disabled in all but the game view. Camera motion vectors are still enabled everywhere, allowing TAA and Motion Blur to work on static objects.
- Enable texture array by default for most rendering code on DX11 and unlock stereo instancing (DX11 only for now)

## [6.3.0-preview] - 2019-02-18

### Added
- Added emissive property for shader graph decals
- Added a diffusion profile override volume so the list of diffusion profile assets to use can be chanaged without affecting the HDRP asset
- Added a "Stop NaNs" option on cameras and in the Scene View preferences.
- Added metric display option in HDShadowSettings and improve clamping
- Added shader parameter mapping in DebugMenu
- Added scripting API to configure DebugData for DebugMenu

### Fixed
- Fixed decals in forward
- Fixed issue with stencil not correctly setup for various master node and shader for the depth pass, motion vector pass and GBuffer/Forward pass
- Fixed SRP batcher and metal
- Fixed culling and shadows for Pyramid, Box, Rectangle and Tube lights
- Fixed an issue where scissor render state leaking from the editor code caused partially black rendering

### Changed
- When a lit material has a clear coat mask that is not null, we now use the clear coat roughness to compute the screen space reflection.
- Diffusion profiles are now limited to one per asset and can be referenced in materials, shader graphs and vfx graphs. Materials will be upgraded automatically except if they are using a shader graph, in this case it will display an error message.

## [6.2.0-preview] - 2019-02-15

### Added
- Added help box listing feature supported in a given HDRenderPipelineAsset alongs with the drawbacks implied.
- Added cascade visualizer, supporting disabled handles when not overriding.

### Fixed
- Fixed post processing with stereo double-wide
- Fixed issue with Metal: Use sign bit to find the cache type instead of lowest bit.
- Fixed invalid state when creating a planar reflection for the first time
- Fix FrameSettings's LitShaderMode not restrained by supported LitShaderMode regression.

### Changed
- The default value roughness value for the clearcoat has been changed from 0.03 to 0.01
- Update default value of based color for master node
- Update Fabric Charlie Sheen lighting model - Remove Fresnel component that wasn't part of initial model + Remap smoothness to [0.0 - 0.6] range for more artist friendly parameter

### Changed
- Code refactor: all macros with ARGS have been swapped with macros with PARAM. This is because the ARGS macros were incorrectly named.

## [6.1.0-preview] - 2019-02-13

### Added
- Added support for post-processing anti-aliasing in the Scene View (FXAA and TAA). These can be set in Preferences.
- Added emissive property for decal material (non-shader graph)

### Fixed
- Fixed a few UI bugs with the color grading curves.
- Fixed "Post Processing" in the scene view not toggling post-processing effects
- Fixed bake only object with flag `ReflectionProbeStaticFlag` when baking a `ReflectionProbe`

### Changed
- Removed unsupported Clear Depth checkbox in Camera inspector
- Updated the toggle for advanced mode in inspectors.

## [6.0.0-preview] - 2019-02-23

### Added
- Added new API to perform a camera rendering
- Added support for hair master node (Double kajiya kay - Lambert)
- Added Reset behaviour in DebugMenu (ingame mapping is right joystick + B)
- Added Default HD scene at new scene creation while in HDRP
- Added Wizard helping to configure HDRP project
- Added new UI for decal material to allow remapping and scaling of some properties
- Added cascade shadow visualisation toggle in HD shadow settings
- Added icons for assets
- Added replace blending mode for distortion
- Added basic distance fade for density volumes
- Added decal master node for shader graph
- Added HD unlit master node (Cross Pipeline version is name Unlit)
- Added new Rendering Queue in materials
- Added post-processing V3 framework embed in HDRP, remove postprocess V2 framework
- Post-processing now uses the generic volume framework
-   New depth-of-field, bloom, panini projection effects, motion blur
-   Exposure is now done as a pre-exposition pass, the whole system has been revamped
-   Exposure now use EV100 everywhere in the UI (Sky, Emissive Light)
- Added emissive intensity (Luminance and EV100 control) control for Emissive
- Added pre-exposure weigth for Emissive
- Added an emissive color node and a slider to control the pre-exposure percentage of emission color
- Added physical camera support where applicable
- Added more color grading tools
- Added changelog level for Shader Variant stripping
- Added Debug mode for validation of material albedo and metalness/specularColor values
- Added a new dynamic mode for ambient probe and renamed BakingSky to StaticLightingSky
- Added command buffer parameter to all Bind() method of material
- Added Material validator in Render Pipeline Debug
- Added code to future support of DXR (not enabled)
- Added support of multiviewport
- Added HDRenderPipeline.RequestSkyEnvironmentUpdate function to force an update from script when sky is set to OnDemand
- Added a Lighting and BackLighting slots in Lit, StackLit, Fabric and Hair master nodes
- Added support for overriding terrain detail rendering shaders, via the render pipeline editor resources asset
- Added xrInstancing flag support to RTHandle
- Added support for cullmask for decal projectors
- Added software dynamic resolution support
- Added support for "After Post-Process" render pass for unlit shader
- Added support for textured rectangular area lights
- Added stereo instancing macros to MSAA shaders
- Added support for Quarter Res Raytraced Reflections (not enabled)
- Added fade factor for decal projectors.
- Added stereo instancing macros to most shaders used in VR
- Added multi edition support for HDRenderPipelineAsset

### Fixed
- Fixed logic to disable FPTL with stereo rendering
- Fixed stacklit transmission and sun highlight
- Fixed decals with stereo rendering
- Fixed sky with stereo rendering
- Fixed flip logic for postprocessing + VR
- Fixed copyStencilBuffer pass for some specific platforms
- Fixed point light shadow map culling that wasn't taking into account far plane
- Fixed usage of SSR with transparent on all master node
- Fixed SSR and microshadowing on fabric material
- Fixed blit pass for stereo rendering
- Fixed lightlist bounds for stereo rendering
- Fixed windows and in-game DebugMenu sync.
- Fixed FrameSettings' LitShaderMode sync when opening DebugMenu.
- Fixed Metal specific issues with decals, hitting a sampler limit and compiling AxF shader
- Fixed an issue with flipped depth buffer during postprocessing
- Fixed normal map use for shadow bias with forward lit - now use geometric normal
- Fixed transparent depth prepass and postpass access so they can be use without alpha clipping for lit shader
- Fixed support of alpha clip shadow for lit master node
- Fixed unlit master node not compiling
- Fixed issue with debug display of reflection probe
- Fixed issue with phong tessellations not working with lit shader
- Fixed issue with vertex displacement being affected by heightmap setting even if not heightmap where assign
- Fixed issue with density mode on Lit terrain producing NaN
- Fixed issue when going back and forth from Lit to LitTesselation for displacement mode
- Fixed issue with ambient occlusion incorrectly applied to emissiveColor with light layers in deferred
- Fixed issue with fabric convolution not using the correct convolved texture when fabric convolution is enabled
- Fixed issue with Thick mode for Transmission that was disabling transmission with directional light
- Fixed shutdown edge cases with HDRP tests
- Fixed slowdow when enabling Fabric convolution in HDRP asset
- Fixed specularAA not compiling in StackLit Master node
- Fixed material debug view with stereo rendering
- Fixed material's RenderQueue edition in default view.
- Fixed banding issues within volumetric density buffer
- Fixed missing multicompile for MSAA for AxF
- Fixed camera-relative support for stereo rendering
- Fixed remove sync with render thread when updating decal texture atlas.
- Fixed max number of keyword reach [256] issue. Several shader feature are now local
- Fixed Scene Color and Depth nodes
- Fixed SSR in forward
- Fixed custom editor of Unlit, HD Unlit and PBR shader graph master node
- Fixed issue with NewFrame not correctly calculated in Editor when switching scene
- Fixed issue with TerrainLit not compiling with depth only pass and normal buffer
- Fixed geometric normal use for shadow bias with PBR master node in forward
- Fixed instancing macro usage for decals
- Fixed error message when having more than one directional light casting shadow
- Fixed error when trying to display preview of Camera or PlanarReflectionProbe
- Fixed LOAD_TEXTURE2D_ARRAY_MSAA macro
- Fixed min-max and amplitude clamping value in inspector of vertex displacement materials
- Fixed issue with alpha shadow clip (was incorrectly clipping object shadow)
- Fixed an issue where sky cubemap would not be cleared correctly when setting the current sky to None
- Fixed a typo in Static Lighting Sky component UI
- Fixed issue with incorrect reset of RenderQueue when switching shader in inspector GUI
- Fixed issue with variant stripper stripping incorrectly some variants
- Fixed a case of ambient lighting flickering because of previews
- Fixed Decals when rendering multiple camera in a single frame
- Fixed cascade shadow count in shader
- Fixed issue with Stacklit shader with Haze effect
- Fixed an issue with the max sample count for the TAA
- Fixed post-process guard band for XR
- Fixed exposure of emissive of Unlit
- Fixed depth only and motion vector pass for Unlit not working correctly with MSAA
- Fixed an issue with stencil buffer copy causing unnecessary compute dispatches for lighting
- Fixed multi edition issue in FrameSettings
- Fixed issue with SRP batcher and DebugDisplay variant of lit shader
- Fixed issue with debug material mode not doing alpha test
- Fixed "Attempting to draw with missing UAV bindings" errors on Vulkan
- Fixed pre-exposure incorrectly apply to preview
- Fixed issue with duplicate 3D texture in 3D texture altas of volumetric?
- Fixed Camera rendering order (base on the depth parameter)
- Fixed shader graph decals not being cropped by gizmo
- Fixed "Attempting to draw with missing UAV bindings" errors on Vulkan.


### Changed
- ColorPyramid compute shader passes is swapped to pixel shader passes on platforms where the later is faster.
- Removing the simple lightloop used by the simple lit shader
- Whole refactor of reflection system: Planar and reflection probe
- Separated Passthrough from other RenderingPath
- Update several properties naming and caption based on feedback from documentation team
- Remove tile shader variant for transparent backface pass of lit shader
- Rename all HDRenderPipeline to HDRP folder for shaders
- Rename decal property label (based on doc team feedback)
- Lit shader mode now default to Deferred to reduce build time
- Update UI of Emission parameters in shaders
- Improve shader variant stripping including shader graph variant
- Refactored render loop to render realtime probes visible per camera
- Enable SRP batcher by default
- Shader code refactor: Rename LIGHTLOOP_SINGLE_PASS => LIGHTLOOP_DISABLE_TILE_AND_CLUSTER and clean all usage of LIGHTLOOP_TILE_PASS
- Shader code refactor: Move pragma definition of vertex and pixel shader inside pass + Move SURFACE_GRADIENT definition in XXXData.hlsl
- Micro-shadowing in Lit forward now use ambientOcclusion instead of SpecularOcclusion
- Upgraded FrameSettings workflow, DebugMenu and Inspector part relative to it
- Update build light list shader code to support 32 threads in wavefronts on some platforms
- LayeredLit layers' foldout are now grouped in one main foldout per layer
- Shadow alpha clip can now be enabled on lit shader and haor shader enven for opaque
- Temporal Antialiasing optimization for Xbox One X
- Parameter depthSlice on SetRenderTarget functions now defaults to -1 to bind the entire resource
- Rename SampleCameraDepth() functions to LoadCameraDepth() and SampleCameraDepth(), same for SampleCameraColor() functions
- Improved Motion Blur quality.
- Update stereo frame settings values for single-pass instancing and double-wide
- Rearrange FetchDepth functions to prepare for stereo-instancing
- Remove unused _ComputeEyeIndex
- Updated HDRenderPipelineAsset inspector
- Re-enable SRP batcher for metal

## [5.2.0-preview] - 2018-11-27

### Added
- Added option to run Contact Shadows and Volumetrics Voxelization stage in Async Compute
- Added camera freeze debug mode - Allow to visually see culling result for a camera
- Added support of Gizmo rendering before and after postprocess in Editor
- Added support of LuxAtDistance for punctual lights

### Fixed
- Fixed Debug.DrawLine and Debug.Ray call to work in game view
- Fixed DebugMenu's enum resetted on change
- Fixed divide by 0 in refraction causing NaN
- Fixed disable rough refraction support
- Fixed refraction, SSS and atmospheric scattering for VR
- Fixed forward clustered lighting for VR (double-wide).
- Fixed Light's UX to not allow negative intensity
- Fixed HDRenderPipelineAsset inspector broken when displaying its FrameSettings from project windows.
- Fixed forward clustered lighting for VR (double-wide).
- Fixed HDRenderPipelineAsset inspector broken when displaying its FrameSettings from project windows.
- Fixed Decals and SSR diable flags for all shader graph master node (Lit, Fabric, StackLit, PBR)
- Fixed Distortion blend mode for shader graph master node (Lit, StackLit)
- Fixed bent Normal for Fabric master node in shader graph
- Fixed PBR master node lightlayers
- Fixed shader stripping for built-in lit shaders.

### Changed
- Rename "Regular" in Diffusion profile UI "Thick Object"
- Changed VBuffer depth parametrization for volumetric from distanceRange to depthExtent - Require update of volumetric settings - Fog start at near plan
- SpotLight with box shape use Lux unit only

## [5.1.0-preview] - 2018-11-19

### Added

- Added a separate Editor resources file for resources Unity does not take when it builds a Player.
- You can now disable SSR on Materials in Shader Graph.
- Added support for MSAA when the Supported Lit Shader Mode is set to Both. Previously HDRP only supported MSAA for Forward mode.
- You can now override the emissive color of a Material when in debug mode.
- Exposed max light for Light Loop Settings in HDRP asset UI.
- HDRP no longer performs a NormalDBuffer pass update if there are no decals in the Scene.
- Added distant (fall-back) volumetric fog and improved the fog evaluation precision.
- Added an option to reflect sky in SSR.
- Added a y-axis offset for the PlanarReflectionProbe and offset tool.
- Exposed the option to run SSR and SSAO on async compute.
- Added support for the _GlossMapScale parameter in the Legacy to HDRP Material converter.
- Added wave intrinsic instructions for use in Shaders (for AMD GCN).


### Fixed
- Fixed sphere shaped influence handles clamping in Reflection Probes.
- Fixed Reflection Probe data migration for projects created before using HDRP.
- Fixed UI of Layered Material where Unity previously rendered the scrollbar above the Copy button.
- Fixed Material tessellations parameters Start fade distance and End fade distance. Originally, Unity clamped these values when you modified them.
- Fixed various distortion and refraction issues - handle a better fall-back.
- Fixed SSR for multiple views.
- Fixed SSR issues related to self-intersections.
- Fixed shape density volume handle speed.
- Fixed density volume shape handle moving too fast.
- Fixed the Camera velocity pass that we removed by mistake.
- Fixed some null pointer exceptions when disabling motion vectors support.
- Fixed viewports for both the Subsurface Scattering combine pass and the transparent depth prepass.
- Fixed the blend mode pop-up in the UI. It previously did not appear when you enabled pre-refraction.
- Fixed some null pointer exceptions that previously occurred when you disabled motion vectors support.
- Fixed Layered Lit UI issue with scrollbar.
- Fixed cubemap assignation on custom ReflectionProbe.
- Fixed Reflection Probes’ capture settings' shadow distance.
- Fixed an issue with the SRP batcher and Shader variables declaration.
- Fixed thickness and subsurface slots for fabric Shader master node that wasn't appearing with the right combination of flags.
- Fixed d3d debug layer warning.
- Fixed PCSS sampling quality.
- Fixed the Subsurface and transmission Material feature enabling for fabric Shader.
- Fixed the Shader Graph UV node’s dimensions when using it in a vertex Shader.
- Fixed the planar reflection mirror gizmo's rotation.
- Fixed HDRenderPipelineAsset's FrameSettings not showing the selected enum in the Inspector drop-down.
- Fixed an error with async compute.
- MSAA now supports transparency.
- The HDRP Material upgrader tool now converts metallic values correctly.
- Volumetrics now render in Reflection Probes.
- Fixed a crash that occurred whenever you set a viewport size to 0.
- Fixed the Camera physic parameter that the UI previously did not display.
- Fixed issue in pyramid shaped spotlight handles manipulation

### Changed

- Renamed Line shaped Lights to Tube Lights.
- HDRP now uses mean height fog parametrization.
- Shadow quality settings are set to All when you use HDRP (This setting is not visible in the UI when using SRP). This avoids Legacy Graphics Quality Settings disabling the shadows and give SRP full control over the Shadows instead.
- HDRP now internally uses premultiplied alpha for all fog.
- Updated default FrameSettings used for realtime Reflection Probes when you create a new HDRenderPipelineAsset.
- Remove multi-camera support. LWRP and HDRP will not support multi-camera layered rendering.
- Updated Shader Graph subshaders to use the new instancing define.
- Changed fog distance calculation from distance to plane to distance to sphere.
- Optimized forward rendering using AMD GCN by scalarizing the light loop.
- Changed the UI of the Light Editor.
- Change ordering of includes in HDRP Materials in order to reduce iteration time for faster compilation.
- Added a StackLit master node replacing the InspectorUI version. IMPORTANT: All previously authored StackLit Materials will be lost. You need to recreate them with the master node.

## [5.0.0-preview] - 2018-09-28

### Added
- Added occlusion mesh to depth prepass for VR (VR still disabled for now)
- Added a debug mode to display only one shadow at once
- Added controls for the highlight created by directional lights
- Added a light radius setting to punctual lights to soften light attenuation and simulate fill lighting
- Added a 'minRoughness' parameter to all non-area lights (was previously only available for certain light types)
- Added separate volumetric light/shadow dimmers
- Added per-pixel jitter to volumetrics to reduce aliasing artifacts
- Added a SurfaceShading.hlsl file, which implements material-agnostic shading functionality in an efficient manner
- Added support for shadow bias for thin object transmission
- Added FrameSettings to control realtime planar reflection
- Added control for SRPBatcher on HDRP Asset
- Added an option to clear the shadow atlases in the debug menu
- Added a color visualization of the shadow atlas rescale in debug mode
- Added support for disabling SSR on materials
- Added intrinsic for XBone
- Added new light volume debugging tool
- Added a new SSR debug view mode
- Added translaction's scale invariance on DensityVolume
- Added multiple supported LitShadermode and per renderer choice in case of both Forward and Deferred supported
- Added custom specular occlusion mode to Lit Shader Graph Master node

### Fixed
- Fixed a normal bias issue with Stacklit (Was causing light leaking)
- Fixed camera preview outputing an error when both scene and game view where display and play and exit was call
- Fixed override debug mode not apply correctly on static GI
- Fixed issue where XRGraphicsConfig values set in the asset inspector GUI weren't propagating correctly (VR still disabled for now)
- Fixed issue with tangent that was using SurfaceGradient instead of regular normal decoding
- Fixed wrong error message display when switching to unsupported target like IOS
- Fixed an issue with ambient occlusion texture sometimes not being created properly causing broken rendering
- Shadow near plane is no longer limited at 0.1
- Fixed decal draw order on transparent material
- Fixed an issue where sometime the lookup texture used for GGX convolution was broken, causing broken rendering
- Fixed an issue where you wouldn't see any fog for certain pipeline/scene configurations
- Fixed an issue with volumetric lighting where the anisotropy value of 0 would not result in perfectly isotropic lighting
- Fixed shadow bias when the atlas is rescaled
- Fixed shadow cascade sampling outside of the atlas when cascade count is inferior to 4
- Fixed shadow filter width in deferred rendering not matching shader config
- Fixed stereo sampling of depth texture in MSAA DepthValues.shader
- Fixed box light UI which allowed negative and zero sizes, thus causing NaNs
- Fixed stereo rendering in HDRISky.shader (VR)
- Fixed normal blend and blend sphere influence for reflection probe
- Fixed distortion filtering (was point filtering, now trilinear)
- Fixed contact shadow for large distance
- Fixed depth pyramid debug view mode
- Fixed sphere shaped influence handles clamping in reflection probes
- Fixed reflection probes data migration for project created before using hdrp
- Fixed ambient occlusion for Lit Master Node when slot is connected

### Changed
- Use samplerunity_ShadowMask instead of samplerunity_samplerLightmap for shadow mask
- Allow to resize reflection probe gizmo's size
- Improve quality of screen space shadow
- Remove support of projection model for ScreenSpaceLighting (SSR always use HiZ and refraction always Proxy)
- Remove all the debug mode from SSR that are obsolete now
- Expose frameSettings and Capture settings for reflection and planar probe
- Update UI for reflection probe, planar probe, camera and HDRP Asset
- Implement proper linear blending for volumetric lighting via deep compositing as described in the paper "Deep Compositing Using Lie Algebras"
- Changed  planar mapping to match terrain convention (XZ instead of ZX)
- XRGraphicsConfig is no longer Read/Write. Instead, it's read-only. This improves consistency of XR behavior between the legacy render pipeline and SRP
- Change reflection probe data migration code (to update old reflection probe to new one)
- Updated gizmo for ReflectionProbes
- Updated UI and Gizmo of DensityVolume

## [4.0.0-preview] - 2018-09-28

### Added
- Added a new TerrainLit shader that supports rendering of Unity terrains.
- Added controls for linear fade at the boundary of density volumes
- Added new API to control decals without monobehaviour object
- Improve Decal Gizmo
- Implement Screen Space Reflections (SSR) (alpha version, highly experimental)
- Add an option to invert the fade parameter on a Density Volume
- Added a Fabric shader (experimental) handling cotton and silk
- Added support for MSAA in forward only for opaque only
- Implement smoothness fade for SSR
- Added support for AxF shader (X-rite format - require special AxF importer from Unity not part of HDRP)
- Added control for sundisc on directional light (hack)
- Added a new HD Lit Master node that implements Lit shader support for Shader Graph
- Added Micro shadowing support (hack)
- Added an event on HDAdditionalCameraData for custom rendering
- HDRP Shader Graph shaders now support 4-channel UVs.

### Fixed
- Fixed an issue where sometimes the deferred shadow texture would not be valid, causing wrong rendering.
- Stencil test during decals normal buffer update is now properly applied
- Decals corectly update normal buffer in forward
- Fixed a normalization problem in reflection probe face fading causing artefacts in some cases
- Fix multi-selection behavior of Density Volumes overwriting the albedo value
- Fixed support of depth texture for RenderTexture. HDRP now correctly output depth to user depth buffer if RenderTexture request it.
- Fixed multi-selection behavior of Density Volumes overwriting the albedo value
- Fixed support of depth for RenderTexture. HDRP now correctly output depth to user depth buffer if RenderTexture request it.
- Fixed support of Gizmo in game view in the editor
- Fixed gizmo for spot light type
- Fixed issue with TileViewDebug mode being inversed in gameview
- Fixed an issue with SAMPLE_TEXTURECUBE_SHADOW macro
- Fixed issue with color picker not display correctly when game and scene view are visible at the same time
- Fixed an issue with reflection probe face fading
- Fixed camera motion vectors shader and associated matrices to update correctly for single-pass double-wide stereo rendering
- Fixed light attenuation functions when range attenuation is disabled
- Fixed shadow component algorithm fixup not dirtying the scene, so changes can be saved to disk.
- Fixed some GC leaks for HDRP
- Fixed contact shadow not affected by shadow dimmer
- Fixed GGX that works correctly for the roughness value of 0 (mean specular highlgiht will disappeard for perfect mirror, we rely on maxSmoothness instead to always have a highlight even on mirror surface)
- Add stereo support to ShaderPassForward.hlsl. Forward rendering now seems passable in limited test scenes with camera-relative rendering disabled.
- Add stereo support to ProceduralSky.shader and OpaqueAtmosphericScattering.shader.
- Added CullingGroupManager to fix more GC.Alloc's in HDRP
- Fixed rendering when multiple cameras render into the same render texture

### Changed
- Changed the way depth & color pyramids are built to be faster and better quality, thus improving the look of distortion and refraction.
- Stabilize the dithered LOD transition mask with respect to the camera rotation.
- Avoid multiple depth buffer copies when decals are present
- Refactor code related to the RT handle system (No more normal buffer manager)
- Remove deferred directional shadow and move evaluation before lightloop
- Add a function GetNormalForShadowBias() that material need to implement to return the normal used for normal shadow biasing
- Remove Jimenez Subsurface scattering code (This code was disabled by default, now remove to ease maintenance)
- Change Decal API, decal contribution is now done in Material. Require update of material using decal
- Move a lot of files from CoreRP to HDRP/CoreRP. All moved files weren't used by Ligthweight pipeline. Long term they could move back to CoreRP after CoreRP become out of preview
- Updated camera inspector UI
- Updated decal gizmo
- Optimization: The objects that are rendered in the Motion Vector Pass are not rendered in the prepass anymore
- Removed setting shader inclue path via old API, use package shader include paths
- The default value of 'maxSmoothness' for punctual lights has been changed to 0.99
- Modified deferred compute and vert/frag shaders for first steps towards stereo support
- Moved material specific Shader Graph files into corresponding material folders.
- Hide environment lighting settings when enabling HDRP (Settings are control from sceneSettings)
- Update all shader includes to use absolute path (allow users to create material in their Asset folder)
- Done a reorganization of the files (Move ShaderPass to RenderPipeline folder, Move all shadow related files to Lighting/Shadow and others)
- Improved performance and quality of Screen Space Shadows

## [3.3.0-preview] - 2018-01-01

### Added
- Added an error message to say to use Metal or Vulkan when trying to use OpenGL API
- Added a new Fabric shader model that supports Silk and Cotton/Wool
- Added a new HDRP Lighting Debug mode to visualize Light Volumes for Point, Spot, Line, Rectangular and Reflection Probes
- Add support for reflection probe light layers
- Improve quality of anisotropic on IBL

### Fixed
- Fix an issue where the screen where darken when rendering camera preview
- Fix display correct target platform when showing message to inform user that a platform is not supported
- Remove workaround for metal and vulkan in normal buffer encoding/decoding
- Fixed an issue with color picker not working in forward
- Fixed an issue where reseting HDLight do not reset all of its parameters
- Fixed shader compile warning in DebugLightVolumes.shader

### Changed
- Changed default reflection probe to be 256x256x6 and array size to be 64
- Removed dependence on the NdotL for thickness evaluation for translucency (based on artist's input)
- Increased the precision when comparing Planar or HD reflection probe volumes
- Remove various GC alloc in C#. Slightly better performance

## [3.2.0-preview] - 2018-01-01

### Added
- Added a luminance meter in the debug menu
- Added support of Light, reflection probe, emissive material, volume settings related to lighting to Lighting explorer
- Added support for 16bit shadows

### Fixed
- Fix issue with package upgrading (HDRP resources asset is now versionned to worarkound package manager limitation)
- Fix HDReflectionProbe offset displayed in gizmo different than what is affected.
- Fix decals getting into a state where they could not be removed or disabled.
- Fix lux meter mode - The lux meter isn't affected by the sky anymore
- Fix area light size reset when multi-selected
- Fix filter pass number in HDUtils.BlitQuad
- Fix Lux meter mode that was applying SSS
- Fix planar reflections that were not working with tile/cluster (olbique matrix)
- Fix debug menu at runtime not working after nested prefab PR come to trunk
- Fix scrolling issue in density volume

### Changed
- Shader code refactor: Split MaterialUtilities file in two parts BuiltinUtilities (independent of FragInputs) and MaterialUtilities (Dependent of FragInputs)
- Change screen space shadow rendertarget format from ARGB32 to RG16

## [3.1.0-preview] - 2018-01-01

### Added
- Decal now support per channel selection mask. There is now two mode. One with BaseColor, Normal and Smoothness and another one more expensive with BaseColor, Normal, Smoothness, Metal and AO. Control is on HDRP Asset. This may require to launch an update script for old scene: 'Edit/Render Pipeline/Single step upgrade script/Upgrade all DecalMaterial MaskBlendMode'.
- Decal now supports depth bias for decal mesh, to prevent z-fighting
- Decal material now supports draw order for decal projectors
- Added LightLayers support (Base on mask from renderers name RenderingLayers and mask from light name LightLayers - if they match, the light apply) - cost an extra GBuffer in deferred (more bandwidth)
- When LightLayers is enabled, the AmbientOclusion is store in the GBuffer in deferred path allowing to avoid double occlusion with SSAO. In forward the double occlusion is now always avoided.
- Added the possibility to add an override transform on the camera for volume interpolation
- Added desired lux intensity and auto multiplier for HDRI sky
- Added an option to disable light by type in the debug menu
- Added gradient sky
- Split EmissiveColor and bakeDiffuseLighting in forward avoiding the emissiveColor to be affect by SSAO
- Added a volume to control indirect light intensity
- Added EV 100 intensity unit for area lights
- Added support for RendererPriority on Renderer. This allow to control order of transparent rendering manually. HDRP have now two stage of sorting for transparent in addition to bact to front. Material have a priority then Renderer have a priority.
- Add Coupling of (HD)Camera and HDAdditionalCameraData for reset and remove in inspector contextual menu of Camera
- Add Coupling of (HD)ReflectionProbe and HDAdditionalReflectionData for reset and remove in inspector contextual menu of ReflectoinProbe
- Add macro to forbid unity_ObjectToWorld/unity_WorldToObject to be use as it doesn't handle camera relative rendering
- Add opacity control on contact shadow

### Fixed
- Fixed an issue with PreIntegratedFGD texture being sometimes destroyed and not regenerated causing rendering to break
- PostProcess input buffers are not copied anymore on PC if the viewport size matches the final render target size
- Fixed an issue when manipulating a lot of decals, it was displaying a lot of errors in the inspector
- Fixed capture material with reflection probe
- Refactored Constant Buffers to avoid hitting the maximum number of bound CBs in some cases.
- Fixed the light range affecting the transform scale when changed.
- Snap to grid now works for Decal projector resizing.
- Added a warning for 128x128 cookie texture without mipmaps
- Replace the sampler used for density volumes for correct wrap mode handling

### Changed
- Move Render Pipeline Debug "Windows from Windows->General-> Render Pipeline debug windows" to "Windows from Windows->Analysis-> Render Pipeline debug windows"
- Update detail map formula for smoothness and albedo, goal it to bright and dark perceptually and scale factor is use to control gradient speed
- Refactor the Upgrade material system. Now a material can be update from older version at any time. Call Edit/Render Pipeline/Upgrade all Materials to newer version
- Change name EnableDBuffer to EnableDecals at several place (shader, hdrp asset...), this require a call to Edit/Render Pipeline/Upgrade all Materials to newer version to have up to date material.
- Refactor shader code: BakeLightingData structure have been replace by BuiltinData. Lot of shader code have been remove/change.
- Refactor shader code: All GBuffer are now handled by the deferred material. Mean ShadowMask and LightLayers are control by lit material in lit.hlsl and not outside anymore. Lot of shader code have been remove/change.
- Refactor shader code: Rename GetBakedDiffuseLighting to ModifyBakedDiffuseLighting. This function now handle lighting model for transmission too. Lux meter debug mode is factor outisde.
- Refactor shader code: GetBakedDiffuseLighting is not call anymore in GBuffer or forward pass, including the ConvertSurfaceDataToBSDFData and GetPreLightData, this is done in ModifyBakedDiffuseLighting now
- Refactor shader code: Added a backBakeDiffuseLighting to BuiltinData to handle lighting for transmission
- Refactor shader code: Material must now call InitBuiltinData (Init all to zero + init bakeDiffuseLighting and backBakeDiffuseLighting ) and PostInitBuiltinData

## [3.0.0-preview] - 2018-01-01

### Fixed
- Fixed an issue with distortion that was using previous frame instead of current frame
- Fixed an issue where disabled light where not upgrade correctly to the new physical light unit system introduce in 2.0.5-preview

### Changed
- Update assembly definitions to output assemblies that match Unity naming convention (Unity.*).

## [2.0.5-preview] - 2018-01-01

### Added
- Add option supportDitheringCrossFade on HDRP Asset to allow to remove shader variant during player build if needed
- Add contact shadows for punctual lights (in additional shadow settings), only one light is allowed to cast contact shadows at the same time and so at each frame a dominant light is choosed among all light with contact shadows enabled.
- Add PCSS shadow filter support (from SRP Core)
- Exposed shadow budget parameters in HDRP asset
- Add an option to generate an emissive mesh for area lights (currently rectangle light only). The mesh fits the size, intensity and color of the light.
- Add an option to the HDRP asset to increase the resolution of volumetric lighting.
- Add additional ligth unit support for punctual light (Lumens, Candela) and area lights (Lumens, Luminance)
- Add dedicated Gizmo for the box Influence volume of HDReflectionProbe / PlanarReflectionProbe

### Changed
- Re-enable shadow mask mode in debug view
- SSS and Transmission code have been refactored to be able to share it between various material. Guidelines are in SubsurfaceScattering.hlsl
- Change code in area light with LTC for Lit shader. Magnitude is now take from FGD texture instead of a separate texture
- Improve camera relative rendering: We now apply camera translation on the model matrix, so before the TransformObjectToWorld(). Note: unity_WorldToObject and unity_ObjectToWorld must never be used directly.
- Rename positionWS to positionRWS (Camera relative world position) at a lot of places (mainly in interpolator and FragInputs). In case of custom shader user will be required to update their code.
- Rename positionWS, capturePositionWS, proxyPositionWS, influencePositionWS to positionRWS, capturePositionRWS, proxyPositionRWS, influencePositionRWS (Camera relative world position) in LightDefinition struct.
- Improve the quality of trilinear filtering of density volume textures.
- Improve UI for HDReflectionProbe / PlanarReflectionProbe

### Fixed
- Fixed a shader preprocessor issue when compiling DebugViewMaterialGBuffer.shader against Metal target
- Added a temporary workaround to Lit.hlsl to avoid broken lighting code with Metal/AMD
- Fixed issue when using more than one volume texture mask with density volumes.
- Fixed an error which prevented volumetric lighting from working if no density volumes with 3D textures were present.
- Fix contact shadows applied on transmission
- Fix issue with forward opaque lit shader variant being removed by the shader preprocessor
- Fixed compilation errors on platforms with limited XRSetting support.
- Fixed apply range attenuation option on punctual light
- Fixed issue with color temperature not take correctly into account with static lighting
- Don't display fog when diffuse lighting, specular lighting, or lux meter debug mode are enabled.

## [2.0.4-preview] - 2018-01-01

### Fixed
- Fix issue when disabling rough refraction and building a player. Was causing a crash.

## [2.0.3-preview] - 2018-01-01

### Added
- Increased debug color picker limit up to 260k lux

## [2.0.2-preview] - 2018-01-01

### Added
- Add Light -> Planar Reflection Probe command
- Added a false color mode in rendering debug
- Add support for mesh decals
- Add flag to disable projector decals on transparent geometry to save performance and decal texture atlas space
- Add ability to use decal diffuse map as mask only
- Add visualize all shadow masks in lighting debug
- Add export of normal and roughness buffer for forwardOnly and when in supportOnlyForward mode for forward
- Provide a define in lit.hlsl (FORWARD_MATERIAL_READ_FROM_WRITTEN_NORMAL_BUFFER) when output buffer normal is used to read the normal and roughness instead of caclulating it (can save performance, but lower quality due to compression)
- Add color swatch to decal material

### Changed
- Change Render -> Planar Reflection creation to 3D Object -> Mirror
- Change "Enable Reflector" name on SpotLight to "Angle Affect Intensity"
- Change prototype of BSDFData ConvertSurfaceDataToBSDFData(SurfaceData surfaceData) to BSDFData ConvertSurfaceDataToBSDFData(uint2 positionSS, SurfaceData surfaceData)

### Fixed
- Fix issue with StackLit in deferred mode with deferredDirectionalShadow due to GBuffer not being cleared. Gbuffer is still not clear and issue was fix with the new Output of normal buffer.
- Fixed an issue where interpolation volumes were not updated correctly for reflection captures.
- Fixed an exception in Light Loop settings UI

## [2.0.1-preview] - 2018-01-01

### Added
- Add stripper of shader variant when building a player. Save shader compile time.
- Disable per-object culling that was executed in C++ in HD whereas it was not used (Optimization)
- Enable texture streaming debugging (was not working before 2018.2)
- Added Screen Space Reflection with Proxy Projection Model
- Support correctly scene selection for alpha tested object
- Add per light shadow mask mode control (i.e shadow mask distance and shadow mask). It use the option NonLightmappedOnly
- Add geometric filtering to Lit shader (allow to reduce specular aliasing)
- Add shortcut to create DensityVolume and PlanarReflection in hierarchy
- Add a DefaultHDMirrorMaterial material for PlanarReflection
- Added a script to be able to upgrade material to newer version of HDRP
- Removed useless duplication of ForwardError passes.
- Add option to not compile any DEBUG_DISPLAY shader in the player (Faster build) call Support Runtime Debug display

### Changed
- Changed SupportForwardOnly to SupportOnlyForward in render pipeline settings
- Changed versioning variable name in HDAdditionalXXXData from m_version to version
- Create unique name when creating a game object in the rendering menu (i.e Density Volume(2))
- Re-organize various files and folder location to clean the repository
- Change Debug windows name and location. Now located at:  Windows -> General -> Render Pipeline Debug

### Removed
- Removed GlobalLightLoopSettings.maxPlanarReflectionProbes and instead use value of GlobalLightLoopSettings.planarReflectionProbeCacheSize
- Remove EmissiveIntensity parameter and change EmissiveColor to be HDR (Matching Builtin Unity behavior) - Data need to be updated - Launch Edit -> Single Step Upgrade Script -> Upgrade all Materials emissionColor

### Fixed
- Fix issue with LOD transition and instancing
- Fix discrepency between object motion vector and camera motion vector
- Fix issue with spot and dir light gizmo axis not highlighted correctly
- Fix potential crash while register debug windows inputs at startup
- Fix warning when creating Planar reflection
- Fix specular lighting debug mode (was rendering black)
- Allow projector decal with null material to allow to configure decal when HDRP is not set
- Decal atlas texture offset/scale is updated after allocations (used to be before so it was using date from previous frame)

## [0.0.0-preview] - 2018-01-01

### Added
- Configure the VolumetricLightingSystem code path to be on by default
- Trigger a build exception when trying to build an unsupported platform
- Introduce the VolumetricLightingController component, which can (and should) be placed on the camera, and allows one to control the near and the far plane of the V-Buffer (volumetric "froxel" buffer) along with the depth distribution (from logarithmic to linear)
- Add 3D texture support for DensityVolumes
- Add a better mapping of roughness to mipmap for planar reflection
- The VolumetricLightingSystem now uses RTHandles, which allows to save memory by sharing buffers between different cameras (history buffers are not shared), and reduce reallocation frequency by reallocating buffers only if the rendering resolution increases (and suballocating within existing buffers if the rendering resolution decreases)
- Add a Volumetric Dimmer slider to lights to control the intensity of the scattered volumetric lighting
- Add UV tiling and offset support for decals.
- Add mipmapping support for volume 3D mask textures

### Changed
- Default number of planar reflection change from 4 to 2
- Rename _MainDepthTexture to _CameraDepthTexture
- The VolumetricLightingController has been moved to the Interpolation Volume framework and now functions similarly to the VolumetricFog settings
- Update of UI of cookie, CubeCookie, Reflection probe and planar reflection probe to combo box
- Allow enabling/disabling shadows for area lights when they are set to baked.
- Hide applyRangeAttenuation and FadeDistance for directional shadow as they are not used

### Removed
- Remove Resource folder of PreIntegratedFGD and add the resource to RenderPipeline Asset

### Fixed
- Fix ConvertPhysicalLightIntensityToLightIntensity() function used when creating light from script to match HDLightEditor behavior
- Fix numerical issues with the default value of mean free path of volumetric fog
- Fix the bug preventing decals from coexisting with density volumes
- Fix issue with alpha tested geometry using planar/triplanar mapping not render correctly or flickering (due to being wrongly alpha tested in depth prepass)
- Fix meta pass with triplanar (was not handling correctly the normal)
- Fix preview when a planar reflection is present
- Fix Camera preview, it is now a Preview cameraType (was a SceneView)
- Fix handling unknown GPUShadowTypes in the shadow manager.
- Fix area light shapes sent as point lights to the baking backends when they are set to baked.
- Fix unnecessary division by PI for baked area lights.
- Fix line lights sent to the lightmappers. The backends don't support this light type.
- Fix issue with shadow mask framesettings not correctly taken into account when shadow mask is enabled for lighting.
- Fix directional light and shadow mask transition, they are now matching making smooth transition
- Fix banding issues caused by high intensity volumetric lighting
- Fix the debug window being emptied on SRP asset reload
- Fix issue with debug mode not correctly clearing the GBuffer in editor after a resize
- Fix issue with ResetMaterialKeyword not resetting correctly ToggleOff/Roggle Keyword
- Fix issue with motion vector not render correctly if there is no depth prepass in deferred

## [0.0.0-preview] - 2018-01-01

### Added
- Screen Space Refraction projection model (Proxy raycasting, HiZ raymarching)
- Screen Space Refraction settings as volume component
- Added buffered frame history per camera
- Port Global Density Volumes to the Interpolation Volume System.
- Optimize ImportanceSampleLambert() to not require the tangent frame.
- Generalize SampleVBuffer() to handle different sampling and reconstruction methods.
- Improve the quality of volumetric lighting reprojection.
- Optimize Morton Order code in the Subsurface Scattering pass.
- Planar Reflection Probe support roughness (gaussian convolution of captured probe)
- Use an atlas instead of a texture array for cluster transparent decals
- Add a debug view to visualize the decal atlas
- Only store decal textures to atlas if decal is visible, debounce out of memory decal atlas warning.
- Add manipulator gizmo on decal to improve authoring workflow
- Add a minimal StackLit material (work in progress, this version can be used as template to add new material)

### Changed
- EnableShadowMask in FrameSettings (But shadowMaskSupport still disable by default)
- Forced Planar Probe update modes to (Realtime, Every Update, Mirror Camera)
- Screen Space Refraction proxy model uses the proxy of the first environment light (Reflection probe/Planar probe) or the sky
- Moved RTHandle static methods to RTHandles
- Renamed RTHandle to RTHandleSystem.RTHandle
- Move code for PreIntegratedFDG (Lit.shader) into its dedicated folder to be share with other material
- Move code for LTCArea (Lit.shader) into its dedicated folder to be share with other material

### Removed
- Removed Planar Probe mirror plane position and normal fields in inspector, always display mirror plane and normal gizmos

### Fixed
- Fix fog flags in scene view is now taken into account
- Fix sky in preview windows that were disappearing after a load of a new level
- Fix numerical issues in IntersectRayAABB().
- Fix alpha blending of volumetric lighting with transparent objects.
- Fix the near plane of the V-Buffer causing out-of-bounds look-ups in the clustered data structure.
- Depth and color pyramid are properly computed and sampled when the camera renders inside a viewport of a RTHandle.
- Fix decal atlas debug view to work correctly when shadow atlas view is also enabled
- Fix TransparentSSR with non-rendergraph.
- Fix shader compilation warning on SSR compute shader.<|MERGE_RESOLUTION|>--- conflicted
+++ resolved
@@ -14,10 +14,6 @@
 - Added a history rejection criterion based on if the pixel was moving in world space (case 1302392).
 - Added new API in CachedShadowManager
 - Added the default quality settings to the HDRP asset for RTAO, RTR and RTGI (case 1304370).
-<<<<<<< HEAD
-- API to allow OnDemand shadows to not render upon placement in the Cached Shadow Atlas.
-- Exposed update upon light movement for directional light shadows in UI.
-=======
 - Added TargetMidGrayParameterDrawer
 - Added an option to have double sided GI be controlled separately from material double-sided option.
 - Added new AOV APIs for overriding the internal rendering format, and for outputing the world space position.
@@ -27,7 +23,8 @@
 - Added new API in CachedShadowManager
 - Added an additional check in the "check scene for ray tracing" (case 1314963).
 - Added shader graph unit test for IsFrontFace node
->>>>>>> aeb9d832
+- API to allow OnDemand shadows to not render upon placement in the Cached Shadow Atlas.
+- Exposed update upon light movement for directional light shadows in UI.
 
 ### Fixed
 - Fixed an exception when opening the color picker in the material UI (case 1307143).
@@ -50,13 +47,6 @@
 - Fix issue with Depth of Field CoC debug view.
 - Fixed an issue where first frame of SSAO could exhibit ghosting artefacts.
 - Fixed an issue with the mipmap generation internal format after rendering format change.
-<<<<<<< HEAD
-- Fixed performance issue with ShaderGraph and Alpha Test
-- Fixed error when increasing the maximum planar reflection limit (case 1306530).
-- Fixed alpha output in debug view and AOVs when using shadow matte (case 1311830).
-- Fixed WouldFitInAtlas that would previously return wrong results if any one face of a point light would fit (it used to return true even though the light in entirety wouldn't fit).
-- Fixed update upon light movement for directional light rotation.
-=======
 - Fixed multiple any hit occuring on transparent objects (case 1294927).
 - Cleanup Shader UI.
 - Fixed sub-shadow rendering for cached shadow maps.
@@ -70,9 +60,7 @@
 - Fixed decals in material debug display.
 - Fix crash on VolumeComponentWithQualityEditor when the current Pipeline is not HDRP
 - Fixed WouldFitInAtlas that would previously return wrong results if any one face of a point light would fit (it used to return true even though the light in entirety wouldn't fit).
-- Fixed issue that caused a rebake of Probe Volume Data to see effect of changed normal bias.
->>>>>>> aeb9d832
-
+- Fixed update upon light movement for directional light rotation.
 ### Changed
 - Changed Window/Render Pipeline/HD Render Pipeline Wizard to Window/Rendering/HDRP Wizard
 - Removed the material pass probe volumes evaluation mode.
