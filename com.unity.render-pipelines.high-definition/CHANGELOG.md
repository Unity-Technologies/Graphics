﻿# Changelog
All notable changes to this package will be documented in this file.

The format is based on [Keep a Changelog](http://keepachangelog.com/en/1.0.0/)
and this project adheres to [Semantic Versioning](http://semver.org/spec/v2.0.0.html).

## [10.1.0] - 2019-08-04

### Added
- Added an option to have only the metering mask displayed in the debug mode.
- Added a new mode to cluster visualization debug where users can see a slice instead of the cluster on opaque objects.
- Added ray traced reflection support for the render graph version of the pipeline.
- Added render graph support of RTAO and required denoisers.
- Added render graph support of RTGI.
- Added support of RTSSS and Recursive Rendering in the render graph mode.
- Added support of RT and screen space shadow for render graph.
- Added tooltips with the full name of the (graphics) compositor properties to properly show large names that otherwise are clipped by the UI (case 1263590)
- Added error message if a callback AOV allocation fail
- Added marker for all AOV request operation on GPU
- Added remapping options for Depth Pyramid debug view mode
- Added an option to support AOV shader at runtime in HDRP settings (case 1265070)
- Added support of SSGI in the render graph mode.
- Added option for 11-11-10 format for cube reflection probes.

### Fixed
- Fixed several issues with physically-based DoF (TAA ghosting of the CoC buffer, smooth layer transitions, etc)
- Fixed GPU hang on D3D12 on xbox. 
- Fixed Amplitude -> Min/Max parametrization conversion
- Fixed CoatMask block appearing when creating lit master node (case 1264632)
- Fixed issue with SceneEV100 debug mode indicator when rescaling the window.
- Fixed issue with PCSS filter being wrong on first frame. 
- Fixed issue with emissive mesh for area light not appearing in playmode if Reload Scene option is disabled in Enter Playmode Settings.
- Fixed issue when Reflection Probes are set to OnEnable and are never rendered if the probe is enabled when the camera is farther than the probe fade distance. 
- Fixed issue with sun icon being clipped in the look dev window. 
- Fixed error about layers when disabling emissive mesh for area lights.
- Fixed issue when the user deletes the composition graph or .asset in runtime (case 1263319)
- Fixed assertion failure when changing resolution to compositor layers after using AOVs (case 1265023) 
- Fixed flickering layers in graphics compositor (case 1264552)
- Fixed issue causing the editor field not updating the disc area light radius.
- Fixed issues that lead to cookie atlas to be updated every frame even if cached data was valid.
- Fixed an issue where world space UI was not emitted for reflection cameras in HDRP
- Fixed an issue with cookie texture atlas that would cause realtime textures to always update in the atlas even when the content did not change.
- Fixed an issue where only one of the two lookdev views would update when changing the default lookdev volume profile.
- Fixed a bug related to light cluster invalidation.
- Fixed shader warning in DofGather (case 1272931)
- Fixed AOV export of depth buffer which now correctly export linear depth (case 1265001)
- Fixed issue that caused the decal atlas to not be updated upon changing of the decal textures content.
- Fixed "Screen position out of view frustum" error when camera is at exactly the planar reflection probe location.
- Fixed Amplitude -> Min/Max parametrization conversion
- Fixed issue that allocated a small cookie for normal spot lights.
- Fixed issue when undoing a change in diffuse profile list after deleting the volume profile.
- Fixed custom pass re-ordering and removing.
- Fixed TAA issue and hardware dynamic resolution.
- Fixed a static lighting flickering issue caused by having an active planar probe in the scene while rendering inspector preview.
- Fixed an issue where even when set to OnDemand, the sky lighting would still be updated when changing sky parameters.
- Fixed an error message trigerred when a mesh has more than 32 sub-meshes (case 1274508).
- Fixed RTGI getting noisy for grazying angle geometry (case 1266462).
- Fixed an issue with TAA history management on pssl.
- Fixed the global illumination volume override having an unwanted advanced mode (case 1270459).
- Fixed screen space shadow option displayed on directional shadows while they shouldn't (case 1270537).
- Fixed the handling of undo and redo actions in the graphics compositor (cases 1268149, 1266212, 1265028)
- Fixed issue with composition graphs that include virtual textures, cubemaps and other non-2D textures (cases 1263347, 1265638).
- Fixed issues when selecting a new composition graph or setting it to None (cases 1263350, 1266202)
- Fixed ArgumentNullException when saving shader graphs after removing the compositor from the scene (case 1268658)
- Fixed issue with updating the compositor output when not in play mode (case 1266216)
- Fixed warning with area mesh (case 1268379)
- Fixed issue with diffusion profile not being updated upon reset of the editor. 
- Fixed an issue that lead to corrupted refraction in some scenarios on xbox.
- Fixed for light loop scalarization not happening. 
<<<<<<< HEAD
- Fixed RTGI in performance mode when light layers are enabled on the asset.
=======
- Fixed issue with stencil not being set in rendergraph mode.
- Fixed for post process being overridable in reflection probes even though it is not supported.
>>>>>>> 6f22dc2c

### Changed
- Preparation pass for RTSSShadows to be supported by render graph.
- Add tooltips with the full name of the (graphics) compositor properties to properly show large names that otherwise are clipped by the UI (case 1263590)
- Composition profile .asset files cannot be manually edited/reset by users (to avoid breaking things - case 1265631)
- Preparation pass for RTSSShadows to be supported by render graph.
- Changed the way the ray tracing property is displayed on the material (QOL 1265297).
- Exposed lens attenuation mode in default settings and remove it as a debug mode.
- Composition layers without any sub layers are now cleared to black to avoid confusion (case 1265061).
- Slight reduction of VGPR used by area light code.
- Changed thread group size for contact shadows (save 1.1ms on PS4)
- Make sure distortion stencil test happens before pixel shader is run.
- Small optimization that allows to skip motion vector prepping when the whole wave as velocity of 0.
- Improved performance to avoid generating coarse stencil buffer when not needed.
- Remove HTile generation for decals (faster without).

## [10.0.0] - 2019-06-10

### Added
- Ray tracing support for VR single-pass
- Added sharpen filter shader parameter and UI for TemporalAA to control image quality instead of hardcoded value
- Added frame settings option for custom post process and custom passes as well as custom color buffer format option.
- Add check in wizard on SRP Batcher enabled.
- Added default implementations of OnPreprocessMaterialDescription for FBX, Obj, Sketchup and 3DS file formats.
- Added custom pass fade radius
- Added after post process injection point for custom passes
- Added basic alpha compositing support - Alpha is available afterpostprocess when using FP16 buffer format.
- Added falloff distance on Reflection Probe and Planar Reflection Probe
- Added Backplate projection from the HDRISky
- Added Shadow Matte in UnlitMasterNode, which only received shadow without lighting
- Added hability to name LightLayers in HDRenderPipelineAsset
- Added a range compression factor for Reflection Probe and Planar Reflection Probe to avoid saturation of colors.
- Added path tracing support for directional, point and spot lights, as well as emission from Lit and Unlit.
- Added non temporal version of SSAO.
- Added more detailed ray tracing stats in the debug window
- Added Disc area light (bake only)
- Added a warning in the material UI to prevent transparent + subsurface-scattering combination.
- Added XR single-pass setting into HDRP asset
- Added a penumbra tint option for lights
- Added support for depth copy with XR SDK
- Added debug setting to Render Pipeline Debug Window to list the active XR views
- Added an option to filter the result of the volumetric lighting (off by default).
- Added a transmission multiplier for directional lights
- Added XR single-pass test mode to Render Pipeline Debug Window
- Added debug setting to Render Pipeline Window to list the active XR views
- Added a new refraction mode for the Lit shader (thin). Which is a box refraction with small thickness values
- Added the code to support Barn Doors for Area Lights based on a shaderconfig option.
- Added HDRPCameraBinder property binder for Visual Effect Graph
- Added "Celestial Body" controls to the Directional Light
- Added new parameters to the Physically Based Sky
- Added Reflections to the DXR Wizard
- Added the possibility to have ray traced colored and semi-transparent shadows on directional lights.
- Added a check in the custom post process template to throw an error if the default shader is not found.
- Exposed the debug overlay ratio in the debug menu.
- Added a separate frame settings for tonemapping alongside color grading.
- Added the receive fog option in the material UI for ShaderGraphs.
- Added a public virtual bool in the custom post processes API to specify if a post processes should be executed in the scene view.
- Added a menu option that checks scene issues with ray tracing. Also removed the previously existing warning at runtime.
- Added Contrast Adaptive Sharpen (CAS) Upscaling effect.
- Added APIs to update probe settings at runtime.
- Added documentation for the rayTracingSupported method in HDRP
- Added user-selectable format for the post processing passes.
- Added support for alpha channel in some post-processing passes (DoF, TAA, Uber).
- Added warnings in FrameSettings inspector when using DXR and atempting to use Asynchronous Execution.
- Exposed Stencil bits that can be used by the user.
- Added history rejection based on velocity of intersected objects for directional, point and spot lights.
- Added a affectsVolumetric field to the HDAdditionalLightData API to know if light affects volumetric fog.
- Add OS and Hardware check in the Wizard fixes for DXR.
- Added option to exclude camera motion from motion blur.
- Added semi-transparent shadows for point and spot lights.
- Added support for semi-transparent shadow for unlit shader and unlit shader graph.
- Added the alpha clip enabled toggle to the material UI for all HDRP shader graphs.
- Added Material Samples to explain how to use the lit shader features
- Added an initial implementation of ray traced sub surface scattering
- Added AssetPostprocessors and Shadergraphs to handle Arnold Standard Surface and 3DsMax Physical material import from FBX.
- Added support for Smoothness Fade start work when enabling ray traced reflections.
- Added Contact shadow, Micro shadows and Screen space refraction API documentation.
- Added script documentation for SSR, SSAO (ray tracing), GI, Light Cluster, RayTracingSettings, Ray Counters, etc.
- Added path tracing support for refraction and internal reflections.
- Added support for Thin Refraction Model and Lit's Clear Coat in Path Tracing.
- Added the Tint parameter to Sky Colored Fog.
- Added of Screen Space Reflections for Transparent materials
- Added a fallback for ray traced area light shadows in case the material is forward or the lit mode is forward.
- Added a new debug mode for light layers.
- Added an "enable" toggle to the SSR volume component.
- Added support for anisotropic specular lobes in path tracing.
- Added support for alpha clipping in path tracing.
- Added support for light cookies in path tracing.
- Added support for transparent shadows in path tracing.
- Added support for iridescence in path tracing.
- Added support for background color in path tracing.
- Added a path tracing test to the test suite.
- Added a warning and workaround instructions that appear when you enable XR single-pass after the first frame with the XR SDK.
- Added the exposure sliders to the planar reflection probe preview
- Added support for subsurface scattering in path tracing.
- Added a new mode that improves the filtering of ray traced shadows (directional, point and spot) based on the distance to the occluder.
- Added support of cookie baking and add support on Disc light.
- Added support for fog attenuation in path tracing.
- Added a new debug panel for volumes
- Added XR setting to control camera jitter for temporal effects
- Added an error message in the DrawRenderers custom pass when rendering opaque objects with an HDRP asset in DeferredOnly mode.
- Added API to enable proper recording of path traced scenes (with the Unity recorder or other tools).
- Added support for fog in Recursive rendering, ray traced reflections and ray traced indirect diffuse.
- Added an alpha blend option for recursive rendering
- Added support for stack lit for ray tracing effects.
- Added support for hair for ray tracing effects.
- Added support for alpha to coverage for HDRP shaders and shader graph
- Added support for Quality Levels to Subsurface Scattering.
- Added option to disable XR rendering on the camera settings.
- Added support for specular AA from geometric curvature in AxF
- Added support for baked AO (no input for now) in AxF
- Added an info box to warn about depth test artifacts when rendering object twice in custom passes with MSAA.
- Added a frame setting for alpha to mask.
- Added support for custom passes in the AOV API
- Added Light decomposition lighting debugging modes and support in AOV
- Added exposure compensation to Fixed exposure mode
- Added support for rasterized area light shadows in StackLit
- Added support for texture-weighted automatic exposure
- Added support for POM for emissive map
- Added alpha channel support in motion blur pass.
- Added the HDRP Compositor Tool (in Preview).
- Added a ray tracing mode option in the HDRP asset that allows to override and shader stripping.
- Added support for arbitrary resolution scaling of Volumetric Lighting to the Fog volume component.
- Added range attenuation for box-shaped spotlights.
- Added scenes for hair and fabric and decals with material samples
- Added fabric materials and textures
- Added information for fabric materials in fabric scene
- Added a DisplayInfo attribute to specify a name override and a display order for Volume Component fields (used only in default inspector for now).
- Added Min distance to contact shadows.
- Added support for Depth of Field in path tracing (by sampling the lens aperture).
- Added an API in HDRP to override the camera within the rendering of a frame (mainly for custom pass).
- Added a function (HDRenderPipeline.ResetRTHandleReferenceSize) to reset the reference size of RTHandle systems.
- Added support for AxF measurements importing into texture resources tilings.
- Added Layer parameter on Area Light to modify Layer of generated Emissive Mesh
- Added a flow map parameter to HDRI Sky
- Implemented ray traced reflections for transparent objects.
- Add a new parameter to control reflections in recursive rendering.
- Added an initial version of SSGI.
- Added Virtual Texturing cache settings to control the size of the Streaming Virtual Texturing caches.
- Added back-compatibility with builtin stereo matrices.
- Added CustomPassUtils API to simplify Blur, Copy and DrawRenderers custom passes.
- Added Histogram guided automatic exposure.
- Added few exposure debug modes.
- Added support for multiple path-traced views at once (e.g., scene and game views).
- Added support for 3DsMax's 2021 Simplified Physical Material from FBX files in the Model Importer.
- Added custom target mid grey for auto exposure.
- Added CustomPassUtils API to simplify Blur, Copy and DrawRenderers custom passes.
- Added an API in HDRP to override the camera within the rendering of a frame (mainly for custom pass).
- Added more custom pass API functions, mainly to render objects from another camera.
- Added support for transparent Unlit in path tracing.
- Added a minimal lit used for RTGI in peformance mode.
- Added procedural metering mask that can follow an object
- Added presets quality settings for RTAO and RTGI.
- Added an override for the shadow culling that allows better directional shadow maps in ray tracing effects (RTR, RTGI, RTSSS and RR).
- Added a Cloud Layer volume override.
- Added Fast Memory support for platform that support it.
- Added CPU and GPU timings for ray tracing effects.
- Added support to combine RTSSS and RTGI (1248733).
- Added IES Profile support for Point, Spot and Rectangular-Area lights
- Added support for multiple mapping modes in AxF.
- Add support of lightlayers on indirect lighting controller
- Added compute shader stripping.
- Added Cull Mode option for opaque materials and ShaderGraphs. 
- Added scene view exposure override.
- Added support for exposure curve remapping for min/max limits.
- Added presets for ray traced reflections.
- Added final image histogram debug view (both luminance and RGB).
- Added an example texture and rotation to the Cloud Layer volume override.
- Added an option to extend the camera culling for skinned mesh animation in ray tracing effects (1258547).
- Added decal layer system similar to light layer. Mesh will receive a decal when both decal layer mask matches.
- Added shader graph nodes for rendering a complex eye shader.
- Added more controls to contact shadows and increased quality in some parts. 
- Added a physically based option in DoF volume.
- Added API to check if a Camera, Light or ReflectionProbe is compatible with HDRP.
- Added path tracing test scene for normal mapping.
- Added missing API documentation.

### Fixed
- Fix when rescale probe all direction below zero (1219246)
- Update documentation of HDRISky-Backplate, precise how to have Ambient Occlusion on the Backplate
- Sorting, undo, labels, layout in the Lighting Explorer.
- Fixed sky settings and materials in Shader Graph Samples package
- Fix/workaround a probable graphics driver bug in the GTAO shader.
- Fixed Hair and PBR shader graphs double sided modes
- Fixed an issue where updating an HDRP asset in the Quality setting panel would not recreate the pipeline.
- Fixed issue with point lights being considered even when occupying less than a pixel on screen (case 1183196)
- Fix a potential NaN source with iridescence (case 1183216)
- Fixed issue of spotlight breaking when minimizing the cone angle via the gizmo (case 1178279)
- Fixed issue that caused decals not to modify the roughness in the normal buffer, causing SSR to not behave correctly (case 1178336)
- Fixed lit transparent refraction with XR single-pass rendering
- Removed extra jitter for TemporalAA in VR
- Fixed ShaderGraph time in main preview
- Fixed issue on some UI elements in HDRP asset not expanding when clicking the arrow (case 1178369)
- Fixed alpha blending in custom post process
- Fixed the modification of the _AlphaCutoff property in the material UI when exposed with a ShaderGraph parameter.
- Fixed HDRP test `1218_Lit_DiffusionProfiles` on Vulkan.
- Fixed an issue where building a player in non-dev mode would generate render target error logs every frame
- Fixed crash when upgrading version of HDRP
- Fixed rendering issues with material previews
- Fixed NPE when using light module in Shuriken particle systems (1173348).
- Refresh cached shadow on editor changes
- Fixed light supported units caching (1182266)
- Fixed an issue where SSAO (that needs temporal reprojection) was still being rendered when Motion Vectors were not available (case 1184998)
- Fixed a nullref when modifying the height parameters inside the layered lit shader UI.
- Fixed Decal gizmo that become white after exiting play mode
- Fixed Decal pivot position to behave like a spotlight
- Fixed an issue where using the LightingOverrideMask would break sky reflection for regular cameras
- Fix DebugMenu FrameSettingsHistory persistency on close
- Fix DensityVolume, ReflectionProbe aned PlanarReflectionProbe advancedControl display
- Fix DXR scene serialization in wizard
- Fixed an issue where Previews would reallocate History Buffers every frame
- Fixed the SetLightLayer function in HDAdditionalLightData setting the wrong light layer
- Fix error first time a preview is created for planar
- Fixed an issue where SSR would use an incorrect roughness value on ForwardOnly (StackLit, AxF, Fabric, etc.) materials when the pipeline is configured to also allow deferred Lit.
- Fixed issues with light explorer (cases 1183468, 1183269)
- Fix dot colors in LayeredLit material inspector
- Fix undo not resetting all value when undoing the material affectation in LayerLit material
- Fix for issue that caused gizmos to render in render textures (case 1174395)
- Fixed the light emissive mesh not updated when the light was disabled/enabled
- Fixed light and shadow layer sync when setting the HDAdditionalLightData.lightlayersMask property
- Fixed a nullref when a custom post process component that was in the HDRP PP list is removed from the project
- Fixed issue that prevented decals from modifying specular occlusion (case 1178272).
- Fixed exposure of volumetric reprojection
- Fixed multi selection support for Scalable Settings in lights
- Fixed font shaders in test projects for VR by using a Shader Graph version
- Fixed refresh of baked cubemap by incrementing updateCount at the end of the bake (case 1158677).
- Fixed issue with rectangular area light when seen from the back
- Fixed decals not affecting lightmap/lightprobe
- Fixed zBufferParams with XR single-pass rendering
- Fixed moving objects not rendered in custom passes
- Fixed abstract classes listed in the + menu of the custom pass list
- Fixed custom pass that was rendered in previews
- Fixed precision error in zero value normals when applying decals (case 1181639)
- Fixed issue that triggered No Scene Lighting view in game view as well (case 1156102)
- Assign default volume profile when creating a new HDRP Asset
- Fixed fov to 0 in planar probe breaking the projection matrix (case 1182014)
- Fixed bugs with shadow caching
- Reassign the same camera for a realtime probe face render request to have appropriate history buffer during realtime probe rendering.
- Fixed issue causing wrong shading when normal map mode is Object space, no normal map is set, but a detail map is present (case 1143352)
- Fixed issue with decal and htile optimization
- Fixed TerrainLit shader compilation error regarding `_Control0_TexelSize` redefinition (case 1178480).
- Fixed warning about duplicate HDRuntimeReflectionSystem when configuring play mode without domain reload.
- Fixed an editor crash when multiple decal projectors were selected and some had null material
- Added all relevant fix actions to FixAll button in Wizard
- Moved FixAll button on top of the Wizard
- Fixed an issue where fog color was not pre-exposed correctly
- Fix priority order when custom passes are overlapping
- Fix cleanup not called when the custom pass GameObject is destroyed
- Replaced most instances of GraphicsSettings.renderPipelineAsset by GraphicsSettings.currentRenderPipeline. This should fix some parameters not working on Quality Settings overrides.
- Fixed an issue with Realtime GI not working on upgraded projects.
- Fixed issue with screen space shadows fallback texture was not set as a texture array.
- Fixed Pyramid Lights bounding box
- Fixed terrain heightmap default/null values and epsilons
- Fixed custom post-processing effects breaking when an abstract class inherited from `CustomPostProcessVolumeComponent`
- Fixed XR single-pass rendering in Editor by using ShaderConfig.s_XrMaxViews to allocate matrix array
- Multiple different skies rendered at the same time by different cameras are now handled correctly without flickering
- Fixed flickering issue happening when different volumes have shadow settings and multiple cameras are present.
- Fixed issue causing planar probes to disappear if there is no light in the scene.
- Fixed a number of issues with the prefab isolation mode (Volumes leaking from the main scene and reflection not working properly)
- Fixed an issue with fog volume component upgrade not working properly
- Fixed Spot light Pyramid Shape has shadow artifacts on aspect ratio values lower than 1
- Fixed issue with AO upsampling in XR
- Fixed camera without HDAdditionalCameraData component not rendering
- Removed the macro ENABLE_RAYTRACING for most of the ray tracing code
- Fixed prefab containing camera reloading in loop while selected in the Project view
- Fixed issue causing NaN wheh the Z scale of an object is set to 0.
- Fixed DXR shader passes attempting to render before pipeline loaded
- Fixed black ambient sky issue when importing a project after deleting Library.
- Fixed issue when upgrading a Standard transparent material (case 1186874)
- Fixed area light cookies not working properly with stack lit
- Fixed material render queue not updated when the shader is changed in the material inspector.
- Fixed a number of issues with full screen debug modes not reseting correctly when setting another mutually exclusive mode
- Fixed compile errors for platforms with no VR support
- Fixed an issue with volumetrics and RTHandle scaling (case 1155236)
- Fixed an issue where sky lighting might be updated uselessly
- Fixed issue preventing to allow setting decal material to none (case 1196129)
- Fixed XR multi-pass decals rendering
- Fixed several fields on Light Inspector that not supported Prefab overrides
- Fixed EOL for some files
- Fixed scene view rendering with volumetrics and XR enabled
- Fixed decals to work with multiple cameras
- Fixed optional clear of GBuffer (Was always on)
- Fixed render target clears with XR single-pass rendering
- Fixed HDRP samples file hierarchy
- Fixed Light units not matching light type
- Fixed QualitySettings panel not displaying HDRP Asset
- Fixed black reflection probes the first time loading a project
- Fixed y-flip in scene view with XR SDK
- Fixed Decal projectors do not immediately respond when parent object layer mask is changed in editor.
- Fixed y-flip in scene view with XR SDK
- Fixed a number of issues with Material Quality setting
- Fixed the transparent Cull Mode option in HD unlit master node settings only visible if double sided is ticked.
- Fixed an issue causing shadowed areas by contact shadows at the edge of far clip plane if contact shadow length is very close to far clip plane.
- Fixed editing a scalable settings will edit all loaded asset in memory instead of targetted asset.
- Fixed Planar reflection default viewer FOV
- Fixed flickering issues when moving the mouse in the editor with ray tracing on.
- Fixed the ShaderGraph main preview being black after switching to SSS in the master node settings
- Fixed custom fullscreen passes in VR
- Fixed camera culling masks not taken in account in custom pass volumes
- Fixed object not drawn in custom pass when using a DrawRenderers with an HDRP shader in a build.
- Fixed injection points for Custom Passes (AfterDepthAndNormal and BeforePreRefraction were missing)
- Fixed a enum to choose shader tags used for drawing objects (DepthPrepass or Forward) when there is no override material.
- Fixed lit objects in the BeforePreRefraction, BeforeTransparent and BeforePostProcess.
- Fixed the None option when binding custom pass render targets to allow binding only depth or color.
- Fixed custom pass buffers allocation so they are not allocated if they're not used.
- Fixed the Custom Pass entry in the volume create asset menu items.
- Fixed Prefab Overrides workflow on Camera.
- Fixed alignment issue in Preset for Camera.
- Fixed alignment issue in Physical part for Camera.
- Fixed FrameSettings multi-edition.
- Fixed a bug happening when denoising multiple ray traced light shadows
- Fixed minor naming issues in ShaderGraph settings
- VFX: Removed z-fight glitches that could appear when using deferred depth prepass and lit quad primitives
- VFX: Preserve specular option for lit outputs (matches HDRP lit shader)
- Fixed an issue with Metal Shader Compiler and GTAO shader for metal
- Fixed resources load issue while upgrading HDRP package.
- Fix LOD fade mask by accounting for field of view
- Fixed spot light missing from ray tracing indirect effects.
- Fixed a UI bug in the diffusion profile list after fixing them from the wizard.
- Fixed the hash collision when creating new diffusion profile assets.
- Fixed a light leaking issue with box light casting shadows (case 1184475)
- Fixed Cookie texture type in the cookie slot of lights (Now displays a warning because it is not supported).
- Fixed a nullref that happens when using the Shuriken particle light module
- Fixed alignment in Wizard
- Fixed text overflow in Wizard's helpbox
- Fixed Wizard button fix all that was not automatically grab all required fixes
- Fixed VR tab for MacOS in Wizard
- Fixed local config package workflow in Wizard
- Fixed issue with contact shadows shifting when MSAA is enabled.
- Fixed EV100 in the PBR sky
- Fixed an issue In URP where sometime the camera is not passed to the volume system and causes a null ref exception (case 1199388)
- Fixed nullref when releasing HDRP with custom pass disabled
- Fixed performance issue derived from copying stencil buffer.
- Fixed an editor freeze when importing a diffusion profile asset from a unity package.
- Fixed an exception when trying to reload a builtin resource.
- Fixed the light type intensity unit reset when switching the light type.
- Fixed compilation error related to define guards and CreateLayoutFromXrSdk()
- Fixed documentation link on CustomPassVolume.
- Fixed player build when HDRP is in the project but not assigned in the graphic settings.
- Fixed an issue where ambient probe would be black for the first face of a baked reflection probe
- VFX: Fixed Missing Reference to Visual Effect Graph Runtime Assembly
- Fixed an issue where rendering done by users in EndCameraRendering would be executed before the main render loop.
- Fixed Prefab Override in main scope of Volume.
- Fixed alignment issue in Presset of main scope of Volume.
- Fixed persistence of ShowChromeGizmo and moved it to toolbar for coherency in ReflectionProbe and PlanarReflectionProbe.
- Fixed Alignement issue in ReflectionProbe and PlanarReflectionProbe.
- Fixed Prefab override workflow issue in ReflectionProbe and PlanarReflectionProbe.
- Fixed empty MoreOptions and moved AdvancedManipulation in a dedicated location for coherency in ReflectionProbe and PlanarReflectionProbe.
- Fixed Prefab override workflow issue in DensityVolume.
- Fixed empty MoreOptions and moved AdvancedManipulation in a dedicated location for coherency in DensityVolume.
- Fix light limit counts specified on the HDRP asset
- Fixed Quality Settings for SSR, Contact Shadows and Ambient Occlusion volume components
- Fixed decalui deriving from hdshaderui instead of just shaderui
- Use DelayedIntField instead of IntField for scalable settings
- Fixed init of debug for FrameSettingsHistory on SceneView camera
- Added a fix script to handle the warning 'referenced script in (GameObject 'SceneIDMap') is missing'
- Fix Wizard load when none selected for RenderPipelineAsset
- Fixed TerrainLitGUI when per-pixel normal property is not present.
- Fixed rendering errors when enabling debug modes with custom passes
- Fix an issue that made PCSS dependent on Atlas resolution (not shadow map res)
- Fixing a bug whith histories when n>4 for ray traced shadows
- Fixing wrong behavior in ray traced shadows for mesh renderers if their cast shadow is shadow only or double sided
- Only tracing rays for shadow if the point is inside the code for spotlight shadows
- Only tracing rays if the point is inside the range for point lights
- Fixing ghosting issues when the screen space shadow  indexes change for a light with ray traced shadows
- Fixed an issue with stencil management and Xbox One build that caused corrupted output in deferred mode.
- Fixed a mismatch in behavior between the culling of shadow maps and ray traced point and spot light shadows
- Fixed recursive ray tracing not working anymore after intermediate buffer refactor.
- Fixed ray traced shadow denoising not working (history rejected all the time).
- Fixed shader warning on xbox one
- Fixed cookies not working for spot lights in ray traced reflections, ray traced GI and recursive rendering
- Fixed an inverted handling of CoatSmoothness for SSR in StackLit.
- Fixed missing distortion inputs in Lit and Unlit material UI.
- Fixed issue that propagated NaNs across multiple frames through the exposure texture.
- Fixed issue with Exclude from TAA stencil ignored.
- Fixed ray traced reflection exposure issue.
- Fixed issue with TAA history not initialising corretly scale factor for first frame
- Fixed issue with stencil test of material classification not using the correct Mask (causing false positive and bad performance with forward material in deferred)
- Fixed issue with History not reset when chaning antialiasing mode on camera
- Fixed issue with volumetric data not being initialized if default settings have volumetric and reprojection off.
- Fixed ray tracing reflection denoiser not applied in tier 1
- Fixed the vibility of ray tracing related methods.
- Fixed the diffusion profile list not saved when clicking the fix button in the material UI.
- Fixed crash when pushing bounce count higher than 1 for ray traced GI or reflections
- Fixed PCSS softness scale so that it better match ray traced reference for punctual lights.
- Fixed exposure management for the path tracer
- Fixed AxF material UI containing two advanced options settings.
- Fixed an issue where cached sky contexts were being destroyed wrongly, breaking lighting in the LookDev
- Fixed issue that clamped PCSS softness too early and not after distance scale.
- Fixed fog affect transparent on HD unlit master node
- Fixed custom post processes re-ordering not saved.
- Fixed NPE when using scalable settings
- Fixed an issue where PBR sky precomputation was reset incorrectly in some cases causing bad performance.
- Fixed a bug due to depth history begin overriden too soon
- Fixed CustomPassSampleCameraColor scale issue when called from Before Transparent injection point.
- Fixed corruption of AO in baked probes.
- Fixed issue with upgrade of projects that still had Very High as shadow filtering quality.
- Fixed issue that caused Distortion UI to appear in Lit.
- Fixed several issues with decal duplicating when editing them.
- Fixed initialization of volumetric buffer params (1204159)
- Fixed an issue where frame count was incorrectly reset for the game view, causing temporal processes to fail.
- Fixed Culling group was not disposed error.
- Fixed issues on some GPU that do not support gathers on integer textures.
- Fixed an issue with ambient probe not being initialized for the first frame after a domain reload for volumetric fog.
- Fixed the scene visibility of decal projectors and density volumes
- Fixed a leak in sky manager.
- Fixed an issue where entering playmode while the light editor is opened would produce null reference exceptions.
- Fixed the debug overlay overlapping the debug menu at runtime.
- Fixed an issue with the framecount when changing scene.
- Fixed errors that occurred when using invalid near and far clip plane values for planar reflections.
- Fixed issue with motion blur sample weighting function.
- Fixed motion vectors in MSAA.
- Fixed sun flare blending (case 1205862).
- Fixed a lot of issues related to ray traced screen space shadows.
- Fixed memory leak caused by apply distortion material not being disposed.
- Fixed Reflection probe incorrectly culled when moving its parent (case 1207660)
- Fixed a nullref when upgrading the Fog volume components while the volume is opened in the inspector.
- Fix issues where decals on PS4 would not correctly write out the tile mask causing bits of the decal to go missing.
- Use appropriate label width and text content so the label is completely visible
- Fixed an issue where final post process pass would not output the default alpha value of 1.0 when using 11_11_10 color buffer format.
- Fixed SSR issue after the MSAA Motion Vector fix.
- Fixed an issue with PCSS on directional light if punctual shadow atlas was not allocated.
- Fixed an issue where shadow resolution would be wrong on the first face of a baked reflection probe.
- Fixed issue with PCSS softness being incorrect for cascades different than the first one.
- Fixed custom post process not rendering when using multiple HDRP asset in quality settings
- Fixed probe gizmo missing id (case 1208975)
- Fixed a warning in raytracingshadowfilter.compute
- Fixed issue with AO breaking with small near plane values.
- Fixed custom post process Cleanup function not called in some cases.
- Fixed shader warning in AO code.
- Fixed a warning in simpledenoiser.compute
- Fixed tube and rectangle light culling to use their shape instead of their range as a bounding box.
- Fixed caused by using gather on a UINT texture in motion blur.
- Fix issue with ambient occlusion breaking when dynamic resolution is active.
- Fixed some possible NaN causes in Depth of Field.
- Fixed Custom Pass nullref due to the new Profiling Sample API changes
- Fixed the black/grey screen issue on after post process Custom Passes in non dev builds.
- Fixed particle lights.
- Improved behavior of lights and probe going over the HDRP asset limits.
- Fixed issue triggered when last punctual light is disabled and more than one camera is used.
- Fixed Custom Pass nullref due to the new Profiling Sample API changes
- Fixed the black/grey screen issue on after post process Custom Passes in non dev builds.
- Fixed XR rendering locked to vsync of main display with Standalone Player.
- Fixed custom pass cleanup not called at the right time when using multiple volumes.
- Fixed an issue on metal with edge of decal having artifact by delaying discard of fragments during decal projection
- Fixed various shader warning
- Fixing unnecessary memory allocations in the ray tracing cluster build
- Fixed duplicate column labels in LightEditor's light tab
- Fixed white and dark flashes on scenes with very high or very low exposure when Automatic Exposure is being used.
- Fixed an issue where passing a null ProfilingSampler would cause a null ref exception.
- Fixed memory leak in Sky when in matcap mode.
- Fixed compilation issues on platform that don't support VR.
- Fixed migration code called when we create a new HDRP asset.
- Fixed RemoveComponent on Camera contextual menu to not remove Camera while a component depend on it.
- Fixed an issue where ambient occlusion and screen space reflections editors would generate null ref exceptions when HDRP was not set as the current pipeline.
- Fixed a null reference exception in the probe UI when no HDRP asset is present.
- Fixed the outline example in the doc (sampling range was dependent on screen resolution)
- Fixed a null reference exception in the HDRI Sky editor when no HDRP asset is present.
- Fixed an issue where Decal Projectors created from script where rotated around the X axis by 90°.
- Fixed frustum used to compute Density Volumes visibility when projection matrix is oblique.
- Fixed a null reference exception in Path Tracing, Recursive Rendering and raytraced Global Illumination editors when no HDRP asset is present.
- Fix for NaNs on certain geometry with Lit shader -- [case 1210058](https://fogbugz.unity3d.com/f/cases/1210058/)
- Fixed an issue where ambient occlusion and screen space reflections editors would generate null ref exceptions when HDRP was not set as the current pipeline.
- Fixed a null reference exception in the probe UI when no HDRP asset is present.
- Fixed the outline example in the doc (sampling range was dependent on screen resolution)
- Fixed a null reference exception in the HDRI Sky editor when no HDRP asset is present.
- Fixed an issue where materials newly created from the contextual menu would have an invalid state, causing various problems until it was edited.
- Fixed transparent material created with ZWrite enabled (now it is disabled by default for new transparent materials)
- Fixed mouseover on Move and Rotate tool while DecalProjector is selected.
- Fixed wrong stencil state on some of the pixel shader versions of deferred shader.
- Fixed an issue where creating decals at runtime could cause a null reference exception.
- Fixed issue that displayed material migration dialog on the creation of new project.
- Fixed various issues with time and animated materials (cases 1210068, 1210064).
- Updated light explorer with latest changes to the Fog and fixed issues when no visual environment was present.
- Fixed not handleling properly the recieve SSR feature with ray traced reflections
- Shadow Atlas is no longer allocated for area lights when they are disabled in the shader config file.
- Avoid MRT Clear on PS4 as it is not implemented yet.
- Fixed runtime debug menu BitField control.
- Fixed the radius value used for ray traced directional light.
- Fixed compilation issues with the layered lit in ray tracing shaders.
- Fixed XR autotests viewport size rounding
- Fixed mip map slider knob displayed when cubemap have no mipmap
- Remove unnecessary skip of material upgrade dialog box.
- Fixed the profiling sample mismatch errors when enabling the profiler in play mode
- Fixed issue that caused NaNs in reflection probes on consoles.
- Fixed adjusting positive axis of Blend Distance slides the negative axis in the density volume component.
- Fixed the blend of reflections based on the weight.
- Fixed fallback for ray traced reflections when denoising is enabled.
- Fixed error spam issue with terrain detail terrainDetailUnsupported (cases 1211848)
- Fixed hardware dynamic resolution causing cropping/scaling issues in scene view (case 1158661)
- Fixed Wizard check order for `Hardware and OS` and `Direct3D12`
- Fix AO issue turning black when Far/Near plane distance is big.
- Fixed issue when opening lookdev and the lookdev volume have not been assigned yet.
- Improved memory usage of the sky system.
- Updated label in HDRP quality preference settings (case 1215100)
- Fixed Decal Projector gizmo not undoing properly (case 1216629)
- Fix a leak in the denoising of ray traced reflections.
- Fixed Alignment issue in Light Preset
- Fixed Environment Header in LightingWindow
- Fixed an issue where hair shader could write garbage in the diffuse lighting buffer, causing NaNs.
- Fixed an exposure issue with ray traced sub-surface scattering.
- Fixed runtime debug menu light hierarchy None not doing anything.
- Fixed the broken ShaderGraph preview when creating a new Lit graph.
- Fix indentation issue in preset of LayeredLit material.
- Fixed minor issues with cubemap preview in the inspector.
- Fixed wrong build error message when building for android on mac.
- Fixed an issue related to denoising ray trace area shadows.
- Fixed wrong build error message when building for android on mac.
- Fixed Wizard persistency of Direct3D12 change on domain reload.
- Fixed Wizard persistency of FixAll on domain reload.
- Fixed Wizard behaviour on domain reload.
- Fixed a potential source of NaN in planar reflection probe atlas.
- Fixed an issue with MipRatio debug mode showing _DebugMatCapTexture not being set.
- Fixed missing initialization of input params in Blit for VR.
- Fix Inf source in LTC for area lights.
- Fix issue with AO being misaligned when multiple view are visible.
- Fix issue that caused the clamp of camera rotation motion for motion blur to be ineffective.
- Fixed issue with AssetPostprocessors dependencies causing models to be imported twice when upgrading the package version.
- Fixed culling of lights with XR SDK
- Fixed memory stomp in shadow caching code, leading to overflow of Shadow request array and runtime errors.
- Fixed an issue related to transparent objects reading the ray traced indirect diffuse buffer
- Fixed an issue with filtering ray traced area lights when the intensity is high or there is an exposure.
- Fixed ill-formed include path in Depth Of Field shader.
- Fixed shader graph and ray tracing after the shader target PR.
- Fixed a bug in semi-transparent shadows (object further than the light casting shadows)
- Fix state enabled of default volume profile when in package.
- Fixed removal of MeshRenderer and MeshFilter on adding Light component.
- Fixed Ray Traced SubSurface Scattering not working with ray traced area lights
- Fixed Ray Traced SubSurface Scattering not working in forward mode.
- Fixed a bug in debug light volumes.
- Fixed a bug related to ray traced area light shadow history.
- Fixed an issue where fog sky color mode could sample NaNs in the sky cubemap.
- Fixed a leak in the PBR sky renderer.
- Added a tooltip to the Ambient Mode parameter in the Visual Envionment volume component.
- Static lighting sky now takes the default volume into account (this fixes discrepancies between baked and realtime lighting).
- Fixed a leak in the sky system.
- Removed MSAA Buffers allocation when lit shader mode is set to "deferred only".
- Fixed invalid cast for realtime reflection probes (case 1220504)
- Fixed invalid game view rendering when disabling all cameras in the scene (case 1105163)
- Hide reflection probes in the renderer components.
- Fixed infinite reload loop while displaying Light's Shadow's Link Light Layer in Inspector of Prefab Asset.
- Fixed the culling was not disposed error in build log.
- Fixed the cookie atlas size and planar atlas size being too big after an upgrade of the HDRP asset.
- Fixed transparent SSR for shader graph.
- Fixed an issue with emissive light meshes not being in the RAS.
- Fixed DXR player build
- Fixed the HDRP asset migration code not being called after an upgrade of the package
- Fixed draw renderers custom pass out of bound exception
- Fixed the PBR shader rendering in deferred
- Fixed some typos in debug menu (case 1224594)
- Fixed ray traced point and spot lights shadows not rejecting istory when semi-transparent or colored.
- Fixed a warning due to StaticLightingSky when reloading domain in some cases.
- Fixed the MaxLightCount being displayed when the light volume debug menu is on ColorAndEdge.
- Fixed issue with unclear naming of debug menu for decals.
- Fixed z-fighting in scene view when scene lighting is off (case 1203927)
- Fixed issue that prevented cubemap thumbnails from rendering (only on D3D11 and Metal).
- Fixed ray tracing with VR single-pass
- Fix an exception in ray tracing that happens if two LOD levels are using the same mesh renderer.
- Fixed error in the console when switching shader to decal in the material UI.
- Fixed an issue with refraction model and ray traced recursive rendering (case 1198578).
- Fixed an issue where a dynamic sky changing any frame may not update the ambient probe.
- Fixed cubemap thumbnail generation at project load time.
- Fixed cubemap thumbnail generation at project load time. 
- Fixed XR culling with multiple cameras
- Fixed XR single-pass with Mock HMD plugin
- Fixed sRGB mismatch with XR SDK
- Fixed an issue where default volume would not update when switching profile.
- Fixed issue with uncached reflection probe cameras reseting the debug mode (case 1224601) 
- Fixed an issue where AO override would not override specular occlusion.
- Fixed an issue where Volume inspector might not refresh correctly in some cases.
- Fixed render texture with XR
- Fixed issue with resources being accessed before initialization process has been performed completely. 
- Half fixed shuriken particle light that cast shadows (only the first one will be correct)
- Fixed issue with atmospheric fog turning black if a planar reflection probe is placed below ground level. (case 1226588)
- Fixed custom pass GC alloc issue in CustomPassVolume.GetActiveVolumes().
- Fixed a bug where instanced shadergraph shaders wouldn't compile on PS4.
- Fixed an issue related to the envlightdatasrt not being bound in recursive rendering.
- Fixed shadow cascade tooltip when using the metric mode (case 1229232)
- Fixed how the area light influence volume is computed to match rasterization.
- Focus on Decal uses the extends of the projectors
- Fixed usage of light size data that are not available at runtime.
- Fixed the depth buffer copy made before custom pass after opaque and normal injection point.
- Fix for issue that prevented scene from being completely saved when baked reflection probes are present and lighting is set to auto generate.
- Fixed drag area width at left of Light's intensity field in Inspector.
- Fixed light type resolution when performing a reset on HDAdditionalLightData (case 1220931)
- Fixed reliance on atan2 undefined behavior in motion vector debug shader.
- Fixed an usage of a a compute buffer not bound (1229964)
- Fixed an issue where changing the default volume profile from another inspector would not update the default volume editor.
- Fix issues in the post process system with RenderTexture being invalid in some cases, causing rendering problems.
- Fixed an issue where unncessarily serialized members in StaticLightingSky component would change each time the scene is changed.
- Fixed a weird behavior in the scalable settings drawing when the space becomes tiny (1212045).
- Fixed a regression in the ray traced indirect diffuse due to the new probe system.
- Fix for range compression factor for probes going negative (now clamped to positive values).
- Fixed path validation when creating new volume profile (case 1229933)
- Fixed a bug where Decal Shader Graphs would not recieve reprojected Position, Normal, or Bitangent data. (1239921)
- Fix reflection hierarchy for CARPAINT in AxF.
- Fix precise fresnel for delta lights for SVBRDF in AxF.
- Fixed the debug exposure mode for display sky reflection and debug view baked lighting
- Fixed MSAA depth resolve when there is no motion vectors
- Fixed various object leaks in HDRP.
- Fixed compile error with XR SubsystemManager.
- Fix for assertion triggering sometimes when saving a newly created lit shader graph (case 1230996)
- Fixed culling of planar reflection probes that change position (case 1218651)
- Fixed null reference when processing lightprobe (case 1235285)
- Fix issue causing wrong planar reflection rendering when more than one camera is present.
- Fix black screen in XR when HDRP package is present but not used.
- Fixed an issue with the specularFGD term being used when the material has a clear coat (lit shader).
- Fixed white flash happening with auto-exposure in some cases (case 1223774)
- Fixed NaN which can appear with real time reflection and inf value
- Fixed an issue that was collapsing the volume components in the HDRP default settings
- Fixed warning about missing bound decal buffer
- Fixed shader warning on Xbox for ResolveStencilBuffer.compute. 
- Fixed PBR shader ZTest rendering in deferred.
- Replaced commands incompatible with async compute in light list build process.
- Diffusion Profile and Material references in HDRP materials are now correctly exported to unity packages. Note that the diffusion profile or the material references need to be edited once before this can work properly.
- Fix MaterialBalls having same guid issue
- Fix spelling and grammatical errors in material samples
- Fixed unneeded cookie texture allocation for cone stop lights.
- Fixed scalarization code for contact shadows.
- Fixed volume debug in playmode
- Fixed issue when toggling anything in HDRP asset that will produce an error (case 1238155)
- Fixed shader warning in PCSS code when using Vulkan.
- Fixed decal that aren't working without Metal and Ambient Occlusion option enabled.
- Fixed an error about procedural sky being logged by mistake.
- Fixed shadowmask UI now correctly showing shadowmask disable
- Made more explicit the warning about raytracing and asynchronous compute. Also fixed the condition in which it appears.
- Fixed a null ref exception in static sky when the default volume profile is invalid.
- DXR: Fixed shader compilation error with shader graph and pathtracer
- Fixed SceneView Draw Modes not being properly updated after opening new scene view panels or changing the editor layout.
- VFX: Removed irrelevant queues in render queue selection from HDRP outputs
- VFX: Motion Vector are correctly renderered with MSAA [Case 1240754](https://issuetracker.unity3d.com/product/unity/issues/guid/1240754/)
- Fixed a cause of NaN when a normal of 0-length is generated (usually via shadergraph). 
- Fixed issue with screen-space shadows not enabled properly when RT is disabled (case 1235821)
- Fixed a performance issue with stochastic ray traced area shadows.
- Fixed cookie texture not updated when changing an import settings (srgb for example).
- Fixed flickering of the game/scene view when lookdev is running.
- Fixed issue with reflection probes in realtime time mode with OnEnable baking having wrong lighting with sky set to dynamic (case 1238047).
- Fixed transparent motion vectors not working when in MSAA.
- Fix error when removing DecalProjector from component contextual menu (case 1243960)
- Fixed issue with post process when running in RGBA16 and an object with additive blending is in the scene.
- Fixed corrupted values on LayeredLit when using Vertex Color multiply mode to multiply and MSAA is activated. 
- Fix conflicts with Handles manipulation when performing a Reset in DecalComponent (case 1238833)
- Fixed depth prepass and postpass being disabled after changing the shader in the material UI.
- Fixed issue with sceneview camera settings not being saved after Editor restart.
- Fixed issue when switching back to custom sensor type in physical camera settings (case 1244350).
- Fixed a null ref exception when running playmode tests with the render pipeline debug window opened.
- Fixed some GCAlloc in the debug window.
- Fixed shader graphs not casting semi-transparent and color shadows (case 1242617)
- Fixed thin refraction mode not working properly.
- Fixed assert on tests caused by probe culling results being requested when culling did not happen. (case 1246169) 
- Fixed over consumption of GPU memory by the Physically Based Sky.
- Fixed an invalid rotation in Planar Reflection Probe editor display, that was causing an error message (case 1182022)
- Put more information in Camera background type tooltip and fixed inconsistent exposure behavior when changing bg type.
- Fixed issue that caused not all baked reflection to be deleted upon clicking "Clear Baked Data" in the lighting menu (case 1136080)
- Fixed an issue where asset preview could be rendered white because of static lighting sky.
- Fixed an issue where static lighting was not updated when removing the static lighting sky profile.
- Fixed the show cookie atlas debug mode not displaying correctly when enabling the clear cookie atlas option.
- Fixed various multi-editing issues when changing Emission parameters.
- Fixed error when undo a Reflection Probe removal in a prefab instance. (case 1244047)
- Fixed Microshadow not working correctly in deferred with LightLayers
- Tentative fix for missing include in depth of field shaders.
- Fixed the light overlap scene view draw mode (wasn't working at all).
- Fixed taaFrameIndex and XR tests 4052 and 4053
- Fixed the prefab integration of custom passes (Prefab Override Highlight not working as expected).
- Cloned volume profile from read only assets are created in the root of the project. (case 1154961)
- Fixed Wizard check on default volume profile to also check it is not the default one in package.
- Fix erroneous central depth sampling in TAA.
- Fixed light layers not correctly disabled when the lightlayers is set to Nothing and Lightlayers isn't enabled in HDRP Asset
- Fixed issue with Model Importer materials falling back to the Legacy default material instead of HDRP's default material when import happens at Editor startup.
- Fixed a wrong condition in CameraSwitcher, potentially causing out of bound exceptions.
- Fixed an issue where editing the Look Dev default profile would not reflect directly in the Look Dev window.
- Fixed a bug where the light list is not cleared but still used when resizing the RT.
- Fixed exposure debug shader with XR single-pass rendering.
- Fixed issues with scene view and transparent motion vectors.
- Fixed black screens for linux/HDRP (1246407)
- Fixed a vulkan and metal warning in the SSGI compute shader.
- Fixed an exception due to the color pyramid not allocated when SSGI is enabled.
- Fixed an issue with the first Depth history was incorrectly copied.
- Fixed path traced DoF focusing issue
- Fix an issue with the half resolution Mode (performance)
- Fix an issue with the color intensity of emissive for performance rtgi
- Fixed issue with rendering being mostly broken when target platform disables VR. 
- Workaround an issue caused by GetKernelThreadGroupSizes  failing to retrieve correct group size. 
- Fix issue with fast memory and rendergraph. 
- Fixed transparent motion vector framesetting not sanitized.
- Fixed wrong order of post process frame settings.
- Fixed white flash when enabling SSR or SSGI.
- The ray traced indrect diffuse and RTGI were combined wrongly with the rest of the lighting (1254318).
- Fixed an exception happening when using RTSSS without using RTShadows.
- Fix inconsistencies with transparent motion vectors and opaque by allowing camera only transparent motion vectors.
- Fix reflection probe frame settings override
- Fixed certain shadow bias artifacts present in volumetric lighting (case 1231885).
- Fixed area light cookie not updated when switch the light type from a spot that had a cookie.
- Fixed issue with dynamic resolution updating when not in play mode.
- Fixed issue with Contrast Adaptive Sharpening upsample mode and preview camera.
- Fix issue causing blocky artifacts when decals affect metallic and are applied on material with specular color workflow.
- Fixed issue with depth pyramid generation and dynamic resolution.
- Fixed an issue where decals were duplicated in prefab isolation mode.
- Fixed an issue where rendering preview with MSAA might generate render graph errors.
- Fixed compile error in PS4 for planar reflection filtering.
- Fixed issue with blue line in prefabs for volume mode.
- Fixing the internsity being applied to RTAO too early leading to unexpected results (1254626).
- Fix issue that caused sky to incorrectly render when using a custom projection matrix.
- Fixed null reference exception when using depth pre/post pass in shadergraph with alpha clip in the material.
- Appropriately constraint blend distance of reflection probe while editing with the inspector (case 1248931)
- Fixed AxF handling of roughness for Blinn-Phong type materials
- Fixed AxF UI errors when surface type is switched to transparent
- Fixed a serialization issue, preventing quality level parameters to undo/redo and update scene view on change.
- Fixed an exception occuring when a camera doesn't have an HDAdditionalCameraData (1254383).
- Fixed ray tracing with XR single-pass.
- Fixed warning in HDAdditionalLightData OnValidate (cases 1250864, 1244578)
- Fixed a bug related to denoising ray traced reflections.
- Fixed nullref in the layered lit material inspector.
- Fixed an issue where manipulating the color wheels in a volume component would reset the cursor every time.
- Fixed an issue where static sky lighting would not be updated for a new scene until it's reloaded at least once.
- Fixed culling for decals when used in prefabs and edited in context.
- Force to rebake probe with missing baked texture. (1253367)
- Fix supported Mac platform detection to handle new major version (11.0) properly
- Fixed typo in the Render Pipeline Wizard under HDRP+VR
- Change transparent SSR name in frame settings to avoid clipping. 
- Fixed missing include guards in shadow hlsl files.
- Repaint the scene view whenever the scene exposure override is changed.
- Fixed an error when clearing the SSGI history texture at creation time (1259930).
- Fixed alpha to mask reset when toggling alpha test in the material UI.
- Fixed an issue where opening the look dev window with the light theme would make the window blink and eventually crash unity.
- Fixed fallback for ray tracing and light layers (1258837).
- Fixed Sorting Priority not displayed correctly in the DrawRenderers custom pass UI.
- Fixed glitch in Project settings window when selecting diffusion profiles in material section (case 1253090)
- Fixed issue with light layers bigger than 8 (and above the supported range). 
- Fixed issue with culling layer mask of area light's emissive mesh 
- Fixed errors when switching area light to disk shape while an area emissive mesh was displayed.
- Fixed default frame settings MSAA toggle for reflection probes (case 1247631)
- Fixed the transparent SSR dependency not being properly disabled according to the asset dependencies (1260271).
- Fixed issue with completely black AO on double sided materials when normal mode is set to None.
- Fixed UI drawing of the quaternion (1251235)
- Fix an issue with the quality mode and perf mode on RTR and RTGI and getting rid of unwanted nans (1256923).
- Fixed unitialized ray tracing resources when using non-default HDRP asset (case 1259467).
- Fixed overused the atlas for Animated/Render Target Cookies (1259930).
- Fixed sky asserts with XR multipass
- Fixed for area light not updating baked light result when modifying with gizmo.
- Fixed robustness issue with GetOddNegativeScale() in ray tracing, which was impacting normal mapping (1261160).
- Fixed regression where moving face of the probe gizmo was not moving its position anymore.
- Fixed XR single-pass macros in tessellation shaders.
- Fixed path-traced subsurface scattering mixing with diffuse and specular BRDFs (1250601).
- Fixed custom pass re-ordering issues.
- Improved robustness of normal mapping when scale is 0, and mapping is extreme (normals in or below the tangent plane).
- Fixed XR Display providers not getting zNear and zFar plane distances passed to them when in HDRP.
- Fixed rendering breaking when disabling tonemapping in the frame settings.
- Fixed issue with serialization of exposure modes in volume profiles not being consistent between HDRP versions (case 1261385).
- Fixed issue with duplicate names in newly created sub-layers in the graphics compositor (case 1263093).
- Remove MSAA debug mode when renderpipeline asset has no MSAA
- Fixed some post processing using motion vectors when they are disabled
- Fixed the multiplier of the environement lights being overriden with a wrong value for ray tracing (1260311).
- Fixed a series of exceptions happening when trying to load an asset during wizard execution (1262171).
- Fixed an issue with Stacklit shader not compiling correctly in player with debug display on (1260579)
- Fixed couple issues in the dependence of building the ray tracing acceleration structure.
- Fix sun disk intensity
- Fixed unwanted ghosting for smooth surfaces.
- Fixing an issue in the recursive rendering flag texture usage.
- Fixed a missing dependecy for choosing to evaluate transparent SSR.
- Fixed issue that failed compilation when XR is disabled.
- Fixed a compilation error in the IES code.
- Fixed issue with dynamic resolution handler when no OnResolutionChange callback is specified. 
- Fixed multiple volumes, planar reflection, and decal projector position when creating them from the menu.
- Reduced the number of global keyword used in deferredTile.shader
- Fixed incorrect processing of Ambient occlusion probe (9% error was introduced)

### Changed
- Improve MIP selection for decals on Transparents
- Color buffer pyramid is not allocated anymore if neither refraction nor distortion are enabled
- Rename Emission Radius to Radius in UI in Point, Spot
- Angular Diameter parameter for directional light is no longuer an advanced property
- DXR: Remove Light Radius and Angular Diamater of Raytrace shadow. Angular Diameter and Radius are used instead.
- Remove MaxSmoothness parameters from UI for point, spot and directional light. The MaxSmoothness is now deduce from Radius Parameters
- DXR: Remove the Ray Tracing Environement Component. Add a Layer Mask to the ray Tracing volume components to define which objects are taken into account for each effect.
- Removed second cubemaps used for shadowing in lookdev
- Disable Physically Based Sky below ground
- Increase max limit of area light and reflection probe to 128
- Change default texture for detailmap to grey
- Optimize Shadow RT load on Tile based architecture platforms.
- Improved quality of SSAO.
- Moved RequestShadowMapRendering() back to public API.
- Update HDRP DXR Wizard with an option to automatically clone the hdrp config package and setup raytracing to 1 in shaders file.
- Added SceneSelection pass for TerrainLit shader.
- Simplified Light's type API regrouping the logic in one place (Check type in HDAdditionalLightData)
- The support of LOD CrossFade (Dithering transition) in master nodes now required to enable it in the master node settings (Save variant)
- Improved shadow bias, by removing constant depth bias and substituting it with slope-scale bias.
- Fix the default stencil values when a material is created from a SSS ShaderGraph.
- Tweak test asset to be compatible with XR: unlit SG material for canvas and double-side font material
- Slightly tweaked the behaviour of bloom when resolution is low to reduce artifacts.
- Hidden fields in Light Inspector that is not relevant while in BakingOnly mode.
- Changed parametrization of PCSS, now softness is derived from angular diameter (for directional lights) or shape radius (for point/spot lights) and min filter size is now in the [0..1] range.
- Moved the copy of the geometry history buffers to right after the depth mip chain generation.
- Rename "Luminance" to "Nits" in UX for physical light unit
- Rename FrameSettings "SkyLighting" to "SkyReflection"
- Reworked XR automated tests
- The ray traced screen space shadow history for directional, spot and point lights is discarded if the light transform has changed.
- Changed the behavior for ray tracing in case a mesh renderer has both transparent and opaque submeshes.
- Improve history buffer management
- Replaced PlayerSettings.virtualRealitySupported with XRGraphics.tryEnable.
- Remove redundant FrameSettings RealTimePlanarReflection
- Improved a bit the GC calls generated during the rendering.
- Material update is now only triggered when the relevant settings are touched in the shader graph master nodes
- Changed the way Sky Intensity (on Sky volume components) is handled. It's now a combo box where users can choose between Exposure, Multiplier or Lux (for HDRI sky only) instead of both multiplier and exposure being applied all the time. Added a new menu item to convert old profiles.
- Change how method for specular occlusions is decided on inspector shader (Lit, LitTesselation, LayeredLit, LayeredLitTessellation)
- Unlocked SSS, SSR, Motion Vectors and Distortion frame settings for reflections probes.
- Hide unused LOD settings in Quality Settings legacy window.
- Reduced the constrained distance for temporal reprojection of ray tracing denoising
- Removed shadow near plane from the Directional Light Shadow UI.
- Improved the performances of custom pass culling.
- The scene view camera now replicates the physical parameters from the camera tagged as "MainCamera".
- Reduced the number of GC.Alloc calls, one simple scene without plarnar / probes, it should be 0B.
- Renamed ProfilingSample to ProfilingScope and unified API. Added GPU Timings.
- Updated macros to be compatible with the new shader preprocessor.
- Ray tracing reflection temporal filtering is now done in pre-exposed space
- Search field selects the appropriate fields in both project settings panels 'HDRP Default Settings' and 'Quality/HDRP'
- Disabled the refraction and transmission map keywords if the material is opaque.
- Keep celestial bodies outside the atmosphere.
- Updated the MSAA documentation to specify what features HDRP supports MSAA for and what features it does not.
- Shader use for Runtime Debug Display are now correctly stripper when doing a release build
- Now each camera has its own Volume Stack. This allows Volume Parameters to be updated as early as possible and be ready for the whole frame without conflicts between cameras.
- Disable Async for SSR, SSAO and Contact shadow when aggregated ray tracing frame setting is on.
- Improved performance when entering play mode without domain reload by a factor of ~25
- Renamed the camera profiling sample to include the camera name
- Discarding the ray tracing history for AO, reflection, diffuse shadows and GI when the viewport size changes.
- Renamed the camera profiling sample to include the camera name
- Renamed the post processing graphic formats to match the new convention.
- The restart in Wizard for DXR will always be last fix from now on
- Refactoring pre-existing materials to share more shader code between rasterization and ray tracing.
- Setting a material's Refraction Model to Thin does not overwrite the Thickness and Transmission Absorption Distance anymore.
- Removed Wind textures from runtime as wind is no longer built into the pipeline
- Changed Shader Graph titles of master nodes to be more easily searchable ("HDRP/x" -> "x (HDRP)")
- Expose StartSinglePass() and StopSinglePass() as public interface for XRPass
- Replaced the Texture array for 2D cookies (spot, area and directional lights) and for planar reflections by an atlas.
- Moved the tier defining from the asset to the concerned volume components.
- Changing from a tier management to a "mode" management for reflection and GI and removing the ability to enable/disable deferred and ray bining (they are now implied by performance mode)
- The default FrameSettings for ScreenSpaceShadows is set to true for Camera in order to give a better workflow for DXR.
- Refactor internal usage of Stencil bits.
- Changed how the material upgrader works and added documentation for it.
- Custom passes now disable the stencil when overwriting the depth and not writing into it.
- Renamed the camera profiling sample to include the camera name
- Changed the way the shadow casting property of transparent and tranmissive materials is handeled for ray tracing.
- Changed inspector materials stencil setting code to have more sharing.
- Updated the default scene and default DXR scene and DefaultVolumeProfile.
- Changed the way the length parameter is used for ray traced contact shadows.
- Improved the coherency of PCSS blur between cascades.
- Updated VR checks in Wizard to reflect new XR System.
- Removing unused alpha threshold depth prepass and post pass for fabric shader graph.
- Transform result from CIE XYZ to sRGB color space in EvalSensitivity for iridescence.
- Moved BeginCameraRendering callback right before culling.
- Changed the visibility of the Indirect Lighting Controller component to public.
- Renamed the cubemap used for diffuse convolution to a more explicit name for the memory profiler.
- Improved behaviour of transmission color on transparent surfaces in path tracing.
- Light dimmer can now get values higher than one and was renamed to multiplier in the UI.
- Removed info box requesting volume component for Visual Environment and updated the documentation with the relevant information.
- Improved light selection oracle for light sampling in path tracing.
- Stripped ray tracing subsurface passes with ray tracing is not enabled.
- Remove LOD cross fade code for ray tracing shaders
- Removed legacy VR code
- Add range-based clipping to box lights (case 1178780)
- Improve area light culling (case 1085873)
- Light Hierarchy debug mode can now adjust Debug Exposure for visualizing high exposure scenes.
- Rejecting history for ray traced reflections based on a threshold evaluated on the neighborhood of the sampled history.
- Renamed "Environment" to "Reflection Probes" in tile/cluster debug menu.
- Utilities namespace is obsolete, moved its content to UnityEngine.Rendering (case 1204677)
- Obsolete Utilities namespace was removed, instead use UnityEngine.Rendering (case 1204677)
- Moved most of the compute shaders to the multi_compile API instead of multiple kernels.
- Use multi_compile API for deferred compute shader with shadow mask.
- Remove the raytracing rendering queue system to make recursive raytraced material work when raytracing is disabled
- Changed a few resources used by ray tracing shaders to be global resources (using register space1) for improved CPU performance.
- All custom pass volumes are now executed for one injection point instead of the first one.
- Hidden unsupported choice in emission in Materials
- Temporal Anti aliasing improvements.
- Optimized PrepareLightsForGPU (cost reduced by over 25%) and PrepareGPULightData (around twice as fast now).
- Moved scene view camera settings for HDRP from the preferences window to the scene view camera settings window.
- Updated shaders to be compatible with Microsoft's DXC.
- Debug exposure in debug menu have been replace to debug exposure compensation in EV100 space and is always visible.
- Further optimized PrepareLightsForGPU (3x faster with few shadows, 1.4x faster with a lot of shadows or equivalently cost reduced by 68% to 37%).
- Raytracing: Replaced the DIFFUSE_LIGHTING_ONLY multicompile by a uniform.
- Raytracing: Removed the dynamic lightmap multicompile.
- Raytracing: Remove the LOD cross fade multi compile for ray tracing.
- Cookie are now supported in lightmaper. All lights casting cookie and baked will now include cookie influence.
- Avoid building the mip chain a second time for SSR for transparent objects.
- Replaced "High Quality" Subsurface Scattering with a set of Quality Levels.
- Replaced "High Quality" Volumetric Lighting with "Screen Resolution Percentage" and "Volume Slice Count" on the Fog volume component.
- Merged material samples and shader samples
- Update material samples scene visuals
- Use multi_compile API for deferred compute shader with shadow mask.
- Made the StaticLightingSky class public so that users can change it by script for baking purpose.
- Shadowmask and realtime reflectoin probe property are hide in Quality settings
- Improved performance of reflection probe management when using a lot of probes.
- Ignoring the disable SSR flags for recursive rendering.
- Removed logic in the UI to disable parameters for contact shadows and fog volume components as it was going against the concept of the volume system.
- Fixed the sub surface mask not being taken into account when computing ray traced sub surface scattering.
- MSAA Within Forward Frame Setting is now enabled by default on Cameras when new Render Pipeline Asset is created
- Slightly changed the TAA anti-flicker mechanism so that it is more aggressive on almost static images (only on High preset for now).
- Changed default exposure compensation to 0.
- Refactored shadow caching system.
- Removed experimental namespace for ray tracing code.
- Increase limit for max numbers of lights in UX
- Removed direct use of BSDFData in the path tracing pass, delegated to the material instead.
- Pre-warm the RTHandle system to reduce the amount of memory allocations and the total memory needed at all points. 
- DXR: Only read the geometric attributes that are required using the share pass info and shader graph defines.
- DXR: Dispatch binned rays in 1D instead of 2D.
- Lit and LayeredLit tessellation cross lod fade don't used dithering anymore between LOD but fade the tessellation height instead. Allow a smoother transition
- Changed the way planar reflections are filtered in order to be a bit more "physically based".
- Increased path tracing BSDFs roughness range from [0.001, 0.999] to [0.00001, 0.99999].
- Changing the default SSGI radius for the all configurations.
- Changed the default parameters for quality RTGI to match expected behavior.
- Add color clear pass while rendering XR occlusion mesh to avoid leaks.
- Only use one texture for ray traced reflection upscaling.
- Adjust the upscale radius based on the roughness value.
- DXR: Changed the way the filter size is decided for directional, point and spot shadows.
- Changed the default exposure mode to "Automatic (Histogram)", along with "Limit Min" to -4 and "Limit Max" to 16.
- Replaced the default scene system with the builtin Scene Template feature.
- Changed extensions of shader CAS include files.
- Making the planar probe atlas's format match the color buffer's format.
- Removing the planarReflectionCacheCompressed setting from asset.
- SHADERPASS for TransparentDepthPrepass and TransparentDepthPostpass identification is using respectively SHADERPASS_TRANSPARENT_DEPTH_PREPASS and SHADERPASS_TRANSPARENT_DEPTH_POSTPASS
- Moved the Parallax Occlusion Mapping node into Shader Graph.
- Renamed the debug name from SSAO to ScreenSpaceAmbientOcclusion (1254974).
- Added missing tooltips and improved the UI of the aperture control (case 1254916).
- Fixed wrong tooltips in the Dof Volume (case 1256641).
- The `CustomPassLoadCameraColor` and `CustomPassSampleCameraColor` functions now returns the correct color buffer when used in after post process instead of the color pyramid (which didn't had post processes).
- PBR Sky now doesn't go black when going below sea level, but it instead freezes calculation as if on the horizon. 
- Fixed an issue with quality setting foldouts not opening when clicking on them (1253088).
- Shutter speed can now be changed by dragging the mouse over the UI label (case 1245007).
- Remove the 'Point Cube Size' for cookie, use the Cubemap size directly.
- VFXTarget with Unlit now allows EmissiveColor output to be consistent with HDRP unlit.
- Only building the RTAS if there is an effect that will require it (1262217).
- Fixed the first ray tracing frame not having the light cluster being set up properly (1260311).
- Render graph pre-setup for ray traced ambient occlusion.
- Avoid casting multiple rays and denoising for hard directional, point and spot ray traced shadows (1261040).
- Making sure the preview cameras do not use ray tracing effects due to a by design issue to build ray tracing acceleration structures (1262166).
- Preparing ray traced reflections for the render graph support (performance and quality).
- Preparing recursive rendering for the render graph port.
- Preparation pass for RTGI, temporal filter and diffuse denoiser for render graph.
- Updated the documentation for the DXR implementation.
- Changed the DXR wizard to support optional checks.
- Changed the DXR wizard steps.
- Preparation pass for RTSSS to be supported by render graph.
- Changed the color space of EmissiveColorLDR property on all shader. Was linear but should have been sRGB. Auto upgrade script handle the conversion.

## [7.1.1] - 2019-09-05

### Added
- Transparency Overdraw debug mode. Allows to visualize transparent objects draw calls as an "heat map".
- Enabled single-pass instancing support for XR SDK with new API cmd.SetInstanceMultiplier()
- XR settings are now available in the HDRP asset
- Support for Material Quality in Shader Graph
- Material Quality support selection in HDRP Asset
- Renamed XR shader macro from UNITY_STEREO_ASSIGN_COMPUTE_EYE_INDEX to UNITY_XR_ASSIGN_VIEW_INDEX
- Raytracing ShaderGraph node for HDRP shaders
- Custom passes volume component with 3 injection points: Before Rendering, Before Transparent and Before Post Process
- Alpha channel is now properly exported to camera render textures when using FP16 color buffer format
- Support for XR SDK mirror view modes
- HD Master nodes in Shader Graph now support Normal and Tangent modification in vertex stage.
- DepthOfFieldCoC option in the fullscreen debug modes.
- Added override Ambient Occlusion option on debug windows
- Added Custom Post Processes with 3 injection points: Before Transparent, Before Post Process and After Post Process
- Added draft of minimal interactive path tracing (experimental) based on DXR API - Support only 4 area light, lit and unlit shader (non-shadergraph)
- Small adjustments to TAA anti flicker (more aggressive on high values).

### Fixed
- Fixed wizard infinite loop on cancellation
- Fixed with compute shader error about too many threads in threadgroup on low GPU
- Fixed invalid contact shadow shaders being created on metal
- Fixed a bug where if Assembly.GetTypes throws an exception due to mis-versioned dlls, then no preprocessors are used in the shader stripper
- Fixed typo in AXF decal property preventing to compile
- Fixed reflection probe with XR single-pass and FPTL
- Fixed force gizmo shown when selecting camera in hierarchy
- Fixed issue with XR occlusion mesh and dynamic resolution
- Fixed an issue where lighting compute buffers were re-created with the wrong size when resizing the window, causing tile artefacts at the top of the screen.
- Fix FrameSettings names and tooltips
- Fixed error with XR SDK when the Editor is not in focus
- Fixed errors with RenderGraph, XR SDK and occlusion mesh
- Fixed shadow routines compilation errors when "real" type is a typedef on "half".
- Fixed toggle volumetric lighting in the light UI
- Fixed post-processing history reset handling rt-scale incorrectly
- Fixed crash with terrain and XR multi-pass
- Fixed ShaderGraph material synchronization issues
- Fixed a null reference exception when using an Emissive texture with Unlit shader (case 1181335)
- Fixed an issue where area lights and point lights where not counted separately with regards to max lights on screen (case 1183196)
- Fixed an SSR and Subsurface Scattering issue (appearing black) when using XR.

### Changed
- Update Wizard layout.
- Remove almost all Garbage collection call within a frame.
- Rename property AdditionalVeclocityChange to AddPrecomputeVelocity
- Call the End/Begin camera rendering callbacks for camera with customRender enabled
- Changeg framesettings migration order of postprocess flags as a pr for reflection settings flags have been backported to 2019.2
- Replaced usage of ENABLE_VR in XRSystem.cs by version defines based on the presence of the built-in VR and XR modules
- Added an update virtual function to the SkyRenderer class. This is called once per frame. This allows a given renderer to amortize heavy computation at the rate it chooses. Currently only the physically based sky implements this.
- Removed mandatory XRPass argument in HDCamera.GetOrCreate()
- Restored the HDCamera parameter to the sky rendering builtin parameters.
- Removed usage of StructuredBuffer for XR View Constants
- Expose Direct Specular Lighting control in FrameSettings
- Deprecated ExponentialFog and VolumetricFog volume components. Now there is only one exponential fog component (Fog) which can add Volumetric Fog as an option. Added a script in Edit -> Render Pipeline -> Upgrade Fog Volume Components.

## [7.0.1] - 2019-07-25

### Added
- Added option in the config package to disable globally Area Lights and to select shadow quality settings for the deferred pipeline.
- When shader log stripping is enabled, shader stripper statistics will be written at `Temp/shader-strip.json`
- Occlusion mesh support from XR SDK

### Fixed
- Fixed XR SDK mirror view blit, cleanup some XRTODO and removed XRDebug.cs
- Fixed culling for volumetrics with XR single-pass rendering
- Fix shadergraph material pass setup not called
- Fixed documentation links in component's Inspector header bar
- Cookies using the render texture output from a camera are now properly updated
- Allow in ShaderGraph to enable pre/post pass when the alpha clip is disabled

### Changed
- RenderQueue for Opaque now start at Background instead of Geometry.
- Clamp the area light size for scripting API when we change the light type
- Added a warning in the material UI when the diffusion profile assigned is not in the HDRP asset


## [7.0.0] - 2019-07-17

### Added
- `Fixed`, `Viewer`, and `Automatic` modes to compute the FOV used when rendering a `PlanarReflectionProbe`
- A checkbox to toggle the chrome gizmo of `ReflectionProbe`and `PlanarReflectionProbe`
- Added a Light layer in shadows that allow for objects to cast shadows without being affected by light (and vice versa).
- You can now access ShaderGraph blend states from the Material UI (for example, **Surface Type**, **Sorting Priority**, and **Blending Mode**). This change may break Materials that use a ShaderGraph, to fix them, select **Edit > Render Pipeline > Reset all ShaderGraph Scene Materials BlendStates**. This syncs the blendstates of you ShaderGraph master nodes with the Material properties.
- You can now control ZTest, ZWrite, and CullMode for transparent Materials.
- Materials that use Unlit Shaders or Unlit Master Node Shaders now cast shadows.
- Added an option to enable the ztest on **After Post Process** materials when TAA is disabled.
- Added a new SSAO (based on Ground Truth Ambient Occlusion algorithm) to replace the previous one.
- Added support for shadow tint on light
- BeginCameraRendering and EndCameraRendering callbacks are now called with probes
- Adding option to update shadow maps only On Enable and On Demand.
- Shader Graphs that use time-dependent vertex modification now generate correct motion vectors.
- Added option to allow a custom spot angle for spot light shadow maps.
- Added frame settings for individual post-processing effects
- Added dither transition between cascades for Low and Medium quality settings
- Added single-pass instancing support with XR SDK
- Added occlusion mesh support with XR SDK
- Added support of Alembic velocity to various shaders
- Added support for more than 2 views for single-pass instancing
- Added support for per punctual/directional light min roughness in StackLit
- Added mirror view support with XR SDK
- Added VR verification in HDRPWizard
- Added DXR verification in HDRPWizard
- Added feedbacks in UI of Volume regarding skies
- Cube LUT support in Tonemapping. Cube LUT helpers for external grading are available in the Post-processing Sample package.

### Fixed
- Fixed an issue with history buffers causing effects like TAA or auto exposure to flicker when more than one camera was visible in the editor
- The correct preview is displayed when selecting multiple `PlanarReflectionProbe`s
- Fixed volumetric rendering with camera-relative code and XR stereo instancing
- Fixed issue with flashing cyan due to async compilation of shader when selecting a mesh
- Fix texture type mismatch when the contact shadow are disabled (causing errors on IOS devices)
- Fixed Generate Shader Includes while in package
- Fixed issue when texture where deleted in ShadowCascadeGUI
- Fixed issue in FrameSettingsHistory when disabling a camera several time without enabling it in between.
- Fixed volumetric reprojection with camera-relative code and XR stereo instancing
- Added custom BaseShaderPreprocessor in HDEditorUtils.GetBaseShaderPreprocessorList()
- Fixed compile issue when USE_XR_SDK is not defined
- Fixed procedural sky sun disk intensity for high directional light intensities
- Fixed Decal mip level when using texture mip map streaming to avoid dropping to lowest permitted mip (now loading all mips)
- Fixed deferred shading for XR single-pass instancing after lightloop refactor
- Fixed cluster and material classification debug (material classification now works with compute as pixel shader lighting)
- Fixed IOS Nan by adding a maximun epsilon definition REAL_EPS that uses HALF_EPS when fp16 are used
- Removed unnecessary GC allocation in motion blur code
- Fixed locked UI with advanded influence volume inspector for probes
- Fixed invalid capture direction when rendering planar reflection probes
- Fixed Decal HTILE optimization with platform not supporting texture atomatic (Disable it)
- Fixed a crash in the build when the contact shadows are disabled
- Fixed camera rendering callbacks order (endCameraRendering was being called before the actual rendering)
- Fixed issue with wrong opaque blending settings for After Postprocess
- Fixed issue with Low resolution transparency on PS4
- Fixed a memory leak on volume profiles
- Fixed The Parallax Occlusion Mappping node in shader graph and it's UV input slot
- Fixed lighting with XR single-pass instancing by disabling deferred tiles
- Fixed the Bloom prefiltering pass
- Fixed post-processing effect relying on Unity's random number generator
- Fixed camera flickering when using TAA and selecting the camera in the editor
- Fixed issue with single shadow debug view and volumetrics
- Fixed most of the problems with light animation and timeline
- Fixed indirect deferred compute with XR single-pass instancing
- Fixed a slight omission in anisotropy calculations derived from HazeMapping in StackLit
- Improved stack computation numerical stability in StackLit
- Fix PBR master node always opaque (wrong blend modes for forward pass)
- Fixed TAA with XR single-pass instancing (missing macros)
- Fixed an issue causing Scene View selection wire gizmo to not appear when using HDRP Shader Graphs.
- Fixed wireframe rendering mode (case 1083989)
- Fixed the renderqueue not updated when the alpha clip is modified in the material UI.
- Fixed the PBR master node preview
- Remove the ReadOnly flag on Reflection Probe's cubemap assets during bake when there are no VCS active.
- Fixed an issue where setting a material debug view would not reset the other exclusive modes
- Spot light shapes are now correctly taken into account when baking
- Now the static lighting sky will correctly take the default values for non-overridden properties
- Fixed material albedo affecting the lux meter
- Extra test in deferred compute shading to avoid shading pixels that were not rendered by the current camera (for camera stacking)

### Changed
- Optimization: Reduce the group size of the deferred lighting pass from 16x16 to 8x8
- Replaced HDCamera.computePassCount by viewCount
- Removed xrInstancing flag in RTHandles (replaced by TextureXR.slices and TextureXR.dimensions)
- Refactor the HDRenderPipeline and lightloop code to preprare for high level rendergraph
- Removed the **Back Then Front Rendering** option in the fabric Master Node settings. Enabling this option previously did nothing.
- Shader type Real translates to FP16 precision on Nintendo Switch.
- Shader framework refactor: Introduce CBSDF, EvaluateBSDF, IsNonZeroBSDF to replace BSDF functions
- Shader framework refactor:  GetBSDFAngles, LightEvaluation and SurfaceShading functions
- Replace ComputeMicroShadowing by GetAmbientOcclusionForMicroShadowing
- Rename WorldToTangent to TangentToWorld as it was incorrectly named
- Remove SunDisk and Sun Halo size from directional light
- Remove all obsolete wind code from shader
- Renamed DecalProjectorComponent into DecalProjector for API alignment.
- Improved the Volume UI and made them Global by default
- Remove very high quality shadow option
- Change default for shadow quality in Deferred to Medium
- Enlighten now use inverse squared falloff (before was using builtin falloff)
- Enlighten is now deprecated. Please use CPU or GPU lightmaper instead.
- Remove the name in the diffusion profile UI
- Changed how shadow map resolution scaling with distance is computed. Now it uses screen space area rather than light range.
- Updated MoreOptions display in UI
- Moved Display Area Light Emissive Mesh script API functions in the editor namespace
- direct strenght properties in ambient occlusion now affect direct specular as well
- Removed advanced Specular Occlusion control in StackLit: SSAO based SO control is hidden and fixed to behave like Lit, SPTD is the only HQ technique shown for baked SO.
- Shader framework refactor: Changed ClampRoughness signature to include PreLightData access.
- HDRPWizard window is now in Window > General > HD Render Pipeline Wizard
- Moved StaticLightingSky to LightingWindow
- Removes the current "Scene Settings" and replace them with "Sky & Fog Settings" (with Physically Based Sky and Volumetric Fog).
- Changed how cached shadow maps are placed inside the atlas to minimize re-rendering of them.

## [6.7.0-preview] - 2019-05-16

### Added
- Added ViewConstants StructuredBuffer to simplify XR rendering
- Added API to render specific settings during a frame
- Added stadia to the supported platforms (2019.3)
- Enabled cascade blends settings in the HD Shadow component
- Added Hardware Dynamic Resolution support.
- Added MatCap debug view to replace the no scene lighting debug view.
- Added clear GBuffer option in FrameSettings (default to false)
- Added preview for decal shader graph (Only albedo, normal and emission)
- Added exposure weight control for decal
- Screen Space Directional Shadow under a define option. Activated for ray tracing
- Added a new abstraction for RendererList that will help transition to Render Graph and future RendererList API
- Added multipass support for VR
- Added XR SDK integration (multipass only)
- Added Shader Graph samples for Hair, Fabric and Decal master nodes.
- Add fade distance, shadow fade distance and light layers to light explorer
- Add method to draw light layer drawer in a rect to HDEditorUtils

### Fixed
- Fixed deserialization crash at runtime
- Fixed for ShaderGraph Unlit masternode not writing velocity
- Fixed a crash when assiging a new HDRP asset with the 'Verify Saving Assets' option enabled
- Fixed exposure to properly support TEXTURE2D_X
- Fixed TerrainLit basemap texture generation
- Fixed a bug that caused nans when material classification was enabled and a tile contained one standard material + a material with transmission.
- Fixed gradient sky hash that was not using the exposure hash
- Fixed displayed default FrameSettings in HDRenderPipelineAsset wrongly updated on scripts reload.
- Fixed gradient sky hash that was not using the exposure hash.
- Fixed visualize cascade mode with exposure.
- Fixed (enabled) exposure on override lighting debug modes.
- Fixed issue with LightExplorer when volume have no profile
- Fixed issue with SSR for negative, infinite and NaN history values
- Fixed LightLayer in HDReflectionProbe and PlanarReflectionProbe inspector that was not displayed as a mask.
- Fixed NaN in transmission when the thickness and a color component of the scattering distance was to 0
- Fixed Light's ShadowMask multi-edition.
- Fixed motion blur and SMAA with VR single-pass instancing
- Fixed NaNs generated by phase functionsin volumetric lighting
- Fixed NaN issue with refraction effect and IOR of 1 at extreme grazing angle
- Fixed nan tracker not using the exposure
- Fixed sorting priority on lit and unlit materials
- Fixed null pointer exception when there are no AOVRequests defined on a camera
- Fixed dirty state of prefab using disabled ReflectionProbes
- Fixed an issue where gizmos and editor grid were not correctly depth tested
- Fixed created default scene prefab non editable due to wrong file extension.
- Fixed an issue where sky convolution was recomputed for nothing when a preview was visible (causing extreme slowness when fabric convolution is enabled)
- Fixed issue with decal that wheren't working currently in player
- Fixed missing stereo rendering macros in some fragment shaders
- Fixed exposure for ReflectionProbe and PlanarReflectionProbe gizmos
- Fixed single-pass instancing on PSVR
- Fixed Vulkan shader issue with Texture2DArray in ScreenSpaceShadow.compute by re-arranging code (workaround)
- Fixed camera-relative issue with lights and XR single-pass instancing
- Fixed single-pass instancing on Vulkan
- Fixed htile synchronization issue with shader graph decal
- Fixed Gizmos are not drawn in Camera preview
- Fixed pre-exposure for emissive decal
- Fixed wrong values computed in PreIntegrateFGD and in the generation of volumetric lighting data by forcing the use of fp32.
- Fixed NaNs arising during the hair lighting pass
- Fixed synchronization issue in decal HTile that occasionally caused rendering artifacts around decal borders
- Fixed QualitySettings getting marked as modified by HDRP (and thus checked out in Perforce)
- Fixed a bug with uninitialized values in light explorer
- Fixed issue with LOD transition
- Fixed shader warnings related to raytracing and TEXTURE2D_X

### Changed
- Refactor PixelCoordToViewDirWS to be VR compatible and to compute it only once per frame
- Modified the variants stripper to take in account multiple HDRP assets used in the build.
- Improve the ray biasing code to avoid self-intersections during the SSR traversal
- Update Pyramid Spot Light to better match emitted light volume.
- Moved _XRViewConstants out of UnityPerPassStereo constant buffer to fix issues with PSSL
- Removed GetPositionInput_Stereo() and single-pass (double-wide) rendering mode
- Changed label width of the frame settings to accommodate better existing options.
- SSR's Default FrameSettings for camera is now enable.
- Re-enabled the sharpening filter on Temporal Anti-aliasing
- Exposed HDEditorUtils.LightLayerMaskDrawer for integration in other packages and user scripting.
- Rename atmospheric scattering in FrameSettings to Fog
- The size modifier in the override for the culling sphere in Shadow Cascades now defaults to 0.6, which is the same as the formerly hardcoded value.
- Moved LOD Bias and Maximum LOD Level from Frame Setting section `Other` to `Rendering`
- ShaderGraph Decal that affect only emissive, only draw in emissive pass (was drawing in dbuffer pass too)
- Apply decal projector fade factor correctly on all attribut and for shader graph decal
- Move RenderTransparentDepthPostpass after all transparent
- Update exposure prepass to interleave XR single-pass instancing views in a checkerboard pattern
- Removed ScriptRuntimeVersion check in wizard.

## [6.6.0-preview] - 2019-04-01

### Added
- Added preliminary changes for XR deferred shading
- Added support of 111110 color buffer
- Added proper support for Recorder in HDRP
- Added depth offset input in shader graph master nodes
- Added a Parallax Occlusion Mapping node
- Added SMAA support
- Added Homothety and Symetry quick edition modifier on volume used in ReflectionProbe, PlanarReflectionProbe and DensityVolume
- Added multi-edition support for DecalProjectorComponent
- Improve hair shader
- Added the _ScreenToTargetScaleHistory uniform variable to be used when sampling HDRP RTHandle history buffers.
- Added settings in `FrameSettings` to change `QualitySettings.lodBias` and `QualitySettings.maximumLODLevel` during a rendering
- Added an exposure node to retrieve the current, inverse and previous frame exposure value.
- Added an HD scene color node which allow to sample the scene color with mips and a toggle to remove the exposure.
- Added safeguard on HD scene creation if default scene not set in the wizard
- Added Low res transparency rendering pass.

### Fixed
- Fixed HDRI sky intensity lux mode
- Fixed dynamic resolution for XR
- Fixed instance identifier semantic string used by Shader Graph
- Fixed null culling result occuring when changing scene that was causing crashes
- Fixed multi-edition light handles and inspector shapes
- Fixed light's LightLayer field when multi-editing
- Fixed normal blend edition handles on DensityVolume
- Fixed an issue with layered lit shader and height based blend where inactive layers would still have influence over the result
- Fixed multi-selection handles color for DensityVolume
- Fixed multi-edition inspector's blend distances for HDReflectionProbe, PlanarReflectionProbe and DensityVolume
- Fixed metric distance that changed along size in DensityVolume
- Fixed DensityVolume shape handles that have not same behaviour in advance and normal edition mode
- Fixed normal map blending in TerrainLit by only blending the derivatives
- Fixed Xbox One rendering just a grey screen instead of the scene
- Fixed probe handles for multiselection
- Fixed baked cubemap import settings for convolution
- Fixed regression causing crash when attempting to open HDRenderPipelineWizard without an HDRenderPipelineAsset setted
- Fixed FullScreenDebug modes: SSAO, SSR, Contact shadow, Prerefraction Color Pyramid, Final Color Pyramid
- Fixed volumetric rendering with stereo instancing
- Fixed shader warning
- Fixed missing resources in existing asset when updating package
- Fixed PBR master node preview in forward rendering or transparent surface
- Fixed deferred shading with stereo instancing
- Fixed "look at" edition mode of Rotation tool for DecalProjectorComponent
- Fixed issue when switching mode in ReflectionProbe and PlanarReflectionProbe
- Fixed issue where migratable component version where not always serialized when part of prefab's instance
- Fixed an issue where shadow would not be rendered properly when light layer are not enabled
- Fixed exposure weight on unlit materials
- Fixed Light intensity not played in the player when recorded with animation/timeline
- Fixed some issues when multi editing HDRenderPipelineAsset
- Fixed emission node breaking the main shader graph preview in certain conditions.
- Fixed checkout of baked probe asset when baking probes.
- Fixed invalid gizmo position for rotated ReflectionProbe
- Fixed multi-edition of material's SurfaceType and RenderingPath
- Fixed whole pipeline reconstruction on selecting for the first time or modifying other than the currently used HDRenderPipelineAsset
- Fixed single shadow debug mode
- Fixed global scale factor debug mode when scale > 1
- Fixed debug menu material overrides not getting applied to the Terrain Lit shader
- Fixed typo in computeLightVariants
- Fixed deferred pass with XR instancing by disabling ComputeLightEvaluation
- Fixed bloom resolution independence
- Fixed lens dirt intensity not behaving properly
- Fixed the Stop NaN feature
- Fixed some resources to handle more than 2 instanced views for XR
- Fixed issue with black screen (NaN) produced on old GPU hardware or intel GPU hardware with gaussian pyramid
- Fixed issue with disabled punctual light would still render when only directional light is present

### Changed
- DensityVolume scripting API will no longuer allow to change between advance and normal edition mode
- Disabled depth of field, lens distortion and panini projection in the scene view
- TerrainLit shaders and includes are reorganized and made simpler.
- TerrainLit shader GUI now allows custom properties to be displayed in the Terrain fold-out section.
- Optimize distortion pass with stencil
- Disable SceneSelectionPass in shader graph preview
- Control punctual light and area light shadow atlas separately
- Move SMAA anti-aliasing option to after Temporal Anti Aliasing one, to avoid problem with previously serialized project settings
- Optimize rendering with static only lighting and when no cullable lights/decals/density volumes are present.
- Updated handles for DecalProjectorComponent for enhanced spacial position readability and have edition mode for better SceneView management
- DecalProjectorComponent are now scale independent in order to have reliable metric unit (see new Size field for changing the size of the volume)
- Restructure code from HDCamera.Update() by adding UpdateAntialiasing() and UpdateViewConstants()
- Renamed velocity to motion vectors
- Objects rendered during the After Post Process pass while TAA is enabled will not benefit from existing depth buffer anymore. This is done to fix an issue where those object would wobble otherwise
- Removed usage of builtin unity matrix for shadow, shadow now use same constant than other view
- The default volume layer mask for cameras & probes is now `Default` instead of `Everything`

## [6.5.0-preview] - 2019-03-07

### Added
- Added depth-of-field support with stereo instancing
- Adding real time area light shadow support
- Added a new FrameSettings: Specular Lighting to toggle the specular during the rendering

### Fixed
- Fixed diffusion profile upgrade breaking package when upgrading to a new version
- Fixed decals cropped by gizmo not updating correctly if prefab
- Fixed an issue when enabling SSR on multiple view
- Fixed edition of the intensity's unit field while selecting multiple lights
- Fixed wrong calculation in soft voxelization for density volume
- Fixed gizmo not working correctly with pre-exposure
- Fixed issue with setting a not available RT when disabling motion vectors
- Fixed planar reflection when looking at mirror normal
- Fixed mutiselection issue with HDLight Inspector
- Fixed HDAdditionalCameraData data migration
- Fixed failing builds when light explorer window is open
- Fixed cascade shadows border sometime causing artefacts between cascades
- Restored shadows in the Cascade Shadow debug visualization
- `camera.RenderToCubemap` use proper face culling

### Changed
- When rendering reflection probe disable all specular lighting and for metals use fresnelF0 as diffuse color for bake lighting.

## [6.4.0-preview] - 2019-02-21

### Added
- VR: Added TextureXR system to selectively expand TEXTURE2D macros to texture array for single-pass stereo instancing + Convert textures call to these macros
- Added an unit selection dropdown next to shutter speed (camera)
- Added error helpbox when trying to use a sub volume component that require the current HDRenderPipelineAsset to support a feature that it is not supporting.
- Add mesh for tube light when display emissive mesh is enabled

### Fixed
- Fixed Light explorer. The volume explorer used `profile` instead of `sharedProfile` which instantiate a custom volume profile instead of editing the asset itself.
- Fixed UI issue where all is displayed using metric unit in shadow cascade and Percent is set in the unit field (happening when opening the inspector).
- Fixed inspector event error when double clicking on an asset (diffusion profile/material).
- Fixed nullref on layered material UI when the material is not an asset.
- Fixed nullref exception when undo/redo a light property.
- Fixed visual bug when area light handle size is 0.

### Changed
- Update UI for 32bit/16bit shadow precision settings in HDRP asset
- Object motion vectors have been disabled in all but the game view. Camera motion vectors are still enabled everywhere, allowing TAA and Motion Blur to work on static objects.
- Enable texture array by default for most rendering code on DX11 and unlock stereo instancing (DX11 only for now)

## [6.3.0-preview] - 2019-02-18

### Added
- Added emissive property for shader graph decals
- Added a diffusion profile override volume so the list of diffusion profile assets to use can be chanaged without affecting the HDRP asset
- Added a "Stop NaNs" option on cameras and in the Scene View preferences.
- Added metric display option in HDShadowSettings and improve clamping
- Added shader parameter mapping in DebugMenu
- Added scripting API to configure DebugData for DebugMenu

### Fixed
- Fixed decals in forward
- Fixed issue with stencil not correctly setup for various master node and shader for the depth pass, motion vector pass and GBuffer/Forward pass
- Fixed SRP batcher and metal
- Fixed culling and shadows for Pyramid, Box, Rectangle and Tube lights
- Fixed an issue where scissor render state leaking from the editor code caused partially black rendering

### Changed
- When a lit material has a clear coat mask that is not null, we now use the clear coat roughness to compute the screen space reflection.
- Diffusion profiles are now limited to one per asset and can be referenced in materials, shader graphs and vfx graphs. Materials will be upgraded automatically except if they are using a shader graph, in this case it will display an error message.

## [6.2.0-preview] - 2019-02-15

### Added
- Added help box listing feature supported in a given HDRenderPipelineAsset alongs with the drawbacks implied.
- Added cascade visualizer, supporting disabled handles when not overriding.

### Fixed
- Fixed post processing with stereo double-wide
- Fixed issue with Metal: Use sign bit to find the cache type instead of lowest bit.
- Fixed invalid state when creating a planar reflection for the first time
- Fix FrameSettings's LitShaderMode not restrained by supported LitShaderMode regression.

### Changed
- The default value roughness value for the clearcoat has been changed from 0.03 to 0.01
- Update default value of based color for master node
- Update Fabric Charlie Sheen lighting model - Remove Fresnel component that wasn't part of initial model + Remap smoothness to [0.0 - 0.6] range for more artist friendly parameter

### Changed
- Code refactor: all macros with ARGS have been swapped with macros with PARAM. This is because the ARGS macros were incorrectly named.

## [6.1.0-preview] - 2019-02-13

### Added
- Added support for post-processing anti-aliasing in the Scene View (FXAA and TAA). These can be set in Preferences.
- Added emissive property for decal material (non-shader graph)

### Fixed
- Fixed a few UI bugs with the color grading curves.
- Fixed "Post Processing" in the scene view not toggling post-processing effects
- Fixed bake only object with flag `ReflectionProbeStaticFlag` when baking a `ReflectionProbe`

### Changed
- Removed unsupported Clear Depth checkbox in Camera inspector
- Updated the toggle for advanced mode in inspectors.

## [6.0.0-preview] - 2019-02-23

### Added
- Added new API to perform a camera rendering
- Added support for hair master node (Double kajiya kay - Lambert)
- Added Reset behaviour in DebugMenu (ingame mapping is right joystick + B)
- Added Default HD scene at new scene creation while in HDRP
- Added Wizard helping to configure HDRP project
- Added new UI for decal material to allow remapping and scaling of some properties
- Added cascade shadow visualisation toggle in HD shadow settings
- Added icons for assets
- Added replace blending mode for distortion
- Added basic distance fade for density volumes
- Added decal master node for shader graph
- Added HD unlit master node (Cross Pipeline version is name Unlit)
- Added new Rendering Queue in materials
- Added post-processing V3 framework embed in HDRP, remove postprocess V2 framework
- Post-processing now uses the generic volume framework
-   New depth-of-field, bloom, panini projection effects, motion blur
-   Exposure is now done as a pre-exposition pass, the whole system has been revamped
-   Exposure now use EV100 everywhere in the UI (Sky, Emissive Light)
- Added emissive intensity (Luminance and EV100 control) control for Emissive
- Added pre-exposure weigth for Emissive
- Added an emissive color node and a slider to control the pre-exposure percentage of emission color
- Added physical camera support where applicable
- Added more color grading tools
- Added changelog level for Shader Variant stripping
- Added Debug mode for validation of material albedo and metalness/specularColor values
- Added a new dynamic mode for ambient probe and renamed BakingSky to StaticLightingSky
- Added command buffer parameter to all Bind() method of material
- Added Material validator in Render Pipeline Debug
- Added code to future support of DXR (not enabled)
- Added support of multiviewport
- Added HDRenderPipeline.RequestSkyEnvironmentUpdate function to force an update from script when sky is set to OnDemand
- Added a Lighting and BackLighting slots in Lit, StackLit, Fabric and Hair master nodes
- Added support for overriding terrain detail rendering shaders, via the render pipeline editor resources asset
- Added xrInstancing flag support to RTHandle
- Added support for cullmask for decal projectors
- Added software dynamic resolution support
- Added support for "After Post-Process" render pass for unlit shader
- Added support for textured rectangular area lights
- Added stereo instancing macros to MSAA shaders
- Added support for Quarter Res Raytraced Reflections (not enabled)
- Added fade factor for decal projectors.
- Added stereo instancing macros to most shaders used in VR
- Added multi edition support for HDRenderPipelineAsset

### Fixed
- Fixed logic to disable FPTL with stereo rendering
- Fixed stacklit transmission and sun highlight
- Fixed decals with stereo rendering
- Fixed sky with stereo rendering
- Fixed flip logic for postprocessing + VR
- Fixed copyStencilBuffer pass for Switch
- Fixed point light shadow map culling that wasn't taking into account far plane
- Fixed usage of SSR with transparent on all master node
- Fixed SSR and microshadowing on fabric material
- Fixed blit pass for stereo rendering
- Fixed lightlist bounds for stereo rendering
- Fixed windows and in-game DebugMenu sync.
- Fixed FrameSettings' LitShaderMode sync when opening DebugMenu.
- Fixed Metal specific issues with decals, hitting a sampler limit and compiling AxF shader
- Fixed an issue with flipped depth buffer during postprocessing
- Fixed normal map use for shadow bias with forward lit - now use geometric normal
- Fixed transparent depth prepass and postpass access so they can be use without alpha clipping for lit shader
- Fixed support of alpha clip shadow for lit master node
- Fixed unlit master node not compiling
- Fixed issue with debug display of reflection probe
- Fixed issue with phong tessellations not working with lit shader
- Fixed issue with vertex displacement being affected by heightmap setting even if not heightmap where assign
- Fixed issue with density mode on Lit terrain producing NaN
- Fixed issue when going back and forth from Lit to LitTesselation for displacement mode
- Fixed issue with ambient occlusion incorrectly applied to emissiveColor with light layers in deferred
- Fixed issue with fabric convolution not using the correct convolved texture when fabric convolution is enabled
- Fixed issue with Thick mode for Transmission that was disabling transmission with directional light
- Fixed shutdown edge cases with HDRP tests
- Fixed slowdow when enabling Fabric convolution in HDRP asset
- Fixed specularAA not compiling in StackLit Master node
- Fixed material debug view with stereo rendering
- Fixed material's RenderQueue edition in default view.
- Fixed banding issues within volumetric density buffer
- Fixed missing multicompile for MSAA for AxF
- Fixed camera-relative support for stereo rendering
- Fixed remove sync with render thread when updating decal texture atlas.
- Fixed max number of keyword reach [256] issue. Several shader feature are now local
- Fixed Scene Color and Depth nodes
- Fixed SSR in forward
- Fixed custom editor of Unlit, HD Unlit and PBR shader graph master node
- Fixed issue with NewFrame not correctly calculated in Editor when switching scene
- Fixed issue with TerrainLit not compiling with depth only pass and normal buffer
- Fixed geometric normal use for shadow bias with PBR master node in forward
- Fixed instancing macro usage for decals
- Fixed error message when having more than one directional light casting shadow
- Fixed error when trying to display preview of Camera or PlanarReflectionProbe
- Fixed LOAD_TEXTURE2D_ARRAY_MSAA macro
- Fixed min-max and amplitude clamping value in inspector of vertex displacement materials
- Fixed issue with alpha shadow clip (was incorrectly clipping object shadow)
- Fixed an issue where sky cubemap would not be cleared correctly when setting the current sky to None
- Fixed a typo in Static Lighting Sky component UI
- Fixed issue with incorrect reset of RenderQueue when switching shader in inspector GUI
- Fixed issue with variant stripper stripping incorrectly some variants
- Fixed a case of ambient lighting flickering because of previews
- Fixed Decals when rendering multiple camera in a single frame
- Fixed cascade shadow count in shader
- Fixed issue with Stacklit shader with Haze effect
- Fixed an issue with the max sample count for the TAA
- Fixed post-process guard band for XR
- Fixed exposure of emissive of Unlit
- Fixed depth only and motion vector pass for Unlit not working correctly with MSAA
- Fixed an issue with stencil buffer copy causing unnecessary compute dispatches for lighting
- Fixed multi edition issue in FrameSettings
- Fixed issue with SRP batcher and DebugDisplay variant of lit shader
- Fixed issue with debug material mode not doing alpha test
- Fixed "Attempting to draw with missing UAV bindings" errors on Vulkan
- Fixed pre-exposure incorrectly apply to preview
- Fixed issue with duplicate 3D texture in 3D texture altas of volumetric?
- Fixed Camera rendering order (base on the depth parameter)
- Fixed shader graph decals not being cropped by gizmo
- Fixed "Attempting to draw with missing UAV bindings" errors on Vulkan.


### Changed
- ColorPyramid compute shader passes is swapped to pixel shader passes on platforms where the later is faster (Nintendo Switch).
- Removing the simple lightloop used by the simple lit shader
- Whole refactor of reflection system: Planar and reflection probe
- Separated Passthrough from other RenderingPath
- Update several properties naming and caption based on feedback from documentation team
- Remove tile shader variant for transparent backface pass of lit shader
- Rename all HDRenderPipeline to HDRP folder for shaders
- Rename decal property label (based on doc team feedback)
- Lit shader mode now default to Deferred to reduce build time
- Update UI of Emission parameters in shaders
- Improve shader variant stripping including shader graph variant
- Refactored render loop to render realtime probes visible per camera
- Enable SRP batcher by default
- Shader code refactor: Rename LIGHTLOOP_SINGLE_PASS => LIGHTLOOP_DISABLE_TILE_AND_CLUSTER and clean all usage of LIGHTLOOP_TILE_PASS
- Shader code refactor: Move pragma definition of vertex and pixel shader inside pass + Move SURFACE_GRADIENT definition in XXXData.hlsl
- Micro-shadowing in Lit forward now use ambientOcclusion instead of SpecularOcclusion
- Upgraded FrameSettings workflow, DebugMenu and Inspector part relative to it
- Update build light list shader code to support 32 threads in wavefronts on Switch
- LayeredLit layers' foldout are now grouped in one main foldout per layer
- Shadow alpha clip can now be enabled on lit shader and haor shader enven for opaque
- Temporal Antialiasing optimization for Xbox One X
- Parameter depthSlice on SetRenderTarget functions now defaults to -1 to bind the entire resource
- Rename SampleCameraDepth() functions to LoadCameraDepth() and SampleCameraDepth(), same for SampleCameraColor() functions
- Improved Motion Blur quality.
- Update stereo frame settings values for single-pass instancing and double-wide
- Rearrange FetchDepth functions to prepare for stereo-instancing
- Remove unused _ComputeEyeIndex
- Updated HDRenderPipelineAsset inspector
- Re-enable SRP batcher for metal

## [5.2.0-preview] - 2018-11-27

### Added
- Added option to run Contact Shadows and Volumetrics Voxelization stage in Async Compute
- Added camera freeze debug mode - Allow to visually see culling result for a camera
- Added support of Gizmo rendering before and after postprocess in Editor
- Added support of LuxAtDistance for punctual lights

### Fixed
- Fixed Debug.DrawLine and Debug.Ray call to work in game view
- Fixed DebugMenu's enum resetted on change
- Fixed divide by 0 in refraction causing NaN
- Fixed disable rough refraction support
- Fixed refraction, SSS and atmospheric scattering for VR
- Fixed forward clustered lighting for VR (double-wide).
- Fixed Light's UX to not allow negative intensity
- Fixed HDRenderPipelineAsset inspector broken when displaying its FrameSettings from project windows.
- Fixed forward clustered lighting for VR (double-wide).
- Fixed HDRenderPipelineAsset inspector broken when displaying its FrameSettings from project windows.
- Fixed Decals and SSR diable flags for all shader graph master node (Lit, Fabric, StackLit, PBR)
- Fixed Distortion blend mode for shader graph master node (Lit, StackLit)
- Fixed bent Normal for Fabric master node in shader graph
- Fixed PBR master node lightlayers
- Fixed shader stripping for built-in lit shaders.

### Changed
- Rename "Regular" in Diffusion profile UI "Thick Object"
- Changed VBuffer depth parametrization for volumetric from distanceRange to depthExtent - Require update of volumetric settings - Fog start at near plan
- SpotLight with box shape use Lux unit only

## [5.1.0-preview] - 2018-11-19

### Added

- Added a separate Editor resources file for resources Unity does not take when it builds a Player.
- You can now disable SSR on Materials in Shader Graph.
- Added support for MSAA when the Supported Lit Shader Mode is set to Both. Previously HDRP only supported MSAA for Forward mode.
- You can now override the emissive color of a Material when in debug mode.
- Exposed max light for Light Loop Settings in HDRP asset UI.
- HDRP no longer performs a NormalDBuffer pass update if there are no decals in the Scene.
- Added distant (fall-back) volumetric fog and improved the fog evaluation precision.
- Added an option to reflect sky in SSR.
- Added a y-axis offset for the PlanarReflectionProbe and offset tool.
- Exposed the option to run SSR and SSAO on async compute.
- Added support for the _GlossMapScale parameter in the Legacy to HDRP Material converter.
- Added wave intrinsic instructions for use in Shaders (for AMD GCN).


### Fixed
- Fixed sphere shaped influence handles clamping in Reflection Probes.
- Fixed Reflection Probe data migration for projects created before using HDRP.
- Fixed UI of Layered Material where Unity previously rendered the scrollbar above the Copy button.
- Fixed Material tessellations parameters Start fade distance and End fade distance. Originally, Unity clamped these values when you modified them.
- Fixed various distortion and refraction issues - handle a better fall-back.
- Fixed SSR for multiple views.
- Fixed SSR issues related to self-intersections.
- Fixed shape density volume handle speed.
- Fixed density volume shape handle moving too fast.
- Fixed the Camera velocity pass that we removed by mistake.
- Fixed some null pointer exceptions when disabling motion vectors support.
- Fixed viewports for both the Subsurface Scattering combine pass and the transparent depth prepass.
- Fixed the blend mode pop-up in the UI. It previously did not appear when you enabled pre-refraction.
- Fixed some null pointer exceptions that previously occurred when you disabled motion vectors support.
- Fixed Layered Lit UI issue with scrollbar.
- Fixed cubemap assignation on custom ReflectionProbe.
- Fixed Reflection Probes’ capture settings' shadow distance.
- Fixed an issue with the SRP batcher and Shader variables declaration.
- Fixed thickness and subsurface slots for fabric Shader master node that wasn't appearing with the right combination of flags.
- Fixed d3d debug layer warning.
- Fixed PCSS sampling quality.
- Fixed the Subsurface and transmission Material feature enabling for fabric Shader.
- Fixed the Shader Graph UV node’s dimensions when using it in a vertex Shader.
- Fixed the planar reflection mirror gizmo's rotation.
- Fixed HDRenderPipelineAsset's FrameSettings not showing the selected enum in the Inspector drop-down.
- Fixed an error with async compute.
- MSAA now supports transparency.
- The HDRP Material upgrader tool now converts metallic values correctly.
- Volumetrics now render in Reflection Probes.
- Fixed a crash that occurred whenever you set a viewport size to 0.
- Fixed the Camera physic parameter that the UI previously did not display.
- Fixed issue in pyramid shaped spotlight handles manipulation

### Changed

- Renamed Line shaped Lights to Tube Lights.
- HDRP now uses mean height fog parametrization.
- Shadow quality settings are set to All when you use HDRP (This setting is not visible in the UI when using SRP). This avoids Legacy Graphics Quality Settings disabling the shadows and give SRP full control over the Shadows instead.
- HDRP now internally uses premultiplied alpha for all fog.
- Updated default FrameSettings used for realtime Reflection Probes when you create a new HDRenderPipelineAsset.
- Remove multi-camera support. LWRP and HDRP will not support multi-camera layered rendering.
- Updated Shader Graph subshaders to use the new instancing define.
- Changed fog distance calculation from distance to plane to distance to sphere.
- Optimized forward rendering using AMD GCN by scalarizing the light loop.
- Changed the UI of the Light Editor.
- Change ordering of includes in HDRP Materials in order to reduce iteration time for faster compilation.
- Added a StackLit master node replacing the InspectorUI version. IMPORTANT: All previously authored StackLit Materials will be lost. You need to recreate them with the master node.

## [5.0.0-preview] - 2018-09-28

### Added
- Added occlusion mesh to depth prepass for VR (VR still disabled for now)
- Added a debug mode to display only one shadow at once
- Added controls for the highlight created by directional lights
- Added a light radius setting to punctual lights to soften light attenuation and simulate fill lighting
- Added a 'minRoughness' parameter to all non-area lights (was previously only available for certain light types)
- Added separate volumetric light/shadow dimmers
- Added per-pixel jitter to volumetrics to reduce aliasing artifacts
- Added a SurfaceShading.hlsl file, which implements material-agnostic shading functionality in an efficient manner
- Added support for shadow bias for thin object transmission
- Added FrameSettings to control realtime planar reflection
- Added control for SRPBatcher on HDRP Asset
- Added an option to clear the shadow atlases in the debug menu
- Added a color visualization of the shadow atlas rescale in debug mode
- Added support for disabling SSR on materials
- Added intrinsic for XBone
- Added new light volume debugging tool
- Added a new SSR debug view mode
- Added translaction's scale invariance on DensityVolume
- Added multiple supported LitShadermode and per renderer choice in case of both Forward and Deferred supported
- Added custom specular occlusion mode to Lit Shader Graph Master node

### Fixed
- Fixed a normal bias issue with Stacklit (Was causing light leaking)
- Fixed camera preview outputing an error when both scene and game view where display and play and exit was call
- Fixed override debug mode not apply correctly on static GI
- Fixed issue where XRGraphicsConfig values set in the asset inspector GUI weren't propagating correctly (VR still disabled for now)
- Fixed issue with tangent that was using SurfaceGradient instead of regular normal decoding
- Fixed wrong error message display when switching to unsupported target like IOS
- Fixed an issue with ambient occlusion texture sometimes not being created properly causing broken rendering
- Shadow near plane is no longer limited at 0.1
- Fixed decal draw order on transparent material
- Fixed an issue where sometime the lookup texture used for GGX convolution was broken, causing broken rendering
- Fixed an issue where you wouldn't see any fog for certain pipeline/scene configurations
- Fixed an issue with volumetric lighting where the anisotropy value of 0 would not result in perfectly isotropic lighting
- Fixed shadow bias when the atlas is rescaled
- Fixed shadow cascade sampling outside of the atlas when cascade count is inferior to 4
- Fixed shadow filter width in deferred rendering not matching shader config
- Fixed stereo sampling of depth texture in MSAA DepthValues.shader
- Fixed box light UI which allowed negative and zero sizes, thus causing NaNs
- Fixed stereo rendering in HDRISky.shader (VR)
- Fixed normal blend and blend sphere influence for reflection probe
- Fixed distortion filtering (was point filtering, now trilinear)
- Fixed contact shadow for large distance
- Fixed depth pyramid debug view mode
- Fixed sphere shaped influence handles clamping in reflection probes
- Fixed reflection probes data migration for project created before using hdrp
- Fixed ambient occlusion for Lit Master Node when slot is connected

### Changed
- Use samplerunity_ShadowMask instead of samplerunity_samplerLightmap for shadow mask
- Allow to resize reflection probe gizmo's size
- Improve quality of screen space shadow
- Remove support of projection model for ScreenSpaceLighting (SSR always use HiZ and refraction always Proxy)
- Remove all the debug mode from SSR that are obsolete now
- Expose frameSettings and Capture settings for reflection and planar probe
- Update UI for reflection probe, planar probe, camera and HDRP Asset
- Implement proper linear blending for volumetric lighting via deep compositing as described in the paper "Deep Compositing Using Lie Algebras"
- Changed  planar mapping to match terrain convention (XZ instead of ZX)
- XRGraphicsConfig is no longer Read/Write. Instead, it's read-only. This improves consistency of XR behavior between the legacy render pipeline and SRP
- Change reflection probe data migration code (to update old reflection probe to new one)
- Updated gizmo for ReflectionProbes
- Updated UI and Gizmo of DensityVolume

## [4.0.0-preview] - 2018-09-28

### Added
- Added a new TerrainLit shader that supports rendering of Unity terrains.
- Added controls for linear fade at the boundary of density volumes
- Added new API to control decals without monobehaviour object
- Improve Decal Gizmo
- Implement Screen Space Reflections (SSR) (alpha version, highly experimental)
- Add an option to invert the fade parameter on a Density Volume
- Added a Fabric shader (experimental) handling cotton and silk
- Added support for MSAA in forward only for opaque only
- Implement smoothness fade for SSR
- Added support for AxF shader (X-rite format - require special AxF importer from Unity not part of HDRP)
- Added control for sundisc on directional light (hack)
- Added a new HD Lit Master node that implements Lit shader support for Shader Graph
- Added Micro shadowing support (hack)
- Added an event on HDAdditionalCameraData for custom rendering
- HDRP Shader Graph shaders now support 4-channel UVs.

### Fixed
- Fixed an issue where sometimes the deferred shadow texture would not be valid, causing wrong rendering.
- Stencil test during decals normal buffer update is now properly applied
- Decals corectly update normal buffer in forward
- Fixed a normalization problem in reflection probe face fading causing artefacts in some cases
- Fix multi-selection behavior of Density Volumes overwriting the albedo value
- Fixed support of depth texture for RenderTexture. HDRP now correctly output depth to user depth buffer if RenderTexture request it.
- Fixed multi-selection behavior of Density Volumes overwriting the albedo value
- Fixed support of depth for RenderTexture. HDRP now correctly output depth to user depth buffer if RenderTexture request it.
- Fixed support of Gizmo in game view in the editor
- Fixed gizmo for spot light type
- Fixed issue with TileViewDebug mode being inversed in gameview
- Fixed an issue with SAMPLE_TEXTURECUBE_SHADOW macro
- Fixed issue with color picker not display correctly when game and scene view are visible at the same time
- Fixed an issue with reflection probe face fading
- Fixed camera motion vectors shader and associated matrices to update correctly for single-pass double-wide stereo rendering
- Fixed light attenuation functions when range attenuation is disabled
- Fixed shadow component algorithm fixup not dirtying the scene, so changes can be saved to disk.
- Fixed some GC leaks for HDRP
- Fixed contact shadow not affected by shadow dimmer
- Fixed GGX that works correctly for the roughness value of 0 (mean specular highlgiht will disappeard for perfect mirror, we rely on maxSmoothness instead to always have a highlight even on mirror surface)
- Add stereo support to ShaderPassForward.hlsl. Forward rendering now seems passable in limited test scenes with camera-relative rendering disabled.
- Add stereo support to ProceduralSky.shader and OpaqueAtmosphericScattering.shader.
- Added CullingGroupManager to fix more GC.Alloc's in HDRP
- Fixed rendering when multiple cameras render into the same render texture

### Changed
- Changed the way depth & color pyramids are built to be faster and better quality, thus improving the look of distortion and refraction.
- Stabilize the dithered LOD transition mask with respect to the camera rotation.
- Avoid multiple depth buffer copies when decals are present
- Refactor code related to the RT handle system (No more normal buffer manager)
- Remove deferred directional shadow and move evaluation before lightloop
- Add a function GetNormalForShadowBias() that material need to implement to return the normal used for normal shadow biasing
- Remove Jimenez Subsurface scattering code (This code was disabled by default, now remove to ease maintenance)
- Change Decal API, decal contribution is now done in Material. Require update of material using decal
- Move a lot of files from CoreRP to HDRP/CoreRP. All moved files weren't used by Ligthweight pipeline. Long term they could move back to CoreRP after CoreRP become out of preview
- Updated camera inspector UI
- Updated decal gizmo
- Optimization: The objects that are rendered in the Motion Vector Pass are not rendered in the prepass anymore
- Removed setting shader inclue path via old API, use package shader include paths
- The default value of 'maxSmoothness' for punctual lights has been changed to 0.99
- Modified deferred compute and vert/frag shaders for first steps towards stereo support
- Moved material specific Shader Graph files into corresponding material folders.
- Hide environment lighting settings when enabling HDRP (Settings are control from sceneSettings)
- Update all shader includes to use absolute path (allow users to create material in their Asset folder)
- Done a reorganization of the files (Move ShaderPass to RenderPipeline folder, Move all shadow related files to Lighting/Shadow and others)
- Improved performance and quality of Screen Space Shadows

## [3.3.0-preview] - 2018-01-01

### Added
- Added an error message to say to use Metal or Vulkan when trying to use OpenGL API
- Added a new Fabric shader model that supports Silk and Cotton/Wool
- Added a new HDRP Lighting Debug mode to visualize Light Volumes for Point, Spot, Line, Rectangular and Reflection Probes
- Add support for reflection probe light layers
- Improve quality of anisotropic on IBL

### Fixed
- Fix an issue where the screen where darken when rendering camera preview
- Fix display correct target platform when showing message to inform user that a platform is not supported
- Remove workaround for metal and vulkan in normal buffer encoding/decoding
- Fixed an issue with color picker not working in forward
- Fixed an issue where reseting HDLight do not reset all of its parameters
- Fixed shader compile warning in DebugLightVolumes.shader

### Changed
- Changed default reflection probe to be 256x256x6 and array size to be 64
- Removed dependence on the NdotL for thickness evaluation for translucency (based on artist's input)
- Increased the precision when comparing Planar or HD reflection probe volumes
- Remove various GC alloc in C#. Slightly better performance

## [3.2.0-preview] - 2018-01-01

### Added
- Added a luminance meter in the debug menu
- Added support of Light, reflection probe, emissive material, volume settings related to lighting to Lighting explorer
- Added support for 16bit shadows

### Fixed
- Fix issue with package upgrading (HDRP resources asset is now versionned to worarkound package manager limitation)
- Fix HDReflectionProbe offset displayed in gizmo different than what is affected.
- Fix decals getting into a state where they could not be removed or disabled.
- Fix lux meter mode - The lux meter isn't affected by the sky anymore
- Fix area light size reset when multi-selected
- Fix filter pass number in HDUtils.BlitQuad
- Fix Lux meter mode that was applying SSS
- Fix planar reflections that were not working with tile/cluster (olbique matrix)
- Fix debug menu at runtime not working after nested prefab PR come to trunk
- Fix scrolling issue in density volume

### Changed
- Shader code refactor: Split MaterialUtilities file in two parts BuiltinUtilities (independent of FragInputs) and MaterialUtilities (Dependent of FragInputs)
- Change screen space shadow rendertarget format from ARGB32 to RG16

## [3.1.0-preview] - 2018-01-01

### Added
- Decal now support per channel selection mask. There is now two mode. One with BaseColor, Normal and Smoothness and another one more expensive with BaseColor, Normal, Smoothness, Metal and AO. Control is on HDRP Asset. This may require to launch an update script for old scene: 'Edit/Render Pipeline/Single step upgrade script/Upgrade all DecalMaterial MaskBlendMode'.
- Decal now supports depth bias for decal mesh, to prevent z-fighting
- Decal material now supports draw order for decal projectors
- Added LightLayers support (Base on mask from renderers name RenderingLayers and mask from light name LightLayers - if they match, the light apply) - cost an extra GBuffer in deferred (more bandwidth)
- When LightLayers is enabled, the AmbientOclusion is store in the GBuffer in deferred path allowing to avoid double occlusion with SSAO. In forward the double occlusion is now always avoided.
- Added the possibility to add an override transform on the camera for volume interpolation
- Added desired lux intensity and auto multiplier for HDRI sky
- Added an option to disable light by type in the debug menu
- Added gradient sky
- Split EmissiveColor and bakeDiffuseLighting in forward avoiding the emissiveColor to be affect by SSAO
- Added a volume to control indirect light intensity
- Added EV 100 intensity unit for area lights
- Added support for RendererPriority on Renderer. This allow to control order of transparent rendering manually. HDRP have now two stage of sorting for transparent in addition to bact to front. Material have a priority then Renderer have a priority.
- Add Coupling of (HD)Camera and HDAdditionalCameraData for reset and remove in inspector contextual menu of Camera
- Add Coupling of (HD)ReflectionProbe and HDAdditionalReflectionData for reset and remove in inspector contextual menu of ReflectoinProbe
- Add macro to forbid unity_ObjectToWorld/unity_WorldToObject to be use as it doesn't handle camera relative rendering
- Add opacity control on contact shadow

### Fixed
- Fixed an issue with PreIntegratedFGD texture being sometimes destroyed and not regenerated causing rendering to break
- PostProcess input buffers are not copied anymore on PC if the viewport size matches the final render target size
- Fixed an issue when manipulating a lot of decals, it was displaying a lot of errors in the inspector
- Fixed capture material with reflection probe
- Refactored Constant Buffers to avoid hitting the maximum number of bound CBs in some cases.
- Fixed the light range affecting the transform scale when changed.
- Snap to grid now works for Decal projector resizing.
- Added a warning for 128x128 cookie texture without mipmaps
- Replace the sampler used for density volumes for correct wrap mode handling

### Changed
- Move Render Pipeline Debug "Windows from Windows->General-> Render Pipeline debug windows" to "Windows from Windows->Analysis-> Render Pipeline debug windows"
- Update detail map formula for smoothness and albedo, goal it to bright and dark perceptually and scale factor is use to control gradient speed
- Refactor the Upgrade material system. Now a material can be update from older version at any time. Call Edit/Render Pipeline/Upgrade all Materials to newer version
- Change name EnableDBuffer to EnableDecals at several place (shader, hdrp asset...), this require a call to Edit/Render Pipeline/Upgrade all Materials to newer version to have up to date material.
- Refactor shader code: BakeLightingData structure have been replace by BuiltinData. Lot of shader code have been remove/change.
- Refactor shader code: All GBuffer are now handled by the deferred material. Mean ShadowMask and LightLayers are control by lit material in lit.hlsl and not outside anymore. Lot of shader code have been remove/change.
- Refactor shader code: Rename GetBakedDiffuseLighting to ModifyBakedDiffuseLighting. This function now handle lighting model for transmission too. Lux meter debug mode is factor outisde.
- Refactor shader code: GetBakedDiffuseLighting is not call anymore in GBuffer or forward pass, including the ConvertSurfaceDataToBSDFData and GetPreLightData, this is done in ModifyBakedDiffuseLighting now
- Refactor shader code: Added a backBakeDiffuseLighting to BuiltinData to handle lighting for transmission
- Refactor shader code: Material must now call InitBuiltinData (Init all to zero + init bakeDiffuseLighting and backBakeDiffuseLighting ) and PostInitBuiltinData

## [3.0.0-preview] - 2018-01-01

### Fixed
- Fixed an issue with distortion that was using previous frame instead of current frame
- Fixed an issue where disabled light where not upgrade correctly to the new physical light unit system introduce in 2.0.5-preview

### Changed
- Update assembly definitions to output assemblies that match Unity naming convention (Unity.*).

## [2.0.5-preview] - 2018-01-01

### Added
- Add option supportDitheringCrossFade on HDRP Asset to allow to remove shader variant during player build if needed
- Add contact shadows for punctual lights (in additional shadow settings), only one light is allowed to cast contact shadows at the same time and so at each frame a dominant light is choosed among all light with contact shadows enabled.
- Add PCSS shadow filter support (from SRP Core)
- Exposed shadow budget parameters in HDRP asset
- Add an option to generate an emissive mesh for area lights (currently rectangle light only). The mesh fits the size, intensity and color of the light.
- Add an option to the HDRP asset to increase the resolution of volumetric lighting.
- Add additional ligth unit support for punctual light (Lumens, Candela) and area lights (Lumens, Luminance)
- Add dedicated Gizmo for the box Influence volume of HDReflectionProbe / PlanarReflectionProbe

### Changed
- Re-enable shadow mask mode in debug view
- SSS and Transmission code have been refactored to be able to share it between various material. Guidelines are in SubsurfaceScattering.hlsl
- Change code in area light with LTC for Lit shader. Magnitude is now take from FGD texture instead of a separate texture
- Improve camera relative rendering: We now apply camera translation on the model matrix, so before the TransformObjectToWorld(). Note: unity_WorldToObject and unity_ObjectToWorld must never be used directly.
- Rename positionWS to positionRWS (Camera relative world position) at a lot of places (mainly in interpolator and FragInputs). In case of custom shader user will be required to update their code.
- Rename positionWS, capturePositionWS, proxyPositionWS, influencePositionWS to positionRWS, capturePositionRWS, proxyPositionRWS, influencePositionRWS (Camera relative world position) in LightDefinition struct.
- Improve the quality of trilinear filtering of density volume textures.
- Improve UI for HDReflectionProbe / PlanarReflectionProbe

### Fixed
- Fixed a shader preprocessor issue when compiling DebugViewMaterialGBuffer.shader against Metal target
- Added a temporary workaround to Lit.hlsl to avoid broken lighting code with Metal/AMD
- Fixed issue when using more than one volume texture mask with density volumes.
- Fixed an error which prevented volumetric lighting from working if no density volumes with 3D textures were present.
- Fix contact shadows applied on transmission
- Fix issue with forward opaque lit shader variant being removed by the shader preprocessor
- Fixed compilation errors on Nintendo Switch (limited XRSetting support).
- Fixed apply range attenuation option on punctual light
- Fixed issue with color temperature not take correctly into account with static lighting
- Don't display fog when diffuse lighting, specular lighting, or lux meter debug mode are enabled.

## [2.0.4-preview] - 2018-01-01

### Fixed
- Fix issue when disabling rough refraction and building a player. Was causing a crash.

## [2.0.3-preview] - 2018-01-01

### Added
- Increased debug color picker limit up to 260k lux

## [2.0.2-preview] - 2018-01-01

### Added
- Add Light -> Planar Reflection Probe command
- Added a false color mode in rendering debug
- Add support for mesh decals
- Add flag to disable projector decals on transparent geometry to save performance and decal texture atlas space
- Add ability to use decal diffuse map as mask only
- Add visualize all shadow masks in lighting debug
- Add export of normal and roughness buffer for forwardOnly and when in supportOnlyForward mode for forward
- Provide a define in lit.hlsl (FORWARD_MATERIAL_READ_FROM_WRITTEN_NORMAL_BUFFER) when output buffer normal is used to read the normal and roughness instead of caclulating it (can save performance, but lower quality due to compression)
- Add color swatch to decal material

### Changed
- Change Render -> Planar Reflection creation to 3D Object -> Mirror
- Change "Enable Reflector" name on SpotLight to "Angle Affect Intensity"
- Change prototype of BSDFData ConvertSurfaceDataToBSDFData(SurfaceData surfaceData) to BSDFData ConvertSurfaceDataToBSDFData(uint2 positionSS, SurfaceData surfaceData)

### Fixed
- Fix issue with StackLit in deferred mode with deferredDirectionalShadow due to GBuffer not being cleared. Gbuffer is still not clear and issue was fix with the new Output of normal buffer.
- Fixed an issue where interpolation volumes were not updated correctly for reflection captures.
- Fixed an exception in Light Loop settings UI

## [2.0.1-preview] - 2018-01-01

### Added
- Add stripper of shader variant when building a player. Save shader compile time.
- Disable per-object culling that was executed in C++ in HD whereas it was not used (Optimization)
- Enable texture streaming debugging (was not working before 2018.2)
- Added Screen Space Reflection with Proxy Projection Model
- Support correctly scene selection for alpha tested object
- Add per light shadow mask mode control (i.e shadow mask distance and shadow mask). It use the option NonLightmappedOnly
- Add geometric filtering to Lit shader (allow to reduce specular aliasing)
- Add shortcut to create DensityVolume and PlanarReflection in hierarchy
- Add a DefaultHDMirrorMaterial material for PlanarReflection
- Added a script to be able to upgrade material to newer version of HDRP
- Removed useless duplication of ForwardError passes.
- Add option to not compile any DEBUG_DISPLAY shader in the player (Faster build) call Support Runtime Debug display

### Changed
- Changed SupportForwardOnly to SupportOnlyForward in render pipeline settings
- Changed versioning variable name in HDAdditionalXXXData from m_version to version
- Create unique name when creating a game object in the rendering menu (i.e Density Volume(2))
- Re-organize various files and folder location to clean the repository
- Change Debug windows name and location. Now located at:  Windows -> General -> Render Pipeline Debug

### Removed
- Removed GlobalLightLoopSettings.maxPlanarReflectionProbes and instead use value of GlobalLightLoopSettings.planarReflectionProbeCacheSize
- Remove EmissiveIntensity parameter and change EmissiveColor to be HDR (Matching Builtin Unity behavior) - Data need to be updated - Launch Edit -> Single Step Upgrade Script -> Upgrade all Materials emissionColor

### Fixed
- Fix issue with LOD transition and instancing
- Fix discrepency between object motion vector and camera motion vector
- Fix issue with spot and dir light gizmo axis not highlighted correctly
- Fix potential crash while register debug windows inputs at startup
- Fix warning when creating Planar reflection
- Fix specular lighting debug mode (was rendering black)
- Allow projector decal with null material to allow to configure decal when HDRP is not set
- Decal atlas texture offset/scale is updated after allocations (used to be before so it was using date from previous frame)

## [0.0.0-preview] - 2018-01-01

### Added
- Configure the VolumetricLightingSystem code path to be on by default
- Trigger a build exception when trying to build an unsupported platform
- Introduce the VolumetricLightingController component, which can (and should) be placed on the camera, and allows one to control the near and the far plane of the V-Buffer (volumetric "froxel" buffer) along with the depth distribution (from logarithmic to linear)
- Add 3D texture support for DensityVolumes
- Add a better mapping of roughness to mipmap for planar reflection
- The VolumetricLightingSystem now uses RTHandles, which allows to save memory by sharing buffers between different cameras (history buffers are not shared), and reduce reallocation frequency by reallocating buffers only if the rendering resolution increases (and suballocating within existing buffers if the rendering resolution decreases)
- Add a Volumetric Dimmer slider to lights to control the intensity of the scattered volumetric lighting
- Add UV tiling and offset support for decals.
- Add mipmapping support for volume 3D mask textures

### Changed
- Default number of planar reflection change from 4 to 2
- Rename _MainDepthTexture to _CameraDepthTexture
- The VolumetricLightingController has been moved to the Interpolation Volume framework and now functions similarly to the VolumetricFog settings
- Update of UI of cookie, CubeCookie, Reflection probe and planar reflection probe to combo box
- Allow enabling/disabling shadows for area lights when they are set to baked.
- Hide applyRangeAttenuation and FadeDistance for directional shadow as they are not used

### Removed
- Remove Resource folder of PreIntegratedFGD and add the resource to RenderPipeline Asset

### Fixed
- Fix ConvertPhysicalLightIntensityToLightIntensity() function used when creating light from script to match HDLightEditor behavior
- Fix numerical issues with the default value of mean free path of volumetric fog
- Fix the bug preventing decals from coexisting with density volumes
- Fix issue with alpha tested geometry using planar/triplanar mapping not render correctly or flickering (due to being wrongly alpha tested in depth prepass)
- Fix meta pass with triplanar (was not handling correctly the normal)
- Fix preview when a planar reflection is present
- Fix Camera preview, it is now a Preview cameraType (was a SceneView)
- Fix handling unknown GPUShadowTypes in the shadow manager.
- Fix area light shapes sent as point lights to the baking backends when they are set to baked.
- Fix unnecessary division by PI for baked area lights.
- Fix line lights sent to the lightmappers. The backends don't support this light type.
- Fix issue with shadow mask framesettings not correctly taken into account when shadow mask is enabled for lighting.
- Fix directional light and shadow mask transition, they are now matching making smooth transition
- Fix banding issues caused by high intensity volumetric lighting
- Fix the debug window being emptied on SRP asset reload
- Fix issue with debug mode not correctly clearing the GBuffer in editor after a resize
- Fix issue with ResetMaterialKeyword not resetting correctly ToggleOff/Roggle Keyword
- Fix issue with motion vector not render correctly if there is no depth prepass in deferred

## [0.0.0-preview] - 2018-01-01

### Added
- Screen Space Refraction projection model (Proxy raycasting, HiZ raymarching)
- Screen Space Refraction settings as volume component
- Added buffered frame history per camera
- Port Global Density Volumes to the Interpolation Volume System.
- Optimize ImportanceSampleLambert() to not require the tangent frame.
- Generalize SampleVBuffer() to handle different sampling and reconstruction methods.
- Improve the quality of volumetric lighting reprojection.
- Optimize Morton Order code in the Subsurface Scattering pass.
- Planar Reflection Probe support roughness (gaussian convolution of captured probe)
- Use an atlas instead of a texture array for cluster transparent decals
- Add a debug view to visualize the decal atlas
- Only store decal textures to atlas if decal is visible, debounce out of memory decal atlas warning.
- Add manipulator gizmo on decal to improve authoring workflow
- Add a minimal StackLit material (work in progress, this version can be used as template to add new material)

### Changed
- EnableShadowMask in FrameSettings (But shadowMaskSupport still disable by default)
- Forced Planar Probe update modes to (Realtime, Every Update, Mirror Camera)
- Screen Space Refraction proxy model uses the proxy of the first environment light (Reflection probe/Planar probe) or the sky
- Moved RTHandle static methods to RTHandles
- Renamed RTHandle to RTHandleSystem.RTHandle
- Move code for PreIntegratedFDG (Lit.shader) into its dedicated folder to be share with other material
- Move code for LTCArea (Lit.shader) into its dedicated folder to be share with other material

### Removed
- Removed Planar Probe mirror plane position and normal fields in inspector, always display mirror plane and normal gizmos

### Fixed
- Fix fog flags in scene view is now taken into account
- Fix sky in preview windows that were disappearing after a load of a new level
- Fix numerical issues in IntersectRayAABB().
- Fix alpha blending of volumetric lighting with transparent objects.
- Fix the near plane of the V-Buffer causing out-of-bounds look-ups in the clustered data structure.
- Depth and color pyramid are properly computed and sampled when the camera renders inside a viewport of a RTHandle.
- Fix decal atlas debug view to work correctly when shadow atlas view is also enabled<|MERGE_RESOLUTION|>--- conflicted
+++ resolved
@@ -67,12 +67,9 @@
 - Fixed issue with diffusion profile not being updated upon reset of the editor. 
 - Fixed an issue that lead to corrupted refraction in some scenarios on xbox.
 - Fixed for light loop scalarization not happening. 
-<<<<<<< HEAD
-- Fixed RTGI in performance mode when light layers are enabled on the asset.
-=======
 - Fixed issue with stencil not being set in rendergraph mode.
 - Fixed for post process being overridable in reflection probes even though it is not supported.
->>>>>>> 6f22dc2c
+- Fixed RTGI in performance mode when light layers are enabled on the asset.
 
 ### Changed
 - Preparation pass for RTSSShadows to be supported by render graph.
