--- conflicted
+++ resolved
@@ -148,11 +148,8 @@
 - Fixed compilation error of quad overdraw with double sided materials
 - Fixed screen corruption on xbox when using TAA and Motion Blur with rendergraph. 
 - Fixed UX issue in the graphics compositor related to clear depth and the defaults for new layers, add better tooltips and fix minor bugs (case 1283904)
-<<<<<<< HEAD
+- Fixed scene visibility not working for custom pass volumes.
 - Fixed issue with several override entries in the runtime debug menu. 
-=======
-- Fixed scene visibility not working for custom pass volumes.
->>>>>>> 3c43ef2e
 
 ### Changed
 - Preparation pass for RTSSShadows to be supported by render graph.
