--- conflicted
+++ resolved
@@ -14,9 +14,6 @@
 ### Fixed
 - Fixed a null reference exception when creating a diffusion profile asset.
 - Fixed the diffusion profile not being registered as a dependency of the ShaderGraph.
-<<<<<<< HEAD
-- Fixed the ray tracing shadow UI being displayed while it shouldn't (case 1286391).
-=======
 - Fixing exceptions in the console when putting the SSGI in low quality mode (render graph).
 - Fixed NullRef Exception when decals are in the scene, no asset is set and HDRP wizard is run.
 - Fixed nan when a decal affects normals.
@@ -24,7 +21,7 @@
 - Fix an issue that caused issues of usability of editor if a very high resolution is set by mistake and then reverted back to a smaller resolution.
 - Fixed issue where Default Volume Profile Asset change in project settings was not added to the undo stack (case 1285268).
 - Fixed undo after enabling compositor.
->>>>>>> eda43276
+- Fixed the ray tracing shadow UI being displayed while it shouldn't (case 1286391).
 
 ### Changed
 - Improved the punctual light shadow rescale algorithm.
