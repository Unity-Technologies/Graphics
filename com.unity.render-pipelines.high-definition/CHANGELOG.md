# Changelog
All notable changes to this package will be documented in this file.

The format is based on [Keep a Changelog](http://keepachangelog.com/en/1.0.0/)
and this project adheres to [Semantic Versioning](http://semver.org/spec/v2.0.0.html).

<<<<<<< HEAD
## [10.10.0] - XXXX-XX-XX

### Fixed
- Fixed Planar Probe not rendering when sky is None.
=======
## [10.10.0]

### Fixed
- Fixed accumulation when shutter interval is zero.
>>>>>>> 29c9f19e

## [10.9.0] - 2021-12-06

### Fixed
- Render Graph object pools are now cleared with render graph cleanup to avoid stale pass data.
- Fixed sky jittering when TAA is enabled.
- Fixed Normal Map assiignation when importing FBX Materials.
- Fixed an issue where sometimes full screen debug would cause render graph errors.
- Fixed a nullref exception when creating a new scene while LightExplorer is open.
- Fixed issue at edge of screen on some platforms when SSAO is on.
- Fixed vertex color mode Add name whicgh was misleading, renamed to AddSubstract.
- Fixed screen space shadow when multiple lights cast shadows.
- Fixed issue with dynamic resolution and low res transparency sampling garbage outside of the render target.
- Fixed issue with Final Image Histogram displaying a flat histogram on certain GPUs and APIs.

## [10.8.0] - 2021-09-20

### Fixed
- Fixed diffusion profile being reset to default on SpeedTree8 materials with subsurface scattering enabled during import.
- Fixed error in SSGI when disabling decals (case 1365521).
- Fixed silhouette issue with emissive decals
- Fixed range compression factor being clamped. (case 1365707)
- Fixed memory leak with XR combined occlusion meshes (case 1366173).
- Fix API warnings in Matcap mode on Metal.
- Fix D3D validation layer errors w.r.t shadow textures when an atlas is not used.
- Fixed screen space reflection PBR Accumulation
- Fixed and optimize distance shadowmask fade.
- Fixed HDRP Decals performances when they use different materials (~5x improvement in the decal update loop code).
- Fixed light unit conversion after changing mid gray value.
- Fixed stencil buffer resolve when MSAA is enabled so that OR operator is used instead of picking the last sample.
- Fixed MaterialReimporter.ReimportAllMaterials and MaterialReimporter.ReimportAllHDShaderGraphs now batch the asset database changes.
- Fixed light mode not available after switching a light to area "Disc" or "Tube" (case 1372588).
- Fixed CoC size computation when dynamic resolution is enabled
- Fixed shadow cascade transition not working properly with bias.
- Fixed screen space shadow debug view not showing when no shadows is available.
- Fixed debug window reset.
- Fixed camera bridge action in release build (case 1367866).
- Fixed contact shadow disappearing when shadowmask is used and no non-static object is available.
- Fixed atmospheric scattering being incorrectly enabled when scene lighting is disabled.
- Fixed error thrown when layered lit material has an invalid material type.
- Fixed a nullref when enabling raycount without ray tracing.
- Fixed an issue where forced sky update (like PBR sky amortized updated) would not update ambient probe.

## [10.7.0] - 2021-07-02

### Fixed
- Fixed an issue where bloom filtering was wrong when using multiple cameras
- Improved a bit the area cookie behavior for higher smoothness values to reduce artifacts.
- Fixed the incorrect value written to the VT feedback buffer when VT is not used.
- Fixed issue with sky settings being ignored when using the recorder and path tracing (case 1340507).
- Fixed distortion when resizing the graphics compositor window in builds (case 1328968).
- Fixed gbuffer depth debug mode for materials not rendered during the prepass.
- Fixed Vertex Color Mode documentation for layered lit shader.
- Fixed wobbling/tearing-like artifacts with SSAO.
- Fixed white flash with SSR when resetting camera history (case 1335263).
- Fixed VFX flag "Exclude From TAA" not working for some particle types.
- Prevent any unwanted light sync when not in HDRP (case 1217575)
- Fixed screen-space shadows with XR single-pass and camera relative rendering (1348260).
- Fixed objects disappearing from Lookdev window when entering playmode (case 1309368).
- Fixed tiled artifacts in refraction at borders between two reflection probes.
- Fixed the FreeCamera and SimpleCameraController mouse rotation unusable at low framerate (case 1340344).
- Fixed warning "Releasing render texture that is set to be RenderTexture.active!" on pipeline disposal / hdrp live editing.
- Fixed a nullref in volume system after deleting a volume object (case 1348374).
- Fixed update order in Graphics Compositor causing jumpy camera updates (case 1345566).
- Fixed material inspector that allowed setting intensity to an infinite value.
- Fixed issue when switching between non-persistent cameras when path tarcing is enabled (case 1337843).
- Fixed issue with the LayerMaskParameter class storing an erroneous mask value (case 1345515).
- Fixed issue with vertex color defaulting to 0.0 when not defined, in ray/path tracing (case 1348821).
- Fixed issue with a compute dispatch being with 0 threads on extremely small resolutions.
- Fixed incorrect light list indexing when TAA is enabled (case 1352444).
- Fixed Additional Velocity for Alembic not taking correctly into account vertex animation
- Fixed wrong LUT initialization in Wireframe mode.
- Fixed case where the SceneView don't refresh when using LightExplorer with a running and Paused game (1354129)
- Fixed a null ref exception when no opaque objects are rendered.
- Fixed issue with depth slope scale depth bias when a material uses depth offset.
- Fixed shadow sampling artifact when using the spot light shadow option 'custom spot angle'
- Fixed issue with fading in SSR applying fade factor twice, resulting in darkening of the image in the transition areas.
- Fixed error when disabling opaque objects on a camera with MSAA.
- Fixed sorting for mesh decals.
- Fixed AxF debug output in certain configurations (case 1333780).
- Fixed a warning when enabling tile/cluster debug.
- Fix recursive rendering transmittance over the sky (case 1323945).

## [10.6.0] - 2021-04-29

### Added
- Added support for lighting full screen debug mode in automated tests.
- Added Speed Tree 8 shader graph as default Speed Tree 8 shader for HDRP.
- Added support of motion vector buffer in custom postprocess
- Added a minimum motion vector length to the motion vector debug view.

### Fixed
- Fixed null reference exception in Raytracing SSS volume component.
- Fixed artifact appearing when diffuse and specular normal differ too much for eye shader with area lights
- Fixed LightCluster debug view for ray tracing.
- Fixed issue with RAS build fail when LOD was missing a renderer
- Fixed an issue where sometime a docked lookdev could be rendered at zero size and break.
- Fixed an issue where runtime debug window UI would leak game objects.
- Fixed NaNs when denoising pixels where the dot product between normal and view direction is near zero (case 1329624).
- Fixed ray traced reflections that were too dark for unlit materials. Reflections are now more consistent with the material emissiveness.
- Fixed pyramid color being incorrect when hardware dynamic resolution is enabled.
- Fixed SSR Accumulation with Offset with Viewport Rect Offset on Camera
- Fixed fog precision in some camera positions (case 1329603).
- Fixed contact shadows tile coordinates calculations.
- Fixed blocky looking bloom when dynamic resolution scaling was used.
- Fixed for wrong cached area ight initialization.
- Fixed an issue where auto baking of ambient and reflection probe done for builtin renderer would cause wrong baking in HDRP.
- Fixed the ray traced sub subsurface scattering debug mode not displaying only the RTSSS Data (case 1332904).
- Fixed for discrepancies in intensity and saturation between screen space refraction and probe refraction.
- Fixed a divide-by-zero warning for anisotropic shaders (Fabric, Lit).
- Fixed VfX lit particle AOV output color space.
- Fixed path traced transparent unlit material (case 1335500).
- Fixed support of Distortion with MSAA
- Fixed contact shadow debug views not displaying correctly upon resizing of view.
- Fixed white flash when camera is reset and SSR Accumulation mode is on.
- Fixed an issue with TAA causing objects not to render at extremely high far flip plane values.
- Fixed a memory leak related to not disposing of the RTAS at the end HDRP's lifecycle.
- Fixed overdraw in custom pass utils blur and Copy functions (case 1333648);
- Fixed invalid pass index 1 in DrawProcedural error.
- Fix for wrong cached area light initialization.
- Fixed an issue where enabling GPU Instancing on a ShaderGraph Material would cause compile failures [1338695].
- Make LitTessellation and LayeredLitTessellation fallback on Lit and LayeredLit respectively in DXR.
- Fixed reflection probes being injected into the ray tracing light cluster even if not baked (case 1329083).
- Fixed the double sided option moving when toggling it in the material UI (case 1328877).
- Fixed volumetric fog in planar reflections.
- Fixed error with motion blur and small render targets.
- Fixed issue with on-demand directional shadow maps looking broken when a reflection probe is updated at the same time.
- Fixed cropping issue with the compositor camera bridge (case 1340549).
- Fixed the transparent cutoff not working properly in semi-transparent and color shadows (case 1340234).
- Fixed object outline flickering with TAA.
- Fixed the shader graph files that was still dirty after the first save (case 1342039).
- Fixed cases in which object and camera motion vectors would cancel out, but didn't.
- Fixed HDRP material upgrade failing when there is a texture inside the builtin resources assigned in the material (case 1339865).
- Fixed custom pass volume not executed in scene view because of the volume culling mask.
- Fixed an issue with asymmetric projection matrices and fog / pathtracing. (case 1330290).

### Changed
- Display an info box and disable MSAA  asset entry when ray tracing is enabled.
- Changed light reset to preserve type.
- Ignore hybrid duplicated reflection probes during light baking.
- Updated the recursive rendering documentation (case 1338639).

## [10.5.0] - 2021-04-19

### Added
- Added a fallback for the ray traced directional shadow in case of a transmission (case 1307870).
- Added an info box for micro shadow editor (case 1322830).

### Fixed
- Fixed grey screen on playstation platform when histogram exposure is enabled but the curve mapping is not used.
- Fixed HDRPAsset loosing its reference to the ray tracing resources when clicking on a different quality level that doesn't have ray tracing (case 1320304).
- Fixed error message when having MSAA and Screen Space Shadows (case 1318698).
- Fixed Nans happening when the history render target is bigger than the current viewport (case 1321139).
- Fixed Tube and Disc lights mode selection (case 1317776)
- Fixed missing Update in Wizard's DXR Documentation
- Fixed multicamera rendering for Dynamic Resolution Scaling using dx12 hardware mode. Using a planar reflection probe (another render camera) should be safe.
- Fixed pixelated appearance of Contrast Adaptive Sharpen upscaler and several other issues when Hardware DRS is on
- Fixed warning fixed on ShadowLoop include (HDRISky and Unlit+ShadowMatte)
- Fixed SSR Precision for 4K Screens
- Fixed issue with gbuffer debug view when virtual texturing is enabled.
- Fixed volumetric fog noise due to sun light leaking (case 1319005)
- Fixed an issue with Decal normal blending producing NaNs.
- Fixed issue in wizard when resource folder don't exist
- Fixed issue with Decal projector edge on Metal (case 1286074)
- Fixed Render Graph Debug UI not refreshing correctly in the Render Pipeline Debugger.
- Fixed SSS materials in planar reflections (case 1319027).
- Fixed Decal's pivot edit mode 2D slider gizmo not supporting multi-edition
- Fixed an error on Xbox / PS4 with SubsurfaceScattering not binding the right texture
- Fix potential NaN on apply distortion pass.
- Fixed the camera controller in the template with the old input system (case 1326816).
- Fixed broken Lanczos filter artifacts on ps4, caused by a very aggressive epsilon (case 1328904)
- Fixed Decal's UV edit mode with negative UV
- Fixed issue with the color space of AOVs (case 1324759)
- Fixed issue with history buffers when using multiple AOVs (case 1323684).
- Fixed camera preview with multi selection (case 1324126).
- Fixed GBuffer clear option in FrameSettings not working
- Fixed usage of Panini Projection with floating point HDRP and Post Processing color buffers.
- Fixed a NaN generating in Area light code.
- Fixed CustomPassUtils scaling issues when used with RTHandles allocated from a RenderTexture.
- Fixed undo of some properties on light editor.
- Fixed material Emission properties not begin animated when recording an animation (case 1328108).
- Fixed issue with velocity rejection when using physically-based DoF

### Changed
- Reduced the maximal number of bounces for both RTGI and RTR (case 1318876).
- Updated Wizard to better handle RenderPipelineAsset in Quality Settings
- Disable TAA sharpening on alpha channel.
- Increased path tracing max samples from 4K to 16K (case 1327729).
- Changed ray tracing acceleration structure build, so that only meshes with HDRP materials are included (case 1322365).
- Default black texture XR is now opaque (alpha = 1).
- Changed default sidedness to double, when a mesh with a mix of single and double-sided materials is added to the ray tracing acceleration structure (case 1323451).

## [10.4.0] - 2021-03-11

### Added
- Added support for XboxSeries platform.
- Added an additional check in the "check scene for ray tracing" (case 1314963).
- Added shader graph unit test for IsFrontFace node

### Fixed
- Fixed model import by adding additional data if needed.
- Fixed an exception when opening the color picker in the material UI (case 1307143).
- Fixed lights shadow frustum near and far planes.
- Fixed various issues with non-temporal SSAO and rendergraph.
- Fixed white flashes on camera cuts on volumetric fog.
- Fixed light layer issue when performing editing on multiple lights.
- Fixed an issue where selection in a debug panel would reset when cycling through enum items.
- Fixed material keywords with fbx importer.
- Fixed lightmaps not working properly with shader graphs in ray traced reflections (case 1305335).
- Fixed skybox for ortho cameras.
- Fixed screen being over-exposed when changing very different skies.
- Fixed incorrect debug wireframe overlay on tessellated geometry (using littessellation), caused by the picking pass using an incorrect camera matrix.
- Fixed nullref in layered lit shader editor.
- Fixed issue with Depth of Field CoC debug view.
- Fixed an issue where first frame of SSAO could exhibit ghosting artefacts.
- Fixed an issue with the mipmap generation internal format after rendering format change.
- Fix crash on VolumeComponentWithQualityEditor when the current Pipeline is not HDRP
- Fixed performance issue with ShaderGraph and Alpha Test
- Fixed error when increasing the maximum planar reflection limit (case 1306530).
- Fixed alpha output in debug view and AOVs when using shadow matte (case 1311830).
- Fixed an issue with transparent meshes writing their depths and recursive rendering (case 1314409).
- Fixed issue with compositor custom pass hooks added/removed repeatedly (case 1315971).
- Fixed: SSR with transparent (case 1311088)
- Fixed decals in material debug display.
- Fixed nullref when adding a volume component in a Volume profile asset (case 1317156).
- Fixed decal normal for double sided materials (case 1312065).
- Fixed multiple HDRP Frame Settings panel issues: missing "Refraction" Frame Setting. Fixing ordering of Rough Distortion, it should now be under the Distortion setting.
- Fixed issue with automatic exposure settings not updating scene view.
- Fixed issue with velocity rejection in post-DoF TAA. Fixing this reduces ghosting (case 1304381).
- Fixed missing option to use POM on emissive for tessellated shaders.
- Fixed resize IES when already baked in the Atlas 1299233
- Fixed an issue in the planar reflection probe convolution.
- Fixed Rough Distortion frame setting not greyed out when Distortion is disabled in HDRP Asset
- Fixed ability to override AlphaToMask FrameSetting while camera in deferred lit shader mode
- Fixed issue with physically-based DoF computation and transparent materials with depth-writes ON.
- Fixed issue of accessing default frame setting stored in current HDRPAsset instead fo the default HDRPAsset
- Fixed SSGI frame setting not greyed out while SSGI is disabled in HDRP Asset
- Fixed HDRP material being constantly dirty.
- Fixed issue in path tracing, where objects would cast shadows even if not present in the path traced layers (case 1318857).
- Fixed SRP batcher not compatible with Decal (case 1311586)
- Fixed issue with different shadow atlas stomping on each other when they have same resolution.
- Fixed wrong color buffer being bound to pre refraction custom passes.
- Fixed issue in Probe Reference Volume authoring component triggering an asset reload on all operations.
- Fixed grey screen on playstation platform when histogram exposure is enabled but the curve mapping is not used.
- Fixed HDRPAsset loosing its reference to the ray tracing resources when clicking on a different quality level that doesn't have ray tracing (case 1320304).
- Fixed SRP batcher not compatible with Decal (case 1311586).
- Fixed error message when having MSAA and Screen Space Shadows (case 1318698).
- Fixed Nans happening when the history render target is bigger than the current viewport (case 1321139).
- Fixed Tube and Disc lights mode selection (case 1317776)
- Fixed preview camera updating the skybox material triggering GI baking (case 1314361/1314373).
- The default LookDev volume profile is now copied and referenced in the Asset folder instead of the package folder.
- Fixed SSS on console platforms.
- Assets going through the migration system are now dirtied.
- Fixed warning fixed on ShadowLoop include (HDRISky and Unlit+ShadowMatte)
- Fixed SSR Precision for 4K Screens
- Fixed issue with gbuffer debug view when virtual texturing is enabled.
- Fixed volumetric fog noise due to sun light leaking (case 1319005)
- Fixed an issue with Decal normal blending producing NaNs.
- Fixed issue in wizard when resource folder don't exist
- Fixed issue with Decal projector edge on Metal (case 1286074)
- Fixed Exposure Frame Settings control issues on Planar reflection probes (case 1312153). Dynamic reflections now keep their own exposure relative to their parent camera.
- Fixed multicamera rendering for Dynamic Resolution Scaling using dx12 hardware mode. Using a planar reflection probe (another render camera) should be safe.
- Fixed Render Graph Debug UI not refreshing correctly in the Render Pipeline Debugger.
- Fixed SSS materials in planar reflections (case 1319027).
- Fixed Decal's pivot edit mode 2D slider gizmo not supporting multi-edition
- Fixed missing Update in Wizard's DXR Documentation
- Fixed issue were the final image is inverted in the Y axis. Occurred only on final Player (non-dev for any platform) that use Dynamic Resolution Scaling with Contrast Adaptive Sharpening filter.
- Fixed a bug with Reflection Probe baking would result in an incorrect baking reusing other's Reflection Probe baking
- Fixed volumetric fog being visually chopped or missing when using hardware Dynamic Resolution Scaling.
- Fixed generation of the packed depth pyramid when hardware Dynamic Resolution Scaling is enabled.
- Fixed issue were the final image is inverted in the Y axis. Occurred only on final Player (non-dev for any platform) that use Dynamic Resolution Scaling with Contrast Adaptive Sharpening filter.
- Fixed a bug with Reflection Probe baking would result in an incorrect baking reusing other's Reflection Probe baking
- Fixed Decal's UV edit mode with negative UV
- Fixed issue with the color space of AOVs (case 1324759)
- Fixed issue with history buffers when using multiple AOVs (case 1323684).
- Fixed camera preview with multi selection (case 1324126).
- Fix potential NaN on apply distortion pass.
- Fixed the camera controller in the template with the old input system (case 1326816).
- Fixed broken Lanczos filter artifacts on ps4, caused by a very aggressive epsilon (case 1328904)
- Fixed global Settings ignore the path set via Fix All in HDRP wizard (case 1327978)
- Fixed issue with an assert getting triggered with OnDemand shadows.
- Fixed GBuffer clear option in FrameSettings not working
- Fixed usage of Panini Projection with floating point HDRP and Post Processing color buffers.
- Fixed a NaN generating in Area light code.
- Fixed CustomPassUtils scaling issues when used with RTHandles allocated from a RenderTexture.
- Fixed ResourceReloader that was not call anymore at pipeline construction
- Fixed undo of some properties on light editor.
- Fixed an issue where auto baking of ambient and reflection probe done for builtin renderer would cause wrong baking in HDRP.
- Fixed error when disabling opaque objects on a camera with MSAA.

### Changed
- Updated the tooltip for the Decal Angle Fade property (requires to enable Decal Layers in both HDRP asset and Frame settings) (case 1308048).
- Tidy up of platform abstraction code for shader optimization.
- Display a warning help box when decal atlas is out of size.
- Avoid unnecessary RenderGraphBuilder.ReadTexture in the "Set Final Target" pass

## [10.3.1] - 2021-01-26

Version Updated
The version number for this package has increased due to a version update of a related graphics package.

## [10.3.0] - 2020-12-01

### Added
- Added a slider to control the fallback value of the directional shadow when the cascade have no coverage.
- Added light unit slider for automatic and automatic histrogram exposure limits.
- Added View Bias for mesh decals.
- Added support for the PlayStation 5 platform.

### Fixed
- Fixed computation of geometric normal in path tracing (case 1293029).
- Fixed issues with path-traced volumetric scattering (cases 1295222, 1295234).
- Fixed issue with faulty shadow transition when view is close to an object under some aspect ratio conditions
- Fixed issue where some ShaderGraph generated shaders were not SRP compatible because of UnityPerMaterial cbuffer layout mismatches [1292501] (https://issuetracker.unity3d.com/issues/a2-some-translucent-plus-alphaclipping-shadergraphs-are-not-srp-batcher-compatible)
- Fixed issues with path-traced volumetric scattering (cases 1295222, 1295234)
- Fixed Rendergraph issue with virtual texturing and debug mode while in forward.
- Fixed wrong coat normal space in shader graph
- Fixed issue with faulty shadow transition when view is close to an object under some aspect ratio conditions
- Fixed NullPointerException when baking probes from the lighting window (case 1289680)
- Fixed volumetric fog with XR single-pass rendering.
- Fixed issues with first frame rendering when RenderGraph is used (auto exposure, AO)
- Fixed AOV api in render graph (case 1296605)
- Fixed a small discrepancy in the marker placement in light intensity sliders (case 1299750)
- Fixed issue with VT resolve pass rendergraph errors when opaque and transparent are disabled in frame settings.
- Fixed a bug in the sphere-aabb light cluster (case 1294767).
- Fixed issue when submitting SRPContext during EndCameraRendering.
- Fixed baked light being included into the ray tracing light cluster (case 1296203).
- Fixed enums UI for the shadergraph nodes.
- Fixed ShaderGraph stack blocks appearing when opening the settings in Hair and Eye ShaderGraphs.
- Fixed white screen when undoing in the editor.
- Fixed display of LOD Bias and maximum level in frame settings when using Quality Levels
- Fixed an issue when trying to open a look dev env library when Look Dev is not supported.
- Fixed shader graph not supporting indirectdxr multibounce (case 1294694).
- Fixed the planar depth texture not being properly created and rendered to (case 1299617).
- Fixed C# 8 compilation issue with turning on nullable checks (case 1300167)
- Fixed affects AO for deacl materials.
- Fixed case where material keywords would not get setup before usage.
- Fixed an issue with material using distortion from ShaderGraph init after Material creation (case 1294026)
- Fixed Clearcoat on Stacklit or Lit breaks when URP is imported into the project (case 1297806)
- VFX : Debug material view were rendering pink for albedo. (case 1290752)
- Fixed XR depth copy when using MSAA.
- Fixed GC allocations from XR occlusion mesh when using multipass.
- Fixed an issue with the frame count management for the volumetric fog (case 1299251).
- Fixed an issue with half res ssgi upscale.
- Fixed timing issues with accumulation motion blur
- Fixed register spilling on  FXC in light list shaders.
- Fixed issue with shadow mask and area lights.
- Fixed an issue with the capture callback (now includes post processing results).
- Fixed decal draw order for ShaderGraph decal materials.
- Fixed StackLit ShaderGraph surface option property block to only display energy conserving specular color option for the specular parametrization (case 1257050)
- Fixed missing BeginCameraRendering call for custom render mode of a Camera.
- Fixed LayerMask editor for volume parameters.
- Fixed the condition on temporal accumulation in the reflection denoiser (case 1303504).
- Fixed box light attenuation.
- Fixed after post process custom pass scale issue when dynamic resolution is enabled (case 1299194).
- Fixed an issue with light intensity prefab override application not visible in the inspector (case 1299563).
- Fixed Undo/Redo instability of light temperature.
- Fixed label style in pbr sky editor.
- Fixed side effect on styles during compositor rendering.
- Fixed size and spacing of compositor info boxes (case 1305652).
- Fixed spacing of UI widgets in the Graphics Compositor (case 1305638).
- Fixed undo-redo on layered lit editor.
- Fixed tesselation culling, big triangles using lit tesselation shader would dissapear when camera is too close to them (case 1299116)
- Fixed issue with compositor related custom passes still active after disabling the compositor (case 1305330)
- Fixed regression in Wizard that not fix runtime ressource anymore (case 1287627)
- Fixed error in Depth Of Field near radius blur calculation (case 1306228).
- Fixed a reload bug when using objects from the scene in the lookdev (case 1300916).
- Fixed some render texture leaks.
- Fixed light gizmo showing shadow near plane when shadows are disabled.
- Fixed path tracing alpha channel support (case 1304187).
- Fixed shadow matte not working with ambient occlusion when MSAA is enabled
- Fixed issues with compositor's undo (cases 1305633, 1307170).
- VFX : Debug material view incorrect depth test. (case 1293291)
- Fixed wrong shader / properties assignement to materials created from 3DsMax 2021 Physical Material. (case 1293576)
- Fixed Emissive color property from Autodesk Interactive materials not editable in Inspector. (case 1307234)
- Fixed exception when changing the current render pipeline to from HDRP to universal (case 1306291).
- Fixed an issue in shadergraph when switch from a RenderingPass (case 1307653)
- Fixed LookDev environment library assignement after leaving playmode.
- Fixed a locale issue with the diffusion profile property values in ShaderGraph on PC where comma is the decimal separator.
- Fixed error in the RTHandle scale of Depth Of Field when TAA is enabled.
- Fixed Quality Level set to the last one of the list after a Build (case 1307450)
- Fixed XR depth copy (case 1286908).
- Fixed Warnings about "SceneIdMap" missing script in eye material sample scene
- Fixed wizard checking FrameSettings not in HDRP Default Settings
- Fixed error when opening the default composition graph in the Graphics Compositor (case 1318933).
- Fixed issue were the final image is inverted in the Y axis. Occurred only on final Player (non-dev for any platform) that use Dynamic Resolution Scaling with Contrast Adaptive Sharpening filter.
- Fixed a bug with Reflection Probe baking would result in an incorrect baking reusing other's Reflection Probe baking
- Fixed volumetric fog being visually chopped or missing when using hardware Dynamic Resolution Scaling.
- Fixed generation of the packed depth pyramid when hardware Dynamic Resolution Scaling is enabled.
- Fixed null reference exception in Raytracing SSS volume component.
- Fixed artifact appearing when diffuse and specular normal differ too much for eye shader with area lights
- Fixed LightCluster debug view for ray tracing.
- Fixed issue with RAS build fail when LOD was missing a renderer
- Fixed an issue where sometime a docked lookdev could be rendered at zero size and break.
- Fixed an issue where runtime debug window UI would leak game objects.
- Fixed NaNs when denoising pixels where the dot product between normal and view direction is near zero (case 1329624).
- Fixed ray traced reflections that were too dark for unlit materials. Reflections are now more consistent with the material emissiveness.
- Fixed pyramid color being incorrect when hardware dynamic resolution is enabled.
- Fixed SSR Accumulation with Offset with Viewport Rect Offset on Camera
- Fixed fog precision in some camera positions (case 1329603).
- Fixed contact shadows tile coordinates calculations.
- Fixed blocky looking bloom when dynamic resolution scaling was used.
- Fixed issue with history buffer allocation for AOVs when the request does not come in first frame.

### Changed
- Now reflection probes cannot have SSAO, SSGI, SSR, ray tracing effects or volumetric reprojection.
- Rename HDRP sub menu in Assets/Create/Shader to HD Render Pipeline for consistency.
- Improved robustness of volumetric sampling in path tracing (case 1295187).
- Changed the message when the graphics device doesn't support ray tracing (case 1287355).
- When a Custom Pass Volume is disabled, the custom pass Cleanup() function is called, it allows to release resources when the volume isn't used anymore.
- Enable Reflector for Spotlight by default
- Changed the convergence time of ssgi to 16 frames and the preset value
- Changed the clamping approach for RTR and RTGI (in both perf and quality) to improve visual quality.
- Changed the warning message for ray traced area shadows (case 1303410).
- Disabled specular occlusion for what we consider medium and larger scale ao > 1.25 with a 25cm falloff interval.
- Change the source value for the ray tracing frame index iterator from m_FrameCount to the camera frame count (case 1301356).
- Removed backplate from rendering of lighting cubemap as it did not really work conceptually and caused artefacts.
- Transparent materials created by the Model Importer are set to not cast shadows. ( case 1295747)
- Change some light unit slider value ranges to better reflect the lighting scenario.
- Change the tooltip for color shadows and semi-transparent shadows (case 1307704).
- Cached the base types of Volume Manager to improve memory and cpu usage.

## [10.2.1] - 2020-11-30

### Added
- Added a warning when trying to bake with static lighting being in an invalid state.

### Fixed
- Fixed stylesheet reloading for LookDev window and Wizard window.
- Fixed XR single-pass rendering with legacy shaders using unity_StereoWorldSpaceCameraPos.
- Fixed issue displaying wrong debug mode in runtime debug menu UI.
- Fixed useless editor repaint when using lod bias.
- Fixed multi-editing with new light intensity slider.
- Fixed issue with density volumes flickering when editing shape box.
- Fixed issue with image layers in the graphics compositor (case 1289936).
- Fixed issue with angle fading when rotating decal projector.
- Fixed issue with gameview repaint in the graphics compositor (case 1290622).
- Fixed some labels being clipped in the Render Graph Viewer
- Fixed issue when decal projector material is none.
- Fixed the sampling of the normal buffer in the the forward transparent pass.
- Fixed bloom prefiltering tooltip.
- Fixed NullReferenceException when loading multipel scene async
- Fixed missing alpha blend state properties in Axf shader and update default stencil properties
- Fixed normal buffer not bound to custom pass anymore.
- Fixed issues with camera management in the graphics compositor (cases 1292548, 1292549).
- Fixed an issue where a warning about the static sky not being ready was wrongly displayed.
- Fixed the clear coat not being handled properly for SSR and RTR (case 1291654).
- Fixed ghosting in RTGI and RTAO when denoising is enabled and the RTHandle size is not equal to the Viewport size (case 1291654).
- Fixed alpha output when atmospheric scattering is enabled.
- Fixed issue with TAA history sharpening when view is downsampled.
- Fixed lookdev movement.
- Fixed volume component tooltips using the same parameter name.
- Fixed issue with saving some quality settings in volume overrides  (case 1293747)
- Fixed NullReferenceException in HDRenderPipeline.UpgradeResourcesIfNeeded (case 1292524)
- Fixed SSGI texture allocation when not using the RenderGraph.
- Fixed NullReference Exception when setting Max Shadows On Screen to 0 in the HDRP asset.
- Fixed path tracing accumulation not being reset when changing to a different frame of an animation.
- Fixed issue with saving some quality settings in volume overrides  (case 1293747)

### Changed
- Volume Manager now always tests scene culling masks. This was required to fix hybrid workflow.
- Now the screen space shadow is only used if the analytic value is valid.
- Distance based roughness is disabled by default and have a control
- Changed the name from the Depth Buffer Thickness to Depth Tolerance for SSGI (case 1301352).

## [10.2.0] - 2020-10-19

### Added
- Added a rough distortion frame setting and and info box on distortion materials.
- Adding support of 4 channel tex coords for ray tracing (case 1265309).
- Added a help button on the volume component toolbar for documentation.
- Added range remapping to metallic property for Lit and Decal shaders.
- Exposed the API to access HDRP shader pass names.
- Added the status check of default camera frame settings in the DXR wizard.
- Added frame setting for Virtual Texturing. 
- Added a fade distance for light influencing volumetric lighting.
- Adding an "Include For Ray Tracing" toggle on lights to allow the user to exclude them when ray tracing is enabled in the frame settings of a camera.
- Added fog volumetric scattering support for path tracing.
- Added new algorithm for SSR with temporal accumulation
- Added quality preset of the new volumetric fog parameters.
- Added missing documentation for unsupported SG RT nodes and light's include for raytracing attrbute.
- Added documentation for LODs not being supported by ray tracing.
- Added more options to control how the component of motion vectors coming from the camera transform will affect the motion blur with new clamping modes.
- Added anamorphism support for phsyical DoF, switched to blue noise sampling and fixed tiling artifacts.

### Fixed
- Fixed an issue where the Exposure Shader Graph node had clipped text. (case 1265057)
- Fixed an issue when rendering into texture where alpha would not default to 1.0 when using 11_11_10 color buffer in non-dev builds.
- Fixed issues with reordering and hiding graphics compositor layers (cases 1283903, 1285282, 1283886).
- Fixed the possibility to have a shader with a pre-refraction render queue and refraction enabled at the same time.
- Fixed a migration issue with the rendering queue in ShaderGraph when upgrading to 10.x;
- Fixed the object space matrices in shader graph for ray tracing.
- Changed the cornea refraction function to take a view dir in object space.
- Fixed upside down XR occlusion mesh.
- Fixed precision issue with the atmospheric fog.
- Fixed issue with TAA and no motion vectors.
- Fixed the stripping not working the terrain alphatest feature required for terrain holes (case 1205902).
- Fixed bounding box generation that resulted in incorrect light culling (case 3875925).
- VFX : Fix Emissive writing in Opaque Lit Output with PSSL platforms (case 273378).
- Fixed issue where pivot of DecalProjector was not aligned anymore on Transform position when manipulating the size of the projector from the Inspector.
- Fixed a null reference exception when creating a diffusion profile asset.
- Fixed the diffusion profile not being registered as a dependency of the ShaderGraph.
- Fixing exceptions in the console when putting the SSGI in low quality mode (render graph).
- Fixed NullRef Exception when decals are in the scene, no asset is set and HDRP wizard is run.
- Fixed issue with TAA causing bleeding of a view into another when multiple views are visible.
- Fix an issue that caused issues of usability of editor if a very high resolution is set by mistake and then reverted back to a smaller resolution.
- Fixed issue where Default Volume Profile Asset change in project settings was not added to the undo stack (case 1285268).
- Fixed undo after enabling compositor.
- Fixed the ray tracing shadow UI being displayed while it shouldn't (case 1286391).
- Fixed issues with physically-based DoF, improved speed and robustness 
- Fixed a warning happening when putting the range of lights to 0.
- Fixed issue when null parameters in a volume component would spam null reference errors. Produce a warning instead.
- Fixed volument component creation via script.
- Fixed GC allocs in render graph.
- Fixed scene picking passes.
- Fixed broken ray tracing light cluster full screen debug.
- Fixed dead code causing error.
- Fixed issue when dragging slider in inspector for ProjectionDepth.
- Fixed issue when resizing Inspector window that make the DecalProjector editor flickers.
- Fixed issue in DecalProjector editor when the Inspector window have a too small width: the size appears on 2 lines but the editor not let place for the second one.
- Fixed issue (null reference in console) when selecting a DensityVolume with rectangle selection.
- Fixed issue when linking the field of view with the focal length in physical camera
- Fixed supported platform build and error message.
- Fixed exceptions occuring when selecting mulitple decal projectors without materials assigned (case 1283659).
- Fixed LookDev error message when pipeline is not loaded.
- Properly reject history when enabling seond denoiser for RTGI.
- Fixed an issue that could cause objects to not be rendered when using Vulkan API.
- Fixed issue with lookdev shadows looking wrong upon exiting playmode. 
- Fixed temporary Editor freeze when selecting AOV output in graphics compositor (case 1288744).
- Fixed normal flip with double sided materials.
- Fixed shadow resolution settings level in the light explorer.
- Fixed the ShaderGraph being dirty after the first save.
- Fixed XR shadows culling
- Fixed Nans happening when upscaling the RTGI.
- Fixed the adjust weight operation not being done for the non-rendergraph pipeline.
- Fixed overlap with SSR Transparent default frame settings message on DXR Wizard.
- Fixed alpha channel in the stop NaNs and motion blur shaders.
- Fixed undo of duplicate environments in the look dev environment library.
- Fixed a ghosting issue with RTShadows (Sun, Point and Spot), RTAO and RTGI when the camera is moving fast.
- Fixed a SSGI denoiser bug for large scenes.
- Fixed a Nan issue with SSGI.
- Fixed an issue with IsFrontFace node in Shader Graph not working properly
- Fixed CustomPassUtils.RenderFrom* functions and CustomPassUtils.DisableSinglePassRendering struct in VR.
- Fixed custom pass markers not recorded when render graph was enabled.
- Fixed exceptions when unchecking "Big Tile Prepass" on the frame settings with render-graph.
- Fixed an issue causing errors in GenerateMaxZ when opaque objects or decals are disabled. 
- Fixed an issue with Bake button of Reflection Probe when in custom mode
- Fixed exceptions related to the debug display settings when changing the default frame settings.
- Fixed picking for materials with depth offset.
- Fixed issue with exposure history being uninitialized on second frame.
- Fixed issue when changing FoV with the physical camera fold-out closed.
- Fixed some labels being clipped in the Render Graph Viewer

### Changed
- Combined occlusion meshes into one to reduce draw calls and state changes with XR single-pass.
- Claryfied doc for the LayeredLit material.
- Various improvements for the Volumetric Fog.
- Use draggable fields for float scalable settings
- Migrated the fabric & hair shadergraph samples directly into the renderpipeline resources.
- Removed green coloration of the UV on the DecalProjector gizmo.
- Removed _BLENDMODE_PRESERVE_SPECULAR_LIGHTING keyword from shaders.
- Now the DXR wizard displays the name of the target asset that needs to be changed.
- Standardized naming for the option regarding Transparent objects being able to receive Screen Space Reflections.
- Making the reflection and refractions of cubemaps distance based.
- Changed Receive SSR to also controls Receive SSGI on opaque objects.
- Improved the punctual light shadow rescale algorithm.
- Changed the names of some of the parameters for the Eye Utils SG Nodes.
- Restored frame setting for async compute of contact shadows.
- Removed the possibility to have MSAA (through the frame settings) when ray tracing is active.
- Range handles for decal projector angle fading.
- Smoother angle fading for decal projector.

## [10.1.0] - 2020-10-12

### Added
- Added an option to have only the metering mask displayed in the debug mode.
- Added a new mode to cluster visualization debug where users can see a slice instead of the cluster on opaque objects.
- Added ray traced reflection support for the render graph version of the pipeline.
- Added render graph support of RTAO and required denoisers.
- Added render graph support of RTGI.
- Added support of RTSSS and Recursive Rendering in the render graph mode.
- Added support of RT and screen space shadow for render graph.
- Added tooltips with the full name of the (graphics) compositor properties to properly show large names that otherwise are clipped by the UI (case 1263590)
- Added error message if a callback AOV allocation fail
- Added marker for all AOV request operation on GPU
- Added remapping options for Depth Pyramid debug view mode
- Added an option to support AOV shader at runtime in HDRP settings (case 1265070)
- Added support of SSGI in the render graph mode.
- Added option for 11-11-10 format for cube reflection probes.
- Added an optional check in the HDRP DXR Wizard to verify 64 bits target architecture
- Added option to display timing stats in the debug menu as an average over 1 second. 
- Added a light unit slider to provide users more context when authoring physically based values.
- Added a way to check the normals through the material views.
- Added Simple mode to Earth Preset for PBR Sky
- Added the export of normals during the prepass for shadow matte for proper SSAO calculation.
- Added the usage of SSAO for shadow matte unlit shader graph.
- Added the support of input system V2
- Added a new volume component parameter to control the max ray length of directional lights(case 1279849).
- Added support for 'Pyramid' and 'Box' spot light shapes in path tracing.
- Added high quality prefiltering option for Bloom.
- Added support for camera relative ray tracing (and keeping non-camera relative ray tracing working)
- Added a rough refraction option on planar reflections.
- Added scalability settings for the planar reflection resolution.
- Added tests for AOV stacking and UI rendering in the graphics compositor.
- Added a new ray tracing only function that samples the specular part of the materials.
- Adding missing marker for ray tracing profiling (RaytracingDeferredLighting)
- Added the support of eye shader for ray tracing.
- Exposed Refraction Model to the material UI when using a Lit ShaderGraph.
- Added bounding sphere support to screen-space axis-aligned bounding box generation pass.

### Fixed
- Fixed several issues with physically-based DoF (TAA ghosting of the CoC buffer, smooth layer transitions, etc)
- Fixed GPU hang on D3D12 on xbox. 
- Fixed game view artifacts on resizing when hardware dynamic resolution was enabled
- Fixed black line artifacts occurring when Lanczos upsampling was set for dynamic resolution
- Fixed Amplitude -> Min/Max parametrization conversion
- Fixed CoatMask block appearing when creating lit master node (case 1264632)
- Fixed issue with SceneEV100 debug mode indicator when rescaling the window.
- Fixed issue with PCSS filter being wrong on first frame. 
- Fixed issue with emissive mesh for area light not appearing in playmode if Reload Scene option is disabled in Enter Playmode Settings.
- Fixed issue when Reflection Probes are set to OnEnable and are never rendered if the probe is enabled when the camera is farther than the probe fade distance. 
- Fixed issue with sun icon being clipped in the look dev window. 
- Fixed error about layers when disabling emissive mesh for area lights.
- Fixed issue when the user deletes the composition graph or .asset in runtime (case 1263319)
- Fixed assertion failure when changing resolution to compositor layers after using AOVs (case 1265023) 
- Fixed flickering layers in graphics compositor (case 1264552)
- Fixed issue causing the editor field not updating the disc area light radius.
- Fixed issues that lead to cookie atlas to be updated every frame even if cached data was valid.
- Fixed an issue where world space UI was not emitted for reflection cameras in HDRP
- Fixed an issue with cookie texture atlas that would cause realtime textures to always update in the atlas even when the content did not change.
- Fixed an issue where only one of the two lookdev views would update when changing the default lookdev volume profile.
- Fixed a bug related to light cluster invalidation.
- Fixed shader warning in DofGather (case 1272931)
- Fixed AOV export of depth buffer which now correctly export linear depth (case 1265001)
- Fixed issue that caused the decal atlas to not be updated upon changing of the decal textures content.
- Fixed "Screen position out of view frustum" error when camera is at exactly the planar reflection probe location.
- Fixed Amplitude -> Min/Max parametrization conversion
- Fixed issue that allocated a small cookie for normal spot lights.
- Fixed issue when undoing a change in diffuse profile list after deleting the volume profile.
- Fixed custom pass re-ordering and removing.
- Fixed TAA issue and hardware dynamic resolution.
- Fixed a static lighting flickering issue caused by having an active planar probe in the scene while rendering inspector preview.
- Fixed an issue where even when set to OnDemand, the sky lighting would still be updated when changing sky parameters.
- Fixed an error message trigerred when a mesh has more than 32 sub-meshes (case 1274508).
- Fixed RTGI getting noisy for grazying angle geometry (case 1266462).
- Fixed an issue with TAA history management on pssl.
- Fixed the global illumination volume override having an unwanted advanced mode (case 1270459).
- Fixed screen space shadow option displayed on directional shadows while they shouldn't (case 1270537).
- Fixed the handling of undo and redo actions in the graphics compositor (cases 1268149, 1266212, 1265028)
- Fixed issue with composition graphs that include virtual textures, cubemaps and other non-2D textures (cases 1263347, 1265638).
- Fixed issues when selecting a new composition graph or setting it to None (cases 1263350, 1266202)
- Fixed ArgumentNullException when saving shader graphs after removing the compositor from the scene (case 1268658)
- Fixed issue with updating the compositor output when not in play mode (case 1266216)
- Fixed warning with area mesh (case 1268379)
- Fixed issue with diffusion profile not being updated upon reset of the editor. 
- Fixed an issue that lead to corrupted refraction in some scenarios on xbox.
- Fixed for light loop scalarization not happening. 
- Fixed issue with stencil not being set in rendergraph mode.
- Fixed for post process being overridable in reflection probes even though it is not supported.
- Fixed RTGI in performance mode when light layers are enabled on the asset.
- Fixed SSS materials appearing black in matcap mode.
- Fixed a collision in the interaction of RTR and RTGI.
- Fix for lookdev toggling renderers that are set to non editable or are hidden in the inspector.
- Fixed issue with mipmap debug mode not properly resetting full screen mode (and viceversa). 
- Added unsupported message when using tile debug mode with MSAA.
- Fixed SSGI compilation issues on PS4.
- Fixed "Screen position out of view frustum" error when camera is on exactly the planar reflection probe plane.
- Workaround issue that caused objects using eye shader to not be rendered on xbox.
- Fixed GC allocation when using XR single-pass test mode.
- Fixed text in cascades shadow split being truncated.
- Fixed rendering of custom passes in the Custom Pass Volume inspector
- Force probe to render again if first time was during async shader compilation to avoid having cyan objects.
- Fixed for lookdev library field not being refreshed upon opening a library from the environment library inspector.
- Fixed serialization issue with matcap scale intensity.
- Close Add Override popup of Volume Inspector when the popup looses focus (case 1258571)
- Light quality setting for contact shadow set to on for High quality by default.
- Fixed an exception thrown when closing the look dev because there is no active SRP anymore.
- Fixed alignment of framesettings in HDRP Default Settings
- Fixed an exception thrown when closing the look dev because there is no active SRP anymore.
- Fixed an issue where entering playmode would close the LookDev window.
- Fixed issue with rendergraph on console failing on SSS pass.
- Fixed Cutoff not working properly with ray tracing shaders default and SG (case 1261292).
- Fixed shader compilation issue with Hair shader and debug display mode
- Fixed cubemap static preview not updated when the asset is imported.
- Fixed wizard DXR setup on non-DXR compatible devices.
- Fixed Custom Post Processes affecting preview cameras.
- Fixed issue with lens distortion breaking rendering.
- Fixed save popup appearing twice due to HDRP wizard.
- Fixed error when changing planar probe resolution.
- Fixed the dependecy of FrameSettings (MSAA, ClearGBuffer, DepthPrepassWithDeferred) (case 1277620).
- Fixed the usage of GUIEnable for volume components (case 1280018).
- Fixed the diffusion profile becoming invalid when hitting the reset (case 1269462).
- Fixed issue with MSAA resolve killing the alpha channel.
- Fixed a warning in materialevalulation
- Fixed an error when building the player.
- Fixed issue with box light not visible if range is below one and range attenuation is off.
- Fixed an issue that caused a null reference when deleting camera component in a prefab. (case 1244430)
- Fixed issue with bloom showing a thin black line after rescaling window. 
- Fixed rendergraph motion vector resolve.
- Fixed the Ray-Tracing related Debug Display not working in render graph mode.
- Fix nan in pbr sky
- Fixed Light skin not properly applied on the LookDev when switching from Dark Skin (case 1278802)
- Fixed accumulation on DX11
- Fixed issue with screen space UI not drawing on the graphics compositor (case 1279272).
- Fixed error Maximum allowed thread group count is 65535 when resolution is very high. 
- LOD meshes are now properly stripped based on the maximum lod value parameters contained in the HDRP asset.
- Fixed an inconsistency in the LOD group UI where LOD bias was not the right one.
- Fixed outlines in transitions between post-processed and plain regions in the graphics compositor (case 1278775).
- Fix decal being applied twice with LOD Crossfade.
- Fixed camera stacking for AOVs in the graphics compositor (case 1273223).
- Fixed backface selection on some shader not ignore correctly.
- Disable quad overdraw on ps4.
- Fixed error when resizing the graphics compositor's output and when re-adding a compositor in the scene
- Fixed issues with bloom, alpha and HDR layers in the compositor (case 1272621).
- Fixed alpha not having TAA applied to it.
- Fix issue with alpha output in forward.
- Fix compilation issue on Vulkan for shaders using high quality shadows in XR mode.
- Fixed wrong error message when fixing DXR resources from Wizard.
- Fixed compilation error of quad overdraw with double sided materials
- Fixed screen corruption on xbox when using TAA and Motion Blur with rendergraph. 
- Fixed UX issue in the graphics compositor related to clear depth and the defaults for new layers, add better tooltips and fix minor bugs (case 1283904)
- Fixed scene visibility not working for custom pass volumes.
- Fixed issue with several override entries in the runtime debug menu. 
- Fixed issue with rendergraph failing to execute every 30 minutes. 
- Fixed Lit ShaderGraph surface option property block to only display transmission and energy conserving specular color options for their proper material mode (case 1257050)
- Fixed nan in reflection probe when volumetric fog filtering is enabled, causing the whole probe to be invalid.
- Fixed Debug Color pixel became grey
- Fixed TAA flickering on the very edge of screen. 
- Fixed profiling scope for quality RTGI.
- Fixed the denoising and multi-sample not being used for smooth multibounce RTReflections.
- Fixed issue where multiple cameras would cause GC each frame.
- Fixed after post process rendering pass options not showing for unlit ShaderGraphs.
- Fixed null reference in the Undo callback of the graphics compositor 
- Fixed cullmode for SceneSelectionPass.
- Fixed issue that caused non-static object to not render at times in OnEnable reflection probes.
- Baked reflection probes now correctly use static sky for ambient lighting.

### Changed
- Preparation pass for RTSSShadows to be supported by render graph.
- Add tooltips with the full name of the (graphics) compositor properties to properly show large names that otherwise are clipped by the UI (case 1263590)
- Composition profile .asset files cannot be manually edited/reset by users (to avoid breaking things - case 1265631)
- Preparation pass for RTSSShadows to be supported by render graph.
- Changed the way the ray tracing property is displayed on the material (QOL 1265297).
- Exposed lens attenuation mode in default settings and remove it as a debug mode.
- Composition layers without any sub layers are now cleared to black to avoid confusion (case 1265061).
- Slight reduction of VGPR used by area light code.
- Changed thread group size for contact shadows (save 1.1ms on PS4)
- Make sure distortion stencil test happens before pixel shader is run.
- Small optimization that allows to skip motion vector prepping when the whole wave as velocity of 0.
- Improved performance to avoid generating coarse stencil buffer when not needed.
- Remove HTile generation for decals (faster without).
- Improving SSGI Filtering and fixing a blend issue with RTGI.
- Changed the Trackball UI so that it allows explicit numeric values.
- Reduce the G-buffer footprint of anisotropic materials
- Moved SSGI out of preview.
- Skip an unneeded depth buffer copy on consoles. 
- Replaced the Density Volume Texture Tool with the new 3D Texture Importer.
- Rename Raytracing Node to Raytracing Quality Keyword and rename high and low inputs as default and raytraced. All raytracing effects now use the raytraced mode but path tracing.
- Moved diffusion profile list to the HDRP default settings panel.
- Skip biquadratic resampling of vbuffer when volumetric fog filtering is enabled.
- Optimized Grain and sRGB Dithering.
- On platforms that allow it skip the first mip of the depth pyramid and compute it alongside the depth buffer used for low res transparents.
- When trying to install the local configuration package, if another one is already present the user is now asked whether they want to keep it or not.
- Improved MSAA color resolve to fix issues when very bright and very dark samples are resolved together.
- Improve performance of GPU light AABB generation
- Removed the max clamp value for the RTR, RTAO and RTGI's ray length (case 1279849).
- Meshes assigned with a decal material are not visible anymore in ray-tracing or path-tracing.
- Removed BLEND shader keywords.
- Remove a rendergraph debug option to clear resources on release from UI.
- added SV_PrimitiveID in the VaryingMesh structure for fulldebugscreenpass as well as primitiveID in FragInputs
- Changed which local frame is used for multi-bounce RTReflections.
- Move System Generated Values semantics out of VaryingsMesh structure.
- Other forms of FSAA are silently deactivated, when path tracing is on.
- Removed XRSystemTests. The GC verification is now done during playmode tests (case 1285012).
- SSR now uses the pre-refraction color pyramid.
- Various improvements for the Volumetric Fog.
- Optimizations for volumetric fog.

## [10.0.0] - 2019-06-10

### Added
- Ray tracing support for VR single-pass
- Added sharpen filter shader parameter and UI for TemporalAA to control image quality instead of hardcoded value
- Added frame settings option for custom post process and custom passes as well as custom color buffer format option.
- Add check in wizard on SRP Batcher enabled.
- Added default implementations of OnPreprocessMaterialDescription for FBX, Obj, Sketchup and 3DS file formats.
- Added custom pass fade radius
- Added after post process injection point for custom passes
- Added basic alpha compositing support - Alpha is available afterpostprocess when using FP16 buffer format.
- Added falloff distance on Reflection Probe and Planar Reflection Probe
- Added Backplate projection from the HDRISky
- Added Shadow Matte in UnlitMasterNode, which only received shadow without lighting
- Added hability to name LightLayers in HDRenderPipelineAsset
- Added a range compression factor for Reflection Probe and Planar Reflection Probe to avoid saturation of colors.
- Added path tracing support for directional, point and spot lights, as well as emission from Lit and Unlit.
- Added non temporal version of SSAO.
- Added more detailed ray tracing stats in the debug window
- Added Disc area light (bake only)
- Added a warning in the material UI to prevent transparent + subsurface-scattering combination.
- Added XR single-pass setting into HDRP asset
- Added a penumbra tint option for lights
- Added support for depth copy with XR SDK
- Added debug setting to Render Pipeline Debug Window to list the active XR views
- Added an option to filter the result of the volumetric lighting (off by default).
- Added a transmission multiplier for directional lights
- Added XR single-pass test mode to Render Pipeline Debug Window
- Added debug setting to Render Pipeline Window to list the active XR views
- Added a new refraction mode for the Lit shader (thin). Which is a box refraction with small thickness values
- Added the code to support Barn Doors for Area Lights based on a shaderconfig option.
- Added HDRPCameraBinder property binder for Visual Effect Graph
- Added "Celestial Body" controls to the Directional Light
- Added new parameters to the Physically Based Sky
- Added Reflections to the DXR Wizard
- Added the possibility to have ray traced colored and semi-transparent shadows on directional lights.
- Added a check in the custom post process template to throw an error if the default shader is not found.
- Exposed the debug overlay ratio in the debug menu.
- Added a separate frame settings for tonemapping alongside color grading.
- Added the receive fog option in the material UI for ShaderGraphs.
- Added a public virtual bool in the custom post processes API to specify if a post processes should be executed in the scene view.
- Added a menu option that checks scene issues with ray tracing. Also removed the previously existing warning at runtime.
- Added Contrast Adaptive Sharpen (CAS) Upscaling effect.
- Added APIs to update probe settings at runtime.
- Added documentation for the rayTracingSupported method in HDRP
- Added user-selectable format for the post processing passes.
- Added support for alpha channel in some post-processing passes (DoF, TAA, Uber).
- Added warnings in FrameSettings inspector when using DXR and atempting to use Asynchronous Execution.
- Exposed Stencil bits that can be used by the user.
- Added history rejection based on velocity of intersected objects for directional, point and spot lights.
- Added a affectsVolumetric field to the HDAdditionalLightData API to know if light affects volumetric fog.
- Add OS and Hardware check in the Wizard fixes for DXR.
- Added option to exclude camera motion from motion blur.
- Added semi-transparent shadows for point and spot lights.
- Added support for semi-transparent shadow for unlit shader and unlit shader graph.
- Added the alpha clip enabled toggle to the material UI for all HDRP shader graphs.
- Added Material Samples to explain how to use the lit shader features
- Added an initial implementation of ray traced sub surface scattering
- Added AssetPostprocessors and Shadergraphs to handle Arnold Standard Surface and 3DsMax Physical material import from FBX.
- Added support for Smoothness Fade start work when enabling ray traced reflections.
- Added Contact shadow, Micro shadows and Screen space refraction API documentation.
- Added script documentation for SSR, SSAO (ray tracing), GI, Light Cluster, RayTracingSettings, Ray Counters, etc.
- Added path tracing support for refraction and internal reflections.
- Added support for Thin Refraction Model and Lit's Clear Coat in Path Tracing.
- Added the Tint parameter to Sky Colored Fog.
- Added of Screen Space Reflections for Transparent materials
- Added a fallback for ray traced area light shadows in case the material is forward or the lit mode is forward.
- Added a new debug mode for light layers.
- Added an "enable" toggle to the SSR volume component.
- Added support for anisotropic specular lobes in path tracing.
- Added support for alpha clipping in path tracing.
- Added support for light cookies in path tracing.
- Added support for transparent shadows in path tracing.
- Added support for iridescence in path tracing.
- Added support for background color in path tracing.
- Added a path tracing test to the test suite.
- Added a warning and workaround instructions that appear when you enable XR single-pass after the first frame with the XR SDK.
- Added the exposure sliders to the planar reflection probe preview
- Added support for subsurface scattering in path tracing.
- Added a new mode that improves the filtering of ray traced shadows (directional, point and spot) based on the distance to the occluder.
- Added support of cookie baking and add support on Disc light.
- Added support for fog attenuation in path tracing.
- Added a new debug panel for volumes
- Added XR setting to control camera jitter for temporal effects
- Added an error message in the DrawRenderers custom pass when rendering opaque objects with an HDRP asset in DeferredOnly mode.
- Added API to enable proper recording of path traced scenes (with the Unity recorder or other tools).
- Added support for fog in Recursive rendering, ray traced reflections and ray traced indirect diffuse.
- Added an alpha blend option for recursive rendering
- Added support for stack lit for ray tracing effects.
- Added support for hair for ray tracing effects.
- Added support for alpha to coverage for HDRP shaders and shader graph
- Added support for Quality Levels to Subsurface Scattering.
- Added option to disable XR rendering on the camera settings.
- Added support for specular AA from geometric curvature in AxF
- Added support for baked AO (no input for now) in AxF
- Added an info box to warn about depth test artifacts when rendering object twice in custom passes with MSAA.
- Added a frame setting for alpha to mask.
- Added support for custom passes in the AOV API
- Added Light decomposition lighting debugging modes and support in AOV
- Added exposure compensation to Fixed exposure mode
- Added support for rasterized area light shadows in StackLit
- Added support for texture-weighted automatic exposure
- Added support for POM for emissive map
- Added alpha channel support in motion blur pass.
- Added the HDRP Compositor Tool (in Preview).
- Added a ray tracing mode option in the HDRP asset that allows to override and shader stripping.
- Added support for arbitrary resolution scaling of Volumetric Lighting to the Fog volume component.
- Added range attenuation for box-shaped spotlights.
- Added scenes for hair and fabric and decals with material samples
- Added fabric materials and textures
- Added information for fabric materials in fabric scene
- Added a DisplayInfo attribute to specify a name override and a display order for Volume Component fields (used only in default inspector for now).
- Added Min distance to contact shadows.
- Added support for Depth of Field in path tracing (by sampling the lens aperture).
- Added an API in HDRP to override the camera within the rendering of a frame (mainly for custom pass).
- Added a function (HDRenderPipeline.ResetRTHandleReferenceSize) to reset the reference size of RTHandle systems.
- Added support for AxF measurements importing into texture resources tilings.
- Added Layer parameter on Area Light to modify Layer of generated Emissive Mesh
- Added a flow map parameter to HDRI Sky
- Implemented ray traced reflections for transparent objects.
- Add a new parameter to control reflections in recursive rendering.
- Added an initial version of SSGI.
- Added Virtual Texturing cache settings to control the size of the Streaming Virtual Texturing caches.
- Added back-compatibility with builtin stereo matrices.
- Added CustomPassUtils API to simplify Blur, Copy and DrawRenderers custom passes.
- Added Histogram guided automatic exposure.
- Added few exposure debug modes.
- Added support for multiple path-traced views at once (e.g., scene and game views).
- Added support for 3DsMax's 2021 Simplified Physical Material from FBX files in the Model Importer.
- Added custom target mid grey for auto exposure.
- Added CustomPassUtils API to simplify Blur, Copy and DrawRenderers custom passes.
- Added an API in HDRP to override the camera within the rendering of a frame (mainly for custom pass).
- Added more custom pass API functions, mainly to render objects from another camera.
- Added support for transparent Unlit in path tracing.
- Added a minimal lit used for RTGI in peformance mode.
- Added procedural metering mask that can follow an object
- Added presets quality settings for RTAO and RTGI.
- Added an override for the shadow culling that allows better directional shadow maps in ray tracing effects (RTR, RTGI, RTSSS and RR).
- Added a Cloud Layer volume override.
- Added Fast Memory support for platform that support it.
- Added CPU and GPU timings for ray tracing effects.
- Added support to combine RTSSS and RTGI (1248733).
- Added IES Profile support for Point, Spot and Rectangular-Area lights
- Added support for multiple mapping modes in AxF.
- Add support of lightlayers on indirect lighting controller
- Added compute shader stripping.
- Added Cull Mode option for opaque materials and ShaderGraphs. 
- Added scene view exposure override.
- Added support for exposure curve remapping for min/max limits.
- Added presets for ray traced reflections.
- Added final image histogram debug view (both luminance and RGB).
- Added an example texture and rotation to the Cloud Layer volume override.
- Added an option to extend the camera culling for skinned mesh animation in ray tracing effects (1258547).
- Added decal layer system similar to light layer. Mesh will receive a decal when both decal layer mask matches.
- Added shader graph nodes for rendering a complex eye shader.
- Added more controls to contact shadows and increased quality in some parts. 
- Added a physically based option in DoF volume.
- Added API to check if a Camera, Light or ReflectionProbe is compatible with HDRP.
- Added path tracing test scene for normal mapping.
- Added missing API documentation.
- Remove CloudLayer
- Added quad overdraw and vertex density debug modes.

### Fixed
- fix when saved HDWizard window tab index out of range (1260273)
- Fix when rescale probe all direction below zero (1219246)
- Update documentation of HDRISky-Backplate, precise how to have Ambient Occlusion on the Backplate
- Sorting, undo, labels, layout in the Lighting Explorer.
- Fixed sky settings and materials in Shader Graph Samples package
- Fix/workaround a probable graphics driver bug in the GTAO shader.
- Fixed Hair and PBR shader graphs double sided modes
- Fixed an issue where updating an HDRP asset in the Quality setting panel would not recreate the pipeline.
- Fixed issue with point lights being considered even when occupying less than a pixel on screen (case 1183196)
- Fix a potential NaN source with iridescence (case 1183216)
- Fixed issue of spotlight breaking when minimizing the cone angle via the gizmo (case 1178279)
- Fixed issue that caused decals not to modify the roughness in the normal buffer, causing SSR to not behave correctly (case 1178336)
- Fixed lit transparent refraction with XR single-pass rendering
- Removed extra jitter for TemporalAA in VR
- Fixed ShaderGraph time in main preview
- Fixed issue on some UI elements in HDRP asset not expanding when clicking the arrow (case 1178369)
- Fixed alpha blending in custom post process
- Fixed the modification of the _AlphaCutoff property in the material UI when exposed with a ShaderGraph parameter.
- Fixed HDRP test `1218_Lit_DiffusionProfiles` on Vulkan.
- Fixed an issue where building a player in non-dev mode would generate render target error logs every frame
- Fixed crash when upgrading version of HDRP
- Fixed rendering issues with material previews
- Fixed NPE when using light module in Shuriken particle systems (1173348).
- Refresh cached shadow on editor changes
- Fixed light supported units caching (1182266)
- Fixed an issue where SSAO (that needs temporal reprojection) was still being rendered when Motion Vectors were not available (case 1184998)
- Fixed a nullref when modifying the height parameters inside the layered lit shader UI.
- Fixed Decal gizmo that become white after exiting play mode
- Fixed Decal pivot position to behave like a spotlight
- Fixed an issue where using the LightingOverrideMask would break sky reflection for regular cameras
- Fix DebugMenu FrameSettingsHistory persistency on close
- Fix DensityVolume, ReflectionProbe aned PlanarReflectionProbe advancedControl display
- Fix DXR scene serialization in wizard
- Fixed an issue where Previews would reallocate History Buffers every frame
- Fixed the SetLightLayer function in HDAdditionalLightData setting the wrong light layer
- Fix error first time a preview is created for planar
- Fixed an issue where SSR would use an incorrect roughness value on ForwardOnly (StackLit, AxF, Fabric, etc.) materials when the pipeline is configured to also allow deferred Lit.
- Fixed issues with light explorer (cases 1183468, 1183269)
- Fix dot colors in LayeredLit material inspector
- Fix undo not resetting all value when undoing the material affectation in LayerLit material
- Fix for issue that caused gizmos to render in render textures (case 1174395)
- Fixed the light emissive mesh not updated when the light was disabled/enabled
- Fixed light and shadow layer sync when setting the HDAdditionalLightData.lightlayersMask property
- Fixed a nullref when a custom post process component that was in the HDRP PP list is removed from the project
- Fixed issue that prevented decals from modifying specular occlusion (case 1178272).
- Fixed exposure of volumetric reprojection
- Fixed multi selection support for Scalable Settings in lights
- Fixed font shaders in test projects for VR by using a Shader Graph version
- Fixed refresh of baked cubemap by incrementing updateCount at the end of the bake (case 1158677).
- Fixed issue with rectangular area light when seen from the back
- Fixed decals not affecting lightmap/lightprobe
- Fixed zBufferParams with XR single-pass rendering
- Fixed moving objects not rendered in custom passes
- Fixed abstract classes listed in the + menu of the custom pass list
- Fixed custom pass that was rendered in previews
- Fixed precision error in zero value normals when applying decals (case 1181639)
- Fixed issue that triggered No Scene Lighting view in game view as well (case 1156102)
- Assign default volume profile when creating a new HDRP Asset
- Fixed fov to 0 in planar probe breaking the projection matrix (case 1182014)
- Fixed bugs with shadow caching
- Reassign the same camera for a realtime probe face render request to have appropriate history buffer during realtime probe rendering.
- Fixed issue causing wrong shading when normal map mode is Object space, no normal map is set, but a detail map is present (case 1143352)
- Fixed issue with decal and htile optimization
- Fixed TerrainLit shader compilation error regarding `_Control0_TexelSize` redefinition (case 1178480).
- Fixed warning about duplicate HDRuntimeReflectionSystem when configuring play mode without domain reload.
- Fixed an editor crash when multiple decal projectors were selected and some had null material
- Added all relevant fix actions to FixAll button in Wizard
- Moved FixAll button on top of the Wizard
- Fixed an issue where fog color was not pre-exposed correctly
- Fix priority order when custom passes are overlapping
- Fix cleanup not called when the custom pass GameObject is destroyed
- Replaced most instances of GraphicsSettings.renderPipelineAsset by GraphicsSettings.currentRenderPipeline. This should fix some parameters not working on Quality Settings overrides.
- Fixed an issue with Realtime GI not working on upgraded projects.
- Fixed issue with screen space shadows fallback texture was not set as a texture array.
- Fixed Pyramid Lights bounding box
- Fixed terrain heightmap default/null values and epsilons
- Fixed custom post-processing effects breaking when an abstract class inherited from `CustomPostProcessVolumeComponent`
- Fixed XR single-pass rendering in Editor by using ShaderConfig.s_XrMaxViews to allocate matrix array
- Multiple different skies rendered at the same time by different cameras are now handled correctly without flickering
- Fixed flickering issue happening when different volumes have shadow settings and multiple cameras are present.
- Fixed issue causing planar probes to disappear if there is no light in the scene.
- Fixed a number of issues with the prefab isolation mode (Volumes leaking from the main scene and reflection not working properly)
- Fixed an issue with fog volume component upgrade not working properly
- Fixed Spot light Pyramid Shape has shadow artifacts on aspect ratio values lower than 1
- Fixed issue with AO upsampling in XR
- Fixed camera without HDAdditionalCameraData component not rendering
- Removed the macro ENABLE_RAYTRACING for most of the ray tracing code
- Fixed prefab containing camera reloading in loop while selected in the Project view
- Fixed issue causing NaN wheh the Z scale of an object is set to 0.
- Fixed DXR shader passes attempting to render before pipeline loaded
- Fixed black ambient sky issue when importing a project after deleting Library.
- Fixed issue when upgrading a Standard transparent material (case 1186874)
- Fixed area light cookies not working properly with stack lit
- Fixed material render queue not updated when the shader is changed in the material inspector.
- Fixed a number of issues with full screen debug modes not reseting correctly when setting another mutually exclusive mode
- Fixed compile errors for platforms with no VR support
- Fixed an issue with volumetrics and RTHandle scaling (case 1155236)
- Fixed an issue where sky lighting might be updated uselessly
- Fixed issue preventing to allow setting decal material to none (case 1196129)
- Fixed XR multi-pass decals rendering
- Fixed several fields on Light Inspector that not supported Prefab overrides
- Fixed EOL for some files
- Fixed scene view rendering with volumetrics and XR enabled
- Fixed decals to work with multiple cameras
- Fixed optional clear of GBuffer (Was always on)
- Fixed render target clears with XR single-pass rendering
- Fixed HDRP samples file hierarchy
- Fixed Light units not matching light type
- Fixed QualitySettings panel not displaying HDRP Asset
- Fixed black reflection probes the first time loading a project
- Fixed y-flip in scene view with XR SDK
- Fixed Decal projectors do not immediately respond when parent object layer mask is changed in editor.
- Fixed y-flip in scene view with XR SDK
- Fixed a number of issues with Material Quality setting
- Fixed the transparent Cull Mode option in HD unlit master node settings only visible if double sided is ticked.
- Fixed an issue causing shadowed areas by contact shadows at the edge of far clip plane if contact shadow length is very close to far clip plane.
- Fixed editing a scalable settings will edit all loaded asset in memory instead of targetted asset.
- Fixed Planar reflection default viewer FOV
- Fixed flickering issues when moving the mouse in the editor with ray tracing on.
- Fixed the ShaderGraph main preview being black after switching to SSS in the master node settings
- Fixed custom fullscreen passes in VR
- Fixed camera culling masks not taken in account in custom pass volumes
- Fixed object not drawn in custom pass when using a DrawRenderers with an HDRP shader in a build.
- Fixed injection points for Custom Passes (AfterDepthAndNormal and BeforePreRefraction were missing)
- Fixed a enum to choose shader tags used for drawing objects (DepthPrepass or Forward) when there is no override material.
- Fixed lit objects in the BeforePreRefraction, BeforeTransparent and BeforePostProcess.
- Fixed the None option when binding custom pass render targets to allow binding only depth or color.
- Fixed custom pass buffers allocation so they are not allocated if they're not used.
- Fixed the Custom Pass entry in the volume create asset menu items.
- Fixed Prefab Overrides workflow on Camera.
- Fixed alignment issue in Preset for Camera.
- Fixed alignment issue in Physical part for Camera.
- Fixed FrameSettings multi-edition.
- Fixed a bug happening when denoising multiple ray traced light shadows
- Fixed minor naming issues in ShaderGraph settings
- VFX: Removed z-fight glitches that could appear when using deferred depth prepass and lit quad primitives
- VFX: Preserve specular option for lit outputs (matches HDRP lit shader)
- Fixed an issue with Metal Shader Compiler and GTAO shader for metal
- Fixed resources load issue while upgrading HDRP package.
- Fix LOD fade mask by accounting for field of view
- Fixed spot light missing from ray tracing indirect effects.
- Fixed a UI bug in the diffusion profile list after fixing them from the wizard.
- Fixed the hash collision when creating new diffusion profile assets.
- Fixed a light leaking issue with box light casting shadows (case 1184475)
- Fixed Cookie texture type in the cookie slot of lights (Now displays a warning because it is not supported).
- Fixed a nullref that happens when using the Shuriken particle light module
- Fixed alignment in Wizard
- Fixed text overflow in Wizard's helpbox
- Fixed Wizard button fix all that was not automatically grab all required fixes
- Fixed VR tab for MacOS in Wizard
- Fixed local config package workflow in Wizard
- Fixed issue with contact shadows shifting when MSAA is enabled.
- Fixed EV100 in the PBR sky
- Fixed an issue In URP where sometime the camera is not passed to the volume system and causes a null ref exception (case 1199388)
- Fixed nullref when releasing HDRP with custom pass disabled
- Fixed performance issue derived from copying stencil buffer.
- Fixed an editor freeze when importing a diffusion profile asset from a unity package.
- Fixed an exception when trying to reload a builtin resource.
- Fixed the light type intensity unit reset when switching the light type.
- Fixed compilation error related to define guards and CreateLayoutFromXrSdk()
- Fixed documentation link on CustomPassVolume.
- Fixed player build when HDRP is in the project but not assigned in the graphic settings.
- Fixed an issue where ambient probe would be black for the first face of a baked reflection probe
- VFX: Fixed Missing Reference to Visual Effect Graph Runtime Assembly
- Fixed an issue where rendering done by users in EndCameraRendering would be executed before the main render loop.
- Fixed Prefab Override in main scope of Volume.
- Fixed alignment issue in Presset of main scope of Volume.
- Fixed persistence of ShowChromeGizmo and moved it to toolbar for coherency in ReflectionProbe and PlanarReflectionProbe.
- Fixed Alignement issue in ReflectionProbe and PlanarReflectionProbe.
- Fixed Prefab override workflow issue in ReflectionProbe and PlanarReflectionProbe.
- Fixed empty MoreOptions and moved AdvancedManipulation in a dedicated location for coherency in ReflectionProbe and PlanarReflectionProbe.
- Fixed Prefab override workflow issue in DensityVolume.
- Fixed empty MoreOptions and moved AdvancedManipulation in a dedicated location for coherency in DensityVolume.
- Fix light limit counts specified on the HDRP asset
- Fixed Quality Settings for SSR, Contact Shadows and Ambient Occlusion volume components
- Fixed decalui deriving from hdshaderui instead of just shaderui
- Use DelayedIntField instead of IntField for scalable settings
- Fixed init of debug for FrameSettingsHistory on SceneView camera
- Added a fix script to handle the warning 'referenced script in (GameObject 'SceneIDMap') is missing'
- Fix Wizard load when none selected for RenderPipelineAsset
- Fixed TerrainLitGUI when per-pixel normal property is not present.
- Fixed rendering errors when enabling debug modes with custom passes
- Fix an issue that made PCSS dependent on Atlas resolution (not shadow map res)
- Fixing a bug whith histories when n>4 for ray traced shadows
- Fixing wrong behavior in ray traced shadows for mesh renderers if their cast shadow is shadow only or double sided
- Only tracing rays for shadow if the point is inside the code for spotlight shadows
- Only tracing rays if the point is inside the range for point lights
- Fixing ghosting issues when the screen space shadow  indexes change for a light with ray traced shadows
- Fixed an issue with stencil management and Xbox One build that caused corrupted output in deferred mode.
- Fixed a mismatch in behavior between the culling of shadow maps and ray traced point and spot light shadows
- Fixed recursive ray tracing not working anymore after intermediate buffer refactor.
- Fixed ray traced shadow denoising not working (history rejected all the time).
- Fixed shader warning on xbox one
- Fixed cookies not working for spot lights in ray traced reflections, ray traced GI and recursive rendering
- Fixed an inverted handling of CoatSmoothness for SSR in StackLit.
- Fixed missing distortion inputs in Lit and Unlit material UI.
- Fixed issue that propagated NaNs across multiple frames through the exposure texture.
- Fixed issue with Exclude from TAA stencil ignored.
- Fixed ray traced reflection exposure issue.
- Fixed issue with TAA history not initialising corretly scale factor for first frame
- Fixed issue with stencil test of material classification not using the correct Mask (causing false positive and bad performance with forward material in deferred)
- Fixed issue with History not reset when chaning antialiasing mode on camera
- Fixed issue with volumetric data not being initialized if default settings have volumetric and reprojection off.
- Fixed ray tracing reflection denoiser not applied in tier 1
- Fixed the vibility of ray tracing related methods.
- Fixed the diffusion profile list not saved when clicking the fix button in the material UI.
- Fixed crash when pushing bounce count higher than 1 for ray traced GI or reflections
- Fixed PCSS softness scale so that it better match ray traced reference for punctual lights.
- Fixed exposure management for the path tracer
- Fixed AxF material UI containing two advanced options settings.
- Fixed an issue where cached sky contexts were being destroyed wrongly, breaking lighting in the LookDev
- Fixed issue that clamped PCSS softness too early and not after distance scale.
- Fixed fog affect transparent on HD unlit master node
- Fixed custom post processes re-ordering not saved.
- Fixed NPE when using scalable settings
- Fixed an issue where PBR sky precomputation was reset incorrectly in some cases causing bad performance.
- Fixed a bug due to depth history begin overriden too soon
- Fixed CustomPassSampleCameraColor scale issue when called from Before Transparent injection point.
- Fixed corruption of AO in baked probes.
- Fixed issue with upgrade of projects that still had Very High as shadow filtering quality.
- Fixed issue that caused Distortion UI to appear in Lit.
- Fixed several issues with decal duplicating when editing them.
- Fixed initialization of volumetric buffer params (1204159)
- Fixed an issue where frame count was incorrectly reset for the game view, causing temporal processes to fail.
- Fixed Culling group was not disposed error.
- Fixed issues on some GPU that do not support gathers on integer textures.
- Fixed an issue with ambient probe not being initialized for the first frame after a domain reload for volumetric fog.
- Fixed the scene visibility of decal projectors and density volumes
- Fixed a leak in sky manager.
- Fixed an issue where entering playmode while the light editor is opened would produce null reference exceptions.
- Fixed the debug overlay overlapping the debug menu at runtime.
- Fixed an issue with the framecount when changing scene.
- Fixed errors that occurred when using invalid near and far clip plane values for planar reflections.
- Fixed issue with motion blur sample weighting function.
- Fixed motion vectors in MSAA.
- Fixed sun flare blending (case 1205862).
- Fixed a lot of issues related to ray traced screen space shadows.
- Fixed memory leak caused by apply distortion material not being disposed.
- Fixed Reflection probe incorrectly culled when moving its parent (case 1207660)
- Fixed a nullref when upgrading the Fog volume components while the volume is opened in the inspector.
- Fix issues where decals on PS4 would not correctly write out the tile mask causing bits of the decal to go missing.
- Use appropriate label width and text content so the label is completely visible
- Fixed an issue where final post process pass would not output the default alpha value of 1.0 when using 11_11_10 color buffer format.
- Fixed SSR issue after the MSAA Motion Vector fix.
- Fixed an issue with PCSS on directional light if punctual shadow atlas was not allocated.
- Fixed an issue where shadow resolution would be wrong on the first face of a baked reflection probe.
- Fixed issue with PCSS softness being incorrect for cascades different than the first one.
- Fixed custom post process not rendering when using multiple HDRP asset in quality settings
- Fixed probe gizmo missing id (case 1208975)
- Fixed a warning in raytracingshadowfilter.compute
- Fixed issue with AO breaking with small near plane values.
- Fixed custom post process Cleanup function not called in some cases.
- Fixed shader warning in AO code.
- Fixed a warning in simpledenoiser.compute
- Fixed tube and rectangle light culling to use their shape instead of their range as a bounding box.
- Fixed caused by using gather on a UINT texture in motion blur.
- Fix issue with ambient occlusion breaking when dynamic resolution is active.
- Fixed some possible NaN causes in Depth of Field.
- Fixed Custom Pass nullref due to the new Profiling Sample API changes
- Fixed the black/grey screen issue on after post process Custom Passes in non dev builds.
- Fixed particle lights.
- Improved behavior of lights and probe going over the HDRP asset limits.
- Fixed issue triggered when last punctual light is disabled and more than one camera is used.
- Fixed Custom Pass nullref due to the new Profiling Sample API changes
- Fixed the black/grey screen issue on after post process Custom Passes in non dev builds.
- Fixed XR rendering locked to vsync of main display with Standalone Player.
- Fixed custom pass cleanup not called at the right time when using multiple volumes.
- Fixed an issue on metal with edge of decal having artifact by delaying discard of fragments during decal projection
- Fixed various shader warning
- Fixing unnecessary memory allocations in the ray tracing cluster build
- Fixed duplicate column labels in LightEditor's light tab
- Fixed white and dark flashes on scenes with very high or very low exposure when Automatic Exposure is being used.
- Fixed an issue where passing a null ProfilingSampler would cause a null ref exception.
- Fixed memory leak in Sky when in matcap mode.
- Fixed compilation issues on platform that don't support VR.
- Fixed migration code called when we create a new HDRP asset.
- Fixed RemoveComponent on Camera contextual menu to not remove Camera while a component depend on it.
- Fixed an issue where ambient occlusion and screen space reflections editors would generate null ref exceptions when HDRP was not set as the current pipeline.
- Fixed a null reference exception in the probe UI when no HDRP asset is present.
- Fixed the outline example in the doc (sampling range was dependent on screen resolution)
- Fixed a null reference exception in the HDRI Sky editor when no HDRP asset is present.
- Fixed an issue where Decal Projectors created from script where rotated around the X axis by 90°.
- Fixed frustum used to compute Density Volumes visibility when projection matrix is oblique.
- Fixed a null reference exception in Path Tracing, Recursive Rendering and raytraced Global Illumination editors when no HDRP asset is present.
- Fix for NaNs on certain geometry with Lit shader -- [case 1210058](https://fogbugz.unity3d.com/f/cases/1210058/)
- Fixed an issue where ambient occlusion and screen space reflections editors would generate null ref exceptions when HDRP was not set as the current pipeline.
- Fixed a null reference exception in the probe UI when no HDRP asset is present.
- Fixed the outline example in the doc (sampling range was dependent on screen resolution)
- Fixed a null reference exception in the HDRI Sky editor when no HDRP asset is present.
- Fixed an issue where materials newly created from the contextual menu would have an invalid state, causing various problems until it was edited.
- Fixed transparent material created with ZWrite enabled (now it is disabled by default for new transparent materials)
- Fixed mouseover on Move and Rotate tool while DecalProjector is selected.
- Fixed wrong stencil state on some of the pixel shader versions of deferred shader.
- Fixed an issue where creating decals at runtime could cause a null reference exception.
- Fixed issue that displayed material migration dialog on the creation of new project.
- Fixed various issues with time and animated materials (cases 1210068, 1210064).
- Updated light explorer with latest changes to the Fog and fixed issues when no visual environment was present.
- Fixed not handleling properly the recieve SSR feature with ray traced reflections
- Shadow Atlas is no longer allocated for area lights when they are disabled in the shader config file.
- Avoid MRT Clear on PS4 as it is not implemented yet.
- Fixed runtime debug menu BitField control.
- Fixed the radius value used for ray traced directional light.
- Fixed compilation issues with the layered lit in ray tracing shaders.
- Fixed XR autotests viewport size rounding
- Fixed mip map slider knob displayed when cubemap have no mipmap
- Remove unnecessary skip of material upgrade dialog box.
- Fixed the profiling sample mismatch errors when enabling the profiler in play mode
- Fixed issue that caused NaNs in reflection probes on consoles.
- Fixed adjusting positive axis of Blend Distance slides the negative axis in the density volume component.
- Fixed the blend of reflections based on the weight.
- Fixed fallback for ray traced reflections when denoising is enabled.
- Fixed error spam issue with terrain detail terrainDetailUnsupported (cases 1211848)
- Fixed hardware dynamic resolution causing cropping/scaling issues in scene view (case 1158661)
- Fixed Wizard check order for `Hardware and OS` and `Direct3D12`
- Fix AO issue turning black when Far/Near plane distance is big.
- Fixed issue when opening lookdev and the lookdev volume have not been assigned yet.
- Improved memory usage of the sky system.
- Updated label in HDRP quality preference settings (case 1215100)
- Fixed Decal Projector gizmo not undoing properly (case 1216629)
- Fix a leak in the denoising of ray traced reflections.
- Fixed Alignment issue in Light Preset
- Fixed Environment Header in LightingWindow
- Fixed an issue where hair shader could write garbage in the diffuse lighting buffer, causing NaNs.
- Fixed an exposure issue with ray traced sub-surface scattering.
- Fixed runtime debug menu light hierarchy None not doing anything.
- Fixed the broken ShaderGraph preview when creating a new Lit graph.
- Fix indentation issue in preset of LayeredLit material.
- Fixed minor issues with cubemap preview in the inspector.
- Fixed wrong build error message when building for android on mac.
- Fixed an issue related to denoising ray trace area shadows.
- Fixed wrong build error message when building for android on mac.
- Fixed Wizard persistency of Direct3D12 change on domain reload.
- Fixed Wizard persistency of FixAll on domain reload.
- Fixed Wizard behaviour on domain reload.
- Fixed a potential source of NaN in planar reflection probe atlas.
- Fixed an issue with MipRatio debug mode showing _DebugMatCapTexture not being set.
- Fixed missing initialization of input params in Blit for VR.
- Fix Inf source in LTC for area lights.
- Fix issue with AO being misaligned when multiple view are visible.
- Fix issue that caused the clamp of camera rotation motion for motion blur to be ineffective.
- Fixed issue with AssetPostprocessors dependencies causing models to be imported twice when upgrading the package version.
- Fixed culling of lights with XR SDK
- Fixed memory stomp in shadow caching code, leading to overflow of Shadow request array and runtime errors.
- Fixed an issue related to transparent objects reading the ray traced indirect diffuse buffer
- Fixed an issue with filtering ray traced area lights when the intensity is high or there is an exposure.
- Fixed ill-formed include path in Depth Of Field shader.
- Fixed shader graph and ray tracing after the shader target PR.
- Fixed a bug in semi-transparent shadows (object further than the light casting shadows)
- Fix state enabled of default volume profile when in package.
- Fixed removal of MeshRenderer and MeshFilter on adding Light component.
- Fixed Ray Traced SubSurface Scattering not working with ray traced area lights
- Fixed Ray Traced SubSurface Scattering not working in forward mode.
- Fixed a bug in debug light volumes.
- Fixed a bug related to ray traced area light shadow history.
- Fixed an issue where fog sky color mode could sample NaNs in the sky cubemap.
- Fixed a leak in the PBR sky renderer.
- Added a tooltip to the Ambient Mode parameter in the Visual Envionment volume component.
- Static lighting sky now takes the default volume into account (this fixes discrepancies between baked and realtime lighting).
- Fixed a leak in the sky system.
- Removed MSAA Buffers allocation when lit shader mode is set to "deferred only".
- Fixed invalid cast for realtime reflection probes (case 1220504)
- Fixed invalid game view rendering when disabling all cameras in the scene (case 1105163)
- Hide reflection probes in the renderer components.
- Fixed infinite reload loop while displaying Light's Shadow's Link Light Layer in Inspector of Prefab Asset.
- Fixed the culling was not disposed error in build log.
- Fixed the cookie atlas size and planar atlas size being too big after an upgrade of the HDRP asset.
- Fixed transparent SSR for shader graph.
- Fixed an issue with emissive light meshes not being in the RAS.
- Fixed DXR player build
- Fixed the HDRP asset migration code not being called after an upgrade of the package
- Fixed draw renderers custom pass out of bound exception
- Fixed the PBR shader rendering in deferred
- Fixed some typos in debug menu (case 1224594)
- Fixed ray traced point and spot lights shadows not rejecting istory when semi-transparent or colored.
- Fixed a warning due to StaticLightingSky when reloading domain in some cases.
- Fixed the MaxLightCount being displayed when the light volume debug menu is on ColorAndEdge.
- Fixed issue with unclear naming of debug menu for decals.
- Fixed z-fighting in scene view when scene lighting is off (case 1203927)
- Fixed issue that prevented cubemap thumbnails from rendering (only on D3D11 and Metal).
- Fixed ray tracing with VR single-pass
- Fix an exception in ray tracing that happens if two LOD levels are using the same mesh renderer.
- Fixed error in the console when switching shader to decal in the material UI.
- Fixed an issue with refraction model and ray traced recursive rendering (case 1198578).
- Fixed an issue where a dynamic sky changing any frame may not update the ambient probe.
- Fixed cubemap thumbnail generation at project load time.
- Fixed cubemap thumbnail generation at project load time. 
- Fixed XR culling with multiple cameras
- Fixed XR single-pass with Mock HMD plugin
- Fixed sRGB mismatch with XR SDK
- Fixed an issue where default volume would not update when switching profile.
- Fixed issue with uncached reflection probe cameras reseting the debug mode (case 1224601) 
- Fixed an issue where AO override would not override specular occlusion.
- Fixed an issue where Volume inspector might not refresh correctly in some cases.
- Fixed render texture with XR
- Fixed issue with resources being accessed before initialization process has been performed completely. 
- Half fixed shuriken particle light that cast shadows (only the first one will be correct)
- Fixed issue with atmospheric fog turning black if a planar reflection probe is placed below ground level. (case 1226588)
- Fixed custom pass GC alloc issue in CustomPassVolume.GetActiveVolumes().
- Fixed a bug where instanced shadergraph shaders wouldn't compile on PS4.
- Fixed an issue related to the envlightdatasrt not being bound in recursive rendering.
- Fixed shadow cascade tooltip when using the metric mode (case 1229232)
- Fixed how the area light influence volume is computed to match rasterization.
- Focus on Decal uses the extends of the projectors
- Fixed usage of light size data that are not available at runtime.
- Fixed the depth buffer copy made before custom pass after opaque and normal injection point.
- Fix for issue that prevented scene from being completely saved when baked reflection probes are present and lighting is set to auto generate.
- Fixed drag area width at left of Light's intensity field in Inspector.
- Fixed light type resolution when performing a reset on HDAdditionalLightData (case 1220931)
- Fixed reliance on atan2 undefined behavior in motion vector debug shader.
- Fixed an usage of a a compute buffer not bound (1229964)
- Fixed an issue where changing the default volume profile from another inspector would not update the default volume editor.
- Fix issues in the post process system with RenderTexture being invalid in some cases, causing rendering problems.
- Fixed an issue where unncessarily serialized members in StaticLightingSky component would change each time the scene is changed.
- Fixed a weird behavior in the scalable settings drawing when the space becomes tiny (1212045).
- Fixed a regression in the ray traced indirect diffuse due to the new probe system.
- Fix for range compression factor for probes going negative (now clamped to positive values).
- Fixed path validation when creating new volume profile (case 1229933)
- Fixed a bug where Decal Shader Graphs would not recieve reprojected Position, Normal, or Bitangent data. (1239921)
- Fix reflection hierarchy for CARPAINT in AxF.
- Fix precise fresnel for delta lights for SVBRDF in AxF.
- Fixed the debug exposure mode for display sky reflection and debug view baked lighting
- Fixed MSAA depth resolve when there is no motion vectors
- Fixed various object leaks in HDRP.
- Fixed compile error with XR SubsystemManager.
- Fix for assertion triggering sometimes when saving a newly created lit shader graph (case 1230996)
- Fixed culling of planar reflection probes that change position (case 1218651)
- Fixed null reference when processing lightprobe (case 1235285)
- Fix issue causing wrong planar reflection rendering when more than one camera is present.
- Fix black screen in XR when HDRP package is present but not used.
- Fixed an issue with the specularFGD term being used when the material has a clear coat (lit shader).
- Fixed white flash happening with auto-exposure in some cases (case 1223774)
- Fixed NaN which can appear with real time reflection and inf value
- Fixed an issue that was collapsing the volume components in the HDRP default settings
- Fixed warning about missing bound decal buffer
- Fixed shader warning on Xbox for ResolveStencilBuffer.compute. 
- Fixed PBR shader ZTest rendering in deferred.
- Replaced commands incompatible with async compute in light list build process.
- Diffusion Profile and Material references in HDRP materials are now correctly exported to unity packages. Note that the diffusion profile or the material references need to be edited once before this can work properly.
- Fix MaterialBalls having same guid issue
- Fix spelling and grammatical errors in material samples
- Fixed unneeded cookie texture allocation for cone stop lights.
- Fixed scalarization code for contact shadows.
- Fixed volume debug in playmode
- Fixed issue when toggling anything in HDRP asset that will produce an error (case 1238155)
- Fixed shader warning in PCSS code when using Vulkan.
- Fixed decal that aren't working without Metal and Ambient Occlusion option enabled.
- Fixed an error about procedural sky being logged by mistake.
- Fixed shadowmask UI now correctly showing shadowmask disable
- Made more explicit the warning about raytracing and asynchronous compute. Also fixed the condition in which it appears.
- Fixed a null ref exception in static sky when the default volume profile is invalid.
- DXR: Fixed shader compilation error with shader graph and pathtracer
- Fixed SceneView Draw Modes not being properly updated after opening new scene view panels or changing the editor layout.
- VFX: Removed irrelevant queues in render queue selection from HDRP outputs
- VFX: Motion Vector are correctly renderered with MSAA [Case 1240754](https://issuetracker.unity3d.com/product/unity/issues/guid/1240754/)
- Fixed a cause of NaN when a normal of 0-length is generated (usually via shadergraph). 
- Fixed issue with screen-space shadows not enabled properly when RT is disabled (case 1235821)
- Fixed a performance issue with stochastic ray traced area shadows.
- Fixed cookie texture not updated when changing an import settings (srgb for example).
- Fixed flickering of the game/scene view when lookdev is running.
- Fixed issue with reflection probes in realtime time mode with OnEnable baking having wrong lighting with sky set to dynamic (case 1238047).
- Fixed transparent motion vectors not working when in MSAA.
- Fix error when removing DecalProjector from component contextual menu (case 1243960)
- Fixed issue with post process when running in RGBA16 and an object with additive blending is in the scene.
- Fixed corrupted values on LayeredLit when using Vertex Color multiply mode to multiply and MSAA is activated. 
- Fix conflicts with Handles manipulation when performing a Reset in DecalComponent (case 1238833)
- Fixed depth prepass and postpass being disabled after changing the shader in the material UI.
- Fixed issue with sceneview camera settings not being saved after Editor restart.
- Fixed issue when switching back to custom sensor type in physical camera settings (case 1244350).
- Fixed a null ref exception when running playmode tests with the render pipeline debug window opened.
- Fixed some GCAlloc in the debug window.
- Fixed shader graphs not casting semi-transparent and color shadows (case 1242617)
- Fixed thin refraction mode not working properly.
- Fixed assert on tests caused by probe culling results being requested when culling did not happen. (case 1246169) 
- Fixed over consumption of GPU memory by the Physically Based Sky.
- Fixed an invalid rotation in Planar Reflection Probe editor display, that was causing an error message (case 1182022)
- Put more information in Camera background type tooltip and fixed inconsistent exposure behavior when changing bg type.
- Fixed issue that caused not all baked reflection to be deleted upon clicking "Clear Baked Data" in the lighting menu (case 1136080)
- Fixed an issue where asset preview could be rendered white because of static lighting sky.
- Fixed an issue where static lighting was not updated when removing the static lighting sky profile.
- Fixed the show cookie atlas debug mode not displaying correctly when enabling the clear cookie atlas option.
- Fixed various multi-editing issues when changing Emission parameters.
- Fixed error when undo a Reflection Probe removal in a prefab instance. (case 1244047)
- Fixed Microshadow not working correctly in deferred with LightLayers
- Tentative fix for missing include in depth of field shaders.
- Fixed the light overlap scene view draw mode (wasn't working at all).
- Fixed taaFrameIndex and XR tests 4052 and 4053
- Fixed the prefab integration of custom passes (Prefab Override Highlight not working as expected).
- Cloned volume profile from read only assets are created in the root of the project. (case 1154961)
- Fixed Wizard check on default volume profile to also check it is not the default one in package.
- Fix erroneous central depth sampling in TAA.
- Fixed light layers not correctly disabled when the lightlayers is set to Nothing and Lightlayers isn't enabled in HDRP Asset
- Fixed issue with Model Importer materials falling back to the Legacy default material instead of HDRP's default material when import happens at Editor startup.
- Fixed a wrong condition in CameraSwitcher, potentially causing out of bound exceptions.
- Fixed an issue where editing the Look Dev default profile would not reflect directly in the Look Dev window.
- Fixed a bug where the light list is not cleared but still used when resizing the RT.
- Fixed exposure debug shader with XR single-pass rendering.
- Fixed issues with scene view and transparent motion vectors.
- Fixed black screens for linux/HDRP (1246407)
- Fixed a vulkan and metal warning in the SSGI compute shader.
- Fixed an exception due to the color pyramid not allocated when SSGI is enabled.
- Fixed an issue with the first Depth history was incorrectly copied.
- Fixed path traced DoF focusing issue
- Fix an issue with the half resolution Mode (performance)
- Fix an issue with the color intensity of emissive for performance rtgi
- Fixed issue with rendering being mostly broken when target platform disables VR. 
- Workaround an issue caused by GetKernelThreadGroupSizes  failing to retrieve correct group size. 
- Fix issue with fast memory and rendergraph. 
- Fixed transparent motion vector framesetting not sanitized.
- Fixed wrong order of post process frame settings.
- Fixed white flash when enabling SSR or SSGI.
- The ray traced indrect diffuse and RTGI were combined wrongly with the rest of the lighting (1254318).
- Fixed an exception happening when using RTSSS without using RTShadows.
- Fix inconsistencies with transparent motion vectors and opaque by allowing camera only transparent motion vectors.
- Fix reflection probe frame settings override
- Fixed certain shadow bias artifacts present in volumetric lighting (case 1231885).
- Fixed area light cookie not updated when switch the light type from a spot that had a cookie.
- Fixed issue with dynamic resolution updating when not in play mode.
- Fixed issue with Contrast Adaptive Sharpening upsample mode and preview camera.
- Fix issue causing blocky artifacts when decals affect metallic and are applied on material with specular color workflow.
- Fixed issue with depth pyramid generation and dynamic resolution.
- Fixed an issue where decals were duplicated in prefab isolation mode.
- Fixed an issue where rendering preview with MSAA might generate render graph errors.
- Fixed compile error in PS4 for planar reflection filtering.
- Fixed issue with blue line in prefabs for volume mode.
- Fixing the internsity being applied to RTAO too early leading to unexpected results (1254626).
- Fix issue that caused sky to incorrectly render when using a custom projection matrix.
- Fixed null reference exception when using depth pre/post pass in shadergraph with alpha clip in the material.
- Appropriately constraint blend distance of reflection probe while editing with the inspector (case 1248931)
- Fixed AxF handling of roughness for Blinn-Phong type materials
- Fixed AxF UI errors when surface type is switched to transparent
- Fixed a serialization issue, preventing quality level parameters to undo/redo and update scene view on change.
- Fixed an exception occuring when a camera doesn't have an HDAdditionalCameraData (1254383).
- Fixed ray tracing with XR single-pass.
- Fixed warning in HDAdditionalLightData OnValidate (cases 1250864, 1244578)
- Fixed a bug related to denoising ray traced reflections.
- Fixed nullref in the layered lit material inspector.
- Fixed an issue where manipulating the color wheels in a volume component would reset the cursor every time.
- Fixed an issue where static sky lighting would not be updated for a new scene until it's reloaded at least once.
- Fixed culling for decals when used in prefabs and edited in context.
- Force to rebake probe with missing baked texture. (1253367)
- Fix supported Mac platform detection to handle new major version (11.0) properly
- Fixed typo in the Render Pipeline Wizard under HDRP+VR
- Change transparent SSR name in frame settings to avoid clipping. 
- Fixed missing include guards in shadow hlsl files.
- Repaint the scene view whenever the scene exposure override is changed.
- Fixed an error when clearing the SSGI history texture at creation time (1259930).
- Fixed alpha to mask reset when toggling alpha test in the material UI.
- Fixed an issue where opening the look dev window with the light theme would make the window blink and eventually crash unity.
- Fixed fallback for ray tracing and light layers (1258837).
- Fixed Sorting Priority not displayed correctly in the DrawRenderers custom pass UI.
- Fixed glitch in Project settings window when selecting diffusion profiles in material section (case 1253090)
- Fixed issue with light layers bigger than 8 (and above the supported range). 
- Fixed issue with culling layer mask of area light's emissive mesh 
- Fixed overused the atlas for Animated/Render Target Cookies (1259930).
- Fixed errors when switching area light to disk shape while an area emissive mesh was displayed.
- Fixed default frame settings MSAA toggle for reflection probes (case 1247631)
- Fixed the transparent SSR dependency not being properly disabled according to the asset dependencies (1260271).
- Fixed issue with completely black AO on double sided materials when normal mode is set to None.
- Fixed UI drawing of the quaternion (1251235)
- Fix an issue with the quality mode and perf mode on RTR and RTGI and getting rid of unwanted nans (1256923).
- Fixed unitialized ray tracing resources when using non-default HDRP asset (case 1259467).
- Fixed overused the atlas for Animated/Render Target Cookies (1259930).
- Fixed sky asserts with XR multipass
- Fixed for area light not updating baked light result when modifying with gizmo.
- Fixed robustness issue with GetOddNegativeScale() in ray tracing, which was impacting normal mapping (1261160).
- Fixed regression where moving face of the probe gizmo was not moving its position anymore.
- Fixed XR single-pass macros in tessellation shaders.
- Fixed path-traced subsurface scattering mixing with diffuse and specular BRDFs (1250601).
- Fixed custom pass re-ordering issues.
- Improved robustness of normal mapping when scale is 0, and mapping is extreme (normals in or below the tangent plane).
- Fixed XR Display providers not getting zNear and zFar plane distances passed to them when in HDRP.
- Fixed rendering breaking when disabling tonemapping in the frame settings.
- Fixed issue with serialization of exposure modes in volume profiles not being consistent between HDRP versions (case 1261385).
- Fixed issue with duplicate names in newly created sub-layers in the graphics compositor (case 1263093).
- Remove MSAA debug mode when renderpipeline asset has no MSAA
- Fixed some post processing using motion vectors when they are disabled
- Fixed the multiplier of the environement lights being overriden with a wrong value for ray tracing (1260311).
- Fixed a series of exceptions happening when trying to load an asset during wizard execution (1262171).
- Fixed an issue with Stacklit shader not compiling correctly in player with debug display on (1260579)
- Fixed couple issues in the dependence of building the ray tracing acceleration structure.
- Fix sun disk intensity
- Fixed unwanted ghosting for smooth surfaces.
- Fixing an issue in the recursive rendering flag texture usage.
- Fixed a missing dependecy for choosing to evaluate transparent SSR.
- Fixed issue that failed compilation when XR is disabled.
- Fixed a compilation error in the IES code.
- Fixed issue with dynamic resolution handler when no OnResolutionChange callback is specified. 
- Fixed multiple volumes, planar reflection, and decal projector position when creating them from the menu.
- Reduced the number of global keyword used in deferredTile.shader
- Fixed incorrect processing of Ambient occlusion probe (9% error was introduced)
- Fixed multiedition of framesettings drop down (case 1270044)
- Fixed planar probe gizmo

### Changed
- Improve MIP selection for decals on Transparents
- Color buffer pyramid is not allocated anymore if neither refraction nor distortion are enabled
- Rename Emission Radius to Radius in UI in Point, Spot
- Angular Diameter parameter for directional light is no longuer an advanced property
- DXR: Remove Light Radius and Angular Diamater of Raytrace shadow. Angular Diameter and Radius are used instead.
- Remove MaxSmoothness parameters from UI for point, spot and directional light. The MaxSmoothness is now deduce from Radius Parameters
- DXR: Remove the Ray Tracing Environement Component. Add a Layer Mask to the ray Tracing volume components to define which objects are taken into account for each effect.
- Removed second cubemaps used for shadowing in lookdev
- Disable Physically Based Sky below ground
- Increase max limit of area light and reflection probe to 128
- Change default texture for detailmap to grey
- Optimize Shadow RT load on Tile based architecture platforms.
- Improved quality of SSAO.
- Moved RequestShadowMapRendering() back to public API.
- Update HDRP DXR Wizard with an option to automatically clone the hdrp config package and setup raytracing to 1 in shaders file.
- Added SceneSelection pass for TerrainLit shader.
- Simplified Light's type API regrouping the logic in one place (Check type in HDAdditionalLightData)
- The support of LOD CrossFade (Dithering transition) in master nodes now required to enable it in the master node settings (Save variant)
- Improved shadow bias, by removing constant depth bias and substituting it with slope-scale bias.
- Fix the default stencil values when a material is created from a SSS ShaderGraph.
- Tweak test asset to be compatible with XR: unlit SG material for canvas and double-side font material
- Slightly tweaked the behaviour of bloom when resolution is low to reduce artifacts.
- Hidden fields in Light Inspector that is not relevant while in BakingOnly mode.
- Changed parametrization of PCSS, now softness is derived from angular diameter (for directional lights) or shape radius (for point/spot lights) and min filter size is now in the [0..1] range.
- Moved the copy of the geometry history buffers to right after the depth mip chain generation.
- Rename "Luminance" to "Nits" in UX for physical light unit
- Rename FrameSettings "SkyLighting" to "SkyReflection"
- Reworked XR automated tests
- The ray traced screen space shadow history for directional, spot and point lights is discarded if the light transform has changed.
- Changed the behavior for ray tracing in case a mesh renderer has both transparent and opaque submeshes.
- Improve history buffer management
- Replaced PlayerSettings.virtualRealitySupported with XRGraphics.tryEnable.
- Remove redundant FrameSettings RealTimePlanarReflection
- Improved a bit the GC calls generated during the rendering.
- Material update is now only triggered when the relevant settings are touched in the shader graph master nodes
- Changed the way Sky Intensity (on Sky volume components) is handled. It's now a combo box where users can choose between Exposure, Multiplier or Lux (for HDRI sky only) instead of both multiplier and exposure being applied all the time. Added a new menu item to convert old profiles.
- Change how method for specular occlusions is decided on inspector shader (Lit, LitTesselation, LayeredLit, LayeredLitTessellation)
- Unlocked SSS, SSR, Motion Vectors and Distortion frame settings for reflections probes.
- Hide unused LOD settings in Quality Settings legacy window.
- Reduced the constrained distance for temporal reprojection of ray tracing denoising
- Removed shadow near plane from the Directional Light Shadow UI.
- Improved the performances of custom pass culling.
- The scene view camera now replicates the physical parameters from the camera tagged as "MainCamera".
- Reduced the number of GC.Alloc calls, one simple scene without plarnar / probes, it should be 0B.
- Renamed ProfilingSample to ProfilingScope and unified API. Added GPU Timings.
- Updated macros to be compatible with the new shader preprocessor.
- Ray tracing reflection temporal filtering is now done in pre-exposed space
- Search field selects the appropriate fields in both project settings panels 'HDRP Default Settings' and 'Quality/HDRP'
- Disabled the refraction and transmission map keywords if the material is opaque.
- Keep celestial bodies outside the atmosphere.
- Updated the MSAA documentation to specify what features HDRP supports MSAA for and what features it does not.
- Shader use for Runtime Debug Display are now correctly stripper when doing a release build
- Now each camera has its own Volume Stack. This allows Volume Parameters to be updated as early as possible and be ready for the whole frame without conflicts between cameras.
- Disable Async for SSR, SSAO and Contact shadow when aggregated ray tracing frame setting is on.
- Improved performance when entering play mode without domain reload by a factor of ~25
- Renamed the camera profiling sample to include the camera name
- Discarding the ray tracing history for AO, reflection, diffuse shadows and GI when the viewport size changes.
- Renamed the camera profiling sample to include the camera name
- Renamed the post processing graphic formats to match the new convention.
- The restart in Wizard for DXR will always be last fix from now on
- Refactoring pre-existing materials to share more shader code between rasterization and ray tracing.
- Setting a material's Refraction Model to Thin does not overwrite the Thickness and Transmission Absorption Distance anymore.
- Removed Wind textures from runtime as wind is no longer built into the pipeline
- Changed Shader Graph titles of master nodes to be more easily searchable ("HDRP/x" -> "x (HDRP)")
- Expose StartSinglePass() and StopSinglePass() as public interface for XRPass
- Replaced the Texture array for 2D cookies (spot, area and directional lights) and for planar reflections by an atlas.
- Moved the tier defining from the asset to the concerned volume components.
- Changing from a tier management to a "mode" management for reflection and GI and removing the ability to enable/disable deferred and ray bining (they are now implied by performance mode)
- The default FrameSettings for ScreenSpaceShadows is set to true for Camera in order to give a better workflow for DXR.
- Refactor internal usage of Stencil bits.
- Changed how the material upgrader works and added documentation for it.
- Custom passes now disable the stencil when overwriting the depth and not writing into it.
- Renamed the camera profiling sample to include the camera name
- Changed the way the shadow casting property of transparent and tranmissive materials is handeled for ray tracing.
- Changed inspector materials stencil setting code to have more sharing.
- Updated the default scene and default DXR scene and DefaultVolumeProfile.
- Changed the way the length parameter is used for ray traced contact shadows.
- Improved the coherency of PCSS blur between cascades.
- Updated VR checks in Wizard to reflect new XR System.
- Removing unused alpha threshold depth prepass and post pass for fabric shader graph.
- Transform result from CIE XYZ to sRGB color space in EvalSensitivity for iridescence.
- Moved BeginCameraRendering callback right before culling.
- Changed the visibility of the Indirect Lighting Controller component to public.
- Renamed the cubemap used for diffuse convolution to a more explicit name for the memory profiler.
- Improved behaviour of transmission color on transparent surfaces in path tracing.
- Light dimmer can now get values higher than one and was renamed to multiplier in the UI.
- Removed info box requesting volume component for Visual Environment and updated the documentation with the relevant information.
- Improved light selection oracle for light sampling in path tracing.
- Stripped ray tracing subsurface passes with ray tracing is not enabled.
- Remove LOD cross fade code for ray tracing shaders
- Removed legacy VR code
- Add range-based clipping to box lights (case 1178780)
- Improve area light culling (case 1085873)
- Light Hierarchy debug mode can now adjust Debug Exposure for visualizing high exposure scenes.
- Rejecting history for ray traced reflections based on a threshold evaluated on the neighborhood of the sampled history.
- Renamed "Environment" to "Reflection Probes" in tile/cluster debug menu.
- Utilities namespace is obsolete, moved its content to UnityEngine.Rendering (case 1204677)
- Obsolete Utilities namespace was removed, instead use UnityEngine.Rendering (case 1204677)
- Moved most of the compute shaders to the multi_compile API instead of multiple kernels.
- Use multi_compile API for deferred compute shader with shadow mask.
- Remove the raytracing rendering queue system to make recursive raytraced material work when raytracing is disabled
- Changed a few resources used by ray tracing shaders to be global resources (using register space1) for improved CPU performance.
- All custom pass volumes are now executed for one injection point instead of the first one.
- Hidden unsupported choice in emission in Materials
- Temporal Anti aliasing improvements.
- Optimized PrepareLightsForGPU (cost reduced by over 25%) and PrepareGPULightData (around twice as fast now).
- Moved scene view camera settings for HDRP from the preferences window to the scene view camera settings window.
- Updated shaders to be compatible with Microsoft's DXC.
- Debug exposure in debug menu have been replace to debug exposure compensation in EV100 space and is always visible.
- Further optimized PrepareLightsForGPU (3x faster with few shadows, 1.4x faster with a lot of shadows or equivalently cost reduced by 68% to 37%).
- Raytracing: Replaced the DIFFUSE_LIGHTING_ONLY multicompile by a uniform.
- Raytracing: Removed the dynamic lightmap multicompile.
- Raytracing: Remove the LOD cross fade multi compile for ray tracing.
- Cookie are now supported in lightmaper. All lights casting cookie and baked will now include cookie influence.
- Avoid building the mip chain a second time for SSR for transparent objects.
- Replaced "High Quality" Subsurface Scattering with a set of Quality Levels.
- Replaced "High Quality" Volumetric Lighting with "Screen Resolution Percentage" and "Volume Slice Count" on the Fog volume component.
- Merged material samples and shader samples
- Update material samples scene visuals
- Use multi_compile API for deferred compute shader with shadow mask.
- Made the StaticLightingSky class public so that users can change it by script for baking purpose.
- Shadowmask and realtime reflectoin probe property are hide in Quality settings
- Improved performance of reflection probe management when using a lot of probes.
- Ignoring the disable SSR flags for recursive rendering.
- Removed logic in the UI to disable parameters for contact shadows and fog volume components as it was going against the concept of the volume system.
- Fixed the sub surface mask not being taken into account when computing ray traced sub surface scattering.
- MSAA Within Forward Frame Setting is now enabled by default on Cameras when new Render Pipeline Asset is created
- Slightly changed the TAA anti-flicker mechanism so that it is more aggressive on almost static images (only on High preset for now).
- Changed default exposure compensation to 0.
- Refactored shadow caching system.
- Removed experimental namespace for ray tracing code.
- Increase limit for max numbers of lights in UX
- Removed direct use of BSDFData in the path tracing pass, delegated to the material instead.
- Pre-warm the RTHandle system to reduce the amount of memory allocations and the total memory needed at all points. 
- DXR: Only read the geometric attributes that are required using the share pass info and shader graph defines.
- DXR: Dispatch binned rays in 1D instead of 2D.
- Lit and LayeredLit tessellation cross lod fade don't used dithering anymore between LOD but fade the tessellation height instead. Allow a smoother transition
- Changed the way planar reflections are filtered in order to be a bit more "physically based".
- Increased path tracing BSDFs roughness range from [0.001, 0.999] to [0.00001, 0.99999].
- Changing the default SSGI radius for the all configurations.
- Changed the default parameters for quality RTGI to match expected behavior.
- Add color clear pass while rendering XR occlusion mesh to avoid leaks.
- Only use one texture for ray traced reflection upscaling.
- Adjust the upscale radius based on the roughness value.
- DXR: Changed the way the filter size is decided for directional, point and spot shadows.
- Changed the default exposure mode to "Automatic (Histogram)", along with "Limit Min" to -4 and "Limit Max" to 16.
- Replaced the default scene system with the builtin Scene Template feature.
- Changed extensions of shader CAS include files.
- Making the planar probe atlas's format match the color buffer's format.
- Removing the planarReflectionCacheCompressed setting from asset.
- SHADERPASS for TransparentDepthPrepass and TransparentDepthPostpass identification is using respectively SHADERPASS_TRANSPARENT_DEPTH_PREPASS and SHADERPASS_TRANSPARENT_DEPTH_POSTPASS
- Moved the Parallax Occlusion Mapping node into Shader Graph.
- Renamed the debug name from SSAO to ScreenSpaceAmbientOcclusion (1254974).
- Added missing tooltips and improved the UI of the aperture control (case 1254916).
- Fixed wrong tooltips in the Dof Volume (case 1256641).
- The `CustomPassLoadCameraColor` and `CustomPassSampleCameraColor` functions now returns the correct color buffer when used in after post process instead of the color pyramid (which didn't had post processes).
- PBR Sky now doesn't go black when going below sea level, but it instead freezes calculation as if on the horizon. 
- Fixed an issue with quality setting foldouts not opening when clicking on them (1253088).
- Shutter speed can now be changed by dragging the mouse over the UI label (case 1245007).
- Remove the 'Point Cube Size' for cookie, use the Cubemap size directly.
- VFXTarget with Unlit now allows EmissiveColor output to be consistent with HDRP unlit.
- Only building the RTAS if there is an effect that will require it (1262217).
- Fixed the first ray tracing frame not having the light cluster being set up properly (1260311).
- Render graph pre-setup for ray traced ambient occlusion.
- Avoid casting multiple rays and denoising for hard directional, point and spot ray traced shadows (1261040).
- Making sure the preview cameras do not use ray tracing effects due to a by design issue to build ray tracing acceleration structures (1262166).
- Preparing ray traced reflections for the render graph support (performance and quality).
- Preparing recursive rendering for the render graph port.
- Preparation pass for RTGI, temporal filter and diffuse denoiser for render graph.
- Updated the documentation for the DXR implementation.
- Changed the DXR wizard to support optional checks.
- Changed the DXR wizard steps.
- Preparation pass for RTSSS to be supported by render graph.
- Changed the color space of EmissiveColorLDR property on all shader. Was linear but should have been sRGB. Auto upgrade script handle the conversion.

## [7.1.1] - 2019-09-05

### Added
- Transparency Overdraw debug mode. Allows to visualize transparent objects draw calls as an "heat map".
- Enabled single-pass instancing support for XR SDK with new API cmd.SetInstanceMultiplier()
- XR settings are now available in the HDRP asset
- Support for Material Quality in Shader Graph
- Material Quality support selection in HDRP Asset
- Renamed XR shader macro from UNITY_STEREO_ASSIGN_COMPUTE_EYE_INDEX to UNITY_XR_ASSIGN_VIEW_INDEX
- Raytracing ShaderGraph node for HDRP shaders
- Custom passes volume component with 3 injection points: Before Rendering, Before Transparent and Before Post Process
- Alpha channel is now properly exported to camera render textures when using FP16 color buffer format
- Support for XR SDK mirror view modes
- HD Master nodes in Shader Graph now support Normal and Tangent modification in vertex stage.
- DepthOfFieldCoC option in the fullscreen debug modes.
- Added override Ambient Occlusion option on debug windows
- Added Custom Post Processes with 3 injection points: Before Transparent, Before Post Process and After Post Process
- Added draft of minimal interactive path tracing (experimental) based on DXR API - Support only 4 area light, lit and unlit shader (non-shadergraph)
- Small adjustments to TAA anti flicker (more aggressive on high values).

### Fixed
- Fixed wizard infinite loop on cancellation
- Fixed with compute shader error about too many threads in threadgroup on low GPU
- Fixed invalid contact shadow shaders being created on metal
- Fixed a bug where if Assembly.GetTypes throws an exception due to mis-versioned dlls, then no preprocessors are used in the shader stripper
- Fixed typo in AXF decal property preventing to compile
- Fixed reflection probe with XR single-pass and FPTL
- Fixed force gizmo shown when selecting camera in hierarchy
- Fixed issue with XR occlusion mesh and dynamic resolution
- Fixed an issue where lighting compute buffers were re-created with the wrong size when resizing the window, causing tile artefacts at the top of the screen.
- Fix FrameSettings names and tooltips
- Fixed error with XR SDK when the Editor is not in focus
- Fixed errors with RenderGraph, XR SDK and occlusion mesh
- Fixed shadow routines compilation errors when "real" type is a typedef on "half".
- Fixed toggle volumetric lighting in the light UI
- Fixed post-processing history reset handling rt-scale incorrectly
- Fixed crash with terrain and XR multi-pass
- Fixed ShaderGraph material synchronization issues
- Fixed a null reference exception when using an Emissive texture with Unlit shader (case 1181335)
- Fixed an issue where area lights and point lights where not counted separately with regards to max lights on screen (case 1183196)
- Fixed an SSR and Subsurface Scattering issue (appearing black) when using XR.

### Changed
- Update Wizard layout.
- Remove almost all Garbage collection call within a frame.
- Rename property AdditionalVeclocityChange to AddPrecomputeVelocity
- Call the End/Begin camera rendering callbacks for camera with customRender enabled
- Changeg framesettings migration order of postprocess flags as a pr for reflection settings flags have been backported to 2019.2
- Replaced usage of ENABLE_VR in XRSystem.cs by version defines based on the presence of the built-in VR and XR modules
- Added an update virtual function to the SkyRenderer class. This is called once per frame. This allows a given renderer to amortize heavy computation at the rate it chooses. Currently only the physically based sky implements this.
- Removed mandatory XRPass argument in HDCamera.GetOrCreate()
- Restored the HDCamera parameter to the sky rendering builtin parameters.
- Removed usage of StructuredBuffer for XR View Constants
- Expose Direct Specular Lighting control in FrameSettings
- Deprecated ExponentialFog and VolumetricFog volume components. Now there is only one exponential fog component (Fog) which can add Volumetric Fog as an option. Added a script in Edit -> Render Pipeline -> Upgrade Fog Volume Components.

## [7.0.1] - 2019-07-25

### Added
- Added option in the config package to disable globally Area Lights and to select shadow quality settings for the deferred pipeline.
- When shader log stripping is enabled, shader stripper statistics will be written at `Temp/shader-strip.json`
- Occlusion mesh support from XR SDK

### Fixed
- Fixed XR SDK mirror view blit, cleanup some XRTODO and removed XRDebug.cs
- Fixed culling for volumetrics with XR single-pass rendering
- Fix shadergraph material pass setup not called
- Fixed documentation links in component's Inspector header bar
- Cookies using the render texture output from a camera are now properly updated
- Allow in ShaderGraph to enable pre/post pass when the alpha clip is disabled

### Changed
- RenderQueue for Opaque now start at Background instead of Geometry.
- Clamp the area light size for scripting API when we change the light type
- Added a warning in the material UI when the diffusion profile assigned is not in the HDRP asset


## [7.0.0] - 2019-07-17

### Added
- `Fixed`, `Viewer`, and `Automatic` modes to compute the FOV used when rendering a `PlanarReflectionProbe`
- A checkbox to toggle the chrome gizmo of `ReflectionProbe`and `PlanarReflectionProbe`
- Added a Light layer in shadows that allow for objects to cast shadows without being affected by light (and vice versa).
- You can now access ShaderGraph blend states from the Material UI (for example, **Surface Type**, **Sorting Priority**, and **Blending Mode**). This change may break Materials that use a ShaderGraph, to fix them, select **Edit > Render Pipeline > Reset all ShaderGraph Scene Materials BlendStates**. This syncs the blendstates of you ShaderGraph master nodes with the Material properties.
- You can now control ZTest, ZWrite, and CullMode for transparent Materials.
- Materials that use Unlit Shaders or Unlit Master Node Shaders now cast shadows.
- Added an option to enable the ztest on **After Post Process** materials when TAA is disabled.
- Added a new SSAO (based on Ground Truth Ambient Occlusion algorithm) to replace the previous one.
- Added support for shadow tint on light
- BeginCameraRendering and EndCameraRendering callbacks are now called with probes
- Adding option to update shadow maps only On Enable and On Demand.
- Shader Graphs that use time-dependent vertex modification now generate correct motion vectors.
- Added option to allow a custom spot angle for spot light shadow maps.
- Added frame settings for individual post-processing effects
- Added dither transition between cascades for Low and Medium quality settings
- Added single-pass instancing support with XR SDK
- Added occlusion mesh support with XR SDK
- Added support of Alembic velocity to various shaders
- Added support for more than 2 views for single-pass instancing
- Added support for per punctual/directional light min roughness in StackLit
- Added mirror view support with XR SDK
- Added VR verification in HDRPWizard
- Added DXR verification in HDRPWizard
- Added feedbacks in UI of Volume regarding skies
- Cube LUT support in Tonemapping. Cube LUT helpers for external grading are available in the Post-processing Sample package.

### Fixed
- Fixed an issue with history buffers causing effects like TAA or auto exposure to flicker when more than one camera was visible in the editor
- The correct preview is displayed when selecting multiple `PlanarReflectionProbe`s
- Fixed volumetric rendering with camera-relative code and XR stereo instancing
- Fixed issue with flashing cyan due to async compilation of shader when selecting a mesh
- Fix texture type mismatch when the contact shadow are disabled (causing errors on IOS devices)
- Fixed Generate Shader Includes while in package
- Fixed issue when texture where deleted in ShadowCascadeGUI
- Fixed issue in FrameSettingsHistory when disabling a camera several time without enabling it in between.
- Fixed volumetric reprojection with camera-relative code and XR stereo instancing
- Added custom BaseShaderPreprocessor in HDEditorUtils.GetBaseShaderPreprocessorList()
- Fixed compile issue when USE_XR_SDK is not defined
- Fixed procedural sky sun disk intensity for high directional light intensities
- Fixed Decal mip level when using texture mip map streaming to avoid dropping to lowest permitted mip (now loading all mips)
- Fixed deferred shading for XR single-pass instancing after lightloop refactor
- Fixed cluster and material classification debug (material classification now works with compute as pixel shader lighting)
- Fixed IOS Nan by adding a maximun epsilon definition REAL_EPS that uses HALF_EPS when fp16 are used
- Removed unnecessary GC allocation in motion blur code
- Fixed locked UI with advanded influence volume inspector for probes
- Fixed invalid capture direction when rendering planar reflection probes
- Fixed Decal HTILE optimization with platform not supporting texture atomatic (Disable it)
- Fixed a crash in the build when the contact shadows are disabled
- Fixed camera rendering callbacks order (endCameraRendering was being called before the actual rendering)
- Fixed issue with wrong opaque blending settings for After Postprocess
- Fixed issue with Low resolution transparency on PS4
- Fixed a memory leak on volume profiles
- Fixed The Parallax Occlusion Mappping node in shader graph and it's UV input slot
- Fixed lighting with XR single-pass instancing by disabling deferred tiles
- Fixed the Bloom prefiltering pass
- Fixed post-processing effect relying on Unity's random number generator
- Fixed camera flickering when using TAA and selecting the camera in the editor
- Fixed issue with single shadow debug view and volumetrics
- Fixed most of the problems with light animation and timeline
- Fixed indirect deferred compute with XR single-pass instancing
- Fixed a slight omission in anisotropy calculations derived from HazeMapping in StackLit
- Improved stack computation numerical stability in StackLit
- Fix PBR master node always opaque (wrong blend modes for forward pass)
- Fixed TAA with XR single-pass instancing (missing macros)
- Fixed an issue causing Scene View selection wire gizmo to not appear when using HDRP Shader Graphs.
- Fixed wireframe rendering mode (case 1083989)
- Fixed the renderqueue not updated when the alpha clip is modified in the material UI.
- Fixed the PBR master node preview
- Remove the ReadOnly flag on Reflection Probe's cubemap assets during bake when there are no VCS active.
- Fixed an issue where setting a material debug view would not reset the other exclusive modes
- Spot light shapes are now correctly taken into account when baking
- Now the static lighting sky will correctly take the default values for non-overridden properties
- Fixed material albedo affecting the lux meter
- Extra test in deferred compute shading to avoid shading pixels that were not rendered by the current camera (for camera stacking)

### Changed
- Optimization: Reduce the group size of the deferred lighting pass from 16x16 to 8x8
- Replaced HDCamera.computePassCount by viewCount
- Removed xrInstancing flag in RTHandles (replaced by TextureXR.slices and TextureXR.dimensions)
- Refactor the HDRenderPipeline and lightloop code to preprare for high level rendergraph
- Removed the **Back Then Front Rendering** option in the fabric Master Node settings. Enabling this option previously did nothing.
- Shader type Real translates to FP16 precision on Nintendo Switch.
- Shader framework refactor: Introduce CBSDF, EvaluateBSDF, IsNonZeroBSDF to replace BSDF functions
- Shader framework refactor:  GetBSDFAngles, LightEvaluation and SurfaceShading functions
- Replace ComputeMicroShadowing by GetAmbientOcclusionForMicroShadowing
- Rename WorldToTangent to TangentToWorld as it was incorrectly named
- Remove SunDisk and Sun Halo size from directional light
- Remove all obsolete wind code from shader
- Renamed DecalProjectorComponent into DecalProjector for API alignment.
- Improved the Volume UI and made them Global by default
- Remove very high quality shadow option
- Change default for shadow quality in Deferred to Medium
- Enlighten now use inverse squared falloff (before was using builtin falloff)
- Enlighten is now deprecated. Please use CPU or GPU lightmaper instead.
- Remove the name in the diffusion profile UI
- Changed how shadow map resolution scaling with distance is computed. Now it uses screen space area rather than light range.
- Updated MoreOptions display in UI
- Moved Display Area Light Emissive Mesh script API functions in the editor namespace
- direct strenght properties in ambient occlusion now affect direct specular as well
- Removed advanced Specular Occlusion control in StackLit: SSAO based SO control is hidden and fixed to behave like Lit, SPTD is the only HQ technique shown for baked SO.
- Shader framework refactor: Changed ClampRoughness signature to include PreLightData access.
- HDRPWizard window is now in Window > General > HD Render Pipeline Wizard
- Moved StaticLightingSky to LightingWindow
- Removes the current "Scene Settings" and replace them with "Sky & Fog Settings" (with Physically Based Sky and Volumetric Fog).
- Changed how cached shadow maps are placed inside the atlas to minimize re-rendering of them.

## [6.7.0-preview] - 2019-05-16

### Added
- Added ViewConstants StructuredBuffer to simplify XR rendering
- Added API to render specific settings during a frame
- Added stadia to the supported platforms (2019.3)
- Enabled cascade blends settings in the HD Shadow component
- Added Hardware Dynamic Resolution support.
- Added MatCap debug view to replace the no scene lighting debug view.
- Added clear GBuffer option in FrameSettings (default to false)
- Added preview for decal shader graph (Only albedo, normal and emission)
- Added exposure weight control for decal
- Screen Space Directional Shadow under a define option. Activated for ray tracing
- Added a new abstraction for RendererList that will help transition to Render Graph and future RendererList API
- Added multipass support for VR
- Added XR SDK integration (multipass only)
- Added Shader Graph samples for Hair, Fabric and Decal master nodes.
- Add fade distance, shadow fade distance and light layers to light explorer
- Add method to draw light layer drawer in a rect to HDEditorUtils

### Fixed
- Fixed deserialization crash at runtime
- Fixed for ShaderGraph Unlit masternode not writing velocity
- Fixed a crash when assiging a new HDRP asset with the 'Verify Saving Assets' option enabled
- Fixed exposure to properly support TEXTURE2D_X
- Fixed TerrainLit basemap texture generation
- Fixed a bug that caused nans when material classification was enabled and a tile contained one standard material + a material with transmission.
- Fixed gradient sky hash that was not using the exposure hash
- Fixed displayed default FrameSettings in HDRenderPipelineAsset wrongly updated on scripts reload.
- Fixed gradient sky hash that was not using the exposure hash.
- Fixed visualize cascade mode with exposure.
- Fixed (enabled) exposure on override lighting debug modes.
- Fixed issue with LightExplorer when volume have no profile
- Fixed issue with SSR for negative, infinite and NaN history values
- Fixed LightLayer in HDReflectionProbe and PlanarReflectionProbe inspector that was not displayed as a mask.
- Fixed NaN in transmission when the thickness and a color component of the scattering distance was to 0
- Fixed Light's ShadowMask multi-edition.
- Fixed motion blur and SMAA with VR single-pass instancing
- Fixed NaNs generated by phase functionsin volumetric lighting
- Fixed NaN issue with refraction effect and IOR of 1 at extreme grazing angle
- Fixed nan tracker not using the exposure
- Fixed sorting priority on lit and unlit materials
- Fixed null pointer exception when there are no AOVRequests defined on a camera
- Fixed dirty state of prefab using disabled ReflectionProbes
- Fixed an issue where gizmos and editor grid were not correctly depth tested
- Fixed created default scene prefab non editable due to wrong file extension.
- Fixed an issue where sky convolution was recomputed for nothing when a preview was visible (causing extreme slowness when fabric convolution is enabled)
- Fixed issue with decal that wheren't working currently in player
- Fixed missing stereo rendering macros in some fragment shaders
- Fixed exposure for ReflectionProbe and PlanarReflectionProbe gizmos
- Fixed single-pass instancing on PSVR
- Fixed Vulkan shader issue with Texture2DArray in ScreenSpaceShadow.compute by re-arranging code (workaround)
- Fixed camera-relative issue with lights and XR single-pass instancing
- Fixed single-pass instancing on Vulkan
- Fixed htile synchronization issue with shader graph decal
- Fixed Gizmos are not drawn in Camera preview
- Fixed pre-exposure for emissive decal
- Fixed wrong values computed in PreIntegrateFGD and in the generation of volumetric lighting data by forcing the use of fp32.
- Fixed NaNs arising during the hair lighting pass
- Fixed synchronization issue in decal HTile that occasionally caused rendering artifacts around decal borders
- Fixed QualitySettings getting marked as modified by HDRP (and thus checked out in Perforce)
- Fixed a bug with uninitialized values in light explorer
- Fixed issue with LOD transition
- Fixed shader warnings related to raytracing and TEXTURE2D_X

### Changed
- Refactor PixelCoordToViewDirWS to be VR compatible and to compute it only once per frame
- Modified the variants stripper to take in account multiple HDRP assets used in the build.
- Improve the ray biasing code to avoid self-intersections during the SSR traversal
- Update Pyramid Spot Light to better match emitted light volume.
- Moved _XRViewConstants out of UnityPerPassStereo constant buffer to fix issues with PSSL
- Removed GetPositionInput_Stereo() and single-pass (double-wide) rendering mode
- Changed label width of the frame settings to accommodate better existing options.
- SSR's Default FrameSettings for camera is now enable.
- Re-enabled the sharpening filter on Temporal Anti-aliasing
- Exposed HDEditorUtils.LightLayerMaskDrawer for integration in other packages and user scripting.
- Rename atmospheric scattering in FrameSettings to Fog
- The size modifier in the override for the culling sphere in Shadow Cascades now defaults to 0.6, which is the same as the formerly hardcoded value.
- Moved LOD Bias and Maximum LOD Level from Frame Setting section `Other` to `Rendering`
- ShaderGraph Decal that affect only emissive, only draw in emissive pass (was drawing in dbuffer pass too)
- Apply decal projector fade factor correctly on all attribut and for shader graph decal
- Move RenderTransparentDepthPostpass after all transparent
- Update exposure prepass to interleave XR single-pass instancing views in a checkerboard pattern
- Removed ScriptRuntimeVersion check in wizard.

## [6.6.0-preview] - 2019-04-01

### Added
- Added preliminary changes for XR deferred shading
- Added support of 111110 color buffer
- Added proper support for Recorder in HDRP
- Added depth offset input in shader graph master nodes
- Added a Parallax Occlusion Mapping node
- Added SMAA support
- Added Homothety and Symetry quick edition modifier on volume used in ReflectionProbe, PlanarReflectionProbe and DensityVolume
- Added multi-edition support for DecalProjectorComponent
- Improve hair shader
- Added the _ScreenToTargetScaleHistory uniform variable to be used when sampling HDRP RTHandle history buffers.
- Added settings in `FrameSettings` to change `QualitySettings.lodBias` and `QualitySettings.maximumLODLevel` during a rendering
- Added an exposure node to retrieve the current, inverse and previous frame exposure value.
- Added an HD scene color node which allow to sample the scene color with mips and a toggle to remove the exposure.
- Added safeguard on HD scene creation if default scene not set in the wizard
- Added Low res transparency rendering pass.

### Fixed
- Fixed HDRI sky intensity lux mode
- Fixed dynamic resolution for XR
- Fixed instance identifier semantic string used by Shader Graph
- Fixed null culling result occuring when changing scene that was causing crashes
- Fixed multi-edition light handles and inspector shapes
- Fixed light's LightLayer field when multi-editing
- Fixed normal blend edition handles on DensityVolume
- Fixed an issue with layered lit shader and height based blend where inactive layers would still have influence over the result
- Fixed multi-selection handles color for DensityVolume
- Fixed multi-edition inspector's blend distances for HDReflectionProbe, PlanarReflectionProbe and DensityVolume
- Fixed metric distance that changed along size in DensityVolume
- Fixed DensityVolume shape handles that have not same behaviour in advance and normal edition mode
- Fixed normal map blending in TerrainLit by only blending the derivatives
- Fixed Xbox One rendering just a grey screen instead of the scene
- Fixed probe handles for multiselection
- Fixed baked cubemap import settings for convolution
- Fixed regression causing crash when attempting to open HDRenderPipelineWizard without an HDRenderPipelineAsset setted
- Fixed FullScreenDebug modes: SSAO, SSR, Contact shadow, Prerefraction Color Pyramid, Final Color Pyramid
- Fixed volumetric rendering with stereo instancing
- Fixed shader warning
- Fixed missing resources in existing asset when updating package
- Fixed PBR master node preview in forward rendering or transparent surface
- Fixed deferred shading with stereo instancing
- Fixed "look at" edition mode of Rotation tool for DecalProjectorComponent
- Fixed issue when switching mode in ReflectionProbe and PlanarReflectionProbe
- Fixed issue where migratable component version where not always serialized when part of prefab's instance
- Fixed an issue where shadow would not be rendered properly when light layer are not enabled
- Fixed exposure weight on unlit materials
- Fixed Light intensity not played in the player when recorded with animation/timeline
- Fixed some issues when multi editing HDRenderPipelineAsset
- Fixed emission node breaking the main shader graph preview in certain conditions.
- Fixed checkout of baked probe asset when baking probes.
- Fixed invalid gizmo position for rotated ReflectionProbe
- Fixed multi-edition of material's SurfaceType and RenderingPath
- Fixed whole pipeline reconstruction on selecting for the first time or modifying other than the currently used HDRenderPipelineAsset
- Fixed single shadow debug mode
- Fixed global scale factor debug mode when scale > 1
- Fixed debug menu material overrides not getting applied to the Terrain Lit shader
- Fixed typo in computeLightVariants
- Fixed deferred pass with XR instancing by disabling ComputeLightEvaluation
- Fixed bloom resolution independence
- Fixed lens dirt intensity not behaving properly
- Fixed the Stop NaN feature
- Fixed some resources to handle more than 2 instanced views for XR
- Fixed issue with black screen (NaN) produced on old GPU hardware or intel GPU hardware with gaussian pyramid
- Fixed issue with disabled punctual light would still render when only directional light is present

### Changed
- DensityVolume scripting API will no longuer allow to change between advance and normal edition mode
- Disabled depth of field, lens distortion and panini projection in the scene view
- TerrainLit shaders and includes are reorganized and made simpler.
- TerrainLit shader GUI now allows custom properties to be displayed in the Terrain fold-out section.
- Optimize distortion pass with stencil
- Disable SceneSelectionPass in shader graph preview
- Control punctual light and area light shadow atlas separately
- Move SMAA anti-aliasing option to after Temporal Anti Aliasing one, to avoid problem with previously serialized project settings
- Optimize rendering with static only lighting and when no cullable lights/decals/density volumes are present.
- Updated handles for DecalProjectorComponent for enhanced spacial position readability and have edition mode for better SceneView management
- DecalProjectorComponent are now scale independent in order to have reliable metric unit (see new Size field for changing the size of the volume)
- Restructure code from HDCamera.Update() by adding UpdateAntialiasing() and UpdateViewConstants()
- Renamed velocity to motion vectors
- Objects rendered during the After Post Process pass while TAA is enabled will not benefit from existing depth buffer anymore. This is done to fix an issue where those object would wobble otherwise
- Removed usage of builtin unity matrix for shadow, shadow now use same constant than other view
- The default volume layer mask for cameras & probes is now `Default` instead of `Everything`

## [6.5.0-preview] - 2019-03-07

### Added
- Added depth-of-field support with stereo instancing
- Adding real time area light shadow support
- Added a new FrameSettings: Specular Lighting to toggle the specular during the rendering

### Fixed
- Fixed diffusion profile upgrade breaking package when upgrading to a new version
- Fixed decals cropped by gizmo not updating correctly if prefab
- Fixed an issue when enabling SSR on multiple view
- Fixed edition of the intensity's unit field while selecting multiple lights
- Fixed wrong calculation in soft voxelization for density volume
- Fixed gizmo not working correctly with pre-exposure
- Fixed issue with setting a not available RT when disabling motion vectors
- Fixed planar reflection when looking at mirror normal
- Fixed mutiselection issue with HDLight Inspector
- Fixed HDAdditionalCameraData data migration
- Fixed failing builds when light explorer window is open
- Fixed cascade shadows border sometime causing artefacts between cascades
- Restored shadows in the Cascade Shadow debug visualization
- `camera.RenderToCubemap` use proper face culling

### Changed
- When rendering reflection probe disable all specular lighting and for metals use fresnelF0 as diffuse color for bake lighting.

## [6.4.0-preview] - 2019-02-21

### Added
- VR: Added TextureXR system to selectively expand TEXTURE2D macros to texture array for single-pass stereo instancing + Convert textures call to these macros
- Added an unit selection dropdown next to shutter speed (camera)
- Added error helpbox when trying to use a sub volume component that require the current HDRenderPipelineAsset to support a feature that it is not supporting.
- Add mesh for tube light when display emissive mesh is enabled

### Fixed
- Fixed Light explorer. The volume explorer used `profile` instead of `sharedProfile` which instantiate a custom volume profile instead of editing the asset itself.
- Fixed UI issue where all is displayed using metric unit in shadow cascade and Percent is set in the unit field (happening when opening the inspector).
- Fixed inspector event error when double clicking on an asset (diffusion profile/material).
- Fixed nullref on layered material UI when the material is not an asset.
- Fixed nullref exception when undo/redo a light property.
- Fixed visual bug when area light handle size is 0.

### Changed
- Update UI for 32bit/16bit shadow precision settings in HDRP asset
- Object motion vectors have been disabled in all but the game view. Camera motion vectors are still enabled everywhere, allowing TAA and Motion Blur to work on static objects.
- Enable texture array by default for most rendering code on DX11 and unlock stereo instancing (DX11 only for now)

## [6.3.0-preview] - 2019-02-18

### Added
- Added emissive property for shader graph decals
- Added a diffusion profile override volume so the list of diffusion profile assets to use can be chanaged without affecting the HDRP asset
- Added a "Stop NaNs" option on cameras and in the Scene View preferences.
- Added metric display option in HDShadowSettings and improve clamping
- Added shader parameter mapping in DebugMenu
- Added scripting API to configure DebugData for DebugMenu

### Fixed
- Fixed decals in forward
- Fixed issue with stencil not correctly setup for various master node and shader for the depth pass, motion vector pass and GBuffer/Forward pass
- Fixed SRP batcher and metal
- Fixed culling and shadows for Pyramid, Box, Rectangle and Tube lights
- Fixed an issue where scissor render state leaking from the editor code caused partially black rendering

### Changed
- When a lit material has a clear coat mask that is not null, we now use the clear coat roughness to compute the screen space reflection.
- Diffusion profiles are now limited to one per asset and can be referenced in materials, shader graphs and vfx graphs. Materials will be upgraded automatically except if they are using a shader graph, in this case it will display an error message.

## [6.2.0-preview] - 2019-02-15

### Added
- Added help box listing feature supported in a given HDRenderPipelineAsset alongs with the drawbacks implied.
- Added cascade visualizer, supporting disabled handles when not overriding.

### Fixed
- Fixed post processing with stereo double-wide
- Fixed issue with Metal: Use sign bit to find the cache type instead of lowest bit.
- Fixed invalid state when creating a planar reflection for the first time
- Fix FrameSettings's LitShaderMode not restrained by supported LitShaderMode regression.

### Changed
- The default value roughness value for the clearcoat has been changed from 0.03 to 0.01
- Update default value of based color for master node
- Update Fabric Charlie Sheen lighting model - Remove Fresnel component that wasn't part of initial model + Remap smoothness to [0.0 - 0.6] range for more artist friendly parameter

### Changed
- Code refactor: all macros with ARGS have been swapped with macros with PARAM. This is because the ARGS macros were incorrectly named.

## [6.1.0-preview] - 2019-02-13

### Added
- Added support for post-processing anti-aliasing in the Scene View (FXAA and TAA). These can be set in Preferences.
- Added emissive property for decal material (non-shader graph)

### Fixed
- Fixed a few UI bugs with the color grading curves.
- Fixed "Post Processing" in the scene view not toggling post-processing effects
- Fixed bake only object with flag `ReflectionProbeStaticFlag` when baking a `ReflectionProbe`

### Changed
- Removed unsupported Clear Depth checkbox in Camera inspector
- Updated the toggle for advanced mode in inspectors.

## [6.0.0-preview] - 2019-02-23

### Added
- Added new API to perform a camera rendering
- Added support for hair master node (Double kajiya kay - Lambert)
- Added Reset behaviour in DebugMenu (ingame mapping is right joystick + B)
- Added Default HD scene at new scene creation while in HDRP
- Added Wizard helping to configure HDRP project
- Added new UI for decal material to allow remapping and scaling of some properties
- Added cascade shadow visualisation toggle in HD shadow settings
- Added icons for assets
- Added replace blending mode for distortion
- Added basic distance fade for density volumes
- Added decal master node for shader graph
- Added HD unlit master node (Cross Pipeline version is name Unlit)
- Added new Rendering Queue in materials
- Added post-processing V3 framework embed in HDRP, remove postprocess V2 framework
- Post-processing now uses the generic volume framework
-   New depth-of-field, bloom, panini projection effects, motion blur
-   Exposure is now done as a pre-exposition pass, the whole system has been revamped
-   Exposure now use EV100 everywhere in the UI (Sky, Emissive Light)
- Added emissive intensity (Luminance and EV100 control) control for Emissive
- Added pre-exposure weigth for Emissive
- Added an emissive color node and a slider to control the pre-exposure percentage of emission color
- Added physical camera support where applicable
- Added more color grading tools
- Added changelog level for Shader Variant stripping
- Added Debug mode for validation of material albedo and metalness/specularColor values
- Added a new dynamic mode for ambient probe and renamed BakingSky to StaticLightingSky
- Added command buffer parameter to all Bind() method of material
- Added Material validator in Render Pipeline Debug
- Added code to future support of DXR (not enabled)
- Added support of multiviewport
- Added HDRenderPipeline.RequestSkyEnvironmentUpdate function to force an update from script when sky is set to OnDemand
- Added a Lighting and BackLighting slots in Lit, StackLit, Fabric and Hair master nodes
- Added support for overriding terrain detail rendering shaders, via the render pipeline editor resources asset
- Added xrInstancing flag support to RTHandle
- Added support for cullmask for decal projectors
- Added software dynamic resolution support
- Added support for "After Post-Process" render pass for unlit shader
- Added support for textured rectangular area lights
- Added stereo instancing macros to MSAA shaders
- Added support for Quarter Res Raytraced Reflections (not enabled)
- Added fade factor for decal projectors.
- Added stereo instancing macros to most shaders used in VR
- Added multi edition support for HDRenderPipelineAsset

### Fixed
- Fixed logic to disable FPTL with stereo rendering
- Fixed stacklit transmission and sun highlight
- Fixed decals with stereo rendering
- Fixed sky with stereo rendering
- Fixed flip logic for postprocessing + VR
- Fixed copyStencilBuffer pass for Switch
- Fixed point light shadow map culling that wasn't taking into account far plane
- Fixed usage of SSR with transparent on all master node
- Fixed SSR and microshadowing on fabric material
- Fixed blit pass for stereo rendering
- Fixed lightlist bounds for stereo rendering
- Fixed windows and in-game DebugMenu sync.
- Fixed FrameSettings' LitShaderMode sync when opening DebugMenu.
- Fixed Metal specific issues with decals, hitting a sampler limit and compiling AxF shader
- Fixed an issue with flipped depth buffer during postprocessing
- Fixed normal map use for shadow bias with forward lit - now use geometric normal
- Fixed transparent depth prepass and postpass access so they can be use without alpha clipping for lit shader
- Fixed support of alpha clip shadow for lit master node
- Fixed unlit master node not compiling
- Fixed issue with debug display of reflection probe
- Fixed issue with phong tessellations not working with lit shader
- Fixed issue with vertex displacement being affected by heightmap setting even if not heightmap where assign
- Fixed issue with density mode on Lit terrain producing NaN
- Fixed issue when going back and forth from Lit to LitTesselation for displacement mode
- Fixed issue with ambient occlusion incorrectly applied to emissiveColor with light layers in deferred
- Fixed issue with fabric convolution not using the correct convolved texture when fabric convolution is enabled
- Fixed issue with Thick mode for Transmission that was disabling transmission with directional light
- Fixed shutdown edge cases with HDRP tests
- Fixed slowdow when enabling Fabric convolution in HDRP asset
- Fixed specularAA not compiling in StackLit Master node
- Fixed material debug view with stereo rendering
- Fixed material's RenderQueue edition in default view.
- Fixed banding issues within volumetric density buffer
- Fixed missing multicompile for MSAA for AxF
- Fixed camera-relative support for stereo rendering
- Fixed remove sync with render thread when updating decal texture atlas.
- Fixed max number of keyword reach [256] issue. Several shader feature are now local
- Fixed Scene Color and Depth nodes
- Fixed SSR in forward
- Fixed custom editor of Unlit, HD Unlit and PBR shader graph master node
- Fixed issue with NewFrame not correctly calculated in Editor when switching scene
- Fixed issue with TerrainLit not compiling with depth only pass and normal buffer
- Fixed geometric normal use for shadow bias with PBR master node in forward
- Fixed instancing macro usage for decals
- Fixed error message when having more than one directional light casting shadow
- Fixed error when trying to display preview of Camera or PlanarReflectionProbe
- Fixed LOAD_TEXTURE2D_ARRAY_MSAA macro
- Fixed min-max and amplitude clamping value in inspector of vertex displacement materials
- Fixed issue with alpha shadow clip (was incorrectly clipping object shadow)
- Fixed an issue where sky cubemap would not be cleared correctly when setting the current sky to None
- Fixed a typo in Static Lighting Sky component UI
- Fixed issue with incorrect reset of RenderQueue when switching shader in inspector GUI
- Fixed issue with variant stripper stripping incorrectly some variants
- Fixed a case of ambient lighting flickering because of previews
- Fixed Decals when rendering multiple camera in a single frame
- Fixed cascade shadow count in shader
- Fixed issue with Stacklit shader with Haze effect
- Fixed an issue with the max sample count for the TAA
- Fixed post-process guard band for XR
- Fixed exposure of emissive of Unlit
- Fixed depth only and motion vector pass for Unlit not working correctly with MSAA
- Fixed an issue with stencil buffer copy causing unnecessary compute dispatches for lighting
- Fixed multi edition issue in FrameSettings
- Fixed issue with SRP batcher and DebugDisplay variant of lit shader
- Fixed issue with debug material mode not doing alpha test
- Fixed "Attempting to draw with missing UAV bindings" errors on Vulkan
- Fixed pre-exposure incorrectly apply to preview
- Fixed issue with duplicate 3D texture in 3D texture altas of volumetric?
- Fixed Camera rendering order (base on the depth parameter)
- Fixed shader graph decals not being cropped by gizmo
- Fixed "Attempting to draw with missing UAV bindings" errors on Vulkan.


### Changed
- ColorPyramid compute shader passes is swapped to pixel shader passes on platforms where the later is faster (Nintendo Switch).
- Removing the simple lightloop used by the simple lit shader
- Whole refactor of reflection system: Planar and reflection probe
- Separated Passthrough from other RenderingPath
- Update several properties naming and caption based on feedback from documentation team
- Remove tile shader variant for transparent backface pass of lit shader
- Rename all HDRenderPipeline to HDRP folder for shaders
- Rename decal property label (based on doc team feedback)
- Lit shader mode now default to Deferred to reduce build time
- Update UI of Emission parameters in shaders
- Improve shader variant stripping including shader graph variant
- Refactored render loop to render realtime probes visible per camera
- Enable SRP batcher by default
- Shader code refactor: Rename LIGHTLOOP_SINGLE_PASS => LIGHTLOOP_DISABLE_TILE_AND_CLUSTER and clean all usage of LIGHTLOOP_TILE_PASS
- Shader code refactor: Move pragma definition of vertex and pixel shader inside pass + Move SURFACE_GRADIENT definition in XXXData.hlsl
- Micro-shadowing in Lit forward now use ambientOcclusion instead of SpecularOcclusion
- Upgraded FrameSettings workflow, DebugMenu and Inspector part relative to it
- Update build light list shader code to support 32 threads in wavefronts on Switch
- LayeredLit layers' foldout are now grouped in one main foldout per layer
- Shadow alpha clip can now be enabled on lit shader and haor shader enven for opaque
- Temporal Antialiasing optimization for Xbox One X
- Parameter depthSlice on SetRenderTarget functions now defaults to -1 to bind the entire resource
- Rename SampleCameraDepth() functions to LoadCameraDepth() and SampleCameraDepth(), same for SampleCameraColor() functions
- Improved Motion Blur quality.
- Update stereo frame settings values for single-pass instancing and double-wide
- Rearrange FetchDepth functions to prepare for stereo-instancing
- Remove unused _ComputeEyeIndex
- Updated HDRenderPipelineAsset inspector
- Re-enable SRP batcher for metal

## [5.2.0-preview] - 2018-11-27

### Added
- Added option to run Contact Shadows and Volumetrics Voxelization stage in Async Compute
- Added camera freeze debug mode - Allow to visually see culling result for a camera
- Added support of Gizmo rendering before and after postprocess in Editor
- Added support of LuxAtDistance for punctual lights

### Fixed
- Fixed Debug.DrawLine and Debug.Ray call to work in game view
- Fixed DebugMenu's enum resetted on change
- Fixed divide by 0 in refraction causing NaN
- Fixed disable rough refraction support
- Fixed refraction, SSS and atmospheric scattering for VR
- Fixed forward clustered lighting for VR (double-wide).
- Fixed Light's UX to not allow negative intensity
- Fixed HDRenderPipelineAsset inspector broken when displaying its FrameSettings from project windows.
- Fixed forward clustered lighting for VR (double-wide).
- Fixed HDRenderPipelineAsset inspector broken when displaying its FrameSettings from project windows.
- Fixed Decals and SSR diable flags for all shader graph master node (Lit, Fabric, StackLit, PBR)
- Fixed Distortion blend mode for shader graph master node (Lit, StackLit)
- Fixed bent Normal for Fabric master node in shader graph
- Fixed PBR master node lightlayers
- Fixed shader stripping for built-in lit shaders.

### Changed
- Rename "Regular" in Diffusion profile UI "Thick Object"
- Changed VBuffer depth parametrization for volumetric from distanceRange to depthExtent - Require update of volumetric settings - Fog start at near plan
- SpotLight with box shape use Lux unit only

## [5.1.0-preview] - 2018-11-19

### Added

- Added a separate Editor resources file for resources Unity does not take when it builds a Player.
- You can now disable SSR on Materials in Shader Graph.
- Added support for MSAA when the Supported Lit Shader Mode is set to Both. Previously HDRP only supported MSAA for Forward mode.
- You can now override the emissive color of a Material when in debug mode.
- Exposed max light for Light Loop Settings in HDRP asset UI.
- HDRP no longer performs a NormalDBuffer pass update if there are no decals in the Scene.
- Added distant (fall-back) volumetric fog and improved the fog evaluation precision.
- Added an option to reflect sky in SSR.
- Added a y-axis offset for the PlanarReflectionProbe and offset tool.
- Exposed the option to run SSR and SSAO on async compute.
- Added support for the _GlossMapScale parameter in the Legacy to HDRP Material converter.
- Added wave intrinsic instructions for use in Shaders (for AMD GCN).


### Fixed
- Fixed sphere shaped influence handles clamping in Reflection Probes.
- Fixed Reflection Probe data migration for projects created before using HDRP.
- Fixed UI of Layered Material where Unity previously rendered the scrollbar above the Copy button.
- Fixed Material tessellations parameters Start fade distance and End fade distance. Originally, Unity clamped these values when you modified them.
- Fixed various distortion and refraction issues - handle a better fall-back.
- Fixed SSR for multiple views.
- Fixed SSR issues related to self-intersections.
- Fixed shape density volume handle speed.
- Fixed density volume shape handle moving too fast.
- Fixed the Camera velocity pass that we removed by mistake.
- Fixed some null pointer exceptions when disabling motion vectors support.
- Fixed viewports for both the Subsurface Scattering combine pass and the transparent depth prepass.
- Fixed the blend mode pop-up in the UI. It previously did not appear when you enabled pre-refraction.
- Fixed some null pointer exceptions that previously occurred when you disabled motion vectors support.
- Fixed Layered Lit UI issue with scrollbar.
- Fixed cubemap assignation on custom ReflectionProbe.
- Fixed Reflection Probes’ capture settings' shadow distance.
- Fixed an issue with the SRP batcher and Shader variables declaration.
- Fixed thickness and subsurface slots for fabric Shader master node that wasn't appearing with the right combination of flags.
- Fixed d3d debug layer warning.
- Fixed PCSS sampling quality.
- Fixed the Subsurface and transmission Material feature enabling for fabric Shader.
- Fixed the Shader Graph UV node’s dimensions when using it in a vertex Shader.
- Fixed the planar reflection mirror gizmo's rotation.
- Fixed HDRenderPipelineAsset's FrameSettings not showing the selected enum in the Inspector drop-down.
- Fixed an error with async compute.
- MSAA now supports transparency.
- The HDRP Material upgrader tool now converts metallic values correctly.
- Volumetrics now render in Reflection Probes.
- Fixed a crash that occurred whenever you set a viewport size to 0.
- Fixed the Camera physic parameter that the UI previously did not display.
- Fixed issue in pyramid shaped spotlight handles manipulation

### Changed

- Renamed Line shaped Lights to Tube Lights.
- HDRP now uses mean height fog parametrization.
- Shadow quality settings are set to All when you use HDRP (This setting is not visible in the UI when using SRP). This avoids Legacy Graphics Quality Settings disabling the shadows and give SRP full control over the Shadows instead.
- HDRP now internally uses premultiplied alpha for all fog.
- Updated default FrameSettings used for realtime Reflection Probes when you create a new HDRenderPipelineAsset.
- Remove multi-camera support. LWRP and HDRP will not support multi-camera layered rendering.
- Updated Shader Graph subshaders to use the new instancing define.
- Changed fog distance calculation from distance to plane to distance to sphere.
- Optimized forward rendering using AMD GCN by scalarizing the light loop.
- Changed the UI of the Light Editor.
- Change ordering of includes in HDRP Materials in order to reduce iteration time for faster compilation.
- Added a StackLit master node replacing the InspectorUI version. IMPORTANT: All previously authored StackLit Materials will be lost. You need to recreate them with the master node.

## [5.0.0-preview] - 2018-09-28

### Added
- Added occlusion mesh to depth prepass for VR (VR still disabled for now)
- Added a debug mode to display only one shadow at once
- Added controls for the highlight created by directional lights
- Added a light radius setting to punctual lights to soften light attenuation and simulate fill lighting
- Added a 'minRoughness' parameter to all non-area lights (was previously only available for certain light types)
- Added separate volumetric light/shadow dimmers
- Added per-pixel jitter to volumetrics to reduce aliasing artifacts
- Added a SurfaceShading.hlsl file, which implements material-agnostic shading functionality in an efficient manner
- Added support for shadow bias for thin object transmission
- Added FrameSettings to control realtime planar reflection
- Added control for SRPBatcher on HDRP Asset
- Added an option to clear the shadow atlases in the debug menu
- Added a color visualization of the shadow atlas rescale in debug mode
- Added support for disabling SSR on materials
- Added intrinsic for XBone
- Added new light volume debugging tool
- Added a new SSR debug view mode
- Added translaction's scale invariance on DensityVolume
- Added multiple supported LitShadermode and per renderer choice in case of both Forward and Deferred supported
- Added custom specular occlusion mode to Lit Shader Graph Master node

### Fixed
- Fixed a normal bias issue with Stacklit (Was causing light leaking)
- Fixed camera preview outputing an error when both scene and game view where display and play and exit was call
- Fixed override debug mode not apply correctly on static GI
- Fixed issue where XRGraphicsConfig values set in the asset inspector GUI weren't propagating correctly (VR still disabled for now)
- Fixed issue with tangent that was using SurfaceGradient instead of regular normal decoding
- Fixed wrong error message display when switching to unsupported target like IOS
- Fixed an issue with ambient occlusion texture sometimes not being created properly causing broken rendering
- Shadow near plane is no longer limited at 0.1
- Fixed decal draw order on transparent material
- Fixed an issue where sometime the lookup texture used for GGX convolution was broken, causing broken rendering
- Fixed an issue where you wouldn't see any fog for certain pipeline/scene configurations
- Fixed an issue with volumetric lighting where the anisotropy value of 0 would not result in perfectly isotropic lighting
- Fixed shadow bias when the atlas is rescaled
- Fixed shadow cascade sampling outside of the atlas when cascade count is inferior to 4
- Fixed shadow filter width in deferred rendering not matching shader config
- Fixed stereo sampling of depth texture in MSAA DepthValues.shader
- Fixed box light UI which allowed negative and zero sizes, thus causing NaNs
- Fixed stereo rendering in HDRISky.shader (VR)
- Fixed normal blend and blend sphere influence for reflection probe
- Fixed distortion filtering (was point filtering, now trilinear)
- Fixed contact shadow for large distance
- Fixed depth pyramid debug view mode
- Fixed sphere shaped influence handles clamping in reflection probes
- Fixed reflection probes data migration for project created before using hdrp
- Fixed ambient occlusion for Lit Master Node when slot is connected

### Changed
- Use samplerunity_ShadowMask instead of samplerunity_samplerLightmap for shadow mask
- Allow to resize reflection probe gizmo's size
- Improve quality of screen space shadow
- Remove support of projection model for ScreenSpaceLighting (SSR always use HiZ and refraction always Proxy)
- Remove all the debug mode from SSR that are obsolete now
- Expose frameSettings and Capture settings for reflection and planar probe
- Update UI for reflection probe, planar probe, camera and HDRP Asset
- Implement proper linear blending for volumetric lighting via deep compositing as described in the paper "Deep Compositing Using Lie Algebras"
- Changed  planar mapping to match terrain convention (XZ instead of ZX)
- XRGraphicsConfig is no longer Read/Write. Instead, it's read-only. This improves consistency of XR behavior between the legacy render pipeline and SRP
- Change reflection probe data migration code (to update old reflection probe to new one)
- Updated gizmo for ReflectionProbes
- Updated UI and Gizmo of DensityVolume

## [4.0.0-preview] - 2018-09-28

### Added
- Added a new TerrainLit shader that supports rendering of Unity terrains.
- Added controls for linear fade at the boundary of density volumes
- Added new API to control decals without monobehaviour object
- Improve Decal Gizmo
- Implement Screen Space Reflections (SSR) (alpha version, highly experimental)
- Add an option to invert the fade parameter on a Density Volume
- Added a Fabric shader (experimental) handling cotton and silk
- Added support for MSAA in forward only for opaque only
- Implement smoothness fade for SSR
- Added support for AxF shader (X-rite format - require special AxF importer from Unity not part of HDRP)
- Added control for sundisc on directional light (hack)
- Added a new HD Lit Master node that implements Lit shader support for Shader Graph
- Added Micro shadowing support (hack)
- Added an event on HDAdditionalCameraData for custom rendering
- HDRP Shader Graph shaders now support 4-channel UVs.

### Fixed
- Fixed an issue where sometimes the deferred shadow texture would not be valid, causing wrong rendering.
- Stencil test during decals normal buffer update is now properly applied
- Decals corectly update normal buffer in forward
- Fixed a normalization problem in reflection probe face fading causing artefacts in some cases
- Fix multi-selection behavior of Density Volumes overwriting the albedo value
- Fixed support of depth texture for RenderTexture. HDRP now correctly output depth to user depth buffer if RenderTexture request it.
- Fixed multi-selection behavior of Density Volumes overwriting the albedo value
- Fixed support of depth for RenderTexture. HDRP now correctly output depth to user depth buffer if RenderTexture request it.
- Fixed support of Gizmo in game view in the editor
- Fixed gizmo for spot light type
- Fixed issue with TileViewDebug mode being inversed in gameview
- Fixed an issue with SAMPLE_TEXTURECUBE_SHADOW macro
- Fixed issue with color picker not display correctly when game and scene view are visible at the same time
- Fixed an issue with reflection probe face fading
- Fixed camera motion vectors shader and associated matrices to update correctly for single-pass double-wide stereo rendering
- Fixed light attenuation functions when range attenuation is disabled
- Fixed shadow component algorithm fixup not dirtying the scene, so changes can be saved to disk.
- Fixed some GC leaks for HDRP
- Fixed contact shadow not affected by shadow dimmer
- Fixed GGX that works correctly for the roughness value of 0 (mean specular highlgiht will disappeard for perfect mirror, we rely on maxSmoothness instead to always have a highlight even on mirror surface)
- Add stereo support to ShaderPassForward.hlsl. Forward rendering now seems passable in limited test scenes with camera-relative rendering disabled.
- Add stereo support to ProceduralSky.shader and OpaqueAtmosphericScattering.shader.
- Added CullingGroupManager to fix more GC.Alloc's in HDRP
- Fixed rendering when multiple cameras render into the same render texture

### Changed
- Changed the way depth & color pyramids are built to be faster and better quality, thus improving the look of distortion and refraction.
- Stabilize the dithered LOD transition mask with respect to the camera rotation.
- Avoid multiple depth buffer copies when decals are present
- Refactor code related to the RT handle system (No more normal buffer manager)
- Remove deferred directional shadow and move evaluation before lightloop
- Add a function GetNormalForShadowBias() that material need to implement to return the normal used for normal shadow biasing
- Remove Jimenez Subsurface scattering code (This code was disabled by default, now remove to ease maintenance)
- Change Decal API, decal contribution is now done in Material. Require update of material using decal
- Move a lot of files from CoreRP to HDRP/CoreRP. All moved files weren't used by Ligthweight pipeline. Long term they could move back to CoreRP after CoreRP become out of preview
- Updated camera inspector UI
- Updated decal gizmo
- Optimization: The objects that are rendered in the Motion Vector Pass are not rendered in the prepass anymore
- Removed setting shader inclue path via old API, use package shader include paths
- The default value of 'maxSmoothness' for punctual lights has been changed to 0.99
- Modified deferred compute and vert/frag shaders for first steps towards stereo support
- Moved material specific Shader Graph files into corresponding material folders.
- Hide environment lighting settings when enabling HDRP (Settings are control from sceneSettings)
- Update all shader includes to use absolute path (allow users to create material in their Asset folder)
- Done a reorganization of the files (Move ShaderPass to RenderPipeline folder, Move all shadow related files to Lighting/Shadow and others)
- Improved performance and quality of Screen Space Shadows

## [3.3.0-preview] - 2018-01-01

### Added
- Added an error message to say to use Metal or Vulkan when trying to use OpenGL API
- Added a new Fabric shader model that supports Silk and Cotton/Wool
- Added a new HDRP Lighting Debug mode to visualize Light Volumes for Point, Spot, Line, Rectangular and Reflection Probes
- Add support for reflection probe light layers
- Improve quality of anisotropic on IBL

### Fixed
- Fix an issue where the screen where darken when rendering camera preview
- Fix display correct target platform when showing message to inform user that a platform is not supported
- Remove workaround for metal and vulkan in normal buffer encoding/decoding
- Fixed an issue with color picker not working in forward
- Fixed an issue where reseting HDLight do not reset all of its parameters
- Fixed shader compile warning in DebugLightVolumes.shader

### Changed
- Changed default reflection probe to be 256x256x6 and array size to be 64
- Removed dependence on the NdotL for thickness evaluation for translucency (based on artist's input)
- Increased the precision when comparing Planar or HD reflection probe volumes
- Remove various GC alloc in C#. Slightly better performance

## [3.2.0-preview] - 2018-01-01

### Added
- Added a luminance meter in the debug menu
- Added support of Light, reflection probe, emissive material, volume settings related to lighting to Lighting explorer
- Added support for 16bit shadows

### Fixed
- Fix issue with package upgrading (HDRP resources asset is now versionned to worarkound package manager limitation)
- Fix HDReflectionProbe offset displayed in gizmo different than what is affected.
- Fix decals getting into a state where they could not be removed or disabled.
- Fix lux meter mode - The lux meter isn't affected by the sky anymore
- Fix area light size reset when multi-selected
- Fix filter pass number in HDUtils.BlitQuad
- Fix Lux meter mode that was applying SSS
- Fix planar reflections that were not working with tile/cluster (olbique matrix)
- Fix debug menu at runtime not working after nested prefab PR come to trunk
- Fix scrolling issue in density volume

### Changed
- Shader code refactor: Split MaterialUtilities file in two parts BuiltinUtilities (independent of FragInputs) and MaterialUtilities (Dependent of FragInputs)
- Change screen space shadow rendertarget format from ARGB32 to RG16

## [3.1.0-preview] - 2018-01-01

### Added
- Decal now support per channel selection mask. There is now two mode. One with BaseColor, Normal and Smoothness and another one more expensive with BaseColor, Normal, Smoothness, Metal and AO. Control is on HDRP Asset. This may require to launch an update script for old scene: 'Edit/Render Pipeline/Single step upgrade script/Upgrade all DecalMaterial MaskBlendMode'.
- Decal now supports depth bias for decal mesh, to prevent z-fighting
- Decal material now supports draw order for decal projectors
- Added LightLayers support (Base on mask from renderers name RenderingLayers and mask from light name LightLayers - if they match, the light apply) - cost an extra GBuffer in deferred (more bandwidth)
- When LightLayers is enabled, the AmbientOclusion is store in the GBuffer in deferred path allowing to avoid double occlusion with SSAO. In forward the double occlusion is now always avoided.
- Added the possibility to add an override transform on the camera for volume interpolation
- Added desired lux intensity and auto multiplier for HDRI sky
- Added an option to disable light by type in the debug menu
- Added gradient sky
- Split EmissiveColor and bakeDiffuseLighting in forward avoiding the emissiveColor to be affect by SSAO
- Added a volume to control indirect light intensity
- Added EV 100 intensity unit for area lights
- Added support for RendererPriority on Renderer. This allow to control order of transparent rendering manually. HDRP have now two stage of sorting for transparent in addition to bact to front. Material have a priority then Renderer have a priority.
- Add Coupling of (HD)Camera and HDAdditionalCameraData for reset and remove in inspector contextual menu of Camera
- Add Coupling of (HD)ReflectionProbe and HDAdditionalReflectionData for reset and remove in inspector contextual menu of ReflectoinProbe
- Add macro to forbid unity_ObjectToWorld/unity_WorldToObject to be use as it doesn't handle camera relative rendering
- Add opacity control on contact shadow

### Fixed
- Fixed an issue with PreIntegratedFGD texture being sometimes destroyed and not regenerated causing rendering to break
- PostProcess input buffers are not copied anymore on PC if the viewport size matches the final render target size
- Fixed an issue when manipulating a lot of decals, it was displaying a lot of errors in the inspector
- Fixed capture material with reflection probe
- Refactored Constant Buffers to avoid hitting the maximum number of bound CBs in some cases.
- Fixed the light range affecting the transform scale when changed.
- Snap to grid now works for Decal projector resizing.
- Added a warning for 128x128 cookie texture without mipmaps
- Replace the sampler used for density volumes for correct wrap mode handling

### Changed
- Move Render Pipeline Debug "Windows from Windows->General-> Render Pipeline debug windows" to "Windows from Windows->Analysis-> Render Pipeline debug windows"
- Update detail map formula for smoothness and albedo, goal it to bright and dark perceptually and scale factor is use to control gradient speed
- Refactor the Upgrade material system. Now a material can be update from older version at any time. Call Edit/Render Pipeline/Upgrade all Materials to newer version
- Change name EnableDBuffer to EnableDecals at several place (shader, hdrp asset...), this require a call to Edit/Render Pipeline/Upgrade all Materials to newer version to have up to date material.
- Refactor shader code: BakeLightingData structure have been replace by BuiltinData. Lot of shader code have been remove/change.
- Refactor shader code: All GBuffer are now handled by the deferred material. Mean ShadowMask and LightLayers are control by lit material in lit.hlsl and not outside anymore. Lot of shader code have been remove/change.
- Refactor shader code: Rename GetBakedDiffuseLighting to ModifyBakedDiffuseLighting. This function now handle lighting model for transmission too. Lux meter debug mode is factor outisde.
- Refactor shader code: GetBakedDiffuseLighting is not call anymore in GBuffer or forward pass, including the ConvertSurfaceDataToBSDFData and GetPreLightData, this is done in ModifyBakedDiffuseLighting now
- Refactor shader code: Added a backBakeDiffuseLighting to BuiltinData to handle lighting for transmission
- Refactor shader code: Material must now call InitBuiltinData (Init all to zero + init bakeDiffuseLighting and backBakeDiffuseLighting ) and PostInitBuiltinData

## [3.0.0-preview] - 2018-01-01

### Fixed
- Fixed an issue with distortion that was using previous frame instead of current frame
- Fixed an issue where disabled light where not upgrade correctly to the new physical light unit system introduce in 2.0.5-preview

### Changed
- Update assembly definitions to output assemblies that match Unity naming convention (Unity.*).

## [2.0.5-preview] - 2018-01-01

### Added
- Add option supportDitheringCrossFade on HDRP Asset to allow to remove shader variant during player build if needed
- Add contact shadows for punctual lights (in additional shadow settings), only one light is allowed to cast contact shadows at the same time and so at each frame a dominant light is choosed among all light with contact shadows enabled.
- Add PCSS shadow filter support (from SRP Core)
- Exposed shadow budget parameters in HDRP asset
- Add an option to generate an emissive mesh for area lights (currently rectangle light only). The mesh fits the size, intensity and color of the light.
- Add an option to the HDRP asset to increase the resolution of volumetric lighting.
- Add additional ligth unit support for punctual light (Lumens, Candela) and area lights (Lumens, Luminance)
- Add dedicated Gizmo for the box Influence volume of HDReflectionProbe / PlanarReflectionProbe

### Changed
- Re-enable shadow mask mode in debug view
- SSS and Transmission code have been refactored to be able to share it between various material. Guidelines are in SubsurfaceScattering.hlsl
- Change code in area light with LTC for Lit shader. Magnitude is now take from FGD texture instead of a separate texture
- Improve camera relative rendering: We now apply camera translation on the model matrix, so before the TransformObjectToWorld(). Note: unity_WorldToObject and unity_ObjectToWorld must never be used directly.
- Rename positionWS to positionRWS (Camera relative world position) at a lot of places (mainly in interpolator and FragInputs). In case of custom shader user will be required to update their code.
- Rename positionWS, capturePositionWS, proxyPositionWS, influencePositionWS to positionRWS, capturePositionRWS, proxyPositionRWS, influencePositionRWS (Camera relative world position) in LightDefinition struct.
- Improve the quality of trilinear filtering of density volume textures.
- Improve UI for HDReflectionProbe / PlanarReflectionProbe

### Fixed
- Fixed a shader preprocessor issue when compiling DebugViewMaterialGBuffer.shader against Metal target
- Added a temporary workaround to Lit.hlsl to avoid broken lighting code with Metal/AMD
- Fixed issue when using more than one volume texture mask with density volumes.
- Fixed an error which prevented volumetric lighting from working if no density volumes with 3D textures were present.
- Fix contact shadows applied on transmission
- Fix issue with forward opaque lit shader variant being removed by the shader preprocessor
- Fixed compilation errors on Nintendo Switch (limited XRSetting support).
- Fixed apply range attenuation option on punctual light
- Fixed issue with color temperature not take correctly into account with static lighting
- Don't display fog when diffuse lighting, specular lighting, or lux meter debug mode are enabled.

## [2.0.4-preview] - 2018-01-01

### Fixed
- Fix issue when disabling rough refraction and building a player. Was causing a crash.

## [2.0.3-preview] - 2018-01-01

### Added
- Increased debug color picker limit up to 260k lux

## [2.0.2-preview] - 2018-01-01

### Added
- Add Light -> Planar Reflection Probe command
- Added a false color mode in rendering debug
- Add support for mesh decals
- Add flag to disable projector decals on transparent geometry to save performance and decal texture atlas space
- Add ability to use decal diffuse map as mask only
- Add visualize all shadow masks in lighting debug
- Add export of normal and roughness buffer for forwardOnly and when in supportOnlyForward mode for forward
- Provide a define in lit.hlsl (FORWARD_MATERIAL_READ_FROM_WRITTEN_NORMAL_BUFFER) when output buffer normal is used to read the normal and roughness instead of caclulating it (can save performance, but lower quality due to compression)
- Add color swatch to decal material

### Changed
- Change Render -> Planar Reflection creation to 3D Object -> Mirror
- Change "Enable Reflector" name on SpotLight to "Angle Affect Intensity"
- Change prototype of BSDFData ConvertSurfaceDataToBSDFData(SurfaceData surfaceData) to BSDFData ConvertSurfaceDataToBSDFData(uint2 positionSS, SurfaceData surfaceData)

### Fixed
- Fix issue with StackLit in deferred mode with deferredDirectionalShadow due to GBuffer not being cleared. Gbuffer is still not clear and issue was fix with the new Output of normal buffer.
- Fixed an issue where interpolation volumes were not updated correctly for reflection captures.
- Fixed an exception in Light Loop settings UI

## [2.0.1-preview] - 2018-01-01

### Added
- Add stripper of shader variant when building a player. Save shader compile time.
- Disable per-object culling that was executed in C++ in HD whereas it was not used (Optimization)
- Enable texture streaming debugging (was not working before 2018.2)
- Added Screen Space Reflection with Proxy Projection Model
- Support correctly scene selection for alpha tested object
- Add per light shadow mask mode control (i.e shadow mask distance and shadow mask). It use the option NonLightmappedOnly
- Add geometric filtering to Lit shader (allow to reduce specular aliasing)
- Add shortcut to create DensityVolume and PlanarReflection in hierarchy
- Add a DefaultHDMirrorMaterial material for PlanarReflection
- Added a script to be able to upgrade material to newer version of HDRP
- Removed useless duplication of ForwardError passes.
- Add option to not compile any DEBUG_DISPLAY shader in the player (Faster build) call Support Runtime Debug display

### Changed
- Changed SupportForwardOnly to SupportOnlyForward in render pipeline settings
- Changed versioning variable name in HDAdditionalXXXData from m_version to version
- Create unique name when creating a game object in the rendering menu (i.e Density Volume(2))
- Re-organize various files and folder location to clean the repository
- Change Debug windows name and location. Now located at:  Windows -> General -> Render Pipeline Debug

### Removed
- Removed GlobalLightLoopSettings.maxPlanarReflectionProbes and instead use value of GlobalLightLoopSettings.planarReflectionProbeCacheSize
- Remove EmissiveIntensity parameter and change EmissiveColor to be HDR (Matching Builtin Unity behavior) - Data need to be updated - Launch Edit -> Single Step Upgrade Script -> Upgrade all Materials emissionColor

### Fixed
- Fix issue with LOD transition and instancing
- Fix discrepency between object motion vector and camera motion vector
- Fix issue with spot and dir light gizmo axis not highlighted correctly
- Fix potential crash while register debug windows inputs at startup
- Fix warning when creating Planar reflection
- Fix specular lighting debug mode (was rendering black)
- Allow projector decal with null material to allow to configure decal when HDRP is not set
- Decal atlas texture offset/scale is updated after allocations (used to be before so it was using date from previous frame)

## [0.0.0-preview] - 2018-01-01

### Added
- Configure the VolumetricLightingSystem code path to be on by default
- Trigger a build exception when trying to build an unsupported platform
- Introduce the VolumetricLightingController component, which can (and should) be placed on the camera, and allows one to control the near and the far plane of the V-Buffer (volumetric "froxel" buffer) along with the depth distribution (from logarithmic to linear)
- Add 3D texture support for DensityVolumes
- Add a better mapping of roughness to mipmap for planar reflection
- The VolumetricLightingSystem now uses RTHandles, which allows to save memory by sharing buffers between different cameras (history buffers are not shared), and reduce reallocation frequency by reallocating buffers only if the rendering resolution increases (and suballocating within existing buffers if the rendering resolution decreases)
- Add a Volumetric Dimmer slider to lights to control the intensity of the scattered volumetric lighting
- Add UV tiling and offset support for decals.
- Add mipmapping support for volume 3D mask textures

### Changed
- Default number of planar reflection change from 4 to 2
- Rename _MainDepthTexture to _CameraDepthTexture
- The VolumetricLightingController has been moved to the Interpolation Volume framework and now functions similarly to the VolumetricFog settings
- Update of UI of cookie, CubeCookie, Reflection probe and planar reflection probe to combo box
- Allow enabling/disabling shadows for area lights when they are set to baked.
- Hide applyRangeAttenuation and FadeDistance for directional shadow as they are not used

### Removed
- Remove Resource folder of PreIntegratedFGD and add the resource to RenderPipeline Asset

### Fixed
- Fix ConvertPhysicalLightIntensityToLightIntensity() function used when creating light from script to match HDLightEditor behavior
- Fix numerical issues with the default value of mean free path of volumetric fog
- Fix the bug preventing decals from coexisting with density volumes
- Fix issue with alpha tested geometry using planar/triplanar mapping not render correctly or flickering (due to being wrongly alpha tested in depth prepass)
- Fix meta pass with triplanar (was not handling correctly the normal)
- Fix preview when a planar reflection is present
- Fix Camera preview, it is now a Preview cameraType (was a SceneView)
- Fix handling unknown GPUShadowTypes in the shadow manager.
- Fix area light shapes sent as point lights to the baking backends when they are set to baked.
- Fix unnecessary division by PI for baked area lights.
- Fix line lights sent to the lightmappers. The backends don't support this light type.
- Fix issue with shadow mask framesettings not correctly taken into account when shadow mask is enabled for lighting.
- Fix directional light and shadow mask transition, they are now matching making smooth transition
- Fix banding issues caused by high intensity volumetric lighting
- Fix the debug window being emptied on SRP asset reload
- Fix issue with debug mode not correctly clearing the GBuffer in editor after a resize
- Fix issue with ResetMaterialKeyword not resetting correctly ToggleOff/Roggle Keyword
- Fix issue with motion vector not render correctly if there is no depth prepass in deferred

## [0.0.0-preview] - 2018-01-01

### Added
- Screen Space Refraction projection model (Proxy raycasting, HiZ raymarching)
- Screen Space Refraction settings as volume component
- Added buffered frame history per camera
- Port Global Density Volumes to the Interpolation Volume System.
- Optimize ImportanceSampleLambert() to not require the tangent frame.
- Generalize SampleVBuffer() to handle different sampling and reconstruction methods.
- Improve the quality of volumetric lighting reprojection.
- Optimize Morton Order code in the Subsurface Scattering pass.
- Planar Reflection Probe support roughness (gaussian convolution of captured probe)
- Use an atlas instead of a texture array for cluster transparent decals
- Add a debug view to visualize the decal atlas
- Only store decal textures to atlas if decal is visible, debounce out of memory decal atlas warning.
- Add manipulator gizmo on decal to improve authoring workflow
- Add a minimal StackLit material (work in progress, this version can be used as template to add new material)

### Changed
- EnableShadowMask in FrameSettings (But shadowMaskSupport still disable by default)
- Forced Planar Probe update modes to (Realtime, Every Update, Mirror Camera)
- Screen Space Refraction proxy model uses the proxy of the first environment light (Reflection probe/Planar probe) or the sky
- Moved RTHandle static methods to RTHandles
- Renamed RTHandle to RTHandleSystem.RTHandle
- Move code for PreIntegratedFDG (Lit.shader) into its dedicated folder to be share with other material
- Move code for LTCArea (Lit.shader) into its dedicated folder to be share with other material

### Removed
- Removed Planar Probe mirror plane position and normal fields in inspector, always display mirror plane and normal gizmos

### Fixed
- Fix fog flags in scene view is now taken into account
- Fix sky in preview windows that were disappearing after a load of a new level
- Fix numerical issues in IntersectRayAABB().
- Fix alpha blending of volumetric lighting with transparent objects.
- Fix the near plane of the V-Buffer causing out-of-bounds look-ups in the clustered data structure.
- Depth and color pyramid are properly computed and sampled when the camera renders inside a viewport of a RTHandle.
- Fix decal atlas debug view to work correctly when shadow atlas view is also enabled
- Fix TransparentSSR with non-rendergraph.
- Fix shader compilation warning on SSR compute shader.<|MERGE_RESOLUTION|>--- conflicted
+++ resolved
@@ -4,17 +4,11 @@
 The format is based on [Keep a Changelog](http://keepachangelog.com/en/1.0.0/)
 and this project adheres to [Semantic Versioning](http://semver.org/spec/v2.0.0.html).
 
-<<<<<<< HEAD
 ## [10.10.0] - XXXX-XX-XX
 
 ### Fixed
+- Fixed accumulation when shutter interval is zero.
 - Fixed Planar Probe not rendering when sky is None.
-=======
-## [10.10.0]
-
-### Fixed
-- Fixed accumulation when shutter interval is zero.
->>>>>>> 29c9f19e
 
 ## [10.9.0] - 2021-12-06
 
