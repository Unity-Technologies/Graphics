--- conflicted
+++ resolved
@@ -23,12 +23,9 @@
 - Volume parameter of type Cubemap can now accept Cubemap render textures and custom render textures.
 - Removed the superior clamping value for the recursive rendering max ray length. 
 - Removed the superior clamping value for the ray tracing light cluster size.
-<<<<<<< HEAD
+- Now reflection probes cannot have SSAO, SSGI, SSR, ray tracing effects or volumetric reprojection.
 - Removed the readonly keyword on the cullingResults of the CustomPassContext to allow users to overwrite.
 - The DrawRenderers function of CustomPassUtils class now takes a sortingCriteria in parameter.
-=======
-- Now reflection probes cannot have SSAO, SSGI, SSR, ray tracing effects or volumetric reprojection.
->>>>>>> d4c53d60
 
 ## [10.3.0] - 2020-12-01
 
