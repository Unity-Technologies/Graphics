# Changelog
All notable changes to this package will be documented in this file.

The format is based on [Keep a Changelog](http://keepachangelog.com/en/1.0.0/)
and this project adheres to [Semantic Versioning](http://semver.org/spec/v2.0.0.html).

## [12.0.0] - 2021-01-11

### Added
- Added support for XboxSeries platform.
- Added pivot point manipulation for Decals (inspector and edit mode).
- Added UV manipulation for Decals (edit mode).
- Added color and intensity customization for Decals.
- Added a history rejection criterion based on if the pixel was moving in world space (case 1302392).
- Added the default quality settings to the HDRP asset for RTAO, RTR and RTGI (case 1304370).
- Added TargetMidGrayParameterDrawer
- Added an option to have double sided GI be controlled separately from material double-sided option.
- Added new AOV APIs for overriding the internal rendering format, and for outputing the world space position.
- Added browsing of the documentation of Compositor Window
- Added a complete solution for volumetric clouds for HDRP including a cloud map generation tool.
- Added a Force Forward Emissive option for Lit Material that forces the Emissive contribution to render in a separate forward pass when the Lit Material is in Deferred Lit shader Mode.
- Added new API in CachedShadowManager
- Added an additional check in the "check scene for ray tracing" (case 1314963).
- Added shader graph unit test for IsFrontFace node
- API to allow OnDemand shadows to not render upon placement in the Cached Shadow Atlas.
- Exposed update upon light movement for directional light shadows in UI.
- Added a setting in the HDRP asset to change the Density Volume mask resolution of being locked at 32x32x32 (HDRP Asset > Lighting > Volumetrics > Max Density Volume Size).
- Added a Falloff Mode (Linear or Exponential) in the Density Volume for volume blending with Blend Distance.
- Added support for screen space shadows (directional and point, no area) for shadow matte unlit shader graph.
- Added support for volumetric clouds in planar reflections.
- Added deferred shading debug visualization
- Added a new control slider on RTR and RTGI to force the LOD Bias on both effects.
- Added missing documentation for volumetric clouds.
- Added the support of interpolators for SV_POSITION in shader graph.
- Added a "Conservative" mode for shader graph depth offset.
- Added an error message when trying to use disk lights with realtime GI (case 1317808).

### Fixed
- Fixed Intensity Multiplier not affecting realtime global illumination.
- Fixed an exception when opening the color picker in the material UI (case 1307143).
- Fixed lights shadow frustum near and far planes.
- Fixed various issues with non-temporal SSAO and rendergraph.
- Fixed white flashes on camera cuts on volumetric fog.
- Fixed light layer issue when performing editing on multiple lights.
- Fixed an issue where selection in a debug panel would reset when cycling through enum items.
- Fixed material keywords with fbx importer.
- Fixed lightmaps not working properly with shader graphs in ray traced reflections (case 1305335).
- Fixed skybox for ortho cameras.
- Fixed model import by adding additional data if needed.
- Fix screen being over-exposed when changing very different skies.
- Fixed pixelated appearance of Contrast Adaptive Sharpen upscaler and several other issues when Hardware DRS is on
- VFX: Debug material view were rendering pink for albedo. (case 1290752)
- VFX: Debug material view incorrect depth test. (case 1293291)
- VFX: Fixed LPPV with lit particles in deferred (case 1293608)
- Fixed incorrect debug wireframe overlay on tessellated geometry (using littessellation), caused by the picking pass using an incorrect camera matrix.
- Fixed nullref in layered lit shader editor.
- Fix issue with Depth of Field CoC debug view.
- Fixed an issue where first frame of SSAO could exhibit ghosting artefacts.
- Fixed an issue with the mipmap generation internal format after rendering format change.
- Fixed multiple any hit occuring on transparent objects (case 1294927).
- Cleanup Shader UI.
- Spacing on LayerListMaterialUIBlock
- Generating a GUIContent with an Icon instead of making MaterialHeaderScopes drawing a Rect every time
- Fixed sub-shadow rendering for cached shadow maps.
- Fixed PCSS filtering issues with cached shadow maps.
- Fixed performance issue with ShaderGraph and Alpha Test
- Fixed error when increasing the maximum planar reflection limit (case 1306530).
- Fixed alpha output in debug view and AOVs when using shadow matte (case 1311830).
- Fixed an issue with transparent meshes writing their depths and recursive rendering (case 1314409).
- Fixed issue with compositor custom pass hooks added/removed repeatedly (case 1315971).
- Fixed: SSR with transparent (case 1311088)
- Fixed decals in material debug display.
- Fix crash on VolumeComponentWithQualityEditor when the current Pipeline is not HDRP
- Fixed WouldFitInAtlas that would previously return wrong results if any one face of a point light would fit (it used to return true even though the light in entirety wouldn't fit).
- Fixed issue with NaNs in Volumetric Clouds on some platforms.
- Fixed update upon light movement for directional light rotation.
- Fixed issue that caused a rebake of Probe Volume Data to see effect of changed normal bias.
- Fixed loss of persistency of ratio between pivot position and size when sliding by 0 in DecalProjector inspector (case 1308338)
- Fixed nullref when adding a volume component in a Volume profile asset (case 1317156).
- Fixed decal normal for double sided materials (case 1312065).
- Fixed multiple HDRP Frame Settings panel issues: missing "Refraction" Frame Setting. Fixing ordering of Rough Distortion, it should now be under the Distortion setting.
- Fixed Rough Distortion frame setting not greyed out when Distortion is disabled in HDRP Asset
- Fixed issue with automatic exposure settings not updating scene view.
- Fixed issue with velocity rejection in post-DoF TAA. Fixing this reduces ghosting (case 1304381).
- Fixed missing option to use POM on emissive for tessellated shaders.
- Fixed an issue in the planar reflection probe convolution.
- Fixed an issue with debug overriding emissive material color for deferred path (case 1313123).
- Fixed a limit case when the camera is exactly at the lower cloud level (case 1316988).
- Fixed the various history buffers being discarded when the fog was enabled/disabled (case 1316072).
- Fixed resize IES when already baked in the Atlas 1299233
- Fixed ability to override AlphaToMask FrameSetting while camera in deferred lit shader mode
- Fixed issue with physically-based DoF computation and transparent materials with depth-writes ON.
- Fixed issue of accessing default frame setting stored in current HDRPAsset instead fo the default HDRPAsset
- Fixed SSGI frame setting not greyed out while SSGI is disabled in HDRP Asset
- Fixed ability to override AlphaToMask FrameSetting while camera in deferred lit shader mode
- Fixed Missing lighting quality settings for SSGI (case 1312067).
- Fixed HDRP material being constantly dirty.
- Fixed wizard checking FrameSettings not in HDRP Default Settings
- Fixed error when opening the default composition graph in the Graphics Compositor (case 1318933).
- Fixed gizmo rendering when wireframe mode is selected.
- Fixed issue in path tracing, where objects would cast shadows even if not present in the path traced layers (case 1318857).
- Fixed SRP batcher not compatible with Decal (case 1311586)
<<<<<<< HEAD
- Fixed an issue with Decal normal blending producing NaNs.
=======
- Fixed wrong color buffer being bound to pre refraction custom passes.
- Fixed issue in Probe Reference Volume authoring component triggering an asset reload on all operations.
- Fixed grey screen on playstation platform when histogram exposure is enabled but the curve mapping is not used.
- Fixed HDRPAsset loosing its reference to the ray tracing resources when clicking on a different quality level that doesn't have ray tracing (case 1320304).
- Fixed error message when having MSAA and Screen Space Shadows (case 1318698).
- Fixed Nans happening when the history render target is bigger than the current viewport (case 1321139).
- Fixed Tube and Disc lights mode selection (case 1317776)
- Fixed warning fixed on ShadowLoop include (HDRISky and Unlit+ShadowMatte)
- Fixed SSR Precision for 4K Screens
- Fixed issue with gbuffer debug view when virtual texturing is enabled.
- Fixed volumetric fog noise due to sun light leaking (case 1319005)
>>>>>>> 52f065f7

### Changed
- Changed Window/Render Pipeline/HD Render Pipeline Wizard to Window/Rendering/HDRP Wizard
- Removed the material pass probe volumes evaluation mode.
- Changed GameObject/Rendering/Density Volume to GameObject/Volume/Density Volume
- Changed GameObject/Rendering/Decal Projector to GameObject/Decal Projector
- Changed GameObject/Volume/Sky and Fog Volume to GameObject/Volume/Sky and Fog Global Volume
- Move the Decal Gizmo Color initialization to preferences
- Unifying the history validation pass so that it is only done once for the whole frame and not per effect.
- Moved Edit/Render Pipeline/HD Render Pipeline/Render Selected Camera to log Exr to Edit/Rendering/Render Selected HDRP Camera to log Exr
- Moved Edit/Render Pipeline/HD Render Pipeline/Export Sky to Image to Edit/Rendering/Export HDRP Sky to Image
- Moved Edit/Render Pipeline/HD Render Pipeline/Check Scene Content for Ray Tracing to Edit/Rendering/Check Scene Content for HDRP Ray Tracing
- Moved Edit/Render Pipeline/HD Render Pipeline/Upgrade from Builtin pipeline/Upgrade Project Materials to High Definition Materials to Edit/Rendering/Materials/Convert All Built-in Materials to HDRP"
- Moved Edit/Render Pipeline/HD Render Pipeline/Upgrade from Builtin pipeline/Upgrade Selected Materials to High Definition Materials to Edit/Rendering/Materials/Convert Selected Built-in Materials to HDRP
- Moved Edit/Render Pipeline/HD Render Pipeline/Upgrade from Builtin pipeline/Upgrade Scene Terrains to High Definition Terrains to Edit/Rendering/Materials/Convert Scene Terrains to HDRP Terrains
- Updated the tooltip for the Decal Angle Fade property (requires to enable Decal Layers in both HDRP asset and Frame settings) (case 1308048).
- The RTAO's history is now discarded if the occlusion caster was moving (case 1303418).
- Change Asset/Create/Shader/HD Render Pipeline/Decal Shader Graph to Asset/Create/Shader Graph/HDRP/Decal Shader Graph
- Change Asset/Create/Shader/HD Render Pipeline/Eye Shader Graph to Asset/Create/Shader Graph/HDRP/Eye Shader Graph
- Change Asset/Create/Shader/HD Render Pipeline/Fabric Shader Graph to Asset/Create/Shader Graph/HDRP/Decal Fabric Shader Graph
- Change Asset/Create/Shader/HD Render Pipeline/Eye Shader Graph to Asset/Create/Shader Graph/HDRP/Hair Shader Graph
- Change Asset/Create/Shader/HD Render Pipeline/Lit Shader Graph to Asset/Create/Shader Graph/HDRP/Lit
- Change Asset/Create/Shader/HD Render Pipeline/StackLit Shader Graph to Asset/Create/Shader Graph/HDRP/StackLit Shader GraphShader Graph
- Change Asset/Create/Shader/HD Render Pipeline/Unlit Shader Graph to Asset/Create/Shader Graph/HDRP/Unlit Shader Graph
- Change Asset/Create/Shader/HD Render Pipeline/Custom FullScreen Pass to Asset/Create/Shader/HDRP Custom FullScreen Pass
- Change Asset/Create/Shader/HD Render Pipeline/Custom Renderers Pass to Asset/Create/Shader/HDRP Custom Renderers Pass
- Change Asset/Create/Shader/HD Render Pipeline/Post Process Pass to Asset/Create/Shader/HDRP Post Process
- Change Assets/Create/Rendering/High Definition Render Pipeline Asset to Assets/Create/Rendering/HDRP Asset
- Change Assets/Create/Rendering/Diffusion Profile to Assets/Create/Rendering/HDRP Diffusion Profile
- Change Assets/Create/Rendering/C# Custom Pass to Assets/Create/Rendering/HDRP C# Custom Pass
- Change Assets/Create/Rendering/C# Post Process Volume to Assets/Create/Rendering/HDRP C# Post Process Volume
- Change labels about scroll direction and cloud type.
- Change the handling of additional properties to base class
- Improved shadow cascade GUI drawing with pixel perfect, hover and focus functionalities.
- Improving the screen space global illumination.
- ClearFlag.Depth does not implicitely clear stencil anymore. ClearFlag.Stencil added.
- Improved the Camera Inspector, new sections and better grouping of fields
- Moving MaterialHeaderScopes to Core
- Changed resolution (to match the render buffer) of the sky used for camera misses in Path Tracing. (case 1304114).
- Tidy up of platform abstraction code for shader optimization.
- Display a warning help box when decal atlas is out of size.
- Moved the HDRP render graph debug panel content to the Rendering debug panel.
- Changed Path Tracing's maximum intensity from clamped (0 to 100) to positive value (case 1310514).
- Avoid unnecessary RenderGraphBuilder.ReadTexture in the "Set Final Target" pass
- Change Allow dynamic resolution from Rendering to Output on the Camera Inspector
- Change Link FOV to Physical Camera to Physical Camera, and show and hide everything on the Projection Section
- Change FOV Axis to Field of View Axis
- Density Volumes can now take a 3D RenderTexture as mask, the mask can use RGBA format for RGB fog.
- Decreased the minimal Fog Distance value in the Density Volume to 0.05.
- Virtual Texturing Resolver now performs RTHandle resize logic in HDRP instead of in core Unity
- Cached the base types of Volume Manager to improve memory and cpu usage.
- Reduced the maximal number of bounces for both RTGI and RTR (case 1318876).
- Changed the behavior of the clear coat and SSR/RTR for the stack lit to mimic the Lit's behavior (case 1320154).

## [11.0.0] - 2020-10-21

### Added
- Added a new API to bake HDRP probes from C# (case 1276360)
- Added support for pre-exposure for planar reflections.
- Added support for nested volume components to volume system.
- Added a cameraCullingResult field in Custom Pass Context to give access to both custom pass and camera culling result.
- Added a toggle to allow to include or exclude smooth surfaces from ray traced reflection denoising.
- Added support for raytracing for AxF material
- Added rasterized area light shadows for AxF material
- Added a cloud system and the CloudLayer volume override.
- Added per-stage shader keywords.

### Fixed
- Fixed probe volumes debug views.
- Fixed ShaderGraph Decal material not showing exposed properties.
- Fixed couple samplers that had the wrong name in raytracing code
- VFX: Fixed LPPV with lit particles in deferred (case 1293608)
- Fixed the default background color for previews to use the original color.
- Fixed compilation issues on platforms that don't support XR.
- Fixed issue with compute shader stripping for probe volumes variants.
- Fixed issue with an empty index buffer not being released.
- Fixed issue when debug full screen 'Transparent Screen Space Reflection' do not take in consideration debug exposure

### Changed
- Removed the material pass probe volumes evaluation mode.
- Volume parameter of type Cubemap can now accept Cubemap render textures and custom render textures.
- Removed the superior clamping value for the recursive rendering max ray length.
- Removed the superior clamping value for the ray tracing light cluster size.
- Removed the readonly keyword on the cullingResults of the CustomPassContext to allow users to overwrite.
- The DrawRenderers function of CustomPassUtils class now takes a sortingCriteria in parameter.
- When in half res, RTR denoising is executed at half resolution and the upscale happens at the end.
- Removed the upscale radius from the RTR.

## [10.3.0] - 2020-12-01

### Added
- Added a slider to control the fallback value of the directional shadow when the cascade have no coverage.
- Added light unit slider for automatic and automatic histrogram exposure limits.
- Added View Bias for mesh decals.
- Added support for the PlayStation 5 platform.

### Fixed
- Fixed computation of geometric normal in path tracing (case 1293029).
- Fixed issues with path-traced volumetric scattering (cases 1295222, 1295234).
- Fixed issue with faulty shadow transition when view is close to an object under some aspect ratio conditions
- Fixed issue where some ShaderGraph generated shaders were not SRP compatible because of UnityPerMaterial cbuffer layout mismatches [1292501] (https://issuetracker.unity3d.com/issues/a2-some-translucent-plus-alphaclipping-shadergraphs-are-not-srp-batcher-compatible)
- Fixed issues with path-traced volumetric scattering (cases 1295222, 1295234)
- Fixed Rendergraph issue with virtual texturing and debug mode while in forward.
- Fixed wrong coat normal space in shader graph
- Fixed NullPointerException when baking probes from the lighting window (case 1289680)
- Fixed volumetric fog with XR single-pass rendering.
- Fixed issues with first frame rendering when RenderGraph is used (auto exposure, AO)
- Fixed AOV api in render graph (case 1296605)
- Fixed a small discrepancy in the marker placement in light intensity sliders (case 1299750)
- Fixed issue with VT resolve pass rendergraph errors when opaque and transparent are disabled in frame settings.
- Fixed a bug in the sphere-aabb light cluster (case 1294767).
- Fixed issue when submitting SRPContext during EndCameraRendering.
- Fixed baked light being included into the ray tracing light cluster (case 1296203).
- Fixed enums UI for the shadergraph nodes.
- Fixed ShaderGraph stack blocks appearing when opening the settings in Hair and Eye ShaderGraphs.
- Fixed white screen when undoing in the editor.
- Fixed display of LOD Bias and maximum level in frame settings when using Quality Levels
- Fixed an issue when trying to open a look dev env library when Look Dev is not supported.
- Fixed shader graph not supporting indirectdxr multibounce (case 1294694).
- Fixed the planar depth texture not being properly created and rendered to (case 1299617).
- Fixed C# 8 compilation issue with turning on nullable checks (case 1300167)
- Fixed affects AO for deacl materials.
- Fixed case where material keywords would not get setup before usage.
- Fixed an issue with material using distortion from ShaderGraph init after Material creation (case 1294026)
- Fixed Clearcoat on Stacklit or Lit breaks when URP is imported into the project (case 1297806)
- VFX : Debug material view were rendering pink for albedo. (case 1290752)
- Fixed XR depth copy when using MSAA.
- Fixed GC allocations from XR occlusion mesh when using multipass.
- Fixed an issue with the frame count management for the volumetric fog (case 1299251).
- Fixed an issue with half res ssgi upscale.
- Fixed timing issues with accumulation motion blur
- Fixed register spilling on  FXC in light list shaders.
- Fixed issue with shadow mask and area lights.
- Fixed an issue with the capture callback (now includes post processing results).
- Fixed decal draw order for ShaderGraph decal materials.
- Fixed StackLit ShaderGraph surface option property block to only display energy conserving specular color option for the specular parametrization (case 1257050)
- Fixed missing BeginCameraRendering call for custom render mode of a Camera.
- Fixed LayerMask editor for volume parameters.
- Fixed the condition on temporal accumulation in the reflection denoiser (case 1303504).
- Fixed box light attenuation.
- Fixed after post process custom pass scale issue when dynamic resolution is enabled (case 1299194).
- Fixed an issue with light intensity prefab override application not visible in the inspector (case 1299563).
- Fixed Undo/Redo instability of light temperature.
- Fixed label style in pbr sky editor.
- Fixed side effect on styles during compositor rendering.
- Fixed size and spacing of compositor info boxes (case 1305652).
- Fixed spacing of UI widgets in the Graphics Compositor (case 1305638).
- Fixed undo-redo on layered lit editor.
- Fixed tesselation culling, big triangles using lit tesselation shader would dissapear when camera is too close to them (case 1299116)
- Fixed issue with compositor related custom passes still active after disabling the compositor (case 1305330)
- Fixed regression in Wizard that not fix runtime ressource anymore (case 1287627)
- Fixed error in Depth Of Field near radius blur calculation (case 1306228).
- Fixed a reload bug when using objects from the scene in the lookdev (case 1300916).
- Fixed some render texture leaks.
- Fixed light gizmo showing shadow near plane when shadows are disabled.
- Fixed path tracing alpha channel support (case 1304187).
- Fixed shadow matte not working with ambient occlusion when MSAA is enabled
- Fixed issues with compositor's undo (cases 1305633, 1307170).
- VFX : Debug material view incorrect depth test. (case 1293291)
- Fixed wrong shader / properties assignement to materials created from 3DsMax 2021 Physical Material. (case 1293576)
- Fixed Emissive color property from Autodesk Interactive materials not editable in Inspector. (case 1307234)
- Fixed exception when changing the current render pipeline to from HDRP to universal (case 1306291).
- Fixed an issue in shadergraph when switch from a RenderingPass (case 1307653)
- Fixed LookDev environment library assignement after leaving playmode.
- Fixed a locale issue with the diffusion profile property values in ShaderGraph on PC where comma is the decimal separator.
- Fixed error in the RTHandle scale of Depth Of Field when TAA is enabled.
- Fixed Quality Level set to the last one of the list after a Build (case 1307450)
- Fixed XR depth copy (case 1286908).
- Fixed Warnings about "SceneIdMap" missing script in eye material sample scene

### Changed
- Now reflection probes cannot have SSAO, SSGI, SSR, ray tracing effects or volumetric reprojection.
- Rename HDRP sub menu in Assets/Create/Shader to HD Render Pipeline for consistency.
- Improved robustness of volumetric sampling in path tracing (case 1295187).
- Changed the message when the graphics device doesn't support ray tracing (case 1287355).
- When a Custom Pass Volume is disabled, the custom pass Cleanup() function is called, it allows to release resources when the volume isn't used anymore.
- Enable Reflector for Spotlight by default
- Changed the convergence time of ssgi to 16 frames and the preset value
- Changed the clamping approach for RTR and RTGI (in both perf and quality) to improve visual quality.
- Changed the warning message for ray traced area shadows (case 1303410).
- Disabled specular occlusion for what we consider medium and larger scale ao > 1.25 with a 25cm falloff interval.
- Change the source value for the ray tracing frame index iterator from m_FrameCount to the camera frame count (case 1301356).
- Removed backplate from rendering of lighting cubemap as it did not really work conceptually and caused artefacts.
- Transparent materials created by the Model Importer are set to not cast shadows. ( case 1295747)
- Change some light unit slider value ranges to better reflect the lighting scenario.
- Change the tooltip for color shadows and semi-transparent shadows (case 1307704).

## [10.2.1] - 2020-11-30

### Added
- Added a warning when trying to bake with static lighting being in an invalid state.

### Fixed
- Fixed stylesheet reloading for LookDev window and Wizard window.
- Fixed XR single-pass rendering with legacy shaders using unity_StereoWorldSpaceCameraPos.
- Fixed issue displaying wrong debug mode in runtime debug menu UI.
- Fixed useless editor repaint when using lod bias.
- Fixed multi-editing with new light intensity slider.
- Fixed issue with density volumes flickering when editing shape box.
- Fixed issue with image layers in the graphics compositor (case 1289936).
- Fixed issue with angle fading when rotating decal projector.
- Fixed issue with gameview repaint in the graphics compositor (case 1290622).
- Fixed some labels being clipped in the Render Graph Viewer
- Fixed issue when decal projector material is none.
- Fixed the sampling of the normal buffer in the the forward transparent pass.
- Fixed bloom prefiltering tooltip.
- Fixed NullReferenceException when loading multipel scene async
- Fixed missing alpha blend state properties in Axf shader and update default stencil properties
- Fixed normal buffer not bound to custom pass anymore.
- Fixed issues with camera management in the graphics compositor (cases 1292548, 1292549).
- Fixed an issue where a warning about the static sky not being ready was wrongly displayed.
- Fixed the clear coat not being handled properly for SSR and RTR (case 1291654).
- Fixed ghosting in RTGI and RTAO when denoising is enabled and the RTHandle size is not equal to the Viewport size (case 1291654).
- Fixed alpha output when atmospheric scattering is enabled.
- Fixed issue with TAA history sharpening when view is downsampled.
- Fixed lookdev movement.
- Fixed volume component tooltips using the same parameter name.
- Fixed issue with saving some quality settings in volume overrides  (case 1293747)
- Fixed NullReferenceException in HDRenderPipeline.UpgradeResourcesIfNeeded (case 1292524)
- Fixed SSGI texture allocation when not using the RenderGraph.
- Fixed NullReference Exception when setting Max Shadows On Screen to 0 in the HDRP asset.
- Fixed path tracing accumulation not being reset when changing to a different frame of an animation.
- Fixed issue with saving some quality settings in volume overrides  (case 1293747)

### Changed
- Volume Manager now always tests scene culling masks. This was required to fix hybrid workflow.
- Now the screen space shadow is only used if the analytic value is valid.
- Distance based roughness is disabled by default and have a control
- Changed the name from the Depth Buffer Thickness to Depth Tolerance for SSGI (case 1301352).

## [10.2.0] - 2020-10-19

### Added
- Added a rough distortion frame setting and and info box on distortion materials.
- Adding support of 4 channel tex coords for ray tracing (case 1265309).
- Added a help button on the volume component toolbar for documentation.
- Added range remapping to metallic property for Lit and Decal shaders.
- Exposed the API to access HDRP shader pass names.
- Added the status check of default camera frame settings in the DXR wizard.
- Added frame setting for Virtual Texturing.
- Added a fade distance for light influencing volumetric lighting.
- Adding an "Include For Ray Tracing" toggle on lights to allow the user to exclude them when ray tracing is enabled in the frame settings of a camera.
- Added fog volumetric scattering support for path tracing.
- Added new algorithm for SSR with temporal accumulation
- Added quality preset of the new volumetric fog parameters.
- Added missing documentation for unsupported SG RT nodes and light's include for raytracing attrbute.
- Added documentation for LODs not being supported by ray tracing.
- Added more options to control how the component of motion vectors coming from the camera transform will affect the motion blur with new clamping modes.
- Added anamorphism support for phsyical DoF, switched to blue noise sampling and fixed tiling artifacts.

### Fixed
- Fixed an issue where the Exposure Shader Graph node had clipped text. (case 1265057)
- Fixed an issue when rendering into texture where alpha would not default to 1.0 when using 11_11_10 color buffer in non-dev builds.
- Fixed issues with reordering and hiding graphics compositor layers (cases 1283903, 1285282, 1283886).
- Fixed the possibility to have a shader with a pre-refraction render queue and refraction enabled at the same time.
- Fixed a migration issue with the rendering queue in ShaderGraph when upgrading to 10.x;
- Fixed the object space matrices in shader graph for ray tracing.
- Changed the cornea refraction function to take a view dir in object space.
- Fixed upside down XR occlusion mesh.
- Fixed precision issue with the atmospheric fog.
- Fixed issue with TAA and no motion vectors.
- Fixed the stripping not working the terrain alphatest feature required for terrain holes (case 1205902).
- Fixed bounding box generation that resulted in incorrect light culling (case 3875925).
- VFX : Fix Emissive writing in Opaque Lit Output with PSSL platforms (case 273378).
- Fixed issue where pivot of DecalProjector was not aligned anymore on Transform position when manipulating the size of the projector from the Inspector.
- Fixed a null reference exception when creating a diffusion profile asset.
- Fixed the diffusion profile not being registered as a dependency of the ShaderGraph.
- Fixing exceptions in the console when putting the SSGI in low quality mode (render graph).
- Fixed NullRef Exception when decals are in the scene, no asset is set and HDRP wizard is run.
- Fixed issue with TAA causing bleeding of a view into another when multiple views are visible.
- Fix an issue that caused issues of usability of editor if a very high resolution is set by mistake and then reverted back to a smaller resolution.
- Fixed issue where Default Volume Profile Asset change in project settings was not added to the undo stack (case 1285268).
- Fixed undo after enabling compositor.
- Fixed the ray tracing shadow UI being displayed while it shouldn't (case 1286391).
- Fixed issues with physically-based DoF, improved speed and robustness
- Fixed a warning happening when putting the range of lights to 0.
- Fixed issue when null parameters in a volume component would spam null reference errors. Produce a warning instead.
- Fixed volument component creation via script.
- Fixed GC allocs in render graph.
- Fixed scene picking passes.
- Fixed broken ray tracing light cluster full screen debug.
- Fixed dead code causing error.
- Fixed issue when dragging slider in inspector for ProjectionDepth.
- Fixed issue when resizing Inspector window that make the DecalProjector editor flickers.
- Fixed issue in DecalProjector editor when the Inspector window have a too small width: the size appears on 2 lines but the editor not let place for the second one.
- Fixed issue (null reference in console) when selecting a DensityVolume with rectangle selection.
- Fixed issue when linking the field of view with the focal length in physical camera
- Fixed supported platform build and error message.
- Fixed exceptions occuring when selecting mulitple decal projectors without materials assigned (case 1283659).
- Fixed LookDev error message when pipeline is not loaded.
- Properly reject history when enabling seond denoiser for RTGI.
- Fixed an issue that could cause objects to not be rendered when using Vulkan API.
- Fixed issue with lookdev shadows looking wrong upon exiting playmode.
- Fixed temporary Editor freeze when selecting AOV output in graphics compositor (case 1288744).
- Fixed normal flip with double sided materials.
- Fixed shadow resolution settings level in the light explorer.
- Fixed the ShaderGraph being dirty after the first save.
- Fixed XR shadows culling
- Fixed Nans happening when upscaling the RTGI.
- Fixed the adjust weight operation not being done for the non-rendergraph pipeline.
- Fixed overlap with SSR Transparent default frame settings message on DXR Wizard.
- Fixed alpha channel in the stop NaNs and motion blur shaders.
- Fixed undo of duplicate environments in the look dev environment library.
- Fixed a ghosting issue with RTShadows (Sun, Point and Spot), RTAO and RTGI when the camera is moving fast.
- Fixed a SSGI denoiser bug for large scenes.
- Fixed a Nan issue with SSGI.
- Fixed an issue with IsFrontFace node in Shader Graph not working properly
- Fixed CustomPassUtils.RenderFrom* functions and CustomPassUtils.DisableSinglePassRendering struct in VR.
- Fixed custom pass markers not recorded when render graph was enabled.
- Fixed exceptions when unchecking "Big Tile Prepass" on the frame settings with render-graph.
- Fixed an issue causing errors in GenerateMaxZ when opaque objects or decals are disabled.
- Fixed an issue with Bake button of Reflection Probe when in custom mode
- Fixed exceptions related to the debug display settings when changing the default frame settings.
- Fixed picking for materials with depth offset.
- Fixed issue with exposure history being uninitialized on second frame.
- Fixed issue when changing FoV with the physical camera fold-out closed.
- Fixed some labels being clipped in the Render Graph Viewer

### Changed
- Combined occlusion meshes into one to reduce draw calls and state changes with XR single-pass.
- Claryfied doc for the LayeredLit material.
- Various improvements for the Volumetric Fog.
- Use draggable fields for float scalable settings
- Migrated the fabric & hair shadergraph samples directly into the renderpipeline resources.
- Removed green coloration of the UV on the DecalProjector gizmo.
- Removed _BLENDMODE_PRESERVE_SPECULAR_LIGHTING keyword from shaders.
- Now the DXR wizard displays the name of the target asset that needs to be changed.
- Standardized naming for the option regarding Transparent objects being able to receive Screen Space Reflections.
- Making the reflection and refractions of cubemaps distance based.
- Changed Receive SSR to also controls Receive SSGI on opaque objects.
- Improved the punctual light shadow rescale algorithm.
- Changed the names of some of the parameters for the Eye Utils SG Nodes.
- Restored frame setting for async compute of contact shadows.
- Removed the possibility to have MSAA (through the frame settings) when ray tracing is active.
- Range handles for decal projector angle fading.
- Smoother angle fading for decal projector.

## [10.1.0] - 2020-10-12

### Added
- Added an option to have only the metering mask displayed in the debug mode.
- Added a new mode to cluster visualization debug where users can see a slice instead of the cluster on opaque objects.
- Added ray traced reflection support for the render graph version of the pipeline.
- Added render graph support of RTAO and required denoisers.
- Added render graph support of RTGI.
- Added support of RTSSS and Recursive Rendering in the render graph mode.
- Added support of RT and screen space shadow for render graph.
- Added tooltips with the full name of the (graphics) compositor properties to properly show large names that otherwise are clipped by the UI (case 1263590)
- Added error message if a callback AOV allocation fail
- Added marker for all AOV request operation on GPU
- Added remapping options for Depth Pyramid debug view mode
- Added an option to support AOV shader at runtime in HDRP settings (case 1265070)
- Added support of SSGI in the render graph mode.
- Added option for 11-11-10 format for cube reflection probes.
- Added an optional check in the HDRP DXR Wizard to verify 64 bits target architecture
- Added option to display timing stats in the debug menu as an average over 1 second.
- Added a light unit slider to provide users more context when authoring physically based values.
- Added a way to check the normals through the material views.
- Added Simple mode to Earth Preset for PBR Sky
- Added the export of normals during the prepass for shadow matte for proper SSAO calculation.
- Added the usage of SSAO for shadow matte unlit shader graph.
- Added the support of input system V2
- Added a new volume component parameter to control the max ray length of directional lights(case 1279849).
- Added support for 'Pyramid' and 'Box' spot light shapes in path tracing.
- Added high quality prefiltering option for Bloom.
- Added support for camera relative ray tracing (and keeping non-camera relative ray tracing working)
- Added a rough refraction option on planar reflections.
- Added scalability settings for the planar reflection resolution.
- Added tests for AOV stacking and UI rendering in the graphics compositor.
- Added a new ray tracing only function that samples the specular part of the materials.
- Adding missing marker for ray tracing profiling (RaytracingDeferredLighting)
- Added the support of eye shader for ray tracing.
- Exposed Refraction Model to the material UI when using a Lit ShaderGraph.
- Added bounding sphere support to screen-space axis-aligned bounding box generation pass.

### Fixed
- Fixed several issues with physically-based DoF (TAA ghosting of the CoC buffer, smooth layer transitions, etc)
- Fixed GPU hang on D3D12 on xbox.
- Fixed game view artifacts on resizing when hardware dynamic resolution was enabled
- Fixed black line artifacts occurring when Lanczos upsampling was set for dynamic resolution
- Fixed Amplitude -> Min/Max parametrization conversion
- Fixed CoatMask block appearing when creating lit master node (case 1264632)
- Fixed issue with SceneEV100 debug mode indicator when rescaling the window.
- Fixed issue with PCSS filter being wrong on first frame.
- Fixed issue with emissive mesh for area light not appearing in playmode if Reload Scene option is disabled in Enter Playmode Settings.
- Fixed issue when Reflection Probes are set to OnEnable and are never rendered if the probe is enabled when the camera is farther than the probe fade distance.
- Fixed issue with sun icon being clipped in the look dev window.
- Fixed error about layers when disabling emissive mesh for area lights.
- Fixed issue when the user deletes the composition graph or .asset in runtime (case 1263319)
- Fixed assertion failure when changing resolution to compositor layers after using AOVs (case 1265023)
- Fixed flickering layers in graphics compositor (case 1264552)
- Fixed issue causing the editor field not updating the disc area light radius.
- Fixed issues that lead to cookie atlas to be updated every frame even if cached data was valid.
- Fixed an issue where world space UI was not emitted for reflection cameras in HDRP
- Fixed an issue with cookie texture atlas that would cause realtime textures to always update in the atlas even when the content did not change.
- Fixed an issue where only one of the two lookdev views would update when changing the default lookdev volume profile.
- Fixed a bug related to light cluster invalidation.
- Fixed shader warning in DofGather (case 1272931)
- Fixed AOV export of depth buffer which now correctly export linear depth (case 1265001)
- Fixed issue that caused the decal atlas to not be updated upon changing of the decal textures content.
- Fixed "Screen position out of view frustum" error when camera is at exactly the planar reflection probe location.
- Fixed Amplitude -> Min/Max parametrization conversion
- Fixed issue that allocated a small cookie for normal spot lights.
- Fixed issue when undoing a change in diffuse profile list after deleting the volume profile.
- Fixed custom pass re-ordering and removing.
- Fixed TAA issue and hardware dynamic resolution.
- Fixed a static lighting flickering issue caused by having an active planar probe in the scene while rendering inspector preview.
- Fixed an issue where even when set to OnDemand, the sky lighting would still be updated when changing sky parameters.
- Fixed an error message trigerred when a mesh has more than 32 sub-meshes (case 1274508).
- Fixed RTGI getting noisy for grazying angle geometry (case 1266462).
- Fixed an issue with TAA history management on pssl.
- Fixed the global illumination volume override having an unwanted advanced mode (case 1270459).
- Fixed screen space shadow option displayed on directional shadows while they shouldn't (case 1270537).
- Fixed the handling of undo and redo actions in the graphics compositor (cases 1268149, 1266212, 1265028)
- Fixed issue with composition graphs that include virtual textures, cubemaps and other non-2D textures (cases 1263347, 1265638).
- Fixed issues when selecting a new composition graph or setting it to None (cases 1263350, 1266202)
- Fixed ArgumentNullException when saving shader graphs after removing the compositor from the scene (case 1268658)
- Fixed issue with updating the compositor output when not in play mode (case 1266216)
- Fixed warning with area mesh (case 1268379)
- Fixed issue with diffusion profile not being updated upon reset of the editor.
- Fixed an issue that lead to corrupted refraction in some scenarios on xbox.
- Fixed for light loop scalarization not happening.
- Fixed issue with stencil not being set in rendergraph mode.
- Fixed for post process being overridable in reflection probes even though it is not supported.
- Fixed RTGI in performance mode when light layers are enabled on the asset.
- Fixed SSS materials appearing black in matcap mode.
- Fixed a collision in the interaction of RTR and RTGI.
- Fix for lookdev toggling renderers that are set to non editable or are hidden in the inspector.
- Fixed issue with mipmap debug mode not properly resetting full screen mode (and viceversa).
- Added unsupported message when using tile debug mode with MSAA.
- Fixed SSGI compilation issues on PS4.
- Fixed "Screen position out of view frustum" error when camera is on exactly the planar reflection probe plane.
- Workaround issue that caused objects using eye shader to not be rendered on xbox.
- Fixed GC allocation when using XR single-pass test mode.
- Fixed text in cascades shadow split being truncated.
- Fixed rendering of custom passes in the Custom Pass Volume inspector
- Force probe to render again if first time was during async shader compilation to avoid having cyan objects.
- Fixed for lookdev library field not being refreshed upon opening a library from the environment library inspector.
- Fixed serialization issue with matcap scale intensity.
- Close Add Override popup of Volume Inspector when the popup looses focus (case 1258571)
- Light quality setting for contact shadow set to on for High quality by default.
- Fixed an exception thrown when closing the look dev because there is no active SRP anymore.
- Fixed alignment of framesettings in HDRP Default Settings
- Fixed an exception thrown when closing the look dev because there is no active SRP anymore.
- Fixed an issue where entering playmode would close the LookDev window.
- Fixed issue with rendergraph on console failing on SSS pass.
- Fixed Cutoff not working properly with ray tracing shaders default and SG (case 1261292).
- Fixed shader compilation issue with Hair shader and debug display mode
- Fixed cubemap static preview not updated when the asset is imported.
- Fixed wizard DXR setup on non-DXR compatible devices.
- Fixed Custom Post Processes affecting preview cameras.
- Fixed issue with lens distortion breaking rendering.
- Fixed save popup appearing twice due to HDRP wizard.
- Fixed error when changing planar probe resolution.
- Fixed the dependecy of FrameSettings (MSAA, ClearGBuffer, DepthPrepassWithDeferred) (case 1277620).
- Fixed the usage of GUIEnable for volume components (case 1280018).
- Fixed the diffusion profile becoming invalid when hitting the reset (case 1269462).
- Fixed issue with MSAA resolve killing the alpha channel.
- Fixed a warning in materialevalulation
- Fixed an error when building the player.
- Fixed issue with box light not visible if range is below one and range attenuation is off.
- Fixed an issue that caused a null reference when deleting camera component in a prefab. (case 1244430)
- Fixed issue with bloom showing a thin black line after rescaling window.
- Fixed rendergraph motion vector resolve.
- Fixed the Ray-Tracing related Debug Display not working in render graph mode.
- Fix nan in pbr sky
- Fixed Light skin not properly applied on the LookDev when switching from Dark Skin (case 1278802)
- Fixed accumulation on DX11
- Fixed issue with screen space UI not drawing on the graphics compositor (case 1279272).
- Fixed error Maximum allowed thread group count is 65535 when resolution is very high.
- LOD meshes are now properly stripped based on the maximum lod value parameters contained in the HDRP asset.
- Fixed an inconsistency in the LOD group UI where LOD bias was not the right one.
- Fixed outlines in transitions between post-processed and plain regions in the graphics compositor (case 1278775).
- Fix decal being applied twice with LOD Crossfade.
- Fixed camera stacking for AOVs in the graphics compositor (case 1273223).
- Fixed backface selection on some shader not ignore correctly.
- Disable quad overdraw on ps4.
- Fixed error when resizing the graphics compositor's output and when re-adding a compositor in the scene
- Fixed issues with bloom, alpha and HDR layers in the compositor (case 1272621).
- Fixed alpha not having TAA applied to it.
- Fix issue with alpha output in forward.
- Fix compilation issue on Vulkan for shaders using high quality shadows in XR mode.
- Fixed wrong error message when fixing DXR resources from Wizard.
- Fixed compilation error of quad overdraw with double sided materials
- Fixed screen corruption on xbox when using TAA and Motion Blur with rendergraph.
- Fixed UX issue in the graphics compositor related to clear depth and the defaults for new layers, add better tooltips and fix minor bugs (case 1283904)
- Fixed scene visibility not working for custom pass volumes.
- Fixed issue with several override entries in the runtime debug menu.
- Fixed issue with rendergraph failing to execute every 30 minutes.
- Fixed Lit ShaderGraph surface option property block to only display transmission and energy conserving specular color options for their proper material mode (case 1257050)
- Fixed nan in reflection probe when volumetric fog filtering is enabled, causing the whole probe to be invalid.
- Fixed Debug Color pixel became grey
- Fixed TAA flickering on the very edge of screen.
- Fixed profiling scope for quality RTGI.
- Fixed the denoising and multi-sample not being used for smooth multibounce RTReflections.
- Fixed issue where multiple cameras would cause GC each frame.
- Fixed after post process rendering pass options not showing for unlit ShaderGraphs.
- Fixed null reference in the Undo callback of the graphics compositor
- Fixed cullmode for SceneSelectionPass.
- Fixed issue that caused non-static object to not render at times in OnEnable reflection probes.
- Baked reflection probes now correctly use static sky for ambient lighting.

### Changed
- Preparation pass for RTSSShadows to be supported by render graph.
- Add tooltips with the full name of the (graphics) compositor properties to properly show large names that otherwise are clipped by the UI (case 1263590)
- Composition profile .asset files cannot be manually edited/reset by users (to avoid breaking things - case 1265631)
- Preparation pass for RTSSShadows to be supported by render graph.
- Changed the way the ray tracing property is displayed on the material (QOL 1265297).
- Exposed lens attenuation mode in default settings and remove it as a debug mode.
- Composition layers without any sub layers are now cleared to black to avoid confusion (case 1265061).
- Slight reduction of VGPR used by area light code.
- Changed thread group size for contact shadows (save 1.1ms on PS4)
- Make sure distortion stencil test happens before pixel shader is run.
- Small optimization that allows to skip motion vector prepping when the whole wave as velocity of 0.
- Improved performance to avoid generating coarse stencil buffer when not needed.
- Remove HTile generation for decals (faster without).
- Improving SSGI Filtering and fixing a blend issue with RTGI.
- Changed the Trackball UI so that it allows explicit numeric values.
- Reduce the G-buffer footprint of anisotropic materials
- Moved SSGI out of preview.
- Skip an unneeded depth buffer copy on consoles.
- Replaced the Density Volume Texture Tool with the new 3D Texture Importer.
- Rename Raytracing Node to Raytracing Quality Keyword and rename high and low inputs as default and raytraced. All raytracing effects now use the raytraced mode but path tracing.
- Moved diffusion profile list to the HDRP default settings panel.
- Skip biquadratic resampling of vbuffer when volumetric fog filtering is enabled.
- Optimized Grain and sRGB Dithering.
- On platforms that allow it skip the first mip of the depth pyramid and compute it alongside the depth buffer used for low res transparents.
- When trying to install the local configuration package, if another one is already present the user is now asked whether they want to keep it or not.
- Improved MSAA color resolve to fix issues when very bright and very dark samples are resolved together.
- Improve performance of GPU light AABB generation
- Removed the max clamp value for the RTR, RTAO and RTGI's ray length (case 1279849).
- Meshes assigned with a decal material are not visible anymore in ray-tracing or path-tracing.
- Removed BLEND shader keywords.
- Remove a rendergraph debug option to clear resources on release from UI.
- added SV_PrimitiveID in the VaryingMesh structure for fulldebugscreenpass as well as primitiveID in FragInputs
- Changed which local frame is used for multi-bounce RTReflections.
- Move System Generated Values semantics out of VaryingsMesh structure.
- Other forms of FSAA are silently deactivated, when path tracing is on.
- Removed XRSystemTests. The GC verification is now done during playmode tests (case 1285012).
- SSR now uses the pre-refraction color pyramid.
- Various improvements for the Volumetric Fog.
- Optimizations for volumetric fog.

## [10.0.0] - 2019-06-10

### Added
- Ray tracing support for VR single-pass
- Added sharpen filter shader parameter and UI for TemporalAA to control image quality instead of hardcoded value
- Added frame settings option for custom post process and custom passes as well as custom color buffer format option.
- Add check in wizard on SRP Batcher enabled.
- Added default implementations of OnPreprocessMaterialDescription for FBX, Obj, Sketchup and 3DS file formats.
- Added custom pass fade radius
- Added after post process injection point for custom passes
- Added basic alpha compositing support - Alpha is available afterpostprocess when using FP16 buffer format.
- Added falloff distance on Reflection Probe and Planar Reflection Probe
- Added Backplate projection from the HDRISky
- Added Shadow Matte in UnlitMasterNode, which only received shadow without lighting
- Added hability to name LightLayers in HDRenderPipelineAsset
- Added a range compression factor for Reflection Probe and Planar Reflection Probe to avoid saturation of colors.
- Added path tracing support for directional, point and spot lights, as well as emission from Lit and Unlit.
- Added non temporal version of SSAO.
- Added more detailed ray tracing stats in the debug window
- Added Disc area light (bake only)
- Added a warning in the material UI to prevent transparent + subsurface-scattering combination.
- Added XR single-pass setting into HDRP asset
- Added a penumbra tint option for lights
- Added support for depth copy with XR SDK
- Added debug setting to Render Pipeline Debug Window to list the active XR views
- Added an option to filter the result of the volumetric lighting (off by default).
- Added a transmission multiplier for directional lights
- Added XR single-pass test mode to Render Pipeline Debug Window
- Added debug setting to Render Pipeline Window to list the active XR views
- Added a new refraction mode for the Lit shader (thin). Which is a box refraction with small thickness values
- Added the code to support Barn Doors for Area Lights based on a shaderconfig option.
- Added HDRPCameraBinder property binder for Visual Effect Graph
- Added "Celestial Body" controls to the Directional Light
- Added new parameters to the Physically Based Sky
- Added Reflections to the DXR Wizard
- Added the possibility to have ray traced colored and semi-transparent shadows on directional lights.
- Added a check in the custom post process template to throw an error if the default shader is not found.
- Exposed the debug overlay ratio in the debug menu.
- Added a separate frame settings for tonemapping alongside color grading.
- Added the receive fog option in the material UI for ShaderGraphs.
- Added a public virtual bool in the custom post processes API to specify if a post processes should be executed in the scene view.
- Added a menu option that checks scene issues with ray tracing. Also removed the previously existing warning at runtime.
- Added Contrast Adaptive Sharpen (CAS) Upscaling effect.
- Added APIs to update probe settings at runtime.
- Added documentation for the rayTracingSupported method in HDRP
- Added user-selectable format for the post processing passes.
- Added support for alpha channel in some post-processing passes (DoF, TAA, Uber).
- Added warnings in FrameSettings inspector when using DXR and atempting to use Asynchronous Execution.
- Exposed Stencil bits that can be used by the user.
- Added history rejection based on velocity of intersected objects for directional, point and spot lights.
- Added a affectsVolumetric field to the HDAdditionalLightData API to know if light affects volumetric fog.
- Add OS and Hardware check in the Wizard fixes for DXR.
- Added option to exclude camera motion from motion blur.
- Added semi-transparent shadows for point and spot lights.
- Added support for semi-transparent shadow for unlit shader and unlit shader graph.
- Added the alpha clip enabled toggle to the material UI for all HDRP shader graphs.
- Added Material Samples to explain how to use the lit shader features
- Added an initial implementation of ray traced sub surface scattering
- Added AssetPostprocessors and Shadergraphs to handle Arnold Standard Surface and 3DsMax Physical material import from FBX.
- Added support for Smoothness Fade start work when enabling ray traced reflections.
- Added Contact shadow, Micro shadows and Screen space refraction API documentation.
- Added script documentation for SSR, SSAO (ray tracing), GI, Light Cluster, RayTracingSettings, Ray Counters, etc.
- Added path tracing support for refraction and internal reflections.
- Added support for Thin Refraction Model and Lit's Clear Coat in Path Tracing.
- Added the Tint parameter to Sky Colored Fog.
- Added of Screen Space Reflections for Transparent materials
- Added a fallback for ray traced area light shadows in case the material is forward or the lit mode is forward.
- Added a new debug mode for light layers.
- Added an "enable" toggle to the SSR volume component.
- Added support for anisotropic specular lobes in path tracing.
- Added support for alpha clipping in path tracing.
- Added support for light cookies in path tracing.
- Added support for transparent shadows in path tracing.
- Added support for iridescence in path tracing.
- Added support for background color in path tracing.
- Added a path tracing test to the test suite.
- Added a warning and workaround instructions that appear when you enable XR single-pass after the first frame with the XR SDK.
- Added the exposure sliders to the planar reflection probe preview
- Added support for subsurface scattering in path tracing.
- Added a new mode that improves the filtering of ray traced shadows (directional, point and spot) based on the distance to the occluder.
- Added support of cookie baking and add support on Disc light.
- Added support for fog attenuation in path tracing.
- Added a new debug panel for volumes
- Added XR setting to control camera jitter for temporal effects
- Added an error message in the DrawRenderers custom pass when rendering opaque objects with an HDRP asset in DeferredOnly mode.
- Added API to enable proper recording of path traced scenes (with the Unity recorder or other tools).
- Added support for fog in Recursive rendering, ray traced reflections and ray traced indirect diffuse.
- Added an alpha blend option for recursive rendering
- Added support for stack lit for ray tracing effects.
- Added support for hair for ray tracing effects.
- Added support for alpha to coverage for HDRP shaders and shader graph
- Added support for Quality Levels to Subsurface Scattering.
- Added option to disable XR rendering on the camera settings.
- Added support for specular AA from geometric curvature in AxF
- Added support for baked AO (no input for now) in AxF
- Added an info box to warn about depth test artifacts when rendering object twice in custom passes with MSAA.
- Added a frame setting for alpha to mask.
- Added support for custom passes in the AOV API
- Added Light decomposition lighting debugging modes and support in AOV
- Added exposure compensation to Fixed exposure mode
- Added support for rasterized area light shadows in StackLit
- Added support for texture-weighted automatic exposure
- Added support for POM for emissive map
- Added alpha channel support in motion blur pass.
- Added the HDRP Compositor Tool (in Preview).
- Added a ray tracing mode option in the HDRP asset that allows to override and shader stripping.
- Added support for arbitrary resolution scaling of Volumetric Lighting to the Fog volume component.
- Added range attenuation for box-shaped spotlights.
- Added scenes for hair and fabric and decals with material samples
- Added fabric materials and textures
- Added information for fabric materials in fabric scene
- Added a DisplayInfo attribute to specify a name override and a display order for Volume Component fields (used only in default inspector for now).
- Added Min distance to contact shadows.
- Added support for Depth of Field in path tracing (by sampling the lens aperture).
- Added an API in HDRP to override the camera within the rendering of a frame (mainly for custom pass).
- Added a function (HDRenderPipeline.ResetRTHandleReferenceSize) to reset the reference size of RTHandle systems.
- Added support for AxF measurements importing into texture resources tilings.
- Added Layer parameter on Area Light to modify Layer of generated Emissive Mesh
- Added a flow map parameter to HDRI Sky
- Implemented ray traced reflections for transparent objects.
- Add a new parameter to control reflections in recursive rendering.
- Added an initial version of SSGI.
- Added Virtual Texturing cache settings to control the size of the Streaming Virtual Texturing caches.
- Added back-compatibility with builtin stereo matrices.
- Added CustomPassUtils API to simplify Blur, Copy and DrawRenderers custom passes.
- Added Histogram guided automatic exposure.
- Added few exposure debug modes.
- Added support for multiple path-traced views at once (e.g., scene and game views).
- Added support for 3DsMax's 2021 Simplified Physical Material from FBX files in the Model Importer.
- Added custom target mid grey for auto exposure.
- Added CustomPassUtils API to simplify Blur, Copy and DrawRenderers custom passes.
- Added an API in HDRP to override the camera within the rendering of a frame (mainly for custom pass).
- Added more custom pass API functions, mainly to render objects from another camera.
- Added support for transparent Unlit in path tracing.
- Added a minimal lit used for RTGI in peformance mode.
- Added procedural metering mask that can follow an object
- Added presets quality settings for RTAO and RTGI.
- Added an override for the shadow culling that allows better directional shadow maps in ray tracing effects (RTR, RTGI, RTSSS and RR).
- Added a Cloud Layer volume override.
- Added Fast Memory support for platform that support it.
- Added CPU and GPU timings for ray tracing effects.
- Added support to combine RTSSS and RTGI (1248733).
- Added IES Profile support for Point, Spot and Rectangular-Area lights
- Added support for multiple mapping modes in AxF.
- Add support of lightlayers on indirect lighting controller
- Added compute shader stripping.
- Added Cull Mode option for opaque materials and ShaderGraphs.
- Added scene view exposure override.
- Added support for exposure curve remapping for min/max limits.
- Added presets for ray traced reflections.
- Added final image histogram debug view (both luminance and RGB).
- Added an example texture and rotation to the Cloud Layer volume override.
- Added an option to extend the camera culling for skinned mesh animation in ray tracing effects (1258547).
- Added decal layer system similar to light layer. Mesh will receive a decal when both decal layer mask matches.
- Added shader graph nodes for rendering a complex eye shader.
- Added more controls to contact shadows and increased quality in some parts.
- Added a physically based option in DoF volume.
- Added API to check if a Camera, Light or ReflectionProbe is compatible with HDRP.
- Added path tracing test scene for normal mapping.
- Added missing API documentation.
- Remove CloudLayer
- Added quad overdraw and vertex density debug modes.

### Fixed
- fix when saved HDWizard window tab index out of range (1260273)
- Fix when rescale probe all direction below zero (1219246)
- Update documentation of HDRISky-Backplate, precise how to have Ambient Occlusion on the Backplate
- Sorting, undo, labels, layout in the Lighting Explorer.
- Fixed sky settings and materials in Shader Graph Samples package
- Fix/workaround a probable graphics driver bug in the GTAO shader.
- Fixed Hair and PBR shader graphs double sided modes
- Fixed an issue where updating an HDRP asset in the Quality setting panel would not recreate the pipeline.
- Fixed issue with point lights being considered even when occupying less than a pixel on screen (case 1183196)
- Fix a potential NaN source with iridescence (case 1183216)
- Fixed issue of spotlight breaking when minimizing the cone angle via the gizmo (case 1178279)
- Fixed issue that caused decals not to modify the roughness in the normal buffer, causing SSR to not behave correctly (case 1178336)
- Fixed lit transparent refraction with XR single-pass rendering
- Removed extra jitter for TemporalAA in VR
- Fixed ShaderGraph time in main preview
- Fixed issue on some UI elements in HDRP asset not expanding when clicking the arrow (case 1178369)
- Fixed alpha blending in custom post process
- Fixed the modification of the _AlphaCutoff property in the material UI when exposed with a ShaderGraph parameter.
- Fixed HDRP test `1218_Lit_DiffusionProfiles` on Vulkan.
- Fixed an issue where building a player in non-dev mode would generate render target error logs every frame
- Fixed crash when upgrading version of HDRP
- Fixed rendering issues with material previews
- Fixed NPE when using light module in Shuriken particle systems (1173348).
- Refresh cached shadow on editor changes
- Fixed light supported units caching (1182266)
- Fixed an issue where SSAO (that needs temporal reprojection) was still being rendered when Motion Vectors were not available (case 1184998)
- Fixed a nullref when modifying the height parameters inside the layered lit shader UI.
- Fixed Decal gizmo that become white after exiting play mode
- Fixed Decal pivot position to behave like a spotlight
- Fixed an issue where using the LightingOverrideMask would break sky reflection for regular cameras
- Fix DebugMenu FrameSettingsHistory persistency on close
- Fix DensityVolume, ReflectionProbe aned PlanarReflectionProbe advancedControl display
- Fix DXR scene serialization in wizard
- Fixed an issue where Previews would reallocate History Buffers every frame
- Fixed the SetLightLayer function in HDAdditionalLightData setting the wrong light layer
- Fix error first time a preview is created for planar
- Fixed an issue where SSR would use an incorrect roughness value on ForwardOnly (StackLit, AxF, Fabric, etc.) materials when the pipeline is configured to also allow deferred Lit.
- Fixed issues with light explorer (cases 1183468, 1183269)
- Fix dot colors in LayeredLit material inspector
- Fix undo not resetting all value when undoing the material affectation in LayerLit material
- Fix for issue that caused gizmos to render in render textures (case 1174395)
- Fixed the light emissive mesh not updated when the light was disabled/enabled
- Fixed light and shadow layer sync when setting the HDAdditionalLightData.lightlayersMask property
- Fixed a nullref when a custom post process component that was in the HDRP PP list is removed from the project
- Fixed issue that prevented decals from modifying specular occlusion (case 1178272).
- Fixed exposure of volumetric reprojection
- Fixed multi selection support for Scalable Settings in lights
- Fixed font shaders in test projects for VR by using a Shader Graph version
- Fixed refresh of baked cubemap by incrementing updateCount at the end of the bake (case 1158677).
- Fixed issue with rectangular area light when seen from the back
- Fixed decals not affecting lightmap/lightprobe
- Fixed zBufferParams with XR single-pass rendering
- Fixed moving objects not rendered in custom passes
- Fixed abstract classes listed in the + menu of the custom pass list
- Fixed custom pass that was rendered in previews
- Fixed precision error in zero value normals when applying decals (case 1181639)
- Fixed issue that triggered No Scene Lighting view in game view as well (case 1156102)
- Assign default volume profile when creating a new HDRP Asset
- Fixed fov to 0 in planar probe breaking the projection matrix (case 1182014)
- Fixed bugs with shadow caching
- Reassign the same camera for a realtime probe face render request to have appropriate history buffer during realtime probe rendering.
- Fixed issue causing wrong shading when normal map mode is Object space, no normal map is set, but a detail map is present (case 1143352)
- Fixed issue with decal and htile optimization
- Fixed TerrainLit shader compilation error regarding `_Control0_TexelSize` redefinition (case 1178480).
- Fixed warning about duplicate HDRuntimeReflectionSystem when configuring play mode without domain reload.
- Fixed an editor crash when multiple decal projectors were selected and some had null material
- Added all relevant fix actions to FixAll button in Wizard
- Moved FixAll button on top of the Wizard
- Fixed an issue where fog color was not pre-exposed correctly
- Fix priority order when custom passes are overlapping
- Fix cleanup not called when the custom pass GameObject is destroyed
- Replaced most instances of GraphicsSettings.renderPipelineAsset by GraphicsSettings.currentRenderPipeline. This should fix some parameters not working on Quality Settings overrides.
- Fixed an issue with Realtime GI not working on upgraded projects.
- Fixed issue with screen space shadows fallback texture was not set as a texture array.
- Fixed Pyramid Lights bounding box
- Fixed terrain heightmap default/null values and epsilons
- Fixed custom post-processing effects breaking when an abstract class inherited from `CustomPostProcessVolumeComponent`
- Fixed XR single-pass rendering in Editor by using ShaderConfig.s_XrMaxViews to allocate matrix array
- Multiple different skies rendered at the same time by different cameras are now handled correctly without flickering
- Fixed flickering issue happening when different volumes have shadow settings and multiple cameras are present.
- Fixed issue causing planar probes to disappear if there is no light in the scene.
- Fixed a number of issues with the prefab isolation mode (Volumes leaking from the main scene and reflection not working properly)
- Fixed an issue with fog volume component upgrade not working properly
- Fixed Spot light Pyramid Shape has shadow artifacts on aspect ratio values lower than 1
- Fixed issue with AO upsampling in XR
- Fixed camera without HDAdditionalCameraData component not rendering
- Removed the macro ENABLE_RAYTRACING for most of the ray tracing code
- Fixed prefab containing camera reloading in loop while selected in the Project view
- Fixed issue causing NaN wheh the Z scale of an object is set to 0.
- Fixed DXR shader passes attempting to render before pipeline loaded
- Fixed black ambient sky issue when importing a project after deleting Library.
- Fixed issue when upgrading a Standard transparent material (case 1186874)
- Fixed area light cookies not working properly with stack lit
- Fixed material render queue not updated when the shader is changed in the material inspector.
- Fixed a number of issues with full screen debug modes not reseting correctly when setting another mutually exclusive mode
- Fixed compile errors for platforms with no VR support
- Fixed an issue with volumetrics and RTHandle scaling (case 1155236)
- Fixed an issue where sky lighting might be updated uselessly
- Fixed issue preventing to allow setting decal material to none (case 1196129)
- Fixed XR multi-pass decals rendering
- Fixed several fields on Light Inspector that not supported Prefab overrides
- Fixed EOL for some files
- Fixed scene view rendering with volumetrics and XR enabled
- Fixed decals to work with multiple cameras
- Fixed optional clear of GBuffer (Was always on)
- Fixed render target clears with XR single-pass rendering
- Fixed HDRP samples file hierarchy
- Fixed Light units not matching light type
- Fixed QualitySettings panel not displaying HDRP Asset
- Fixed black reflection probes the first time loading a project
- Fixed y-flip in scene view with XR SDK
- Fixed Decal projectors do not immediately respond when parent object layer mask is changed in editor.
- Fixed y-flip in scene view with XR SDK
- Fixed a number of issues with Material Quality setting
- Fixed the transparent Cull Mode option in HD unlit master node settings only visible if double sided is ticked.
- Fixed an issue causing shadowed areas by contact shadows at the edge of far clip plane if contact shadow length is very close to far clip plane.
- Fixed editing a scalable settings will edit all loaded asset in memory instead of targetted asset.
- Fixed Planar reflection default viewer FOV
- Fixed flickering issues when moving the mouse in the editor with ray tracing on.
- Fixed the ShaderGraph main preview being black after switching to SSS in the master node settings
- Fixed custom fullscreen passes in VR
- Fixed camera culling masks not taken in account in custom pass volumes
- Fixed object not drawn in custom pass when using a DrawRenderers with an HDRP shader in a build.
- Fixed injection points for Custom Passes (AfterDepthAndNormal and BeforePreRefraction were missing)
- Fixed a enum to choose shader tags used for drawing objects (DepthPrepass or Forward) when there is no override material.
- Fixed lit objects in the BeforePreRefraction, BeforeTransparent and BeforePostProcess.
- Fixed the None option when binding custom pass render targets to allow binding only depth or color.
- Fixed custom pass buffers allocation so they are not allocated if they're not used.
- Fixed the Custom Pass entry in the volume create asset menu items.
- Fixed Prefab Overrides workflow on Camera.
- Fixed alignment issue in Preset for Camera.
- Fixed alignment issue in Physical part for Camera.
- Fixed FrameSettings multi-edition.
- Fixed a bug happening when denoising multiple ray traced light shadows
- Fixed minor naming issues in ShaderGraph settings
- VFX: Removed z-fight glitches that could appear when using deferred depth prepass and lit quad primitives
- VFX: Preserve specular option for lit outputs (matches HDRP lit shader)
- Fixed an issue with Metal Shader Compiler and GTAO shader for metal
- Fixed resources load issue while upgrading HDRP package.
- Fix LOD fade mask by accounting for field of view
- Fixed spot light missing from ray tracing indirect effects.
- Fixed a UI bug in the diffusion profile list after fixing them from the wizard.
- Fixed the hash collision when creating new diffusion profile assets.
- Fixed a light leaking issue with box light casting shadows (case 1184475)
- Fixed Cookie texture type in the cookie slot of lights (Now displays a warning because it is not supported).
- Fixed a nullref that happens when using the Shuriken particle light module
- Fixed alignment in Wizard
- Fixed text overflow in Wizard's helpbox
- Fixed Wizard button fix all that was not automatically grab all required fixes
- Fixed VR tab for MacOS in Wizard
- Fixed local config package workflow in Wizard
- Fixed issue with contact shadows shifting when MSAA is enabled.
- Fixed EV100 in the PBR sky
- Fixed an issue In URP where sometime the camera is not passed to the volume system and causes a null ref exception (case 1199388)
- Fixed nullref when releasing HDRP with custom pass disabled
- Fixed performance issue derived from copying stencil buffer.
- Fixed an editor freeze when importing a diffusion profile asset from a unity package.
- Fixed an exception when trying to reload a builtin resource.
- Fixed the light type intensity unit reset when switching the light type.
- Fixed compilation error related to define guards and CreateLayoutFromXrSdk()
- Fixed documentation link on CustomPassVolume.
- Fixed player build when HDRP is in the project but not assigned in the graphic settings.
- Fixed an issue where ambient probe would be black for the first face of a baked reflection probe
- VFX: Fixed Missing Reference to Visual Effect Graph Runtime Assembly
- Fixed an issue where rendering done by users in EndCameraRendering would be executed before the main render loop.
- Fixed Prefab Override in main scope of Volume.
- Fixed alignment issue in Presset of main scope of Volume.
- Fixed persistence of ShowChromeGizmo and moved it to toolbar for coherency in ReflectionProbe and PlanarReflectionProbe.
- Fixed Alignement issue in ReflectionProbe and PlanarReflectionProbe.
- Fixed Prefab override workflow issue in ReflectionProbe and PlanarReflectionProbe.
- Fixed empty MoreOptions and moved AdvancedManipulation in a dedicated location for coherency in ReflectionProbe and PlanarReflectionProbe.
- Fixed Prefab override workflow issue in DensityVolume.
- Fixed empty MoreOptions and moved AdvancedManipulation in a dedicated location for coherency in DensityVolume.
- Fix light limit counts specified on the HDRP asset
- Fixed Quality Settings for SSR, Contact Shadows and Ambient Occlusion volume components
- Fixed decalui deriving from hdshaderui instead of just shaderui
- Use DelayedIntField instead of IntField for scalable settings
- Fixed init of debug for FrameSettingsHistory on SceneView camera
- Added a fix script to handle the warning 'referenced script in (GameObject 'SceneIDMap') is missing'
- Fix Wizard load when none selected for RenderPipelineAsset
- Fixed TerrainLitGUI when per-pixel normal property is not present.
- Fixed rendering errors when enabling debug modes with custom passes
- Fix an issue that made PCSS dependent on Atlas resolution (not shadow map res)
- Fixing a bug whith histories when n>4 for ray traced shadows
- Fixing wrong behavior in ray traced shadows for mesh renderers if their cast shadow is shadow only or double sided
- Only tracing rays for shadow if the point is inside the code for spotlight shadows
- Only tracing rays if the point is inside the range for point lights
- Fixing ghosting issues when the screen space shadow  indexes change for a light with ray traced shadows
- Fixed an issue with stencil management and Xbox One build that caused corrupted output in deferred mode.
- Fixed a mismatch in behavior between the culling of shadow maps and ray traced point and spot light shadows
- Fixed recursive ray tracing not working anymore after intermediate buffer refactor.
- Fixed ray traced shadow denoising not working (history rejected all the time).
- Fixed shader warning on xbox one
- Fixed cookies not working for spot lights in ray traced reflections, ray traced GI and recursive rendering
- Fixed an inverted handling of CoatSmoothness for SSR in StackLit.
- Fixed missing distortion inputs in Lit and Unlit material UI.
- Fixed issue that propagated NaNs across multiple frames through the exposure texture.
- Fixed issue with Exclude from TAA stencil ignored.
- Fixed ray traced reflection exposure issue.
- Fixed issue with TAA history not initialising corretly scale factor for first frame
- Fixed issue with stencil test of material classification not using the correct Mask (causing false positive and bad performance with forward material in deferred)
- Fixed issue with History not reset when chaning antialiasing mode on camera
- Fixed issue with volumetric data not being initialized if default settings have volumetric and reprojection off.
- Fixed ray tracing reflection denoiser not applied in tier 1
- Fixed the vibility of ray tracing related methods.
- Fixed the diffusion profile list not saved when clicking the fix button in the material UI.
- Fixed crash when pushing bounce count higher than 1 for ray traced GI or reflections
- Fixed PCSS softness scale so that it better match ray traced reference for punctual lights.
- Fixed exposure management for the path tracer
- Fixed AxF material UI containing two advanced options settings.
- Fixed an issue where cached sky contexts were being destroyed wrongly, breaking lighting in the LookDev
- Fixed issue that clamped PCSS softness too early and not after distance scale.
- Fixed fog affect transparent on HD unlit master node
- Fixed custom post processes re-ordering not saved.
- Fixed NPE when using scalable settings
- Fixed an issue where PBR sky precomputation was reset incorrectly in some cases causing bad performance.
- Fixed a bug due to depth history begin overriden too soon
- Fixed CustomPassSampleCameraColor scale issue when called from Before Transparent injection point.
- Fixed corruption of AO in baked probes.
- Fixed issue with upgrade of projects that still had Very High as shadow filtering quality.
- Fixed issue that caused Distortion UI to appear in Lit.
- Fixed several issues with decal duplicating when editing them.
- Fixed initialization of volumetric buffer params (1204159)
- Fixed an issue where frame count was incorrectly reset for the game view, causing temporal processes to fail.
- Fixed Culling group was not disposed error.
- Fixed issues on some GPU that do not support gathers on integer textures.
- Fixed an issue with ambient probe not being initialized for the first frame after a domain reload for volumetric fog.
- Fixed the scene visibility of decal projectors and density volumes
- Fixed a leak in sky manager.
- Fixed an issue where entering playmode while the light editor is opened would produce null reference exceptions.
- Fixed the debug overlay overlapping the debug menu at runtime.
- Fixed an issue with the framecount when changing scene.
- Fixed errors that occurred when using invalid near and far clip plane values for planar reflections.
- Fixed issue with motion blur sample weighting function.
- Fixed motion vectors in MSAA.
- Fixed sun flare blending (case 1205862).
- Fixed a lot of issues related to ray traced screen space shadows.
- Fixed memory leak caused by apply distortion material not being disposed.
- Fixed Reflection probe incorrectly culled when moving its parent (case 1207660)
- Fixed a nullref when upgrading the Fog volume components while the volume is opened in the inspector.
- Fix issues where decals on PS4 would not correctly write out the tile mask causing bits of the decal to go missing.
- Use appropriate label width and text content so the label is completely visible
- Fixed an issue where final post process pass would not output the default alpha value of 1.0 when using 11_11_10 color buffer format.
- Fixed SSR issue after the MSAA Motion Vector fix.
- Fixed an issue with PCSS on directional light if punctual shadow atlas was not allocated.
- Fixed an issue where shadow resolution would be wrong on the first face of a baked reflection probe.
- Fixed issue with PCSS softness being incorrect for cascades different than the first one.
- Fixed custom post process not rendering when using multiple HDRP asset in quality settings
- Fixed probe gizmo missing id (case 1208975)
- Fixed a warning in raytracingshadowfilter.compute
- Fixed issue with AO breaking with small near plane values.
- Fixed custom post process Cleanup function not called in some cases.
- Fixed shader warning in AO code.
- Fixed a warning in simpledenoiser.compute
- Fixed tube and rectangle light culling to use their shape instead of their range as a bounding box.
- Fixed caused by using gather on a UINT texture in motion blur.
- Fix issue with ambient occlusion breaking when dynamic resolution is active.
- Fixed some possible NaN causes in Depth of Field.
- Fixed Custom Pass nullref due to the new Profiling Sample API changes
- Fixed the black/grey screen issue on after post process Custom Passes in non dev builds.
- Fixed particle lights.
- Improved behavior of lights and probe going over the HDRP asset limits.
- Fixed issue triggered when last punctual light is disabled and more than one camera is used.
- Fixed Custom Pass nullref due to the new Profiling Sample API changes
- Fixed the black/grey screen issue on after post process Custom Passes in non dev builds.
- Fixed XR rendering locked to vsync of main display with Standalone Player.
- Fixed custom pass cleanup not called at the right time when using multiple volumes.
- Fixed an issue on metal with edge of decal having artifact by delaying discard of fragments during decal projection
- Fixed various shader warning
- Fixing unnecessary memory allocations in the ray tracing cluster build
- Fixed duplicate column labels in LightEditor's light tab
- Fixed white and dark flashes on scenes with very high or very low exposure when Automatic Exposure is being used.
- Fixed an issue where passing a null ProfilingSampler would cause a null ref exception.
- Fixed memory leak in Sky when in matcap mode.
- Fixed compilation issues on platform that don't support VR.
- Fixed migration code called when we create a new HDRP asset.
- Fixed RemoveComponent on Camera contextual menu to not remove Camera while a component depend on it.
- Fixed an issue where ambient occlusion and screen space reflections editors would generate null ref exceptions when HDRP was not set as the current pipeline.
- Fixed a null reference exception in the probe UI when no HDRP asset is present.
- Fixed the outline example in the doc (sampling range was dependent on screen resolution)
- Fixed a null reference exception in the HDRI Sky editor when no HDRP asset is present.
- Fixed an issue where Decal Projectors created from script where rotated around the X axis by 90°.
- Fixed frustum used to compute Density Volumes visibility when projection matrix is oblique.
- Fixed a null reference exception in Path Tracing, Recursive Rendering and raytraced Global Illumination editors when no HDRP asset is present.
- Fix for NaNs on certain geometry with Lit shader -- [case 1210058](https://fogbugz.unity3d.com/f/cases/1210058/)
- Fixed an issue where ambient occlusion and screen space reflections editors would generate null ref exceptions when HDRP was not set as the current pipeline.
- Fixed a null reference exception in the probe UI when no HDRP asset is present.
- Fixed the outline example in the doc (sampling range was dependent on screen resolution)
- Fixed a null reference exception in the HDRI Sky editor when no HDRP asset is present.
- Fixed an issue where materials newly created from the contextual menu would have an invalid state, causing various problems until it was edited.
- Fixed transparent material created with ZWrite enabled (now it is disabled by default for new transparent materials)
- Fixed mouseover on Move and Rotate tool while DecalProjector is selected.
- Fixed wrong stencil state on some of the pixel shader versions of deferred shader.
- Fixed an issue where creating decals at runtime could cause a null reference exception.
- Fixed issue that displayed material migration dialog on the creation of new project.
- Fixed various issues with time and animated materials (cases 1210068, 1210064).
- Updated light explorer with latest changes to the Fog and fixed issues when no visual environment was present.
- Fixed not handleling properly the recieve SSR feature with ray traced reflections
- Shadow Atlas is no longer allocated for area lights when they are disabled in the shader config file.
- Avoid MRT Clear on PS4 as it is not implemented yet.
- Fixed runtime debug menu BitField control.
- Fixed the radius value used for ray traced directional light.
- Fixed compilation issues with the layered lit in ray tracing shaders.
- Fixed XR autotests viewport size rounding
- Fixed mip map slider knob displayed when cubemap have no mipmap
- Remove unnecessary skip of material upgrade dialog box.
- Fixed the profiling sample mismatch errors when enabling the profiler in play mode
- Fixed issue that caused NaNs in reflection probes on consoles.
- Fixed adjusting positive axis of Blend Distance slides the negative axis in the density volume component.
- Fixed the blend of reflections based on the weight.
- Fixed fallback for ray traced reflections when denoising is enabled.
- Fixed error spam issue with terrain detail terrainDetailUnsupported (cases 1211848)
- Fixed hardware dynamic resolution causing cropping/scaling issues in scene view (case 1158661)
- Fixed Wizard check order for `Hardware and OS` and `Direct3D12`
- Fix AO issue turning black when Far/Near plane distance is big.
- Fixed issue when opening lookdev and the lookdev volume have not been assigned yet.
- Improved memory usage of the sky system.
- Updated label in HDRP quality preference settings (case 1215100)
- Fixed Decal Projector gizmo not undoing properly (case 1216629)
- Fix a leak in the denoising of ray traced reflections.
- Fixed Alignment issue in Light Preset
- Fixed Environment Header in LightingWindow
- Fixed an issue where hair shader could write garbage in the diffuse lighting buffer, causing NaNs.
- Fixed an exposure issue with ray traced sub-surface scattering.
- Fixed runtime debug menu light hierarchy None not doing anything.
- Fixed the broken ShaderGraph preview when creating a new Lit graph.
- Fix indentation issue in preset of LayeredLit material.
- Fixed minor issues with cubemap preview in the inspector.
- Fixed wrong build error message when building for android on mac.
- Fixed an issue related to denoising ray trace area shadows.
- Fixed wrong build error message when building for android on mac.
- Fixed Wizard persistency of Direct3D12 change on domain reload.
- Fixed Wizard persistency of FixAll on domain reload.
- Fixed Wizard behaviour on domain reload.
- Fixed a potential source of NaN in planar reflection probe atlas.
- Fixed an issue with MipRatio debug mode showing _DebugMatCapTexture not being set.
- Fixed missing initialization of input params in Blit for VR.
- Fix Inf source in LTC for area lights.
- Fix issue with AO being misaligned when multiple view are visible.
- Fix issue that caused the clamp of camera rotation motion for motion blur to be ineffective.
- Fixed issue with AssetPostprocessors dependencies causing models to be imported twice when upgrading the package version.
- Fixed culling of lights with XR SDK
- Fixed memory stomp in shadow caching code, leading to overflow of Shadow request array and runtime errors.
- Fixed an issue related to transparent objects reading the ray traced indirect diffuse buffer
- Fixed an issue with filtering ray traced area lights when the intensity is high or there is an exposure.
- Fixed ill-formed include path in Depth Of Field shader.
- Fixed shader graph and ray tracing after the shader target PR.
- Fixed a bug in semi-transparent shadows (object further than the light casting shadows)
- Fix state enabled of default volume profile when in package.
- Fixed removal of MeshRenderer and MeshFilter on adding Light component.
- Fixed Ray Traced SubSurface Scattering not working with ray traced area lights
- Fixed Ray Traced SubSurface Scattering not working in forward mode.
- Fixed a bug in debug light volumes.
- Fixed a bug related to ray traced area light shadow history.
- Fixed an issue where fog sky color mode could sample NaNs in the sky cubemap.
- Fixed a leak in the PBR sky renderer.
- Added a tooltip to the Ambient Mode parameter in the Visual Envionment volume component.
- Static lighting sky now takes the default volume into account (this fixes discrepancies between baked and realtime lighting).
- Fixed a leak in the sky system.
- Removed MSAA Buffers allocation when lit shader mode is set to "deferred only".
- Fixed invalid cast for realtime reflection probes (case 1220504)
- Fixed invalid game view rendering when disabling all cameras in the scene (case 1105163)
- Hide reflection probes in the renderer components.
- Fixed infinite reload loop while displaying Light's Shadow's Link Light Layer in Inspector of Prefab Asset.
- Fixed the culling was not disposed error in build log.
- Fixed the cookie atlas size and planar atlas size being too big after an upgrade of the HDRP asset.
- Fixed transparent SSR for shader graph.
- Fixed an issue with emissive light meshes not being in the RAS.
- Fixed DXR player build
- Fixed the HDRP asset migration code not being called after an upgrade of the package
- Fixed draw renderers custom pass out of bound exception
- Fixed the PBR shader rendering in deferred
- Fixed some typos in debug menu (case 1224594)
- Fixed ray traced point and spot lights shadows not rejecting istory when semi-transparent or colored.
- Fixed a warning due to StaticLightingSky when reloading domain in some cases.
- Fixed the MaxLightCount being displayed when the light volume debug menu is on ColorAndEdge.
- Fixed issue with unclear naming of debug menu for decals.
- Fixed z-fighting in scene view when scene lighting is off (case 1203927)
- Fixed issue that prevented cubemap thumbnails from rendering (only on D3D11 and Metal).
- Fixed ray tracing with VR single-pass
- Fix an exception in ray tracing that happens if two LOD levels are using the same mesh renderer.
- Fixed error in the console when switching shader to decal in the material UI.
- Fixed an issue with refraction model and ray traced recursive rendering (case 1198578).
- Fixed an issue where a dynamic sky changing any frame may not update the ambient probe.
- Fixed cubemap thumbnail generation at project load time.
- Fixed cubemap thumbnail generation at project load time.
- Fixed XR culling with multiple cameras
- Fixed XR single-pass with Mock HMD plugin
- Fixed sRGB mismatch with XR SDK
- Fixed an issue where default volume would not update when switching profile.
- Fixed issue with uncached reflection probe cameras reseting the debug mode (case 1224601)
- Fixed an issue where AO override would not override specular occlusion.
- Fixed an issue where Volume inspector might not refresh correctly in some cases.
- Fixed render texture with XR
- Fixed issue with resources being accessed before initialization process has been performed completely.
- Half fixed shuriken particle light that cast shadows (only the first one will be correct)
- Fixed issue with atmospheric fog turning black if a planar reflection probe is placed below ground level. (case 1226588)
- Fixed custom pass GC alloc issue in CustomPassVolume.GetActiveVolumes().
- Fixed a bug where instanced shadergraph shaders wouldn't compile on PS4.
- Fixed an issue related to the envlightdatasrt not being bound in recursive rendering.
- Fixed shadow cascade tooltip when using the metric mode (case 1229232)
- Fixed how the area light influence volume is computed to match rasterization.
- Focus on Decal uses the extends of the projectors
- Fixed usage of light size data that are not available at runtime.
- Fixed the depth buffer copy made before custom pass after opaque and normal injection point.
- Fix for issue that prevented scene from being completely saved when baked reflection probes are present and lighting is set to auto generate.
- Fixed drag area width at left of Light's intensity field in Inspector.
- Fixed light type resolution when performing a reset on HDAdditionalLightData (case 1220931)
- Fixed reliance on atan2 undefined behavior in motion vector debug shader.
- Fixed an usage of a a compute buffer not bound (1229964)
- Fixed an issue where changing the default volume profile from another inspector would not update the default volume editor.
- Fix issues in the post process system with RenderTexture being invalid in some cases, causing rendering problems.
- Fixed an issue where unncessarily serialized members in StaticLightingSky component would change each time the scene is changed.
- Fixed a weird behavior in the scalable settings drawing when the space becomes tiny (1212045).
- Fixed a regression in the ray traced indirect diffuse due to the new probe system.
- Fix for range compression factor for probes going negative (now clamped to positive values).
- Fixed path validation when creating new volume profile (case 1229933)
- Fixed a bug where Decal Shader Graphs would not recieve reprojected Position, Normal, or Bitangent data. (1239921)
- Fix reflection hierarchy for CARPAINT in AxF.
- Fix precise fresnel for delta lights for SVBRDF in AxF.
- Fixed the debug exposure mode for display sky reflection and debug view baked lighting
- Fixed MSAA depth resolve when there is no motion vectors
- Fixed various object leaks in HDRP.
- Fixed compile error with XR SubsystemManager.
- Fix for assertion triggering sometimes when saving a newly created lit shader graph (case 1230996)
- Fixed culling of planar reflection probes that change position (case 1218651)
- Fixed null reference when processing lightprobe (case 1235285)
- Fix issue causing wrong planar reflection rendering when more than one camera is present.
- Fix black screen in XR when HDRP package is present but not used.
- Fixed an issue with the specularFGD term being used when the material has a clear coat (lit shader).
- Fixed white flash happening with auto-exposure in some cases (case 1223774)
- Fixed NaN which can appear with real time reflection and inf value
- Fixed an issue that was collapsing the volume components in the HDRP default settings
- Fixed warning about missing bound decal buffer
- Fixed shader warning on Xbox for ResolveStencilBuffer.compute.
- Fixed PBR shader ZTest rendering in deferred.
- Replaced commands incompatible with async compute in light list build process.
- Diffusion Profile and Material references in HDRP materials are now correctly exported to unity packages. Note that the diffusion profile or the material references need to be edited once before this can work properly.
- Fix MaterialBalls having same guid issue
- Fix spelling and grammatical errors in material samples
- Fixed unneeded cookie texture allocation for cone stop lights.
- Fixed scalarization code for contact shadows.
- Fixed volume debug in playmode
- Fixed issue when toggling anything in HDRP asset that will produce an error (case 1238155)
- Fixed shader warning in PCSS code when using Vulkan.
- Fixed decal that aren't working without Metal and Ambient Occlusion option enabled.
- Fixed an error about procedural sky being logged by mistake.
- Fixed shadowmask UI now correctly showing shadowmask disable
- Made more explicit the warning about raytracing and asynchronous compute. Also fixed the condition in which it appears.
- Fixed a null ref exception in static sky when the default volume profile is invalid.
- DXR: Fixed shader compilation error with shader graph and pathtracer
- Fixed SceneView Draw Modes not being properly updated after opening new scene view panels or changing the editor layout.
- VFX: Removed irrelevant queues in render queue selection from HDRP outputs
- VFX: Motion Vector are correctly renderered with MSAA [Case 1240754](https://issuetracker.unity3d.com/product/unity/issues/guid/1240754/)
- Fixed a cause of NaN when a normal of 0-length is generated (usually via shadergraph).
- Fixed issue with screen-space shadows not enabled properly when RT is disabled (case 1235821)
- Fixed a performance issue with stochastic ray traced area shadows.
- Fixed cookie texture not updated when changing an import settings (srgb for example).
- Fixed flickering of the game/scene view when lookdev is running.
- Fixed issue with reflection probes in realtime time mode with OnEnable baking having wrong lighting with sky set to dynamic (case 1238047).
- Fixed transparent motion vectors not working when in MSAA.
- Fix error when removing DecalProjector from component contextual menu (case 1243960)
- Fixed issue with post process when running in RGBA16 and an object with additive blending is in the scene.
- Fixed corrupted values on LayeredLit when using Vertex Color multiply mode to multiply and MSAA is activated.
- Fix conflicts with Handles manipulation when performing a Reset in DecalComponent (case 1238833)
- Fixed depth prepass and postpass being disabled after changing the shader in the material UI.
- Fixed issue with sceneview camera settings not being saved after Editor restart.
- Fixed issue when switching back to custom sensor type in physical camera settings (case 1244350).
- Fixed a null ref exception when running playmode tests with the render pipeline debug window opened.
- Fixed some GCAlloc in the debug window.
- Fixed shader graphs not casting semi-transparent and color shadows (case 1242617)
- Fixed thin refraction mode not working properly.
- Fixed assert on tests caused by probe culling results being requested when culling did not happen. (case 1246169)
- Fixed over consumption of GPU memory by the Physically Based Sky.
- Fixed an invalid rotation in Planar Reflection Probe editor display, that was causing an error message (case 1182022)
- Put more information in Camera background type tooltip and fixed inconsistent exposure behavior when changing bg type.
- Fixed issue that caused not all baked reflection to be deleted upon clicking "Clear Baked Data" in the lighting menu (case 1136080)
- Fixed an issue where asset preview could be rendered white because of static lighting sky.
- Fixed an issue where static lighting was not updated when removing the static lighting sky profile.
- Fixed the show cookie atlas debug mode not displaying correctly when enabling the clear cookie atlas option.
- Fixed various multi-editing issues when changing Emission parameters.
- Fixed error when undo a Reflection Probe removal in a prefab instance. (case 1244047)
- Fixed Microshadow not working correctly in deferred with LightLayers
- Tentative fix for missing include in depth of field shaders.
- Fixed the light overlap scene view draw mode (wasn't working at all).
- Fixed taaFrameIndex and XR tests 4052 and 4053
- Fixed the prefab integration of custom passes (Prefab Override Highlight not working as expected).
- Cloned volume profile from read only assets are created in the root of the project. (case 1154961)
- Fixed Wizard check on default volume profile to also check it is not the default one in package.
- Fix erroneous central depth sampling in TAA.
- Fixed light layers not correctly disabled when the lightlayers is set to Nothing and Lightlayers isn't enabled in HDRP Asset
- Fixed issue with Model Importer materials falling back to the Legacy default material instead of HDRP's default material when import happens at Editor startup.
- Fixed a wrong condition in CameraSwitcher, potentially causing out of bound exceptions.
- Fixed an issue where editing the Look Dev default profile would not reflect directly in the Look Dev window.
- Fixed a bug where the light list is not cleared but still used when resizing the RT.
- Fixed exposure debug shader with XR single-pass rendering.
- Fixed issues with scene view and transparent motion vectors.
- Fixed black screens for linux/HDRP (1246407)
- Fixed a vulkan and metal warning in the SSGI compute shader.
- Fixed an exception due to the color pyramid not allocated when SSGI is enabled.
- Fixed an issue with the first Depth history was incorrectly copied.
- Fixed path traced DoF focusing issue
- Fix an issue with the half resolution Mode (performance)
- Fix an issue with the color intensity of emissive for performance rtgi
- Fixed issue with rendering being mostly broken when target platform disables VR.
- Workaround an issue caused by GetKernelThreadGroupSizes  failing to retrieve correct group size.
- Fix issue with fast memory and rendergraph.
- Fixed transparent motion vector framesetting not sanitized.
- Fixed wrong order of post process frame settings.
- Fixed white flash when enabling SSR or SSGI.
- The ray traced indrect diffuse and RTGI were combined wrongly with the rest of the lighting (1254318).
- Fixed an exception happening when using RTSSS without using RTShadows.
- Fix inconsistencies with transparent motion vectors and opaque by allowing camera only transparent motion vectors.
- Fix reflection probe frame settings override
- Fixed certain shadow bias artifacts present in volumetric lighting (case 1231885).
- Fixed area light cookie not updated when switch the light type from a spot that had a cookie.
- Fixed issue with dynamic resolution updating when not in play mode.
- Fixed issue with Contrast Adaptive Sharpening upsample mode and preview camera.
- Fix issue causing blocky artifacts when decals affect metallic and are applied on material with specular color workflow.
- Fixed issue with depth pyramid generation and dynamic resolution.
- Fixed an issue where decals were duplicated in prefab isolation mode.
- Fixed an issue where rendering preview with MSAA might generate render graph errors.
- Fixed compile error in PS4 for planar reflection filtering.
- Fixed issue with blue line in prefabs for volume mode.
- Fixing the internsity being applied to RTAO too early leading to unexpected results (1254626).
- Fix issue that caused sky to incorrectly render when using a custom projection matrix.
- Fixed null reference exception when using depth pre/post pass in shadergraph with alpha clip in the material.
- Appropriately constraint blend distance of reflection probe while editing with the inspector (case 1248931)
- Fixed AxF handling of roughness for Blinn-Phong type materials
- Fixed AxF UI errors when surface type is switched to transparent
- Fixed a serialization issue, preventing quality level parameters to undo/redo and update scene view on change.
- Fixed an exception occuring when a camera doesn't have an HDAdditionalCameraData (1254383).
- Fixed ray tracing with XR single-pass.
- Fixed warning in HDAdditionalLightData OnValidate (cases 1250864, 1244578)
- Fixed a bug related to denoising ray traced reflections.
- Fixed nullref in the layered lit material inspector.
- Fixed an issue where manipulating the color wheels in a volume component would reset the cursor every time.
- Fixed an issue where static sky lighting would not be updated for a new scene until it's reloaded at least once.
- Fixed culling for decals when used in prefabs and edited in context.
- Force to rebake probe with missing baked texture. (1253367)
- Fix supported Mac platform detection to handle new major version (11.0) properly
- Fixed typo in the Render Pipeline Wizard under HDRP+VR
- Change transparent SSR name in frame settings to avoid clipping.
- Fixed missing include guards in shadow hlsl files.
- Repaint the scene view whenever the scene exposure override is changed.
- Fixed an error when clearing the SSGI history texture at creation time (1259930).
- Fixed alpha to mask reset when toggling alpha test in the material UI.
- Fixed an issue where opening the look dev window with the light theme would make the window blink and eventually crash unity.
- Fixed fallback for ray tracing and light layers (1258837).
- Fixed Sorting Priority not displayed correctly in the DrawRenderers custom pass UI.
- Fixed glitch in Project settings window when selecting diffusion profiles in material section (case 1253090)
- Fixed issue with light layers bigger than 8 (and above the supported range).
- Fixed issue with culling layer mask of area light's emissive mesh
- Fixed overused the atlas for Animated/Render Target Cookies (1259930).
- Fixed errors when switching area light to disk shape while an area emissive mesh was displayed.
- Fixed default frame settings MSAA toggle for reflection probes (case 1247631)
- Fixed the transparent SSR dependency not being properly disabled according to the asset dependencies (1260271).
- Fixed issue with completely black AO on double sided materials when normal mode is set to None.
- Fixed UI drawing of the quaternion (1251235)
- Fix an issue with the quality mode and perf mode on RTR and RTGI and getting rid of unwanted nans (1256923).
- Fixed unitialized ray tracing resources when using non-default HDRP asset (case 1259467).
- Fixed overused the atlas for Animated/Render Target Cookies (1259930).
- Fixed sky asserts with XR multipass
- Fixed for area light not updating baked light result when modifying with gizmo.
- Fixed robustness issue with GetOddNegativeScale() in ray tracing, which was impacting normal mapping (1261160).
- Fixed regression where moving face of the probe gizmo was not moving its position anymore.
- Fixed XR single-pass macros in tessellation shaders.
- Fixed path-traced subsurface scattering mixing with diffuse and specular BRDFs (1250601).
- Fixed custom pass re-ordering issues.
- Improved robustness of normal mapping when scale is 0, and mapping is extreme (normals in or below the tangent plane).
- Fixed XR Display providers not getting zNear and zFar plane distances passed to them when in HDRP.
- Fixed rendering breaking when disabling tonemapping in the frame settings.
- Fixed issue with serialization of exposure modes in volume profiles not being consistent between HDRP versions (case 1261385).
- Fixed issue with duplicate names in newly created sub-layers in the graphics compositor (case 1263093).
- Remove MSAA debug mode when renderpipeline asset has no MSAA
- Fixed some post processing using motion vectors when they are disabled
- Fixed the multiplier of the environement lights being overriden with a wrong value for ray tracing (1260311).
- Fixed a series of exceptions happening when trying to load an asset during wizard execution (1262171).
- Fixed an issue with Stacklit shader not compiling correctly in player with debug display on (1260579)
- Fixed couple issues in the dependence of building the ray tracing acceleration structure.
- Fix sun disk intensity
- Fixed unwanted ghosting for smooth surfaces.
- Fixing an issue in the recursive rendering flag texture usage.
- Fixed a missing dependecy for choosing to evaluate transparent SSR.
- Fixed issue that failed compilation when XR is disabled.
- Fixed a compilation error in the IES code.
- Fixed issue with dynamic resolution handler when no OnResolutionChange callback is specified.
- Fixed multiple volumes, planar reflection, and decal projector position when creating them from the menu.
- Reduced the number of global keyword used in deferredTile.shader
- Fixed incorrect processing of Ambient occlusion probe (9% error was introduced)
- Fixed multiedition of framesettings drop down (case 1270044)
- Fixed planar probe gizmo

### Changed
- Improve MIP selection for decals on Transparents
- Color buffer pyramid is not allocated anymore if neither refraction nor distortion are enabled
- Rename Emission Radius to Radius in UI in Point, Spot
- Angular Diameter parameter for directional light is no longuer an advanced property
- DXR: Remove Light Radius and Angular Diamater of Raytrace shadow. Angular Diameter and Radius are used instead.
- Remove MaxSmoothness parameters from UI for point, spot and directional light. The MaxSmoothness is now deduce from Radius Parameters
- DXR: Remove the Ray Tracing Environement Component. Add a Layer Mask to the ray Tracing volume components to define which objects are taken into account for each effect.
- Removed second cubemaps used for shadowing in lookdev
- Disable Physically Based Sky below ground
- Increase max limit of area light and reflection probe to 128
- Change default texture for detailmap to grey
- Optimize Shadow RT load on Tile based architecture platforms.
- Improved quality of SSAO.
- Moved RequestShadowMapRendering() back to public API.
- Update HDRP DXR Wizard with an option to automatically clone the hdrp config package and setup raytracing to 1 in shaders file.
- Added SceneSelection pass for TerrainLit shader.
- Simplified Light's type API regrouping the logic in one place (Check type in HDAdditionalLightData)
- The support of LOD CrossFade (Dithering transition) in master nodes now required to enable it in the master node settings (Save variant)
- Improved shadow bias, by removing constant depth bias and substituting it with slope-scale bias.
- Fix the default stencil values when a material is created from a SSS ShaderGraph.
- Tweak test asset to be compatible with XR: unlit SG material for canvas and double-side font material
- Slightly tweaked the behaviour of bloom when resolution is low to reduce artifacts.
- Hidden fields in Light Inspector that is not relevant while in BakingOnly mode.
- Changed parametrization of PCSS, now softness is derived from angular diameter (for directional lights) or shape radius (for point/spot lights) and min filter size is now in the [0..1] range.
- Moved the copy of the geometry history buffers to right after the depth mip chain generation.
- Rename "Luminance" to "Nits" in UX for physical light unit
- Rename FrameSettings "SkyLighting" to "SkyReflection"
- Reworked XR automated tests
- The ray traced screen space shadow history for directional, spot and point lights is discarded if the light transform has changed.
- Changed the behavior for ray tracing in case a mesh renderer has both transparent and opaque submeshes.
- Improve history buffer management
- Replaced PlayerSettings.virtualRealitySupported with XRGraphics.tryEnable.
- Remove redundant FrameSettings RealTimePlanarReflection
- Improved a bit the GC calls generated during the rendering.
- Material update is now only triggered when the relevant settings are touched in the shader graph master nodes
- Changed the way Sky Intensity (on Sky volume components) is handled. It's now a combo box where users can choose between Exposure, Multiplier or Lux (for HDRI sky only) instead of both multiplier and exposure being applied all the time. Added a new menu item to convert old profiles.
- Change how method for specular occlusions is decided on inspector shader (Lit, LitTesselation, LayeredLit, LayeredLitTessellation)
- Unlocked SSS, SSR, Motion Vectors and Distortion frame settings for reflections probes.
- Hide unused LOD settings in Quality Settings legacy window.
- Reduced the constrained distance for temporal reprojection of ray tracing denoising
- Removed shadow near plane from the Directional Light Shadow UI.
- Improved the performances of custom pass culling.
- The scene view camera now replicates the physical parameters from the camera tagged as "MainCamera".
- Reduced the number of GC.Alloc calls, one simple scene without plarnar / probes, it should be 0B.
- Renamed ProfilingSample to ProfilingScope and unified API. Added GPU Timings.
- Updated macros to be compatible with the new shader preprocessor.
- Ray tracing reflection temporal filtering is now done in pre-exposed space
- Search field selects the appropriate fields in both project settings panels 'HDRP Default Settings' and 'Quality/HDRP'
- Disabled the refraction and transmission map keywords if the material is opaque.
- Keep celestial bodies outside the atmosphere.
- Updated the MSAA documentation to specify what features HDRP supports MSAA for and what features it does not.
- Shader use for Runtime Debug Display are now correctly stripper when doing a release build
- Now each camera has its own Volume Stack. This allows Volume Parameters to be updated as early as possible and be ready for the whole frame without conflicts between cameras.
- Disable Async for SSR, SSAO and Contact shadow when aggregated ray tracing frame setting is on.
- Improved performance when entering play mode without domain reload by a factor of ~25
- Renamed the camera profiling sample to include the camera name
- Discarding the ray tracing history for AO, reflection, diffuse shadows and GI when the viewport size changes.
- Renamed the camera profiling sample to include the camera name
- Renamed the post processing graphic formats to match the new convention.
- The restart in Wizard for DXR will always be last fix from now on
- Refactoring pre-existing materials to share more shader code between rasterization and ray tracing.
- Setting a material's Refraction Model to Thin does not overwrite the Thickness and Transmission Absorption Distance anymore.
- Removed Wind textures from runtime as wind is no longer built into the pipeline
- Changed Shader Graph titles of master nodes to be more easily searchable ("HDRP/x" -> "x (HDRP)")
- Expose StartSinglePass() and StopSinglePass() as public interface for XRPass
- Replaced the Texture array for 2D cookies (spot, area and directional lights) and for planar reflections by an atlas.
- Moved the tier defining from the asset to the concerned volume components.
- Changing from a tier management to a "mode" management for reflection and GI and removing the ability to enable/disable deferred and ray bining (they are now implied by performance mode)
- The default FrameSettings for ScreenSpaceShadows is set to true for Camera in order to give a better workflow for DXR.
- Refactor internal usage of Stencil bits.
- Changed how the material upgrader works and added documentation for it.
- Custom passes now disable the stencil when overwriting the depth and not writing into it.
- Renamed the camera profiling sample to include the camera name
- Changed the way the shadow casting property of transparent and tranmissive materials is handeled for ray tracing.
- Changed inspector materials stencil setting code to have more sharing.
- Updated the default scene and default DXR scene and DefaultVolumeProfile.
- Changed the way the length parameter is used for ray traced contact shadows.
- Improved the coherency of PCSS blur between cascades.
- Updated VR checks in Wizard to reflect new XR System.
- Removing unused alpha threshold depth prepass and post pass for fabric shader graph.
- Transform result from CIE XYZ to sRGB color space in EvalSensitivity for iridescence.
- Moved BeginCameraRendering callback right before culling.
- Changed the visibility of the Indirect Lighting Controller component to public.
- Renamed the cubemap used for diffuse convolution to a more explicit name for the memory profiler.
- Improved behaviour of transmission color on transparent surfaces in path tracing.
- Light dimmer can now get values higher than one and was renamed to multiplier in the UI.
- Removed info box requesting volume component for Visual Environment and updated the documentation with the relevant information.
- Improved light selection oracle for light sampling in path tracing.
- Stripped ray tracing subsurface passes with ray tracing is not enabled.
- Remove LOD cross fade code for ray tracing shaders
- Removed legacy VR code
- Add range-based clipping to box lights (case 1178780)
- Improve area light culling (case 1085873)
- Light Hierarchy debug mode can now adjust Debug Exposure for visualizing high exposure scenes.
- Rejecting history for ray traced reflections based on a threshold evaluated on the neighborhood of the sampled history.
- Renamed "Environment" to "Reflection Probes" in tile/cluster debug menu.
- Utilities namespace is obsolete, moved its content to UnityEngine.Rendering (case 1204677)
- Obsolete Utilities namespace was removed, instead use UnityEngine.Rendering (case 1204677)
- Moved most of the compute shaders to the multi_compile API instead of multiple kernels.
- Use multi_compile API for deferred compute shader with shadow mask.
- Remove the raytracing rendering queue system to make recursive raytraced material work when raytracing is disabled
- Changed a few resources used by ray tracing shaders to be global resources (using register space1) for improved CPU performance.
- All custom pass volumes are now executed for one injection point instead of the first one.
- Hidden unsupported choice in emission in Materials
- Temporal Anti aliasing improvements.
- Optimized PrepareLightsForGPU (cost reduced by over 25%) and PrepareGPULightData (around twice as fast now).
- Moved scene view camera settings for HDRP from the preferences window to the scene view camera settings window.
- Updated shaders to be compatible with Microsoft's DXC.
- Debug exposure in debug menu have been replace to debug exposure compensation in EV100 space and is always visible.
- Further optimized PrepareLightsForGPU (3x faster with few shadows, 1.4x faster with a lot of shadows or equivalently cost reduced by 68% to 37%).
- Raytracing: Replaced the DIFFUSE_LIGHTING_ONLY multicompile by a uniform.
- Raytracing: Removed the dynamic lightmap multicompile.
- Raytracing: Remove the LOD cross fade multi compile for ray tracing.
- Cookie are now supported in lightmaper. All lights casting cookie and baked will now include cookie influence.
- Avoid building the mip chain a second time for SSR for transparent objects.
- Replaced "High Quality" Subsurface Scattering with a set of Quality Levels.
- Replaced "High Quality" Volumetric Lighting with "Screen Resolution Percentage" and "Volume Slice Count" on the Fog volume component.
- Merged material samples and shader samples
- Update material samples scene visuals
- Use multi_compile API for deferred compute shader with shadow mask.
- Made the StaticLightingSky class public so that users can change it by script for baking purpose.
- Shadowmask and realtime reflectoin probe property are hide in Quality settings
- Improved performance of reflection probe management when using a lot of probes.
- Ignoring the disable SSR flags for recursive rendering.
- Removed logic in the UI to disable parameters for contact shadows and fog volume components as it was going against the concept of the volume system.
- Fixed the sub surface mask not being taken into account when computing ray traced sub surface scattering.
- MSAA Within Forward Frame Setting is now enabled by default on Cameras when new Render Pipeline Asset is created
- Slightly changed the TAA anti-flicker mechanism so that it is more aggressive on almost static images (only on High preset for now).
- Changed default exposure compensation to 0.
- Refactored shadow caching system.
- Removed experimental namespace for ray tracing code.
- Increase limit for max numbers of lights in UX
- Removed direct use of BSDFData in the path tracing pass, delegated to the material instead.
- Pre-warm the RTHandle system to reduce the amount of memory allocations and the total memory needed at all points.
- DXR: Only read the geometric attributes that are required using the share pass info and shader graph defines.
- DXR: Dispatch binned rays in 1D instead of 2D.
- Lit and LayeredLit tessellation cross lod fade don't used dithering anymore between LOD but fade the tessellation height instead. Allow a smoother transition
- Changed the way planar reflections are filtered in order to be a bit more "physically based".
- Increased path tracing BSDFs roughness range from [0.001, 0.999] to [0.00001, 0.99999].
- Changing the default SSGI radius for the all configurations.
- Changed the default parameters for quality RTGI to match expected behavior.
- Add color clear pass while rendering XR occlusion mesh to avoid leaks.
- Only use one texture for ray traced reflection upscaling.
- Adjust the upscale radius based on the roughness value.
- DXR: Changed the way the filter size is decided for directional, point and spot shadows.
- Changed the default exposure mode to "Automatic (Histogram)", along with "Limit Min" to -4 and "Limit Max" to 16.
- Replaced the default scene system with the builtin Scene Template feature.
- Changed extensions of shader CAS include files.
- Making the planar probe atlas's format match the color buffer's format.
- Removing the planarReflectionCacheCompressed setting from asset.
- SHADERPASS for TransparentDepthPrepass and TransparentDepthPostpass identification is using respectively SHADERPASS_TRANSPARENT_DEPTH_PREPASS and SHADERPASS_TRANSPARENT_DEPTH_POSTPASS
- Moved the Parallax Occlusion Mapping node into Shader Graph.
- Renamed the debug name from SSAO to ScreenSpaceAmbientOcclusion (1254974).
- Added missing tooltips and improved the UI of the aperture control (case 1254916).
- Fixed wrong tooltips in the Dof Volume (case 1256641).
- The `CustomPassLoadCameraColor` and `CustomPassSampleCameraColor` functions now returns the correct color buffer when used in after post process instead of the color pyramid (which didn't had post processes).
- PBR Sky now doesn't go black when going below sea level, but it instead freezes calculation as if on the horizon.
- Fixed an issue with quality setting foldouts not opening when clicking on them (1253088).
- Shutter speed can now be changed by dragging the mouse over the UI label (case 1245007).
- Remove the 'Point Cube Size' for cookie, use the Cubemap size directly.
- VFXTarget with Unlit now allows EmissiveColor output to be consistent with HDRP unlit.
- Only building the RTAS if there is an effect that will require it (1262217).
- Fixed the first ray tracing frame not having the light cluster being set up properly (1260311).
- Render graph pre-setup for ray traced ambient occlusion.
- Avoid casting multiple rays and denoising for hard directional, point and spot ray traced shadows (1261040).
- Making sure the preview cameras do not use ray tracing effects due to a by design issue to build ray tracing acceleration structures (1262166).
- Preparing ray traced reflections for the render graph support (performance and quality).
- Preparing recursive rendering for the render graph port.
- Preparation pass for RTGI, temporal filter and diffuse denoiser for render graph.
- Updated the documentation for the DXR implementation.
- Changed the DXR wizard to support optional checks.
- Changed the DXR wizard steps.
- Preparation pass for RTSSS to be supported by render graph.
- Changed the color space of EmissiveColorLDR property on all shader. Was linear but should have been sRGB. Auto upgrade script handle the conversion.

## [7.1.1] - 2019-09-05

### Added
- Transparency Overdraw debug mode. Allows to visualize transparent objects draw calls as an "heat map".
- Enabled single-pass instancing support for XR SDK with new API cmd.SetInstanceMultiplier()
- XR settings are now available in the HDRP asset
- Support for Material Quality in Shader Graph
- Material Quality support selection in HDRP Asset
- Renamed XR shader macro from UNITY_STEREO_ASSIGN_COMPUTE_EYE_INDEX to UNITY_XR_ASSIGN_VIEW_INDEX
- Raytracing ShaderGraph node for HDRP shaders
- Custom passes volume component with 3 injection points: Before Rendering, Before Transparent and Before Post Process
- Alpha channel is now properly exported to camera render textures when using FP16 color buffer format
- Support for XR SDK mirror view modes
- HD Master nodes in Shader Graph now support Normal and Tangent modification in vertex stage.
- DepthOfFieldCoC option in the fullscreen debug modes.
- Added override Ambient Occlusion option on debug windows
- Added Custom Post Processes with 3 injection points: Before Transparent, Before Post Process and After Post Process
- Added draft of minimal interactive path tracing (experimental) based on DXR API - Support only 4 area light, lit and unlit shader (non-shadergraph)
- Small adjustments to TAA anti flicker (more aggressive on high values).

### Fixed
- Fixed wizard infinite loop on cancellation
- Fixed with compute shader error about too many threads in threadgroup on low GPU
- Fixed invalid contact shadow shaders being created on metal
- Fixed a bug where if Assembly.GetTypes throws an exception due to mis-versioned dlls, then no preprocessors are used in the shader stripper
- Fixed typo in AXF decal property preventing to compile
- Fixed reflection probe with XR single-pass and FPTL
- Fixed force gizmo shown when selecting camera in hierarchy
- Fixed issue with XR occlusion mesh and dynamic resolution
- Fixed an issue where lighting compute buffers were re-created with the wrong size when resizing the window, causing tile artefacts at the top of the screen.
- Fix FrameSettings names and tooltips
- Fixed error with XR SDK when the Editor is not in focus
- Fixed errors with RenderGraph, XR SDK and occlusion mesh
- Fixed shadow routines compilation errors when "real" type is a typedef on "half".
- Fixed toggle volumetric lighting in the light UI
- Fixed post-processing history reset handling rt-scale incorrectly
- Fixed crash with terrain and XR multi-pass
- Fixed ShaderGraph material synchronization issues
- Fixed a null reference exception when using an Emissive texture with Unlit shader (case 1181335)
- Fixed an issue where area lights and point lights where not counted separately with regards to max lights on screen (case 1183196)
- Fixed an SSR and Subsurface Scattering issue (appearing black) when using XR.

### Changed
- Update Wizard layout.
- Remove almost all Garbage collection call within a frame.
- Rename property AdditionalVeclocityChange to AddPrecomputeVelocity
- Call the End/Begin camera rendering callbacks for camera with customRender enabled
- Changeg framesettings migration order of postprocess flags as a pr for reflection settings flags have been backported to 2019.2
- Replaced usage of ENABLE_VR in XRSystem.cs by version defines based on the presence of the built-in VR and XR modules
- Added an update virtual function to the SkyRenderer class. This is called once per frame. This allows a given renderer to amortize heavy computation at the rate it chooses. Currently only the physically based sky implements this.
- Removed mandatory XRPass argument in HDCamera.GetOrCreate()
- Restored the HDCamera parameter to the sky rendering builtin parameters.
- Removed usage of StructuredBuffer for XR View Constants
- Expose Direct Specular Lighting control in FrameSettings
- Deprecated ExponentialFog and VolumetricFog volume components. Now there is only one exponential fog component (Fog) which can add Volumetric Fog as an option. Added a script in Edit -> Render Pipeline -> Upgrade Fog Volume Components.

## [7.0.1] - 2019-07-25

### Added
- Added option in the config package to disable globally Area Lights and to select shadow quality settings for the deferred pipeline.
- When shader log stripping is enabled, shader stripper statistics will be written at `Temp/shader-strip.json`
- Occlusion mesh support from XR SDK

### Fixed
- Fixed XR SDK mirror view blit, cleanup some XRTODO and removed XRDebug.cs
- Fixed culling for volumetrics with XR single-pass rendering
- Fix shadergraph material pass setup not called
- Fixed documentation links in component's Inspector header bar
- Cookies using the render texture output from a camera are now properly updated
- Allow in ShaderGraph to enable pre/post pass when the alpha clip is disabled

### Changed
- RenderQueue for Opaque now start at Background instead of Geometry.
- Clamp the area light size for scripting API when we change the light type
- Added a warning in the material UI when the diffusion profile assigned is not in the HDRP asset


## [7.0.0] - 2019-07-17

### Added
- `Fixed`, `Viewer`, and `Automatic` modes to compute the FOV used when rendering a `PlanarReflectionProbe`
- A checkbox to toggle the chrome gizmo of `ReflectionProbe`and `PlanarReflectionProbe`
- Added a Light layer in shadows that allow for objects to cast shadows without being affected by light (and vice versa).
- You can now access ShaderGraph blend states from the Material UI (for example, **Surface Type**, **Sorting Priority**, and **Blending Mode**). This change may break Materials that use a ShaderGraph, to fix them, select **Edit > Render Pipeline > Reset all ShaderGraph Scene Materials BlendStates**. This syncs the blendstates of you ShaderGraph master nodes with the Material properties.
- You can now control ZTest, ZWrite, and CullMode for transparent Materials.
- Materials that use Unlit Shaders or Unlit Master Node Shaders now cast shadows.
- Added an option to enable the ztest on **After Post Process** materials when TAA is disabled.
- Added a new SSAO (based on Ground Truth Ambient Occlusion algorithm) to replace the previous one.
- Added support for shadow tint on light
- BeginCameraRendering and EndCameraRendering callbacks are now called with probes
- Adding option to update shadow maps only On Enable and On Demand.
- Shader Graphs that use time-dependent vertex modification now generate correct motion vectors.
- Added option to allow a custom spot angle for spot light shadow maps.
- Added frame settings for individual post-processing effects
- Added dither transition between cascades for Low and Medium quality settings
- Added single-pass instancing support with XR SDK
- Added occlusion mesh support with XR SDK
- Added support of Alembic velocity to various shaders
- Added support for more than 2 views for single-pass instancing
- Added support for per punctual/directional light min roughness in StackLit
- Added mirror view support with XR SDK
- Added VR verification in HDRPWizard
- Added DXR verification in HDRPWizard
- Added feedbacks in UI of Volume regarding skies
- Cube LUT support in Tonemapping. Cube LUT helpers for external grading are available in the Post-processing Sample package.

### Fixed
- Fixed an issue with history buffers causing effects like TAA or auto exposure to flicker when more than one camera was visible in the editor
- The correct preview is displayed when selecting multiple `PlanarReflectionProbe`s
- Fixed volumetric rendering with camera-relative code and XR stereo instancing
- Fixed issue with flashing cyan due to async compilation of shader when selecting a mesh
- Fix texture type mismatch when the contact shadow are disabled (causing errors on IOS devices)
- Fixed Generate Shader Includes while in package
- Fixed issue when texture where deleted in ShadowCascadeGUI
- Fixed issue in FrameSettingsHistory when disabling a camera several time without enabling it in between.
- Fixed volumetric reprojection with camera-relative code and XR stereo instancing
- Added custom BaseShaderPreprocessor in HDEditorUtils.GetBaseShaderPreprocessorList()
- Fixed compile issue when USE_XR_SDK is not defined
- Fixed procedural sky sun disk intensity for high directional light intensities
- Fixed Decal mip level when using texture mip map streaming to avoid dropping to lowest permitted mip (now loading all mips)
- Fixed deferred shading for XR single-pass instancing after lightloop refactor
- Fixed cluster and material classification debug (material classification now works with compute as pixel shader lighting)
- Fixed IOS Nan by adding a maximun epsilon definition REAL_EPS that uses HALF_EPS when fp16 are used
- Removed unnecessary GC allocation in motion blur code
- Fixed locked UI with advanded influence volume inspector for probes
- Fixed invalid capture direction when rendering planar reflection probes
- Fixed Decal HTILE optimization with platform not supporting texture atomatic (Disable it)
- Fixed a crash in the build when the contact shadows are disabled
- Fixed camera rendering callbacks order (endCameraRendering was being called before the actual rendering)
- Fixed issue with wrong opaque blending settings for After Postprocess
- Fixed issue with Low resolution transparency on PS4
- Fixed a memory leak on volume profiles
- Fixed The Parallax Occlusion Mappping node in shader graph and it's UV input slot
- Fixed lighting with XR single-pass instancing by disabling deferred tiles
- Fixed the Bloom prefiltering pass
- Fixed post-processing effect relying on Unity's random number generator
- Fixed camera flickering when using TAA and selecting the camera in the editor
- Fixed issue with single shadow debug view and volumetrics
- Fixed most of the problems with light animation and timeline
- Fixed indirect deferred compute with XR single-pass instancing
- Fixed a slight omission in anisotropy calculations derived from HazeMapping in StackLit
- Improved stack computation numerical stability in StackLit
- Fix PBR master node always opaque (wrong blend modes for forward pass)
- Fixed TAA with XR single-pass instancing (missing macros)
- Fixed an issue causing Scene View selection wire gizmo to not appear when using HDRP Shader Graphs.
- Fixed wireframe rendering mode (case 1083989)
- Fixed the renderqueue not updated when the alpha clip is modified in the material UI.
- Fixed the PBR master node preview
- Remove the ReadOnly flag on Reflection Probe's cubemap assets during bake when there are no VCS active.
- Fixed an issue where setting a material debug view would not reset the other exclusive modes
- Spot light shapes are now correctly taken into account when baking
- Now the static lighting sky will correctly take the default values for non-overridden properties
- Fixed material albedo affecting the lux meter
- Extra test in deferred compute shading to avoid shading pixels that were not rendered by the current camera (for camera stacking)

### Changed
- Optimization: Reduce the group size of the deferred lighting pass from 16x16 to 8x8
- Replaced HDCamera.computePassCount by viewCount
- Removed xrInstancing flag in RTHandles (replaced by TextureXR.slices and TextureXR.dimensions)
- Refactor the HDRenderPipeline and lightloop code to preprare for high level rendergraph
- Removed the **Back Then Front Rendering** option in the fabric Master Node settings. Enabling this option previously did nothing.
- Changed shader type Real to translate to FP16 precision on some platforms.
- Shader framework refactor: Introduce CBSDF, EvaluateBSDF, IsNonZeroBSDF to replace BSDF functions
- Shader framework refactor:  GetBSDFAngles, LightEvaluation and SurfaceShading functions
- Replace ComputeMicroShadowing by GetAmbientOcclusionForMicroShadowing
- Rename WorldToTangent to TangentToWorld as it was incorrectly named
- Remove SunDisk and Sun Halo size from directional light
- Remove all obsolete wind code from shader
- Renamed DecalProjectorComponent into DecalProjector for API alignment.
- Improved the Volume UI and made them Global by default
- Remove very high quality shadow option
- Change default for shadow quality in Deferred to Medium
- Enlighten now use inverse squared falloff (before was using builtin falloff)
- Enlighten is now deprecated. Please use CPU or GPU lightmaper instead.
- Remove the name in the diffusion profile UI
- Changed how shadow map resolution scaling with distance is computed. Now it uses screen space area rather than light range.
- Updated MoreOptions display in UI
- Moved Display Area Light Emissive Mesh script API functions in the editor namespace
- direct strenght properties in ambient occlusion now affect direct specular as well
- Removed advanced Specular Occlusion control in StackLit: SSAO based SO control is hidden and fixed to behave like Lit, SPTD is the only HQ technique shown for baked SO.
- Shader framework refactor: Changed ClampRoughness signature to include PreLightData access.
- HDRPWizard window is now in Window > General > HD Render Pipeline Wizard
- Moved StaticLightingSky to LightingWindow
- Removes the current "Scene Settings" and replace them with "Sky & Fog Settings" (with Physically Based Sky and Volumetric Fog).
- Changed how cached shadow maps are placed inside the atlas to minimize re-rendering of them.

## [6.7.0-preview] - 2019-05-16

### Added
- Added ViewConstants StructuredBuffer to simplify XR rendering
- Added API to render specific settings during a frame
- Added stadia to the supported platforms (2019.3)
- Enabled cascade blends settings in the HD Shadow component
- Added Hardware Dynamic Resolution support.
- Added MatCap debug view to replace the no scene lighting debug view.
- Added clear GBuffer option in FrameSettings (default to false)
- Added preview for decal shader graph (Only albedo, normal and emission)
- Added exposure weight control for decal
- Screen Space Directional Shadow under a define option. Activated for ray tracing
- Added a new abstraction for RendererList that will help transition to Render Graph and future RendererList API
- Added multipass support for VR
- Added XR SDK integration (multipass only)
- Added Shader Graph samples for Hair, Fabric and Decal master nodes.
- Add fade distance, shadow fade distance and light layers to light explorer
- Add method to draw light layer drawer in a rect to HDEditorUtils

### Fixed
- Fixed deserialization crash at runtime
- Fixed for ShaderGraph Unlit masternode not writing velocity
- Fixed a crash when assiging a new HDRP asset with the 'Verify Saving Assets' option enabled
- Fixed exposure to properly support TEXTURE2D_X
- Fixed TerrainLit basemap texture generation
- Fixed a bug that caused nans when material classification was enabled and a tile contained one standard material + a material with transmission.
- Fixed gradient sky hash that was not using the exposure hash
- Fixed displayed default FrameSettings in HDRenderPipelineAsset wrongly updated on scripts reload.
- Fixed gradient sky hash that was not using the exposure hash.
- Fixed visualize cascade mode with exposure.
- Fixed (enabled) exposure on override lighting debug modes.
- Fixed issue with LightExplorer when volume have no profile
- Fixed issue with SSR for negative, infinite and NaN history values
- Fixed LightLayer in HDReflectionProbe and PlanarReflectionProbe inspector that was not displayed as a mask.
- Fixed NaN in transmission when the thickness and a color component of the scattering distance was to 0
- Fixed Light's ShadowMask multi-edition.
- Fixed motion blur and SMAA with VR single-pass instancing
- Fixed NaNs generated by phase functionsin volumetric lighting
- Fixed NaN issue with refraction effect and IOR of 1 at extreme grazing angle
- Fixed nan tracker not using the exposure
- Fixed sorting priority on lit and unlit materials
- Fixed null pointer exception when there are no AOVRequests defined on a camera
- Fixed dirty state of prefab using disabled ReflectionProbes
- Fixed an issue where gizmos and editor grid were not correctly depth tested
- Fixed created default scene prefab non editable due to wrong file extension.
- Fixed an issue where sky convolution was recomputed for nothing when a preview was visible (causing extreme slowness when fabric convolution is enabled)
- Fixed issue with decal that wheren't working currently in player
- Fixed missing stereo rendering macros in some fragment shaders
- Fixed exposure for ReflectionProbe and PlanarReflectionProbe gizmos
- Fixed single-pass instancing on PSVR
- Fixed Vulkan shader issue with Texture2DArray in ScreenSpaceShadow.compute by re-arranging code (workaround)
- Fixed camera-relative issue with lights and XR single-pass instancing
- Fixed single-pass instancing on Vulkan
- Fixed htile synchronization issue with shader graph decal
- Fixed Gizmos are not drawn in Camera preview
- Fixed pre-exposure for emissive decal
- Fixed wrong values computed in PreIntegrateFGD and in the generation of volumetric lighting data by forcing the use of fp32.
- Fixed NaNs arising during the hair lighting pass
- Fixed synchronization issue in decal HTile that occasionally caused rendering artifacts around decal borders
- Fixed QualitySettings getting marked as modified by HDRP (and thus checked out in Perforce)
- Fixed a bug with uninitialized values in light explorer
- Fixed issue with LOD transition
- Fixed shader warnings related to raytracing and TEXTURE2D_X

### Changed
- Refactor PixelCoordToViewDirWS to be VR compatible and to compute it only once per frame
- Modified the variants stripper to take in account multiple HDRP assets used in the build.
- Improve the ray biasing code to avoid self-intersections during the SSR traversal
- Update Pyramid Spot Light to better match emitted light volume.
- Moved _XRViewConstants out of UnityPerPassStereo constant buffer to fix issues with PSSL
- Removed GetPositionInput_Stereo() and single-pass (double-wide) rendering mode
- Changed label width of the frame settings to accommodate better existing options.
- SSR's Default FrameSettings for camera is now enable.
- Re-enabled the sharpening filter on Temporal Anti-aliasing
- Exposed HDEditorUtils.LightLayerMaskDrawer for integration in other packages and user scripting.
- Rename atmospheric scattering in FrameSettings to Fog
- The size modifier in the override for the culling sphere in Shadow Cascades now defaults to 0.6, which is the same as the formerly hardcoded value.
- Moved LOD Bias and Maximum LOD Level from Frame Setting section `Other` to `Rendering`
- ShaderGraph Decal that affect only emissive, only draw in emissive pass (was drawing in dbuffer pass too)
- Apply decal projector fade factor correctly on all attribut and for shader graph decal
- Move RenderTransparentDepthPostpass after all transparent
- Update exposure prepass to interleave XR single-pass instancing views in a checkerboard pattern
- Removed ScriptRuntimeVersion check in wizard.

## [6.6.0-preview] - 2019-04-01

### Added
- Added preliminary changes for XR deferred shading
- Added support of 111110 color buffer
- Added proper support for Recorder in HDRP
- Added depth offset input in shader graph master nodes
- Added a Parallax Occlusion Mapping node
- Added SMAA support
- Added Homothety and Symetry quick edition modifier on volume used in ReflectionProbe, PlanarReflectionProbe and DensityVolume
- Added multi-edition support for DecalProjectorComponent
- Improve hair shader
- Added the _ScreenToTargetScaleHistory uniform variable to be used when sampling HDRP RTHandle history buffers.
- Added settings in `FrameSettings` to change `QualitySettings.lodBias` and `QualitySettings.maximumLODLevel` during a rendering
- Added an exposure node to retrieve the current, inverse and previous frame exposure value.
- Added an HD scene color node which allow to sample the scene color with mips and a toggle to remove the exposure.
- Added safeguard on HD scene creation if default scene not set in the wizard
- Added Low res transparency rendering pass.

### Fixed
- Fixed HDRI sky intensity lux mode
- Fixed dynamic resolution for XR
- Fixed instance identifier semantic string used by Shader Graph
- Fixed null culling result occuring when changing scene that was causing crashes
- Fixed multi-edition light handles and inspector shapes
- Fixed light's LightLayer field when multi-editing
- Fixed normal blend edition handles on DensityVolume
- Fixed an issue with layered lit shader and height based blend where inactive layers would still have influence over the result
- Fixed multi-selection handles color for DensityVolume
- Fixed multi-edition inspector's blend distances for HDReflectionProbe, PlanarReflectionProbe and DensityVolume
- Fixed metric distance that changed along size in DensityVolume
- Fixed DensityVolume shape handles that have not same behaviour in advance and normal edition mode
- Fixed normal map blending in TerrainLit by only blending the derivatives
- Fixed Xbox One rendering just a grey screen instead of the scene
- Fixed probe handles for multiselection
- Fixed baked cubemap import settings for convolution
- Fixed regression causing crash when attempting to open HDRenderPipelineWizard without an HDRenderPipelineAsset setted
- Fixed FullScreenDebug modes: SSAO, SSR, Contact shadow, Prerefraction Color Pyramid, Final Color Pyramid
- Fixed volumetric rendering with stereo instancing
- Fixed shader warning
- Fixed missing resources in existing asset when updating package
- Fixed PBR master node preview in forward rendering or transparent surface
- Fixed deferred shading with stereo instancing
- Fixed "look at" edition mode of Rotation tool for DecalProjectorComponent
- Fixed issue when switching mode in ReflectionProbe and PlanarReflectionProbe
- Fixed issue where migratable component version where not always serialized when part of prefab's instance
- Fixed an issue where shadow would not be rendered properly when light layer are not enabled
- Fixed exposure weight on unlit materials
- Fixed Light intensity not played in the player when recorded with animation/timeline
- Fixed some issues when multi editing HDRenderPipelineAsset
- Fixed emission node breaking the main shader graph preview in certain conditions.
- Fixed checkout of baked probe asset when baking probes.
- Fixed invalid gizmo position for rotated ReflectionProbe
- Fixed multi-edition of material's SurfaceType and RenderingPath
- Fixed whole pipeline reconstruction on selecting for the first time or modifying other than the currently used HDRenderPipelineAsset
- Fixed single shadow debug mode
- Fixed global scale factor debug mode when scale > 1
- Fixed debug menu material overrides not getting applied to the Terrain Lit shader
- Fixed typo in computeLightVariants
- Fixed deferred pass with XR instancing by disabling ComputeLightEvaluation
- Fixed bloom resolution independence
- Fixed lens dirt intensity not behaving properly
- Fixed the Stop NaN feature
- Fixed some resources to handle more than 2 instanced views for XR
- Fixed issue with black screen (NaN) produced on old GPU hardware or intel GPU hardware with gaussian pyramid
- Fixed issue with disabled punctual light would still render when only directional light is present

### Changed
- DensityVolume scripting API will no longuer allow to change between advance and normal edition mode
- Disabled depth of field, lens distortion and panini projection in the scene view
- TerrainLit shaders and includes are reorganized and made simpler.
- TerrainLit shader GUI now allows custom properties to be displayed in the Terrain fold-out section.
- Optimize distortion pass with stencil
- Disable SceneSelectionPass in shader graph preview
- Control punctual light and area light shadow atlas separately
- Move SMAA anti-aliasing option to after Temporal Anti Aliasing one, to avoid problem with previously serialized project settings
- Optimize rendering with static only lighting and when no cullable lights/decals/density volumes are present.
- Updated handles for DecalProjectorComponent for enhanced spacial position readability and have edition mode for better SceneView management
- DecalProjectorComponent are now scale independent in order to have reliable metric unit (see new Size field for changing the size of the volume)
- Restructure code from HDCamera.Update() by adding UpdateAntialiasing() and UpdateViewConstants()
- Renamed velocity to motion vectors
- Objects rendered during the After Post Process pass while TAA is enabled will not benefit from existing depth buffer anymore. This is done to fix an issue where those object would wobble otherwise
- Removed usage of builtin unity matrix for shadow, shadow now use same constant than other view
- The default volume layer mask for cameras & probes is now `Default` instead of `Everything`

## [6.5.0-preview] - 2019-03-07

### Added
- Added depth-of-field support with stereo instancing
- Adding real time area light shadow support
- Added a new FrameSettings: Specular Lighting to toggle the specular during the rendering

### Fixed
- Fixed diffusion profile upgrade breaking package when upgrading to a new version
- Fixed decals cropped by gizmo not updating correctly if prefab
- Fixed an issue when enabling SSR on multiple view
- Fixed edition of the intensity's unit field while selecting multiple lights
- Fixed wrong calculation in soft voxelization for density volume
- Fixed gizmo not working correctly with pre-exposure
- Fixed issue with setting a not available RT when disabling motion vectors
- Fixed planar reflection when looking at mirror normal
- Fixed mutiselection issue with HDLight Inspector
- Fixed HDAdditionalCameraData data migration
- Fixed failing builds when light explorer window is open
- Fixed cascade shadows border sometime causing artefacts between cascades
- Restored shadows in the Cascade Shadow debug visualization
- `camera.RenderToCubemap` use proper face culling

### Changed
- When rendering reflection probe disable all specular lighting and for metals use fresnelF0 as diffuse color for bake lighting.

## [6.4.0-preview] - 2019-02-21

### Added
- VR: Added TextureXR system to selectively expand TEXTURE2D macros to texture array for single-pass stereo instancing + Convert textures call to these macros
- Added an unit selection dropdown next to shutter speed (camera)
- Added error helpbox when trying to use a sub volume component that require the current HDRenderPipelineAsset to support a feature that it is not supporting.
- Add mesh for tube light when display emissive mesh is enabled

### Fixed
- Fixed Light explorer. The volume explorer used `profile` instead of `sharedProfile` which instantiate a custom volume profile instead of editing the asset itself.
- Fixed UI issue where all is displayed using metric unit in shadow cascade and Percent is set in the unit field (happening when opening the inspector).
- Fixed inspector event error when double clicking on an asset (diffusion profile/material).
- Fixed nullref on layered material UI when the material is not an asset.
- Fixed nullref exception when undo/redo a light property.
- Fixed visual bug when area light handle size is 0.

### Changed
- Update UI for 32bit/16bit shadow precision settings in HDRP asset
- Object motion vectors have been disabled in all but the game view. Camera motion vectors are still enabled everywhere, allowing TAA and Motion Blur to work on static objects.
- Enable texture array by default for most rendering code on DX11 and unlock stereo instancing (DX11 only for now)

## [6.3.0-preview] - 2019-02-18

### Added
- Added emissive property for shader graph decals
- Added a diffusion profile override volume so the list of diffusion profile assets to use can be chanaged without affecting the HDRP asset
- Added a "Stop NaNs" option on cameras and in the Scene View preferences.
- Added metric display option in HDShadowSettings and improve clamping
- Added shader parameter mapping in DebugMenu
- Added scripting API to configure DebugData for DebugMenu

### Fixed
- Fixed decals in forward
- Fixed issue with stencil not correctly setup for various master node and shader for the depth pass, motion vector pass and GBuffer/Forward pass
- Fixed SRP batcher and metal
- Fixed culling and shadows for Pyramid, Box, Rectangle and Tube lights
- Fixed an issue where scissor render state leaking from the editor code caused partially black rendering

### Changed
- When a lit material has a clear coat mask that is not null, we now use the clear coat roughness to compute the screen space reflection.
- Diffusion profiles are now limited to one per asset and can be referenced in materials, shader graphs and vfx graphs. Materials will be upgraded automatically except if they are using a shader graph, in this case it will display an error message.

## [6.2.0-preview] - 2019-02-15

### Added
- Added help box listing feature supported in a given HDRenderPipelineAsset alongs with the drawbacks implied.
- Added cascade visualizer, supporting disabled handles when not overriding.

### Fixed
- Fixed post processing with stereo double-wide
- Fixed issue with Metal: Use sign bit to find the cache type instead of lowest bit.
- Fixed invalid state when creating a planar reflection for the first time
- Fix FrameSettings's LitShaderMode not restrained by supported LitShaderMode regression.

### Changed
- The default value roughness value for the clearcoat has been changed from 0.03 to 0.01
- Update default value of based color for master node
- Update Fabric Charlie Sheen lighting model - Remove Fresnel component that wasn't part of initial model + Remap smoothness to [0.0 - 0.6] range for more artist friendly parameter

### Changed
- Code refactor: all macros with ARGS have been swapped with macros with PARAM. This is because the ARGS macros were incorrectly named.

## [6.1.0-preview] - 2019-02-13

### Added
- Added support for post-processing anti-aliasing in the Scene View (FXAA and TAA). These can be set in Preferences.
- Added emissive property for decal material (non-shader graph)

### Fixed
- Fixed a few UI bugs with the color grading curves.
- Fixed "Post Processing" in the scene view not toggling post-processing effects
- Fixed bake only object with flag `ReflectionProbeStaticFlag` when baking a `ReflectionProbe`

### Changed
- Removed unsupported Clear Depth checkbox in Camera inspector
- Updated the toggle for advanced mode in inspectors.

## [6.0.0-preview] - 2019-02-23

### Added
- Added new API to perform a camera rendering
- Added support for hair master node (Double kajiya kay - Lambert)
- Added Reset behaviour in DebugMenu (ingame mapping is right joystick + B)
- Added Default HD scene at new scene creation while in HDRP
- Added Wizard helping to configure HDRP project
- Added new UI for decal material to allow remapping and scaling of some properties
- Added cascade shadow visualisation toggle in HD shadow settings
- Added icons for assets
- Added replace blending mode for distortion
- Added basic distance fade for density volumes
- Added decal master node for shader graph
- Added HD unlit master node (Cross Pipeline version is name Unlit)
- Added new Rendering Queue in materials
- Added post-processing V3 framework embed in HDRP, remove postprocess V2 framework
- Post-processing now uses the generic volume framework
-   New depth-of-field, bloom, panini projection effects, motion blur
-   Exposure is now done as a pre-exposition pass, the whole system has been revamped
-   Exposure now use EV100 everywhere in the UI (Sky, Emissive Light)
- Added emissive intensity (Luminance and EV100 control) control for Emissive
- Added pre-exposure weigth for Emissive
- Added an emissive color node and a slider to control the pre-exposure percentage of emission color
- Added physical camera support where applicable
- Added more color grading tools
- Added changelog level for Shader Variant stripping
- Added Debug mode for validation of material albedo and metalness/specularColor values
- Added a new dynamic mode for ambient probe and renamed BakingSky to StaticLightingSky
- Added command buffer parameter to all Bind() method of material
- Added Material validator in Render Pipeline Debug
- Added code to future support of DXR (not enabled)
- Added support of multiviewport
- Added HDRenderPipeline.RequestSkyEnvironmentUpdate function to force an update from script when sky is set to OnDemand
- Added a Lighting and BackLighting slots in Lit, StackLit, Fabric and Hair master nodes
- Added support for overriding terrain detail rendering shaders, via the render pipeline editor resources asset
- Added xrInstancing flag support to RTHandle
- Added support for cullmask for decal projectors
- Added software dynamic resolution support
- Added support for "After Post-Process" render pass for unlit shader
- Added support for textured rectangular area lights
- Added stereo instancing macros to MSAA shaders
- Added support for Quarter Res Raytraced Reflections (not enabled)
- Added fade factor for decal projectors.
- Added stereo instancing macros to most shaders used in VR
- Added multi edition support for HDRenderPipelineAsset

### Fixed
- Fixed logic to disable FPTL with stereo rendering
- Fixed stacklit transmission and sun highlight
- Fixed decals with stereo rendering
- Fixed sky with stereo rendering
- Fixed flip logic for postprocessing + VR
- Fixed copyStencilBuffer pass for some specific platforms
- Fixed point light shadow map culling that wasn't taking into account far plane
- Fixed usage of SSR with transparent on all master node
- Fixed SSR and microshadowing on fabric material
- Fixed blit pass for stereo rendering
- Fixed lightlist bounds for stereo rendering
- Fixed windows and in-game DebugMenu sync.
- Fixed FrameSettings' LitShaderMode sync when opening DebugMenu.
- Fixed Metal specific issues with decals, hitting a sampler limit and compiling AxF shader
- Fixed an issue with flipped depth buffer during postprocessing
- Fixed normal map use for shadow bias with forward lit - now use geometric normal
- Fixed transparent depth prepass and postpass access so they can be use without alpha clipping for lit shader
- Fixed support of alpha clip shadow for lit master node
- Fixed unlit master node not compiling
- Fixed issue with debug display of reflection probe
- Fixed issue with phong tessellations not working with lit shader
- Fixed issue with vertex displacement being affected by heightmap setting even if not heightmap where assign
- Fixed issue with density mode on Lit terrain producing NaN
- Fixed issue when going back and forth from Lit to LitTesselation for displacement mode
- Fixed issue with ambient occlusion incorrectly applied to emissiveColor with light layers in deferred
- Fixed issue with fabric convolution not using the correct convolved texture when fabric convolution is enabled
- Fixed issue with Thick mode for Transmission that was disabling transmission with directional light
- Fixed shutdown edge cases with HDRP tests
- Fixed slowdow when enabling Fabric convolution in HDRP asset
- Fixed specularAA not compiling in StackLit Master node
- Fixed material debug view with stereo rendering
- Fixed material's RenderQueue edition in default view.
- Fixed banding issues within volumetric density buffer
- Fixed missing multicompile for MSAA for AxF
- Fixed camera-relative support for stereo rendering
- Fixed remove sync with render thread when updating decal texture atlas.
- Fixed max number of keyword reach [256] issue. Several shader feature are now local
- Fixed Scene Color and Depth nodes
- Fixed SSR in forward
- Fixed custom editor of Unlit, HD Unlit and PBR shader graph master node
- Fixed issue with NewFrame not correctly calculated in Editor when switching scene
- Fixed issue with TerrainLit not compiling with depth only pass and normal buffer
- Fixed geometric normal use for shadow bias with PBR master node in forward
- Fixed instancing macro usage for decals
- Fixed error message when having more than one directional light casting shadow
- Fixed error when trying to display preview of Camera or PlanarReflectionProbe
- Fixed LOAD_TEXTURE2D_ARRAY_MSAA macro
- Fixed min-max and amplitude clamping value in inspector of vertex displacement materials
- Fixed issue with alpha shadow clip (was incorrectly clipping object shadow)
- Fixed an issue where sky cubemap would not be cleared correctly when setting the current sky to None
- Fixed a typo in Static Lighting Sky component UI
- Fixed issue with incorrect reset of RenderQueue when switching shader in inspector GUI
- Fixed issue with variant stripper stripping incorrectly some variants
- Fixed a case of ambient lighting flickering because of previews
- Fixed Decals when rendering multiple camera in a single frame
- Fixed cascade shadow count in shader
- Fixed issue with Stacklit shader with Haze effect
- Fixed an issue with the max sample count for the TAA
- Fixed post-process guard band for XR
- Fixed exposure of emissive of Unlit
- Fixed depth only and motion vector pass for Unlit not working correctly with MSAA
- Fixed an issue with stencil buffer copy causing unnecessary compute dispatches for lighting
- Fixed multi edition issue in FrameSettings
- Fixed issue with SRP batcher and DebugDisplay variant of lit shader
- Fixed issue with debug material mode not doing alpha test
- Fixed "Attempting to draw with missing UAV bindings" errors on Vulkan
- Fixed pre-exposure incorrectly apply to preview
- Fixed issue with duplicate 3D texture in 3D texture altas of volumetric?
- Fixed Camera rendering order (base on the depth parameter)
- Fixed shader graph decals not being cropped by gizmo
- Fixed "Attempting to draw with missing UAV bindings" errors on Vulkan.


### Changed
- ColorPyramid compute shader passes is swapped to pixel shader passes on platforms where the later is faster.
- Removing the simple lightloop used by the simple lit shader
- Whole refactor of reflection system: Planar and reflection probe
- Separated Passthrough from other RenderingPath
- Update several properties naming and caption based on feedback from documentation team
- Remove tile shader variant for transparent backface pass of lit shader
- Rename all HDRenderPipeline to HDRP folder for shaders
- Rename decal property label (based on doc team feedback)
- Lit shader mode now default to Deferred to reduce build time
- Update UI of Emission parameters in shaders
- Improve shader variant stripping including shader graph variant
- Refactored render loop to render realtime probes visible per camera
- Enable SRP batcher by default
- Shader code refactor: Rename LIGHTLOOP_SINGLE_PASS => LIGHTLOOP_DISABLE_TILE_AND_CLUSTER and clean all usage of LIGHTLOOP_TILE_PASS
- Shader code refactor: Move pragma definition of vertex and pixel shader inside pass + Move SURFACE_GRADIENT definition in XXXData.hlsl
- Micro-shadowing in Lit forward now use ambientOcclusion instead of SpecularOcclusion
- Upgraded FrameSettings workflow, DebugMenu and Inspector part relative to it
- Update build light list shader code to support 32 threads in wavefronts on some platforms
- LayeredLit layers' foldout are now grouped in one main foldout per layer
- Shadow alpha clip can now be enabled on lit shader and haor shader enven for opaque
- Temporal Antialiasing optimization for Xbox One X
- Parameter depthSlice on SetRenderTarget functions now defaults to -1 to bind the entire resource
- Rename SampleCameraDepth() functions to LoadCameraDepth() and SampleCameraDepth(), same for SampleCameraColor() functions
- Improved Motion Blur quality.
- Update stereo frame settings values for single-pass instancing and double-wide
- Rearrange FetchDepth functions to prepare for stereo-instancing
- Remove unused _ComputeEyeIndex
- Updated HDRenderPipelineAsset inspector
- Re-enable SRP batcher for metal

## [5.2.0-preview] - 2018-11-27

### Added
- Added option to run Contact Shadows and Volumetrics Voxelization stage in Async Compute
- Added camera freeze debug mode - Allow to visually see culling result for a camera
- Added support of Gizmo rendering before and after postprocess in Editor
- Added support of LuxAtDistance for punctual lights

### Fixed
- Fixed Debug.DrawLine and Debug.Ray call to work in game view
- Fixed DebugMenu's enum resetted on change
- Fixed divide by 0 in refraction causing NaN
- Fixed disable rough refraction support
- Fixed refraction, SSS and atmospheric scattering for VR
- Fixed forward clustered lighting for VR (double-wide).
- Fixed Light's UX to not allow negative intensity
- Fixed HDRenderPipelineAsset inspector broken when displaying its FrameSettings from project windows.
- Fixed forward clustered lighting for VR (double-wide).
- Fixed HDRenderPipelineAsset inspector broken when displaying its FrameSettings from project windows.
- Fixed Decals and SSR diable flags for all shader graph master node (Lit, Fabric, StackLit, PBR)
- Fixed Distortion blend mode for shader graph master node (Lit, StackLit)
- Fixed bent Normal for Fabric master node in shader graph
- Fixed PBR master node lightlayers
- Fixed shader stripping for built-in lit shaders.

### Changed
- Rename "Regular" in Diffusion profile UI "Thick Object"
- Changed VBuffer depth parametrization for volumetric from distanceRange to depthExtent - Require update of volumetric settings - Fog start at near plan
- SpotLight with box shape use Lux unit only

## [5.1.0-preview] - 2018-11-19

### Added

- Added a separate Editor resources file for resources Unity does not take when it builds a Player.
- You can now disable SSR on Materials in Shader Graph.
- Added support for MSAA when the Supported Lit Shader Mode is set to Both. Previously HDRP only supported MSAA for Forward mode.
- You can now override the emissive color of a Material when in debug mode.
- Exposed max light for Light Loop Settings in HDRP asset UI.
- HDRP no longer performs a NormalDBuffer pass update if there are no decals in the Scene.
- Added distant (fall-back) volumetric fog and improved the fog evaluation precision.
- Added an option to reflect sky in SSR.
- Added a y-axis offset for the PlanarReflectionProbe and offset tool.
- Exposed the option to run SSR and SSAO on async compute.
- Added support for the _GlossMapScale parameter in the Legacy to HDRP Material converter.
- Added wave intrinsic instructions for use in Shaders (for AMD GCN).


### Fixed
- Fixed sphere shaped influence handles clamping in Reflection Probes.
- Fixed Reflection Probe data migration for projects created before using HDRP.
- Fixed UI of Layered Material where Unity previously rendered the scrollbar above the Copy button.
- Fixed Material tessellations parameters Start fade distance and End fade distance. Originally, Unity clamped these values when you modified them.
- Fixed various distortion and refraction issues - handle a better fall-back.
- Fixed SSR for multiple views.
- Fixed SSR issues related to self-intersections.
- Fixed shape density volume handle speed.
- Fixed density volume shape handle moving too fast.
- Fixed the Camera velocity pass that we removed by mistake.
- Fixed some null pointer exceptions when disabling motion vectors support.
- Fixed viewports for both the Subsurface Scattering combine pass and the transparent depth prepass.
- Fixed the blend mode pop-up in the UI. It previously did not appear when you enabled pre-refraction.
- Fixed some null pointer exceptions that previously occurred when you disabled motion vectors support.
- Fixed Layered Lit UI issue with scrollbar.
- Fixed cubemap assignation on custom ReflectionProbe.
- Fixed Reflection Probes’ capture settings' shadow distance.
- Fixed an issue with the SRP batcher and Shader variables declaration.
- Fixed thickness and subsurface slots for fabric Shader master node that wasn't appearing with the right combination of flags.
- Fixed d3d debug layer warning.
- Fixed PCSS sampling quality.
- Fixed the Subsurface and transmission Material feature enabling for fabric Shader.
- Fixed the Shader Graph UV node’s dimensions when using it in a vertex Shader.
- Fixed the planar reflection mirror gizmo's rotation.
- Fixed HDRenderPipelineAsset's FrameSettings not showing the selected enum in the Inspector drop-down.
- Fixed an error with async compute.
- MSAA now supports transparency.
- The HDRP Material upgrader tool now converts metallic values correctly.
- Volumetrics now render in Reflection Probes.
- Fixed a crash that occurred whenever you set a viewport size to 0.
- Fixed the Camera physic parameter that the UI previously did not display.
- Fixed issue in pyramid shaped spotlight handles manipulation

### Changed

- Renamed Line shaped Lights to Tube Lights.
- HDRP now uses mean height fog parametrization.
- Shadow quality settings are set to All when you use HDRP (This setting is not visible in the UI when using SRP). This avoids Legacy Graphics Quality Settings disabling the shadows and give SRP full control over the Shadows instead.
- HDRP now internally uses premultiplied alpha for all fog.
- Updated default FrameSettings used for realtime Reflection Probes when you create a new HDRenderPipelineAsset.
- Remove multi-camera support. LWRP and HDRP will not support multi-camera layered rendering.
- Updated Shader Graph subshaders to use the new instancing define.
- Changed fog distance calculation from distance to plane to distance to sphere.
- Optimized forward rendering using AMD GCN by scalarizing the light loop.
- Changed the UI of the Light Editor.
- Change ordering of includes in HDRP Materials in order to reduce iteration time for faster compilation.
- Added a StackLit master node replacing the InspectorUI version. IMPORTANT: All previously authored StackLit Materials will be lost. You need to recreate them with the master node.

## [5.0.0-preview] - 2018-09-28

### Added
- Added occlusion mesh to depth prepass for VR (VR still disabled for now)
- Added a debug mode to display only one shadow at once
- Added controls for the highlight created by directional lights
- Added a light radius setting to punctual lights to soften light attenuation and simulate fill lighting
- Added a 'minRoughness' parameter to all non-area lights (was previously only available for certain light types)
- Added separate volumetric light/shadow dimmers
- Added per-pixel jitter to volumetrics to reduce aliasing artifacts
- Added a SurfaceShading.hlsl file, which implements material-agnostic shading functionality in an efficient manner
- Added support for shadow bias for thin object transmission
- Added FrameSettings to control realtime planar reflection
- Added control for SRPBatcher on HDRP Asset
- Added an option to clear the shadow atlases in the debug menu
- Added a color visualization of the shadow atlas rescale in debug mode
- Added support for disabling SSR on materials
- Added intrinsic for XBone
- Added new light volume debugging tool
- Added a new SSR debug view mode
- Added translaction's scale invariance on DensityVolume
- Added multiple supported LitShadermode and per renderer choice in case of both Forward and Deferred supported
- Added custom specular occlusion mode to Lit Shader Graph Master node

### Fixed
- Fixed a normal bias issue with Stacklit (Was causing light leaking)
- Fixed camera preview outputing an error when both scene and game view where display and play and exit was call
- Fixed override debug mode not apply correctly on static GI
- Fixed issue where XRGraphicsConfig values set in the asset inspector GUI weren't propagating correctly (VR still disabled for now)
- Fixed issue with tangent that was using SurfaceGradient instead of regular normal decoding
- Fixed wrong error message display when switching to unsupported target like IOS
- Fixed an issue with ambient occlusion texture sometimes not being created properly causing broken rendering
- Shadow near plane is no longer limited at 0.1
- Fixed decal draw order on transparent material
- Fixed an issue where sometime the lookup texture used for GGX convolution was broken, causing broken rendering
- Fixed an issue where you wouldn't see any fog for certain pipeline/scene configurations
- Fixed an issue with volumetric lighting where the anisotropy value of 0 would not result in perfectly isotropic lighting
- Fixed shadow bias when the atlas is rescaled
- Fixed shadow cascade sampling outside of the atlas when cascade count is inferior to 4
- Fixed shadow filter width in deferred rendering not matching shader config
- Fixed stereo sampling of depth texture in MSAA DepthValues.shader
- Fixed box light UI which allowed negative and zero sizes, thus causing NaNs
- Fixed stereo rendering in HDRISky.shader (VR)
- Fixed normal blend and blend sphere influence for reflection probe
- Fixed distortion filtering (was point filtering, now trilinear)
- Fixed contact shadow for large distance
- Fixed depth pyramid debug view mode
- Fixed sphere shaped influence handles clamping in reflection probes
- Fixed reflection probes data migration for project created before using hdrp
- Fixed ambient occlusion for Lit Master Node when slot is connected

### Changed
- Use samplerunity_ShadowMask instead of samplerunity_samplerLightmap for shadow mask
- Allow to resize reflection probe gizmo's size
- Improve quality of screen space shadow
- Remove support of projection model for ScreenSpaceLighting (SSR always use HiZ and refraction always Proxy)
- Remove all the debug mode from SSR that are obsolete now
- Expose frameSettings and Capture settings for reflection and planar probe
- Update UI for reflection probe, planar probe, camera and HDRP Asset
- Implement proper linear blending for volumetric lighting via deep compositing as described in the paper "Deep Compositing Using Lie Algebras"
- Changed  planar mapping to match terrain convention (XZ instead of ZX)
- XRGraphicsConfig is no longer Read/Write. Instead, it's read-only. This improves consistency of XR behavior between the legacy render pipeline and SRP
- Change reflection probe data migration code (to update old reflection probe to new one)
- Updated gizmo for ReflectionProbes
- Updated UI and Gizmo of DensityVolume

## [4.0.0-preview] - 2018-09-28

### Added
- Added a new TerrainLit shader that supports rendering of Unity terrains.
- Added controls for linear fade at the boundary of density volumes
- Added new API to control decals without monobehaviour object
- Improve Decal Gizmo
- Implement Screen Space Reflections (SSR) (alpha version, highly experimental)
- Add an option to invert the fade parameter on a Density Volume
- Added a Fabric shader (experimental) handling cotton and silk
- Added support for MSAA in forward only for opaque only
- Implement smoothness fade for SSR
- Added support for AxF shader (X-rite format - require special AxF importer from Unity not part of HDRP)
- Added control for sundisc on directional light (hack)
- Added a new HD Lit Master node that implements Lit shader support for Shader Graph
- Added Micro shadowing support (hack)
- Added an event on HDAdditionalCameraData for custom rendering
- HDRP Shader Graph shaders now support 4-channel UVs.

### Fixed
- Fixed an issue where sometimes the deferred shadow texture would not be valid, causing wrong rendering.
- Stencil test during decals normal buffer update is now properly applied
- Decals corectly update normal buffer in forward
- Fixed a normalization problem in reflection probe face fading causing artefacts in some cases
- Fix multi-selection behavior of Density Volumes overwriting the albedo value
- Fixed support of depth texture for RenderTexture. HDRP now correctly output depth to user depth buffer if RenderTexture request it.
- Fixed multi-selection behavior of Density Volumes overwriting the albedo value
- Fixed support of depth for RenderTexture. HDRP now correctly output depth to user depth buffer if RenderTexture request it.
- Fixed support of Gizmo in game view in the editor
- Fixed gizmo for spot light type
- Fixed issue with TileViewDebug mode being inversed in gameview
- Fixed an issue with SAMPLE_TEXTURECUBE_SHADOW macro
- Fixed issue with color picker not display correctly when game and scene view are visible at the same time
- Fixed an issue with reflection probe face fading
- Fixed camera motion vectors shader and associated matrices to update correctly for single-pass double-wide stereo rendering
- Fixed light attenuation functions when range attenuation is disabled
- Fixed shadow component algorithm fixup not dirtying the scene, so changes can be saved to disk.
- Fixed some GC leaks for HDRP
- Fixed contact shadow not affected by shadow dimmer
- Fixed GGX that works correctly for the roughness value of 0 (mean specular highlgiht will disappeard for perfect mirror, we rely on maxSmoothness instead to always have a highlight even on mirror surface)
- Add stereo support to ShaderPassForward.hlsl. Forward rendering now seems passable in limited test scenes with camera-relative rendering disabled.
- Add stereo support to ProceduralSky.shader and OpaqueAtmosphericScattering.shader.
- Added CullingGroupManager to fix more GC.Alloc's in HDRP
- Fixed rendering when multiple cameras render into the same render texture

### Changed
- Changed the way depth & color pyramids are built to be faster and better quality, thus improving the look of distortion and refraction.
- Stabilize the dithered LOD transition mask with respect to the camera rotation.
- Avoid multiple depth buffer copies when decals are present
- Refactor code related to the RT handle system (No more normal buffer manager)
- Remove deferred directional shadow and move evaluation before lightloop
- Add a function GetNormalForShadowBias() that material need to implement to return the normal used for normal shadow biasing
- Remove Jimenez Subsurface scattering code (This code was disabled by default, now remove to ease maintenance)
- Change Decal API, decal contribution is now done in Material. Require update of material using decal
- Move a lot of files from CoreRP to HDRP/CoreRP. All moved files weren't used by Ligthweight pipeline. Long term they could move back to CoreRP after CoreRP become out of preview
- Updated camera inspector UI
- Updated decal gizmo
- Optimization: The objects that are rendered in the Motion Vector Pass are not rendered in the prepass anymore
- Removed setting shader inclue path via old API, use package shader include paths
- The default value of 'maxSmoothness' for punctual lights has been changed to 0.99
- Modified deferred compute and vert/frag shaders for first steps towards stereo support
- Moved material specific Shader Graph files into corresponding material folders.
- Hide environment lighting settings when enabling HDRP (Settings are control from sceneSettings)
- Update all shader includes to use absolute path (allow users to create material in their Asset folder)
- Done a reorganization of the files (Move ShaderPass to RenderPipeline folder, Move all shadow related files to Lighting/Shadow and others)
- Improved performance and quality of Screen Space Shadows

## [3.3.0-preview] - 2018-01-01

### Added
- Added an error message to say to use Metal or Vulkan when trying to use OpenGL API
- Added a new Fabric shader model that supports Silk and Cotton/Wool
- Added a new HDRP Lighting Debug mode to visualize Light Volumes for Point, Spot, Line, Rectangular and Reflection Probes
- Add support for reflection probe light layers
- Improve quality of anisotropic on IBL

### Fixed
- Fix an issue where the screen where darken when rendering camera preview
- Fix display correct target platform when showing message to inform user that a platform is not supported
- Remove workaround for metal and vulkan in normal buffer encoding/decoding
- Fixed an issue with color picker not working in forward
- Fixed an issue where reseting HDLight do not reset all of its parameters
- Fixed shader compile warning in DebugLightVolumes.shader

### Changed
- Changed default reflection probe to be 256x256x6 and array size to be 64
- Removed dependence on the NdotL for thickness evaluation for translucency (based on artist's input)
- Increased the precision when comparing Planar or HD reflection probe volumes
- Remove various GC alloc in C#. Slightly better performance

## [3.2.0-preview] - 2018-01-01

### Added
- Added a luminance meter in the debug menu
- Added support of Light, reflection probe, emissive material, volume settings related to lighting to Lighting explorer
- Added support for 16bit shadows

### Fixed
- Fix issue with package upgrading (HDRP resources asset is now versionned to worarkound package manager limitation)
- Fix HDReflectionProbe offset displayed in gizmo different than what is affected.
- Fix decals getting into a state where they could not be removed or disabled.
- Fix lux meter mode - The lux meter isn't affected by the sky anymore
- Fix area light size reset when multi-selected
- Fix filter pass number in HDUtils.BlitQuad
- Fix Lux meter mode that was applying SSS
- Fix planar reflections that were not working with tile/cluster (olbique matrix)
- Fix debug menu at runtime not working after nested prefab PR come to trunk
- Fix scrolling issue in density volume

### Changed
- Shader code refactor: Split MaterialUtilities file in two parts BuiltinUtilities (independent of FragInputs) and MaterialUtilities (Dependent of FragInputs)
- Change screen space shadow rendertarget format from ARGB32 to RG16

## [3.1.0-preview] - 2018-01-01

### Added
- Decal now support per channel selection mask. There is now two mode. One with BaseColor, Normal and Smoothness and another one more expensive with BaseColor, Normal, Smoothness, Metal and AO. Control is on HDRP Asset. This may require to launch an update script for old scene: 'Edit/Render Pipeline/Single step upgrade script/Upgrade all DecalMaterial MaskBlendMode'.
- Decal now supports depth bias for decal mesh, to prevent z-fighting
- Decal material now supports draw order for decal projectors
- Added LightLayers support (Base on mask from renderers name RenderingLayers and mask from light name LightLayers - if they match, the light apply) - cost an extra GBuffer in deferred (more bandwidth)
- When LightLayers is enabled, the AmbientOclusion is store in the GBuffer in deferred path allowing to avoid double occlusion with SSAO. In forward the double occlusion is now always avoided.
- Added the possibility to add an override transform on the camera for volume interpolation
- Added desired lux intensity and auto multiplier for HDRI sky
- Added an option to disable light by type in the debug menu
- Added gradient sky
- Split EmissiveColor and bakeDiffuseLighting in forward avoiding the emissiveColor to be affect by SSAO
- Added a volume to control indirect light intensity
- Added EV 100 intensity unit for area lights
- Added support for RendererPriority on Renderer. This allow to control order of transparent rendering manually. HDRP have now two stage of sorting for transparent in addition to bact to front. Material have a priority then Renderer have a priority.
- Add Coupling of (HD)Camera and HDAdditionalCameraData for reset and remove in inspector contextual menu of Camera
- Add Coupling of (HD)ReflectionProbe and HDAdditionalReflectionData for reset and remove in inspector contextual menu of ReflectoinProbe
- Add macro to forbid unity_ObjectToWorld/unity_WorldToObject to be use as it doesn't handle camera relative rendering
- Add opacity control on contact shadow

### Fixed
- Fixed an issue with PreIntegratedFGD texture being sometimes destroyed and not regenerated causing rendering to break
- PostProcess input buffers are not copied anymore on PC if the viewport size matches the final render target size
- Fixed an issue when manipulating a lot of decals, it was displaying a lot of errors in the inspector
- Fixed capture material with reflection probe
- Refactored Constant Buffers to avoid hitting the maximum number of bound CBs in some cases.
- Fixed the light range affecting the transform scale when changed.
- Snap to grid now works for Decal projector resizing.
- Added a warning for 128x128 cookie texture without mipmaps
- Replace the sampler used for density volumes for correct wrap mode handling

### Changed
- Move Render Pipeline Debug "Windows from Windows->General-> Render Pipeline debug windows" to "Windows from Windows->Analysis-> Render Pipeline debug windows"
- Update detail map formula for smoothness and albedo, goal it to bright and dark perceptually and scale factor is use to control gradient speed
- Refactor the Upgrade material system. Now a material can be update from older version at any time. Call Edit/Render Pipeline/Upgrade all Materials to newer version
- Change name EnableDBuffer to EnableDecals at several place (shader, hdrp asset...), this require a call to Edit/Render Pipeline/Upgrade all Materials to newer version to have up to date material.
- Refactor shader code: BakeLightingData structure have been replace by BuiltinData. Lot of shader code have been remove/change.
- Refactor shader code: All GBuffer are now handled by the deferred material. Mean ShadowMask and LightLayers are control by lit material in lit.hlsl and not outside anymore. Lot of shader code have been remove/change.
- Refactor shader code: Rename GetBakedDiffuseLighting to ModifyBakedDiffuseLighting. This function now handle lighting model for transmission too. Lux meter debug mode is factor outisde.
- Refactor shader code: GetBakedDiffuseLighting is not call anymore in GBuffer or forward pass, including the ConvertSurfaceDataToBSDFData and GetPreLightData, this is done in ModifyBakedDiffuseLighting now
- Refactor shader code: Added a backBakeDiffuseLighting to BuiltinData to handle lighting for transmission
- Refactor shader code: Material must now call InitBuiltinData (Init all to zero + init bakeDiffuseLighting and backBakeDiffuseLighting ) and PostInitBuiltinData

## [3.0.0-preview] - 2018-01-01

### Fixed
- Fixed an issue with distortion that was using previous frame instead of current frame
- Fixed an issue where disabled light where not upgrade correctly to the new physical light unit system introduce in 2.0.5-preview

### Changed
- Update assembly definitions to output assemblies that match Unity naming convention (Unity.*).

## [2.0.5-preview] - 2018-01-01

### Added
- Add option supportDitheringCrossFade on HDRP Asset to allow to remove shader variant during player build if needed
- Add contact shadows for punctual lights (in additional shadow settings), only one light is allowed to cast contact shadows at the same time and so at each frame a dominant light is choosed among all light with contact shadows enabled.
- Add PCSS shadow filter support (from SRP Core)
- Exposed shadow budget parameters in HDRP asset
- Add an option to generate an emissive mesh for area lights (currently rectangle light only). The mesh fits the size, intensity and color of the light.
- Add an option to the HDRP asset to increase the resolution of volumetric lighting.
- Add additional ligth unit support for punctual light (Lumens, Candela) and area lights (Lumens, Luminance)
- Add dedicated Gizmo for the box Influence volume of HDReflectionProbe / PlanarReflectionProbe

### Changed
- Re-enable shadow mask mode in debug view
- SSS and Transmission code have been refactored to be able to share it between various material. Guidelines are in SubsurfaceScattering.hlsl
- Change code in area light with LTC for Lit shader. Magnitude is now take from FGD texture instead of a separate texture
- Improve camera relative rendering: We now apply camera translation on the model matrix, so before the TransformObjectToWorld(). Note: unity_WorldToObject and unity_ObjectToWorld must never be used directly.
- Rename positionWS to positionRWS (Camera relative world position) at a lot of places (mainly in interpolator and FragInputs). In case of custom shader user will be required to update their code.
- Rename positionWS, capturePositionWS, proxyPositionWS, influencePositionWS to positionRWS, capturePositionRWS, proxyPositionRWS, influencePositionRWS (Camera relative world position) in LightDefinition struct.
- Improve the quality of trilinear filtering of density volume textures.
- Improve UI for HDReflectionProbe / PlanarReflectionProbe

### Fixed
- Fixed a shader preprocessor issue when compiling DebugViewMaterialGBuffer.shader against Metal target
- Added a temporary workaround to Lit.hlsl to avoid broken lighting code with Metal/AMD
- Fixed issue when using more than one volume texture mask with density volumes.
- Fixed an error which prevented volumetric lighting from working if no density volumes with 3D textures were present.
- Fix contact shadows applied on transmission
- Fix issue with forward opaque lit shader variant being removed by the shader preprocessor
- Fixed compilation errors on platforms with limited XRSetting support.
- Fixed apply range attenuation option on punctual light
- Fixed issue with color temperature not take correctly into account with static lighting
- Don't display fog when diffuse lighting, specular lighting, or lux meter debug mode are enabled.

## [2.0.4-preview] - 2018-01-01

### Fixed
- Fix issue when disabling rough refraction and building a player. Was causing a crash.

## [2.0.3-preview] - 2018-01-01

### Added
- Increased debug color picker limit up to 260k lux

## [2.0.2-preview] - 2018-01-01

### Added
- Add Light -> Planar Reflection Probe command
- Added a false color mode in rendering debug
- Add support for mesh decals
- Add flag to disable projector decals on transparent geometry to save performance and decal texture atlas space
- Add ability to use decal diffuse map as mask only
- Add visualize all shadow masks in lighting debug
- Add export of normal and roughness buffer for forwardOnly and when in supportOnlyForward mode for forward
- Provide a define in lit.hlsl (FORWARD_MATERIAL_READ_FROM_WRITTEN_NORMAL_BUFFER) when output buffer normal is used to read the normal and roughness instead of caclulating it (can save performance, but lower quality due to compression)
- Add color swatch to decal material

### Changed
- Change Render -> Planar Reflection creation to 3D Object -> Mirror
- Change "Enable Reflector" name on SpotLight to "Angle Affect Intensity"
- Change prototype of BSDFData ConvertSurfaceDataToBSDFData(SurfaceData surfaceData) to BSDFData ConvertSurfaceDataToBSDFData(uint2 positionSS, SurfaceData surfaceData)

### Fixed
- Fix issue with StackLit in deferred mode with deferredDirectionalShadow due to GBuffer not being cleared. Gbuffer is still not clear and issue was fix with the new Output of normal buffer.
- Fixed an issue where interpolation volumes were not updated correctly for reflection captures.
- Fixed an exception in Light Loop settings UI

## [2.0.1-preview] - 2018-01-01

### Added
- Add stripper of shader variant when building a player. Save shader compile time.
- Disable per-object culling that was executed in C++ in HD whereas it was not used (Optimization)
- Enable texture streaming debugging (was not working before 2018.2)
- Added Screen Space Reflection with Proxy Projection Model
- Support correctly scene selection for alpha tested object
- Add per light shadow mask mode control (i.e shadow mask distance and shadow mask). It use the option NonLightmappedOnly
- Add geometric filtering to Lit shader (allow to reduce specular aliasing)
- Add shortcut to create DensityVolume and PlanarReflection in hierarchy
- Add a DefaultHDMirrorMaterial material for PlanarReflection
- Added a script to be able to upgrade material to newer version of HDRP
- Removed useless duplication of ForwardError passes.
- Add option to not compile any DEBUG_DISPLAY shader in the player (Faster build) call Support Runtime Debug display

### Changed
- Changed SupportForwardOnly to SupportOnlyForward in render pipeline settings
- Changed versioning variable name in HDAdditionalXXXData from m_version to version
- Create unique name when creating a game object in the rendering menu (i.e Density Volume(2))
- Re-organize various files and folder location to clean the repository
- Change Debug windows name and location. Now located at:  Windows -> General -> Render Pipeline Debug

### Removed
- Removed GlobalLightLoopSettings.maxPlanarReflectionProbes and instead use value of GlobalLightLoopSettings.planarReflectionProbeCacheSize
- Remove EmissiveIntensity parameter and change EmissiveColor to be HDR (Matching Builtin Unity behavior) - Data need to be updated - Launch Edit -> Single Step Upgrade Script -> Upgrade all Materials emissionColor

### Fixed
- Fix issue with LOD transition and instancing
- Fix discrepency between object motion vector and camera motion vector
- Fix issue with spot and dir light gizmo axis not highlighted correctly
- Fix potential crash while register debug windows inputs at startup
- Fix warning when creating Planar reflection
- Fix specular lighting debug mode (was rendering black)
- Allow projector decal with null material to allow to configure decal when HDRP is not set
- Decal atlas texture offset/scale is updated after allocations (used to be before so it was using date from previous frame)

## [0.0.0-preview] - 2018-01-01

### Added
- Configure the VolumetricLightingSystem code path to be on by default
- Trigger a build exception when trying to build an unsupported platform
- Introduce the VolumetricLightingController component, which can (and should) be placed on the camera, and allows one to control the near and the far plane of the V-Buffer (volumetric "froxel" buffer) along with the depth distribution (from logarithmic to linear)
- Add 3D texture support for DensityVolumes
- Add a better mapping of roughness to mipmap for planar reflection
- The VolumetricLightingSystem now uses RTHandles, which allows to save memory by sharing buffers between different cameras (history buffers are not shared), and reduce reallocation frequency by reallocating buffers only if the rendering resolution increases (and suballocating within existing buffers if the rendering resolution decreases)
- Add a Volumetric Dimmer slider to lights to control the intensity of the scattered volumetric lighting
- Add UV tiling and offset support for decals.
- Add mipmapping support for volume 3D mask textures

### Changed
- Default number of planar reflection change from 4 to 2
- Rename _MainDepthTexture to _CameraDepthTexture
- The VolumetricLightingController has been moved to the Interpolation Volume framework and now functions similarly to the VolumetricFog settings
- Update of UI of cookie, CubeCookie, Reflection probe and planar reflection probe to combo box
- Allow enabling/disabling shadows for area lights when they are set to baked.
- Hide applyRangeAttenuation and FadeDistance for directional shadow as they are not used

### Removed
- Remove Resource folder of PreIntegratedFGD and add the resource to RenderPipeline Asset

### Fixed
- Fix ConvertPhysicalLightIntensityToLightIntensity() function used when creating light from script to match HDLightEditor behavior
- Fix numerical issues with the default value of mean free path of volumetric fog
- Fix the bug preventing decals from coexisting with density volumes
- Fix issue with alpha tested geometry using planar/triplanar mapping not render correctly or flickering (due to being wrongly alpha tested in depth prepass)
- Fix meta pass with triplanar (was not handling correctly the normal)
- Fix preview when a planar reflection is present
- Fix Camera preview, it is now a Preview cameraType (was a SceneView)
- Fix handling unknown GPUShadowTypes in the shadow manager.
- Fix area light shapes sent as point lights to the baking backends when they are set to baked.
- Fix unnecessary division by PI for baked area lights.
- Fix line lights sent to the lightmappers. The backends don't support this light type.
- Fix issue with shadow mask framesettings not correctly taken into account when shadow mask is enabled for lighting.
- Fix directional light and shadow mask transition, they are now matching making smooth transition
- Fix banding issues caused by high intensity volumetric lighting
- Fix the debug window being emptied on SRP asset reload
- Fix issue with debug mode not correctly clearing the GBuffer in editor after a resize
- Fix issue with ResetMaterialKeyword not resetting correctly ToggleOff/Roggle Keyword
- Fix issue with motion vector not render correctly if there is no depth prepass in deferred

## [0.0.0-preview] - 2018-01-01

### Added
- Screen Space Refraction projection model (Proxy raycasting, HiZ raymarching)
- Screen Space Refraction settings as volume component
- Added buffered frame history per camera
- Port Global Density Volumes to the Interpolation Volume System.
- Optimize ImportanceSampleLambert() to not require the tangent frame.
- Generalize SampleVBuffer() to handle different sampling and reconstruction methods.
- Improve the quality of volumetric lighting reprojection.
- Optimize Morton Order code in the Subsurface Scattering pass.
- Planar Reflection Probe support roughness (gaussian convolution of captured probe)
- Use an atlas instead of a texture array for cluster transparent decals
- Add a debug view to visualize the decal atlas
- Only store decal textures to atlas if decal is visible, debounce out of memory decal atlas warning.
- Add manipulator gizmo on decal to improve authoring workflow
- Add a minimal StackLit material (work in progress, this version can be used as template to add new material)

### Changed
- EnableShadowMask in FrameSettings (But shadowMaskSupport still disable by default)
- Forced Planar Probe update modes to (Realtime, Every Update, Mirror Camera)
- Screen Space Refraction proxy model uses the proxy of the first environment light (Reflection probe/Planar probe) or the sky
- Moved RTHandle static methods to RTHandles
- Renamed RTHandle to RTHandleSystem.RTHandle
- Move code for PreIntegratedFDG (Lit.shader) into its dedicated folder to be share with other material
- Move code for LTCArea (Lit.shader) into its dedicated folder to be share with other material

### Removed
- Removed Planar Probe mirror plane position and normal fields in inspector, always display mirror plane and normal gizmos

### Fixed
- Fix fog flags in scene view is now taken into account
- Fix sky in preview windows that were disappearing after a load of a new level
- Fix numerical issues in IntersectRayAABB().
- Fix alpha blending of volumetric lighting with transparent objects.
- Fix the near plane of the V-Buffer causing out-of-bounds look-ups in the clustered data structure.
- Depth and color pyramid are properly computed and sampled when the camera renders inside a viewport of a RTHandle.
- Fix decal atlas debug view to work correctly when shadow atlas view is also enabled
- Fix TransparentSSR with non-rendergraph.
- Fix shader compilation warning on SSR compute shader.<|MERGE_RESOLUTION|>--- conflicted
+++ resolved
@@ -100,9 +100,6 @@
 - Fixed gizmo rendering when wireframe mode is selected.
 - Fixed issue in path tracing, where objects would cast shadows even if not present in the path traced layers (case 1318857).
 - Fixed SRP batcher not compatible with Decal (case 1311586)
-<<<<<<< HEAD
-- Fixed an issue with Decal normal blending producing NaNs.
-=======
 - Fixed wrong color buffer being bound to pre refraction custom passes.
 - Fixed issue in Probe Reference Volume authoring component triggering an asset reload on all operations.
 - Fixed grey screen on playstation platform when histogram exposure is enabled but the curve mapping is not used.
@@ -114,7 +111,7 @@
 - Fixed SSR Precision for 4K Screens
 - Fixed issue with gbuffer debug view when virtual texturing is enabled.
 - Fixed volumetric fog noise due to sun light leaking (case 1319005)
->>>>>>> 52f065f7
+- Fixed an issue with Decal normal blending producing NaNs.
 
 ### Changed
 - Changed Window/Render Pipeline/HD Render Pipeline Wizard to Window/Rendering/HDRP Wizard
