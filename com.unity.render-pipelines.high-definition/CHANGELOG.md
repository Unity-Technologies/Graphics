--- conflicted
+++ resolved
@@ -25,9 +25,6 @@
 ### Fixed
 - Fixed several issues with physically-based DoF (TAA ghosting of the CoC buffer, smooth layer transitions, etc)
 - Fixed GPU hang on D3D12 on xbox. 
-<<<<<<< HEAD
-- Fixed for light loop scalarization not happening. 
-=======
 - Fixed Amplitude -> Min/Max parametrization conversion
 - Fixed CoatMask block appearing when creating lit master node (case 1264632)
 - Fixed issue with SceneEV100 debug mode indicator when rescaling the window.
@@ -69,7 +66,7 @@
 - Fixed warning with area mesh (case 1268379)
 - Fixed issue with diffusion profile not being updated upon reset of the editor. 
 - Fixed an issue that lead to corrupted refraction in some scenarios on xbox.
->>>>>>> c600341c
+- Fixed for light loop scalarization not happening. 
 
 ### Changed
 - Preparation pass for RTSSShadows to be supported by render graph.
