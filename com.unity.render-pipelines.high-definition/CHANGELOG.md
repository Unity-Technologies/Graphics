--- conflicted
+++ resolved
@@ -15,15 +15,12 @@
 
 ### Fixed
 - Fixed probe volumes debug views.
-<<<<<<< HEAD
-- Fixed issues with first frame rendering when RenderGraph is used (auto exposure, AO)
-=======
 - Fixed ShaderGraph Decal material not showing exposed properties.
 - Fixed wrong coat normal space in shader graph
 - Fixed issue with faulty shadow transition when view is close to an object under some aspect ratio conditions
 - Fixed NullPointerException when baking probes from the lighting window (case 1289680)
 - Fixed volumetric fog with XR single-pass rendering.
->>>>>>> 7339d48e
+- Fixed issues with first frame rendering when RenderGraph is used (auto exposure, AO)
 
 ### Changed
 - Removed the material pass probe volumes evaluation mode.
