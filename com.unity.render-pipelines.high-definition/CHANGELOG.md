# Changelog
All notable changes to this package will be documented in this file.

The format is based on [Keep a Changelog](http://keepachangelog.com/en/1.0.0/)
and this project adheres to [Semantic Versioning](http://semver.org/spec/v2.0.0.html).

## [10.1.0] - 2019-08-04

### Added
- Added an option to have only the metering mask displayed in the debug mode.
- Added a new mode to cluster visualization debug where users can see a slice instead of the cluster on opaque objects.
- Added ray traced reflection support for the render graph version of the pipeline.
- Added render graph support of RTAO and required denoisers.
- Added render graph support of RTGI.
- Added support of RTSSS and Recursive Rendering in the render graph mode.
- Added support of RT and screen space shadow for render graph.
- Added tooltips with the full name of the (graphics) compositor properties to properly show large names that otherwise are clipped by the UI (case 1263590)
- Added error message if a callback AOV allocation fail
- Added marker for all AOV request operation on GPU
- Added remapping options for Depth Pyramid debug view mode
- Added an option to support AOV shader at runtime in HDRP settings (case 1265070)
- Added support of SSGI in the render graph mode.
- Added option for 11-11-10 format for cube reflection probes.
- Added an optional check in the HDRP DXR Wizard to verify 64 bits target architecture
- Added option to display timing stats in the debug menu as an average over 1 second. 
- Added a light unit slider to provide users more context when authoring physically based values.
- Added a way to check the normals through the material views.
- Added Simple mode to Earth Preset for PBR Sky
- Added the export of normals during the prepass for shadow matte for proper SSAO calculation.
- Added the usage of SSAO for shadow matte unlit shader graph.
<<<<<<< HEAD
- Added option to display timing stats in the debug menu as an average over 1 second.
- Added a rough refraction option on planar reflections.
- Added a rough distortion frame setting and and info box on distortion materials.
=======
- Added the support of input system V2
- Added a new volume component parameter to control the max ray length of directional lights(case 1279849).
- Added support for 'Pyramid' and 'Box' spot light shapes in path tracing.
- Added high quality prefiltering option for Bloom.
- Added support for camera relative ray tracing (and keeping non-camera relative ray tracing working)
>>>>>>> b641a233

### Fixed
- Fixed several issues with physically-based DoF (TAA ghosting of the CoC buffer, smooth layer transitions, etc)
- Fixed GPU hang on D3D12 on xbox. 
- Fixed game view artifacts on resizing when hardware dynamic resolution was enabled
- Fixed black line artifacts occurring when Lanczos upsampling was set for dynamic resolution
- Fixed Amplitude -> Min/Max parametrization conversion
- Fixed CoatMask block appearing when creating lit master node (case 1264632)
- Fixed issue with SceneEV100 debug mode indicator when rescaling the window.
- Fixed issue with PCSS filter being wrong on first frame. 
- Fixed issue with emissive mesh for area light not appearing in playmode if Reload Scene option is disabled in Enter Playmode Settings.
- Fixed issue when Reflection Probes are set to OnEnable and are never rendered if the probe is enabled when the camera is farther than the probe fade distance. 
- Fixed issue with sun icon being clipped in the look dev window. 
- Fixed error about layers when disabling emissive mesh for area lights.
- Fixed issue when the user deletes the composition graph or .asset in runtime (case 1263319)
- Fixed assertion failure when changing resolution to compositor layers after using AOVs (case 1265023) 
- Fixed flickering layers in graphics compositor (case 1264552)
- Fixed issue causing the editor field not updating the disc area light radius.
- Fixed issues that lead to cookie atlas to be updated every frame even if cached data was valid.
- Fixed an issue where world space UI was not emitted for reflection cameras in HDRP
- Fixed an issue with cookie texture atlas that would cause realtime textures to always update in the atlas even when the content did not change.
- Fixed an issue where only one of the two lookdev views would update when changing the default lookdev volume profile.
- Fixed a bug related to light cluster invalidation.
- Fixed shader warning in DofGather (case 1272931)
- Fixed AOV export of depth buffer which now correctly export linear depth (case 1265001)
- Fixed issue that caused the decal atlas to not be updated upon changing of the decal textures content.
- Fixed "Screen position out of view frustum" error when camera is at exactly the planar reflection probe location.
- Fixed Amplitude -> Min/Max parametrization conversion
- Fixed issue that allocated a small cookie for normal spot lights.
- Fixed issue when undoing a change in diffuse profile list after deleting the volume profile.
- Fixed custom pass re-ordering and removing.
- Fixed TAA issue and hardware dynamic resolution.
- Fixed a static lighting flickering issue caused by having an active planar probe in the scene while rendering inspector preview.
- Fixed an issue where even when set to OnDemand, the sky lighting would still be updated when changing sky parameters.
- Fixed an error message trigerred when a mesh has more than 32 sub-meshes (case 1274508).
- Fixed RTGI getting noisy for grazying angle geometry (case 1266462).
- Fixed an issue with TAA history management on pssl.
- Fixed the global illumination volume override having an unwanted advanced mode (case 1270459).
- Fixed screen space shadow option displayed on directional shadows while they shouldn't (case 1270537).
- Fixed the handling of undo and redo actions in the graphics compositor (cases 1268149, 1266212, 1265028)
- Fixed issue with composition graphs that include virtual textures, cubemaps and other non-2D textures (cases 1263347, 1265638).
- Fixed issues when selecting a new composition graph or setting it to None (cases 1263350, 1266202)
- Fixed ArgumentNullException when saving shader graphs after removing the compositor from the scene (case 1268658)
- Fixed issue with updating the compositor output when not in play mode (case 1266216)
- Fixed warning with area mesh (case 1268379)
- Fixed issue with diffusion profile not being updated upon reset of the editor. 
- Fixed an issue that lead to corrupted refraction in some scenarios on xbox.
- Fixed for light loop scalarization not happening. 
- Fixed issue with stencil not being set in rendergraph mode.
- Fixed for post process being overridable in reflection probes even though it is not supported.
- Fixed RTGI in performance mode when light layers are enabled on the asset.
- Fixed SSS materials appearing black in matcap mode.
- Fixed a collision in the interaction of RTR and RTGI.
- Fix for lookdev toggling renderers that are set to non editable or are hidden in the inspector.
- Fixed issue with mipmap debug mode not properly resetting full screen mode (and viceversa). 
- Added unsupported message when using tile debug mode with MSAA.
- Fixed SSGI compilation issues on PS4.
- Fixed "Screen position out of view frustum" error when camera is on exactly the planar reflection probe plane.
- Workaround issue that caused objects using eye shader to not be rendered on xbox.
- Fixed GC allocation when using XR single-pass test mode.
- Fixed text in cascades shadow split being truncated.
- Fixed rendering of custom passes in the Custom Pass Volume inspector
- Force probe to render again if first time was during async shader compilation to avoid having cyan objects.
- Fixed for lookdev library field not being refreshed upon opening a library from the environment library inspector.
- Fixed serialization issue with matcap scale intensity.
- Close Add Override popup of Volume Inspector when the popup looses focus (case 1258571)
- Light quality setting for contact shadow set to on for High quality by default.
- Fixed an exception thrown when closing the look dev because there is no active SRP anymore.
- Fixed alignment of framesettings in HDRP Default Settings
- Fixed an exception thrown when closing the look dev because there is no active SRP anymore.
- Fixed an issue where entering playmode would close the LookDev window.
- Fixed issue with rendergraph on console failing on SSS pass.
- Fixed Cutoff not working properly with ray tracing shaders default and SG (case 1261292).
- Fixed shader compilation issue with Hair shader and debug display mode
- Fixed cubemap static preview not updated when the asset is imported.
- Fixed wizard DXR setup on non-DXR compatible devices.
- Fixed Custom Post Processes affecting preview cameras.
- Fixed issue with lens distortion breaking rendering.
- Fixed save popup appearing twice due to HDRP wizard.
- Fixed error when changing planar probe resolution.
- Fixed the dependecy of FrameSettings (MSAA, ClearGBuffer, DepthPrepassWithDeferred) (case 1277620).
- Fixed the usage of GUIEnable for volume components (case 1280018).
- Fixed the diffusion profile becoming invalid when hitting the reset (case 1269462).
- Fixed issue with MSAA resolve killing the alpha channel.
- Fixed a warning in materialevalulation
- Fixed an error when building the player.
- Fixed issue with box light not visible if range is below one and range attenuation is off.
- Fixed an issue that caused a null reference when deleting camera component in a prefab. (case 1244430)
- Fixed issue with bloom showing a thin black line after rescaling window. 
- Fixed rendergraph motion vector resolve.
- Fixed the Ray-Tracing related Debug Display not working in render graph mode.
- Fix nan in pbr sky
- Fixed Light skin not properly applied on the LookDev when switching from Dark Skin (case 1278802)
- Fixed accumulation on DX11
- Fixed issue with screen space UI not drawing on the graphics compositor (case 1279272).
- Fixed error Maximum allowed thread group count is 65535 when resolution is very high. 
- LOD meshes are now properly stripped based on the maximum lod value parameters contained in the HDRP asset.
- Fixed an inconsistency in the LOD group UI where LOD bias was not the right one.
- Fixed outlines in transitions between post-processed and plain regions in the graphics compositor (case 1278775).
- Fix decal being applied twice with LOD Crossfade.
- Fixed camera stacking for AOVs in the graphics compositor (case 1273223).

### Changed
- Preparation pass for RTSSShadows to be supported by render graph.
- Add tooltips with the full name of the (graphics) compositor properties to properly show large names that otherwise are clipped by the UI (case 1263590)
- Composition profile .asset files cannot be manually edited/reset by users (to avoid breaking things - case 1265631)
- Preparation pass for RTSSShadows to be supported by render graph.
- Changed the way the ray tracing property is displayed on the material (QOL 1265297).
- Exposed lens attenuation mode in default settings and remove it as a debug mode.
- Composition layers without any sub layers are now cleared to black to avoid confusion (case 1265061).
- Slight reduction of VGPR used by area light code.
- Changed thread group size for contact shadows (save 1.1ms on PS4)
- Make sure distortion stencil test happens before pixel shader is run.
- Small optimization that allows to skip motion vector prepping when the whole wave as velocity of 0.
- Improved performance to avoid generating coarse stencil buffer when not needed.
- Remove HTile generation for decals (faster without).
- Improving SSGI Filtering and fixing a blend issue with RTGI.
- Changed the Trackball UI so that it allows explicit numeric values.
- Reduce the G-buffer footprint of anisotropic materials
- Moved SSGI out of preview.
- Skip an unneeded depth buffer copy on consoles. 
- Replaced the Density Volume Texture Tool with the new 3D Texture Importer.
- Rename Raytracing Node to Raytracing Quality Keyword and rename high and low inputs as default and raytraced. All raytracing effects now use the raytraced mode but path tracing.
- Moved diffusion profile list to the HDRP default settings panel.
- Skip biquadratic resampling of vbuffer when volumetric fog filtering is enabled.
- Optimized Grain and sRGB Dithering.
- On platforms that allow it skip the first mip of the depth pyramid and compute it alongside the depth buffer used for low res transparents.
- When trying to install the local configuration package, if another one is already present the user is now asked whether they want to keep it or not.
- Improved MSAA color resolve to fix issues when very bright and very dark samples are resolved together.
- Improve performance of GPU light AABB generation
- Removed the max clamp value for the RTR, RTAO and RTGI's ray length (case 1279849).
- Meshes assigned with a decal material are not visible anymore in ray-tracing or path-tracing.

## [10.0.0] - 2019-06-10

### Added
- Ray tracing support for VR single-pass
- Added sharpen filter shader parameter and UI for TemporalAA to control image quality instead of hardcoded value
- Added frame settings option for custom post process and custom passes as well as custom color buffer format option.
- Add check in wizard on SRP Batcher enabled.
- Added default implementations of OnPreprocessMaterialDescription for FBX, Obj, Sketchup and 3DS file formats.
- Added custom pass fade radius
- Added after post process injection point for custom passes
- Added basic alpha compositing support - Alpha is available afterpostprocess when using FP16 buffer format.
- Added falloff distance on Reflection Probe and Planar Reflection Probe
- Added Backplate projection from the HDRISky
- Added Shadow Matte in UnlitMasterNode, which only received shadow without lighting
- Added hability to name LightLayers in HDRenderPipelineAsset
- Added a range compression factor for Reflection Probe and Planar Reflection Probe to avoid saturation of colors.
- Added path tracing support for directional, point and spot lights, as well as emission from Lit and Unlit.
- Added non temporal version of SSAO.
- Added more detailed ray tracing stats in the debug window
- Added Disc area light (bake only)
- Added a warning in the material UI to prevent transparent + subsurface-scattering combination.
- Added XR single-pass setting into HDRP asset
- Added a penumbra tint option for lights
- Added support for depth copy with XR SDK
- Added debug setting to Render Pipeline Debug Window to list the active XR views
- Added an option to filter the result of the volumetric lighting (off by default).
- Added a transmission multiplier for directional lights
- Added XR single-pass test mode to Render Pipeline Debug Window
- Added debug setting to Render Pipeline Window to list the active XR views
- Added a new refraction mode for the Lit shader (thin). Which is a box refraction with small thickness values
- Added the code to support Barn Doors for Area Lights based on a shaderconfig option.
- Added HDRPCameraBinder property binder for Visual Effect Graph
- Added "Celestial Body" controls to the Directional Light
- Added new parameters to the Physically Based Sky
- Added Reflections to the DXR Wizard
- Added the possibility to have ray traced colored and semi-transparent shadows on directional lights.
- Added a check in the custom post process template to throw an error if the default shader is not found.
- Exposed the debug overlay ratio in the debug menu.
- Added a separate frame settings for tonemapping alongside color grading.
- Added the receive fog option in the material UI for ShaderGraphs.
- Added a public virtual bool in the custom post processes API to specify if a post processes should be executed in the scene view.
- Added a menu option that checks scene issues with ray tracing. Also removed the previously existing warning at runtime.
- Added Contrast Adaptive Sharpen (CAS) Upscaling effect.
- Added APIs to update probe settings at runtime.
- Added documentation for the rayTracingSupported method in HDRP
- Added user-selectable format for the post processing passes.
- Added support for alpha channel in some post-processing passes (DoF, TAA, Uber).
- Added warnings in FrameSettings inspector when using DXR and atempting to use Asynchronous Execution.
- Exposed Stencil bits that can be used by the user.
- Added history rejection based on velocity of intersected objects for directional, point and spot lights.
- Added a affectsVolumetric field to the HDAdditionalLightData API to know if light affects volumetric fog.
- Add OS and Hardware check in the Wizard fixes for DXR.
- Added option to exclude camera motion from motion blur.
- Added semi-transparent shadows for point and spot lights.
- Added support for semi-transparent shadow for unlit shader and unlit shader graph.
- Added the alpha clip enabled toggle to the material UI for all HDRP shader graphs.
- Added Material Samples to explain how to use the lit shader features
- Added an initial implementation of ray traced sub surface scattering
- Added AssetPostprocessors and Shadergraphs to handle Arnold Standard Surface and 3DsMax Physical material import from FBX.
- Added support for Smoothness Fade start work when enabling ray traced reflections.
- Added Contact shadow, Micro shadows and Screen space refraction API documentation.
- Added script documentation for SSR, SSAO (ray tracing), GI, Light Cluster, RayTracingSettings, Ray Counters, etc.
- Added path tracing support for refraction and internal reflections.
- Added support for Thin Refraction Model and Lit's Clear Coat in Path Tracing.
- Added the Tint parameter to Sky Colored Fog.
- Added of Screen Space Reflections for Transparent materials
- Added a fallback for ray traced area light shadows in case the material is forward or the lit mode is forward.
- Added a new debug mode for light layers.
- Added an "enable" toggle to the SSR volume component.
- Added support for anisotropic specular lobes in path tracing.
- Added support for alpha clipping in path tracing.
- Added support for light cookies in path tracing.
- Added support for transparent shadows in path tracing.
- Added support for iridescence in path tracing.
- Added support for background color in path tracing.
- Added a path tracing test to the test suite.
- Added a warning and workaround instructions that appear when you enable XR single-pass after the first frame with the XR SDK.
- Added the exposure sliders to the planar reflection probe preview
- Added support for subsurface scattering in path tracing.
- Added a new mode that improves the filtering of ray traced shadows (directional, point and spot) based on the distance to the occluder.
- Added support of cookie baking and add support on Disc light.
- Added support for fog attenuation in path tracing.
- Added a new debug panel for volumes
- Added XR setting to control camera jitter for temporal effects
- Added an error message in the DrawRenderers custom pass when rendering opaque objects with an HDRP asset in DeferredOnly mode.
- Added API to enable proper recording of path traced scenes (with the Unity recorder or other tools).
- Added support for fog in Recursive rendering, ray traced reflections and ray traced indirect diffuse.
- Added an alpha blend option for recursive rendering
- Added support for stack lit for ray tracing effects.
- Added support for hair for ray tracing effects.
- Added support for alpha to coverage for HDRP shaders and shader graph
- Added support for Quality Levels to Subsurface Scattering.
- Added option to disable XR rendering on the camera settings.
- Added support for specular AA from geometric curvature in AxF
- Added support for baked AO (no input for now) in AxF
- Added an info box to warn about depth test artifacts when rendering object twice in custom passes with MSAA.
- Added a frame setting for alpha to mask.
- Added support for custom passes in the AOV API
- Added Light decomposition lighting debugging modes and support in AOV
- Added exposure compensation to Fixed exposure mode
- Added support for rasterized area light shadows in StackLit
- Added support for texture-weighted automatic exposure
- Added support for POM for emissive map
- Added alpha channel support in motion blur pass.
- Added the HDRP Compositor Tool (in Preview).
- Added a ray tracing mode option in the HDRP asset that allows to override and shader stripping.
- Added support for arbitrary resolution scaling of Volumetric Lighting to the Fog volume component.
- Added range attenuation for box-shaped spotlights.
- Added scenes for hair and fabric and decals with material samples
- Added fabric materials and textures
- Added information for fabric materials in fabric scene
- Added a DisplayInfo attribute to specify a name override and a display order for Volume Component fields (used only in default inspector for now).
- Added Min distance to contact shadows.
- Added support for Depth of Field in path tracing (by sampling the lens aperture).
- Added an API in HDRP to override the camera within the rendering of a frame (mainly for custom pass).
- Added a function (HDRenderPipeline.ResetRTHandleReferenceSize) to reset the reference size of RTHandle systems.
- Added support for AxF measurements importing into texture resources tilings.
- Added Layer parameter on Area Light to modify Layer of generated Emissive Mesh
- Added a flow map parameter to HDRI Sky
- Implemented ray traced reflections for transparent objects.
- Add a new parameter to control reflections in recursive rendering.
- Added an initial version of SSGI.
- Added Virtual Texturing cache settings to control the size of the Streaming Virtual Texturing caches.
- Added back-compatibility with builtin stereo matrices.
- Added CustomPassUtils API to simplify Blur, Copy and DrawRenderers custom passes.
- Added Histogram guided automatic exposure.
- Added few exposure debug modes.
- Added support for multiple path-traced views at once (e.g., scene and game views).
- Added support for 3DsMax's 2021 Simplified Physical Material from FBX files in the Model Importer.
- Added custom target mid grey for auto exposure.
- Added CustomPassUtils API to simplify Blur, Copy and DrawRenderers custom passes.
- Added an API in HDRP to override the camera within the rendering of a frame (mainly for custom pass).
- Added more custom pass API functions, mainly to render objects from another camera.
- Added support for transparent Unlit in path tracing.
- Added a minimal lit used for RTGI in peformance mode.
- Added procedural metering mask that can follow an object
- Added presets quality settings for RTAO and RTGI.
- Added an override for the shadow culling that allows better directional shadow maps in ray tracing effects (RTR, RTGI, RTSSS and RR).
- Added a Cloud Layer volume override.
- Added Fast Memory support for platform that support it.
- Added CPU and GPU timings for ray tracing effects.
- Added support to combine RTSSS and RTGI (1248733).
- Added IES Profile support for Point, Spot and Rectangular-Area lights
- Added support for multiple mapping modes in AxF.
- Add support of lightlayers on indirect lighting controller
- Added compute shader stripping.
- Added Cull Mode option for opaque materials and ShaderGraphs. 
- Added scene view exposure override.
- Added support for exposure curve remapping for min/max limits.
- Added presets for ray traced reflections.
- Added final image histogram debug view (both luminance and RGB).
- Added an example texture and rotation to the Cloud Layer volume override.
- Added an option to extend the camera culling for skinned mesh animation in ray tracing effects (1258547).
- Added decal layer system similar to light layer. Mesh will receive a decal when both decal layer mask matches.
- Added shader graph nodes for rendering a complex eye shader.
- Added more controls to contact shadows and increased quality in some parts. 
- Added a physically based option in DoF volume.
- Added API to check if a Camera, Light or ReflectionProbe is compatible with HDRP.
- Added path tracing test scene for normal mapping.
- Added missing API documentation.
- Remove CloudLayer
- Added quad overdraw and vertex density debug modes.

### Fixed
- fix when saved HDWizard window tab index out of range (1260273)
- Fix when rescale probe all direction below zero (1219246)
- Update documentation of HDRISky-Backplate, precise how to have Ambient Occlusion on the Backplate
- Sorting, undo, labels, layout in the Lighting Explorer.
- Fixed sky settings and materials in Shader Graph Samples package
- Fix/workaround a probable graphics driver bug in the GTAO shader.
- Fixed Hair and PBR shader graphs double sided modes
- Fixed an issue where updating an HDRP asset in the Quality setting panel would not recreate the pipeline.
- Fixed issue with point lights being considered even when occupying less than a pixel on screen (case 1183196)
- Fix a potential NaN source with iridescence (case 1183216)
- Fixed issue of spotlight breaking when minimizing the cone angle via the gizmo (case 1178279)
- Fixed issue that caused decals not to modify the roughness in the normal buffer, causing SSR to not behave correctly (case 1178336)
- Fixed lit transparent refraction with XR single-pass rendering
- Removed extra jitter for TemporalAA in VR
- Fixed ShaderGraph time in main preview
- Fixed issue on some UI elements in HDRP asset not expanding when clicking the arrow (case 1178369)
- Fixed alpha blending in custom post process
- Fixed the modification of the _AlphaCutoff property in the material UI when exposed with a ShaderGraph parameter.
- Fixed HDRP test `1218_Lit_DiffusionProfiles` on Vulkan.
- Fixed an issue where building a player in non-dev mode would generate render target error logs every frame
- Fixed crash when upgrading version of HDRP
- Fixed rendering issues with material previews
- Fixed NPE when using light module in Shuriken particle systems (1173348).
- Refresh cached shadow on editor changes
- Fixed light supported units caching (1182266)
- Fixed an issue where SSAO (that needs temporal reprojection) was still being rendered when Motion Vectors were not available (case 1184998)
- Fixed a nullref when modifying the height parameters inside the layered lit shader UI.
- Fixed Decal gizmo that become white after exiting play mode
- Fixed Decal pivot position to behave like a spotlight
- Fixed an issue where using the LightingOverrideMask would break sky reflection for regular cameras
- Fix DebugMenu FrameSettingsHistory persistency on close
- Fix DensityVolume, ReflectionProbe aned PlanarReflectionProbe advancedControl display
- Fix DXR scene serialization in wizard
- Fixed an issue where Previews would reallocate History Buffers every frame
- Fixed the SetLightLayer function in HDAdditionalLightData setting the wrong light layer
- Fix error first time a preview is created for planar
- Fixed an issue where SSR would use an incorrect roughness value on ForwardOnly (StackLit, AxF, Fabric, etc.) materials when the pipeline is configured to also allow deferred Lit.
- Fixed issues with light explorer (cases 1183468, 1183269)
- Fix dot colors in LayeredLit material inspector
- Fix undo not resetting all value when undoing the material affectation in LayerLit material
- Fix for issue that caused gizmos to render in render textures (case 1174395)
- Fixed the light emissive mesh not updated when the light was disabled/enabled
- Fixed light and shadow layer sync when setting the HDAdditionalLightData.lightlayersMask property
- Fixed a nullref when a custom post process component that was in the HDRP PP list is removed from the project
- Fixed issue that prevented decals from modifying specular occlusion (case 1178272).
- Fixed exposure of volumetric reprojection
- Fixed multi selection support for Scalable Settings in lights
- Fixed font shaders in test projects for VR by using a Shader Graph version
- Fixed refresh of baked cubemap by incrementing updateCount at the end of the bake (case 1158677).
- Fixed issue with rectangular area light when seen from the back
- Fixed decals not affecting lightmap/lightprobe
- Fixed zBufferParams with XR single-pass rendering
- Fixed moving objects not rendered in custom passes
- Fixed abstract classes listed in the + menu of the custom pass list
- Fixed custom pass that was rendered in previews
- Fixed precision error in zero value normals when applying decals (case 1181639)
- Fixed issue that triggered No Scene Lighting view in game view as well (case 1156102)
- Assign default volume profile when creating a new HDRP Asset
- Fixed fov to 0 in planar probe breaking the projection matrix (case 1182014)
- Fixed bugs with shadow caching
- Reassign the same camera for a realtime probe face render request to have appropriate history buffer during realtime probe rendering.
- Fixed issue causing wrong shading when normal map mode is Object space, no normal map is set, but a detail map is present (case 1143352)
- Fixed issue with decal and htile optimization
- Fixed TerrainLit shader compilation error regarding `_Control0_TexelSize` redefinition (case 1178480).
- Fixed warning about duplicate HDRuntimeReflectionSystem when configuring play mode without domain reload.
- Fixed an editor crash when multiple decal projectors were selected and some had null material
- Added all relevant fix actions to FixAll button in Wizard
- Moved FixAll button on top of the Wizard
- Fixed an issue where fog color was not pre-exposed correctly
- Fix priority order when custom passes are overlapping
- Fix cleanup not called when the custom pass GameObject is destroyed
- Replaced most instances of GraphicsSettings.renderPipelineAsset by GraphicsSettings.currentRenderPipeline. This should fix some parameters not working on Quality Settings overrides.
- Fixed an issue with Realtime GI not working on upgraded projects.
- Fixed issue with screen space shadows fallback texture was not set as a texture array.
- Fixed Pyramid Lights bounding box
- Fixed terrain heightmap default/null values and epsilons
- Fixed custom post-processing effects breaking when an abstract class inherited from `CustomPostProcessVolumeComponent`
- Fixed XR single-pass rendering in Editor by using ShaderConfig.s_XrMaxViews to allocate matrix array
- Multiple different skies rendered at the same time by different cameras are now handled correctly without flickering
- Fixed flickering issue happening when different volumes have shadow settings and multiple cameras are present.
- Fixed issue causing planar probes to disappear if there is no light in the scene.
- Fixed a number of issues with the prefab isolation mode (Volumes leaking from the main scene and reflection not working properly)
- Fixed an issue with fog volume component upgrade not working properly
- Fixed Spot light Pyramid Shape has shadow artifacts on aspect ratio values lower than 1
- Fixed issue with AO upsampling in XR
- Fixed camera without HDAdditionalCameraData component not rendering
- Removed the macro ENABLE_RAYTRACING for most of the ray tracing code
- Fixed prefab containing camera reloading in loop while selected in the Project view
- Fixed issue causing NaN wheh the Z scale of an object is set to 0.
- Fixed DXR shader passes attempting to render before pipeline loaded
- Fixed black ambient sky issue when importing a project after deleting Library.
- Fixed issue when upgrading a Standard transparent material (case 1186874)
- Fixed area light cookies not working properly with stack lit
- Fixed material render queue not updated when the shader is changed in the material inspector.
- Fixed a number of issues with full screen debug modes not reseting correctly when setting another mutually exclusive mode
- Fixed compile errors for platforms with no VR support
- Fixed an issue with volumetrics and RTHandle scaling (case 1155236)
- Fixed an issue where sky lighting might be updated uselessly
- Fixed issue preventing to allow setting decal material to none (case 1196129)
- Fixed XR multi-pass decals rendering
- Fixed several fields on Light Inspector that not supported Prefab overrides
- Fixed EOL for some files
- Fixed scene view rendering with volumetrics and XR enabled
- Fixed decals to work with multiple cameras
- Fixed optional clear of GBuffer (Was always on)
- Fixed render target clears with XR single-pass rendering
- Fixed HDRP samples file hierarchy
- Fixed Light units not matching light type
- Fixed QualitySettings panel not displaying HDRP Asset
- Fixed black reflection probes the first time loading a project
- Fixed y-flip in scene view with XR SDK
- Fixed Decal projectors do not immediately respond when parent object layer mask is changed in editor.
- Fixed y-flip in scene view with XR SDK
- Fixed a number of issues with Material Quality setting
- Fixed the transparent Cull Mode option in HD unlit master node settings only visible if double sided is ticked.
- Fixed an issue causing shadowed areas by contact shadows at the edge of far clip plane if contact shadow length is very close to far clip plane.
- Fixed editing a scalable settings will edit all loaded asset in memory instead of targetted asset.
- Fixed Planar reflection default viewer FOV
- Fixed flickering issues when moving the mouse in the editor with ray tracing on.
- Fixed the ShaderGraph main preview being black after switching to SSS in the master node settings
- Fixed custom fullscreen passes in VR
- Fixed camera culling masks not taken in account in custom pass volumes
- Fixed object not drawn in custom pass when using a DrawRenderers with an HDRP shader in a build.
- Fixed injection points for Custom Passes (AfterDepthAndNormal and BeforePreRefraction were missing)
- Fixed a enum to choose shader tags used for drawing objects (DepthPrepass or Forward) when there is no override material.
- Fixed lit objects in the BeforePreRefraction, BeforeTransparent and BeforePostProcess.
- Fixed the None option when binding custom pass render targets to allow binding only depth or color.
- Fixed custom pass buffers allocation so they are not allocated if they're not used.
- Fixed the Custom Pass entry in the volume create asset menu items.
- Fixed Prefab Overrides workflow on Camera.
- Fixed alignment issue in Preset for Camera.
- Fixed alignment issue in Physical part for Camera.
- Fixed FrameSettings multi-edition.
- Fixed a bug happening when denoising multiple ray traced light shadows
- Fixed minor naming issues in ShaderGraph settings
- VFX: Removed z-fight glitches that could appear when using deferred depth prepass and lit quad primitives
- VFX: Preserve specular option for lit outputs (matches HDRP lit shader)
- Fixed an issue with Metal Shader Compiler and GTAO shader for metal
- Fixed resources load issue while upgrading HDRP package.
- Fix LOD fade mask by accounting for field of view
- Fixed spot light missing from ray tracing indirect effects.
- Fixed a UI bug in the diffusion profile list after fixing them from the wizard.
- Fixed the hash collision when creating new diffusion profile assets.
- Fixed a light leaking issue with box light casting shadows (case 1184475)
- Fixed Cookie texture type in the cookie slot of lights (Now displays a warning because it is not supported).
- Fixed a nullref that happens when using the Shuriken particle light module
- Fixed alignment in Wizard
- Fixed text overflow in Wizard's helpbox
- Fixed Wizard button fix all that was not automatically grab all required fixes
- Fixed VR tab for MacOS in Wizard
- Fixed local config package workflow in Wizard
- Fixed issue with contact shadows shifting when MSAA is enabled.
- Fixed EV100 in the PBR sky
- Fixed an issue In URP where sometime the camera is not passed to the volume system and causes a null ref exception (case 1199388)
- Fixed nullref when releasing HDRP with custom pass disabled
- Fixed performance issue derived from copying stencil buffer.
- Fixed an editor freeze when importing a diffusion profile asset from a unity package.
- Fixed an exception when trying to reload a builtin resource.
- Fixed the light type intensity unit reset when switching the light type.
- Fixed compilation error related to define guards and CreateLayoutFromXrSdk()
- Fixed documentation link on CustomPassVolume.
- Fixed player build when HDRP is in the project but not assigned in the graphic settings.
- Fixed an issue where ambient probe would be black for the first face of a baked reflection probe
- VFX: Fixed Missing Reference to Visual Effect Graph Runtime Assembly
- Fixed an issue where rendering done by users in EndCameraRendering would be executed before the main render loop.
- Fixed Prefab Override in main scope of Volume.
- Fixed alignment issue in Presset of main scope of Volume.
- Fixed persistence of ShowChromeGizmo and moved it to toolbar for coherency in ReflectionProbe and PlanarReflectionProbe.
- Fixed Alignement issue in ReflectionProbe and PlanarReflectionProbe.
- Fixed Prefab override workflow issue in ReflectionProbe and PlanarReflectionProbe.
- Fixed empty MoreOptions and moved AdvancedManipulation in a dedicated location for coherency in ReflectionProbe and PlanarReflectionProbe.
- Fixed Prefab override workflow issue in DensityVolume.
- Fixed empty MoreOptions and moved AdvancedManipulation in a dedicated location for coherency in DensityVolume.
- Fix light limit counts specified on the HDRP asset
- Fixed Quality Settings for SSR, Contact Shadows and Ambient Occlusion volume components
- Fixed decalui deriving from hdshaderui instead of just shaderui
- Use DelayedIntField instead of IntField for scalable settings
- Fixed init of debug for FrameSettingsHistory on SceneView camera
- Added a fix script to handle the warning 'referenced script in (GameObject 'SceneIDMap') is missing'
- Fix Wizard load when none selected for RenderPipelineAsset
- Fixed TerrainLitGUI when per-pixel normal property is not present.
- Fixed rendering errors when enabling debug modes with custom passes
- Fix an issue that made PCSS dependent on Atlas resolution (not shadow map res)
- Fixing a bug whith histories when n>4 for ray traced shadows
- Fixing wrong behavior in ray traced shadows for mesh renderers if their cast shadow is shadow only or double sided
- Only tracing rays for shadow if the point is inside the code for spotlight shadows
- Only tracing rays if the point is inside the range for point lights
- Fixing ghosting issues when the screen space shadow  indexes change for a light with ray traced shadows
- Fixed an issue with stencil management and Xbox One build that caused corrupted output in deferred mode.
- Fixed a mismatch in behavior between the culling of shadow maps and ray traced point and spot light shadows
- Fixed recursive ray tracing not working anymore after intermediate buffer refactor.
- Fixed ray traced shadow denoising not working (history rejected all the time).
- Fixed shader warning on xbox one
- Fixed cookies not working for spot lights in ray traced reflections, ray traced GI and recursive rendering
- Fixed an inverted handling of CoatSmoothness for SSR in StackLit.
- Fixed missing distortion inputs in Lit and Unlit material UI.
- Fixed issue that propagated NaNs across multiple frames through the exposure texture.
- Fixed issue with Exclude from TAA stencil ignored.
- Fixed ray traced reflection exposure issue.
- Fixed issue with TAA history not initialising corretly scale factor for first frame
- Fixed issue with stencil test of material classification not using the correct Mask (causing false positive and bad performance with forward material in deferred)
- Fixed issue with History not reset when chaning antialiasing mode on camera
- Fixed issue with volumetric data not being initialized if default settings have volumetric and reprojection off.
- Fixed ray tracing reflection denoiser not applied in tier 1
- Fixed the vibility of ray tracing related methods.
- Fixed the diffusion profile list not saved when clicking the fix button in the material UI.
- Fixed crash when pushing bounce count higher than 1 for ray traced GI or reflections
- Fixed PCSS softness scale so that it better match ray traced reference for punctual lights.
- Fixed exposure management for the path tracer
- Fixed AxF material UI containing two advanced options settings.
- Fixed an issue where cached sky contexts were being destroyed wrongly, breaking lighting in the LookDev
- Fixed issue that clamped PCSS softness too early and not after distance scale.
- Fixed fog affect transparent on HD unlit master node
- Fixed custom post processes re-ordering not saved.
- Fixed NPE when using scalable settings
- Fixed an issue where PBR sky precomputation was reset incorrectly in some cases causing bad performance.
- Fixed a bug due to depth history begin overriden too soon
- Fixed CustomPassSampleCameraColor scale issue when called from Before Transparent injection point.
- Fixed corruption of AO in baked probes.
- Fixed issue with upgrade of projects that still had Very High as shadow filtering quality.
- Fixed issue that caused Distortion UI to appear in Lit.
- Fixed several issues with decal duplicating when editing them.
- Fixed initialization of volumetric buffer params (1204159)
- Fixed an issue where frame count was incorrectly reset for the game view, causing temporal processes to fail.
- Fixed Culling group was not disposed error.
- Fixed issues on some GPU that do not support gathers on integer textures.
- Fixed an issue with ambient probe not being initialized for the first frame after a domain reload for volumetric fog.
- Fixed the scene visibility of decal projectors and density volumes
- Fixed a leak in sky manager.
- Fixed an issue where entering playmode while the light editor is opened would produce null reference exceptions.
- Fixed the debug overlay overlapping the debug menu at runtime.
- Fixed an issue with the framecount when changing scene.
- Fixed errors that occurred when using invalid near and far clip plane values for planar reflections.
- Fixed issue with motion blur sample weighting function.
- Fixed motion vectors in MSAA.
- Fixed sun flare blending (case 1205862).
- Fixed a lot of issues related to ray traced screen space shadows.
- Fixed memory leak caused by apply distortion material not being disposed.
- Fixed Reflection probe incorrectly culled when moving its parent (case 1207660)
- Fixed a nullref when upgrading the Fog volume components while the volume is opened in the inspector.
- Fix issues where decals on PS4 would not correctly write out the tile mask causing bits of the decal to go missing.
- Use appropriate label width and text content so the label is completely visible
- Fixed an issue where final post process pass would not output the default alpha value of 1.0 when using 11_11_10 color buffer format.
- Fixed SSR issue after the MSAA Motion Vector fix.
- Fixed an issue with PCSS on directional light if punctual shadow atlas was not allocated.
- Fixed an issue where shadow resolution would be wrong on the first face of a baked reflection probe.
- Fixed issue with PCSS softness being incorrect for cascades different than the first one.
- Fixed custom post process not rendering when using multiple HDRP asset in quality settings
- Fixed probe gizmo missing id (case 1208975)
- Fixed a warning in raytracingshadowfilter.compute
- Fixed issue with AO breaking with small near plane values.
- Fixed custom post process Cleanup function not called in some cases.
- Fixed shader warning in AO code.
- Fixed a warning in simpledenoiser.compute
- Fixed tube and rectangle light culling to use their shape instead of their range as a bounding box.
- Fixed caused by using gather on a UINT texture in motion blur.
- Fix issue with ambient occlusion breaking when dynamic resolution is active.
- Fixed some possible NaN causes in Depth of Field.
- Fixed Custom Pass nullref due to the new Profiling Sample API changes
- Fixed the black/grey screen issue on after post process Custom Passes in non dev builds.
- Fixed particle lights.
- Improved behavior of lights and probe going over the HDRP asset limits.
- Fixed issue triggered when last punctual light is disabled and more than one camera is used.
- Fixed Custom Pass nullref due to the new Profiling Sample API changes
- Fixed the black/grey screen issue on after post process Custom Passes in non dev builds.
- Fixed XR rendering locked to vsync of main display with Standalone Player.
- Fixed custom pass cleanup not called at the right time when using multiple volumes.
- Fixed an issue on metal with edge of decal having artifact by delaying discard of fragments during decal projection
- Fixed various shader warning
- Fixing unnecessary memory allocations in the ray tracing cluster build
- Fixed duplicate column labels in LightEditor's light tab
- Fixed white and dark flashes on scenes with very high or very low exposure when Automatic Exposure is being used.
- Fixed an issue where passing a null ProfilingSampler would cause a null ref exception.
- Fixed memory leak in Sky when in matcap mode.
- Fixed compilation issues on platform that don't support VR.
- Fixed migration code called when we create a new HDRP asset.
- Fixed RemoveComponent on Camera contextual menu to not remove Camera while a component depend on it.
- Fixed an issue where ambient occlusion and screen space reflections editors would generate null ref exceptions when HDRP was not set as the current pipeline.
- Fixed a null reference exception in the probe UI when no HDRP asset is present.
- Fixed the outline example in the doc (sampling range was dependent on screen resolution)
- Fixed a null reference exception in the HDRI Sky editor when no HDRP asset is present.
- Fixed an issue where Decal Projectors created from script where rotated around the X axis by 90°.
- Fixed frustum used to compute Density Volumes visibility when projection matrix is oblique.
- Fixed a null reference exception in Path Tracing, Recursive Rendering and raytraced Global Illumination editors when no HDRP asset is present.
- Fix for NaNs on certain geometry with Lit shader -- [case 1210058](https://fogbugz.unity3d.com/f/cases/1210058/)
- Fixed an issue where ambient occlusion and screen space reflections editors would generate null ref exceptions when HDRP was not set as the current pipeline.
- Fixed a null reference exception in the probe UI when no HDRP asset is present.
- Fixed the outline example in the doc (sampling range was dependent on screen resolution)
- Fixed a null reference exception in the HDRI Sky editor when no HDRP asset is present.
- Fixed an issue where materials newly created from the contextual menu would have an invalid state, causing various problems until it was edited.
- Fixed transparent material created with ZWrite enabled (now it is disabled by default for new transparent materials)
- Fixed mouseover on Move and Rotate tool while DecalProjector is selected.
- Fixed wrong stencil state on some of the pixel shader versions of deferred shader.
- Fixed an issue where creating decals at runtime could cause a null reference exception.
- Fixed issue that displayed material migration dialog on the creation of new project.
- Fixed various issues with time and animated materials (cases 1210068, 1210064).
- Updated light explorer with latest changes to the Fog and fixed issues when no visual environment was present.
- Fixed not handleling properly the recieve SSR feature with ray traced reflections
- Shadow Atlas is no longer allocated for area lights when they are disabled in the shader config file.
- Avoid MRT Clear on PS4 as it is not implemented yet.
- Fixed runtime debug menu BitField control.
- Fixed the radius value used for ray traced directional light.
- Fixed compilation issues with the layered lit in ray tracing shaders.
- Fixed XR autotests viewport size rounding
- Fixed mip map slider knob displayed when cubemap have no mipmap
- Remove unnecessary skip of material upgrade dialog box.
- Fixed the profiling sample mismatch errors when enabling the profiler in play mode
- Fixed issue that caused NaNs in reflection probes on consoles.
- Fixed adjusting positive axis of Blend Distance slides the negative axis in the density volume component.
- Fixed the blend of reflections based on the weight.
- Fixed fallback for ray traced reflections when denoising is enabled.
- Fixed error spam issue with terrain detail terrainDetailUnsupported (cases 1211848)
- Fixed hardware dynamic resolution causing cropping/scaling issues in scene view (case 1158661)
- Fixed Wizard check order for `Hardware and OS` and `Direct3D12`
- Fix AO issue turning black when Far/Near plane distance is big.
- Fixed issue when opening lookdev and the lookdev volume have not been assigned yet.
- Improved memory usage of the sky system.
- Updated label in HDRP quality preference settings (case 1215100)
- Fixed Decal Projector gizmo not undoing properly (case 1216629)
- Fix a leak in the denoising of ray traced reflections.
- Fixed Alignment issue in Light Preset
- Fixed Environment Header in LightingWindow
- Fixed an issue where hair shader could write garbage in the diffuse lighting buffer, causing NaNs.
- Fixed an exposure issue with ray traced sub-surface scattering.
- Fixed runtime debug menu light hierarchy None not doing anything.
- Fixed the broken ShaderGraph preview when creating a new Lit graph.
- Fix indentation issue in preset of LayeredLit material.
- Fixed minor issues with cubemap preview in the inspector.
- Fixed wrong build error message when building for android on mac.
- Fixed an issue related to denoising ray trace area shadows.
- Fixed wrong build error message when building for android on mac.
- Fixed Wizard persistency of Direct3D12 change on domain reload.
- Fixed Wizard persistency of FixAll on domain reload.
- Fixed Wizard behaviour on domain reload.
- Fixed a potential source of NaN in planar reflection probe atlas.
- Fixed an issue with MipRatio debug mode showing _DebugMatCapTexture not being set.
- Fixed missing initialization of input params in Blit for VR.
- Fix Inf source in LTC for area lights.
- Fix issue with AO being misaligned when multiple view are visible.
- Fix issue that caused the clamp of camera rotation motion for motion blur to be ineffective.
- Fixed issue with AssetPostprocessors dependencies causing models to be imported twice when upgrading the package version.
- Fixed culling of lights with XR SDK
- Fixed memory stomp in shadow caching code, leading to overflow of Shadow request array and runtime errors.
- Fixed an issue related to transparent objects reading the ray traced indirect diffuse buffer
- Fixed an issue with filtering ray traced area lights when the intensity is high or there is an exposure.
- Fixed ill-formed include path in Depth Of Field shader.
- Fixed shader graph and ray tracing after the shader target PR.
- Fixed a bug in semi-transparent shadows (object further than the light casting shadows)
- Fix state enabled of default volume profile when in package.
- Fixed removal of MeshRenderer and MeshFilter on adding Light component.
- Fixed Ray Traced SubSurface Scattering not working with ray traced area lights
- Fixed Ray Traced SubSurface Scattering not working in forward mode.
- Fixed a bug in debug light volumes.
- Fixed a bug related to ray traced area light shadow history.
- Fixed an issue where fog sky color mode could sample NaNs in the sky cubemap.
- Fixed a leak in the PBR sky renderer.
- Added a tooltip to the Ambient Mode parameter in the Visual Envionment volume component.
- Static lighting sky now takes the default volume into account (this fixes discrepancies between baked and realtime lighting).
- Fixed a leak in the sky system.
- Removed MSAA Buffers allocation when lit shader mode is set to "deferred only".
- Fixed invalid cast for realtime reflection probes (case 1220504)
- Fixed invalid game view rendering when disabling all cameras in the scene (case 1105163)
- Hide reflection probes in the renderer components.
- Fixed infinite reload loop while displaying Light's Shadow's Link Light Layer in Inspector of Prefab Asset.
- Fixed the culling was not disposed error in build log.
- Fixed the cookie atlas size and planar atlas size being too big after an upgrade of the HDRP asset.
- Fixed transparent SSR for shader graph.
- Fixed an issue with emissive light meshes not being in the RAS.
- Fixed DXR player build
- Fixed the HDRP asset migration code not being called after an upgrade of the package
- Fixed draw renderers custom pass out of bound exception
- Fixed the PBR shader rendering in deferred
- Fixed some typos in debug menu (case 1224594)
- Fixed ray traced point and spot lights shadows not rejecting istory when semi-transparent or colored.
- Fixed a warning due to StaticLightingSky when reloading domain in some cases.
- Fixed the MaxLightCount being displayed when the light volume debug menu is on ColorAndEdge.
- Fixed issue with unclear naming of debug menu for decals.
- Fixed z-fighting in scene view when scene lighting is off (case 1203927)
- Fixed issue that prevented cubemap thumbnails from rendering (only on D3D11 and Metal).
- Fixed ray tracing with VR single-pass
- Fix an exception in ray tracing that happens if two LOD levels are using the same mesh renderer.
- Fixed error in the console when switching shader to decal in the material UI.
- Fixed an issue with refraction model and ray traced recursive rendering (case 1198578).
- Fixed an issue where a dynamic sky changing any frame may not update the ambient probe.
- Fixed cubemap thumbnail generation at project load time.
- Fixed cubemap thumbnail generation at project load time. 
- Fixed XR culling with multiple cameras
- Fixed XR single-pass with Mock HMD plugin
- Fixed sRGB mismatch with XR SDK
- Fixed an issue where default volume would not update when switching profile.
- Fixed issue with uncached reflection probe cameras reseting the debug mode (case 1224601) 
- Fixed an issue where AO override would not override specular occlusion.
- Fixed an issue where Volume inspector might not refresh correctly in some cases.
- Fixed render texture with XR
- Fixed issue with resources being accessed before initialization process has been performed completely. 
- Half fixed shuriken particle light that cast shadows (only the first one will be correct)
- Fixed issue with atmospheric fog turning black if a planar reflection probe is placed below ground level. (case 1226588)
- Fixed custom pass GC alloc issue in CustomPassVolume.GetActiveVolumes().
- Fixed a bug where instanced shadergraph shaders wouldn't compile on PS4.
- Fixed an issue related to the envlightdatasrt not being bound in recursive rendering.
- Fixed shadow cascade tooltip when using the metric mode (case 1229232)
- Fixed how the area light influence volume is computed to match rasterization.
- Focus on Decal uses the extends of the projectors
- Fixed usage of light size data that are not available at runtime.
- Fixed the depth buffer copy made before custom pass after opaque and normal injection point.
- Fix for issue that prevented scene from being completely saved when baked reflection probes are present and lighting is set to auto generate.
- Fixed drag area width at left of Light's intensity field in Inspector.
- Fixed light type resolution when performing a reset on HDAdditionalLightData (case 1220931)
- Fixed reliance on atan2 undefined behavior in motion vector debug shader.
- Fixed an usage of a a compute buffer not bound (1229964)
- Fixed an issue where changing the default volume profile from another inspector would not update the default volume editor.
- Fix issues in the post process system with RenderTexture being invalid in some cases, causing rendering problems.
- Fixed an issue where unncessarily serialized members in StaticLightingSky component would change each time the scene is changed.
- Fixed a weird behavior in the scalable settings drawing when the space becomes tiny (1212045).
- Fixed a regression in the ray traced indirect diffuse due to the new probe system.
- Fix for range compression factor for probes going negative (now clamped to positive values).
- Fixed path validation when creating new volume profile (case 1229933)
- Fixed a bug where Decal Shader Graphs would not recieve reprojected Position, Normal, or Bitangent data. (1239921)
- Fix reflection hierarchy for CARPAINT in AxF.
- Fix precise fresnel for delta lights for SVBRDF in AxF.
- Fixed the debug exposure mode for display sky reflection and debug view baked lighting
- Fixed MSAA depth resolve when there is no motion vectors
- Fixed various object leaks in HDRP.
- Fixed compile error with XR SubsystemManager.
- Fix for assertion triggering sometimes when saving a newly created lit shader graph (case 1230996)
- Fixed culling of planar reflection probes that change position (case 1218651)
- Fixed null reference when processing lightprobe (case 1235285)
- Fix issue causing wrong planar reflection rendering when more than one camera is present.
- Fix black screen in XR when HDRP package is present but not used.
- Fixed an issue with the specularFGD term being used when the material has a clear coat (lit shader).
- Fixed white flash happening with auto-exposure in some cases (case 1223774)
- Fixed NaN which can appear with real time reflection and inf value
- Fixed an issue that was collapsing the volume components in the HDRP default settings
- Fixed warning about missing bound decal buffer
- Fixed shader warning on Xbox for ResolveStencilBuffer.compute. 
- Fixed PBR shader ZTest rendering in deferred.
- Replaced commands incompatible with async compute in light list build process.
- Diffusion Profile and Material references in HDRP materials are now correctly exported to unity packages. Note that the diffusion profile or the material references need to be edited once before this can work properly.
- Fix MaterialBalls having same guid issue
- Fix spelling and grammatical errors in material samples
- Fixed unneeded cookie texture allocation for cone stop lights.
- Fixed scalarization code for contact shadows.
- Fixed volume debug in playmode
- Fixed issue when toggling anything in HDRP asset that will produce an error (case 1238155)
- Fixed shader warning in PCSS code when using Vulkan.
- Fixed decal that aren't working without Metal and Ambient Occlusion option enabled.
- Fixed an error about procedural sky being logged by mistake.
- Fixed shadowmask UI now correctly showing shadowmask disable
- Made more explicit the warning about raytracing and asynchronous compute. Also fixed the condition in which it appears.
- Fixed a null ref exception in static sky when the default volume profile is invalid.
- DXR: Fixed shader compilation error with shader graph and pathtracer
- Fixed SceneView Draw Modes not being properly updated after opening new scene view panels or changing the editor layout.
- VFX: Removed irrelevant queues in render queue selection from HDRP outputs
- VFX: Motion Vector are correctly renderered with MSAA [Case 1240754](https://issuetracker.unity3d.com/product/unity/issues/guid/1240754/)
- Fixed a cause of NaN when a normal of 0-length is generated (usually via shadergraph). 
- Fixed issue with screen-space shadows not enabled properly when RT is disabled (case 1235821)
- Fixed a performance issue with stochastic ray traced area shadows.
- Fixed cookie texture not updated when changing an import settings (srgb for example).
- Fixed flickering of the game/scene view when lookdev is running.
- Fixed issue with reflection probes in realtime time mode with OnEnable baking having wrong lighting with sky set to dynamic (case 1238047).
- Fixed transparent motion vectors not working when in MSAA.
- Fix error when removing DecalProjector from component contextual menu (case 1243960)
- Fixed issue with post process when running in RGBA16 and an object with additive blending is in the scene.
- Fixed corrupted values on LayeredLit when using Vertex Color multiply mode to multiply and MSAA is activated. 
- Fix conflicts with Handles manipulation when performing a Reset in DecalComponent (case 1238833)
- Fixed depth prepass and postpass being disabled after changing the shader in the material UI.
- Fixed issue with sceneview camera settings not being saved after Editor restart.
- Fixed issue when switching back to custom sensor type in physical camera settings (case 1244350).
- Fixed a null ref exception when running playmode tests with the render pipeline debug window opened.
- Fixed some GCAlloc in the debug window.
- Fixed shader graphs not casting semi-transparent and color shadows (case 1242617)
- Fixed thin refraction mode not working properly.
- Fixed assert on tests caused by probe culling results being requested when culling did not happen. (case 1246169) 
- Fixed over consumption of GPU memory by the Physically Based Sky.
- Fixed an invalid rotation in Planar Reflection Probe editor display, that was causing an error message (case 1182022)
- Put more information in Camera background type tooltip and fixed inconsistent exposure behavior when changing bg type.
- Fixed issue that caused not all baked reflection to be deleted upon clicking "Clear Baked Data" in the lighting menu (case 1136080)
- Fixed an issue where asset preview could be rendered white because of static lighting sky.
- Fixed an issue where static lighting was not updated when removing the static lighting sky profile.
- Fixed the show cookie atlas debug mode not displaying correctly when enabling the clear cookie atlas option.
- Fixed various multi-editing issues when changing Emission parameters.
- Fixed error when undo a Reflection Probe removal in a prefab instance. (case 1244047)
- Fixed Microshadow not working correctly in deferred with LightLayers
- Tentative fix for missing include in depth of field shaders.
- Fixed the light overlap scene view draw mode (wasn't working at all).
- Fixed taaFrameIndex and XR tests 4052 and 4053
- Fixed the prefab integration of custom passes (Prefab Override Highlight not working as expected).
- Cloned volume profile from read only assets are created in the root of the project. (case 1154961)
- Fixed Wizard check on default volume profile to also check it is not the default one in package.
- Fix erroneous central depth sampling in TAA.
- Fixed light layers not correctly disabled when the lightlayers is set to Nothing and Lightlayers isn't enabled in HDRP Asset
- Fixed issue with Model Importer materials falling back to the Legacy default material instead of HDRP's default material when import happens at Editor startup.
- Fixed a wrong condition in CameraSwitcher, potentially causing out of bound exceptions.
- Fixed an issue where editing the Look Dev default profile would not reflect directly in the Look Dev window.
- Fixed a bug where the light list is not cleared but still used when resizing the RT.
- Fixed exposure debug shader with XR single-pass rendering.
- Fixed issues with scene view and transparent motion vectors.
- Fixed black screens for linux/HDRP (1246407)
- Fixed a vulkan and metal warning in the SSGI compute shader.
- Fixed an exception due to the color pyramid not allocated when SSGI is enabled.
- Fixed an issue with the first Depth history was incorrectly copied.
- Fixed path traced DoF focusing issue
- Fix an issue with the half resolution Mode (performance)
- Fix an issue with the color intensity of emissive for performance rtgi
- Fixed issue with rendering being mostly broken when target platform disables VR. 
- Workaround an issue caused by GetKernelThreadGroupSizes  failing to retrieve correct group size. 
- Fix issue with fast memory and rendergraph. 
- Fixed transparent motion vector framesetting not sanitized.
- Fixed wrong order of post process frame settings.
- Fixed white flash when enabling SSR or SSGI.
- The ray traced indrect diffuse and RTGI were combined wrongly with the rest of the lighting (1254318).
- Fixed an exception happening when using RTSSS without using RTShadows.
- Fix inconsistencies with transparent motion vectors and opaque by allowing camera only transparent motion vectors.
- Fix reflection probe frame settings override
- Fixed certain shadow bias artifacts present in volumetric lighting (case 1231885).
- Fixed area light cookie not updated when switch the light type from a spot that had a cookie.
- Fixed issue with dynamic resolution updating when not in play mode.
- Fixed issue with Contrast Adaptive Sharpening upsample mode and preview camera.
- Fix issue causing blocky artifacts when decals affect metallic and are applied on material with specular color workflow.
- Fixed issue with depth pyramid generation and dynamic resolution.
- Fixed an issue where decals were duplicated in prefab isolation mode.
- Fixed an issue where rendering preview with MSAA might generate render graph errors.
- Fixed compile error in PS4 for planar reflection filtering.
- Fixed issue with blue line in prefabs for volume mode.
- Fixing the internsity being applied to RTAO too early leading to unexpected results (1254626).
- Fix issue that caused sky to incorrectly render when using a custom projection matrix.
- Fixed null reference exception when using depth pre/post pass in shadergraph with alpha clip in the material.
- Appropriately constraint blend distance of reflection probe while editing with the inspector (case 1248931)
- Fixed AxF handling of roughness for Blinn-Phong type materials
- Fixed AxF UI errors when surface type is switched to transparent
- Fixed a serialization issue, preventing quality level parameters to undo/redo and update scene view on change.
- Fixed an exception occuring when a camera doesn't have an HDAdditionalCameraData (1254383).
- Fixed ray tracing with XR single-pass.
- Fixed warning in HDAdditionalLightData OnValidate (cases 1250864, 1244578)
- Fixed a bug related to denoising ray traced reflections.
- Fixed nullref in the layered lit material inspector.
- Fixed an issue where manipulating the color wheels in a volume component would reset the cursor every time.
- Fixed an issue where static sky lighting would not be updated for a new scene until it's reloaded at least once.
- Fixed culling for decals when used in prefabs and edited in context.
- Force to rebake probe with missing baked texture. (1253367)
- Fix supported Mac platform detection to handle new major version (11.0) properly
- Fixed typo in the Render Pipeline Wizard under HDRP+VR
- Change transparent SSR name in frame settings to avoid clipping. 
- Fixed missing include guards in shadow hlsl files.
- Repaint the scene view whenever the scene exposure override is changed.
- Fixed an error when clearing the SSGI history texture at creation time (1259930).
- Fixed alpha to mask reset when toggling alpha test in the material UI.
- Fixed an issue where opening the look dev window with the light theme would make the window blink and eventually crash unity.
- Fixed fallback for ray tracing and light layers (1258837).
- Fixed Sorting Priority not displayed correctly in the DrawRenderers custom pass UI.
- Fixed glitch in Project settings window when selecting diffusion profiles in material section (case 1253090)
- Fixed issue with light layers bigger than 8 (and above the supported range). 
- Fixed issue with culling layer mask of area light's emissive mesh 
- Fixed overused the atlas for Animated/Render Target Cookies (1259930).
- Fixed errors when switching area light to disk shape while an area emissive mesh was displayed.
- Fixed default frame settings MSAA toggle for reflection probes (case 1247631)
- Fixed the transparent SSR dependency not being properly disabled according to the asset dependencies (1260271).
- Fixed issue with completely black AO on double sided materials when normal mode is set to None.
- Fixed UI drawing of the quaternion (1251235)
- Fix an issue with the quality mode and perf mode on RTR and RTGI and getting rid of unwanted nans (1256923).
- Fixed unitialized ray tracing resources when using non-default HDRP asset (case 1259467).
- Fixed overused the atlas for Animated/Render Target Cookies (1259930).
- Fixed sky asserts with XR multipass
- Fixed for area light not updating baked light result when modifying with gizmo.
- Fixed robustness issue with GetOddNegativeScale() in ray tracing, which was impacting normal mapping (1261160).
- Fixed regression where moving face of the probe gizmo was not moving its position anymore.
- Fixed XR single-pass macros in tessellation shaders.
- Fixed path-traced subsurface scattering mixing with diffuse and specular BRDFs (1250601).
- Fixed custom pass re-ordering issues.
- Improved robustness of normal mapping when scale is 0, and mapping is extreme (normals in or below the tangent plane).
- Fixed XR Display providers not getting zNear and zFar plane distances passed to them when in HDRP.
- Fixed rendering breaking when disabling tonemapping in the frame settings.
- Fixed issue with serialization of exposure modes in volume profiles not being consistent between HDRP versions (case 1261385).
- Fixed issue with duplicate names in newly created sub-layers in the graphics compositor (case 1263093).
- Remove MSAA debug mode when renderpipeline asset has no MSAA
- Fixed some post processing using motion vectors when they are disabled
- Fixed the multiplier of the environement lights being overriden with a wrong value for ray tracing (1260311).
- Fixed a series of exceptions happening when trying to load an asset during wizard execution (1262171).
- Fixed an issue with Stacklit shader not compiling correctly in player with debug display on (1260579)
- Fixed couple issues in the dependence of building the ray tracing acceleration structure.
- Fix sun disk intensity
- Fixed unwanted ghosting for smooth surfaces.
- Fixing an issue in the recursive rendering flag texture usage.
- Fixed a missing dependecy for choosing to evaluate transparent SSR.
- Fixed issue that failed compilation when XR is disabled.
- Fixed a compilation error in the IES code.
- Fixed issue with dynamic resolution handler when no OnResolutionChange callback is specified. 
- Fixed multiple volumes, planar reflection, and decal projector position when creating them from the menu.
- Reduced the number of global keyword used in deferredTile.shader
- Fixed incorrect processing of Ambient occlusion probe (9% error was introduced)
- Fixed multiedition of framesettings drop down (case 1270044)
- Fixed planar probe gizmo

### Changed
- Improve MIP selection for decals on Transparents
- Color buffer pyramid is not allocated anymore if neither refraction nor distortion are enabled
- Rename Emission Radius to Radius in UI in Point, Spot
- Angular Diameter parameter for directional light is no longuer an advanced property
- DXR: Remove Light Radius and Angular Diamater of Raytrace shadow. Angular Diameter and Radius are used instead.
- Remove MaxSmoothness parameters from UI for point, spot and directional light. The MaxSmoothness is now deduce from Radius Parameters
- DXR: Remove the Ray Tracing Environement Component. Add a Layer Mask to the ray Tracing volume components to define which objects are taken into account for each effect.
- Removed second cubemaps used for shadowing in lookdev
- Disable Physically Based Sky below ground
- Increase max limit of area light and reflection probe to 128
- Change default texture for detailmap to grey
- Optimize Shadow RT load on Tile based architecture platforms.
- Improved quality of SSAO.
- Moved RequestShadowMapRendering() back to public API.
- Update HDRP DXR Wizard with an option to automatically clone the hdrp config package and setup raytracing to 1 in shaders file.
- Added SceneSelection pass for TerrainLit shader.
- Simplified Light's type API regrouping the logic in one place (Check type in HDAdditionalLightData)
- The support of LOD CrossFade (Dithering transition) in master nodes now required to enable it in the master node settings (Save variant)
- Improved shadow bias, by removing constant depth bias and substituting it with slope-scale bias.
- Fix the default stencil values when a material is created from a SSS ShaderGraph.
- Tweak test asset to be compatible with XR: unlit SG material for canvas and double-side font material
- Slightly tweaked the behaviour of bloom when resolution is low to reduce artifacts.
- Hidden fields in Light Inspector that is not relevant while in BakingOnly mode.
- Changed parametrization of PCSS, now softness is derived from angular diameter (for directional lights) or shape radius (for point/spot lights) and min filter size is now in the [0..1] range.
- Moved the copy of the geometry history buffers to right after the depth mip chain generation.
- Rename "Luminance" to "Nits" in UX for physical light unit
- Rename FrameSettings "SkyLighting" to "SkyReflection"
- Reworked XR automated tests
- The ray traced screen space shadow history for directional, spot and point lights is discarded if the light transform has changed.
- Changed the behavior for ray tracing in case a mesh renderer has both transparent and opaque submeshes.
- Improve history buffer management
- Replaced PlayerSettings.virtualRealitySupported with XRGraphics.tryEnable.
- Remove redundant FrameSettings RealTimePlanarReflection
- Improved a bit the GC calls generated during the rendering.
- Material update is now only triggered when the relevant settings are touched in the shader graph master nodes
- Changed the way Sky Intensity (on Sky volume components) is handled. It's now a combo box where users can choose between Exposure, Multiplier or Lux (for HDRI sky only) instead of both multiplier and exposure being applied all the time. Added a new menu item to convert old profiles.
- Change how method for specular occlusions is decided on inspector shader (Lit, LitTesselation, LayeredLit, LayeredLitTessellation)
- Unlocked SSS, SSR, Motion Vectors and Distortion frame settings for reflections probes.
- Hide unused LOD settings in Quality Settings legacy window.
- Reduced the constrained distance for temporal reprojection of ray tracing denoising
- Removed shadow near plane from the Directional Light Shadow UI.
- Improved the performances of custom pass culling.
- The scene view camera now replicates the physical parameters from the camera tagged as "MainCamera".
- Reduced the number of GC.Alloc calls, one simple scene without plarnar / probes, it should be 0B.
- Renamed ProfilingSample to ProfilingScope and unified API. Added GPU Timings.
- Updated macros to be compatible with the new shader preprocessor.
- Ray tracing reflection temporal filtering is now done in pre-exposed space
- Search field selects the appropriate fields in both project settings panels 'HDRP Default Settings' and 'Quality/HDRP'
- Disabled the refraction and transmission map keywords if the material is opaque.
- Keep celestial bodies outside the atmosphere.
- Updated the MSAA documentation to specify what features HDRP supports MSAA for and what features it does not.
- Shader use for Runtime Debug Display are now correctly stripper when doing a release build
- Now each camera has its own Volume Stack. This allows Volume Parameters to be updated as early as possible and be ready for the whole frame without conflicts between cameras.
- Disable Async for SSR, SSAO and Contact shadow when aggregated ray tracing frame setting is on.
- Improved performance when entering play mode without domain reload by a factor of ~25
- Renamed the camera profiling sample to include the camera name
- Discarding the ray tracing history for AO, reflection, diffuse shadows and GI when the viewport size changes.
- Renamed the camera profiling sample to include the camera name
- Renamed the post processing graphic formats to match the new convention.
- The restart in Wizard for DXR will always be last fix from now on
- Refactoring pre-existing materials to share more shader code between rasterization and ray tracing.
- Setting a material's Refraction Model to Thin does not overwrite the Thickness and Transmission Absorption Distance anymore.
- Removed Wind textures from runtime as wind is no longer built into the pipeline
- Changed Shader Graph titles of master nodes to be more easily searchable ("HDRP/x" -> "x (HDRP)")
- Expose StartSinglePass() and StopSinglePass() as public interface for XRPass
- Replaced the Texture array for 2D cookies (spot, area and directional lights) and for planar reflections by an atlas.
- Moved the tier defining from the asset to the concerned volume components.
- Changing from a tier management to a "mode" management for reflection and GI and removing the ability to enable/disable deferred and ray bining (they are now implied by performance mode)
- The default FrameSettings for ScreenSpaceShadows is set to true for Camera in order to give a better workflow for DXR.
- Refactor internal usage of Stencil bits.
- Changed how the material upgrader works and added documentation for it.
- Custom passes now disable the stencil when overwriting the depth and not writing into it.
- Renamed the camera profiling sample to include the camera name
- Changed the way the shadow casting property of transparent and tranmissive materials is handeled for ray tracing.
- Changed inspector materials stencil setting code to have more sharing.
- Updated the default scene and default DXR scene and DefaultVolumeProfile.
- Changed the way the length parameter is used for ray traced contact shadows.
- Improved the coherency of PCSS blur between cascades.
- Updated VR checks in Wizard to reflect new XR System.
- Removing unused alpha threshold depth prepass and post pass for fabric shader graph.
- Transform result from CIE XYZ to sRGB color space in EvalSensitivity for iridescence.
- Moved BeginCameraRendering callback right before culling.
- Changed the visibility of the Indirect Lighting Controller component to public.
- Renamed the cubemap used for diffuse convolution to a more explicit name for the memory profiler.
- Improved behaviour of transmission color on transparent surfaces in path tracing.
- Light dimmer can now get values higher than one and was renamed to multiplier in the UI.
- Removed info box requesting volume component for Visual Environment and updated the documentation with the relevant information.
- Improved light selection oracle for light sampling in path tracing.
- Stripped ray tracing subsurface passes with ray tracing is not enabled.
- Remove LOD cross fade code for ray tracing shaders
- Removed legacy VR code
- Add range-based clipping to box lights (case 1178780)
- Improve area light culling (case 1085873)
- Light Hierarchy debug mode can now adjust Debug Exposure for visualizing high exposure scenes.
- Rejecting history for ray traced reflections based on a threshold evaluated on the neighborhood of the sampled history.
- Renamed "Environment" to "Reflection Probes" in tile/cluster debug menu.
- Utilities namespace is obsolete, moved its content to UnityEngine.Rendering (case 1204677)
- Obsolete Utilities namespace was removed, instead use UnityEngine.Rendering (case 1204677)
- Moved most of the compute shaders to the multi_compile API instead of multiple kernels.
- Use multi_compile API for deferred compute shader with shadow mask.
- Remove the raytracing rendering queue system to make recursive raytraced material work when raytracing is disabled
- Changed a few resources used by ray tracing shaders to be global resources (using register space1) for improved CPU performance.
- All custom pass volumes are now executed for one injection point instead of the first one.
- Hidden unsupported choice in emission in Materials
- Temporal Anti aliasing improvements.
- Optimized PrepareLightsForGPU (cost reduced by over 25%) and PrepareGPULightData (around twice as fast now).
- Moved scene view camera settings for HDRP from the preferences window to the scene view camera settings window.
- Updated shaders to be compatible with Microsoft's DXC.
- Debug exposure in debug menu have been replace to debug exposure compensation in EV100 space and is always visible.
- Further optimized PrepareLightsForGPU (3x faster with few shadows, 1.4x faster with a lot of shadows or equivalently cost reduced by 68% to 37%).
- Raytracing: Replaced the DIFFUSE_LIGHTING_ONLY multicompile by a uniform.
- Raytracing: Removed the dynamic lightmap multicompile.
- Raytracing: Remove the LOD cross fade multi compile for ray tracing.
- Cookie are now supported in lightmaper. All lights casting cookie and baked will now include cookie influence.
- Avoid building the mip chain a second time for SSR for transparent objects.
- Replaced "High Quality" Subsurface Scattering with a set of Quality Levels.
- Replaced "High Quality" Volumetric Lighting with "Screen Resolution Percentage" and "Volume Slice Count" on the Fog volume component.
- Merged material samples and shader samples
- Update material samples scene visuals
- Use multi_compile API for deferred compute shader with shadow mask.
- Made the StaticLightingSky class public so that users can change it by script for baking purpose.
- Shadowmask and realtime reflectoin probe property are hide in Quality settings
- Improved performance of reflection probe management when using a lot of probes.
- Ignoring the disable SSR flags for recursive rendering.
- Removed logic in the UI to disable parameters for contact shadows and fog volume components as it was going against the concept of the volume system.
- Fixed the sub surface mask not being taken into account when computing ray traced sub surface scattering.
- MSAA Within Forward Frame Setting is now enabled by default on Cameras when new Render Pipeline Asset is created
- Slightly changed the TAA anti-flicker mechanism so that it is more aggressive on almost static images (only on High preset for now).
- Changed default exposure compensation to 0.
- Refactored shadow caching system.
- Removed experimental namespace for ray tracing code.
- Increase limit for max numbers of lights in UX
- Removed direct use of BSDFData in the path tracing pass, delegated to the material instead.
- Pre-warm the RTHandle system to reduce the amount of memory allocations and the total memory needed at all points. 
- DXR: Only read the geometric attributes that are required using the share pass info and shader graph defines.
- DXR: Dispatch binned rays in 1D instead of 2D.
- Lit and LayeredLit tessellation cross lod fade don't used dithering anymore between LOD but fade the tessellation height instead. Allow a smoother transition
- Changed the way planar reflections are filtered in order to be a bit more "physically based".
- Increased path tracing BSDFs roughness range from [0.001, 0.999] to [0.00001, 0.99999].
- Changing the default SSGI radius for the all configurations.
- Changed the default parameters for quality RTGI to match expected behavior.
- Add color clear pass while rendering XR occlusion mesh to avoid leaks.
- Only use one texture for ray traced reflection upscaling.
- Adjust the upscale radius based on the roughness value.
- DXR: Changed the way the filter size is decided for directional, point and spot shadows.
- Changed the default exposure mode to "Automatic (Histogram)", along with "Limit Min" to -4 and "Limit Max" to 16.
- Replaced the default scene system with the builtin Scene Template feature.
- Changed extensions of shader CAS include files.
- Making the planar probe atlas's format match the color buffer's format.
- Removing the planarReflectionCacheCompressed setting from asset.
- SHADERPASS for TransparentDepthPrepass and TransparentDepthPostpass identification is using respectively SHADERPASS_TRANSPARENT_DEPTH_PREPASS and SHADERPASS_TRANSPARENT_DEPTH_POSTPASS
- Moved the Parallax Occlusion Mapping node into Shader Graph.
- Renamed the debug name from SSAO to ScreenSpaceAmbientOcclusion (1254974).
- Added missing tooltips and improved the UI of the aperture control (case 1254916).
- Fixed wrong tooltips in the Dof Volume (case 1256641).
- The `CustomPassLoadCameraColor` and `CustomPassSampleCameraColor` functions now returns the correct color buffer when used in after post process instead of the color pyramid (which didn't had post processes).
- PBR Sky now doesn't go black when going below sea level, but it instead freezes calculation as if on the horizon. 
- Fixed an issue with quality setting foldouts not opening when clicking on them (1253088).
- Shutter speed can now be changed by dragging the mouse over the UI label (case 1245007).
- Remove the 'Point Cube Size' for cookie, use the Cubemap size directly.
- VFXTarget with Unlit now allows EmissiveColor output to be consistent with HDRP unlit.
- Only building the RTAS if there is an effect that will require it (1262217).
- Fixed the first ray tracing frame not having the light cluster being set up properly (1260311).
- Render graph pre-setup for ray traced ambient occlusion.
- Avoid casting multiple rays and denoising for hard directional, point and spot ray traced shadows (1261040).
- Making sure the preview cameras do not use ray tracing effects due to a by design issue to build ray tracing acceleration structures (1262166).
- Preparing ray traced reflections for the render graph support (performance and quality).
- Preparing recursive rendering for the render graph port.
- Preparation pass for RTGI, temporal filter and diffuse denoiser for render graph.
- Updated the documentation for the DXR implementation.
- Changed the DXR wizard to support optional checks.
- Changed the DXR wizard steps.
- Preparation pass for RTSSS to be supported by render graph.
- Changed the color space of EmissiveColorLDR property on all shader. Was linear but should have been sRGB. Auto upgrade script handle the conversion.

## [7.1.1] - 2019-09-05

### Added
- Transparency Overdraw debug mode. Allows to visualize transparent objects draw calls as an "heat map".
- Enabled single-pass instancing support for XR SDK with new API cmd.SetInstanceMultiplier()
- XR settings are now available in the HDRP asset
- Support for Material Quality in Shader Graph
- Material Quality support selection in HDRP Asset
- Renamed XR shader macro from UNITY_STEREO_ASSIGN_COMPUTE_EYE_INDEX to UNITY_XR_ASSIGN_VIEW_INDEX
- Raytracing ShaderGraph node for HDRP shaders
- Custom passes volume component with 3 injection points: Before Rendering, Before Transparent and Before Post Process
- Alpha channel is now properly exported to camera render textures when using FP16 color buffer format
- Support for XR SDK mirror view modes
- HD Master nodes in Shader Graph now support Normal and Tangent modification in vertex stage.
- DepthOfFieldCoC option in the fullscreen debug modes.
- Added override Ambient Occlusion option on debug windows
- Added Custom Post Processes with 3 injection points: Before Transparent, Before Post Process and After Post Process
- Added draft of minimal interactive path tracing (experimental) based on DXR API - Support only 4 area light, lit and unlit shader (non-shadergraph)
- Small adjustments to TAA anti flicker (more aggressive on high values).

### Fixed
- Fixed wizard infinite loop on cancellation
- Fixed with compute shader error about too many threads in threadgroup on low GPU
- Fixed invalid contact shadow shaders being created on metal
- Fixed a bug where if Assembly.GetTypes throws an exception due to mis-versioned dlls, then no preprocessors are used in the shader stripper
- Fixed typo in AXF decal property preventing to compile
- Fixed reflection probe with XR single-pass and FPTL
- Fixed force gizmo shown when selecting camera in hierarchy
- Fixed issue with XR occlusion mesh and dynamic resolution
- Fixed an issue where lighting compute buffers were re-created with the wrong size when resizing the window, causing tile artefacts at the top of the screen.
- Fix FrameSettings names and tooltips
- Fixed error with XR SDK when the Editor is not in focus
- Fixed errors with RenderGraph, XR SDK and occlusion mesh
- Fixed shadow routines compilation errors when "real" type is a typedef on "half".
- Fixed toggle volumetric lighting in the light UI
- Fixed post-processing history reset handling rt-scale incorrectly
- Fixed crash with terrain and XR multi-pass
- Fixed ShaderGraph material synchronization issues
- Fixed a null reference exception when using an Emissive texture with Unlit shader (case 1181335)
- Fixed an issue where area lights and point lights where not counted separately with regards to max lights on screen (case 1183196)
- Fixed an SSR and Subsurface Scattering issue (appearing black) when using XR.

### Changed
- Update Wizard layout.
- Remove almost all Garbage collection call within a frame.
- Rename property AdditionalVeclocityChange to AddPrecomputeVelocity
- Call the End/Begin camera rendering callbacks for camera with customRender enabled
- Changeg framesettings migration order of postprocess flags as a pr for reflection settings flags have been backported to 2019.2
- Replaced usage of ENABLE_VR in XRSystem.cs by version defines based on the presence of the built-in VR and XR modules
- Added an update virtual function to the SkyRenderer class. This is called once per frame. This allows a given renderer to amortize heavy computation at the rate it chooses. Currently only the physically based sky implements this.
- Removed mandatory XRPass argument in HDCamera.GetOrCreate()
- Restored the HDCamera parameter to the sky rendering builtin parameters.
- Removed usage of StructuredBuffer for XR View Constants
- Expose Direct Specular Lighting control in FrameSettings
- Deprecated ExponentialFog and VolumetricFog volume components. Now there is only one exponential fog component (Fog) which can add Volumetric Fog as an option. Added a script in Edit -> Render Pipeline -> Upgrade Fog Volume Components.

## [7.0.1] - 2019-07-25

### Added
- Added option in the config package to disable globally Area Lights and to select shadow quality settings for the deferred pipeline.
- When shader log stripping is enabled, shader stripper statistics will be written at `Temp/shader-strip.json`
- Occlusion mesh support from XR SDK

### Fixed
- Fixed XR SDK mirror view blit, cleanup some XRTODO and removed XRDebug.cs
- Fixed culling for volumetrics with XR single-pass rendering
- Fix shadergraph material pass setup not called
- Fixed documentation links in component's Inspector header bar
- Cookies using the render texture output from a camera are now properly updated
- Allow in ShaderGraph to enable pre/post pass when the alpha clip is disabled

### Changed
- RenderQueue for Opaque now start at Background instead of Geometry.
- Clamp the area light size for scripting API when we change the light type
- Added a warning in the material UI when the diffusion profile assigned is not in the HDRP asset


## [7.0.0] - 2019-07-17

### Added
- `Fixed`, `Viewer`, and `Automatic` modes to compute the FOV used when rendering a `PlanarReflectionProbe`
- A checkbox to toggle the chrome gizmo of `ReflectionProbe`and `PlanarReflectionProbe`
- Added a Light layer in shadows that allow for objects to cast shadows without being affected by light (and vice versa).
- You can now access ShaderGraph blend states from the Material UI (for example, **Surface Type**, **Sorting Priority**, and **Blending Mode**). This change may break Materials that use a ShaderGraph, to fix them, select **Edit > Render Pipeline > Reset all ShaderGraph Scene Materials BlendStates**. This syncs the blendstates of you ShaderGraph master nodes with the Material properties.
- You can now control ZTest, ZWrite, and CullMode for transparent Materials.
- Materials that use Unlit Shaders or Unlit Master Node Shaders now cast shadows.
- Added an option to enable the ztest on **After Post Process** materials when TAA is disabled.
- Added a new SSAO (based on Ground Truth Ambient Occlusion algorithm) to replace the previous one.
- Added support for shadow tint on light
- BeginCameraRendering and EndCameraRendering callbacks are now called with probes
- Adding option to update shadow maps only On Enable and On Demand.
- Shader Graphs that use time-dependent vertex modification now generate correct motion vectors.
- Added option to allow a custom spot angle for spot light shadow maps.
- Added frame settings for individual post-processing effects
- Added dither transition between cascades for Low and Medium quality settings
- Added single-pass instancing support with XR SDK
- Added occlusion mesh support with XR SDK
- Added support of Alembic velocity to various shaders
- Added support for more than 2 views for single-pass instancing
- Added support for per punctual/directional light min roughness in StackLit
- Added mirror view support with XR SDK
- Added VR verification in HDRPWizard
- Added DXR verification in HDRPWizard
- Added feedbacks in UI of Volume regarding skies
- Cube LUT support in Tonemapping. Cube LUT helpers for external grading are available in the Post-processing Sample package.

### Fixed
- Fixed an issue with history buffers causing effects like TAA or auto exposure to flicker when more than one camera was visible in the editor
- The correct preview is displayed when selecting multiple `PlanarReflectionProbe`s
- Fixed volumetric rendering with camera-relative code and XR stereo instancing
- Fixed issue with flashing cyan due to async compilation of shader when selecting a mesh
- Fix texture type mismatch when the contact shadow are disabled (causing errors on IOS devices)
- Fixed Generate Shader Includes while in package
- Fixed issue when texture where deleted in ShadowCascadeGUI
- Fixed issue in FrameSettingsHistory when disabling a camera several time without enabling it in between.
- Fixed volumetric reprojection with camera-relative code and XR stereo instancing
- Added custom BaseShaderPreprocessor in HDEditorUtils.GetBaseShaderPreprocessorList()
- Fixed compile issue when USE_XR_SDK is not defined
- Fixed procedural sky sun disk intensity for high directional light intensities
- Fixed Decal mip level when using texture mip map streaming to avoid dropping to lowest permitted mip (now loading all mips)
- Fixed deferred shading for XR single-pass instancing after lightloop refactor
- Fixed cluster and material classification debug (material classification now works with compute as pixel shader lighting)
- Fixed IOS Nan by adding a maximun epsilon definition REAL_EPS that uses HALF_EPS when fp16 are used
- Removed unnecessary GC allocation in motion blur code
- Fixed locked UI with advanded influence volume inspector for probes
- Fixed invalid capture direction when rendering planar reflection probes
- Fixed Decal HTILE optimization with platform not supporting texture atomatic (Disable it)
- Fixed a crash in the build when the contact shadows are disabled
- Fixed camera rendering callbacks order (endCameraRendering was being called before the actual rendering)
- Fixed issue with wrong opaque blending settings for After Postprocess
- Fixed issue with Low resolution transparency on PS4
- Fixed a memory leak on volume profiles
- Fixed The Parallax Occlusion Mappping node in shader graph and it's UV input slot
- Fixed lighting with XR single-pass instancing by disabling deferred tiles
- Fixed the Bloom prefiltering pass
- Fixed post-processing effect relying on Unity's random number generator
- Fixed camera flickering when using TAA and selecting the camera in the editor
- Fixed issue with single shadow debug view and volumetrics
- Fixed most of the problems with light animation and timeline
- Fixed indirect deferred compute with XR single-pass instancing
- Fixed a slight omission in anisotropy calculations derived from HazeMapping in StackLit
- Improved stack computation numerical stability in StackLit
- Fix PBR master node always opaque (wrong blend modes for forward pass)
- Fixed TAA with XR single-pass instancing (missing macros)
- Fixed an issue causing Scene View selection wire gizmo to not appear when using HDRP Shader Graphs.
- Fixed wireframe rendering mode (case 1083989)
- Fixed the renderqueue not updated when the alpha clip is modified in the material UI.
- Fixed the PBR master node preview
- Remove the ReadOnly flag on Reflection Probe's cubemap assets during bake when there are no VCS active.
- Fixed an issue where setting a material debug view would not reset the other exclusive modes
- Spot light shapes are now correctly taken into account when baking
- Now the static lighting sky will correctly take the default values for non-overridden properties
- Fixed material albedo affecting the lux meter
- Extra test in deferred compute shading to avoid shading pixels that were not rendered by the current camera (for camera stacking)

### Changed
- Optimization: Reduce the group size of the deferred lighting pass from 16x16 to 8x8
- Replaced HDCamera.computePassCount by viewCount
- Removed xrInstancing flag in RTHandles (replaced by TextureXR.slices and TextureXR.dimensions)
- Refactor the HDRenderPipeline and lightloop code to preprare for high level rendergraph
- Removed the **Back Then Front Rendering** option in the fabric Master Node settings. Enabling this option previously did nothing.
- Shader type Real translates to FP16 precision on Nintendo Switch.
- Shader framework refactor: Introduce CBSDF, EvaluateBSDF, IsNonZeroBSDF to replace BSDF functions
- Shader framework refactor:  GetBSDFAngles, LightEvaluation and SurfaceShading functions
- Replace ComputeMicroShadowing by GetAmbientOcclusionForMicroShadowing
- Rename WorldToTangent to TangentToWorld as it was incorrectly named
- Remove SunDisk and Sun Halo size from directional light
- Remove all obsolete wind code from shader
- Renamed DecalProjectorComponent into DecalProjector for API alignment.
- Improved the Volume UI and made them Global by default
- Remove very high quality shadow option
- Change default for shadow quality in Deferred to Medium
- Enlighten now use inverse squared falloff (before was using builtin falloff)
- Enlighten is now deprecated. Please use CPU or GPU lightmaper instead.
- Remove the name in the diffusion profile UI
- Changed how shadow map resolution scaling with distance is computed. Now it uses screen space area rather than light range.
- Updated MoreOptions display in UI
- Moved Display Area Light Emissive Mesh script API functions in the editor namespace
- direct strenght properties in ambient occlusion now affect direct specular as well
- Removed advanced Specular Occlusion control in StackLit: SSAO based SO control is hidden and fixed to behave like Lit, SPTD is the only HQ technique shown for baked SO.
- Shader framework refactor: Changed ClampRoughness signature to include PreLightData access.
- HDRPWizard window is now in Window > General > HD Render Pipeline Wizard
- Moved StaticLightingSky to LightingWindow
- Removes the current "Scene Settings" and replace them with "Sky & Fog Settings" (with Physically Based Sky and Volumetric Fog).
- Changed how cached shadow maps are placed inside the atlas to minimize re-rendering of them.

## [6.7.0-preview] - 2019-05-16

### Added
- Added ViewConstants StructuredBuffer to simplify XR rendering
- Added API to render specific settings during a frame
- Added stadia to the supported platforms (2019.3)
- Enabled cascade blends settings in the HD Shadow component
- Added Hardware Dynamic Resolution support.
- Added MatCap debug view to replace the no scene lighting debug view.
- Added clear GBuffer option in FrameSettings (default to false)
- Added preview for decal shader graph (Only albedo, normal and emission)
- Added exposure weight control for decal
- Screen Space Directional Shadow under a define option. Activated for ray tracing
- Added a new abstraction for RendererList that will help transition to Render Graph and future RendererList API
- Added multipass support for VR
- Added XR SDK integration (multipass only)
- Added Shader Graph samples for Hair, Fabric and Decal master nodes.
- Add fade distance, shadow fade distance and light layers to light explorer
- Add method to draw light layer drawer in a rect to HDEditorUtils

### Fixed
- Fixed deserialization crash at runtime
- Fixed for ShaderGraph Unlit masternode not writing velocity
- Fixed a crash when assiging a new HDRP asset with the 'Verify Saving Assets' option enabled
- Fixed exposure to properly support TEXTURE2D_X
- Fixed TerrainLit basemap texture generation
- Fixed a bug that caused nans when material classification was enabled and a tile contained one standard material + a material with transmission.
- Fixed gradient sky hash that was not using the exposure hash
- Fixed displayed default FrameSettings in HDRenderPipelineAsset wrongly updated on scripts reload.
- Fixed gradient sky hash that was not using the exposure hash.
- Fixed visualize cascade mode with exposure.
- Fixed (enabled) exposure on override lighting debug modes.
- Fixed issue with LightExplorer when volume have no profile
- Fixed issue with SSR for negative, infinite and NaN history values
- Fixed LightLayer in HDReflectionProbe and PlanarReflectionProbe inspector that was not displayed as a mask.
- Fixed NaN in transmission when the thickness and a color component of the scattering distance was to 0
- Fixed Light's ShadowMask multi-edition.
- Fixed motion blur and SMAA with VR single-pass instancing
- Fixed NaNs generated by phase functionsin volumetric lighting
- Fixed NaN issue with refraction effect and IOR of 1 at extreme grazing angle
- Fixed nan tracker not using the exposure
- Fixed sorting priority on lit and unlit materials
- Fixed null pointer exception when there are no AOVRequests defined on a camera
- Fixed dirty state of prefab using disabled ReflectionProbes
- Fixed an issue where gizmos and editor grid were not correctly depth tested
- Fixed created default scene prefab non editable due to wrong file extension.
- Fixed an issue where sky convolution was recomputed for nothing when a preview was visible (causing extreme slowness when fabric convolution is enabled)
- Fixed issue with decal that wheren't working currently in player
- Fixed missing stereo rendering macros in some fragment shaders
- Fixed exposure for ReflectionProbe and PlanarReflectionProbe gizmos
- Fixed single-pass instancing on PSVR
- Fixed Vulkan shader issue with Texture2DArray in ScreenSpaceShadow.compute by re-arranging code (workaround)
- Fixed camera-relative issue with lights and XR single-pass instancing
- Fixed single-pass instancing on Vulkan
- Fixed htile synchronization issue with shader graph decal
- Fixed Gizmos are not drawn in Camera preview
- Fixed pre-exposure for emissive decal
- Fixed wrong values computed in PreIntegrateFGD and in the generation of volumetric lighting data by forcing the use of fp32.
- Fixed NaNs arising during the hair lighting pass
- Fixed synchronization issue in decal HTile that occasionally caused rendering artifacts around decal borders
- Fixed QualitySettings getting marked as modified by HDRP (and thus checked out in Perforce)
- Fixed a bug with uninitialized values in light explorer
- Fixed issue with LOD transition
- Fixed shader warnings related to raytracing and TEXTURE2D_X

### Changed
- Refactor PixelCoordToViewDirWS to be VR compatible and to compute it only once per frame
- Modified the variants stripper to take in account multiple HDRP assets used in the build.
- Improve the ray biasing code to avoid self-intersections during the SSR traversal
- Update Pyramid Spot Light to better match emitted light volume.
- Moved _XRViewConstants out of UnityPerPassStereo constant buffer to fix issues with PSSL
- Removed GetPositionInput_Stereo() and single-pass (double-wide) rendering mode
- Changed label width of the frame settings to accommodate better existing options.
- SSR's Default FrameSettings for camera is now enable.
- Re-enabled the sharpening filter on Temporal Anti-aliasing
- Exposed HDEditorUtils.LightLayerMaskDrawer for integration in other packages and user scripting.
- Rename atmospheric scattering in FrameSettings to Fog
- The size modifier in the override for the culling sphere in Shadow Cascades now defaults to 0.6, which is the same as the formerly hardcoded value.
- Moved LOD Bias and Maximum LOD Level from Frame Setting section `Other` to `Rendering`
- ShaderGraph Decal that affect only emissive, only draw in emissive pass (was drawing in dbuffer pass too)
- Apply decal projector fade factor correctly on all attribut and for shader graph decal
- Move RenderTransparentDepthPostpass after all transparent
- Update exposure prepass to interleave XR single-pass instancing views in a checkerboard pattern
- Removed ScriptRuntimeVersion check in wizard.

## [6.6.0-preview] - 2019-04-01

### Added
- Added preliminary changes for XR deferred shading
- Added support of 111110 color buffer
- Added proper support for Recorder in HDRP
- Added depth offset input in shader graph master nodes
- Added a Parallax Occlusion Mapping node
- Added SMAA support
- Added Homothety and Symetry quick edition modifier on volume used in ReflectionProbe, PlanarReflectionProbe and DensityVolume
- Added multi-edition support for DecalProjectorComponent
- Improve hair shader
- Added the _ScreenToTargetScaleHistory uniform variable to be used when sampling HDRP RTHandle history buffers.
- Added settings in `FrameSettings` to change `QualitySettings.lodBias` and `QualitySettings.maximumLODLevel` during a rendering
- Added an exposure node to retrieve the current, inverse and previous frame exposure value.
- Added an HD scene color node which allow to sample the scene color with mips and a toggle to remove the exposure.
- Added safeguard on HD scene creation if default scene not set in the wizard
- Added Low res transparency rendering pass.

### Fixed
- Fixed HDRI sky intensity lux mode
- Fixed dynamic resolution for XR
- Fixed instance identifier semantic string used by Shader Graph
- Fixed null culling result occuring when changing scene that was causing crashes
- Fixed multi-edition light handles and inspector shapes
- Fixed light's LightLayer field when multi-editing
- Fixed normal blend edition handles on DensityVolume
- Fixed an issue with layered lit shader and height based blend where inactive layers would still have influence over the result
- Fixed multi-selection handles color for DensityVolume
- Fixed multi-edition inspector's blend distances for HDReflectionProbe, PlanarReflectionProbe and DensityVolume
- Fixed metric distance that changed along size in DensityVolume
- Fixed DensityVolume shape handles that have not same behaviour in advance and normal edition mode
- Fixed normal map blending in TerrainLit by only blending the derivatives
- Fixed Xbox One rendering just a grey screen instead of the scene
- Fixed probe handles for multiselection
- Fixed baked cubemap import settings for convolution
- Fixed regression causing crash when attempting to open HDRenderPipelineWizard without an HDRenderPipelineAsset setted
- Fixed FullScreenDebug modes: SSAO, SSR, Contact shadow, Prerefraction Color Pyramid, Final Color Pyramid
- Fixed volumetric rendering with stereo instancing
- Fixed shader warning
- Fixed missing resources in existing asset when updating package
- Fixed PBR master node preview in forward rendering or transparent surface
- Fixed deferred shading with stereo instancing
- Fixed "look at" edition mode of Rotation tool for DecalProjectorComponent
- Fixed issue when switching mode in ReflectionProbe and PlanarReflectionProbe
- Fixed issue where migratable component version where not always serialized when part of prefab's instance
- Fixed an issue where shadow would not be rendered properly when light layer are not enabled
- Fixed exposure weight on unlit materials
- Fixed Light intensity not played in the player when recorded with animation/timeline
- Fixed some issues when multi editing HDRenderPipelineAsset
- Fixed emission node breaking the main shader graph preview in certain conditions.
- Fixed checkout of baked probe asset when baking probes.
- Fixed invalid gizmo position for rotated ReflectionProbe
- Fixed multi-edition of material's SurfaceType and RenderingPath
- Fixed whole pipeline reconstruction on selecting for the first time or modifying other than the currently used HDRenderPipelineAsset
- Fixed single shadow debug mode
- Fixed global scale factor debug mode when scale > 1
- Fixed debug menu material overrides not getting applied to the Terrain Lit shader
- Fixed typo in computeLightVariants
- Fixed deferred pass with XR instancing by disabling ComputeLightEvaluation
- Fixed bloom resolution independence
- Fixed lens dirt intensity not behaving properly
- Fixed the Stop NaN feature
- Fixed some resources to handle more than 2 instanced views for XR
- Fixed issue with black screen (NaN) produced on old GPU hardware or intel GPU hardware with gaussian pyramid
- Fixed issue with disabled punctual light would still render when only directional light is present

### Changed
- DensityVolume scripting API will no longuer allow to change between advance and normal edition mode
- Disabled depth of field, lens distortion and panini projection in the scene view
- TerrainLit shaders and includes are reorganized and made simpler.
- TerrainLit shader GUI now allows custom properties to be displayed in the Terrain fold-out section.
- Optimize distortion pass with stencil
- Disable SceneSelectionPass in shader graph preview
- Control punctual light and area light shadow atlas separately
- Move SMAA anti-aliasing option to after Temporal Anti Aliasing one, to avoid problem with previously serialized project settings
- Optimize rendering with static only lighting and when no cullable lights/decals/density volumes are present.
- Updated handles for DecalProjectorComponent for enhanced spacial position readability and have edition mode for better SceneView management
- DecalProjectorComponent are now scale independent in order to have reliable metric unit (see new Size field for changing the size of the volume)
- Restructure code from HDCamera.Update() by adding UpdateAntialiasing() and UpdateViewConstants()
- Renamed velocity to motion vectors
- Objects rendered during the After Post Process pass while TAA is enabled will not benefit from existing depth buffer anymore. This is done to fix an issue where those object would wobble otherwise
- Removed usage of builtin unity matrix for shadow, shadow now use same constant than other view
- The default volume layer mask for cameras & probes is now `Default` instead of `Everything`

## [6.5.0-preview] - 2019-03-07

### Added
- Added depth-of-field support with stereo instancing
- Adding real time area light shadow support
- Added a new FrameSettings: Specular Lighting to toggle the specular during the rendering

### Fixed
- Fixed diffusion profile upgrade breaking package when upgrading to a new version
- Fixed decals cropped by gizmo not updating correctly if prefab
- Fixed an issue when enabling SSR on multiple view
- Fixed edition of the intensity's unit field while selecting multiple lights
- Fixed wrong calculation in soft voxelization for density volume
- Fixed gizmo not working correctly with pre-exposure
- Fixed issue with setting a not available RT when disabling motion vectors
- Fixed planar reflection when looking at mirror normal
- Fixed mutiselection issue with HDLight Inspector
- Fixed HDAdditionalCameraData data migration
- Fixed failing builds when light explorer window is open
- Fixed cascade shadows border sometime causing artefacts between cascades
- Restored shadows in the Cascade Shadow debug visualization
- `camera.RenderToCubemap` use proper face culling

### Changed
- When rendering reflection probe disable all specular lighting and for metals use fresnelF0 as diffuse color for bake lighting.

## [6.4.0-preview] - 2019-02-21

### Added
- VR: Added TextureXR system to selectively expand TEXTURE2D macros to texture array for single-pass stereo instancing + Convert textures call to these macros
- Added an unit selection dropdown next to shutter speed (camera)
- Added error helpbox when trying to use a sub volume component that require the current HDRenderPipelineAsset to support a feature that it is not supporting.
- Add mesh for tube light when display emissive mesh is enabled

### Fixed
- Fixed Light explorer. The volume explorer used `profile` instead of `sharedProfile` which instantiate a custom volume profile instead of editing the asset itself.
- Fixed UI issue where all is displayed using metric unit in shadow cascade and Percent is set in the unit field (happening when opening the inspector).
- Fixed inspector event error when double clicking on an asset (diffusion profile/material).
- Fixed nullref on layered material UI when the material is not an asset.
- Fixed nullref exception when undo/redo a light property.
- Fixed visual bug when area light handle size is 0.

### Changed
- Update UI for 32bit/16bit shadow precision settings in HDRP asset
- Object motion vectors have been disabled in all but the game view. Camera motion vectors are still enabled everywhere, allowing TAA and Motion Blur to work on static objects.
- Enable texture array by default for most rendering code on DX11 and unlock stereo instancing (DX11 only for now)

## [6.3.0-preview] - 2019-02-18

### Added
- Added emissive property for shader graph decals
- Added a diffusion profile override volume so the list of diffusion profile assets to use can be chanaged without affecting the HDRP asset
- Added a "Stop NaNs" option on cameras and in the Scene View preferences.
- Added metric display option in HDShadowSettings and improve clamping
- Added shader parameter mapping in DebugMenu
- Added scripting API to configure DebugData for DebugMenu

### Fixed
- Fixed decals in forward
- Fixed issue with stencil not correctly setup for various master node and shader for the depth pass, motion vector pass and GBuffer/Forward pass
- Fixed SRP batcher and metal
- Fixed culling and shadows for Pyramid, Box, Rectangle and Tube lights
- Fixed an issue where scissor render state leaking from the editor code caused partially black rendering

### Changed
- When a lit material has a clear coat mask that is not null, we now use the clear coat roughness to compute the screen space reflection.
- Diffusion profiles are now limited to one per asset and can be referenced in materials, shader graphs and vfx graphs. Materials will be upgraded automatically except if they are using a shader graph, in this case it will display an error message.

## [6.2.0-preview] - 2019-02-15

### Added
- Added help box listing feature supported in a given HDRenderPipelineAsset alongs with the drawbacks implied.
- Added cascade visualizer, supporting disabled handles when not overriding.

### Fixed
- Fixed post processing with stereo double-wide
- Fixed issue with Metal: Use sign bit to find the cache type instead of lowest bit.
- Fixed invalid state when creating a planar reflection for the first time
- Fix FrameSettings's LitShaderMode not restrained by supported LitShaderMode regression.

### Changed
- The default value roughness value for the clearcoat has been changed from 0.03 to 0.01
- Update default value of based color for master node
- Update Fabric Charlie Sheen lighting model - Remove Fresnel component that wasn't part of initial model + Remap smoothness to [0.0 - 0.6] range for more artist friendly parameter

### Changed
- Code refactor: all macros with ARGS have been swapped with macros with PARAM. This is because the ARGS macros were incorrectly named.

## [6.1.0-preview] - 2019-02-13

### Added
- Added support for post-processing anti-aliasing in the Scene View (FXAA and TAA). These can be set in Preferences.
- Added emissive property for decal material (non-shader graph)

### Fixed
- Fixed a few UI bugs with the color grading curves.
- Fixed "Post Processing" in the scene view not toggling post-processing effects
- Fixed bake only object with flag `ReflectionProbeStaticFlag` when baking a `ReflectionProbe`

### Changed
- Removed unsupported Clear Depth checkbox in Camera inspector
- Updated the toggle for advanced mode in inspectors.

## [6.0.0-preview] - 2019-02-23

### Added
- Added new API to perform a camera rendering
- Added support for hair master node (Double kajiya kay - Lambert)
- Added Reset behaviour in DebugMenu (ingame mapping is right joystick + B)
- Added Default HD scene at new scene creation while in HDRP
- Added Wizard helping to configure HDRP project
- Added new UI for decal material to allow remapping and scaling of some properties
- Added cascade shadow visualisation toggle in HD shadow settings
- Added icons for assets
- Added replace blending mode for distortion
- Added basic distance fade for density volumes
- Added decal master node for shader graph
- Added HD unlit master node (Cross Pipeline version is name Unlit)
- Added new Rendering Queue in materials
- Added post-processing V3 framework embed in HDRP, remove postprocess V2 framework
- Post-processing now uses the generic volume framework
-   New depth-of-field, bloom, panini projection effects, motion blur
-   Exposure is now done as a pre-exposition pass, the whole system has been revamped
-   Exposure now use EV100 everywhere in the UI (Sky, Emissive Light)
- Added emissive intensity (Luminance and EV100 control) control for Emissive
- Added pre-exposure weigth for Emissive
- Added an emissive color node and a slider to control the pre-exposure percentage of emission color
- Added physical camera support where applicable
- Added more color grading tools
- Added changelog level for Shader Variant stripping
- Added Debug mode for validation of material albedo and metalness/specularColor values
- Added a new dynamic mode for ambient probe and renamed BakingSky to StaticLightingSky
- Added command buffer parameter to all Bind() method of material
- Added Material validator in Render Pipeline Debug
- Added code to future support of DXR (not enabled)
- Added support of multiviewport
- Added HDRenderPipeline.RequestSkyEnvironmentUpdate function to force an update from script when sky is set to OnDemand
- Added a Lighting and BackLighting slots in Lit, StackLit, Fabric and Hair master nodes
- Added support for overriding terrain detail rendering shaders, via the render pipeline editor resources asset
- Added xrInstancing flag support to RTHandle
- Added support for cullmask for decal projectors
- Added software dynamic resolution support
- Added support for "After Post-Process" render pass for unlit shader
- Added support for textured rectangular area lights
- Added stereo instancing macros to MSAA shaders
- Added support for Quarter Res Raytraced Reflections (not enabled)
- Added fade factor for decal projectors.
- Added stereo instancing macros to most shaders used in VR
- Added multi edition support for HDRenderPipelineAsset

### Fixed
- Fixed logic to disable FPTL with stereo rendering
- Fixed stacklit transmission and sun highlight
- Fixed decals with stereo rendering
- Fixed sky with stereo rendering
- Fixed flip logic for postprocessing + VR
- Fixed copyStencilBuffer pass for Switch
- Fixed point light shadow map culling that wasn't taking into account far plane
- Fixed usage of SSR with transparent on all master node
- Fixed SSR and microshadowing on fabric material
- Fixed blit pass for stereo rendering
- Fixed lightlist bounds for stereo rendering
- Fixed windows and in-game DebugMenu sync.
- Fixed FrameSettings' LitShaderMode sync when opening DebugMenu.
- Fixed Metal specific issues with decals, hitting a sampler limit and compiling AxF shader
- Fixed an issue with flipped depth buffer during postprocessing
- Fixed normal map use for shadow bias with forward lit - now use geometric normal
- Fixed transparent depth prepass and postpass access so they can be use without alpha clipping for lit shader
- Fixed support of alpha clip shadow for lit master node
- Fixed unlit master node not compiling
- Fixed issue with debug display of reflection probe
- Fixed issue with phong tessellations not working with lit shader
- Fixed issue with vertex displacement being affected by heightmap setting even if not heightmap where assign
- Fixed issue with density mode on Lit terrain producing NaN
- Fixed issue when going back and forth from Lit to LitTesselation for displacement mode
- Fixed issue with ambient occlusion incorrectly applied to emissiveColor with light layers in deferred
- Fixed issue with fabric convolution not using the correct convolved texture when fabric convolution is enabled
- Fixed issue with Thick mode for Transmission that was disabling transmission with directional light
- Fixed shutdown edge cases with HDRP tests
- Fixed slowdow when enabling Fabric convolution in HDRP asset
- Fixed specularAA not compiling in StackLit Master node
- Fixed material debug view with stereo rendering
- Fixed material's RenderQueue edition in default view.
- Fixed banding issues within volumetric density buffer
- Fixed missing multicompile for MSAA for AxF
- Fixed camera-relative support for stereo rendering
- Fixed remove sync with render thread when updating decal texture atlas.
- Fixed max number of keyword reach [256] issue. Several shader feature are now local
- Fixed Scene Color and Depth nodes
- Fixed SSR in forward
- Fixed custom editor of Unlit, HD Unlit and PBR shader graph master node
- Fixed issue with NewFrame not correctly calculated in Editor when switching scene
- Fixed issue with TerrainLit not compiling with depth only pass and normal buffer
- Fixed geometric normal use for shadow bias with PBR master node in forward
- Fixed instancing macro usage for decals
- Fixed error message when having more than one directional light casting shadow
- Fixed error when trying to display preview of Camera or PlanarReflectionProbe
- Fixed LOAD_TEXTURE2D_ARRAY_MSAA macro
- Fixed min-max and amplitude clamping value in inspector of vertex displacement materials
- Fixed issue with alpha shadow clip (was incorrectly clipping object shadow)
- Fixed an issue where sky cubemap would not be cleared correctly when setting the current sky to None
- Fixed a typo in Static Lighting Sky component UI
- Fixed issue with incorrect reset of RenderQueue when switching shader in inspector GUI
- Fixed issue with variant stripper stripping incorrectly some variants
- Fixed a case of ambient lighting flickering because of previews
- Fixed Decals when rendering multiple camera in a single frame
- Fixed cascade shadow count in shader
- Fixed issue with Stacklit shader with Haze effect
- Fixed an issue with the max sample count for the TAA
- Fixed post-process guard band for XR
- Fixed exposure of emissive of Unlit
- Fixed depth only and motion vector pass for Unlit not working correctly with MSAA
- Fixed an issue with stencil buffer copy causing unnecessary compute dispatches for lighting
- Fixed multi edition issue in FrameSettings
- Fixed issue with SRP batcher and DebugDisplay variant of lit shader
- Fixed issue with debug material mode not doing alpha test
- Fixed "Attempting to draw with missing UAV bindings" errors on Vulkan
- Fixed pre-exposure incorrectly apply to preview
- Fixed issue with duplicate 3D texture in 3D texture altas of volumetric?
- Fixed Camera rendering order (base on the depth parameter)
- Fixed shader graph decals not being cropped by gizmo
- Fixed "Attempting to draw with missing UAV bindings" errors on Vulkan.


### Changed
- ColorPyramid compute shader passes is swapped to pixel shader passes on platforms where the later is faster (Nintendo Switch).
- Removing the simple lightloop used by the simple lit shader
- Whole refactor of reflection system: Planar and reflection probe
- Separated Passthrough from other RenderingPath
- Update several properties naming and caption based on feedback from documentation team
- Remove tile shader variant for transparent backface pass of lit shader
- Rename all HDRenderPipeline to HDRP folder for shaders
- Rename decal property label (based on doc team feedback)
- Lit shader mode now default to Deferred to reduce build time
- Update UI of Emission parameters in shaders
- Improve shader variant stripping including shader graph variant
- Refactored render loop to render realtime probes visible per camera
- Enable SRP batcher by default
- Shader code refactor: Rename LIGHTLOOP_SINGLE_PASS => LIGHTLOOP_DISABLE_TILE_AND_CLUSTER and clean all usage of LIGHTLOOP_TILE_PASS
- Shader code refactor: Move pragma definition of vertex and pixel shader inside pass + Move SURFACE_GRADIENT definition in XXXData.hlsl
- Micro-shadowing in Lit forward now use ambientOcclusion instead of SpecularOcclusion
- Upgraded FrameSettings workflow, DebugMenu and Inspector part relative to it
- Update build light list shader code to support 32 threads in wavefronts on Switch
- LayeredLit layers' foldout are now grouped in one main foldout per layer
- Shadow alpha clip can now be enabled on lit shader and haor shader enven for opaque
- Temporal Antialiasing optimization for Xbox One X
- Parameter depthSlice on SetRenderTarget functions now defaults to -1 to bind the entire resource
- Rename SampleCameraDepth() functions to LoadCameraDepth() and SampleCameraDepth(), same for SampleCameraColor() functions
- Improved Motion Blur quality.
- Update stereo frame settings values for single-pass instancing and double-wide
- Rearrange FetchDepth functions to prepare for stereo-instancing
- Remove unused _ComputeEyeIndex
- Updated HDRenderPipelineAsset inspector
- Re-enable SRP batcher for metal

## [5.2.0-preview] - 2018-11-27

### Added
- Added option to run Contact Shadows and Volumetrics Voxelization stage in Async Compute
- Added camera freeze debug mode - Allow to visually see culling result for a camera
- Added support of Gizmo rendering before and after postprocess in Editor
- Added support of LuxAtDistance for punctual lights

### Fixed
- Fixed Debug.DrawLine and Debug.Ray call to work in game view
- Fixed DebugMenu's enum resetted on change
- Fixed divide by 0 in refraction causing NaN
- Fixed disable rough refraction support
- Fixed refraction, SSS and atmospheric scattering for VR
- Fixed forward clustered lighting for VR (double-wide).
- Fixed Light's UX to not allow negative intensity
- Fixed HDRenderPipelineAsset inspector broken when displaying its FrameSettings from project windows.
- Fixed forward clustered lighting for VR (double-wide).
- Fixed HDRenderPipelineAsset inspector broken when displaying its FrameSettings from project windows.
- Fixed Decals and SSR diable flags for all shader graph master node (Lit, Fabric, StackLit, PBR)
- Fixed Distortion blend mode for shader graph master node (Lit, StackLit)
- Fixed bent Normal for Fabric master node in shader graph
- Fixed PBR master node lightlayers
- Fixed shader stripping for built-in lit shaders.

### Changed
- Rename "Regular" in Diffusion profile UI "Thick Object"
- Changed VBuffer depth parametrization for volumetric from distanceRange to depthExtent - Require update of volumetric settings - Fog start at near plan
- SpotLight with box shape use Lux unit only

## [5.1.0-preview] - 2018-11-19

### Added

- Added a separate Editor resources file for resources Unity does not take when it builds a Player.
- You can now disable SSR on Materials in Shader Graph.
- Added support for MSAA when the Supported Lit Shader Mode is set to Both. Previously HDRP only supported MSAA for Forward mode.
- You can now override the emissive color of a Material when in debug mode.
- Exposed max light for Light Loop Settings in HDRP asset UI.
- HDRP no longer performs a NormalDBuffer pass update if there are no decals in the Scene.
- Added distant (fall-back) volumetric fog and improved the fog evaluation precision.
- Added an option to reflect sky in SSR.
- Added a y-axis offset for the PlanarReflectionProbe and offset tool.
- Exposed the option to run SSR and SSAO on async compute.
- Added support for the _GlossMapScale parameter in the Legacy to HDRP Material converter.
- Added wave intrinsic instructions for use in Shaders (for AMD GCN).


### Fixed
- Fixed sphere shaped influence handles clamping in Reflection Probes.
- Fixed Reflection Probe data migration for projects created before using HDRP.
- Fixed UI of Layered Material where Unity previously rendered the scrollbar above the Copy button.
- Fixed Material tessellations parameters Start fade distance and End fade distance. Originally, Unity clamped these values when you modified them.
- Fixed various distortion and refraction issues - handle a better fall-back.
- Fixed SSR for multiple views.
- Fixed SSR issues related to self-intersections.
- Fixed shape density volume handle speed.
- Fixed density volume shape handle moving too fast.
- Fixed the Camera velocity pass that we removed by mistake.
- Fixed some null pointer exceptions when disabling motion vectors support.
- Fixed viewports for both the Subsurface Scattering combine pass and the transparent depth prepass.
- Fixed the blend mode pop-up in the UI. It previously did not appear when you enabled pre-refraction.
- Fixed some null pointer exceptions that previously occurred when you disabled motion vectors support.
- Fixed Layered Lit UI issue with scrollbar.
- Fixed cubemap assignation on custom ReflectionProbe.
- Fixed Reflection Probes’ capture settings' shadow distance.
- Fixed an issue with the SRP batcher and Shader variables declaration.
- Fixed thickness and subsurface slots for fabric Shader master node that wasn't appearing with the right combination of flags.
- Fixed d3d debug layer warning.
- Fixed PCSS sampling quality.
- Fixed the Subsurface and transmission Material feature enabling for fabric Shader.
- Fixed the Shader Graph UV node’s dimensions when using it in a vertex Shader.
- Fixed the planar reflection mirror gizmo's rotation.
- Fixed HDRenderPipelineAsset's FrameSettings not showing the selected enum in the Inspector drop-down.
- Fixed an error with async compute.
- MSAA now supports transparency.
- The HDRP Material upgrader tool now converts metallic values correctly.
- Volumetrics now render in Reflection Probes.
- Fixed a crash that occurred whenever you set a viewport size to 0.
- Fixed the Camera physic parameter that the UI previously did not display.
- Fixed issue in pyramid shaped spotlight handles manipulation

### Changed

- Renamed Line shaped Lights to Tube Lights.
- HDRP now uses mean height fog parametrization.
- Shadow quality settings are set to All when you use HDRP (This setting is not visible in the UI when using SRP). This avoids Legacy Graphics Quality Settings disabling the shadows and give SRP full control over the Shadows instead.
- HDRP now internally uses premultiplied alpha for all fog.
- Updated default FrameSettings used for realtime Reflection Probes when you create a new HDRenderPipelineAsset.
- Remove multi-camera support. LWRP and HDRP will not support multi-camera layered rendering.
- Updated Shader Graph subshaders to use the new instancing define.
- Changed fog distance calculation from distance to plane to distance to sphere.
- Optimized forward rendering using AMD GCN by scalarizing the light loop.
- Changed the UI of the Light Editor.
- Change ordering of includes in HDRP Materials in order to reduce iteration time for faster compilation.
- Added a StackLit master node replacing the InspectorUI version. IMPORTANT: All previously authored StackLit Materials will be lost. You need to recreate them with the master node.

## [5.0.0-preview] - 2018-09-28

### Added
- Added occlusion mesh to depth prepass for VR (VR still disabled for now)
- Added a debug mode to display only one shadow at once
- Added controls for the highlight created by directional lights
- Added a light radius setting to punctual lights to soften light attenuation and simulate fill lighting
- Added a 'minRoughness' parameter to all non-area lights (was previously only available for certain light types)
- Added separate volumetric light/shadow dimmers
- Added per-pixel jitter to volumetrics to reduce aliasing artifacts
- Added a SurfaceShading.hlsl file, which implements material-agnostic shading functionality in an efficient manner
- Added support for shadow bias for thin object transmission
- Added FrameSettings to control realtime planar reflection
- Added control for SRPBatcher on HDRP Asset
- Added an option to clear the shadow atlases in the debug menu
- Added a color visualization of the shadow atlas rescale in debug mode
- Added support for disabling SSR on materials
- Added intrinsic for XBone
- Added new light volume debugging tool
- Added a new SSR debug view mode
- Added translaction's scale invariance on DensityVolume
- Added multiple supported LitShadermode and per renderer choice in case of both Forward and Deferred supported
- Added custom specular occlusion mode to Lit Shader Graph Master node

### Fixed
- Fixed a normal bias issue with Stacklit (Was causing light leaking)
- Fixed camera preview outputing an error when both scene and game view where display and play and exit was call
- Fixed override debug mode not apply correctly on static GI
- Fixed issue where XRGraphicsConfig values set in the asset inspector GUI weren't propagating correctly (VR still disabled for now)
- Fixed issue with tangent that was using SurfaceGradient instead of regular normal decoding
- Fixed wrong error message display when switching to unsupported target like IOS
- Fixed an issue with ambient occlusion texture sometimes not being created properly causing broken rendering
- Shadow near plane is no longer limited at 0.1
- Fixed decal draw order on transparent material
- Fixed an issue where sometime the lookup texture used for GGX convolution was broken, causing broken rendering
- Fixed an issue where you wouldn't see any fog for certain pipeline/scene configurations
- Fixed an issue with volumetric lighting where the anisotropy value of 0 would not result in perfectly isotropic lighting
- Fixed shadow bias when the atlas is rescaled
- Fixed shadow cascade sampling outside of the atlas when cascade count is inferior to 4
- Fixed shadow filter width in deferred rendering not matching shader config
- Fixed stereo sampling of depth texture in MSAA DepthValues.shader
- Fixed box light UI which allowed negative and zero sizes, thus causing NaNs
- Fixed stereo rendering in HDRISky.shader (VR)
- Fixed normal blend and blend sphere influence for reflection probe
- Fixed distortion filtering (was point filtering, now trilinear)
- Fixed contact shadow for large distance
- Fixed depth pyramid debug view mode
- Fixed sphere shaped influence handles clamping in reflection probes
- Fixed reflection probes data migration for project created before using hdrp
- Fixed ambient occlusion for Lit Master Node when slot is connected

### Changed
- Use samplerunity_ShadowMask instead of samplerunity_samplerLightmap for shadow mask
- Allow to resize reflection probe gizmo's size
- Improve quality of screen space shadow
- Remove support of projection model for ScreenSpaceLighting (SSR always use HiZ and refraction always Proxy)
- Remove all the debug mode from SSR that are obsolete now
- Expose frameSettings and Capture settings for reflection and planar probe
- Update UI for reflection probe, planar probe, camera and HDRP Asset
- Implement proper linear blending for volumetric lighting via deep compositing as described in the paper "Deep Compositing Using Lie Algebras"
- Changed  planar mapping to match terrain convention (XZ instead of ZX)
- XRGraphicsConfig is no longer Read/Write. Instead, it's read-only. This improves consistency of XR behavior between the legacy render pipeline and SRP
- Change reflection probe data migration code (to update old reflection probe to new one)
- Updated gizmo for ReflectionProbes
- Updated UI and Gizmo of DensityVolume

## [4.0.0-preview] - 2018-09-28

### Added
- Added a new TerrainLit shader that supports rendering of Unity terrains.
- Added controls for linear fade at the boundary of density volumes
- Added new API to control decals without monobehaviour object
- Improve Decal Gizmo
- Implement Screen Space Reflections (SSR) (alpha version, highly experimental)
- Add an option to invert the fade parameter on a Density Volume
- Added a Fabric shader (experimental) handling cotton and silk
- Added support for MSAA in forward only for opaque only
- Implement smoothness fade for SSR
- Added support for AxF shader (X-rite format - require special AxF importer from Unity not part of HDRP)
- Added control for sundisc on directional light (hack)
- Added a new HD Lit Master node that implements Lit shader support for Shader Graph
- Added Micro shadowing support (hack)
- Added an event on HDAdditionalCameraData for custom rendering
- HDRP Shader Graph shaders now support 4-channel UVs.

### Fixed
- Fixed an issue where sometimes the deferred shadow texture would not be valid, causing wrong rendering.
- Stencil test during decals normal buffer update is now properly applied
- Decals corectly update normal buffer in forward
- Fixed a normalization problem in reflection probe face fading causing artefacts in some cases
- Fix multi-selection behavior of Density Volumes overwriting the albedo value
- Fixed support of depth texture for RenderTexture. HDRP now correctly output depth to user depth buffer if RenderTexture request it.
- Fixed multi-selection behavior of Density Volumes overwriting the albedo value
- Fixed support of depth for RenderTexture. HDRP now correctly output depth to user depth buffer if RenderTexture request it.
- Fixed support of Gizmo in game view in the editor
- Fixed gizmo for spot light type
- Fixed issue with TileViewDebug mode being inversed in gameview
- Fixed an issue with SAMPLE_TEXTURECUBE_SHADOW macro
- Fixed issue with color picker not display correctly when game and scene view are visible at the same time
- Fixed an issue with reflection probe face fading
- Fixed camera motion vectors shader and associated matrices to update correctly for single-pass double-wide stereo rendering
- Fixed light attenuation functions when range attenuation is disabled
- Fixed shadow component algorithm fixup not dirtying the scene, so changes can be saved to disk.
- Fixed some GC leaks for HDRP
- Fixed contact shadow not affected by shadow dimmer
- Fixed GGX that works correctly for the roughness value of 0 (mean specular highlgiht will disappeard for perfect mirror, we rely on maxSmoothness instead to always have a highlight even on mirror surface)
- Add stereo support to ShaderPassForward.hlsl. Forward rendering now seems passable in limited test scenes with camera-relative rendering disabled.
- Add stereo support to ProceduralSky.shader and OpaqueAtmosphericScattering.shader.
- Added CullingGroupManager to fix more GC.Alloc's in HDRP
- Fixed rendering when multiple cameras render into the same render texture

### Changed
- Changed the way depth & color pyramids are built to be faster and better quality, thus improving the look of distortion and refraction.
- Stabilize the dithered LOD transition mask with respect to the camera rotation.
- Avoid multiple depth buffer copies when decals are present
- Refactor code related to the RT handle system (No more normal buffer manager)
- Remove deferred directional shadow and move evaluation before lightloop
- Add a function GetNormalForShadowBias() that material need to implement to return the normal used for normal shadow biasing
- Remove Jimenez Subsurface scattering code (This code was disabled by default, now remove to ease maintenance)
- Change Decal API, decal contribution is now done in Material. Require update of material using decal
- Move a lot of files from CoreRP to HDRP/CoreRP. All moved files weren't used by Ligthweight pipeline. Long term they could move back to CoreRP after CoreRP become out of preview
- Updated camera inspector UI
- Updated decal gizmo
- Optimization: The objects that are rendered in the Motion Vector Pass are not rendered in the prepass anymore
- Removed setting shader inclue path via old API, use package shader include paths
- The default value of 'maxSmoothness' for punctual lights has been changed to 0.99
- Modified deferred compute and vert/frag shaders for first steps towards stereo support
- Moved material specific Shader Graph files into corresponding material folders.
- Hide environment lighting settings when enabling HDRP (Settings are control from sceneSettings)
- Update all shader includes to use absolute path (allow users to create material in their Asset folder)
- Done a reorganization of the files (Move ShaderPass to RenderPipeline folder, Move all shadow related files to Lighting/Shadow and others)
- Improved performance and quality of Screen Space Shadows

## [3.3.0-preview] - 2018-01-01

### Added
- Added an error message to say to use Metal or Vulkan when trying to use OpenGL API
- Added a new Fabric shader model that supports Silk and Cotton/Wool
- Added a new HDRP Lighting Debug mode to visualize Light Volumes for Point, Spot, Line, Rectangular and Reflection Probes
- Add support for reflection probe light layers
- Improve quality of anisotropic on IBL

### Fixed
- Fix an issue where the screen where darken when rendering camera preview
- Fix display correct target platform when showing message to inform user that a platform is not supported
- Remove workaround for metal and vulkan in normal buffer encoding/decoding
- Fixed an issue with color picker not working in forward
- Fixed an issue where reseting HDLight do not reset all of its parameters
- Fixed shader compile warning in DebugLightVolumes.shader

### Changed
- Changed default reflection probe to be 256x256x6 and array size to be 64
- Removed dependence on the NdotL for thickness evaluation for translucency (based on artist's input)
- Increased the precision when comparing Planar or HD reflection probe volumes
- Remove various GC alloc in C#. Slightly better performance

## [3.2.0-preview] - 2018-01-01

### Added
- Added a luminance meter in the debug menu
- Added support of Light, reflection probe, emissive material, volume settings related to lighting to Lighting explorer
- Added support for 16bit shadows

### Fixed
- Fix issue with package upgrading (HDRP resources asset is now versionned to worarkound package manager limitation)
- Fix HDReflectionProbe offset displayed in gizmo different than what is affected.
- Fix decals getting into a state where they could not be removed or disabled.
- Fix lux meter mode - The lux meter isn't affected by the sky anymore
- Fix area light size reset when multi-selected
- Fix filter pass number in HDUtils.BlitQuad
- Fix Lux meter mode that was applying SSS
- Fix planar reflections that were not working with tile/cluster (olbique matrix)
- Fix debug menu at runtime not working after nested prefab PR come to trunk
- Fix scrolling issue in density volume

### Changed
- Shader code refactor: Split MaterialUtilities file in two parts BuiltinUtilities (independent of FragInputs) and MaterialUtilities (Dependent of FragInputs)
- Change screen space shadow rendertarget format from ARGB32 to RG16

## [3.1.0-preview] - 2018-01-01

### Added
- Decal now support per channel selection mask. There is now two mode. One with BaseColor, Normal and Smoothness and another one more expensive with BaseColor, Normal, Smoothness, Metal and AO. Control is on HDRP Asset. This may require to launch an update script for old scene: 'Edit/Render Pipeline/Single step upgrade script/Upgrade all DecalMaterial MaskBlendMode'.
- Decal now supports depth bias for decal mesh, to prevent z-fighting
- Decal material now supports draw order for decal projectors
- Added LightLayers support (Base on mask from renderers name RenderingLayers and mask from light name LightLayers - if they match, the light apply) - cost an extra GBuffer in deferred (more bandwidth)
- When LightLayers is enabled, the AmbientOclusion is store in the GBuffer in deferred path allowing to avoid double occlusion with SSAO. In forward the double occlusion is now always avoided.
- Added the possibility to add an override transform on the camera for volume interpolation
- Added desired lux intensity and auto multiplier for HDRI sky
- Added an option to disable light by type in the debug menu
- Added gradient sky
- Split EmissiveColor and bakeDiffuseLighting in forward avoiding the emissiveColor to be affect by SSAO
- Added a volume to control indirect light intensity
- Added EV 100 intensity unit for area lights
- Added support for RendererPriority on Renderer. This allow to control order of transparent rendering manually. HDRP have now two stage of sorting for transparent in addition to bact to front. Material have a priority then Renderer have a priority.
- Add Coupling of (HD)Camera and HDAdditionalCameraData for reset and remove in inspector contextual menu of Camera
- Add Coupling of (HD)ReflectionProbe and HDAdditionalReflectionData for reset and remove in inspector contextual menu of ReflectoinProbe
- Add macro to forbid unity_ObjectToWorld/unity_WorldToObject to be use as it doesn't handle camera relative rendering
- Add opacity control on contact shadow

### Fixed
- Fixed an issue with PreIntegratedFGD texture being sometimes destroyed and not regenerated causing rendering to break
- PostProcess input buffers are not copied anymore on PC if the viewport size matches the final render target size
- Fixed an issue when manipulating a lot of decals, it was displaying a lot of errors in the inspector
- Fixed capture material with reflection probe
- Refactored Constant Buffers to avoid hitting the maximum number of bound CBs in some cases.
- Fixed the light range affecting the transform scale when changed.
- Snap to grid now works for Decal projector resizing.
- Added a warning for 128x128 cookie texture without mipmaps
- Replace the sampler used for density volumes for correct wrap mode handling

### Changed
- Move Render Pipeline Debug "Windows from Windows->General-> Render Pipeline debug windows" to "Windows from Windows->Analysis-> Render Pipeline debug windows"
- Update detail map formula for smoothness and albedo, goal it to bright and dark perceptually and scale factor is use to control gradient speed
- Refactor the Upgrade material system. Now a material can be update from older version at any time. Call Edit/Render Pipeline/Upgrade all Materials to newer version
- Change name EnableDBuffer to EnableDecals at several place (shader, hdrp asset...), this require a call to Edit/Render Pipeline/Upgrade all Materials to newer version to have up to date material.
- Refactor shader code: BakeLightingData structure have been replace by BuiltinData. Lot of shader code have been remove/change.
- Refactor shader code: All GBuffer are now handled by the deferred material. Mean ShadowMask and LightLayers are control by lit material in lit.hlsl and not outside anymore. Lot of shader code have been remove/change.
- Refactor shader code: Rename GetBakedDiffuseLighting to ModifyBakedDiffuseLighting. This function now handle lighting model for transmission too. Lux meter debug mode is factor outisde.
- Refactor shader code: GetBakedDiffuseLighting is not call anymore in GBuffer or forward pass, including the ConvertSurfaceDataToBSDFData and GetPreLightData, this is done in ModifyBakedDiffuseLighting now
- Refactor shader code: Added a backBakeDiffuseLighting to BuiltinData to handle lighting for transmission
- Refactor shader code: Material must now call InitBuiltinData (Init all to zero + init bakeDiffuseLighting and backBakeDiffuseLighting ) and PostInitBuiltinData

## [3.0.0-preview] - 2018-01-01

### Fixed
- Fixed an issue with distortion that was using previous frame instead of current frame
- Fixed an issue where disabled light where not upgrade correctly to the new physical light unit system introduce in 2.0.5-preview

### Changed
- Update assembly definitions to output assemblies that match Unity naming convention (Unity.*).

## [2.0.5-preview] - 2018-01-01

### Added
- Add option supportDitheringCrossFade on HDRP Asset to allow to remove shader variant during player build if needed
- Add contact shadows for punctual lights (in additional shadow settings), only one light is allowed to cast contact shadows at the same time and so at each frame a dominant light is choosed among all light with contact shadows enabled.
- Add PCSS shadow filter support (from SRP Core)
- Exposed shadow budget parameters in HDRP asset
- Add an option to generate an emissive mesh for area lights (currently rectangle light only). The mesh fits the size, intensity and color of the light.
- Add an option to the HDRP asset to increase the resolution of volumetric lighting.
- Add additional ligth unit support for punctual light (Lumens, Candela) and area lights (Lumens, Luminance)
- Add dedicated Gizmo for the box Influence volume of HDReflectionProbe / PlanarReflectionProbe

### Changed
- Re-enable shadow mask mode in debug view
- SSS and Transmission code have been refactored to be able to share it between various material. Guidelines are in SubsurfaceScattering.hlsl
- Change code in area light with LTC for Lit shader. Magnitude is now take from FGD texture instead of a separate texture
- Improve camera relative rendering: We now apply camera translation on the model matrix, so before the TransformObjectToWorld(). Note: unity_WorldToObject and unity_ObjectToWorld must never be used directly.
- Rename positionWS to positionRWS (Camera relative world position) at a lot of places (mainly in interpolator and FragInputs). In case of custom shader user will be required to update their code.
- Rename positionWS, capturePositionWS, proxyPositionWS, influencePositionWS to positionRWS, capturePositionRWS, proxyPositionRWS, influencePositionRWS (Camera relative world position) in LightDefinition struct.
- Improve the quality of trilinear filtering of density volume textures.
- Improve UI for HDReflectionProbe / PlanarReflectionProbe

### Fixed
- Fixed a shader preprocessor issue when compiling DebugViewMaterialGBuffer.shader against Metal target
- Added a temporary workaround to Lit.hlsl to avoid broken lighting code with Metal/AMD
- Fixed issue when using more than one volume texture mask with density volumes.
- Fixed an error which prevented volumetric lighting from working if no density volumes with 3D textures were present.
- Fix contact shadows applied on transmission
- Fix issue with forward opaque lit shader variant being removed by the shader preprocessor
- Fixed compilation errors on Nintendo Switch (limited XRSetting support).
- Fixed apply range attenuation option on punctual light
- Fixed issue with color temperature not take correctly into account with static lighting
- Don't display fog when diffuse lighting, specular lighting, or lux meter debug mode are enabled.

## [2.0.4-preview] - 2018-01-01

### Fixed
- Fix issue when disabling rough refraction and building a player. Was causing a crash.

## [2.0.3-preview] - 2018-01-01

### Added
- Increased debug color picker limit up to 260k lux

## [2.0.2-preview] - 2018-01-01

### Added
- Add Light -> Planar Reflection Probe command
- Added a false color mode in rendering debug
- Add support for mesh decals
- Add flag to disable projector decals on transparent geometry to save performance and decal texture atlas space
- Add ability to use decal diffuse map as mask only
- Add visualize all shadow masks in lighting debug
- Add export of normal and roughness buffer for forwardOnly and when in supportOnlyForward mode for forward
- Provide a define in lit.hlsl (FORWARD_MATERIAL_READ_FROM_WRITTEN_NORMAL_BUFFER) when output buffer normal is used to read the normal and roughness instead of caclulating it (can save performance, but lower quality due to compression)
- Add color swatch to decal material

### Changed
- Change Render -> Planar Reflection creation to 3D Object -> Mirror
- Change "Enable Reflector" name on SpotLight to "Angle Affect Intensity"
- Change prototype of BSDFData ConvertSurfaceDataToBSDFData(SurfaceData surfaceData) to BSDFData ConvertSurfaceDataToBSDFData(uint2 positionSS, SurfaceData surfaceData)

### Fixed
- Fix issue with StackLit in deferred mode with deferredDirectionalShadow due to GBuffer not being cleared. Gbuffer is still not clear and issue was fix with the new Output of normal buffer.
- Fixed an issue where interpolation volumes were not updated correctly for reflection captures.
- Fixed an exception in Light Loop settings UI

## [2.0.1-preview] - 2018-01-01

### Added
- Add stripper of shader variant when building a player. Save shader compile time.
- Disable per-object culling that was executed in C++ in HD whereas it was not used (Optimization)
- Enable texture streaming debugging (was not working before 2018.2)
- Added Screen Space Reflection with Proxy Projection Model
- Support correctly scene selection for alpha tested object
- Add per light shadow mask mode control (i.e shadow mask distance and shadow mask). It use the option NonLightmappedOnly
- Add geometric filtering to Lit shader (allow to reduce specular aliasing)
- Add shortcut to create DensityVolume and PlanarReflection in hierarchy
- Add a DefaultHDMirrorMaterial material for PlanarReflection
- Added a script to be able to upgrade material to newer version of HDRP
- Removed useless duplication of ForwardError passes.
- Add option to not compile any DEBUG_DISPLAY shader in the player (Faster build) call Support Runtime Debug display

### Changed
- Changed SupportForwardOnly to SupportOnlyForward in render pipeline settings
- Changed versioning variable name in HDAdditionalXXXData from m_version to version
- Create unique name when creating a game object in the rendering menu (i.e Density Volume(2))
- Re-organize various files and folder location to clean the repository
- Change Debug windows name and location. Now located at:  Windows -> General -> Render Pipeline Debug

### Removed
- Removed GlobalLightLoopSettings.maxPlanarReflectionProbes and instead use value of GlobalLightLoopSettings.planarReflectionProbeCacheSize
- Remove EmissiveIntensity parameter and change EmissiveColor to be HDR (Matching Builtin Unity behavior) - Data need to be updated - Launch Edit -> Single Step Upgrade Script -> Upgrade all Materials emissionColor

### Fixed
- Fix issue with LOD transition and instancing
- Fix discrepency between object motion vector and camera motion vector
- Fix issue with spot and dir light gizmo axis not highlighted correctly
- Fix potential crash while register debug windows inputs at startup
- Fix warning when creating Planar reflection
- Fix specular lighting debug mode (was rendering black)
- Allow projector decal with null material to allow to configure decal when HDRP is not set
- Decal atlas texture offset/scale is updated after allocations (used to be before so it was using date from previous frame)

## [0.0.0-preview] - 2018-01-01

### Added
- Configure the VolumetricLightingSystem code path to be on by default
- Trigger a build exception when trying to build an unsupported platform
- Introduce the VolumetricLightingController component, which can (and should) be placed on the camera, and allows one to control the near and the far plane of the V-Buffer (volumetric "froxel" buffer) along with the depth distribution (from logarithmic to linear)
- Add 3D texture support for DensityVolumes
- Add a better mapping of roughness to mipmap for planar reflection
- The VolumetricLightingSystem now uses RTHandles, which allows to save memory by sharing buffers between different cameras (history buffers are not shared), and reduce reallocation frequency by reallocating buffers only if the rendering resolution increases (and suballocating within existing buffers if the rendering resolution decreases)
- Add a Volumetric Dimmer slider to lights to control the intensity of the scattered volumetric lighting
- Add UV tiling and offset support for decals.
- Add mipmapping support for volume 3D mask textures

### Changed
- Default number of planar reflection change from 4 to 2
- Rename _MainDepthTexture to _CameraDepthTexture
- The VolumetricLightingController has been moved to the Interpolation Volume framework and now functions similarly to the VolumetricFog settings
- Update of UI of cookie, CubeCookie, Reflection probe and planar reflection probe to combo box
- Allow enabling/disabling shadows for area lights when they are set to baked.
- Hide applyRangeAttenuation and FadeDistance for directional shadow as they are not used

### Removed
- Remove Resource folder of PreIntegratedFGD and add the resource to RenderPipeline Asset

### Fixed
- Fix ConvertPhysicalLightIntensityToLightIntensity() function used when creating light from script to match HDLightEditor behavior
- Fix numerical issues with the default value of mean free path of volumetric fog
- Fix the bug preventing decals from coexisting with density volumes
- Fix issue with alpha tested geometry using planar/triplanar mapping not render correctly or flickering (due to being wrongly alpha tested in depth prepass)
- Fix meta pass with triplanar (was not handling correctly the normal)
- Fix preview when a planar reflection is present
- Fix Camera preview, it is now a Preview cameraType (was a SceneView)
- Fix handling unknown GPUShadowTypes in the shadow manager.
- Fix area light shapes sent as point lights to the baking backends when they are set to baked.
- Fix unnecessary division by PI for baked area lights.
- Fix line lights sent to the lightmappers. The backends don't support this light type.
- Fix issue with shadow mask framesettings not correctly taken into account when shadow mask is enabled for lighting.
- Fix directional light and shadow mask transition, they are now matching making smooth transition
- Fix banding issues caused by high intensity volumetric lighting
- Fix the debug window being emptied on SRP asset reload
- Fix issue with debug mode not correctly clearing the GBuffer in editor after a resize
- Fix issue with ResetMaterialKeyword not resetting correctly ToggleOff/Roggle Keyword
- Fix issue with motion vector not render correctly if there is no depth prepass in deferred

## [0.0.0-preview] - 2018-01-01

### Added
- Screen Space Refraction projection model (Proxy raycasting, HiZ raymarching)
- Screen Space Refraction settings as volume component
- Added buffered frame history per camera
- Port Global Density Volumes to the Interpolation Volume System.
- Optimize ImportanceSampleLambert() to not require the tangent frame.
- Generalize SampleVBuffer() to handle different sampling and reconstruction methods.
- Improve the quality of volumetric lighting reprojection.
- Optimize Morton Order code in the Subsurface Scattering pass.
- Planar Reflection Probe support roughness (gaussian convolution of captured probe)
- Use an atlas instead of a texture array for cluster transparent decals
- Add a debug view to visualize the decal atlas
- Only store decal textures to atlas if decal is visible, debounce out of memory decal atlas warning.
- Add manipulator gizmo on decal to improve authoring workflow
- Add a minimal StackLit material (work in progress, this version can be used as template to add new material)

### Changed
- EnableShadowMask in FrameSettings (But shadowMaskSupport still disable by default)
- Forced Planar Probe update modes to (Realtime, Every Update, Mirror Camera)
- Screen Space Refraction proxy model uses the proxy of the first environment light (Reflection probe/Planar probe) or the sky
- Moved RTHandle static methods to RTHandles
- Renamed RTHandle to RTHandleSystem.RTHandle
- Move code for PreIntegratedFDG (Lit.shader) into its dedicated folder to be share with other material
- Move code for LTCArea (Lit.shader) into its dedicated folder to be share with other material

### Removed
- Removed Planar Probe mirror plane position and normal fields in inspector, always display mirror plane and normal gizmos

### Fixed
- Fix fog flags in scene view is now taken into account
- Fix sky in preview windows that were disappearing after a load of a new level
- Fix numerical issues in IntersectRayAABB().
- Fix alpha blending of volumetric lighting with transparent objects.
- Fix the near plane of the V-Buffer causing out-of-bounds look-ups in the clustered data structure.
- Depth and color pyramid are properly computed and sampled when the camera renders inside a viewport of a RTHandle.
- Fix decal atlas debug view to work correctly when shadow atlas view is also enabled<|MERGE_RESOLUTION|>--- conflicted
+++ resolved
@@ -28,17 +28,14 @@
 - Added Simple mode to Earth Preset for PBR Sky
 - Added the export of normals during the prepass for shadow matte for proper SSAO calculation.
 - Added the usage of SSAO for shadow matte unlit shader graph.
-<<<<<<< HEAD
-- Added option to display timing stats in the debug menu as an average over 1 second.
-- Added a rough refraction option on planar reflections.
-- Added a rough distortion frame setting and and info box on distortion materials.
-=======
 - Added the support of input system V2
 - Added a new volume component parameter to control the max ray length of directional lights(case 1279849).
 - Added support for 'Pyramid' and 'Box' spot light shapes in path tracing.
 - Added high quality prefiltering option for Bloom.
 - Added support for camera relative ray tracing (and keeping non-camera relative ray tracing working)
->>>>>>> b641a233
+- Added option to display timing stats in the debug menu as an average over 1 second.
+- Added a rough refraction option on planar reflections.
+- Added a rough distortion frame setting and and info box on distortion materials.
 
 ### Fixed
 - Fixed several issues with physically-based DoF (TAA ghosting of the CoC buffer, smooth layer transitions, etc)
