--- conflicted
+++ resolved
@@ -19,15 +19,12 @@
 - Fixed Light skin not properly applied on the LookDev when switching from Dark Skin (case 1278802)
 - Fixed Custom Post Processes affecting preview cameras.
 - Fixed serialization issue with matcap scale intensity.
-<<<<<<< HEAD
-- Fixed issue with exposure history being uninitialized on second frame.
-=======
 - Fixed XR shadows culling
 - Fixed volument component creation via script.
+- Fixed issue with exposure history being uninitialized on second frame.
 
 ### Changed
 - Removed XRSystemTests. The GC verification is now done during playmode tests (case 1285012).
->>>>>>> 819eda13
 
 ## [7.5.1] - 2020-09-02
 
