--- conflicted
+++ resolved
@@ -176,11 +176,7 @@
 - Added API to check if a Camera, Light or ReflectionProbe is compatible with HDRP.
 - Added path tracing test scene for normal mapping.
 - Added missing API documentation.
-<<<<<<< HEAD
-- Added an option to have only the metering mask displayed in the debug mode.
 - Added a new mode to cluster visualization debug where users can see a slice instead of the cluster on opaque objects.
-=======
->>>>>>> b266feb5
 
 ### Fixed
 - Fix when rescale probe all direction below zero (1219246)
@@ -771,9 +767,6 @@
 - Fixed multiple volumes, planar reflection, and decal projector position when creating them from the menu.
 - Reduced the number of global keyword used in deferredTile.shader
 - Fixed incorrect processing of Ambient occlusion probe (9% error was introduced)
-<<<<<<< HEAD
-- Fixed GPU hang on D3D12 on xbox. 
-- Fix several issues with physically-based DoF (TAA ghosting of the CoC buffer, smooth layer transitions, etc)
 - Fixed CoatMask block appearing when creating lit master node (case 1264632)
 - Fixed issue with SceneEV100 debug mode indicator when rescaling the window.
 - Fixed issue with PCSS filter being wrong on first frame. 
@@ -786,8 +779,6 @@
 - Fixed flickering layers in graphics compositor (case 1264552)
 - Fix issue causing the editor field not updating the disc area light radius.
 - Fixed issues that lead to cookie atlas to be updated every frame even if cached data was valid.
-=======
->>>>>>> b266feb5
 
 ### Changed
 - Improve MIP selection for decals on Transparents
@@ -964,12 +955,8 @@
 - Changed the DXR wizard steps.
 - Preparation pass for RTSSS to be supported by render graph.
 - Changed the color space of EmissiveColorLDR property on all shader. Was linear but should have been sRGB. Auto upgrade script handle the conversion.
-<<<<<<< HEAD
-- Preparation pass for RTSSShadows to be supported by render graph.
 - Add tooltips with the full name of the (graphics) compositor properties to properly show large names that otherwise are clipped by the UI (case 1263590)
 - Composition profile .asset files cannot be manually edited/reset by users (to avoid breaking things - case 1265631)
-=======
->>>>>>> b266feb5
 
 ## [7.1.1] - 2019-09-05
 
