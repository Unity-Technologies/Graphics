# Changelog
All notable changes to this package will be documented in this file.

The format is based on [Keep a Changelog](http://keepachangelog.com/en/1.0.0/)
and this project adheres to [Semantic Versioning](http://semver.org/spec/v2.0.0.html).

## [Unreleased]

### Added
- Ray tracing support for VR single-pass
- Added sharpen filter shader parameter and UI for TemporalAA to control image quality instead of hardcoded value
- Added frame settings option for custom post process and custom passes as well as custom color buffer format option.
- Add check in wizard on SRP Batcher enabled.
- Added default implementations of OnPreprocessMaterialDescription for FBX, Obj, Sketchup and 3DS file formats.
- Added custom pass fade radius
- Added after post process injection point for custom passes
- Added basic alpha compositing support - Alpha is available afterpostprocess when using FP16 buffer format.
- Added falloff distance on Reflection Probe and Planar Reflection Probe
- Added Backplate projection from the HDRISky
- Added Shadow Matte in UnlitMasterNode, which only received shadow without lighting
- Added hability to name LightLayers in HDRenderPipelineAsset
- Added a range compression factor for Reflection Probe and Planar Reflection Probe to avoid saturation of colors.
- Added path tracing support for directional, point and spot lights, as well as emission from Lit and Unlit.
- Added non temporal version of SSAO.
- Added more detailed ray tracing stats in the debug window
- Added Disc area light (bake only)
- Added a warning in the material UI to prevent transparent + subsurface-scattering combination.
- Added XR single-pass setting into HDRP asset
- Added a penumbra tint option for lights
- Added support for depth copy with XR SDK
- Added debug setting to Render Pipeline Debug Window to list the active XR views
- Added an option to filter the result of the volumetric lighting (off by default).
- Added a transmission multiplier for directional lights
- Added XR single-pass test mode to Render Pipeline Debug Window
- Added debug setting to Render Pipeline Window to list the active XR views
- Added a new refraction mode for the Lit shader (thin). Which is a box refraction with small thickness values
- Added the code to support Barn Doors for Area Lights based on a shaderconfig option.
- Added HDRPCameraBinder property binder for Visual Effect Graph
- Added "Celestial Body" controls to the Directional Light
- Added new parameters to the Physically Based Sky
- Added Reflections to the DXR Wizard
- Added the possibility to have ray traced colored and semi-transparent shadows on directional lights.
- Added a check in the custom post process template to throw an error if the default shader is not found.
- Exposed the debug overlay ratio in the debug menu.
- Added a separate frame settings for tonemapping alongside color grading.
- Added the receive fog option in the material UI for ShaderGraphs.
- Added a public virtual bool in the custom post processes API to specify if a post processes should be executed in the scene view.
- Added a menu option that checks scene issues with ray tracing. Also removed the previously existing warning at runtime.
- Added Contrast Adaptive Sharpen (CAS) Upscaling effect.
- Added APIs to update probe settings at runtime.
- Added documentation for the rayTracingSupported method in HDRP
- Added user-selectable format for the post processing passes.
- Added support for alpha channel in some post-processing passes (DoF, TAA, Uber).
- Added warnings in FrameSettings inspector when using DXR and atempting to use Asynchronous Execution.
- Exposed Stencil bits that can be used by the user.
- Added history rejection based on velocity of intersected objects for directional, point and spot lights.
- Added a affectsVolumetric field to the HDAdditionalLightData API to know if light affects volumetric fog.
- Add OS and Hardware check in the Wizard fixes for DXR.
- Added option to exclude camera motion from motion blur.
- Added semi-transparent shadows for point and spot lights.
- Added support for semi-transparent shadow for unlit shader and unlit shader graph.
- Added the alpha clip enabled toggle to the material UI for all HDRP shader graphs.
- Added Material Samples to explain how to use the lit shader features
- Added an initial implementation of ray traced sub surface scattering
- Added AssetPostprocessors and Shadergraphs to handle Arnold Standard Surface and 3DsMax Physical material import from FBX.
- Added support for Smoothness Fade start work when enabling ray traced reflections.
- Added Contact shadow, Micro shadows and Screen space refraction API documentation.
- Added script documentation for SSR, SSAO (ray tracing), GI, Light Cluster, RayTracingSettings, Ray Counters, etc.
- Added path tracing support for refraction and internal reflections.
- Added support for Thin Refraction Model and Lit's Clear Coat in Path Tracing.
- Added the Tint parameter to Sky Colored Fog.
- Added of Screen Space Reflections for Transparent materials
- Added a fallback for ray traced area light shadows in case the material is forward or the lit mode is forward.
- Added a new debug mode for light layers.
- Added an "enable" toggle to the SSR volume component.
- Added support for anisotropic specular lobes in path tracing.
- Added support for alpha clipping in path tracing.
- Added support for light cookies in path tracing.
- Added support for transparent shadows in path tracing.
- Added support for iridescence in path tracing.
- Added support for background color in path tracing.
- Added a path tracing test to the test suite.
- Added a warning and workaround instructions that appear when you enable XR single-pass after the first frame with the XR SDK.
- Added the exposure sliders to the planar reflection probe preview
- Added support for subsurface scattering in path tracing.
- Added a new mode that improves the filtering of ray traced shadows (directional, point and spot) based on the distance to the occluder.
- Added support of cookie baking and add support on Disc light.
- Added support for fog attenuation in path tracing.
- Added a new debug panel for volumes
- Added XR setting to control camera jitter for temporal effects
- Added an error message in the DrawRenderers custom pass when rendering opaque objects with an HDRP asset in DeferredOnly mode.
- Added API to enable proper recording of path traced scenes (with the Unity recorder or other tools).
- Added support for fog in Recursive rendering, ray traced reflections and ray traced indirect diffuse.
- Added an alpha blend option for recursive rendering
- Added support for stack lit for ray tracing effects.
- Added support for hair for ray tracing effects.
- Added support for alpha to coverage for HDRP shaders and shader graph
- Added support for Quality Levels to Subsurface Scattering.
- Added option to disable XR rendering on the camera settings.
- Added support for specular AA from geometric curvature in AxF
- Added support for baked AO (no input for now) in AxF
- Added an info box to warn about depth test artifacts when rendering object twice in custom passes with MSAA.
- Added a frame setting for alpha to mask.
- Added support for custom passes in the AOV API
- Added Light decomposition lighting debugging modes and support in AOV
- Added exposure compensation to Fixed exposure mode
- Added support for rasterized area light shadows in StackLit
- Added support for texture-weighted automatic exposure
- Added support for POM for emissive map
- Added alpha channel support in motion blur pass.
- Added the HDRP Compositor Tool (in Preview).
- Added a ray tracing mode option in the HDRP asset that allows to override and shader stripping.
- Added support for arbitrary resolution scaling of Volumetric Lighting to the Fog volume component.
- Added range attenuation for box-shaped spotlights.
- Added scenes for hair and fabric and decals with material samples
- Added fabric materials and textures
- Added information for fabric materials in fabric scene
- Added a DisplayInfo attribute to specify a name override and a display order for Volume Component fields (used only in default inspector for now).
- Added Min distance to contact shadows.
- Added support for Depth of Field in path tracing (by sampling the lens aperture).
- Added an API in HDRP to override the camera within the rendering of a frame (mainly for custom pass).
- Added a function (HDRenderPipeline.ResetRTHandleReferenceSize) to reset the reference size of RTHandle systems.
- Added support for AxF measurements importing into texture resources tilings.
- Added Layer parameter on Area Light to modify Layer of generated Emissive Mesh
- Added a flow map parameter to HDRI Sky
- Implemented ray traced reflections for transparent objects.
- Add a new parameter to control reflections in recursive rendering.
- Added an initial version of SSGI.
- Added back-compatibility with builtin stereo matrices.
- Added CustomPassUtils API to simplify Blur, Copy and DrawRenderers custom passes.

### Fixed
- Fix when rescale probe all direction below zero (1219246)
- Update documentation of HDRISky-Backplate, precise how to have Ambient Occlusion on the Backplate
- Sorting, undo, labels, layout in the Lighting Explorer.
- Fixed sky settings and materials in Shader Graph Samples package
- Fix/workaround a probable graphics driver bug in the GTAO shader.
- Fixed Hair and PBR shader graphs double sided modes
- Fixed an issue where updating an HDRP asset in the Quality setting panel would not recreate the pipeline.
- Fixed issue with point lights being considered even when occupying less than a pixel on screen (case 1183196)
- Fix a potential NaN source with iridescence (case 1183216)
- Fixed issue of spotlight breaking when minimizing the cone angle via the gizmo (case 1178279)
- Fixed issue that caused decals not to modify the roughness in the normal buffer, causing SSR to not behave correctly (case 1178336)
- Fixed lit transparent refraction with XR single-pass rendering
- Removed extra jitter for TemporalAA in VR
- Fixed ShaderGraph time in main preview
- Fixed issue on some UI elements in HDRP asset not expanding when clicking the arrow (case 1178369)
- Fixed alpha blending in custom post process
- Fixed the modification of the _AlphaCutoff property in the material UI when exposed with a ShaderGraph parameter.
- Fixed HDRP test `1218_Lit_DiffusionProfiles` on Vulkan.
- Fixed an issue where building a player in non-dev mode would generate render target error logs every frame
- Fixed crash when upgrading version of HDRP
- Fixed rendering issues with material previews
- Fixed NPE when using light module in Shuriken particle systems (1173348).
- Refresh cached shadow on editor changes
- Fixed light supported units caching (1182266)
- Fixed an issue where SSAO (that needs temporal reprojection) was still being rendered when Motion Vectors were not available (case 1184998)
- Fixed a nullref when modifying the height parameters inside the layered lit shader UI.
- Fixed Decal gizmo that become white after exiting play mode
- Fixed Decal pivot position to behave like a spotlight
- Fixed an issue where using the LightingOverrideMask would break sky reflection for regular cameras
- Fix DebugMenu FrameSettingsHistory persistency on close
- Fix DensityVolume, ReflectionProbe aned PlanarReflectionProbe advancedControl display
- Fix DXR scene serialization in wizard
- Fixed an issue where Previews would reallocate History Buffers every frame
- Fixed the SetLightLayer function in HDAdditionalLightData setting the wrong light layer
- Fix error first time a preview is created for planar
- Fixed an issue where SSR would use an incorrect roughness value on ForwardOnly (StackLit, AxF, Fabric, etc.) materials when the pipeline is configured to also allow deferred Lit.
- Fixed issues with light explorer (cases 1183468, 1183269)
- Fix dot colors in LayeredLit material inspector
- Fix undo not resetting all value when undoing the material affectation in LayerLit material
- Fix for issue that caused gizmos to render in render textures (case 1174395)
- Fixed the light emissive mesh not updated when the light was disabled/enabled
- Fixed light and shadow layer sync when setting the HDAdditionalLightData.lightlayersMask property
- Fixed a nullref when a custom post process component that was in the HDRP PP list is removed from the project
- Fixed issue that prevented decals from modifying specular occlusion (case 1178272).
- Fixed exposure of volumetric reprojection
- Fixed multi selection support for Scalable Settings in lights
- Fixed font shaders in test projects for VR by using a Shader Graph version
- Fixed refresh of baked cubemap by incrementing updateCount at the end of the bake (case 1158677).
- Fixed issue with rectangular area light when seen from the back
- Fixed decals not affecting lightmap/lightprobe
- Fixed zBufferParams with XR single-pass rendering
- Fixed moving objects not rendered in custom passes
- Fixed abstract classes listed in the + menu of the custom pass list
- Fixed custom pass that was rendered in previews
- Fixed precision error in zero value normals when applying decals (case 1181639)
- Fixed issue that triggered No Scene Lighting view in game view as well (case 1156102)
- Assign default volume profile when creating a new HDRP Asset
- Fixed fov to 0 in planar probe breaking the projection matrix (case 1182014)
- Fixed bugs with shadow caching
- Reassign the same camera for a realtime probe face render request to have appropriate history buffer during realtime probe rendering.
- Fixed issue causing wrong shading when normal map mode is Object space, no normal map is set, but a detail map is present (case 1143352)
- Fixed issue with decal and htile optimization
- Fixed TerrainLit shader compilation error regarding `_Control0_TexelSize` redefinition (case 1178480).
- Fixed warning about duplicate HDRuntimeReflectionSystem when configuring play mode without domain reload.
- Fixed an editor crash when multiple decal projectors were selected and some had null material
- Added all relevant fix actions to FixAll button in Wizard
- Moved FixAll button on top of the Wizard
- Fixed an issue where fog color was not pre-exposed correctly
- Fix priority order when custom passes are overlapping
- Fix cleanup not called when the custom pass GameObject is destroyed
- Replaced most instances of GraphicsSettings.renderPipelineAsset by GraphicsSettings.currentRenderPipeline. This should fix some parameters not working on Quality Settings overrides.
- Fixed an issue with Realtime GI not working on upgraded projects.
- Fixed issue with screen space shadows fallback texture was not set as a texture array.
- Fixed Pyramid Lights bounding box
- Fixed terrain heightmap default/null values and epsilons
- Fixed custom post-processing effects breaking when an abstract class inherited from `CustomPostProcessVolumeComponent`
- Fixed XR single-pass rendering in Editor by using ShaderConfig.s_XrMaxViews to allocate matrix array
- Multiple different skies rendered at the same time by different cameras are now handled correctly without flickering
- Fixed flickering issue happening when different volumes have shadow settings and multiple cameras are present.
- Fixed issue causing planar probes to disappear if there is no light in the scene.
- Fixed a number of issues with the prefab isolation mode (Volumes leaking from the main scene and reflection not working properly)
- Fixed an issue with fog volume component upgrade not working properly
- Fixed Spot light Pyramid Shape has shadow artifacts on aspect ratio values lower than 1
- Fixed issue with AO upsampling in XR
- Fixed camera without HDAdditionalCameraData component not rendering
- Removed the macro ENABLE_RAYTRACING for most of the ray tracing code
- Fixed prefab containing camera reloading in loop while selected in the Project view
- Fixed issue causing NaN wheh the Z scale of an object is set to 0.
- Fixed DXR shader passes attempting to render before pipeline loaded
- Fixed black ambient sky issue when importing a project after deleting Library.
- Fixed issue when upgrading a Standard transparent material (case 1186874)
- Fixed area light cookies not working properly with stack lit
- Fixed material render queue not updated when the shader is changed in the material inspector.
- Fixed a number of issues with full screen debug modes not reseting correctly when setting another mutually exclusive mode
- Fixed compile errors for platforms with no VR support
- Fixed an issue with volumetrics and RTHandle scaling (case 1155236)
- Fixed an issue where sky lighting might be updated uselessly
- Fixed issue preventing to allow setting decal material to none (case 1196129)
- Fixed XR multi-pass decals rendering
- Fixed several fields on Light Inspector that not supported Prefab overrides
- Fixed EOL for some files
- Fixed scene view rendering with volumetrics and XR enabled
- Fixed decals to work with multiple cameras
- Fixed optional clear of GBuffer (Was always on)
- Fixed render target clears with XR single-pass rendering
- Fixed HDRP samples file hierarchy
- Fixed Light units not matching light type
- Fixed QualitySettings panel not displaying HDRP Asset
- Fixed black reflection probes the first time loading a project
- Fixed y-flip in scene view with XR SDK
- Fixed Decal projectors do not immediately respond when parent object layer mask is changed in editor.
- Fixed y-flip in scene view with XR SDK
- Fixed a number of issues with Material Quality setting
- Fixed the transparent Cull Mode option in HD unlit master node settings only visible if double sided is ticked.
- Fixed an issue causing shadowed areas by contact shadows at the edge of far clip plane if contact shadow length is very close to far clip plane.
- Fixed editing a scalable settings will edit all loaded asset in memory instead of targetted asset.
- Fixed Planar reflection default viewer FOV
- Fixed flickering issues when moving the mouse in the editor with ray tracing on.
- Fixed the ShaderGraph main preview being black after switching to SSS in the master node settings
- Fixed custom fullscreen passes in VR
- Fixed camera culling masks not taken in account in custom pass volumes
- Fixed object not drawn in custom pass when using a DrawRenderers with an HDRP shader in a build.
- Fixed injection points for Custom Passes (AfterDepthAndNormal and BeforePreRefraction were missing)
- Fixed a enum to choose shader tags used for drawing objects (DepthPrepass or Forward) when there is no override material.
- Fixed lit objects in the BeforePreRefraction, BeforeTransparent and BeforePostProcess.
- Fixed the None option when binding custom pass render targets to allow binding only depth or color.
- Fixed custom pass buffers allocation so they are not allocated if they're not used.
- Fixed the Custom Pass entry in the volume create asset menu items.
- Fixed Prefab Overrides workflow on Camera.
- Fixed alignment issue in Preset for Camera.
- Fixed alignment issue in Physical part for Camera.
- Fixed FrameSettings multi-edition.
- Fixed a bug happening when denoising multiple ray traced light shadows
- Fixed minor naming issues in ShaderGraph settings
- VFX: Removed z-fight glitches that could appear when using deferred depth prepass and lit quad primitives
- VFX: Preserve specular option for lit outputs (matches HDRP lit shader)
- Fixed an issue with Metal Shader Compiler and GTAO shader for metal
- Fixed resources load issue while upgrading HDRP package.
- Fix LOD fade mask by accounting for field of view
- Fixed spot light missing from ray tracing indirect effects.
- Fixed a UI bug in the diffusion profile list after fixing them from the wizard.
- Fixed the hash collision when creating new diffusion profile assets.
- Fixed a light leaking issue with box light casting shadows (case 1184475)
- Fixed Cookie texture type in the cookie slot of lights (Now displays a warning because it is not supported).
- Fixed a nullref that happens when using the Shuriken particle light module
- Fixed alignment in Wizard
- Fixed text overflow in Wizard's helpbox
- Fixed Wizard button fix all that was not automatically grab all required fixes
- Fixed VR tab for MacOS in Wizard
- Fixed local config package workflow in Wizard
- Fixed issue with contact shadows shifting when MSAA is enabled.
- Fixed EV100 in the PBR sky
- Fixed an issue In URP where sometime the camera is not passed to the volume system and causes a null ref exception (case 1199388)
- Fixed nullref when releasing HDRP with custom pass disabled
- Fixed performance issue derived from copying stencil buffer.
- Fixed an editor freeze when importing a diffusion profile asset from a unity package.
- Fixed an exception when trying to reload a builtin resource.
- Fixed the light type intensity unit reset when switching the light type.
- Fixed compilation error related to define guards and CreateLayoutFromXrSdk()
- Fixed documentation link on CustomPassVolume.
- Fixed player build when HDRP is in the project but not assigned in the graphic settings.
- Fixed an issue where ambient probe would be black for the first face of a baked reflection probe
- VFX: Fixed Missing Reference to Visual Effect Graph Runtime Assembly
- Fixed an issue where rendering done by users in EndCameraRendering would be executed before the main render loop.
- Fixed Prefab Override in main scope of Volume.
- Fixed alignment issue in Presset of main scope of Volume.
- Fixed persistence of ShowChromeGizmo and moved it to toolbar for coherency in ReflectionProbe and PlanarReflectionProbe.
- Fixed Alignement issue in ReflectionProbe and PlanarReflectionProbe.
- Fixed Prefab override workflow issue in ReflectionProbe and PlanarReflectionProbe.
- Fixed empty MoreOptions and moved AdvancedManipulation in a dedicated location for coherency in ReflectionProbe and PlanarReflectionProbe.
- Fixed Prefab override workflow issue in DensityVolume.
- Fixed empty MoreOptions and moved AdvancedManipulation in a dedicated location for coherency in DensityVolume.
- Fix light limit counts specified on the HDRP asset
- Fixed Quality Settings for SSR, Contact Shadows and Ambient Occlusion volume components
- Fixed decalui deriving from hdshaderui instead of just shaderui
- Use DelayedIntField instead of IntField for scalable settings
- Fixed init of debug for FrameSettingsHistory on SceneView camera
- Added a fix script to handle the warning 'referenced script in (GameObject 'SceneIDMap') is missing'
- Fix Wizard load when none selected for RenderPipelineAsset
- Fixed TerrainLitGUI when per-pixel normal property is not present.
- Fixed rendering errors when enabling debug modes with custom passes
- Fix an issue that made PCSS dependent on Atlas resolution (not shadow map res)
- Fixing a bug whith histories when n>4 for ray traced shadows
- Fixing wrong behavior in ray traced shadows for mesh renderers if their cast shadow is shadow only or double sided
- Only tracing rays for shadow if the point is inside the code for spotlight shadows
- Only tracing rays if the point is inside the range for point lights
- Fixing ghosting issues when the screen space shadow  indexes change for a light with ray traced shadows
- Fixed an issue with stencil management and Xbox One build that caused corrupted output in deferred mode.
- Fixed a mismatch in behavior between the culling of shadow maps and ray traced point and spot light shadows
- Fixed recursive ray tracing not working anymore after intermediate buffer refactor.
- Fixed ray traced shadow denoising not working (history rejected all the time).
- Fixed shader warning on xbox one
- Fixed cookies not working for spot lights in ray traced reflections, ray traced GI and recursive rendering
- Fixed an inverted handling of CoatSmoothness for SSR in StackLit.
- Fixed missing distortion inputs in Lit and Unlit material UI.
- Fixed issue that propagated NaNs across multiple frames through the exposure texture.
- Fixed issue with Exclude from TAA stencil ignored.
- Fixed ray traced reflection exposure issue.
- Fixed issue with TAA history not initialising corretly scale factor for first frame
- Fixed issue with stencil test of material classification not using the correct Mask (causing false positive and bad performance with forward material in deferred)
- Fixed issue with History not reset when chaning antialiasing mode on camera
- Fixed issue with volumetric data not being initialized if default settings have volumetric and reprojection off.
- Fixed ray tracing reflection denoiser not applied in tier 1
- Fixed the vibility of ray tracing related methods.
- Fixed the diffusion profile list not saved when clicking the fix button in the material UI.
- Fixed crash when pushing bounce count higher than 1 for ray traced GI or reflections
- Fixed PCSS softness scale so that it better match ray traced reference for punctual lights.
- Fixed exposure management for the path tracer
- Fixed AxF material UI containing two advanced options settings.
- Fixed an issue where cached sky contexts were being destroyed wrongly, breaking lighting in the LookDev
- Fixed issue that clamped PCSS softness too early and not after distance scale.
- Fixed fog affect transparent on HD unlit master node
- Fixed custom post processes re-ordering not saved.
- Fixed NPE when using scalable settings
- Fixed an issue where PBR sky precomputation was reset incorrectly in some cases causing bad performance.
- Fixed a bug due to depth history begin overriden too soon
- Fixed CustomPassSampleCameraColor scale issue when called from Before Transparent injection point.
- Fixed corruption of AO in baked probes.
- Fixed issue with upgrade of projects that still had Very High as shadow filtering quality.
- Fixed issue that caused Distortion UI to appear in Lit.
- Fixed several issues with decal duplicating when editing them.
- Fixed initialization of volumetric buffer params (1204159)
- Fixed an issue where frame count was incorrectly reset for the game view, causing temporal processes to fail.
- Fixed Culling group was not disposed error.
- Fixed issues on some GPU that do not support gathers on integer textures.
- Fixed an issue with ambient probe not being initialized for the first frame after a domain reload for volumetric fog.
- Fixed the scene visibility of decal projectors and density volumes
- Fixed a leak in sky manager.
- Fixed an issue where entering playmode while the light editor is opened would produce null reference exceptions.
- Fixed the debug overlay overlapping the debug menu at runtime.
- Fixed an issue with the framecount when changing scene.
- Fixed errors that occurred when using invalid near and far clip plane values for planar reflections.
- Fixed issue with motion blur sample weighting function.
- Fixed motion vectors in MSAA.
- Fixed sun flare blending (case 1205862).
- Fixed a lot of issues related to ray traced screen space shadows.
- Fixed memory leak caused by apply distortion material not being disposed.
- Fixed Reflection probe incorrectly culled when moving its parent (case 1207660)
- Fixed a nullref when upgrading the Fog volume components while the volume is opened in the inspector.
- Fix issues where decals on PS4 would not correctly write out the tile mask causing bits of the decal to go missing.
- Use appropriate label width and text content so the label is completely visible
- Fixed an issue where final post process pass would not output the default alpha value of 1.0 when using 11_11_10 color buffer format.
- Fixed SSR issue after the MSAA Motion Vector fix.
- Fixed an issue with PCSS on directional light if punctual shadow atlas was not allocated.
- Fixed an issue where shadow resolution would be wrong on the first face of a baked reflection probe.
- Fixed issue with PCSS softness being incorrect for cascades different than the first one.
- Fixed custom post process not rendering when using multiple HDRP asset in quality settings
- Fixed probe gizmo missing id (case 1208975)
- Fixed a warning in raytracingshadowfilter.compute
- Fixed issue with AO breaking with small near plane values.
- Fixed custom post process Cleanup function not called in some cases.
- Fixed shader warning in AO code.
- Fixed a warning in simpledenoiser.compute
- Fixed tube and rectangle light culling to use their shape instead of their range as a bounding box.
- Fixed caused by using gather on a UINT texture in motion blur.
- Fix issue with ambient occlusion breaking when dynamic resolution is active.
- Fixed some possible NaN causes in Depth of Field.
- Fixed Custom Pass nullref due to the new Profiling Sample API changes
- Fixed the black/grey screen issue on after post process Custom Passes in non dev builds.
- Fixed particle lights.
- Improved behavior of lights and probe going over the HDRP asset limits.
- Fixed issue triggered when last punctual light is disabled and more than one camera is used.
- Fixed Custom Pass nullref due to the new Profiling Sample API changes
- Fixed the black/grey screen issue on after post process Custom Passes in non dev builds.
- Fixed XR rendering locked to vsync of main display with Standalone Player.
- Fixed custom pass cleanup not called at the right time when using multiple volumes.
- Fixed an issue on metal with edge of decal having artifact by delaying discard of fragments during decal projection
- Fixed various shader warning
- Fixing unnecessary memory allocations in the ray tracing cluster build
- Fixed duplicate column labels in LightEditor's light tab
- Fixed white and dark flashes on scenes with very high or very low exposure when Automatic Exposure is being used.
- Fixed an issue where passing a null ProfilingSampler would cause a null ref exception.
- Fixed memory leak in Sky when in matcap mode.
- Fixed compilation issues on platform that don't support VR.
- Fixed migration code called when we create a new HDRP asset.
- Fixed RemoveComponent on Camera contextual menu to not remove Camera while a component depend on it.
- Fixed an issue where ambient occlusion and screen space reflections editors would generate null ref exceptions when HDRP was not set as the current pipeline.
- Fixed a null reference exception in the probe UI when no HDRP asset is present.
- Fixed the outline example in the doc (sampling range was dependent on screen resolution)
- Fixed a null reference exception in the HDRI Sky editor when no HDRP asset is present.
- Fixed an issue where Decal Projectors created from script where rotated around the X axis by 90°.
- Fixed frustum used to compute Density Volumes visibility when projection matrix is oblique.
- Fixed a null reference exception in Path Tracing, Recursive Rendering and raytraced Global Illumination editors when no HDRP asset is present.
- Fix for NaNs on certain geometry with Lit shader -- [case 1210058](https://fogbugz.unity3d.com/f/cases/1210058/)
- Fixed an issue where ambient occlusion and screen space reflections editors would generate null ref exceptions when HDRP was not set as the current pipeline.
- Fixed a null reference exception in the probe UI when no HDRP asset is present.
- Fixed the outline example in the doc (sampling range was dependent on screen resolution)
- Fixed a null reference exception in the HDRI Sky editor when no HDRP asset is present.
- Fixed an issue where materials newly created from the contextual menu would have an invalid state, causing various problems until it was edited.
- Fixed transparent material created with ZWrite enabled (now it is disabled by default for new transparent materials)
- Fixed mouseover on Move and Rotate tool while DecalProjector is selected.
- Fixed wrong stencil state on some of the pixel shader versions of deferred shader.
- Fixed an issue where creating decals at runtime could cause a null reference exception.
- Fixed issue that displayed material migration dialog on the creation of new project.
- Fixed various issues with time and animated materials (cases 1210068, 1210064).
- Updated light explorer with latest changes to the Fog and fixed issues when no visual environment was present.
- Fixed not handleling properly the recieve SSR feature with ray traced reflections
- Shadow Atlas is no longer allocated for area lights when they are disabled in the shader config file.
- Avoid MRT Clear on PS4 as it is not implemented yet.
- Fixed runtime debug menu BitField control.
- Fixed the radius value used for ray traced directional light.
- Fixed compilation issues with the layered lit in ray tracing shaders.
- Fixed XR autotests viewport size rounding
- Fixed mip map slider knob displayed when cubemap have no mipmap
- Remove unnecessary skip of material upgrade dialog box.
- Fixed the profiling sample mismatch errors when enabling the profiler in play mode
- Fixed issue that caused NaNs in reflection probes on consoles.
- Fixed adjusting positive axis of Blend Distance slides the negative axis in the density volume component.
- Fixed the blend of reflections based on the weight.
- Fixed fallback for ray traced reflections when denoising is enabled.
- Fixed error spam issue with terrain detail terrainDetailUnsupported (cases 1211848)
- Fixed hardware dynamic resolution causing cropping/scaling issues in scene view (case 1158661)
- Fixed Wizard check order for `Hardware and OS` and `Direct3D12`
- Fix AO issue turning black when Far/Near plane distance is big.
- Fixed issue when opening lookdev and the lookdev volume have not been assigned yet.
- Improved memory usage of the sky system.
- Updated label in HDRP quality preference settings (case 1215100)
- Fixed Decal Projector gizmo not undoing properly (case 1216629)
- Fix a leak in the denoising of ray traced reflections.
- Fixed Alignment issue in Light Preset
- Fixed Environment Header in LightingWindow
- Fixed an issue where hair shader could write garbage in the diffuse lighting buffer, causing NaNs.
- Fixed an exposure issue with ray traced sub-surface scattering.
- Fixed runtime debug menu light hierarchy None not doing anything.
- Fixed the broken ShaderGraph preview when creating a new Lit graph.
- Fix indentation issue in preset of LayeredLit material.
- Fixed minor issues with cubemap preview in the inspector.
- Fixed wrong build error message when building for android on mac.
- Fixed an issue related to denoising ray trace area shadows.
- Fixed wrong build error message when building for android on mac.
- Fixed Wizard persistency of Direct3D12 change on domain reload.
- Fixed Wizard persistency of FixAll on domain reload.
- Fixed Wizard behaviour on domain reload.
- Fixed a potential source of NaN in planar reflection probe atlas.
- Fixed an issue with MipRatio debug mode showing _DebugMatCapTexture not being set.
- Fixed missing initialization of input params in Blit for VR.
- Fix Inf source in LTC for area lights.
- Fix issue with AO being misaligned when multiple view are visible.
- Fix issue that caused the clamp of camera rotation motion for motion blur to be ineffective.
- Fixed issue with AssetPostprocessors dependencies causing models to be imported twice when upgrading the package version.
- Fixed culling of lights with XR SDK
- Fixed memory stomp in shadow caching code, leading to overflow of Shadow request array and runtime errors.
- Fixed an issue related to transparent objects reading the ray traced indirect diffuse buffer
- Fixed an issue with filtering ray traced area lights when the intensity is high or there is an exposure.
- Fixed ill-formed include path in Depth Of Field shader.
- Fixed shader graph and ray tracing after the shader target PR.
- Fixed a bug in semi-transparent shadows (object further than the light casting shadows)
- Fix state enabled of default volume profile when in package.
- Fixed removal of MeshRenderer and MeshFilter on adding Light component.
- Fixed Ray Traced SubSurface Scattering not working with ray traced area lights
- Fixed Ray Traced SubSurface Scattering not working in forward mode.
- Fixed a bug in debug light volumes.
- Fixed a bug related to ray traced area light shadow history.
- Fixed an issue where fog sky color mode could sample NaNs in the sky cubemap.
- Fixed a leak in the PBR sky renderer.
- Added a tooltip to the Ambient Mode parameter in the Visual Envionment volume component.
- Static lighting sky now takes the default volume into account (this fixes discrepancies between baked and realtime lighting).
- Fixed a leak in the sky system.
- Removed MSAA Buffers allocation when lit shader mode is set to "deferred only".
- Fixed invalid cast for realtime reflection probes (case 1220504)
- Fixed invalid game view rendering when disabling all cameras in the scene (case 1105163)
- Hide reflection probes in the renderer components.
- Fixed infinite reload loop while displaying Light's Shadow's Link Light Layer in Inspector of Prefab Asset.
- Fixed the culling was not disposed error in build log.
- Fixed the cookie atlas size and planar atlas size being too big after an upgrade of the HDRP asset.
- Fixed transparent SSR for shader graph.
- Fixed an issue with emissive light meshes not being in the RAS.
- Fixed DXR player build
- Fixed the HDRP asset migration code not being called after an upgrade of the package
- Fixed draw renderers custom pass out of bound exception
- Fixed the PBR shader rendering in deferred
- Fixed some typos in debug menu (case 1224594)
- Fixed ray traced point and spot lights shadows not rejecting istory when semi-transparent or colored.
- Fixed a warning due to StaticLightingSky when reloading domain in some cases.
- Fixed the MaxLightCount being displayed when the light volume debug menu is on ColorAndEdge.
- Fixed issue with unclear naming of debug menu for decals.
- Fixed z-fighting in scene view when scene lighting is off (case 1203927)
- Fixed issue that prevented cubemap thumbnails from rendering (only on D3D11 and Metal).
- Fixed ray tracing with VR single-pass
- Fix an exception in ray tracing that happens if two LOD levels are using the same mesh renderer.
- Fixed error in the console when switching shader to decal in the material UI.
- Fixed an issue with refraction model and ray traced recursive rendering (case 1198578).
- Fixed an issue where a dynamic sky changing any frame may not update the ambient probe.
- Fixed cubemap thumbnail generation at project load time.
- Fixed cubemap thumbnail generation at project load time. 
- Fixed XR culling with multiple cameras
- Fixed XR single-pass with Mock HMD plugin
- Fixed sRGB mismatch with XR SDK
- Fixed an issue where default volume would not update when switching profile.
- Fixed issue with uncached reflection probe cameras reseting the debug mode (case 1224601) 
- Fixed an issue where AO override would not override specular occlusion.
- Fixed an issue where Volume inspector might not refresh correctly in some cases.
- Fixed render texture with XR
- Fixed issue with resources being accessed before initialization process has been performed completely. 
- Half fixed shuriken particle light that cast shadows (only the first one will be correct)
- Fixed issue with atmospheric fog turning black if a planar reflection probe is placed below ground level. (case 1226588)
- Fixed custom pass GC alloc issue in CustomPassVolume.GetActiveVolumes().
- Fixed a bug where instanced shadergraph shaders wouldn't compile on PS4.
- Fixed an issue related to the envlightdatasrt not being bound in recursive rendering.
- Fixed shadow cascade tooltip when using the metric mode (case 1229232)
- Fixed how the area light influence volume is computed to match rasterization.
- Focus on Decal uses the extends of the projectors
- Fixed usage of light size data that are not available at runtime.
- Fixed the depth buffer copy made before custom pass after opaque and normal injection point.
- Fix for issue that prevented scene from being completely saved when baked reflection probes are present and lighting is set to auto generate.
- Fixed drag area width at left of Light's intensity field in Inspector.
- Fixed light type resolution when performing a reset on HDAdditionalLightData (case 1220931)
- Fixed reliance on atan2 undefined behavior in motion vector debug shader.
- Fixed an usage of a a compute buffer not bound (1229964)
- Fixed an issue where changing the default volume profile from another inspector would not update the default volume editor.
- Fix issues in the post process system with RenderTexture being invalid in some cases, causing rendering problems.
- Fixed an issue where unncessarily serialized members in StaticLightingSky component would change each time the scene is changed.
- Fixed a weird behavior in the scalable settings drawing when the space becomes tiny (1212045).
- Fixed a regression in the ray traced indirect diffuse due to the new probe system.
- Fix for range compression factor for probes going negative (now clamped to positive values).
- Fixed path validation when creating new volume profile (case 1229933)
- Fixed a bug where Decal Shader Graphs would not recieve reprojected Position, Normal, or Bitangent data. (1239921)
- Fix reflection hierarchy for CARPAINT in AxF.
- Fix precise fresnel for delta lights for SVBRDF in AxF.
- Fixed the debug exposure mode for display sky reflection and debug view baked lighting
- Fixed MSAA depth resolve when there is no motion vectors
- Fixed various object leaks in HDRP.
- Fixed compile error with XR SubsystemManager.
- Fix for assertion triggering sometimes when saving a newly created lit shader graph (case 1230996)
- Fixed culling of planar reflection probes that change position (case 1218651)
- Fixed null reference when processing lightprobe (case 1235285)
- Fix issue causing wrong planar reflection rendering when more than one camera is present.
- Fix black screen in XR when HDRP package is present but not used.
- Fixed an issue with the specularFGD term being used when the material has a clear coat (lit shader).
- Fixed white flash happening with auto-exposure in some cases (case 1223774)
- Fixed NaN which can appear with real time reflection and inf value
- Fixed an issue that was collapsing the volume components in the HDRP default settings
- Fixed warning about missing bound decal buffer
- Fixed shader warning on Xbox for ResolveStencilBuffer.compute. 
- Fixed PBR shader ZTest rendering in deferred.
- Replaced commands incompatible with async compute in light list build process.
- Diffusion Profile and Material references in HDRP materials are now correctly exported to unity packages. Note that the diffusion profile or the material references need to be edited once before this can work properly.
- Fix MaterialBalls having same guid issue
- Fix spelling and grammatical errors in material samples
- Fixed unneeded cookie texture allocation for cone stop lights.
- Fixed scalarization code for contact shadows.
- Fixed volume debug in playmode
- Fixed issue when toggling anything in HDRP asset that will produce an error (case 1238155)
- Fixed shader warning in PCSS code when using Vulkan.
- Fixed decal that aren't working without Metal and Ambient Occlusion option enabled.
- Fixed an error about procedural sky being logged by mistake.
- Fixed shadowmask UI now correctly showing shadowmask disable
- Made more explicit the warning about raytracing and asynchronous compute. Also fixed the condition in which it appears.
- Fixed a null ref exception in static sky when the default volume profile is invalid.
- DXR: Fixed shader compilation error with shader graph and pathtracer
- Fixed SceneView Draw Modes not being properly updated after opening new scene view panels or changing the editor layout.
- VFX: Removed irrelevant queues in render queue selection from HDRP outputs
- VFX: Motion Vector are correctly renderered with MSAA [Case 1240754](https://issuetracker.unity3d.com/product/unity/issues/guid/1240754/)
- Fixed a cause of NaN when a normal of 0-length is generated (usually via shadergraph). 
- Fixed issue with screen-space shadows not enabled properly when RT is disabled (case 1235821)
- Fixed a performance issue with stochastic ray traced area shadows.
- Fixed cookie texture not updated when changing an import settings (srgb for example).
- Fixed flickering of the game/scene view when lookdev is running.
- Fixed issue with reflection probes in realtime time mode with OnEnable baking having wrong lighting with sky set to dynamic (case 1238047).
- Fixed transparent motion vectors not working when in MSAA.
- Fix error when removing DecalProjector from component contextual menu (case 1243960)
- Fixed issue with post process when running in RGBA16 and an object with additive blending is in the scene.
- Fixed corrupted values on LayeredLit when using Vertex Color multiply mode to multiply and MSAA is activated. 
- Fix conflicts with Handles manipulation when performing a Reset in DecalComponent (case 1238833)
- Fixed depth prepass and postpass being disabled after changing the shader in the material UI.
- Fixed issue with sceneview camera settings not being saved after Editor restart.
- Fixed issue when switching back to custom sensor type in physical camera settings (case 1244350).
- Fixed a null ref exception when running playmode tests with the render pipeline debug window opened.
- Fixed some GCAlloc in the debug window.
- Fixed shader graphs not casting semi-transparent and color shadows (case 1242617)
- Fixed thin refraction mode not working properly.
- Fixed assert on tests caused by probe culling results being requested when culling did not happen. (case 1246169) 
- Fixed over consumption of GPU memory by the Physically Based Sky.
- Fixed an invalid rotation in Planar Reflection Probe editor display, that was causing an error message (case 1182022)
- Put more information in Camera background type tooltip and fixed inconsistent exposure behavior when changing bg type.
- Fixed issue that caused not all baked reflection to be deleted upon clicking "Clear Baked Data" in the lighting menu (case 1136080)
- Fixed an issue where asset preview could be rendered white because of static lighting sky.
- Fixed an issue where static lighting was not updated when removing the static lighting sky profile.
- Fixed the show cookie atlas debug mode not displaying correctly when enabling the clear cookie atlas option.
- Fixed various multi-editing issues when changing Emission parameters.
- Fixed error when undo a Reflection Probe removal in a prefab instance. (case 1244047)
- Fixed Microshadow not working correctly in deferred with LightLayers
- Tentative fix for missing include in depth of field shaders.
- Fixed the light overlap scene view draw mode (wasn't working at all).
- Fixed taaFrameIndex and XR tests 4052 and 4053
- Fixed the prefab integration of custom passes (Prefab Override Highlight not working as expected).
- Cloned volume profile from read only assets are created in the root of the project. (case 1154961)
- Fixed Wizard check on default volume profile to also check it is not the default one in package.
- Fix erroneous central depth sampling in TAA.

### Changed
- Improve MIP selection for decals on Transparents
- Color buffer pyramid is not allocated anymore if neither refraction nor distortion are enabled
- Rename Emission Radius to Radius in UI in Point, Spot
- Angular Diameter parameter for directional light is no longuer an advanced property
- DXR: Remove Light Radius and Angular Diamater of Raytrace shadow. Angular Diameter and Radius are used instead.
- Remove MaxSmoothness parameters from UI for point, spot and directional light. The MaxSmoothness is now deduce from Radius Parameters
- DXR: Remove the Ray Tracing Environement Component. Add a Layer Mask to the ray Tracing volume components to define which objects are taken into account for each effect.
- Removed second cubemaps used for shadowing in lookdev
- Disable Physically Based Sky below ground
- Increase max limit of area light and reflection probe to 128
- Change default texture for detailmap to grey
- Optimize Shadow RT load on Tile based architecture platforms.
- Improved quality of SSAO.
- Moved RequestShadowMapRendering() back to public API.
- Update HDRP DXR Wizard with an option to automatically clone the hdrp config package and setup raytracing to 1 in shaders file.
- Added SceneSelection pass for TerrainLit shader.
- Simplified Light's type API regrouping the logic in one place (Check type in HDAdditionalLightData)
- The support of LOD CrossFade (Dithering transition) in master nodes now required to enable it in the master node settings (Save variant)
- Improved shadow bias, by removing constant depth bias and substituting it with slope-scale bias.
- Fix the default stencil values when a material is created from a SSS ShaderGraph.
- Tweak test asset to be compatible with XR: unlit SG material for canvas and double-side font material
- Slightly tweaked the behaviour of bloom when resolution is low to reduce artifacts.
- Hidden fields in Light Inspector that is not relevant while in BakingOnly mode.
- Changed parametrization of PCSS, now softness is derived from angular diameter (for directional lights) or shape radius (for point/spot lights) and min filter size is now in the [0..1] range.
- Moved the copy of the geometry history buffers to right after the depth mip chain generation.
- Rename "Luminance" to "Nits" in UX for physical light unit
- Rename FrameSettings "SkyLighting" to "SkyReflection"
- Reworked XR automated tests
- The ray traced screen space shadow history for directional, spot and point lights is discarded if the light transform has changed.
- Changed the behavior for ray tracing in case a mesh renderer has both transparent and opaque submeshes.
- Improve history buffer management
- Replaced PlayerSettings.virtualRealitySupported with XRGraphics.tryEnable.
- Remove redundant FrameSettings RealTimePlanarReflection
- Improved a bit the GC calls generated during the rendering.
- Material update is now only triggered when the relevant settings are touched in the shader graph master nodes
- Changed the way Sky Intensity (on Sky volume components) is handled. It's now a combo box where users can choose between Exposure, Multiplier or Lux (for HDRI sky only) instead of both multiplier and exposure being applied all the time. Added a new menu item to convert old profiles.
- Change how method for specular occlusions is decided on inspector shader (Lit, LitTesselation, LayeredLit, LayeredLitTessellation)
- Unlocked SSS, SSR, Motion Vectors and Distortion frame settings for reflections probes.
- Hide unused LOD settings in Quality Settings legacy window.
- Reduced the constrained distance for temporal reprojection of ray tracing denoising
- Removed shadow near plane from the Directional Light Shadow UI.
- Improved the performances of custom pass culling.
- The scene view camera now replicates the physical parameters from the camera tagged as "MainCamera".
- Reduced the number of GC.Alloc calls, one simple scene without plarnar / probes, it should be 0B.
- Renamed ProfilingSample to ProfilingScope and unified API. Added GPU Timings.
- Updated macros to be compatible with the new shader preprocessor.
- Ray tracing reflection temporal filtering is now done in pre-exposed space
- Search field selects the appropriate fields in both project settings panels 'HDRP Default Settings' and 'Quality/HDRP'
- Disabled the refraction and transmission map keywords if the material is opaque.
- Keep celestial bodies outside the atmosphere.
- Updated the MSAA documentation to specify what features HDRP supports MSAA for and what features it does not.
- Shader use for Runtime Debug Display are now correctly stripper when doing a release build
- Now each camera has its own Volume Stack. This allows Volume Parameters to be updated as early as possible and be ready for the whole frame without conflicts between cameras.
- Disable Async for SSR, SSAO and Contact shadow when aggregated ray tracing frame setting is on.
- Improved performance when entering play mode without domain reload by a factor of ~25
- Renamed the camera profiling sample to include the camera name
- Discarding the ray tracing history for AO, reflection, diffuse shadows and GI when the viewport size changes.
- Renamed the camera profiling sample to include the camera name
- Renamed the post processing graphic formats to match the new convention.
- The restart in Wizard for DXR will always be last fix from now on
- Refactoring pre-existing materials to share more shader code between rasterization and ray tracing.
- Setting a material's Refraction Model to Thin does not overwrite the Thickness and Transmission Absorption Distance anymore.
- Removed Wind textures from runtime as wind is no longer built into the pipeline
- Changed Shader Graph titles of master nodes to be more easily searchable ("HDRP/x" -> "x (HDRP)")
- Expose StartSinglePass() and StopSinglePass() as public interface for XRPass
- Replaced the Texture array for 2D cookies (spot, area and directional lights) and for planar reflections by an atlas.
- Moved the tier defining from the asset to the concerned volume components.
- Changing from a tier management to a "mode" management for reflection and GI and removing the ability to enable/disable deferred and ray bining (they are now implied by performance mode)
- The default FrameSettings for ScreenSpaceShadows is set to true for Camera in order to give a better workflow for DXR.
- Refactor internal usage of Stencil bits.
- Changed how the material upgrader works and added documentation for it.
- Custom passes now disable the stencil when overwriting the depth and not writing into it.
- Renamed the camera profiling sample to include the camera name
- Changed the way the shadow casting property of transparent and tranmissive materials is handeled for ray tracing.
- Changed inspector materials stencil setting code to have more sharing.
- Updated the default scene and default DXR scene and DefaultVolumeProfile.
- Changed the way the length parameter is used for ray traced contact shadows.
- Improved the coherency of PCSS blur between cascades.
- Updated VR checks in Wizard to reflect new XR System.
- Removing unused alpha threshold depth prepass and post pass for fabric shader graph.
- Transform result from CIE XYZ to sRGB color space in EvalSensitivity for iridescence.
- Moved BeginCameraRendering callback right before culling.
- Changed the visibility of the Indirect Lighting Controller component to public.
- Renamed the cubemap used for diffuse convolution to a more explicit name for the memory profiler.
- Improved behaviour of transmission color on transparent surfaces in path tracing.
- Light dimmer can now get values higher than one and was renamed to multiplier in the UI.
- Removed info box requesting volume component for Visual Environment and updated the documentation with the relevant information.
- Improved light selection oracle for light sampling in path tracing.
- Stripped ray tracing subsurface passes with ray tracing is not enabled.
- Remove LOD cross fade code for ray tracing shaders
- Removed legacy VR code
- Add range-based clipping to box lights (case 1178780)
- Improve area light culling (case 1085873)
- Light Hierarchy debug mode can now adjust Debug Exposure for visualizing high exposure scenes.
- Rejecting history for ray traced reflections based on a threshold evaluated on the neighborhood of the sampled history.
- Renamed "Environment" to "Reflection Probes" in tile/cluster debug menu.
- Utilities namespace is obsolete, moved its content to UnityEngine.Rendering (case 1204677)
- Obsolete Utilities namespace was removed, instead use UnityEngine.Rendering (case 1204677)
- Moved most of the compute shaders to the multi_compile API instead of multiple kernels.
- Use multi_compile API for deferred compute shader with shadow mask.
- Remove the raytracing rendering queue system to make recursive raytraced material work when raytracing is disabled
- Changed a few resources used by ray tracing shaders to be global resources (using register space1) for improved CPU performance.
- All custom pass volumes are now executed for one injection point instead of the first one.
- Hidden unsupported choice in emission in Materials
- Temporal Anti aliasing improvements.
- Optimized PrepareLightsForGPU (cost reduced by over 25%) and PrepareGPULightData (around twice as fast now).
- Moved scene view camera settings for HDRP from the preferences window to the scene view camera settings window.
- Updated shaders to be compatible with Microsoft's DXC.
- Debug exposure in debug menu have been replace to debug exposure compensation in EV100 space and is always visible.
- Further optimized PrepareLightsForGPU (3x faster with few shadows, 1.4x faster with a lot of shadows or equivalently cost reduced by 68% to 37%).
- Raytracing: Replaced the DIFFUSE_LIGHTING_ONLY multicompile by a uniform.
- Raytracing: Removed the dynamic lightmap multicompile.
- Raytracing: Remove the LOD cross fade multi compile for ray tracing.
- Cookie are now supported in lightmaper. All lights casting cookie and baked will now include cookie influence.
- Avoid building the mip chain a second time for SSR for transparent objects.
- Replaced "High Quality" Subsurface Scattering with a set of Quality Levels.
- Replaced "High Quality" Volumetric Lighting with "Screen Resolution Percentage" and "Volume Slice Count" on the Fog volume component.
- Merged material samples and shader samples
- Update material samples scene visuals
- Use multi_compile API for deferred compute shader with shadow mask.
- Made the StaticLightingSky class public so that users can change it by script for baking purpose.
- Shadowmask and realtime reflectoin probe property are hide in Quality settings
- Improved performance of reflection probe management when using a lot of probes.
- Ignoring the disable SSR flags for recursive rendering.
- Removed logic in the UI to disable parameters for contact shadows and fog volume components as it was going against the concept of the volume system.
- Fixed the sub surface mask not being taken into account when computing ray traced sub surface scattering.
<<<<<<< HEAD
- Changed default exposure compensation to 0.
=======
- Slightly changed the TAA anti-flicker mechanism so that it is more aggressive on almost static images (only on High preset for now).
>>>>>>> 36aa2e0f

## [7.1.1] - 2019-09-05

### Added
- Transparency Overdraw debug mode. Allows to visualize transparent objects draw calls as an "heat map".
- Enabled single-pass instancing support for XR SDK with new API cmd.SetInstanceMultiplier()
- XR settings are now available in the HDRP asset
- Support for Material Quality in Shader Graph
- Material Quality support selection in HDRP Asset
- Renamed XR shader macro from UNITY_STEREO_ASSIGN_COMPUTE_EYE_INDEX to UNITY_XR_ASSIGN_VIEW_INDEX
- Raytracing ShaderGraph node for HDRP shaders
- Custom passes volume component with 3 injection points: Before Rendering, Before Transparent and Before Post Process
- Alpha channel is now properly exported to camera render textures when using FP16 color buffer format
- Support for XR SDK mirror view modes
- HD Master nodes in Shader Graph now support Normal and Tangent modification in vertex stage.
- DepthOfFieldCoC option in the fullscreen debug modes.
- Added override Ambient Occlusion option on debug windows
- Added Custom Post Processes with 3 injection points: Before Transparent, Before Post Process and After Post Process
- Added draft of minimal interactive path tracing (experimental) based on DXR API - Support only 4 area light, lit and unlit shader (non-shadergraph)
- Small adjustments to TAA anti flicker (more aggressive on high values).

### Fixed
- Fixed wizard infinite loop on cancellation
- Fixed with compute shader error about too many threads in threadgroup on low GPU
- Fixed invalid contact shadow shaders being created on metal
- Fixed a bug where if Assembly.GetTypes throws an exception due to mis-versioned dlls, then no preprocessors are used in the shader stripper
- Fixed typo in AXF decal property preventing to compile
- Fixed reflection probe with XR single-pass and FPTL
- Fixed force gizmo shown when selecting camera in hierarchy
- Fixed issue with XR occlusion mesh and dynamic resolution
- Fixed an issue where lighting compute buffers were re-created with the wrong size when resizing the window, causing tile artefacts at the top of the screen.
- Fix FrameSettings names and tooltips
- Fixed error with XR SDK when the Editor is not in focus
- Fixed errors with RenderGraph, XR SDK and occlusion mesh
- Fixed shadow routines compilation errors when "real" type is a typedef on "half".
- Fixed toggle volumetric lighting in the light UI
- Fixed post-processing history reset handling rt-scale incorrectly
- Fixed crash with terrain and XR multi-pass
- Fixed ShaderGraph material synchronization issues
- Fixed a null reference exception when using an Emissive texture with Unlit shader (case 1181335)
- Fixed an issue where area lights and point lights where not counted separately with regards to max lights on screen (case 1183196)
- Fixed an SSR and Subsurface Scattering issue (appearing black) when using XR.

### Changed
- Update Wizard layout.
- Remove almost all Garbage collection call within a frame.
- Rename property AdditionalVeclocityChange to AddPrecomputeVelocity
- Call the End/Begin camera rendering callbacks for camera with customRender enabled
- Changeg framesettings migration order of postprocess flags as a pr for reflection settings flags have been backported to 2019.2
- Replaced usage of ENABLE_VR in XRSystem.cs by version defines based on the presence of the built-in VR and XR modules
- Added an update virtual function to the SkyRenderer class. This is called once per frame. This allows a given renderer to amortize heavy computation at the rate it chooses. Currently only the physically based sky implements this.
- Removed mandatory XRPass argument in HDCamera.GetOrCreate()
- Restored the HDCamera parameter to the sky rendering builtin parameters.
- Removed usage of StructuredBuffer for XR View Constants
- Expose Direct Specular Lighting control in FrameSettings
- Deprecated ExponentialFog and VolumetricFog volume components. Now there is only one exponential fog component (Fog) which can add Volumetric Fog as an option. Added a script in Edit -> Render Pipeline -> Upgrade Fog Volume Components.

## [7.0.1] - 2019-07-25

### Added
- Added option in the config package to disable globally Area Lights and to select shadow quality settings for the deferred pipeline.
- When shader log stripping is enabled, shader stripper statistics will be written at `Temp/shader-strip.json`
- Occlusion mesh support from XR SDK

### Fixed
- Fixed XR SDK mirror view blit, cleanup some XRTODO and removed XRDebug.cs
- Fixed culling for volumetrics with XR single-pass rendering
- Fix shadergraph material pass setup not called
- Fixed documentation links in component's Inspector header bar
- Cookies using the render texture output from a camera are now properly updated
- Allow in ShaderGraph to enable pre/post pass when the alpha clip is disabled

### Changed
- RenderQueue for Opaque now start at Background instead of Geometry.
- Clamp the area light size for scripting API when we change the light type
- Added a warning in the material UI when the diffusion profile assigned is not in the HDRP asset


## [7.0.0] - 2019-07-17

### Added
- `Fixed`, `Viewer`, and `Automatic` modes to compute the FOV used when rendering a `PlanarReflectionProbe`
- A checkbox to toggle the chrome gizmo of `ReflectionProbe`and `PlanarReflectionProbe`
- Added a Light layer in shadows that allow for objects to cast shadows without being affected by light (and vice versa).
- You can now access ShaderGraph blend states from the Material UI (for example, **Surface Type**, **Sorting Priority**, and **Blending Mode**). This change may break Materials that use a ShaderGraph, to fix them, select **Edit > Render Pipeline > Reset all ShaderGraph Scene Materials BlendStates**. This syncs the blendstates of you ShaderGraph master nodes with the Material properties.
- You can now control ZTest, ZWrite, and CullMode for transparent Materials.
- Materials that use Unlit Shaders or Unlit Master Node Shaders now cast shadows.
- Added an option to enable the ztest on **After Post Process** materials when TAA is disabled.
- Added a new SSAO (based on Ground Truth Ambient Occlusion algorithm) to replace the previous one.
- Added support for shadow tint on light
- BeginCameraRendering and EndCameraRendering callbacks are now called with probes
- Adding option to update shadow maps only On Enable and On Demand.
- Shader Graphs that use time-dependent vertex modification now generate correct motion vectors.
- Added option to allow a custom spot angle for spot light shadow maps.
- Added frame settings for individual post-processing effects
- Added dither transition between cascades for Low and Medium quality settings
- Added single-pass instancing support with XR SDK
- Added occlusion mesh support with XR SDK
- Added support of Alembic velocity to various shaders
- Added support for more than 2 views for single-pass instancing
- Added support for per punctual/directional light min roughness in StackLit
- Added mirror view support with XR SDK
- Added VR verification in HDRPWizard
- Added DXR verification in HDRPWizard
- Added feedbacks in UI of Volume regarding skies
- Cube LUT support in Tonemapping. Cube LUT helpers for external grading are available in the Post-processing Sample package.

### Fixed
- Fixed an issue with history buffers causing effects like TAA or auto exposure to flicker when more than one camera was visible in the editor
- The correct preview is displayed when selecting multiple `PlanarReflectionProbe`s
- Fixed volumetric rendering with camera-relative code and XR stereo instancing
- Fixed issue with flashing cyan due to async compilation of shader when selecting a mesh
- Fix texture type mismatch when the contact shadow are disabled (causing errors on IOS devices)
- Fixed Generate Shader Includes while in package
- Fixed issue when texture where deleted in ShadowCascadeGUI
- Fixed issue in FrameSettingsHistory when disabling a camera several time without enabling it in between.
- Fixed volumetric reprojection with camera-relative code and XR stereo instancing
- Added custom BaseShaderPreprocessor in HDEditorUtils.GetBaseShaderPreprocessorList()
- Fixed compile issue when USE_XR_SDK is not defined
- Fixed procedural sky sun disk intensity for high directional light intensities
- Fixed Decal mip level when using texture mip map streaming to avoid dropping to lowest permitted mip (now loading all mips)
- Fixed deferred shading for XR single-pass instancing after lightloop refactor
- Fixed cluster and material classification debug (material classification now works with compute as pixel shader lighting)
- Fixed IOS Nan by adding a maximun epsilon definition REAL_EPS that uses HALF_EPS when fp16 are used
- Removed unnecessary GC allocation in motion blur code
- Fixed locked UI with advanded influence volume inspector for probes
- Fixed invalid capture direction when rendering planar reflection probes
- Fixed Decal HTILE optimization with platform not supporting texture atomatic (Disable it)
- Fixed a crash in the build when the contact shadows are disabled
- Fixed camera rendering callbacks order (endCameraRendering was being called before the actual rendering)
- Fixed issue with wrong opaque blending settings for After Postprocess
- Fixed issue with Low resolution transparency on PS4
- Fixed a memory leak on volume profiles
- Fixed The Parallax Occlusion Mappping node in shader graph and it's UV input slot
- Fixed lighting with XR single-pass instancing by disabling deferred tiles
- Fixed the Bloom prefiltering pass
- Fixed post-processing effect relying on Unity's random number generator
- Fixed camera flickering when using TAA and selecting the camera in the editor
- Fixed issue with single shadow debug view and volumetrics
- Fixed most of the problems with light animation and timeline
- Fixed indirect deferred compute with XR single-pass instancing
- Fixed a slight omission in anisotropy calculations derived from HazeMapping in StackLit
- Improved stack computation numerical stability in StackLit
- Fix PBR master node always opaque (wrong blend modes for forward pass)
- Fixed TAA with XR single-pass instancing (missing macros)
- Fixed an issue causing Scene View selection wire gizmo to not appear when using HDRP Shader Graphs.
- Fixed wireframe rendering mode (case 1083989)
- Fixed the renderqueue not updated when the alpha clip is modified in the material UI.
- Fixed the PBR master node preview
- Remove the ReadOnly flag on Reflection Probe's cubemap assets during bake when there are no VCS active.
- Fixed an issue where setting a material debug view would not reset the other exclusive modes
- Spot light shapes are now correctly taken into account when baking
- Now the static lighting sky will correctly take the default values for non-overridden properties
- Fixed material albedo affecting the lux meter
- Extra test in deferred compute shading to avoid shading pixels that were not rendered by the current camera (for camera stacking)

### Changed
- Optimization: Reduce the group size of the deferred lighting pass from 16x16 to 8x8
- Replaced HDCamera.computePassCount by viewCount
- Removed xrInstancing flag in RTHandles (replaced by TextureXR.slices and TextureXR.dimensions)
- Refactor the HDRenderPipeline and lightloop code to preprare for high level rendergraph
- Removed the **Back Then Front Rendering** option in the fabric Master Node settings. Enabling this option previously did nothing.
- Shader type Real translates to FP16 precision on Nintendo Switch.
- Shader framework refactor: Introduce CBSDF, EvaluateBSDF, IsNonZeroBSDF to replace BSDF functions
- Shader framework refactor:  GetBSDFAngles, LightEvaluation and SurfaceShading functions
- Replace ComputeMicroShadowing by GetAmbientOcclusionForMicroShadowing
- Rename WorldToTangent to TangentToWorld as it was incorrectly named
- Remove SunDisk and Sun Halo size from directional light
- Remove all obsolete wind code from shader
- Renamed DecalProjectorComponent into DecalProjector for API alignment.
- Improved the Volume UI and made them Global by default
- Remove very high quality shadow option
- Change default for shadow quality in Deferred to Medium
- Enlighten now use inverse squared falloff (before was using builtin falloff)
- Enlighten is now deprecated. Please use CPU or GPU lightmaper instead.
- Remove the name in the diffusion profile UI
- Changed how shadow map resolution scaling with distance is computed. Now it uses screen space area rather than light range.
- Updated MoreOptions display in UI
- Moved Display Area Light Emissive Mesh script API functions in the editor namespace
- direct strenght properties in ambient occlusion now affect direct specular as well
- Removed advanced Specular Occlusion control in StackLit: SSAO based SO control is hidden and fixed to behave like Lit, SPTD is the only HQ technique shown for baked SO.
- Shader framework refactor: Changed ClampRoughness signature to include PreLightData access.
- HDRPWizard window is now in Window > General > HD Render Pipeline Wizard
- Moved StaticLightingSky to LightingWindow
- Removes the current "Scene Settings" and replace them with "Sky & Fog Settings" (with Physically Based Sky and Volumetric Fog).
- Changed how cached shadow maps are placed inside the atlas to minimize re-rendering of them.

## [6.7.0-preview] - 2019-05-16

### Added
- Added ViewConstants StructuredBuffer to simplify XR rendering
- Added API to render specific settings during a frame
- Added stadia to the supported platforms (2019.3)
- Enabled cascade blends settings in the HD Shadow component
- Added Hardware Dynamic Resolution support.
- Added MatCap debug view to replace the no scene lighting debug view.
- Added clear GBuffer option in FrameSettings (default to false)
- Added preview for decal shader graph (Only albedo, normal and emission)
- Added exposure weight control for decal
- Screen Space Directional Shadow under a define option. Activated for ray tracing
- Added a new abstraction for RendererList that will help transition to Render Graph and future RendererList API
- Added multipass support for VR
- Added XR SDK integration (multipass only)
- Added Shader Graph samples for Hair, Fabric and Decal master nodes.
- Add fade distance, shadow fade distance and light layers to light explorer
- Add method to draw light layer drawer in a rect to HDEditorUtils

### Fixed
- Fixed deserialization crash at runtime
- Fixed for ShaderGraph Unlit masternode not writing velocity
- Fixed a crash when assiging a new HDRP asset with the 'Verify Saving Assets' option enabled
- Fixed exposure to properly support TEXTURE2D_X
- Fixed TerrainLit basemap texture generation
- Fixed a bug that caused nans when material classification was enabled and a tile contained one standard material + a material with transmission.
- Fixed gradient sky hash that was not using the exposure hash
- Fixed displayed default FrameSettings in HDRenderPipelineAsset wrongly updated on scripts reload.
- Fixed gradient sky hash that was not using the exposure hash.
- Fixed visualize cascade mode with exposure.
- Fixed (enabled) exposure on override lighting debug modes.
- Fixed issue with LightExplorer when volume have no profile
- Fixed issue with SSR for negative, infinite and NaN history values
- Fixed LightLayer in HDReflectionProbe and PlanarReflectionProbe inspector that was not displayed as a mask.
- Fixed NaN in transmission when the thickness and a color component of the scattering distance was to 0
- Fixed Light's ShadowMask multi-edition.
- Fixed motion blur and SMAA with VR single-pass instancing
- Fixed NaNs generated by phase functionsin volumetric lighting
- Fixed NaN issue with refraction effect and IOR of 1 at extreme grazing angle
- Fixed nan tracker not using the exposure
- Fixed sorting priority on lit and unlit materials
- Fixed null pointer exception when there are no AOVRequests defined on a camera
- Fixed dirty state of prefab using disabled ReflectionProbes
- Fixed an issue where gizmos and editor grid were not correctly depth tested
- Fixed created default scene prefab non editable due to wrong file extension.
- Fixed an issue where sky convolution was recomputed for nothing when a preview was visible (causing extreme slowness when fabric convolution is enabled)
- Fixed issue with decal that wheren't working currently in player
- Fixed missing stereo rendering macros in some fragment shaders
- Fixed exposure for ReflectionProbe and PlanarReflectionProbe gizmos
- Fixed single-pass instancing on PSVR
- Fixed Vulkan shader issue with Texture2DArray in ScreenSpaceShadow.compute by re-arranging code (workaround)
- Fixed camera-relative issue with lights and XR single-pass instancing
- Fixed single-pass instancing on Vulkan
- Fixed htile synchronization issue with shader graph decal
- Fixed Gizmos are not drawn in Camera preview
- Fixed pre-exposure for emissive decal
- Fixed wrong values computed in PreIntegrateFGD and in the generation of volumetric lighting data by forcing the use of fp32.
- Fixed NaNs arising during the hair lighting pass
- Fixed synchronization issue in decal HTile that occasionally caused rendering artifacts around decal borders
- Fixed QualitySettings getting marked as modified by HDRP (and thus checked out in Perforce)
- Fixed a bug with uninitialized values in light explorer
- Fixed issue with LOD transition
- Fixed shader warnings related to raytracing and TEXTURE2D_X

### Changed
- Refactor PixelCoordToViewDirWS to be VR compatible and to compute it only once per frame
- Modified the variants stripper to take in account multiple HDRP assets used in the build.
- Improve the ray biasing code to avoid self-intersections during the SSR traversal
- Update Pyramid Spot Light to better match emitted light volume.
- Moved _XRViewConstants out of UnityPerPassStereo constant buffer to fix issues with PSSL
- Removed GetPositionInput_Stereo() and single-pass (double-wide) rendering mode
- Changed label width of the frame settings to accommodate better existing options.
- SSR's Default FrameSettings for camera is now enable.
- Re-enabled the sharpening filter on Temporal Anti-aliasing
- Exposed HDEditorUtils.LightLayerMaskDrawer for integration in other packages and user scripting.
- Rename atmospheric scattering in FrameSettings to Fog
- The size modifier in the override for the culling sphere in Shadow Cascades now defaults to 0.6, which is the same as the formerly hardcoded value.
- Moved LOD Bias and Maximum LOD Level from Frame Setting section `Other` to `Rendering`
- ShaderGraph Decal that affect only emissive, only draw in emissive pass (was drawing in dbuffer pass too)
- Apply decal projector fade factor correctly on all attribut and for shader graph decal
- Move RenderTransparentDepthPostpass after all transparent
- Update exposure prepass to interleave XR single-pass instancing views in a checkerboard pattern
- Removed ScriptRuntimeVersion check in wizard.

## [6.6.0-preview] - 2019-04-01

### Added
- Added preliminary changes for XR deferred shading
- Added support of 111110 color buffer
- Added proper support for Recorder in HDRP
- Added depth offset input in shader graph master nodes
- Added a Parallax Occlusion Mapping node
- Added SMAA support
- Added Homothety and Symetry quick edition modifier on volume used in ReflectionProbe, PlanarReflectionProbe and DensityVolume
- Added multi-edition support for DecalProjectorComponent
- Improve hair shader
- Added the _ScreenToTargetScaleHistory uniform variable to be used when sampling HDRP RTHandle history buffers.
- Added settings in `FrameSettings` to change `QualitySettings.lodBias` and `QualitySettings.maximumLODLevel` during a rendering
- Added an exposure node to retrieve the current, inverse and previous frame exposure value.
- Added an HD scene color node which allow to sample the scene color with mips and a toggle to remove the exposure.
- Added safeguard on HD scene creation if default scene not set in the wizard
- Added Low res transparency rendering pass.

### Fixed
- Fixed HDRI sky intensity lux mode
- Fixed dynamic resolution for XR
- Fixed instance identifier semantic string used by Shader Graph
- Fixed null culling result occuring when changing scene that was causing crashes
- Fixed multi-edition light handles and inspector shapes
- Fixed light's LightLayer field when multi-editing
- Fixed normal blend edition handles on DensityVolume
- Fixed an issue with layered lit shader and height based blend where inactive layers would still have influence over the result
- Fixed multi-selection handles color for DensityVolume
- Fixed multi-edition inspector's blend distances for HDReflectionProbe, PlanarReflectionProbe and DensityVolume
- Fixed metric distance that changed along size in DensityVolume
- Fixed DensityVolume shape handles that have not same behaviour in advance and normal edition mode
- Fixed normal map blending in TerrainLit by only blending the derivatives
- Fixed Xbox One rendering just a grey screen instead of the scene
- Fixed probe handles for multiselection
- Fixed baked cubemap import settings for convolution
- Fixed regression causing crash when attempting to open HDRenderPipelineWizard without an HDRenderPipelineAsset setted
- Fixed FullScreenDebug modes: SSAO, SSR, Contact shadow, Prerefraction Color Pyramid, Final Color Pyramid
- Fixed volumetric rendering with stereo instancing
- Fixed shader warning
- Fixed missing resources in existing asset when updating package
- Fixed PBR master node preview in forward rendering or transparent surface
- Fixed deferred shading with stereo instancing
- Fixed "look at" edition mode of Rotation tool for DecalProjectorComponent
- Fixed issue when switching mode in ReflectionProbe and PlanarReflectionProbe
- Fixed issue where migratable component version where not always serialized when part of prefab's instance
- Fixed an issue where shadow would not be rendered properly when light layer are not enabled
- Fixed exposure weight on unlit materials
- Fixed Light intensity not played in the player when recorded with animation/timeline
- Fixed some issues when multi editing HDRenderPipelineAsset
- Fixed emission node breaking the main shader graph preview in certain conditions.
- Fixed checkout of baked probe asset when baking probes.
- Fixed invalid gizmo position for rotated ReflectionProbe
- Fixed multi-edition of material's SurfaceType and RenderingPath
- Fixed whole pipeline reconstruction on selecting for the first time or modifying other than the currently used HDRenderPipelineAsset
- Fixed single shadow debug mode
- Fixed global scale factor debug mode when scale > 1
- Fixed debug menu material overrides not getting applied to the Terrain Lit shader
- Fixed typo in computeLightVariants
- Fixed deferred pass with XR instancing by disabling ComputeLightEvaluation
- Fixed bloom resolution independence
- Fixed lens dirt intensity not behaving properly
- Fixed the Stop NaN feature
- Fixed some resources to handle more than 2 instanced views for XR
- Fixed issue with black screen (NaN) produced on old GPU hardware or intel GPU hardware with gaussian pyramid
- Fixed issue with disabled punctual light would still render when only directional light is present

### Changed
- DensityVolume scripting API will no longuer allow to change between advance and normal edition mode
- Disabled depth of field, lens distortion and panini projection in the scene view
- TerrainLit shaders and includes are reorganized and made simpler.
- TerrainLit shader GUI now allows custom properties to be displayed in the Terrain fold-out section.
- Optimize distortion pass with stencil
- Disable SceneSelectionPass in shader graph preview
- Control punctual light and area light shadow atlas separately
- Move SMAA anti-aliasing option to after Temporal Anti Aliasing one, to avoid problem with previously serialized project settings
- Optimize rendering with static only lighting and when no cullable lights/decals/density volumes are present.
- Updated handles for DecalProjectorComponent for enhanced spacial position readability and have edition mode for better SceneView management
- DecalProjectorComponent are now scale independent in order to have reliable metric unit (see new Size field for changing the size of the volume)
- Restructure code from HDCamera.Update() by adding UpdateAntialiasing() and UpdateViewConstants()
- Renamed velocity to motion vectors
- Objects rendered during the After Post Process pass while TAA is enabled will not benefit from existing depth buffer anymore. This is done to fix an issue where those object would wobble otherwise
- Removed usage of builtin unity matrix for shadow, shadow now use same constant than other view
- The default volume layer mask for cameras & probes is now `Default` instead of `Everything`

## [6.5.0-preview] - 2019-03-07

### Added
- Added depth-of-field support with stereo instancing
- Adding real time area light shadow support
- Added a new FrameSettings: Specular Lighting to toggle the specular during the rendering

### Fixed
- Fixed diffusion profile upgrade breaking package when upgrading to a new version
- Fixed decals cropped by gizmo not updating correctly if prefab
- Fixed an issue when enabling SSR on multiple view
- Fixed edition of the intensity's unit field while selecting multiple lights
- Fixed wrong calculation in soft voxelization for density volume
- Fixed gizmo not working correctly with pre-exposure
- Fixed issue with setting a not available RT when disabling motion vectors
- Fixed planar reflection when looking at mirror normal
- Fixed mutiselection issue with HDLight Inspector
- Fixed HDAdditionalCameraData data migration
- Fixed failing builds when light explorer window is open
- Fixed cascade shadows border sometime causing artefacts between cascades
- Restored shadows in the Cascade Shadow debug visualization
- `camera.RenderToCubemap` use proper face culling

### Changed
- When rendering reflection probe disable all specular lighting and for metals use fresnelF0 as diffuse color for bake lighting.

## [6.4.0-preview] - 2019-02-21

### Added
- VR: Added TextureXR system to selectively expand TEXTURE2D macros to texture array for single-pass stereo instancing + Convert textures call to these macros
- Added an unit selection dropdown next to shutter speed (camera)
- Added error helpbox when trying to use a sub volume component that require the current HDRenderPipelineAsset to support a feature that it is not supporting.
- Add mesh for tube light when display emissive mesh is enabled

### Fixed
- Fixed Light explorer. The volume explorer used `profile` instead of `sharedProfile` which instantiate a custom volume profile instead of editing the asset itself.
- Fixed UI issue where all is displayed using metric unit in shadow cascade and Percent is set in the unit field (happening when opening the inspector).
- Fixed inspector event error when double clicking on an asset (diffusion profile/material).
- Fixed nullref on layered material UI when the material is not an asset.
- Fixed nullref exception when undo/redo a light property.
- Fixed visual bug when area light handle size is 0.

### Changed
- Update UI for 32bit/16bit shadow precision settings in HDRP asset
- Object motion vectors have been disabled in all but the game view. Camera motion vectors are still enabled everywhere, allowing TAA and Motion Blur to work on static objects.
- Enable texture array by default for most rendering code on DX11 and unlock stereo instancing (DX11 only for now)

## [6.3.0-preview] - 2019-02-18

### Added
- Added emissive property for shader graph decals
- Added a diffusion profile override volume so the list of diffusion profile assets to use can be chanaged without affecting the HDRP asset
- Added a "Stop NaNs" option on cameras and in the Scene View preferences.
- Added metric display option in HDShadowSettings and improve clamping
- Added shader parameter mapping in DebugMenu
- Added scripting API to configure DebugData for DebugMenu

### Fixed
- Fixed decals in forward
- Fixed issue with stencil not correctly setup for various master node and shader for the depth pass, motion vector pass and GBuffer/Forward pass
- Fixed SRP batcher and metal
- Fixed culling and shadows for Pyramid, Box, Rectangle and Tube lights
- Fixed an issue where scissor render state leaking from the editor code caused partially black rendering

### Changed
- When a lit material has a clear coat mask that is not null, we now use the clear coat roughness to compute the screen space reflection.
- Diffusion profiles are now limited to one per asset and can be referenced in materials, shader graphs and vfx graphs. Materials will be upgraded automatically except if they are using a shader graph, in this case it will display an error message.

## [6.2.0-preview] - 2019-02-15

### Added
- Added help box listing feature supported in a given HDRenderPipelineAsset alongs with the drawbacks implied.
- Added cascade visualizer, supporting disabled handles when not overriding.

### Fixed
- Fixed post processing with stereo double-wide
- Fixed issue with Metal: Use sign bit to find the cache type instead of lowest bit.
- Fixed invalid state when creating a planar reflection for the first time
- Fix FrameSettings's LitShaderMode not restrained by supported LitShaderMode regression.

### Changed
- The default value roughness value for the clearcoat has been changed from 0.03 to 0.01
- Update default value of based color for master node
- Update Fabric Charlie Sheen lighting model - Remove Fresnel component that wasn't part of initial model + Remap smoothness to [0.0 - 0.6] range for more artist friendly parameter

### Changed
- Code refactor: all macros with ARGS have been swapped with macros with PARAM. This is because the ARGS macros were incorrectly named.

## [6.1.0-preview] - 2019-02-13

### Added
- Added support for post-processing anti-aliasing in the Scene View (FXAA and TAA). These can be set in Preferences.
- Added emissive property for decal material (non-shader graph)

### Fixed
- Fixed a few UI bugs with the color grading curves.
- Fixed "Post Processing" in the scene view not toggling post-processing effects
- Fixed bake only object with flag `ReflectionProbeStaticFlag` when baking a `ReflectionProbe`

### Changed
- Removed unsupported Clear Depth checkbox in Camera inspector
- Updated the toggle for advanced mode in inspectors.

## [6.0.0-preview] - 2019-02-23

### Added
- Added new API to perform a camera rendering
- Added support for hair master node (Double kajiya kay - Lambert)
- Added Reset behaviour in DebugMenu (ingame mapping is right joystick + B)
- Added Default HD scene at new scene creation while in HDRP
- Added Wizard helping to configure HDRP project
- Added new UI for decal material to allow remapping and scaling of some properties
- Added cascade shadow visualisation toggle in HD shadow settings
- Added icons for assets
- Added replace blending mode for distortion
- Added basic distance fade for density volumes
- Added decal master node for shader graph
- Added HD unlit master node (Cross Pipeline version is name Unlit)
- Added new Rendering Queue in materials
- Added post-processing V3 framework embed in HDRP, remove postprocess V2 framework
- Post-processing now uses the generic volume framework
-   New depth-of-field, bloom, panini projection effects, motion blur
-   Exposure is now done as a pre-exposition pass, the whole system has been revamped
-   Exposure now use EV100 everywhere in the UI (Sky, Emissive Light)
- Added emissive intensity (Luminance and EV100 control) control for Emissive
- Added pre-exposure weigth for Emissive
- Added an emissive color node and a slider to control the pre-exposure percentage of emission color
- Added physical camera support where applicable
- Added more color grading tools
- Added changelog level for Shader Variant stripping
- Added Debug mode for validation of material albedo and metalness/specularColor values
- Added a new dynamic mode for ambient probe and renamed BakingSky to StaticLightingSky
- Added command buffer parameter to all Bind() method of material
- Added Material validator in Render Pipeline Debug
- Added code to future support of DXR (not enabled)
- Added support of multiviewport
- Added HDRenderPipeline.RequestSkyEnvironmentUpdate function to force an update from script when sky is set to OnDemand
- Added a Lighting and BackLighting slots in Lit, StackLit, Fabric and Hair master nodes
- Added support for overriding terrain detail rendering shaders, via the render pipeline editor resources asset
- Added xrInstancing flag support to RTHandle
- Added support for cullmask for decal projectors
- Added software dynamic resolution support
- Added support for "After Post-Process" render pass for unlit shader
- Added support for textured rectangular area lights
- Added stereo instancing macros to MSAA shaders
- Added support for Quarter Res Raytraced Reflections (not enabled)
- Added fade factor for decal projectors.
- Added stereo instancing macros to most shaders used in VR
- Added multi edition support for HDRenderPipelineAsset

### Fixed
- Fixed logic to disable FPTL with stereo rendering
- Fixed stacklit transmission and sun highlight
- Fixed decals with stereo rendering
- Fixed sky with stereo rendering
- Fixed flip logic for postprocessing + VR
- Fixed copyStencilBuffer pass for Switch
- Fixed point light shadow map culling that wasn't taking into account far plane
- Fixed usage of SSR with transparent on all master node
- Fixed SSR and microshadowing on fabric material
- Fixed blit pass for stereo rendering
- Fixed lightlist bounds for stereo rendering
- Fixed windows and in-game DebugMenu sync.
- Fixed FrameSettings' LitShaderMode sync when opening DebugMenu.
- Fixed Metal specific issues with decals, hitting a sampler limit and compiling AxF shader
- Fixed an issue with flipped depth buffer during postprocessing
- Fixed normal map use for shadow bias with forward lit - now use geometric normal
- Fixed transparent depth prepass and postpass access so they can be use without alpha clipping for lit shader
- Fixed support of alpha clip shadow for lit master node
- Fixed unlit master node not compiling
- Fixed issue with debug display of reflection probe
- Fixed issue with phong tessellations not working with lit shader
- Fixed issue with vertex displacement being affected by heightmap setting even if not heightmap where assign
- Fixed issue with density mode on Lit terrain producing NaN
- Fixed issue when going back and forth from Lit to LitTesselation for displacement mode
- Fixed issue with ambient occlusion incorrectly applied to emissiveColor with light layers in deferred
- Fixed issue with fabric convolution not using the correct convolved texture when fabric convolution is enabled
- Fixed issue with Thick mode for Transmission that was disabling transmission with directional light
- Fixed shutdown edge cases with HDRP tests
- Fixed slowdow when enabling Fabric convolution in HDRP asset
- Fixed specularAA not compiling in StackLit Master node
- Fixed material debug view with stereo rendering
- Fixed material's RenderQueue edition in default view.
- Fixed banding issues within volumetric density buffer
- Fixed missing multicompile for MSAA for AxF
- Fixed camera-relative support for stereo rendering
- Fixed remove sync with render thread when updating decal texture atlas.
- Fixed max number of keyword reach [256] issue. Several shader feature are now local
- Fixed Scene Color and Depth nodes
- Fixed SSR in forward
- Fixed custom editor of Unlit, HD Unlit and PBR shader graph master node
- Fixed issue with NewFrame not correctly calculated in Editor when switching scene
- Fixed issue with TerrainLit not compiling with depth only pass and normal buffer
- Fixed geometric normal use for shadow bias with PBR master node in forward
- Fixed instancing macro usage for decals
- Fixed error message when having more than one directional light casting shadow
- Fixed error when trying to display preview of Camera or PlanarReflectionProbe
- Fixed LOAD_TEXTURE2D_ARRAY_MSAA macro
- Fixed min-max and amplitude clamping value in inspector of vertex displacement materials
- Fixed issue with alpha shadow clip (was incorrectly clipping object shadow)
- Fixed an issue where sky cubemap would not be cleared correctly when setting the current sky to None
- Fixed a typo in Static Lighting Sky component UI
- Fixed issue with incorrect reset of RenderQueue when switching shader in inspector GUI
- Fixed issue with variant stripper stripping incorrectly some variants
- Fixed a case of ambient lighting flickering because of previews
- Fixed Decals when rendering multiple camera in a single frame
- Fixed cascade shadow count in shader
- Fixed issue with Stacklit shader with Haze effect
- Fixed an issue with the max sample count for the TAA
- Fixed post-process guard band for XR
- Fixed exposure of emissive of Unlit
- Fixed depth only and motion vector pass for Unlit not working correctly with MSAA
- Fixed an issue with stencil buffer copy causing unnecessary compute dispatches for lighting
- Fixed multi edition issue in FrameSettings
- Fixed issue with SRP batcher and DebugDisplay variant of lit shader
- Fixed issue with debug material mode not doing alpha test
- Fixed "Attempting to draw with missing UAV bindings" errors on Vulkan
- Fixed pre-exposure incorrectly apply to preview
- Fixed issue with duplicate 3D texture in 3D texture altas of volumetric?
- Fixed Camera rendering order (base on the depth parameter)
- Fixed shader graph decals not being cropped by gizmo
- Fixed "Attempting to draw with missing UAV bindings" errors on Vulkan.


### Changed
- ColorPyramid compute shader passes is swapped to pixel shader passes on platforms where the later is faster (Nintendo Switch).
- Removing the simple lightloop used by the simple lit shader
- Whole refactor of reflection system: Planar and reflection probe
- Separated Passthrough from other RenderingPath
- Update several properties naming and caption based on feedback from documentation team
- Remove tile shader variant for transparent backface pass of lit shader
- Rename all HDRenderPipeline to HDRP folder for shaders
- Rename decal property label (based on doc team feedback)
- Lit shader mode now default to Deferred to reduce build time
- Update UI of Emission parameters in shaders
- Improve shader variant stripping including shader graph variant
- Refactored render loop to render realtime probes visible per camera
- Enable SRP batcher by default
- Shader code refactor: Rename LIGHTLOOP_SINGLE_PASS => LIGHTLOOP_DISABLE_TILE_AND_CLUSTER and clean all usage of LIGHTLOOP_TILE_PASS
- Shader code refactor: Move pragma definition of vertex and pixel shader inside pass + Move SURFACE_GRADIENT definition in XXXData.hlsl
- Micro-shadowing in Lit forward now use ambientOcclusion instead of SpecularOcclusion
- Upgraded FrameSettings workflow, DebugMenu and Inspector part relative to it
- Update build light list shader code to support 32 threads in wavefronts on Switch
- LayeredLit layers' foldout are now grouped in one main foldout per layer
- Shadow alpha clip can now be enabled on lit shader and haor shader enven for opaque
- Temporal Antialiasing optimization for Xbox One X
- Parameter depthSlice on SetRenderTarget functions now defaults to -1 to bind the entire resource
- Rename SampleCameraDepth() functions to LoadCameraDepth() and SampleCameraDepth(), same for SampleCameraColor() functions
- Improved Motion Blur quality.
- Update stereo frame settings values for single-pass instancing and double-wide
- Rearrange FetchDepth functions to prepare for stereo-instancing
- Remove unused _ComputeEyeIndex
- Updated HDRenderPipelineAsset inspector
- Re-enable SRP batcher for metal

## [5.2.0-preview] - 2018-11-27

### Added
- Added option to run Contact Shadows and Volumetrics Voxelization stage in Async Compute
- Added camera freeze debug mode - Allow to visually see culling result for a camera
- Added support of Gizmo rendering before and after postprocess in Editor
- Added support of LuxAtDistance for punctual lights

### Fixed
- Fixed Debug.DrawLine and Debug.Ray call to work in game view
- Fixed DebugMenu's enum resetted on change
- Fixed divide by 0 in refraction causing NaN
- Fixed disable rough refraction support
- Fixed refraction, SSS and atmospheric scattering for VR
- Fixed forward clustered lighting for VR (double-wide).
- Fixed Light's UX to not allow negative intensity
- Fixed HDRenderPipelineAsset inspector broken when displaying its FrameSettings from project windows.
- Fixed forward clustered lighting for VR (double-wide).
- Fixed HDRenderPipelineAsset inspector broken when displaying its FrameSettings from project windows.
- Fixed Decals and SSR diable flags for all shader graph master node (Lit, Fabric, StackLit, PBR)
- Fixed Distortion blend mode for shader graph master node (Lit, StackLit)
- Fixed bent Normal for Fabric master node in shader graph
- Fixed PBR master node lightlayers
- Fixed shader stripping for built-in lit shaders.

### Changed
- Rename "Regular" in Diffusion profile UI "Thick Object"
- Changed VBuffer depth parametrization for volumetric from distanceRange to depthExtent - Require update of volumetric settings - Fog start at near plan
- SpotLight with box shape use Lux unit only

## [5.1.0-preview] - 2018-11-19

### Added

- Added a separate Editor resources file for resources Unity does not take when it builds a Player.
- You can now disable SSR on Materials in Shader Graph.
- Added support for MSAA when the Supported Lit Shader Mode is set to Both. Previously HDRP only supported MSAA for Forward mode.
- You can now override the emissive color of a Material when in debug mode.
- Exposed max light for Light Loop Settings in HDRP asset UI.
- HDRP no longer performs a NormalDBuffer pass update if there are no decals in the Scene.
- Added distant (fall-back) volumetric fog and improved the fog evaluation precision.
- Added an option to reflect sky in SSR.
- Added a y-axis offset for the PlanarReflectionProbe and offset tool.
- Exposed the option to run SSR and SSAO on async compute.
- Added support for the _GlossMapScale parameter in the Legacy to HDRP Material converter.
- Added wave intrinsic instructions for use in Shaders (for AMD GCN).


### Fixed
- Fixed sphere shaped influence handles clamping in Reflection Probes.
- Fixed Reflection Probe data migration for projects created before using HDRP.
- Fixed UI of Layered Material where Unity previously rendered the scrollbar above the Copy button.
- Fixed Material tessellations parameters Start fade distance and End fade distance. Originally, Unity clamped these values when you modified them.
- Fixed various distortion and refraction issues - handle a better fall-back.
- Fixed SSR for multiple views.
- Fixed SSR issues related to self-intersections.
- Fixed shape density volume handle speed.
- Fixed density volume shape handle moving too fast.
- Fixed the Camera velocity pass that we removed by mistake.
- Fixed some null pointer exceptions when disabling motion vectors support.
- Fixed viewports for both the Subsurface Scattering combine pass and the transparent depth prepass.
- Fixed the blend mode pop-up in the UI. It previously did not appear when you enabled pre-refraction.
- Fixed some null pointer exceptions that previously occurred when you disabled motion vectors support.
- Fixed Layered Lit UI issue with scrollbar.
- Fixed cubemap assignation on custom ReflectionProbe.
- Fixed Reflection Probes’ capture settings' shadow distance.
- Fixed an issue with the SRP batcher and Shader variables declaration.
- Fixed thickness and subsurface slots for fabric Shader master node that wasn't appearing with the right combination of flags.
- Fixed d3d debug layer warning.
- Fixed PCSS sampling quality.
- Fixed the Subsurface and transmission Material feature enabling for fabric Shader.
- Fixed the Shader Graph UV node’s dimensions when using it in a vertex Shader.
- Fixed the planar reflection mirror gizmo's rotation.
- Fixed HDRenderPipelineAsset's FrameSettings not showing the selected enum in the Inspector drop-down.
- Fixed an error with async compute.
- MSAA now supports transparency.
- The HDRP Material upgrader tool now converts metallic values correctly.
- Volumetrics now render in Reflection Probes.
- Fixed a crash that occurred whenever you set a viewport size to 0.
- Fixed the Camera physic parameter that the UI previously did not display.
- Fixed issue in pyramid shaped spotlight handles manipulation

### Changed

- Renamed Line shaped Lights to Tube Lights.
- HDRP now uses mean height fog parametrization.
- Shadow quality settings are set to All when you use HDRP (This setting is not visible in the UI when using SRP). This avoids Legacy Graphics Quality Settings disabling the shadows and give SRP full control over the Shadows instead.
- HDRP now internally uses premultiplied alpha for all fog.
- Updated default FrameSettings used for realtime Reflection Probes when you create a new HDRenderPipelineAsset.
- Remove multi-camera support. LWRP and HDRP will not support multi-camera layered rendering.
- Updated Shader Graph subshaders to use the new instancing define.
- Changed fog distance calculation from distance to plane to distance to sphere.
- Optimized forward rendering using AMD GCN by scalarizing the light loop.
- Changed the UI of the Light Editor.
- Change ordering of includes in HDRP Materials in order to reduce iteration time for faster compilation.
- Added a StackLit master node replacing the InspectorUI version. IMPORTANT: All previously authored StackLit Materials will be lost. You need to recreate them with the master node.

## [5.0.0-preview] - 2018-09-28

### Added
- Added occlusion mesh to depth prepass for VR (VR still disabled for now)
- Added a debug mode to display only one shadow at once
- Added controls for the highlight created by directional lights
- Added a light radius setting to punctual lights to soften light attenuation and simulate fill lighting
- Added a 'minRoughness' parameter to all non-area lights (was previously only available for certain light types)
- Added separate volumetric light/shadow dimmers
- Added per-pixel jitter to volumetrics to reduce aliasing artifacts
- Added a SurfaceShading.hlsl file, which implements material-agnostic shading functionality in an efficient manner
- Added support for shadow bias for thin object transmission
- Added FrameSettings to control realtime planar reflection
- Added control for SRPBatcher on HDRP Asset
- Added an option to clear the shadow atlases in the debug menu
- Added a color visualization of the shadow atlas rescale in debug mode
- Added support for disabling SSR on materials
- Added intrinsic for XBone
- Added new light volume debugging tool
- Added a new SSR debug view mode
- Added translaction's scale invariance on DensityVolume
- Added multiple supported LitShadermode and per renderer choice in case of both Forward and Deferred supported
- Added custom specular occlusion mode to Lit Shader Graph Master node

### Fixed
- Fixed a normal bias issue with Stacklit (Was causing light leaking)
- Fixed camera preview outputing an error when both scene and game view where display and play and exit was call
- Fixed override debug mode not apply correctly on static GI
- Fixed issue where XRGraphicsConfig values set in the asset inspector GUI weren't propagating correctly (VR still disabled for now)
- Fixed issue with tangent that was using SurfaceGradient instead of regular normal decoding
- Fixed wrong error message display when switching to unsupported target like IOS
- Fixed an issue with ambient occlusion texture sometimes not being created properly causing broken rendering
- Shadow near plane is no longer limited at 0.1
- Fixed decal draw order on transparent material
- Fixed an issue where sometime the lookup texture used for GGX convolution was broken, causing broken rendering
- Fixed an issue where you wouldn't see any fog for certain pipeline/scene configurations
- Fixed an issue with volumetric lighting where the anisotropy value of 0 would not result in perfectly isotropic lighting
- Fixed shadow bias when the atlas is rescaled
- Fixed shadow cascade sampling outside of the atlas when cascade count is inferior to 4
- Fixed shadow filter width in deferred rendering not matching shader config
- Fixed stereo sampling of depth texture in MSAA DepthValues.shader
- Fixed box light UI which allowed negative and zero sizes, thus causing NaNs
- Fixed stereo rendering in HDRISky.shader (VR)
- Fixed normal blend and blend sphere influence for reflection probe
- Fixed distortion filtering (was point filtering, now trilinear)
- Fixed contact shadow for large distance
- Fixed depth pyramid debug view mode
- Fixed sphere shaped influence handles clamping in reflection probes
- Fixed reflection probes data migration for project created before using hdrp
- Fixed ambient occlusion for Lit Master Node when slot is connected

### Changed
- Use samplerunity_ShadowMask instead of samplerunity_samplerLightmap for shadow mask
- Allow to resize reflection probe gizmo's size
- Improve quality of screen space shadow
- Remove support of projection model for ScreenSpaceLighting (SSR always use HiZ and refraction always Proxy)
- Remove all the debug mode from SSR that are obsolete now
- Expose frameSettings and Capture settings for reflection and planar probe
- Update UI for reflection probe, planar probe, camera and HDRP Asset
- Implement proper linear blending for volumetric lighting via deep compositing as described in the paper "Deep Compositing Using Lie Algebras"
- Changed  planar mapping to match terrain convention (XZ instead of ZX)
- XRGraphicsConfig is no longer Read/Write. Instead, it's read-only. This improves consistency of XR behavior between the legacy render pipeline and SRP
- Change reflection probe data migration code (to update old reflection probe to new one)
- Updated gizmo for ReflectionProbes
- Updated UI and Gizmo of DensityVolume

## [4.0.0-preview] - 2018-09-28

### Added
- Added a new TerrainLit shader that supports rendering of Unity terrains.
- Added controls for linear fade at the boundary of density volumes
- Added new API to control decals without monobehaviour object
- Improve Decal Gizmo
- Implement Screen Space Reflections (SSR) (alpha version, highly experimental)
- Add an option to invert the fade parameter on a Density Volume
- Added a Fabric shader (experimental) handling cotton and silk
- Added support for MSAA in forward only for opaque only
- Implement smoothness fade for SSR
- Added support for AxF shader (X-rite format - require special AxF importer from Unity not part of HDRP)
- Added control for sundisc on directional light (hack)
- Added a new HD Lit Master node that implements Lit shader support for Shader Graph
- Added Micro shadowing support (hack)
- Added an event on HDAdditionalCameraData for custom rendering
- HDRP Shader Graph shaders now support 4-channel UVs.

### Fixed
- Fixed an issue where sometimes the deferred shadow texture would not be valid, causing wrong rendering.
- Stencil test during decals normal buffer update is now properly applied
- Decals corectly update normal buffer in forward
- Fixed a normalization problem in reflection probe face fading causing artefacts in some cases
- Fix multi-selection behavior of Density Volumes overwriting the albedo value
- Fixed support of depth texture for RenderTexture. HDRP now correctly output depth to user depth buffer if RenderTexture request it.
- Fixed multi-selection behavior of Density Volumes overwriting the albedo value
- Fixed support of depth for RenderTexture. HDRP now correctly output depth to user depth buffer if RenderTexture request it.
- Fixed support of Gizmo in game view in the editor
- Fixed gizmo for spot light type
- Fixed issue with TileViewDebug mode being inversed in gameview
- Fixed an issue with SAMPLE_TEXTURECUBE_SHADOW macro
- Fixed issue with color picker not display correctly when game and scene view are visible at the same time
- Fixed an issue with reflection probe face fading
- Fixed camera motion vectors shader and associated matrices to update correctly for single-pass double-wide stereo rendering
- Fixed light attenuation functions when range attenuation is disabled
- Fixed shadow component algorithm fixup not dirtying the scene, so changes can be saved to disk.
- Fixed some GC leaks for HDRP
- Fixed contact shadow not affected by shadow dimmer
- Fixed GGX that works correctly for the roughness value of 0 (mean specular highlgiht will disappeard for perfect mirror, we rely on maxSmoothness instead to always have a highlight even on mirror surface)
- Add stereo support to ShaderPassForward.hlsl. Forward rendering now seems passable in limited test scenes with camera-relative rendering disabled.
- Add stereo support to ProceduralSky.shader and OpaqueAtmosphericScattering.shader.
- Added CullingGroupManager to fix more GC.Alloc's in HDRP
- Fixed rendering when multiple cameras render into the same render texture

### Changed
- Changed the way depth & color pyramids are built to be faster and better quality, thus improving the look of distortion and refraction.
- Stabilize the dithered LOD transition mask with respect to the camera rotation.
- Avoid multiple depth buffer copies when decals are present
- Refactor code related to the RT handle system (No more normal buffer manager)
- Remove deferred directional shadow and move evaluation before lightloop
- Add a function GetNormalForShadowBias() that material need to implement to return the normal used for normal shadow biasing
- Remove Jimenez Subsurface scattering code (This code was disabled by default, now remove to ease maintenance)
- Change Decal API, decal contribution is now done in Material. Require update of material using decal
- Move a lot of files from CoreRP to HDRP/CoreRP. All moved files weren't used by Ligthweight pipeline. Long term they could move back to CoreRP after CoreRP become out of preview
- Updated camera inspector UI
- Updated decal gizmo
- Optimization: The objects that are rendered in the Motion Vector Pass are not rendered in the prepass anymore
- Removed setting shader inclue path via old API, use package shader include paths
- The default value of 'maxSmoothness' for punctual lights has been changed to 0.99
- Modified deferred compute and vert/frag shaders for first steps towards stereo support
- Moved material specific Shader Graph files into corresponding material folders.
- Hide environment lighting settings when enabling HDRP (Settings are control from sceneSettings)
- Update all shader includes to use absolute path (allow users to create material in their Asset folder)
- Done a reorganization of the files (Move ShaderPass to RenderPipeline folder, Move all shadow related files to Lighting/Shadow and others)
- Improved performance and quality of Screen Space Shadows

## [3.3.0-preview] - 2018-01-01

### Added
- Added an error message to say to use Metal or Vulkan when trying to use OpenGL API
- Added a new Fabric shader model that supports Silk and Cotton/Wool
- Added a new HDRP Lighting Debug mode to visualize Light Volumes for Point, Spot, Line, Rectangular and Reflection Probes
- Add support for reflection probe light layers
- Improve quality of anisotropic on IBL

### Fixed
- Fix an issue where the screen where darken when rendering camera preview
- Fix display correct target platform when showing message to inform user that a platform is not supported
- Remove workaround for metal and vulkan in normal buffer encoding/decoding
- Fixed an issue with color picker not working in forward
- Fixed an issue where reseting HDLight do not reset all of its parameters
- Fixed shader compile warning in DebugLightVolumes.shader

### Changed
- Changed default reflection probe to be 256x256x6 and array size to be 64
- Removed dependence on the NdotL for thickness evaluation for translucency (based on artist's input)
- Increased the precision when comparing Planar or HD reflection probe volumes
- Remove various GC alloc in C#. Slightly better performance

## [3.2.0-preview] - 2018-01-01

### Added
- Added a luminance meter in the debug menu
- Added support of Light, reflection probe, emissive material, volume settings related to lighting to Lighting explorer
- Added support for 16bit shadows

### Fixed
- Fix issue with package upgrading (HDRP resources asset is now versionned to worarkound package manager limitation)
- Fix HDReflectionProbe offset displayed in gizmo different than what is affected.
- Fix decals getting into a state where they could not be removed or disabled.
- Fix lux meter mode - The lux meter isn't affected by the sky anymore
- Fix area light size reset when multi-selected
- Fix filter pass number in HDUtils.BlitQuad
- Fix Lux meter mode that was applying SSS
- Fix planar reflections that were not working with tile/cluster (olbique matrix)
- Fix debug menu at runtime not working after nested prefab PR come to trunk
- Fix scrolling issue in density volume

### Changed
- Shader code refactor: Split MaterialUtilities file in two parts BuiltinUtilities (independent of FragInputs) and MaterialUtilities (Dependent of FragInputs)
- Change screen space shadow rendertarget format from ARGB32 to RG16

## [3.1.0-preview] - 2018-01-01

### Added
- Decal now support per channel selection mask. There is now two mode. One with BaseColor, Normal and Smoothness and another one more expensive with BaseColor, Normal, Smoothness, Metal and AO. Control is on HDRP Asset. This may require to launch an update script for old scene: 'Edit/Render Pipeline/Single step upgrade script/Upgrade all DecalMaterial MaskBlendMode'.
- Decal now supports depth bias for decal mesh, to prevent z-fighting
- Decal material now supports draw order for decal projectors
- Added LightLayers support (Base on mask from renderers name RenderingLayers and mask from light name LightLayers - if they match, the light apply) - cost an extra GBuffer in deferred (more bandwidth)
- When LightLayers is enabled, the AmbientOclusion is store in the GBuffer in deferred path allowing to avoid double occlusion with SSAO. In forward the double occlusion is now always avoided.
- Added the possibility to add an override transform on the camera for volume interpolation
- Added desired lux intensity and auto multiplier for HDRI sky
- Added an option to disable light by type in the debug menu
- Added gradient sky
- Split EmissiveColor and bakeDiffuseLighting in forward avoiding the emissiveColor to be affect by SSAO
- Added a volume to control indirect light intensity
- Added EV 100 intensity unit for area lights
- Added support for RendererPriority on Renderer. This allow to control order of transparent rendering manually. HDRP have now two stage of sorting for transparent in addition to bact to front. Material have a priority then Renderer have a priority.
- Add Coupling of (HD)Camera and HDAdditionalCameraData for reset and remove in inspector contextual menu of Camera
- Add Coupling of (HD)ReflectionProbe and HDAdditionalReflectionData for reset and remove in inspector contextual menu of ReflectoinProbe
- Add macro to forbid unity_ObjectToWorld/unity_WorldToObject to be use as it doesn't handle camera relative rendering
- Add opacity control on contact shadow

### Fixed
- Fixed an issue with PreIntegratedFGD texture being sometimes destroyed and not regenerated causing rendering to break
- PostProcess input buffers are not copied anymore on PC if the viewport size matches the final render target size
- Fixed an issue when manipulating a lot of decals, it was displaying a lot of errors in the inspector
- Fixed capture material with reflection probe
- Refactored Constant Buffers to avoid hitting the maximum number of bound CBs in some cases.
- Fixed the light range affecting the transform scale when changed.
- Snap to grid now works for Decal projector resizing.
- Added a warning for 128x128 cookie texture without mipmaps
- Replace the sampler used for density volumes for correct wrap mode handling

### Changed
- Move Render Pipeline Debug "Windows from Windows->General-> Render Pipeline debug windows" to "Windows from Windows->Analysis-> Render Pipeline debug windows"
- Update detail map formula for smoothness and albedo, goal it to bright and dark perceptually and scale factor is use to control gradient speed
- Refactor the Upgrade material system. Now a material can be update from older version at any time. Call Edit/Render Pipeline/Upgrade all Materials to newer version
- Change name EnableDBuffer to EnableDecals at several place (shader, hdrp asset...), this require a call to Edit/Render Pipeline/Upgrade all Materials to newer version to have up to date material.
- Refactor shader code: BakeLightingData structure have been replace by BuiltinData. Lot of shader code have been remove/change.
- Refactor shader code: All GBuffer are now handled by the deferred material. Mean ShadowMask and LightLayers are control by lit material in lit.hlsl and not outside anymore. Lot of shader code have been remove/change.
- Refactor shader code: Rename GetBakedDiffuseLighting to ModifyBakedDiffuseLighting. This function now handle lighting model for transmission too. Lux meter debug mode is factor outisde.
- Refactor shader code: GetBakedDiffuseLighting is not call anymore in GBuffer or forward pass, including the ConvertSurfaceDataToBSDFData and GetPreLightData, this is done in ModifyBakedDiffuseLighting now
- Refactor shader code: Added a backBakeDiffuseLighting to BuiltinData to handle lighting for transmission
- Refactor shader code: Material must now call InitBuiltinData (Init all to zero + init bakeDiffuseLighting and backBakeDiffuseLighting ) and PostInitBuiltinData

## [3.0.0-preview] - 2018-01-01

### Fixed
- Fixed an issue with distortion that was using previous frame instead of current frame
- Fixed an issue where disabled light where not upgrade correctly to the new physical light unit system introduce in 2.0.5-preview

### Changed
- Update assembly definitions to output assemblies that match Unity naming convention (Unity.*).

## [2.0.5-preview] - 2018-01-01

### Added
- Add option supportDitheringCrossFade on HDRP Asset to allow to remove shader variant during player build if needed
- Add contact shadows for punctual lights (in additional shadow settings), only one light is allowed to cast contact shadows at the same time and so at each frame a dominant light is choosed among all light with contact shadows enabled.
- Add PCSS shadow filter support (from SRP Core)
- Exposed shadow budget parameters in HDRP asset
- Add an option to generate an emissive mesh for area lights (currently rectangle light only). The mesh fits the size, intensity and color of the light.
- Add an option to the HDRP asset to increase the resolution of volumetric lighting.
- Add additional ligth unit support for punctual light (Lumens, Candela) and area lights (Lumens, Luminance)
- Add dedicated Gizmo for the box Influence volume of HDReflectionProbe / PlanarReflectionProbe

### Changed
- Re-enable shadow mask mode in debug view
- SSS and Transmission code have been refactored to be able to share it between various material. Guidelines are in SubsurfaceScattering.hlsl
- Change code in area light with LTC for Lit shader. Magnitude is now take from FGD texture instead of a separate texture
- Improve camera relative rendering: We now apply camera translation on the model matrix, so before the TransformObjectToWorld(). Note: unity_WorldToObject and unity_ObjectToWorld must never be used directly.
- Rename positionWS to positionRWS (Camera relative world position) at a lot of places (mainly in interpolator and FragInputs). In case of custom shader user will be required to update their code.
- Rename positionWS, capturePositionWS, proxyPositionWS, influencePositionWS to positionRWS, capturePositionRWS, proxyPositionRWS, influencePositionRWS (Camera relative world position) in LightDefinition struct.
- Improve the quality of trilinear filtering of density volume textures.
- Improve UI for HDReflectionProbe / PlanarReflectionProbe

### Fixed
- Fixed a shader preprocessor issue when compiling DebugViewMaterialGBuffer.shader against Metal target
- Added a temporary workaround to Lit.hlsl to avoid broken lighting code with Metal/AMD
- Fixed issue when using more than one volume texture mask with density volumes.
- Fixed an error which prevented volumetric lighting from working if no density volumes with 3D textures were present.
- Fix contact shadows applied on transmission
- Fix issue with forward opaque lit shader variant being removed by the shader preprocessor
- Fixed compilation errors on Nintendo Switch (limited XRSetting support).
- Fixed apply range attenuation option on punctual light
- Fixed issue with color temperature not take correctly into account with static lighting
- Don't display fog when diffuse lighting, specular lighting, or lux meter debug mode are enabled.

## [2.0.4-preview] - 2018-01-01

### Fixed
- Fix issue when disabling rough refraction and building a player. Was causing a crash.

## [2.0.3-preview] - 2018-01-01

### Added
- Increased debug color picker limit up to 260k lux

## [2.0.2-preview] - 2018-01-01

### Added
- Add Light -> Planar Reflection Probe command
- Added a false color mode in rendering debug
- Add support for mesh decals
- Add flag to disable projector decals on transparent geometry to save performance and decal texture atlas space
- Add ability to use decal diffuse map as mask only
- Add visualize all shadow masks in lighting debug
- Add export of normal and roughness buffer for forwardOnly and when in supportOnlyForward mode for forward
- Provide a define in lit.hlsl (FORWARD_MATERIAL_READ_FROM_WRITTEN_NORMAL_BUFFER) when output buffer normal is used to read the normal and roughness instead of caclulating it (can save performance, but lower quality due to compression)
- Add color swatch to decal material

### Changed
- Change Render -> Planar Reflection creation to 3D Object -> Mirror
- Change "Enable Reflector" name on SpotLight to "Angle Affect Intensity"
- Change prototype of BSDFData ConvertSurfaceDataToBSDFData(SurfaceData surfaceData) to BSDFData ConvertSurfaceDataToBSDFData(uint2 positionSS, SurfaceData surfaceData)

### Fixed
- Fix issue with StackLit in deferred mode with deferredDirectionalShadow due to GBuffer not being cleared. Gbuffer is still not clear and issue was fix with the new Output of normal buffer.
- Fixed an issue where interpolation volumes were not updated correctly for reflection captures.
- Fixed an exception in Light Loop settings UI

## [2.0.1-preview] - 2018-01-01

### Added
- Add stripper of shader variant when building a player. Save shader compile time.
- Disable per-object culling that was executed in C++ in HD whereas it was not used (Optimization)
- Enable texture streaming debugging (was not working before 2018.2)
- Added Screen Space Reflection with Proxy Projection Model
- Support correctly scene selection for alpha tested object
- Add per light shadow mask mode control (i.e shadow mask distance and shadow mask). It use the option NonLightmappedOnly
- Add geometric filtering to Lit shader (allow to reduce specular aliasing)
- Add shortcut to create DensityVolume and PlanarReflection in hierarchy
- Add a DefaultHDMirrorMaterial material for PlanarReflection
- Added a script to be able to upgrade material to newer version of HDRP
- Removed useless duplication of ForwardError passes.
- Add option to not compile any DEBUG_DISPLAY shader in the player (Faster build) call Support Runtime Debug display

### Changed
- Changed SupportForwardOnly to SupportOnlyForward in render pipeline settings
- Changed versioning variable name in HDAdditionalXXXData from m_version to version
- Create unique name when creating a game object in the rendering menu (i.e Density Volume(2))
- Re-organize various files and folder location to clean the repository
- Change Debug windows name and location. Now located at:  Windows -> General -> Render Pipeline Debug

### Removed
- Removed GlobalLightLoopSettings.maxPlanarReflectionProbes and instead use value of GlobalLightLoopSettings.planarReflectionProbeCacheSize
- Remove EmissiveIntensity parameter and change EmissiveColor to be HDR (Matching Builtin Unity behavior) - Data need to be updated - Launch Edit -> Single Step Upgrade Script -> Upgrade all Materials emissionColor

### Fixed
- Fix issue with LOD transition and instancing
- Fix discrepency between object motion vector and camera motion vector
- Fix issue with spot and dir light gizmo axis not highlighted correctly
- Fix potential crash while register debug windows inputs at startup
- Fix warning when creating Planar reflection
- Fix specular lighting debug mode (was rendering black)
- Allow projector decal with null material to allow to configure decal when HDRP is not set
- Decal atlas texture offset/scale is updated after allocations (used to be before so it was using date from previous frame)

## [0.0.0-preview] - 2018-01-01

### Added
- Configure the VolumetricLightingSystem code path to be on by default
- Trigger a build exception when trying to build an unsupported platform
- Introduce the VolumetricLightingController component, which can (and should) be placed on the camera, and allows one to control the near and the far plane of the V-Buffer (volumetric "froxel" buffer) along with the depth distribution (from logarithmic to linear)
- Add 3D texture support for DensityVolumes
- Add a better mapping of roughness to mipmap for planar reflection
- The VolumetricLightingSystem now uses RTHandles, which allows to save memory by sharing buffers between different cameras (history buffers are not shared), and reduce reallocation frequency by reallocating buffers only if the rendering resolution increases (and suballocating within existing buffers if the rendering resolution decreases)
- Add a Volumetric Dimmer slider to lights to control the intensity of the scattered volumetric lighting
- Add UV tiling and offset support for decals.
- Add mipmapping support for volume 3D mask textures

### Changed
- Default number of planar reflection change from 4 to 2
- Rename _MainDepthTexture to _CameraDepthTexture
- The VolumetricLightingController has been moved to the Interpolation Volume framework and now functions similarly to the VolumetricFog settings
- Update of UI of cookie, CubeCookie, Reflection probe and planar reflection probe to combo box
- Allow enabling/disabling shadows for area lights when they are set to baked.
- Hide applyRangeAttenuation and FadeDistance for directional shadow as they are not used

### Removed
- Remove Resource folder of PreIntegratedFGD and add the resource to RenderPipeline Asset

### Fixed
- Fix ConvertPhysicalLightIntensityToLightIntensity() function used when creating light from script to match HDLightEditor behavior
- Fix numerical issues with the default value of mean free path of volumetric fog
- Fix the bug preventing decals from coexisting with density volumes
- Fix issue with alpha tested geometry using planar/triplanar mapping not render correctly or flickering (due to being wrongly alpha tested in depth prepass)
- Fix meta pass with triplanar (was not handling correctly the normal)
- Fix preview when a planar reflection is present
- Fix Camera preview, it is now a Preview cameraType (was a SceneView)
- Fix handling unknown GPUShadowTypes in the shadow manager.
- Fix area light shapes sent as point lights to the baking backends when they are set to baked.
- Fix unnecessary division by PI for baked area lights.
- Fix line lights sent to the lightmappers. The backends don't support this light type.
- Fix issue with shadow mask framesettings not correctly taken into account when shadow mask is enabled for lighting.
- Fix directional light and shadow mask transition, they are now matching making smooth transition
- Fix banding issues caused by high intensity volumetric lighting
- Fix the debug window being emptied on SRP asset reload
- Fix issue with debug mode not correctly clearing the GBuffer in editor after a resize
- Fix issue with ResetMaterialKeyword not resetting correctly ToggleOff/Roggle Keyword
- Fix issue with motion vector not render correctly if there is no depth prepass in deferred

## [0.0.0-preview] - 2018-01-01

### Added
- Screen Space Refraction projection model (Proxy raycasting, HiZ raymarching)
- Screen Space Refraction settings as volume component
- Added buffered frame history per camera
- Port Global Density Volumes to the Interpolation Volume System.
- Optimize ImportanceSampleLambert() to not require the tangent frame.
- Generalize SampleVBuffer() to handle different sampling and reconstruction methods.
- Improve the quality of volumetric lighting reprojection.
- Optimize Morton Order code in the Subsurface Scattering pass.
- Planar Reflection Probe support roughness (gaussian convolution of captured probe)
- Use an atlas instead of a texture array for cluster transparent decals
- Add a debug view to visualize the decal atlas
- Only store decal textures to atlas if decal is visible, debounce out of memory decal atlas warning.
- Add manipulator gizmo on decal to improve authoring workflow
- Add a minimal StackLit material (work in progress, this version can be used as template to add new material)

### Changed
- EnableShadowMask in FrameSettings (But shadowMaskSupport still disable by default)
- Forced Planar Probe update modes to (Realtime, Every Update, Mirror Camera)
- Screen Space Refraction proxy model uses the proxy of the first environment light (Reflection probe/Planar probe) or the sky
- Moved RTHandle static methods to RTHandles
- Renamed RTHandle to RTHandleSystem.RTHandle
- Move code for PreIntegratedFDG (Lit.shader) into its dedicated folder to be share with other material
- Move code for LTCArea (Lit.shader) into its dedicated folder to be share with other material

### Removed
- Removed Planar Probe mirror plane position and normal fields in inspector, always display mirror plane and normal gizmos

### Fixed
- Fix fog flags in scene view is now taken into account
- Fix sky in preview windows that were disappearing after a load of a new level
- Fix numerical issues in IntersectRayAABB().
- Fix alpha blending of volumetric lighting with transparent objects.
- Fix the near plane of the V-Buffer causing out-of-bounds look-ups in the clustered data structure.
- Depth and color pyramid are properly computed and sampled when the camera renders inside a viewport of a RTHandle.
- Fix decal atlas debug view to work correctly when shadow atlas view is also enabled<|MERGE_RESOLUTION|>--- conflicted
+++ resolved
@@ -747,11 +747,8 @@
 - Ignoring the disable SSR flags for recursive rendering.
 - Removed logic in the UI to disable parameters for contact shadows and fog volume components as it was going against the concept of the volume system.
 - Fixed the sub surface mask not being taken into account when computing ray traced sub surface scattering.
-<<<<<<< HEAD
+- Slightly changed the TAA anti-flicker mechanism so that it is more aggressive on almost static images (only on High preset for now).
 - Changed default exposure compensation to 0.
-=======
-- Slightly changed the TAA anti-flicker mechanism so that it is more aggressive on almost static images (only on High preset for now).
->>>>>>> 36aa2e0f
 
 ## [7.1.1] - 2019-09-05
 
