# Changelog
All notable changes to this package will be documented in this file.

The format is based on [Keep a Changelog](http://keepachangelog.com/en/1.0.0/)
and this project adheres to [Semantic Versioning](http://semver.org/spec/v2.0.0.html).

## [12.0.0] - 2021-01-11

### Fixed
- Fixed GC allocations from XR occlusion mesh when using multipass.
- Fixed XR depth copy when using MSAA.

## [11.0.0] - 2020-10-21

### Added
- Added a new API to bake HDRP probes from C# (case 1276360)
- Added support for pre-exposure for planar reflections.
- Added support for nested volume components to volume system.
- Added a cameraCullingResult field in Custom Pass Context to give access to both custom pass and camera culling result.
- Added a slider to control the fallback value of the directional shadow when the cascade have no coverage.
- Added a toggle to allow to include or exclude smooth surfaces from ray traced reflection denoising.
- Added light unit slider for automatic and automatic histrogram exposure limits.
- Added support for raytracing for AxF material
- Added rasterized area light shadows for AxF material
- Added View Bias for mesh decals.
- Added a cloud system and the CloudLayer volume override.
- Added a setting in the HDRP asset to change the Density Volume mask resolution of being locked at 32x32x32 (HDRP Asset > Lighting > Volumetrics > Max Density Volume Size).
- Added a Falloff Mode (Linear or Exponential) in the Density Volume for volume blending with Blend Distance.

### Fixed
- Fixed probe volumes debug views.
- Fixed ShaderGraph Decal material not showing exposed properties.
- Fixed couple samplers that had the wrong name in raytracing code
- VFX : Debug material view were rendering pink for albedo. (case 1290752)
- VFX: Fixed LPPV with lit particles in deferred (case 1293608)
- Fixed computation of geometric normal in path tracing (case 1293029).
- Fixed issues with path-traced volumetric scattering (cases 1295222, 1295234).
- Fixed the default background color for previews to use the original color.
- Fixed an issue with half res ssgi upscale.
- Fixed Clearcoat on Stacklit or Lit breaks when URP is imported into the project (case 1297806)
- Fixed timing issues with accumulation motion blur
- Fixed an issue with the frame count management for the volumetric fog (case 1299251).
- Fixed an issue with material using distortion from ShaderGraph init after Material creation (case 1294026)
- Fixed issues with path-traced volumetric scattering (cases 1295222, 1295234).
- Fixed issue with shadow mask and area lights.
- Fixed an issue with the capture callback (now includes post processing results).
- Fixed decal draw order for ShaderGraph decal materials.
- Fixed StackLit ShaderGraph surface option property block to only display energy conserving specular color option for the specular parametrization (case 1257050)
- Fixed missing BeginCameraRendering call for custom render mode of a Camera.
- Fixed LayerMask editor for volume parameters.
- Fixed the condition on temporal accumulation in the reflection denoiser (case 1303504).
<<<<<<< HEAD
- Fixed size and spacing of compositor info boxes (case 1305652).
=======
- Fixed box light attenuation.
>>>>>>> 55b4e8aa

### Changed
- Removed the material pass probe volumes evaluation mode.
- Volume parameter of type Cubemap can now accept Cubemap render textures and custom render textures.
- Removed the superior clamping value for the recursive rendering max ray length. 
- Removed the superior clamping value for the ray tracing light cluster size.
- Now reflection probes cannot have SSAO, SSGI, SSR, ray tracing effects or volumetric reprojection.
- Removed the readonly keyword on the cullingResults of the CustomPassContext to allow users to overwrite.
- The DrawRenderers function of CustomPassUtils class now takes a sortingCriteria in parameter.
- When in half res, RTR denoising is executed at half resolution and the upscale happens at the end.
- Removed the upscale radius from the RTR.
- Density Volumes can now take a 3D RenderTexture as mask, the mask can use RGBA format for RGB fog.
- Decreased the minimal Fog Distance value in the Density Volume to 0.05.
- Changed the convergence time of ssgi to 16 frames and the preset value
- Improved robustness of volumetric sampling in path tracing (case 1295187).
- Changed the name from the Depth Buffer Thickness to Depth Tolerance for SSGI (case 1301352).
- Changed the clamping approach for RTR and RTGI (in both perf and quality) to improve visual quality.
- Changed the warning message for ray traced area shadows (case 1303410).
- Disabled specular occlusion for what we consider medium and larger scale ao > 1.25 with a 25cm falloff interval.

## [10.3.0] - 2020-12-01

### Fixed
- Fixed issue where some ShaderGraph generated shaders were not SRP compatible because of UnityPerMaterial cbuffer layout mismatches (case 1292501)
- Fixed Rendergraph issue with virtual texturing and debug mode while in forward.
- Fixed wrong coat normal space in shader graph
- Fixed issue with faulty shadow transition when view is close to an object under some aspect ratio conditions
- Fixed NullPointerException when baking probes from the lighting window (case 1289680)
- Fixed volumetric fog with XR single-pass rendering.
- Fixed issues with first frame rendering when RenderGraph is used (auto exposure, AO)
- Fixed AOV api in render graph (case 1296605)
- Fixed a small discrepancy in the marker placement in light intensity sliders (case 1299750)
- Fixed issue with VT resolve pass rendergraph errors when opaque and transparent are disabled in frame settings.
- Fixed a bug in the sphere-aabb light cluster (case 1294767).
- Fixed issue when submitting SRPContext during EndCameraRendering.
- Fixed baked light being included into the ray tracing light cluster (case 1296203).
- Fixed enums UI for the shadergraph nodes.
- Fixed ShaderGraph stack blocks appearing when opening the settings in Hair and Eye ShaderGraphs.
- Fixed white screen when undoing in the editor.
- Fixed display of LOD Bias and maximum level in frame settings when using Quality Levels
- Fixed an issue when trying to open a look dev env library when Look Dev is not supported.
- Fixed shader graph not supporting indirectdxr multibounce (case 1294694).
- Fixed the planar depth texture not being properly created and rendered to (case 1299617).
- Fixed C# 8 compilation issue with turning on nullable checks (case 1300167)
- Fixed affects AO for deacl materials.
- Fixed case where material keywords would not get setup before usage.

### Changed
- Rename HDRP sub menu in Assets/Create/Shader to HD Render Pipeline for consistency.
- Replaced last package version checker in Wizard to a link on Package Manager
- Changed the message when the graphics device doesn't support ray tracing (case 1287355).
- When a Custom Pass Volume is disabled, the custom pass Cleanup() function is called, it allows to release resources when the volume isn't used anymore.
- Enable Reflector for Spotlight by default

## [10.2.1] - 2020-11-30

### Added
- Added a warning when trying to bake with static lighting being in an invalid state.

### Fixed
- Fixed stylesheet reloading for LookDev window and Wizard window.
- Fixed XR single-pass rendering with legacy shaders using unity_StereoWorldSpaceCameraPos.
- Fixed issue displaying wrong debug mode in runtime debug menu UI.
- Fixed useless editor repaint when using lod bias.
- Fixed multi-editing with new light intensity slider.
- Fixed issue with density volumes flickering when editing shape box.
- Fixed issue with image layers in the graphics compositor (case 1289936).
- Fixed issue with angle fading when rotating decal projector.
- Fixed issue with gameview repaint in the graphics compositor (case 1290622).
- Fixed some labels being clipped in the Render Graph Viewer
- Fixed issue when decal projector material is none.
- Fixed the sampling of the normal buffer in the the forward transparent pass.
- Fixed bloom prefiltering tooltip.
- Fixed NullReferenceException when loading multipel scene async
- Fixed missing alpha blend state properties in Axf shader and update default stencil properties
- Fixed normal buffer not bound to custom pass anymore.
- Fixed issues with camera management in the graphics compositor (cases 1292548, 1292549).
- Fixed an issue where a warning about the static sky not being ready was wrongly displayed.
- Fixed the clear coat not being handled properly for SSR and RTR (case 1291654).
- Fixed ghosting in RTGI and RTAO when denoising is enabled and the RTHandle size is not equal to the Viewport size (case 1291654).
- Fixed alpha output when atmospheric scattering is enabled.
- Fixed issue with TAA history sharpening when view is downsampled.
- Fixed lookdev movement.
- Fixed volume component tooltips using the same parameter name.
- Fixed issue with saving some quality settings in volume overrides  (case 1293747)
- Fixed NullReferenceException in HDRenderPipeline.UpgradeResourcesIfNeeded (case 1292524)
- Fixed SSGI texture allocation when not using the RenderGraph.
- Fixed NullReference Exception when setting Max Shadows On Screen to 0 in the HDRP asset.
- Fixed issue with saving some quality settings in volume overrides  (case 1293747)

### Changed
- Volume Manager now always tests scene culling masks. This was required to fix hybrid workflow.
- Now the screen space shadow is only used if the analytic value is valid.
- Distance based roughness is disabled by default and have a control

## [10.2.0] - 2020-10-19

### Added
- Added a rough distortion frame setting and and info box on distortion materials.
- Adding support of 4 channel tex coords for ray tracing (case 1265309).
- Added a help button on the volume component toolbar for documentation.
- Added range remapping to metallic property for Lit and Decal shaders.
- Exposed the API to access HDRP shader pass names.
- Added the status check of default camera frame settings in the DXR wizard.
- Added frame setting for Virtual Texturing. 
- Added a fade distance for light influencing volumetric lighting.
- Adding an "Include For Ray Tracing" toggle on lights to allow the user to exclude them when ray tracing is enabled in the frame settings of a camera.
- Added fog volumetric scattering support for path tracing.
- Added new algorithm for SSR with temporal accumulation
- Added quality preset of the new volumetric fog parameters.
- Added missing documentation for unsupported SG RT nodes and light's include for raytracing attrbute.
- Added documentation for LODs not being supported by ray tracing.
- Added more options to control how the component of motion vectors coming from the camera transform will affect the motion blur with new clamping modes.
- Added the TerrainCompatible SubShader Tag. Use this Tag in your custom shader to tell Unity that the shader is compatible with the Terrain system.
- Added anamorphism support for phsyical DoF, switched to blue noise sampling and fixed tiling artifacts.

### Fixed
- Fixed an issue where the Exposure Shader Graph node had clipped text. (case 1265057)
- Fixed an issue when rendering into texture where alpha would not default to 1.0 when using 11_11_10 color buffer in non-dev builds.
- Fixed issues with reordering and hiding graphics compositor layers (cases 1283903, 1285282, 1283886).
- Fixed the possibility to have a shader with a pre-refraction render queue and refraction enabled at the same time.
- Fixed a migration issue with the rendering queue in ShaderGraph when upgrading to 10.x;
- Fixed the object space matrices in shader graph for ray tracing.
- Changed the cornea refraction function to take a view dir in object space.
- Fixed upside down XR occlusion mesh.
- Fixed precision issue with the atmospheric fog.
- Fixed issue with TAA and no motion vectors.
- Fixed the stripping not working the terrain alphatest feature required for terrain holes (case 1205902).
- Fixed bounding box generation that resulted in incorrect light culling (case 3875925).
- VFX : Fix Emissive writing in Opaque Lit Output with PSSL platforms (case 273378).
- Fixed issue where pivot of DecalProjector was not aligned anymore on Transform position when manipulating the size of the projector from the Inspector.
- Fixed a null reference exception when creating a diffusion profile asset.
- Fixed the diffusion profile not being registered as a dependency of the ShaderGraph.
- Fixing exceptions in the console when putting the SSGI in low quality mode (render graph).
- Fixed NullRef Exception when decals are in the scene, no asset is set and HDRP wizard is run.
- Fixed issue with TAA causing bleeding of a view into another when multiple views are visible.
- Fix an issue that caused issues of usability of editor if a very high resolution is set by mistake and then reverted back to a smaller resolution.
- Fixed issue where Default Volume Profile Asset change in project settings was not added to the undo stack (case 1285268).
- Fixed undo after enabling compositor.
- Fixed the ray tracing shadow UI being displayed while it shouldn't (case 1286391).
- Fixed issues with physically-based DoF, improved speed and robustness 
- Fixed a warning happening when putting the range of lights to 0.
- Fixed issue when null parameters in a volume component would spam null reference errors. Produce a warning instead.
- Fixed volument component creation via script.
- Fixed GC allocs in render graph.
- Fixed scene picking passes.
- Fixed broken ray tracing light cluster full screen debug.
- Fixed dead code causing error.
- Fixed issue when dragging slider in inspector for ProjectionDepth.
- Fixed issue when resizing Inspector window that make the DecalProjector editor flickers.
- Fixed issue in DecalProjector editor when the Inspector window have a too small width: the size appears on 2 lines but the editor not let place for the second one.
- Fixed issue (null reference in console) when selecting a DensityVolume with rectangle selection.
- Fixed issue when linking the field of view with the focal length in physical camera
- Fixed supported platform build and error message.
- Fixed exceptions occuring when selecting mulitple decal projectors without materials assigned (case 1283659).
- Fixed LookDev error message when pipeline is not loaded.
- Properly reject history when enabling seond denoiser for RTGI.
- Fixed an issue that could cause objects to not be rendered when using Vulkan API.
- Fixed issue with lookdev shadows looking wrong upon exiting playmode. 
- Fixed temporary Editor freeze when selecting AOV output in graphics compositor (case 1288744).
- Fixed normal flip with double sided materials.
- Fixed shadow resolution settings level in the light explorer.
- Fixed the ShaderGraph being dirty after the first save.
- Fixed XR shadows culling
- Fixed stylesheet reloading for LookDev window and Wizard window.
- Fixed Nans happening when upscaling the RTGI.
- Fixed the adjust weight operation not being done for the non-rendergraph pipeline.
- Fixed overlap with SSR Transparent default frame settings message on DXR Wizard.
- Fixed alpha channel in the stop NaNs and motion blur shaders.
- Fixed undo of duplicate environments in the look dev environment library.
- Fixed a ghosting issue with RTShadows (Sun, Point and Spot), RTAO and RTGI when the camera is moving fast.
- Fixed a SSGI denoiser bug for large scenes.
- Fixed a Nan issue with SSGI.
- Fixed an issue with IsFrontFace node in Shader Graph not working properly
- Fixed CustomPassUtils.RenderFrom* functions and CustomPassUtils.DisableSinglePassRendering struct in VR.
- Fixed custom pass markers not recorded when render graph was enabled.
- Fixed exceptions when unchecking "Big Tile Prepass" on the frame settings with render-graph.
- Fixed an issue causing errors in GenerateMaxZ when opaque objects or decals are disabled. 
- Fixed an issue with Bake button of Reflection Probe when in custom mode
- Fixed exceptions related to the debug display settings when changing the default frame settings.
- Fixed picking for materials with depth offset.
- Fixed issue with exposure history being uninitialized on second frame.
- Fixed issue when changing FoV with the physical camera fold-out closed.
- Fixed path tracing accumulation not being reset when changing to a different frame of an animation.

### Changed
- Combined occlusion meshes into one to reduce draw calls and state changes with XR single-pass.
- Claryfied doc for the LayeredLit material.
- Various improvements for the Volumetric Fog.
- Use draggable fields for float scalable settings
- Migrated the fabric & hair shadergraph samples directly into the renderpipeline resources.
- Removed green coloration of the UV on the DecalProjector gizmo.
- Removed _BLENDMODE_PRESERVE_SPECULAR_LIGHTING keyword from shaders.
- Now the DXR wizard displays the name of the target asset that needs to be changed.
- Standardized naming for the option regarding Transparent objects being able to receive Screen Space Reflections.
- Making the reflection and refractions of cubemaps distance based.
- Changed Receive SSR to also controls Receive SSGI on opaque objects.
- Improved the punctual light shadow rescale algorithm.
- Changed the names of some of the parameters for the Eye Utils SG Nodes.
- Restored frame setting for async compute of contact shadows.
- Removed the possibility to have MSAA (through the frame settings) when ray tracing is active.
- Range handles for decal projector angle fading.
- Smoother angle fading for decal projector.

## [10.1.0] - 2020-10-12

### Added
- Added an option to have only the metering mask displayed in the debug mode.
- Added a new mode to cluster visualization debug where users can see a slice instead of the cluster on opaque objects.
- Added ray traced reflection support for the render graph version of the pipeline.
- Added render graph support of RTAO and required denoisers.
- Added render graph support of RTGI.
- Added support of RTSSS and Recursive Rendering in the render graph mode.
- Added support of RT and screen space shadow for render graph.
- Added tooltips with the full name of the (graphics) compositor properties to properly show large names that otherwise are clipped by the UI (case 1263590)
- Added error message if a callback AOV allocation fail
- Added marker for all AOV request operation on GPU
- Added remapping options for Depth Pyramid debug view mode
- Added an option to support AOV shader at runtime in HDRP settings (case 1265070)
- Added support of SSGI in the render graph mode.
- Added option for 11-11-10 format for cube reflection probes.
- Added an optional check in the HDRP DXR Wizard to verify 64 bits target architecture
- Added option to display timing stats in the debug menu as an average over 1 second. 
- Added a light unit slider to provide users more context when authoring physically based values.
- Added a way to check the normals through the material views.
- Added Simple mode to Earth Preset for PBR Sky
- Added the export of normals during the prepass for shadow matte for proper SSAO calculation.
- Added the usage of SSAO for shadow matte unlit shader graph.
- Added the support of input system V2
- Added a new volume component parameter to control the max ray length of directional lights(case 1279849).
- Added support for 'Pyramid' and 'Box' spot light shapes in path tracing.
- Added high quality prefiltering option for Bloom.
- Added support for camera relative ray tracing (and keeping non-camera relative ray tracing working)
- Added a rough refraction option on planar reflections.
- Added scalability settings for the planar reflection resolution.
- Added tests for AOV stacking and UI rendering in the graphics compositor.
- Added a new ray tracing only function that samples the specular part of the materials.
- Adding missing marker for ray tracing profiling (RaytracingDeferredLighting)
- Added the support of eye shader for ray tracing.
- Exposed Refraction Model to the material UI when using a Lit ShaderGraph.
- Added bounding sphere support to screen-space axis-aligned bounding box generation pass.

### Fixed
- Fixed several issues with physically-based DoF (TAA ghosting of the CoC buffer, smooth layer transitions, etc)
- Fixed GPU hang on D3D12 on xbox. 
- Fixed game view artifacts on resizing when hardware dynamic resolution was enabled
- Fixed black line artifacts occurring when Lanczos upsampling was set for dynamic resolution
- Fixed Amplitude -> Min/Max parametrization conversion
- Fixed CoatMask block appearing when creating lit master node (case 1264632)
- Fixed issue with SceneEV100 debug mode indicator when rescaling the window.
- Fixed issue with PCSS filter being wrong on first frame. 
- Fixed issue with emissive mesh for area light not appearing in playmode if Reload Scene option is disabled in Enter Playmode Settings.
- Fixed issue when Reflection Probes are set to OnEnable and are never rendered if the probe is enabled when the camera is farther than the probe fade distance. 
- Fixed issue with sun icon being clipped in the look dev window. 
- Fixed error about layers when disabling emissive mesh for area lights.
- Fixed issue when the user deletes the composition graph or .asset in runtime (case 1263319)
- Fixed assertion failure when changing resolution to compositor layers after using AOVs (case 1265023) 
- Fixed flickering layers in graphics compositor (case 1264552)
- Fixed issue causing the editor field not updating the disc area light radius.
- Fixed issues that lead to cookie atlas to be updated every frame even if cached data was valid.
- Fixed an issue where world space UI was not emitted for reflection cameras in HDRP
- Fixed an issue with cookie texture atlas that would cause realtime textures to always update in the atlas even when the content did not change.
- Fixed an issue where only one of the two lookdev views would update when changing the default lookdev volume profile.
- Fixed a bug related to light cluster invalidation.
- Fixed shader warning in DofGather (case 1272931)
- Fixed AOV export of depth buffer which now correctly export linear depth (case 1265001)
- Fixed issue that caused the decal atlas to not be updated upon changing of the decal textures content.
- Fixed "Screen position out of view frustum" error when camera is at exactly the planar reflection probe location.
- Fixed Amplitude -> Min/Max parametrization conversion
- Fixed issue that allocated a small cookie for normal spot lights.
- Fixed issue when undoing a change in diffuse profile list after deleting the volume profile.
- Fixed custom pass re-ordering and removing.
- Fixed TAA issue and hardware dynamic resolution.
- Fixed a static lighting flickering issue caused by having an active planar probe in the scene while rendering inspector preview.
- Fixed an issue where even when set to OnDemand, the sky lighting would still be updated when changing sky parameters.
- Fixed an error message trigerred when a mesh has more than 32 sub-meshes (case 1274508).
- Fixed RTGI getting noisy for grazying angle geometry (case 1266462).
- Fixed an issue with TAA history management on pssl.
- Fixed the global illumination volume override having an unwanted advanced mode (case 1270459).
- Fixed screen space shadow option displayed on directional shadows while they shouldn't (case 1270537).
- Fixed the handling of undo and redo actions in the graphics compositor (cases 1268149, 1266212, 1265028)
- Fixed issue with composition graphs that include virtual textures, cubemaps and other non-2D textures (cases 1263347, 1265638).
- Fixed issues when selecting a new composition graph or setting it to None (cases 1263350, 1266202)
- Fixed ArgumentNullException when saving shader graphs after removing the compositor from the scene (case 1268658)
- Fixed issue with updating the compositor output when not in play mode (case 1266216)
- Fixed warning with area mesh (case 1268379)
- Fixed issue with diffusion profile not being updated upon reset of the editor. 
- Fixed an issue that lead to corrupted refraction in some scenarios on xbox.
- Fixed for light loop scalarization not happening. 
- Fixed issue with stencil not being set in rendergraph mode.
- Fixed for post process being overridable in reflection probes even though it is not supported.
- Fixed RTGI in performance mode when light layers are enabled on the asset.
- Fixed SSS materials appearing black in matcap mode.
- Fixed a collision in the interaction of RTR and RTGI.
- Fix for lookdev toggling renderers that are set to non editable or are hidden in the inspector.
- Fixed issue with mipmap debug mode not properly resetting full screen mode (and viceversa). 
- Added unsupported message when using tile debug mode with MSAA.
- Fixed SSGI compilation issues on PS4.
- Fixed "Screen position out of view frustum" error when camera is on exactly the planar reflection probe plane.
- Workaround issue that caused objects using eye shader to not be rendered on xbox.
- Fixed GC allocation when using XR single-pass test mode.
- Fixed text in cascades shadow split being truncated.
- Fixed rendering of custom passes in the Custom Pass Volume inspector
- Force probe to render again if first time was during async shader compilation to avoid having cyan objects.
- Fixed for lookdev library field not being refreshed upon opening a library from the environment library inspector.
- Fixed serialization issue with matcap scale intensity.
- Close Add Override popup of Volume Inspector when the popup looses focus (case 1258571)
- Light quality setting for contact shadow set to on for High quality by default.
- Fixed an exception thrown when closing the look dev because there is no active SRP anymore.
- Fixed alignment of framesettings in HDRP Default Settings
- Fixed an exception thrown when closing the look dev because there is no active SRP anymore.
- Fixed an issue where entering playmode would close the LookDev window.
- Fixed issue with rendergraph on console failing on SSS pass.
- Fixed Cutoff not working properly with ray tracing shaders default and SG (case 1261292).
- Fixed shader compilation issue with Hair shader and debug display mode
- Fixed cubemap static preview not updated when the asset is imported.
- Fixed wizard DXR setup on non-DXR compatible devices.
- Fixed Custom Post Processes affecting preview cameras.
- Fixed issue with lens distortion breaking rendering.
- Fixed save popup appearing twice due to HDRP wizard.
- Fixed error when changing planar probe resolution.
- Fixed the dependecy of FrameSettings (MSAA, ClearGBuffer, DepthPrepassWithDeferred) (case 1277620).
- Fixed the usage of GUIEnable for volume components (case 1280018).
- Fixed the diffusion profile becoming invalid when hitting the reset (case 1269462).
- Fixed issue with MSAA resolve killing the alpha channel.
- Fixed a warning in materialevalulation
- Fixed an error when building the player.
- Fixed issue with box light not visible if range is below one and range attenuation is off.
- Fixed an issue that caused a null reference when deleting camera component in a prefab. (case 1244430)
- Fixed issue with bloom showing a thin black line after rescaling window. 
- Fixed rendergraph motion vector resolve.
- Fixed the Ray-Tracing related Debug Display not working in render graph mode.
- Fix nan in pbr sky
- Fixed Light skin not properly applied on the LookDev when switching from Dark Skin (case 1278802)
- Fixed accumulation on DX11
- Fixed issue with screen space UI not drawing on the graphics compositor (case 1279272).
- Fixed error Maximum allowed thread group count is 65535 when resolution is very high. 
- LOD meshes are now properly stripped based on the maximum lod value parameters contained in the HDRP asset.
- Fixed an inconsistency in the LOD group UI where LOD bias was not the right one.
- Fixed outlines in transitions between post-processed and plain regions in the graphics compositor (case 1278775).
- Fix decal being applied twice with LOD Crossfade.
- Fixed camera stacking for AOVs in the graphics compositor (case 1273223).
- Fixed backface selection on some shader not ignore correctly.
- Disable quad overdraw on ps4.
- Fixed error when resizing the graphics compositor's output and when re-adding a compositor in the scene
- Fixed issues with bloom, alpha and HDR layers in the compositor (case 1272621).
- Fixed alpha not having TAA applied to it.
- Fix issue with alpha output in forward.
- Fix compilation issue on Vulkan for shaders using high quality shadows in XR mode.
- Fixed wrong error message when fixing DXR resources from Wizard.
- Fixed compilation error of quad overdraw with double sided materials
- Fixed screen corruption on xbox when using TAA and Motion Blur with rendergraph. 
- Fixed UX issue in the graphics compositor related to clear depth and the defaults for new layers, add better tooltips and fix minor bugs (case 1283904)
- Fixed scene visibility not working for custom pass volumes.
- Fixed issue with several override entries in the runtime debug menu. 
- Fixed issue with rendergraph failing to execute every 30 minutes. 
- Fixed Lit ShaderGraph surface option property block to only display transmission and energy conserving specular color options for their proper material mode (case 1257050)
- Fixed nan in reflection probe when volumetric fog filtering is enabled, causing the whole probe to be invalid.
- Fixed Debug Color pixel became grey
- Fixed TAA flickering on the very edge of screen. 
- Fixed profiling scope for quality RTGI.
- Fixed the denoising and multi-sample not being used for smooth multibounce RTReflections.
- Fixed issue where multiple cameras would cause GC each frame.
- Fixed after post process rendering pass options not showing for unlit ShaderGraphs.
- Fixed null reference in the Undo callback of the graphics compositor 
- Fixed cullmode for SceneSelectionPass.
- Fixed issue that caused non-static object to not render at times in OnEnable reflection probes.
- Baked reflection probes now correctly use static sky for ambient lighting.

### Changed
- Preparation pass for RTSSShadows to be supported by render graph.
- Add tooltips with the full name of the (graphics) compositor properties to properly show large names that otherwise are clipped by the UI (case 1263590)
- Composition profile .asset files cannot be manually edited/reset by users (to avoid breaking things - case 1265631)
- Preparation pass for RTSSShadows to be supported by render graph.
- Changed the way the ray tracing property is displayed on the material (QOL 1265297).
- Exposed lens attenuation mode in default settings and remove it as a debug mode.
- Composition layers without any sub layers are now cleared to black to avoid confusion (case 1265061).
- Slight reduction of VGPR used by area light code.
- Changed thread group size for contact shadows (save 1.1ms on PS4)
- Make sure distortion stencil test happens before pixel shader is run.
- Small optimization that allows to skip motion vector prepping when the whole wave as velocity of 0.
- Improved performance to avoid generating coarse stencil buffer when not needed.
- Remove HTile generation for decals (faster without).
- Improving SSGI Filtering and fixing a blend issue with RTGI.
- Changed the Trackball UI so that it allows explicit numeric values.
- Reduce the G-buffer footprint of anisotropic materials
- Moved SSGI out of preview.
- Skip an unneeded depth buffer copy on consoles. 
- Replaced the Density Volume Texture Tool with the new 3D Texture Importer.
- Rename Raytracing Node to Raytracing Quality Keyword and rename high and low inputs as default and raytraced. All raytracing effects now use the raytraced mode but path tracing.
- Moved diffusion profile list to the HDRP default settings panel.
- Skip biquadratic resampling of vbuffer when volumetric fog filtering is enabled.
- Optimized Grain and sRGB Dithering.
- On platforms that allow it skip the first mip of the depth pyramid and compute it alongside the depth buffer used for low res transparents.
- When trying to install the local configuration package, if another one is already present the user is now asked whether they want to keep it or not.
- Improved MSAA color resolve to fix issues when very bright and very dark samples are resolved together.
- Improve performance of GPU light AABB generation
- Removed the max clamp value for the RTR, RTAO and RTGI's ray length (case 1279849).
- Meshes assigned with a decal material are not visible anymore in ray-tracing or path-tracing.
- Removed BLEND shader keywords.
- Remove a rendergraph debug option to clear resources on release from UI.
- added SV_PrimitiveID in the VaryingMesh structure for fulldebugscreenpass as well as primitiveID in FragInputs
- Changed which local frame is used for multi-bounce RTReflections.
- Move System Generated Values semantics out of VaryingsMesh structure.
- Other forms of FSAA are silently deactivated, when path tracing is on.
- Removed XRSystemTests. The GC verification is now done during playmode tests (case 1285012).
- SSR now uses the pre-refraction color pyramid.
- Various improvements for the Volumetric Fog.
- Optimizations for volumetric fog.

## [10.0.0] - 2019-06-10

### Added
- Ray tracing support for VR single-pass
- Added sharpen filter shader parameter and UI for TemporalAA to control image quality instead of hardcoded value
- Added frame settings option for custom post process and custom passes as well as custom color buffer format option.
- Add check in wizard on SRP Batcher enabled.
- Added default implementations of OnPreprocessMaterialDescription for FBX, Obj, Sketchup and 3DS file formats.
- Added custom pass fade radius
- Added after post process injection point for custom passes
- Added basic alpha compositing support - Alpha is available afterpostprocess when using FP16 buffer format.
- Added falloff distance on Reflection Probe and Planar Reflection Probe
- Added Backplate projection from the HDRISky
- Added Shadow Matte in UnlitMasterNode, which only received shadow without lighting
- Added hability to name LightLayers in HDRenderPipelineAsset
- Added a range compression factor for Reflection Probe and Planar Reflection Probe to avoid saturation of colors.
- Added path tracing support for directional, point and spot lights, as well as emission from Lit and Unlit.
- Added non temporal version of SSAO.
- Added more detailed ray tracing stats in the debug window
- Added Disc area light (bake only)
- Added a warning in the material UI to prevent transparent + subsurface-scattering combination.
- Added XR single-pass setting into HDRP asset
- Added a penumbra tint option for lights
- Added support for depth copy with XR SDK
- Added debug setting to Render Pipeline Debug Window to list the active XR views
- Added an option to filter the result of the volumetric lighting (off by default).
- Added a transmission multiplier for directional lights
- Added XR single-pass test mode to Render Pipeline Debug Window
- Added debug setting to Render Pipeline Window to list the active XR views
- Added a new refraction mode for the Lit shader (thin). Which is a box refraction with small thickness values
- Added the code to support Barn Doors for Area Lights based on a shaderconfig option.
- Added HDRPCameraBinder property binder for Visual Effect Graph
- Added "Celestial Body" controls to the Directional Light
- Added new parameters to the Physically Based Sky
- Added Reflections to the DXR Wizard
- Added the possibility to have ray traced colored and semi-transparent shadows on directional lights.
- Added a check in the custom post process template to throw an error if the default shader is not found.
- Exposed the debug overlay ratio in the debug menu.
- Added a separate frame settings for tonemapping alongside color grading.
- Added the receive fog option in the material UI for ShaderGraphs.
- Added a public virtual bool in the custom post processes API to specify if a post processes should be executed in the scene view.
- Added a menu option that checks scene issues with ray tracing. Also removed the previously existing warning at runtime.
- Added Contrast Adaptive Sharpen (CAS) Upscaling effect.
- Added APIs to update probe settings at runtime.
- Added documentation for the rayTracingSupported method in HDRP
- Added user-selectable format for the post processing passes.
- Added support for alpha channel in some post-processing passes (DoF, TAA, Uber).
- Added warnings in FrameSettings inspector when using DXR and atempting to use Asynchronous Execution.
- Exposed Stencil bits that can be used by the user.
- Added history rejection based on velocity of intersected objects for directional, point and spot lights.
- Added a affectsVolumetric field to the HDAdditionalLightData API to know if light affects volumetric fog.
- Add OS and Hardware check in the Wizard fixes for DXR.
- Added option to exclude camera motion from motion blur.
- Added semi-transparent shadows for point and spot lights.
- Added support for semi-transparent shadow for unlit shader and unlit shader graph.
- Added the alpha clip enabled toggle to the material UI for all HDRP shader graphs.
- Added Material Samples to explain how to use the lit shader features
- Added an initial implementation of ray traced sub surface scattering
- Added AssetPostprocessors and Shadergraphs to handle Arnold Standard Surface and 3DsMax Physical material import from FBX.
- Added support for Smoothness Fade start work when enabling ray traced reflections.
- Added Contact shadow, Micro shadows and Screen space refraction API documentation.
- Added script documentation for SSR, SSAO (ray tracing), GI, Light Cluster, RayTracingSettings, Ray Counters, etc.
- Added path tracing support for refraction and internal reflections.
- Added support for Thin Refraction Model and Lit's Clear Coat in Path Tracing.
- Added the Tint parameter to Sky Colored Fog.
- Added of Screen Space Reflections for Transparent materials
- Added a fallback for ray traced area light shadows in case the material is forward or the lit mode is forward.
- Added a new debug mode for light layers.
- Added an "enable" toggle to the SSR volume component.
- Added support for anisotropic specular lobes in path tracing.
- Added support for alpha clipping in path tracing.
- Added support for light cookies in path tracing.
- Added support for transparent shadows in path tracing.
- Added support for iridescence in path tracing.
- Added support for background color in path tracing.
- Added a path tracing test to the test suite.
- Added a warning and workaround instructions that appear when you enable XR single-pass after the first frame with the XR SDK.
- Added the exposure sliders to the planar reflection probe preview
- Added support for subsurface scattering in path tracing.
- Added a new mode that improves the filtering of ray traced shadows (directional, point and spot) based on the distance to the occluder.
- Added support of cookie baking and add support on Disc light.
- Added support for fog attenuation in path tracing.
- Added a new debug panel for volumes
- Added XR setting to control camera jitter for temporal effects
- Added an error message in the DrawRenderers custom pass when rendering opaque objects with an HDRP asset in DeferredOnly mode.
- Added API to enable proper recording of path traced scenes (with the Unity recorder or other tools).
- Added support for fog in Recursive rendering, ray traced reflections and ray traced indirect diffuse.
- Added an alpha blend option for recursive rendering
- Added support for stack lit for ray tracing effects.
- Added support for hair for ray tracing effects.
- Added support for alpha to coverage for HDRP shaders and shader graph
- Added support for Quality Levels to Subsurface Scattering.
- Added option to disable XR rendering on the camera settings.
- Added support for specular AA from geometric curvature in AxF
- Added support for baked AO (no input for now) in AxF
- Added an info box to warn about depth test artifacts when rendering object twice in custom passes with MSAA.
- Added a frame setting for alpha to mask.
- Added support for custom passes in the AOV API
- Added Light decomposition lighting debugging modes and support in AOV
- Added exposure compensation to Fixed exposure mode
- Added support for rasterized area light shadows in StackLit
- Added support for texture-weighted automatic exposure
- Added support for POM for emissive map
- Added alpha channel support in motion blur pass.
- Added the HDRP Compositor Tool (in Preview).
- Added a ray tracing mode option in the HDRP asset that allows to override and shader stripping.
- Added support for arbitrary resolution scaling of Volumetric Lighting to the Fog volume component.
- Added range attenuation for box-shaped spotlights.
- Added scenes for hair and fabric and decals with material samples
- Added fabric materials and textures
- Added information for fabric materials in fabric scene
- Added a DisplayInfo attribute to specify a name override and a display order for Volume Component fields (used only in default inspector for now).
- Added Min distance to contact shadows.
- Added support for Depth of Field in path tracing (by sampling the lens aperture).
- Added an API in HDRP to override the camera within the rendering of a frame (mainly for custom pass).
- Added a function (HDRenderPipeline.ResetRTHandleReferenceSize) to reset the reference size of RTHandle systems.
- Added support for AxF measurements importing into texture resources tilings.
- Added Layer parameter on Area Light to modify Layer of generated Emissive Mesh
- Added a flow map parameter to HDRI Sky
- Implemented ray traced reflections for transparent objects.
- Add a new parameter to control reflections in recursive rendering.
- Added an initial version of SSGI.
- Added Virtual Texturing cache settings to control the size of the Streaming Virtual Texturing caches.
- Added back-compatibility with builtin stereo matrices.
- Added CustomPassUtils API to simplify Blur, Copy and DrawRenderers custom passes.
- Added Histogram guided automatic exposure.
- Added few exposure debug modes.
- Added support for multiple path-traced views at once (e.g., scene and game views).
- Added support for 3DsMax's 2021 Simplified Physical Material from FBX files in the Model Importer.
- Added custom target mid grey for auto exposure.
- Added CustomPassUtils API to simplify Blur, Copy and DrawRenderers custom passes.
- Added an API in HDRP to override the camera within the rendering of a frame (mainly for custom pass).
- Added more custom pass API functions, mainly to render objects from another camera.
- Added support for transparent Unlit in path tracing.
- Added a minimal lit used for RTGI in peformance mode.
- Added procedural metering mask that can follow an object
- Added presets quality settings for RTAO and RTGI.
- Added an override for the shadow culling that allows better directional shadow maps in ray tracing effects (RTR, RTGI, RTSSS and RR).
- Added a Cloud Layer volume override.
- Added Fast Memory support for platform that support it.
- Added CPU and GPU timings for ray tracing effects.
- Added support to combine RTSSS and RTGI (1248733).
- Added IES Profile support for Point, Spot and Rectangular-Area lights
- Added support for multiple mapping modes in AxF.
- Add support of lightlayers on indirect lighting controller
- Added compute shader stripping.
- Added Cull Mode option for opaque materials and ShaderGraphs. 
- Added scene view exposure override.
- Added support for exposure curve remapping for min/max limits.
- Added presets for ray traced reflections.
- Added final image histogram debug view (both luminance and RGB).
- Added an example texture and rotation to the Cloud Layer volume override.
- Added an option to extend the camera culling for skinned mesh animation in ray tracing effects (1258547).
- Added decal layer system similar to light layer. Mesh will receive a decal when both decal layer mask matches.
- Added shader graph nodes for rendering a complex eye shader.
- Added more controls to contact shadows and increased quality in some parts. 
- Added a physically based option in DoF volume.
- Added API to check if a Camera, Light or ReflectionProbe is compatible with HDRP.
- Added path tracing test scene for normal mapping.
- Added missing API documentation.
- Remove CloudLayer
- Added quad overdraw and vertex density debug modes.

### Fixed
- fix when saved HDWizard window tab index out of range (1260273)
- Fix when rescale probe all direction below zero (1219246)
- Update documentation of HDRISky-Backplate, precise how to have Ambient Occlusion on the Backplate
- Sorting, undo, labels, layout in the Lighting Explorer.
- Fixed sky settings and materials in Shader Graph Samples package
- Fix/workaround a probable graphics driver bug in the GTAO shader.
- Fixed Hair and PBR shader graphs double sided modes
- Fixed an issue where updating an HDRP asset in the Quality setting panel would not recreate the pipeline.
- Fixed issue with point lights being considered even when occupying less than a pixel on screen (case 1183196)
- Fix a potential NaN source with iridescence (case 1183216)
- Fixed issue of spotlight breaking when minimizing the cone angle via the gizmo (case 1178279)
- Fixed issue that caused decals not to modify the roughness in the normal buffer, causing SSR to not behave correctly (case 1178336)
- Fixed lit transparent refraction with XR single-pass rendering
- Removed extra jitter for TemporalAA in VR
- Fixed ShaderGraph time in main preview
- Fixed issue on some UI elements in HDRP asset not expanding when clicking the arrow (case 1178369)
- Fixed alpha blending in custom post process
- Fixed the modification of the _AlphaCutoff property in the material UI when exposed with a ShaderGraph parameter.
- Fixed HDRP test `1218_Lit_DiffusionProfiles` on Vulkan.
- Fixed an issue where building a player in non-dev mode would generate render target error logs every frame
- Fixed crash when upgrading version of HDRP
- Fixed rendering issues with material previews
- Fixed NPE when using light module in Shuriken particle systems (1173348).
- Refresh cached shadow on editor changes
- Fixed light supported units caching (1182266)
- Fixed an issue where SSAO (that needs temporal reprojection) was still being rendered when Motion Vectors were not available (case 1184998)
- Fixed a nullref when modifying the height parameters inside the layered lit shader UI.
- Fixed Decal gizmo that become white after exiting play mode
- Fixed Decal pivot position to behave like a spotlight
- Fixed an issue where using the LightingOverrideMask would break sky reflection for regular cameras
- Fix DebugMenu FrameSettingsHistory persistency on close
- Fix DensityVolume, ReflectionProbe aned PlanarReflectionProbe advancedControl display
- Fix DXR scene serialization in wizard
- Fixed an issue where Previews would reallocate History Buffers every frame
- Fixed the SetLightLayer function in HDAdditionalLightData setting the wrong light layer
- Fix error first time a preview is created for planar
- Fixed an issue where SSR would use an incorrect roughness value on ForwardOnly (StackLit, AxF, Fabric, etc.) materials when the pipeline is configured to also allow deferred Lit.
- Fixed issues with light explorer (cases 1183468, 1183269)
- Fix dot colors in LayeredLit material inspector
- Fix undo not resetting all value when undoing the material affectation in LayerLit material
- Fix for issue that caused gizmos to render in render textures (case 1174395)
- Fixed the light emissive mesh not updated when the light was disabled/enabled
- Fixed light and shadow layer sync when setting the HDAdditionalLightData.lightlayersMask property
- Fixed a nullref when a custom post process component that was in the HDRP PP list is removed from the project
- Fixed issue that prevented decals from modifying specular occlusion (case 1178272).
- Fixed exposure of volumetric reprojection
- Fixed multi selection support for Scalable Settings in lights
- Fixed font shaders in test projects for VR by using a Shader Graph version
- Fixed refresh of baked cubemap by incrementing updateCount at the end of the bake (case 1158677).
- Fixed issue with rectangular area light when seen from the back
- Fixed decals not affecting lightmap/lightprobe
- Fixed zBufferParams with XR single-pass rendering
- Fixed moving objects not rendered in custom passes
- Fixed abstract classes listed in the + menu of the custom pass list
- Fixed custom pass that was rendered in previews
- Fixed precision error in zero value normals when applying decals (case 1181639)
- Fixed issue that triggered No Scene Lighting view in game view as well (case 1156102)
- Assign default volume profile when creating a new HDRP Asset
- Fixed fov to 0 in planar probe breaking the projection matrix (case 1182014)
- Fixed bugs with shadow caching
- Reassign the same camera for a realtime probe face render request to have appropriate history buffer during realtime probe rendering.
- Fixed issue causing wrong shading when normal map mode is Object space, no normal map is set, but a detail map is present (case 1143352)
- Fixed issue with decal and htile optimization
- Fixed TerrainLit shader compilation error regarding `_Control0_TexelSize` redefinition (case 1178480).
- Fixed warning about duplicate HDRuntimeReflectionSystem when configuring play mode without domain reload.
- Fixed an editor crash when multiple decal projectors were selected and some had null material
- Added all relevant fix actions to FixAll button in Wizard
- Moved FixAll button on top of the Wizard
- Fixed an issue where fog color was not pre-exposed correctly
- Fix priority order when custom passes are overlapping
- Fix cleanup not called when the custom pass GameObject is destroyed
- Replaced most instances of GraphicsSettings.renderPipelineAsset by GraphicsSettings.currentRenderPipeline. This should fix some parameters not working on Quality Settings overrides.
- Fixed an issue with Realtime GI not working on upgraded projects.
- Fixed issue with screen space shadows fallback texture was not set as a texture array.
- Fixed Pyramid Lights bounding box
- Fixed terrain heightmap default/null values and epsilons
- Fixed custom post-processing effects breaking when an abstract class inherited from `CustomPostProcessVolumeComponent`
- Fixed XR single-pass rendering in Editor by using ShaderConfig.s_XrMaxViews to allocate matrix array
- Multiple different skies rendered at the same time by different cameras are now handled correctly without flickering
- Fixed flickering issue happening when different volumes have shadow settings and multiple cameras are present.
- Fixed issue causing planar probes to disappear if there is no light in the scene.
- Fixed a number of issues with the prefab isolation mode (Volumes leaking from the main scene and reflection not working properly)
- Fixed an issue with fog volume component upgrade not working properly
- Fixed Spot light Pyramid Shape has shadow artifacts on aspect ratio values lower than 1
- Fixed issue with AO upsampling in XR
- Fixed camera without HDAdditionalCameraData component not rendering
- Removed the macro ENABLE_RAYTRACING for most of the ray tracing code
- Fixed prefab containing camera reloading in loop while selected in the Project view
- Fixed issue causing NaN wheh the Z scale of an object is set to 0.
- Fixed DXR shader passes attempting to render before pipeline loaded
- Fixed black ambient sky issue when importing a project after deleting Library.
- Fixed issue when upgrading a Standard transparent material (case 1186874)
- Fixed area light cookies not working properly with stack lit
- Fixed material render queue not updated when the shader is changed in the material inspector.
- Fixed a number of issues with full screen debug modes not reseting correctly when setting another mutually exclusive mode
- Fixed compile errors for platforms with no VR support
- Fixed an issue with volumetrics and RTHandle scaling (case 1155236)
- Fixed an issue where sky lighting might be updated uselessly
- Fixed issue preventing to allow setting decal material to none (case 1196129)
- Fixed XR multi-pass decals rendering
- Fixed several fields on Light Inspector that not supported Prefab overrides
- Fixed EOL for some files
- Fixed scene view rendering with volumetrics and XR enabled
- Fixed decals to work with multiple cameras
- Fixed optional clear of GBuffer (Was always on)
- Fixed render target clears with XR single-pass rendering
- Fixed HDRP samples file hierarchy
- Fixed Light units not matching light type
- Fixed QualitySettings panel not displaying HDRP Asset
- Fixed black reflection probes the first time loading a project
- Fixed y-flip in scene view with XR SDK
- Fixed Decal projectors do not immediately respond when parent object layer mask is changed in editor.
- Fixed y-flip in scene view with XR SDK
- Fixed a number of issues with Material Quality setting
- Fixed the transparent Cull Mode option in HD unlit master node settings only visible if double sided is ticked.
- Fixed an issue causing shadowed areas by contact shadows at the edge of far clip plane if contact shadow length is very close to far clip plane.
- Fixed editing a scalable settings will edit all loaded asset in memory instead of targetted asset.
- Fixed Planar reflection default viewer FOV
- Fixed flickering issues when moving the mouse in the editor with ray tracing on.
- Fixed the ShaderGraph main preview being black after switching to SSS in the master node settings
- Fixed custom fullscreen passes in VR
- Fixed camera culling masks not taken in account in custom pass volumes
- Fixed object not drawn in custom pass when using a DrawRenderers with an HDRP shader in a build.
- Fixed injection points for Custom Passes (AfterDepthAndNormal and BeforePreRefraction were missing)
- Fixed a enum to choose shader tags used for drawing objects (DepthPrepass or Forward) when there is no override material.
- Fixed lit objects in the BeforePreRefraction, BeforeTransparent and BeforePostProcess.
- Fixed the None option when binding custom pass render targets to allow binding only depth or color.
- Fixed custom pass buffers allocation so they are not allocated if they're not used.
- Fixed the Custom Pass entry in the volume create asset menu items.
- Fixed Prefab Overrides workflow on Camera.
- Fixed alignment issue in Preset for Camera.
- Fixed alignment issue in Physical part for Camera.
- Fixed FrameSettings multi-edition.
- Fixed a bug happening when denoising multiple ray traced light shadows
- Fixed minor naming issues in ShaderGraph settings
- VFX: Removed z-fight glitches that could appear when using deferred depth prepass and lit quad primitives
- VFX: Preserve specular option for lit outputs (matches HDRP lit shader)
- Fixed an issue with Metal Shader Compiler and GTAO shader for metal
- Fixed resources load issue while upgrading HDRP package.
- Fix LOD fade mask by accounting for field of view
- Fixed spot light missing from ray tracing indirect effects.
- Fixed a UI bug in the diffusion profile list after fixing them from the wizard.
- Fixed the hash collision when creating new diffusion profile assets.
- Fixed a light leaking issue with box light casting shadows (case 1184475)
- Fixed Cookie texture type in the cookie slot of lights (Now displays a warning because it is not supported).
- Fixed a nullref that happens when using the Shuriken particle light module
- Fixed alignment in Wizard
- Fixed text overflow in Wizard's helpbox
- Fixed Wizard button fix all that was not automatically grab all required fixes
- Fixed VR tab for MacOS in Wizard
- Fixed local config package workflow in Wizard
- Fixed issue with contact shadows shifting when MSAA is enabled.
- Fixed EV100 in the PBR sky
- Fixed an issue In URP where sometime the camera is not passed to the volume system and causes a null ref exception (case 1199388)
- Fixed nullref when releasing HDRP with custom pass disabled
- Fixed performance issue derived from copying stencil buffer.
- Fixed an editor freeze when importing a diffusion profile asset from a unity package.
- Fixed an exception when trying to reload a builtin resource.
- Fixed the light type intensity unit reset when switching the light type.
- Fixed compilation error related to define guards and CreateLayoutFromXrSdk()
- Fixed documentation link on CustomPassVolume.
- Fixed player build when HDRP is in the project but not assigned in the graphic settings.
- Fixed an issue where ambient probe would be black for the first face of a baked reflection probe
- VFX: Fixed Missing Reference to Visual Effect Graph Runtime Assembly
- Fixed an issue where rendering done by users in EndCameraRendering would be executed before the main render loop.
- Fixed Prefab Override in main scope of Volume.
- Fixed alignment issue in Presset of main scope of Volume.
- Fixed persistence of ShowChromeGizmo and moved it to toolbar for coherency in ReflectionProbe and PlanarReflectionProbe.
- Fixed Alignement issue in ReflectionProbe and PlanarReflectionProbe.
- Fixed Prefab override workflow issue in ReflectionProbe and PlanarReflectionProbe.
- Fixed empty MoreOptions and moved AdvancedManipulation in a dedicated location for coherency in ReflectionProbe and PlanarReflectionProbe.
- Fixed Prefab override workflow issue in DensityVolume.
- Fixed empty MoreOptions and moved AdvancedManipulation in a dedicated location for coherency in DensityVolume.
- Fix light limit counts specified on the HDRP asset
- Fixed Quality Settings for SSR, Contact Shadows and Ambient Occlusion volume components
- Fixed decalui deriving from hdshaderui instead of just shaderui
- Use DelayedIntField instead of IntField for scalable settings
- Fixed init of debug for FrameSettingsHistory on SceneView camera
- Added a fix script to handle the warning 'referenced script in (GameObject 'SceneIDMap') is missing'
- Fix Wizard load when none selected for RenderPipelineAsset
- Fixed TerrainLitGUI when per-pixel normal property is not present.
- Fixed rendering errors when enabling debug modes with custom passes
- Fix an issue that made PCSS dependent on Atlas resolution (not shadow map res)
- Fixing a bug whith histories when n>4 for ray traced shadows
- Fixing wrong behavior in ray traced shadows for mesh renderers if their cast shadow is shadow only or double sided
- Only tracing rays for shadow if the point is inside the code for spotlight shadows
- Only tracing rays if the point is inside the range for point lights
- Fixing ghosting issues when the screen space shadow  indexes change for a light with ray traced shadows
- Fixed an issue with stencil management and Xbox One build that caused corrupted output in deferred mode.
- Fixed a mismatch in behavior between the culling of shadow maps and ray traced point and spot light shadows
- Fixed recursive ray tracing not working anymore after intermediate buffer refactor.
- Fixed ray traced shadow denoising not working (history rejected all the time).
- Fixed shader warning on xbox one
- Fixed cookies not working for spot lights in ray traced reflections, ray traced GI and recursive rendering
- Fixed an inverted handling of CoatSmoothness for SSR in StackLit.
- Fixed missing distortion inputs in Lit and Unlit material UI.
- Fixed issue that propagated NaNs across multiple frames through the exposure texture.
- Fixed issue with Exclude from TAA stencil ignored.
- Fixed ray traced reflection exposure issue.
- Fixed issue with TAA history not initialising corretly scale factor for first frame
- Fixed issue with stencil test of material classification not using the correct Mask (causing false positive and bad performance with forward material in deferred)
- Fixed issue with History not reset when chaning antialiasing mode on camera
- Fixed issue with volumetric data not being initialized if default settings have volumetric and reprojection off.
- Fixed ray tracing reflection denoiser not applied in tier 1
- Fixed the vibility of ray tracing related methods.
- Fixed the diffusion profile list not saved when clicking the fix button in the material UI.
- Fixed crash when pushing bounce count higher than 1 for ray traced GI or reflections
- Fixed PCSS softness scale so that it better match ray traced reference for punctual lights.
- Fixed exposure management for the path tracer
- Fixed AxF material UI containing two advanced options settings.
- Fixed an issue where cached sky contexts were being destroyed wrongly, breaking lighting in the LookDev
- Fixed issue that clamped PCSS softness too early and not after distance scale.
- Fixed fog affect transparent on HD unlit master node
- Fixed custom post processes re-ordering not saved.
- Fixed NPE when using scalable settings
- Fixed an issue where PBR sky precomputation was reset incorrectly in some cases causing bad performance.
- Fixed a bug due to depth history begin overriden too soon
- Fixed CustomPassSampleCameraColor scale issue when called from Before Transparent injection point.
- Fixed corruption of AO in baked probes.
- Fixed issue with upgrade of projects that still had Very High as shadow filtering quality.
- Fixed issue that caused Distortion UI to appear in Lit.
- Fixed several issues with decal duplicating when editing them.
- Fixed initialization of volumetric buffer params (1204159)
- Fixed an issue where frame count was incorrectly reset for the game view, causing temporal processes to fail.
- Fixed Culling group was not disposed error.
- Fixed issues on some GPU that do not support gathers on integer textures.
- Fixed an issue with ambient probe not being initialized for the first frame after a domain reload for volumetric fog.
- Fixed the scene visibility of decal projectors and density volumes
- Fixed a leak in sky manager.
- Fixed an issue where entering playmode while the light editor is opened would produce null reference exceptions.
- Fixed the debug overlay overlapping the debug menu at runtime.
- Fixed an issue with the framecount when changing scene.
- Fixed errors that occurred when using invalid near and far clip plane values for planar reflections.
- Fixed issue with motion blur sample weighting function.
- Fixed motion vectors in MSAA.
- Fixed sun flare blending (case 1205862).
- Fixed a lot of issues related to ray traced screen space shadows.
- Fixed memory leak caused by apply distortion material not being disposed.
- Fixed Reflection probe incorrectly culled when moving its parent (case 1207660)
- Fixed a nullref when upgrading the Fog volume components while the volume is opened in the inspector.
- Fix issues where decals on PS4 would not correctly write out the tile mask causing bits of the decal to go missing.
- Use appropriate label width and text content so the label is completely visible
- Fixed an issue where final post process pass would not output the default alpha value of 1.0 when using 11_11_10 color buffer format.
- Fixed SSR issue after the MSAA Motion Vector fix.
- Fixed an issue with PCSS on directional light if punctual shadow atlas was not allocated.
- Fixed an issue where shadow resolution would be wrong on the first face of a baked reflection probe.
- Fixed issue with PCSS softness being incorrect for cascades different than the first one.
- Fixed custom post process not rendering when using multiple HDRP asset in quality settings
- Fixed probe gizmo missing id (case 1208975)
- Fixed a warning in raytracingshadowfilter.compute
- Fixed issue with AO breaking with small near plane values.
- Fixed custom post process Cleanup function not called in some cases.
- Fixed shader warning in AO code.
- Fixed a warning in simpledenoiser.compute
- Fixed tube and rectangle light culling to use their shape instead of their range as a bounding box.
- Fixed caused by using gather on a UINT texture in motion blur.
- Fix issue with ambient occlusion breaking when dynamic resolution is active.
- Fixed some possible NaN causes in Depth of Field.
- Fixed Custom Pass nullref due to the new Profiling Sample API changes
- Fixed the black/grey screen issue on after post process Custom Passes in non dev builds.
- Fixed particle lights.
- Improved behavior of lights and probe going over the HDRP asset limits.
- Fixed issue triggered when last punctual light is disabled and more than one camera is used.
- Fixed Custom Pass nullref due to the new Profiling Sample API changes
- Fixed the black/grey screen issue on after post process Custom Passes in non dev builds.
- Fixed XR rendering locked to vsync of main display with Standalone Player.
- Fixed custom pass cleanup not called at the right time when using multiple volumes.
- Fixed an issue on metal with edge of decal having artifact by delaying discard of fragments during decal projection
- Fixed various shader warning
- Fixing unnecessary memory allocations in the ray tracing cluster build
- Fixed duplicate column labels in LightEditor's light tab
- Fixed white and dark flashes on scenes with very high or very low exposure when Automatic Exposure is being used.
- Fixed an issue where passing a null ProfilingSampler would cause a null ref exception.
- Fixed memory leak in Sky when in matcap mode.
- Fixed compilation issues on platform that don't support VR.
- Fixed migration code called when we create a new HDRP asset.
- Fixed RemoveComponent on Camera contextual menu to not remove Camera while a component depend on it.
- Fixed an issue where ambient occlusion and screen space reflections editors would generate null ref exceptions when HDRP was not set as the current pipeline.
- Fixed a null reference exception in the probe UI when no HDRP asset is present.
- Fixed the outline example in the doc (sampling range was dependent on screen resolution)
- Fixed a null reference exception in the HDRI Sky editor when no HDRP asset is present.
- Fixed an issue where Decal Projectors created from script where rotated around the X axis by 90°.
- Fixed frustum used to compute Density Volumes visibility when projection matrix is oblique.
- Fixed a null reference exception in Path Tracing, Recursive Rendering and raytraced Global Illumination editors when no HDRP asset is present.
- Fix for NaNs on certain geometry with Lit shader -- [case 1210058](https://fogbugz.unity3d.com/f/cases/1210058/)
- Fixed an issue where ambient occlusion and screen space reflections editors would generate null ref exceptions when HDRP was not set as the current pipeline.
- Fixed a null reference exception in the probe UI when no HDRP asset is present.
- Fixed the outline example in the doc (sampling range was dependent on screen resolution)
- Fixed a null reference exception in the HDRI Sky editor when no HDRP asset is present.
- Fixed an issue where materials newly created from the contextual menu would have an invalid state, causing various problems until it was edited.
- Fixed transparent material created with ZWrite enabled (now it is disabled by default for new transparent materials)
- Fixed mouseover on Move and Rotate tool while DecalProjector is selected.
- Fixed wrong stencil state on some of the pixel shader versions of deferred shader.
- Fixed an issue where creating decals at runtime could cause a null reference exception.
- Fixed issue that displayed material migration dialog on the creation of new project.
- Fixed various issues with time and animated materials (cases 1210068, 1210064).
- Updated light explorer with latest changes to the Fog and fixed issues when no visual environment was present.
- Fixed not handleling properly the recieve SSR feature with ray traced reflections
- Shadow Atlas is no longer allocated for area lights when they are disabled in the shader config file.
- Avoid MRT Clear on PS4 as it is not implemented yet.
- Fixed runtime debug menu BitField control.
- Fixed the radius value used for ray traced directional light.
- Fixed compilation issues with the layered lit in ray tracing shaders.
- Fixed XR autotests viewport size rounding
- Fixed mip map slider knob displayed when cubemap have no mipmap
- Remove unnecessary skip of material upgrade dialog box.
- Fixed the profiling sample mismatch errors when enabling the profiler in play mode
- Fixed issue that caused NaNs in reflection probes on consoles.
- Fixed adjusting positive axis of Blend Distance slides the negative axis in the density volume component.
- Fixed the blend of reflections based on the weight.
- Fixed fallback for ray traced reflections when denoising is enabled.
- Fixed error spam issue with terrain detail terrainDetailUnsupported (cases 1211848)
- Fixed hardware dynamic resolution causing cropping/scaling issues in scene view (case 1158661)
- Fixed Wizard check order for `Hardware and OS` and `Direct3D12`
- Fix AO issue turning black when Far/Near plane distance is big.
- Fixed issue when opening lookdev and the lookdev volume have not been assigned yet.
- Improved memory usage of the sky system.
- Updated label in HDRP quality preference settings (case 1215100)
- Fixed Decal Projector gizmo not undoing properly (case 1216629)
- Fix a leak in the denoising of ray traced reflections.
- Fixed Alignment issue in Light Preset
- Fixed Environment Header in LightingWindow
- Fixed an issue where hair shader could write garbage in the diffuse lighting buffer, causing NaNs.
- Fixed an exposure issue with ray traced sub-surface scattering.
- Fixed runtime debug menu light hierarchy None not doing anything.
- Fixed the broken ShaderGraph preview when creating a new Lit graph.
- Fix indentation issue in preset of LayeredLit material.
- Fixed minor issues with cubemap preview in the inspector.
- Fixed wrong build error message when building for android on mac.
- Fixed an issue related to denoising ray trace area shadows.
- Fixed wrong build error message when building for android on mac.
- Fixed Wizard persistency of Direct3D12 change on domain reload.
- Fixed Wizard persistency of FixAll on domain reload.
- Fixed Wizard behaviour on domain reload.
- Fixed a potential source of NaN in planar reflection probe atlas.
- Fixed an issue with MipRatio debug mode showing _DebugMatCapTexture not being set.
- Fixed missing initialization of input params in Blit for VR.
- Fix Inf source in LTC for area lights.
- Fix issue with AO being misaligned when multiple view are visible.
- Fix issue that caused the clamp of camera rotation motion for motion blur to be ineffective.
- Fixed issue with AssetPostprocessors dependencies causing models to be imported twice when upgrading the package version.
- Fixed culling of lights with XR SDK
- Fixed memory stomp in shadow caching code, leading to overflow of Shadow request array and runtime errors.
- Fixed an issue related to transparent objects reading the ray traced indirect diffuse buffer
- Fixed an issue with filtering ray traced area lights when the intensity is high or there is an exposure.
- Fixed ill-formed include path in Depth Of Field shader.
- Fixed shader graph and ray tracing after the shader target PR.
- Fixed a bug in semi-transparent shadows (object further than the light casting shadows)
- Fix state enabled of default volume profile when in package.
- Fixed removal of MeshRenderer and MeshFilter on adding Light component.
- Fixed Ray Traced SubSurface Scattering not working with ray traced area lights
- Fixed Ray Traced SubSurface Scattering not working in forward mode.
- Fixed a bug in debug light volumes.
- Fixed a bug related to ray traced area light shadow history.
- Fixed an issue where fog sky color mode could sample NaNs in the sky cubemap.
- Fixed a leak in the PBR sky renderer.
- Added a tooltip to the Ambient Mode parameter in the Visual Envionment volume component.
- Static lighting sky now takes the default volume into account (this fixes discrepancies between baked and realtime lighting).
- Fixed a leak in the sky system.
- Removed MSAA Buffers allocation when lit shader mode is set to "deferred only".
- Fixed invalid cast for realtime reflection probes (case 1220504)
- Fixed invalid game view rendering when disabling all cameras in the scene (case 1105163)
- Hide reflection probes in the renderer components.
- Fixed infinite reload loop while displaying Light's Shadow's Link Light Layer in Inspector of Prefab Asset.
- Fixed the culling was not disposed error in build log.
- Fixed the cookie atlas size and planar atlas size being too big after an upgrade of the HDRP asset.
- Fixed transparent SSR for shader graph.
- Fixed an issue with emissive light meshes not being in the RAS.
- Fixed DXR player build
- Fixed the HDRP asset migration code not being called after an upgrade of the package
- Fixed draw renderers custom pass out of bound exception
- Fixed the PBR shader rendering in deferred
- Fixed some typos in debug menu (case 1224594)
- Fixed ray traced point and spot lights shadows not rejecting istory when semi-transparent or colored.
- Fixed a warning due to StaticLightingSky when reloading domain in some cases.
- Fixed the MaxLightCount being displayed when the light volume debug menu is on ColorAndEdge.
- Fixed issue with unclear naming of debug menu for decals.
- Fixed z-fighting in scene view when scene lighting is off (case 1203927)
- Fixed issue that prevented cubemap thumbnails from rendering (only on D3D11 and Metal).
- Fixed ray tracing with VR single-pass
- Fix an exception in ray tracing that happens if two LOD levels are using the same mesh renderer.
- Fixed error in the console when switching shader to decal in the material UI.
- Fixed an issue with refraction model and ray traced recursive rendering (case 1198578).
- Fixed an issue where a dynamic sky changing any frame may not update the ambient probe.
- Fixed cubemap thumbnail generation at project load time.
- Fixed cubemap thumbnail generation at project load time. 
- Fixed XR culling with multiple cameras
- Fixed XR single-pass with Mock HMD plugin
- Fixed sRGB mismatch with XR SDK
- Fixed an issue where default volume would not update when switching profile.
- Fixed issue with uncached reflection probe cameras reseting the debug mode (case 1224601) 
- Fixed an issue where AO override would not override specular occlusion.
- Fixed an issue where Volume inspector might not refresh correctly in some cases.
- Fixed render texture with XR
- Fixed issue with resources being accessed before initialization process has been performed completely. 
- Half fixed shuriken particle light that cast shadows (only the first one will be correct)
- Fixed issue with atmospheric fog turning black if a planar reflection probe is placed below ground level. (case 1226588)
- Fixed custom pass GC alloc issue in CustomPassVolume.GetActiveVolumes().
- Fixed a bug where instanced shadergraph shaders wouldn't compile on PS4.
- Fixed an issue related to the envlightdatasrt not being bound in recursive rendering.
- Fixed shadow cascade tooltip when using the metric mode (case 1229232)
- Fixed how the area light influence volume is computed to match rasterization.
- Focus on Decal uses the extends of the projectors
- Fixed usage of light size data that are not available at runtime.
- Fixed the depth buffer copy made before custom pass after opaque and normal injection point.
- Fix for issue that prevented scene from being completely saved when baked reflection probes are present and lighting is set to auto generate.
- Fixed drag area width at left of Light's intensity field in Inspector.
- Fixed light type resolution when performing a reset on HDAdditionalLightData (case 1220931)
- Fixed reliance on atan2 undefined behavior in motion vector debug shader.
- Fixed an usage of a a compute buffer not bound (1229964)
- Fixed an issue where changing the default volume profile from another inspector would not update the default volume editor.
- Fix issues in the post process system with RenderTexture being invalid in some cases, causing rendering problems.
- Fixed an issue where unncessarily serialized members in StaticLightingSky component would change each time the scene is changed.
- Fixed a weird behavior in the scalable settings drawing when the space becomes tiny (1212045).
- Fixed a regression in the ray traced indirect diffuse due to the new probe system.
- Fix for range compression factor for probes going negative (now clamped to positive values).
- Fixed path validation when creating new volume profile (case 1229933)
- Fixed a bug where Decal Shader Graphs would not recieve reprojected Position, Normal, or Bitangent data. (1239921)
- Fix reflection hierarchy for CARPAINT in AxF.
- Fix precise fresnel for delta lights for SVBRDF in AxF.
- Fixed the debug exposure mode for display sky reflection and debug view baked lighting
- Fixed MSAA depth resolve when there is no motion vectors
- Fixed various object leaks in HDRP.
- Fixed compile error with XR SubsystemManager.
- Fix for assertion triggering sometimes when saving a newly created lit shader graph (case 1230996)
- Fixed culling of planar reflection probes that change position (case 1218651)
- Fixed null reference when processing lightprobe (case 1235285)
- Fix issue causing wrong planar reflection rendering when more than one camera is present.
- Fix black screen in XR when HDRP package is present but not used.
- Fixed an issue with the specularFGD term being used when the material has a clear coat (lit shader).
- Fixed white flash happening with auto-exposure in some cases (case 1223774)
- Fixed NaN which can appear with real time reflection and inf value
- Fixed an issue that was collapsing the volume components in the HDRP default settings
- Fixed warning about missing bound decal buffer
- Fixed shader warning on Xbox for ResolveStencilBuffer.compute. 
- Fixed PBR shader ZTest rendering in deferred.
- Replaced commands incompatible with async compute in light list build process.
- Diffusion Profile and Material references in HDRP materials are now correctly exported to unity packages. Note that the diffusion profile or the material references need to be edited once before this can work properly.
- Fix MaterialBalls having same guid issue
- Fix spelling and grammatical errors in material samples
- Fixed unneeded cookie texture allocation for cone stop lights.
- Fixed scalarization code for contact shadows.
- Fixed volume debug in playmode
- Fixed issue when toggling anything in HDRP asset that will produce an error (case 1238155)
- Fixed shader warning in PCSS code when using Vulkan.
- Fixed decal that aren't working without Metal and Ambient Occlusion option enabled.
- Fixed an error about procedural sky being logged by mistake.
- Fixed shadowmask UI now correctly showing shadowmask disable
- Made more explicit the warning about raytracing and asynchronous compute. Also fixed the condition in which it appears.
- Fixed a null ref exception in static sky when the default volume profile is invalid.
- DXR: Fixed shader compilation error with shader graph and pathtracer
- Fixed SceneView Draw Modes not being properly updated after opening new scene view panels or changing the editor layout.
- VFX: Removed irrelevant queues in render queue selection from HDRP outputs
- VFX: Motion Vector are correctly renderered with MSAA [Case 1240754](https://issuetracker.unity3d.com/product/unity/issues/guid/1240754/)
- Fixed a cause of NaN when a normal of 0-length is generated (usually via shadergraph). 
- Fixed issue with screen-space shadows not enabled properly when RT is disabled (case 1235821)
- Fixed a performance issue with stochastic ray traced area shadows.
- Fixed cookie texture not updated when changing an import settings (srgb for example).
- Fixed flickering of the game/scene view when lookdev is running.
- Fixed issue with reflection probes in realtime time mode with OnEnable baking having wrong lighting with sky set to dynamic (case 1238047).
- Fixed transparent motion vectors not working when in MSAA.
- Fix error when removing DecalProjector from component contextual menu (case 1243960)
- Fixed issue with post process when running in RGBA16 and an object with additive blending is in the scene.
- Fixed corrupted values on LayeredLit when using Vertex Color multiply mode to multiply and MSAA is activated. 
- Fix conflicts with Handles manipulation when performing a Reset in DecalComponent (case 1238833)
- Fixed depth prepass and postpass being disabled after changing the shader in the material UI.
- Fixed issue with sceneview camera settings not being saved after Editor restart.
- Fixed issue when switching back to custom sensor type in physical camera settings (case 1244350).
- Fixed a null ref exception when running playmode tests with the render pipeline debug window opened.
- Fixed some GCAlloc in the debug window.
- Fixed shader graphs not casting semi-transparent and color shadows (case 1242617)
- Fixed thin refraction mode not working properly.
- Fixed assert on tests caused by probe culling results being requested when culling did not happen. (case 1246169) 
- Fixed over consumption of GPU memory by the Physically Based Sky.
- Fixed an invalid rotation in Planar Reflection Probe editor display, that was causing an error message (case 1182022)
- Put more information in Camera background type tooltip and fixed inconsistent exposure behavior when changing bg type.
- Fixed issue that caused not all baked reflection to be deleted upon clicking "Clear Baked Data" in the lighting menu (case 1136080)
- Fixed an issue where asset preview could be rendered white because of static lighting sky.
- Fixed an issue where static lighting was not updated when removing the static lighting sky profile.
- Fixed the show cookie atlas debug mode not displaying correctly when enabling the clear cookie atlas option.
- Fixed various multi-editing issues when changing Emission parameters.
- Fixed error when undo a Reflection Probe removal in a prefab instance. (case 1244047)
- Fixed Microshadow not working correctly in deferred with LightLayers
- Tentative fix for missing include in depth of field shaders.
- Fixed the light overlap scene view draw mode (wasn't working at all).
- Fixed taaFrameIndex and XR tests 4052 and 4053
- Fixed the prefab integration of custom passes (Prefab Override Highlight not working as expected).
- Cloned volume profile from read only assets are created in the root of the project. (case 1154961)
- Fixed Wizard check on default volume profile to also check it is not the default one in package.
- Fix erroneous central depth sampling in TAA.
- Fixed light layers not correctly disabled when the lightlayers is set to Nothing and Lightlayers isn't enabled in HDRP Asset
- Fixed issue with Model Importer materials falling back to the Legacy default material instead of HDRP's default material when import happens at Editor startup.
- Fixed a wrong condition in CameraSwitcher, potentially causing out of bound exceptions.
- Fixed an issue where editing the Look Dev default profile would not reflect directly in the Look Dev window.
- Fixed a bug where the light list is not cleared but still used when resizing the RT.
- Fixed exposure debug shader with XR single-pass rendering.
- Fixed issues with scene view and transparent motion vectors.
- Fixed black screens for linux/HDRP (1246407)
- Fixed a vulkan and metal warning in the SSGI compute shader.
- Fixed an exception due to the color pyramid not allocated when SSGI is enabled.
- Fixed an issue with the first Depth history was incorrectly copied.
- Fixed path traced DoF focusing issue
- Fix an issue with the half resolution Mode (performance)
- Fix an issue with the color intensity of emissive for performance rtgi
- Fixed issue with rendering being mostly broken when target platform disables VR. 
- Workaround an issue caused by GetKernelThreadGroupSizes  failing to retrieve correct group size. 
- Fix issue with fast memory and rendergraph. 
- Fixed transparent motion vector framesetting not sanitized.
- Fixed wrong order of post process frame settings.
- Fixed white flash when enabling SSR or SSGI.
- The ray traced indrect diffuse and RTGI were combined wrongly with the rest of the lighting (1254318).
- Fixed an exception happening when using RTSSS without using RTShadows.
- Fix inconsistencies with transparent motion vectors and opaque by allowing camera only transparent motion vectors.
- Fix reflection probe frame settings override
- Fixed certain shadow bias artifacts present in volumetric lighting (case 1231885).
- Fixed area light cookie not updated when switch the light type from a spot that had a cookie.
- Fixed issue with dynamic resolution updating when not in play mode.
- Fixed issue with Contrast Adaptive Sharpening upsample mode and preview camera.
- Fix issue causing blocky artifacts when decals affect metallic and are applied on material with specular color workflow.
- Fixed issue with depth pyramid generation and dynamic resolution.
- Fixed an issue where decals were duplicated in prefab isolation mode.
- Fixed an issue where rendering preview with MSAA might generate render graph errors.
- Fixed compile error in PS4 for planar reflection filtering.
- Fixed issue with blue line in prefabs for volume mode.
- Fixing the internsity being applied to RTAO too early leading to unexpected results (1254626).
- Fix issue that caused sky to incorrectly render when using a custom projection matrix.
- Fixed null reference exception when using depth pre/post pass in shadergraph with alpha clip in the material.
- Appropriately constraint blend distance of reflection probe while editing with the inspector (case 1248931)
- Fixed AxF handling of roughness for Blinn-Phong type materials
- Fixed AxF UI errors when surface type is switched to transparent
- Fixed a serialization issue, preventing quality level parameters to undo/redo and update scene view on change.
- Fixed an exception occuring when a camera doesn't have an HDAdditionalCameraData (1254383).
- Fixed ray tracing with XR single-pass.
- Fixed warning in HDAdditionalLightData OnValidate (cases 1250864, 1244578)
- Fixed a bug related to denoising ray traced reflections.
- Fixed nullref in the layered lit material inspector.
- Fixed an issue where manipulating the color wheels in a volume component would reset the cursor every time.
- Fixed an issue where static sky lighting would not be updated for a new scene until it's reloaded at least once.
- Fixed culling for decals when used in prefabs and edited in context.
- Force to rebake probe with missing baked texture. (1253367)
- Fix supported Mac platform detection to handle new major version (11.0) properly
- Fixed typo in the Render Pipeline Wizard under HDRP+VR
- Change transparent SSR name in frame settings to avoid clipping. 
- Fixed missing include guards in shadow hlsl files.
- Repaint the scene view whenever the scene exposure override is changed.
- Fixed an error when clearing the SSGI history texture at creation time (1259930).
- Fixed alpha to mask reset when toggling alpha test in the material UI.
- Fixed an issue where opening the look dev window with the light theme would make the window blink and eventually crash unity.
- Fixed fallback for ray tracing and light layers (1258837).
- Fixed Sorting Priority not displayed correctly in the DrawRenderers custom pass UI.
- Fixed glitch in Project settings window when selecting diffusion profiles in material section (case 1253090)
- Fixed issue with light layers bigger than 8 (and above the supported range). 
- Fixed issue with culling layer mask of area light's emissive mesh 
- Fixed overused the atlas for Animated/Render Target Cookies (1259930).
- Fixed errors when switching area light to disk shape while an area emissive mesh was displayed.
- Fixed default frame settings MSAA toggle for reflection probes (case 1247631)
- Fixed the transparent SSR dependency not being properly disabled according to the asset dependencies (1260271).
- Fixed issue with completely black AO on double sided materials when normal mode is set to None.
- Fixed UI drawing of the quaternion (1251235)
- Fix an issue with the quality mode and perf mode on RTR and RTGI and getting rid of unwanted nans (1256923).
- Fixed unitialized ray tracing resources when using non-default HDRP asset (case 1259467).
- Fixed overused the atlas for Animated/Render Target Cookies (1259930).
- Fixed sky asserts with XR multipass
- Fixed for area light not updating baked light result when modifying with gizmo.
- Fixed robustness issue with GetOddNegativeScale() in ray tracing, which was impacting normal mapping (1261160).
- Fixed regression where moving face of the probe gizmo was not moving its position anymore.
- Fixed XR single-pass macros in tessellation shaders.
- Fixed path-traced subsurface scattering mixing with diffuse and specular BRDFs (1250601).
- Fixed custom pass re-ordering issues.
- Improved robustness of normal mapping when scale is 0, and mapping is extreme (normals in or below the tangent plane).
- Fixed XR Display providers not getting zNear and zFar plane distances passed to them when in HDRP.
- Fixed rendering breaking when disabling tonemapping in the frame settings.
- Fixed issue with serialization of exposure modes in volume profiles not being consistent between HDRP versions (case 1261385).
- Fixed issue with duplicate names in newly created sub-layers in the graphics compositor (case 1263093).
- Remove MSAA debug mode when renderpipeline asset has no MSAA
- Fixed some post processing using motion vectors when they are disabled
- Fixed the multiplier of the environement lights being overriden with a wrong value for ray tracing (1260311).
- Fixed a series of exceptions happening when trying to load an asset during wizard execution (1262171).
- Fixed an issue with Stacklit shader not compiling correctly in player with debug display on (1260579)
- Fixed couple issues in the dependence of building the ray tracing acceleration structure.
- Fix sun disk intensity
- Fixed unwanted ghosting for smooth surfaces.
- Fixing an issue in the recursive rendering flag texture usage.
- Fixed a missing dependecy for choosing to evaluate transparent SSR.
- Fixed issue that failed compilation when XR is disabled.
- Fixed a compilation error in the IES code.
- Fixed issue with dynamic resolution handler when no OnResolutionChange callback is specified. 
- Fixed multiple volumes, planar reflection, and decal projector position when creating them from the menu.
- Reduced the number of global keyword used in deferredTile.shader
- Fixed incorrect processing of Ambient occlusion probe (9% error was introduced)
- Fixed multiedition of framesettings drop down (case 1270044)
- Fixed planar probe gizmo

### Changed
- Improve MIP selection for decals on Transparents
- Color buffer pyramid is not allocated anymore if neither refraction nor distortion are enabled
- Rename Emission Radius to Radius in UI in Point, Spot
- Angular Diameter parameter for directional light is no longuer an advanced property
- DXR: Remove Light Radius and Angular Diamater of Raytrace shadow. Angular Diameter and Radius are used instead.
- Remove MaxSmoothness parameters from UI for point, spot and directional light. The MaxSmoothness is now deduce from Radius Parameters
- DXR: Remove the Ray Tracing Environement Component. Add a Layer Mask to the ray Tracing volume components to define which objects are taken into account for each effect.
- Removed second cubemaps used for shadowing in lookdev
- Disable Physically Based Sky below ground
- Increase max limit of area light and reflection probe to 128
- Change default texture for detailmap to grey
- Optimize Shadow RT load on Tile based architecture platforms.
- Improved quality of SSAO.
- Moved RequestShadowMapRendering() back to public API.
- Update HDRP DXR Wizard with an option to automatically clone the hdrp config package and setup raytracing to 1 in shaders file.
- Added SceneSelection pass for TerrainLit shader.
- Simplified Light's type API regrouping the logic in one place (Check type in HDAdditionalLightData)
- The support of LOD CrossFade (Dithering transition) in master nodes now required to enable it in the master node settings (Save variant)
- Improved shadow bias, by removing constant depth bias and substituting it with slope-scale bias.
- Fix the default stencil values when a material is created from a SSS ShaderGraph.
- Tweak test asset to be compatible with XR: unlit SG material for canvas and double-side font material
- Slightly tweaked the behaviour of bloom when resolution is low to reduce artifacts.
- Hidden fields in Light Inspector that is not relevant while in BakingOnly mode.
- Changed parametrization of PCSS, now softness is derived from angular diameter (for directional lights) or shape radius (for point/spot lights) and min filter size is now in the [0..1] range.
- Moved the copy of the geometry history buffers to right after the depth mip chain generation.
- Rename "Luminance" to "Nits" in UX for physical light unit
- Rename FrameSettings "SkyLighting" to "SkyReflection"
- Reworked XR automated tests
- The ray traced screen space shadow history for directional, spot and point lights is discarded if the light transform has changed.
- Changed the behavior for ray tracing in case a mesh renderer has both transparent and opaque submeshes.
- Improve history buffer management
- Replaced PlayerSettings.virtualRealitySupported with XRGraphics.tryEnable.
- Remove redundant FrameSettings RealTimePlanarReflection
- Improved a bit the GC calls generated during the rendering.
- Material update is now only triggered when the relevant settings are touched in the shader graph master nodes
- Changed the way Sky Intensity (on Sky volume components) is handled. It's now a combo box where users can choose between Exposure, Multiplier or Lux (for HDRI sky only) instead of both multiplier and exposure being applied all the time. Added a new menu item to convert old profiles.
- Change how method for specular occlusions is decided on inspector shader (Lit, LitTesselation, LayeredLit, LayeredLitTessellation)
- Unlocked SSS, SSR, Motion Vectors and Distortion frame settings for reflections probes.
- Hide unused LOD settings in Quality Settings legacy window.
- Reduced the constrained distance for temporal reprojection of ray tracing denoising
- Removed shadow near plane from the Directional Light Shadow UI.
- Improved the performances of custom pass culling.
- The scene view camera now replicates the physical parameters from the camera tagged as "MainCamera".
- Reduced the number of GC.Alloc calls, one simple scene without plarnar / probes, it should be 0B.
- Renamed ProfilingSample to ProfilingScope and unified API. Added GPU Timings.
- Updated macros to be compatible with the new shader preprocessor.
- Ray tracing reflection temporal filtering is now done in pre-exposed space
- Search field selects the appropriate fields in both project settings panels 'HDRP Default Settings' and 'Quality/HDRP'
- Disabled the refraction and transmission map keywords if the material is opaque.
- Keep celestial bodies outside the atmosphere.
- Updated the MSAA documentation to specify what features HDRP supports MSAA for and what features it does not.
- Shader use for Runtime Debug Display are now correctly stripper when doing a release build
- Now each camera has its own Volume Stack. This allows Volume Parameters to be updated as early as possible and be ready for the whole frame without conflicts between cameras.
- Disable Async for SSR, SSAO and Contact shadow when aggregated ray tracing frame setting is on.
- Improved performance when entering play mode without domain reload by a factor of ~25
- Renamed the camera profiling sample to include the camera name
- Discarding the ray tracing history for AO, reflection, diffuse shadows and GI when the viewport size changes.
- Renamed the camera profiling sample to include the camera name
- Renamed the post processing graphic formats to match the new convention.
- The restart in Wizard for DXR will always be last fix from now on
- Refactoring pre-existing materials to share more shader code between rasterization and ray tracing.
- Setting a material's Refraction Model to Thin does not overwrite the Thickness and Transmission Absorption Distance anymore.
- Removed Wind textures from runtime as wind is no longer built into the pipeline
- Changed Shader Graph titles of master nodes to be more easily searchable ("HDRP/x" -> "x (HDRP)")
- Expose StartSinglePass() and StopSinglePass() as public interface for XRPass
- Replaced the Texture array for 2D cookies (spot, area and directional lights) and for planar reflections by an atlas.
- Moved the tier defining from the asset to the concerned volume components.
- Changing from a tier management to a "mode" management for reflection and GI and removing the ability to enable/disable deferred and ray bining (they are now implied by performance mode)
- The default FrameSettings for ScreenSpaceShadows is set to true for Camera in order to give a better workflow for DXR.
- Refactor internal usage of Stencil bits.
- Changed how the material upgrader works and added documentation for it.
- Custom passes now disable the stencil when overwriting the depth and not writing into it.
- Renamed the camera profiling sample to include the camera name
- Changed the way the shadow casting property of transparent and tranmissive materials is handeled for ray tracing.
- Changed inspector materials stencil setting code to have more sharing.
- Updated the default scene and default DXR scene and DefaultVolumeProfile.
- Changed the way the length parameter is used for ray traced contact shadows.
- Improved the coherency of PCSS blur between cascades.
- Updated VR checks in Wizard to reflect new XR System.
- Removing unused alpha threshold depth prepass and post pass for fabric shader graph.
- Transform result from CIE XYZ to sRGB color space in EvalSensitivity for iridescence.
- Moved BeginCameraRendering callback right before culling.
- Changed the visibility of the Indirect Lighting Controller component to public.
- Renamed the cubemap used for diffuse convolution to a more explicit name for the memory profiler.
- Improved behaviour of transmission color on transparent surfaces in path tracing.
- Light dimmer can now get values higher than one and was renamed to multiplier in the UI.
- Removed info box requesting volume component for Visual Environment and updated the documentation with the relevant information.
- Improved light selection oracle for light sampling in path tracing.
- Stripped ray tracing subsurface passes with ray tracing is not enabled.
- Remove LOD cross fade code for ray tracing shaders
- Removed legacy VR code
- Add range-based clipping to box lights (case 1178780)
- Improve area light culling (case 1085873)
- Light Hierarchy debug mode can now adjust Debug Exposure for visualizing high exposure scenes.
- Rejecting history for ray traced reflections based on a threshold evaluated on the neighborhood of the sampled history.
- Renamed "Environment" to "Reflection Probes" in tile/cluster debug menu.
- Utilities namespace is obsolete, moved its content to UnityEngine.Rendering (case 1204677)
- Obsolete Utilities namespace was removed, instead use UnityEngine.Rendering (case 1204677)
- Moved most of the compute shaders to the multi_compile API instead of multiple kernels.
- Use multi_compile API for deferred compute shader with shadow mask.
- Remove the raytracing rendering queue system to make recursive raytraced material work when raytracing is disabled
- Changed a few resources used by ray tracing shaders to be global resources (using register space1) for improved CPU performance.
- All custom pass volumes are now executed for one injection point instead of the first one.
- Hidden unsupported choice in emission in Materials
- Temporal Anti aliasing improvements.
- Optimized PrepareLightsForGPU (cost reduced by over 25%) and PrepareGPULightData (around twice as fast now).
- Moved scene view camera settings for HDRP from the preferences window to the scene view camera settings window.
- Updated shaders to be compatible with Microsoft's DXC.
- Debug exposure in debug menu have been replace to debug exposure compensation in EV100 space and is always visible.
- Further optimized PrepareLightsForGPU (3x faster with few shadows, 1.4x faster with a lot of shadows or equivalently cost reduced by 68% to 37%).
- Raytracing: Replaced the DIFFUSE_LIGHTING_ONLY multicompile by a uniform.
- Raytracing: Removed the dynamic lightmap multicompile.
- Raytracing: Remove the LOD cross fade multi compile for ray tracing.
- Cookie are now supported in lightmaper. All lights casting cookie and baked will now include cookie influence.
- Avoid building the mip chain a second time for SSR for transparent objects.
- Replaced "High Quality" Subsurface Scattering with a set of Quality Levels.
- Replaced "High Quality" Volumetric Lighting with "Screen Resolution Percentage" and "Volume Slice Count" on the Fog volume component.
- Merged material samples and shader samples
- Update material samples scene visuals
- Use multi_compile API for deferred compute shader with shadow mask.
- Made the StaticLightingSky class public so that users can change it by script for baking purpose.
- Shadowmask and realtime reflectoin probe property are hide in Quality settings
- Improved performance of reflection probe management when using a lot of probes.
- Ignoring the disable SSR flags for recursive rendering.
- Removed logic in the UI to disable parameters for contact shadows and fog volume components as it was going against the concept of the volume system.
- Fixed the sub surface mask not being taken into account when computing ray traced sub surface scattering.
- MSAA Within Forward Frame Setting is now enabled by default on Cameras when new Render Pipeline Asset is created
- Slightly changed the TAA anti-flicker mechanism so that it is more aggressive on almost static images (only on High preset for now).
- Changed default exposure compensation to 0.
- Refactored shadow caching system.
- Removed experimental namespace for ray tracing code.
- Increase limit for max numbers of lights in UX
- Removed direct use of BSDFData in the path tracing pass, delegated to the material instead.
- Pre-warm the RTHandle system to reduce the amount of memory allocations and the total memory needed at all points. 
- DXR: Only read the geometric attributes that are required using the share pass info and shader graph defines.
- DXR: Dispatch binned rays in 1D instead of 2D.
- Lit and LayeredLit tessellation cross lod fade don't used dithering anymore between LOD but fade the tessellation height instead. Allow a smoother transition
- Changed the way planar reflections are filtered in order to be a bit more "physically based".
- Increased path tracing BSDFs roughness range from [0.001, 0.999] to [0.00001, 0.99999].
- Changing the default SSGI radius for the all configurations.
- Changed the default parameters for quality RTGI to match expected behavior.
- Add color clear pass while rendering XR occlusion mesh to avoid leaks.
- Only use one texture for ray traced reflection upscaling.
- Adjust the upscale radius based on the roughness value.
- DXR: Changed the way the filter size is decided for directional, point and spot shadows.
- Changed the default exposure mode to "Automatic (Histogram)", along with "Limit Min" to -4 and "Limit Max" to 16.
- Replaced the default scene system with the builtin Scene Template feature.
- Changed extensions of shader CAS include files.
- Making the planar probe atlas's format match the color buffer's format.
- Removing the planarReflectionCacheCompressed setting from asset.
- SHADERPASS for TransparentDepthPrepass and TransparentDepthPostpass identification is using respectively SHADERPASS_TRANSPARENT_DEPTH_PREPASS and SHADERPASS_TRANSPARENT_DEPTH_POSTPASS
- Moved the Parallax Occlusion Mapping node into Shader Graph.
- Renamed the debug name from SSAO to ScreenSpaceAmbientOcclusion (1254974).
- Added missing tooltips and improved the UI of the aperture control (case 1254916).
- Fixed wrong tooltips in the Dof Volume (case 1256641).
- The `CustomPassLoadCameraColor` and `CustomPassSampleCameraColor` functions now returns the correct color buffer when used in after post process instead of the color pyramid (which didn't had post processes).
- PBR Sky now doesn't go black when going below sea level, but it instead freezes calculation as if on the horizon. 
- Fixed an issue with quality setting foldouts not opening when clicking on them (1253088).
- Shutter speed can now be changed by dragging the mouse over the UI label (case 1245007).
- Remove the 'Point Cube Size' for cookie, use the Cubemap size directly.
- VFXTarget with Unlit now allows EmissiveColor output to be consistent with HDRP unlit.
- Only building the RTAS if there is an effect that will require it (1262217).
- Fixed the first ray tracing frame not having the light cluster being set up properly (1260311).
- Render graph pre-setup for ray traced ambient occlusion.
- Avoid casting multiple rays and denoising for hard directional, point and spot ray traced shadows (1261040).
- Making sure the preview cameras do not use ray tracing effects due to a by design issue to build ray tracing acceleration structures (1262166).
- Preparing ray traced reflections for the render graph support (performance and quality).
- Preparing recursive rendering for the render graph port.
- Preparation pass for RTGI, temporal filter and diffuse denoiser for render graph.
- Updated the documentation for the DXR implementation.
- Changed the DXR wizard to support optional checks.
- Changed the DXR wizard steps.
- Preparation pass for RTSSS to be supported by render graph.
- Changed the color space of EmissiveColorLDR property on all shader. Was linear but should have been sRGB. Auto upgrade script handle the conversion.

## [7.1.1] - 2019-09-05

### Added
- Transparency Overdraw debug mode. Allows to visualize transparent objects draw calls as an "heat map".
- Enabled single-pass instancing support for XR SDK with new API cmd.SetInstanceMultiplier()
- XR settings are now available in the HDRP asset
- Support for Material Quality in Shader Graph
- Material Quality support selection in HDRP Asset
- Renamed XR shader macro from UNITY_STEREO_ASSIGN_COMPUTE_EYE_INDEX to UNITY_XR_ASSIGN_VIEW_INDEX
- Raytracing ShaderGraph node for HDRP shaders
- Custom passes volume component with 3 injection points: Before Rendering, Before Transparent and Before Post Process
- Alpha channel is now properly exported to camera render textures when using FP16 color buffer format
- Support for XR SDK mirror view modes
- HD Master nodes in Shader Graph now support Normal and Tangent modification in vertex stage.
- DepthOfFieldCoC option in the fullscreen debug modes.
- Added override Ambient Occlusion option on debug windows
- Added Custom Post Processes with 3 injection points: Before Transparent, Before Post Process and After Post Process
- Added draft of minimal interactive path tracing (experimental) based on DXR API - Support only 4 area light, lit and unlit shader (non-shadergraph)
- Small adjustments to TAA anti flicker (more aggressive on high values).

### Fixed
- Fixed wizard infinite loop on cancellation
- Fixed with compute shader error about too many threads in threadgroup on low GPU
- Fixed invalid contact shadow shaders being created on metal
- Fixed a bug where if Assembly.GetTypes throws an exception due to mis-versioned dlls, then no preprocessors are used in the shader stripper
- Fixed typo in AXF decal property preventing to compile
- Fixed reflection probe with XR single-pass and FPTL
- Fixed force gizmo shown when selecting camera in hierarchy
- Fixed issue with XR occlusion mesh and dynamic resolution
- Fixed an issue where lighting compute buffers were re-created with the wrong size when resizing the window, causing tile artefacts at the top of the screen.
- Fix FrameSettings names and tooltips
- Fixed error with XR SDK when the Editor is not in focus
- Fixed errors with RenderGraph, XR SDK and occlusion mesh
- Fixed shadow routines compilation errors when "real" type is a typedef on "half".
- Fixed toggle volumetric lighting in the light UI
- Fixed post-processing history reset handling rt-scale incorrectly
- Fixed crash with terrain and XR multi-pass
- Fixed ShaderGraph material synchronization issues
- Fixed a null reference exception when using an Emissive texture with Unlit shader (case 1181335)
- Fixed an issue where area lights and point lights where not counted separately with regards to max lights on screen (case 1183196)
- Fixed an SSR and Subsurface Scattering issue (appearing black) when using XR.

### Changed
- Update Wizard layout.
- Remove almost all Garbage collection call within a frame.
- Rename property AdditionalVeclocityChange to AddPrecomputeVelocity
- Call the End/Begin camera rendering callbacks for camera with customRender enabled
- Changeg framesettings migration order of postprocess flags as a pr for reflection settings flags have been backported to 2019.2
- Replaced usage of ENABLE_VR in XRSystem.cs by version defines based on the presence of the built-in VR and XR modules
- Added an update virtual function to the SkyRenderer class. This is called once per frame. This allows a given renderer to amortize heavy computation at the rate it chooses. Currently only the physically based sky implements this.
- Removed mandatory XRPass argument in HDCamera.GetOrCreate()
- Restored the HDCamera parameter to the sky rendering builtin parameters.
- Removed usage of StructuredBuffer for XR View Constants
- Expose Direct Specular Lighting control in FrameSettings
- Deprecated ExponentialFog and VolumetricFog volume components. Now there is only one exponential fog component (Fog) which can add Volumetric Fog as an option. Added a script in Edit -> Render Pipeline -> Upgrade Fog Volume Components.

## [7.0.1] - 2019-07-25

### Added
- Added option in the config package to disable globally Area Lights and to select shadow quality settings for the deferred pipeline.
- When shader log stripping is enabled, shader stripper statistics will be written at `Temp/shader-strip.json`
- Occlusion mesh support from XR SDK

### Fixed
- Fixed XR SDK mirror view blit, cleanup some XRTODO and removed XRDebug.cs
- Fixed culling for volumetrics with XR single-pass rendering
- Fix shadergraph material pass setup not called
- Fixed documentation links in component's Inspector header bar
- Cookies using the render texture output from a camera are now properly updated
- Allow in ShaderGraph to enable pre/post pass when the alpha clip is disabled

### Changed
- RenderQueue for Opaque now start at Background instead of Geometry.
- Clamp the area light size for scripting API when we change the light type
- Added a warning in the material UI when the diffusion profile assigned is not in the HDRP asset


## [7.0.0] - 2019-07-17

### Added
- `Fixed`, `Viewer`, and `Automatic` modes to compute the FOV used when rendering a `PlanarReflectionProbe`
- A checkbox to toggle the chrome gizmo of `ReflectionProbe`and `PlanarReflectionProbe`
- Added a Light layer in shadows that allow for objects to cast shadows without being affected by light (and vice versa).
- You can now access ShaderGraph blend states from the Material UI (for example, **Surface Type**, **Sorting Priority**, and **Blending Mode**). This change may break Materials that use a ShaderGraph, to fix them, select **Edit > Render Pipeline > Reset all ShaderGraph Scene Materials BlendStates**. This syncs the blendstates of you ShaderGraph master nodes with the Material properties.
- You can now control ZTest, ZWrite, and CullMode for transparent Materials.
- Materials that use Unlit Shaders or Unlit Master Node Shaders now cast shadows.
- Added an option to enable the ztest on **After Post Process** materials when TAA is disabled.
- Added a new SSAO (based on Ground Truth Ambient Occlusion algorithm) to replace the previous one.
- Added support for shadow tint on light
- BeginCameraRendering and EndCameraRendering callbacks are now called with probes
- Adding option to update shadow maps only On Enable and On Demand.
- Shader Graphs that use time-dependent vertex modification now generate correct motion vectors.
- Added option to allow a custom spot angle for spot light shadow maps.
- Added frame settings for individual post-processing effects
- Added dither transition between cascades for Low and Medium quality settings
- Added single-pass instancing support with XR SDK
- Added occlusion mesh support with XR SDK
- Added support of Alembic velocity to various shaders
- Added support for more than 2 views for single-pass instancing
- Added support for per punctual/directional light min roughness in StackLit
- Added mirror view support with XR SDK
- Added VR verification in HDRPWizard
- Added DXR verification in HDRPWizard
- Added feedbacks in UI of Volume regarding skies
- Cube LUT support in Tonemapping. Cube LUT helpers for external grading are available in the Post-processing Sample package.

### Fixed
- Fixed an issue with history buffers causing effects like TAA or auto exposure to flicker when more than one camera was visible in the editor
- The correct preview is displayed when selecting multiple `PlanarReflectionProbe`s
- Fixed volumetric rendering with camera-relative code and XR stereo instancing
- Fixed issue with flashing cyan due to async compilation of shader when selecting a mesh
- Fix texture type mismatch when the contact shadow are disabled (causing errors on IOS devices)
- Fixed Generate Shader Includes while in package
- Fixed issue when texture where deleted in ShadowCascadeGUI
- Fixed issue in FrameSettingsHistory when disabling a camera several time without enabling it in between.
- Fixed volumetric reprojection with camera-relative code and XR stereo instancing
- Added custom BaseShaderPreprocessor in HDEditorUtils.GetBaseShaderPreprocessorList()
- Fixed compile issue when USE_XR_SDK is not defined
- Fixed procedural sky sun disk intensity for high directional light intensities
- Fixed Decal mip level when using texture mip map streaming to avoid dropping to lowest permitted mip (now loading all mips)
- Fixed deferred shading for XR single-pass instancing after lightloop refactor
- Fixed cluster and material classification debug (material classification now works with compute as pixel shader lighting)
- Fixed IOS Nan by adding a maximun epsilon definition REAL_EPS that uses HALF_EPS when fp16 are used
- Removed unnecessary GC allocation in motion blur code
- Fixed locked UI with advanded influence volume inspector for probes
- Fixed invalid capture direction when rendering planar reflection probes
- Fixed Decal HTILE optimization with platform not supporting texture atomatic (Disable it)
- Fixed a crash in the build when the contact shadows are disabled
- Fixed camera rendering callbacks order (endCameraRendering was being called before the actual rendering)
- Fixed issue with wrong opaque blending settings for After Postprocess
- Fixed issue with Low resolution transparency on PS4
- Fixed a memory leak on volume profiles
- Fixed The Parallax Occlusion Mappping node in shader graph and it's UV input slot
- Fixed lighting with XR single-pass instancing by disabling deferred tiles
- Fixed the Bloom prefiltering pass
- Fixed post-processing effect relying on Unity's random number generator
- Fixed camera flickering when using TAA and selecting the camera in the editor
- Fixed issue with single shadow debug view and volumetrics
- Fixed most of the problems with light animation and timeline
- Fixed indirect deferred compute with XR single-pass instancing
- Fixed a slight omission in anisotropy calculations derived from HazeMapping in StackLit
- Improved stack computation numerical stability in StackLit
- Fix PBR master node always opaque (wrong blend modes for forward pass)
- Fixed TAA with XR single-pass instancing (missing macros)
- Fixed an issue causing Scene View selection wire gizmo to not appear when using HDRP Shader Graphs.
- Fixed wireframe rendering mode (case 1083989)
- Fixed the renderqueue not updated when the alpha clip is modified in the material UI.
- Fixed the PBR master node preview
- Remove the ReadOnly flag on Reflection Probe's cubemap assets during bake when there are no VCS active.
- Fixed an issue where setting a material debug view would not reset the other exclusive modes
- Spot light shapes are now correctly taken into account when baking
- Now the static lighting sky will correctly take the default values for non-overridden properties
- Fixed material albedo affecting the lux meter
- Extra test in deferred compute shading to avoid shading pixels that were not rendered by the current camera (for camera stacking)

### Changed
- Optimization: Reduce the group size of the deferred lighting pass from 16x16 to 8x8
- Replaced HDCamera.computePassCount by viewCount
- Removed xrInstancing flag in RTHandles (replaced by TextureXR.slices and TextureXR.dimensions)
- Refactor the HDRenderPipeline and lightloop code to preprare for high level rendergraph
- Removed the **Back Then Front Rendering** option in the fabric Master Node settings. Enabling this option previously did nothing.
- Shader type Real translates to FP16 precision on Nintendo Switch.
- Shader framework refactor: Introduce CBSDF, EvaluateBSDF, IsNonZeroBSDF to replace BSDF functions
- Shader framework refactor:  GetBSDFAngles, LightEvaluation and SurfaceShading functions
- Replace ComputeMicroShadowing by GetAmbientOcclusionForMicroShadowing
- Rename WorldToTangent to TangentToWorld as it was incorrectly named
- Remove SunDisk and Sun Halo size from directional light
- Remove all obsolete wind code from shader
- Renamed DecalProjectorComponent into DecalProjector for API alignment.
- Improved the Volume UI and made them Global by default
- Remove very high quality shadow option
- Change default for shadow quality in Deferred to Medium
- Enlighten now use inverse squared falloff (before was using builtin falloff)
- Enlighten is now deprecated. Please use CPU or GPU lightmaper instead.
- Remove the name in the diffusion profile UI
- Changed how shadow map resolution scaling with distance is computed. Now it uses screen space area rather than light range.
- Updated MoreOptions display in UI
- Moved Display Area Light Emissive Mesh script API functions in the editor namespace
- direct strenght properties in ambient occlusion now affect direct specular as well
- Removed advanced Specular Occlusion control in StackLit: SSAO based SO control is hidden and fixed to behave like Lit, SPTD is the only HQ technique shown for baked SO.
- Shader framework refactor: Changed ClampRoughness signature to include PreLightData access.
- HDRPWizard window is now in Window > General > HD Render Pipeline Wizard
- Moved StaticLightingSky to LightingWindow
- Removes the current "Scene Settings" and replace them with "Sky & Fog Settings" (with Physically Based Sky and Volumetric Fog).
- Changed how cached shadow maps are placed inside the atlas to minimize re-rendering of them.

## [6.7.0-preview] - 2019-05-16

### Added
- Added ViewConstants StructuredBuffer to simplify XR rendering
- Added API to render specific settings during a frame
- Added stadia to the supported platforms (2019.3)
- Enabled cascade blends settings in the HD Shadow component
- Added Hardware Dynamic Resolution support.
- Added MatCap debug view to replace the no scene lighting debug view.
- Added clear GBuffer option in FrameSettings (default to false)
- Added preview for decal shader graph (Only albedo, normal and emission)
- Added exposure weight control for decal
- Screen Space Directional Shadow under a define option. Activated for ray tracing
- Added a new abstraction for RendererList that will help transition to Render Graph and future RendererList API
- Added multipass support for VR
- Added XR SDK integration (multipass only)
- Added Shader Graph samples for Hair, Fabric and Decal master nodes.
- Add fade distance, shadow fade distance and light layers to light explorer
- Add method to draw light layer drawer in a rect to HDEditorUtils

### Fixed
- Fixed deserialization crash at runtime
- Fixed for ShaderGraph Unlit masternode not writing velocity
- Fixed a crash when assiging a new HDRP asset with the 'Verify Saving Assets' option enabled
- Fixed exposure to properly support TEXTURE2D_X
- Fixed TerrainLit basemap texture generation
- Fixed a bug that caused nans when material classification was enabled and a tile contained one standard material + a material with transmission.
- Fixed gradient sky hash that was not using the exposure hash
- Fixed displayed default FrameSettings in HDRenderPipelineAsset wrongly updated on scripts reload.
- Fixed gradient sky hash that was not using the exposure hash.
- Fixed visualize cascade mode with exposure.
- Fixed (enabled) exposure on override lighting debug modes.
- Fixed issue with LightExplorer when volume have no profile
- Fixed issue with SSR for negative, infinite and NaN history values
- Fixed LightLayer in HDReflectionProbe and PlanarReflectionProbe inspector that was not displayed as a mask.
- Fixed NaN in transmission when the thickness and a color component of the scattering distance was to 0
- Fixed Light's ShadowMask multi-edition.
- Fixed motion blur and SMAA with VR single-pass instancing
- Fixed NaNs generated by phase functionsin volumetric lighting
- Fixed NaN issue with refraction effect and IOR of 1 at extreme grazing angle
- Fixed nan tracker not using the exposure
- Fixed sorting priority on lit and unlit materials
- Fixed null pointer exception when there are no AOVRequests defined on a camera
- Fixed dirty state of prefab using disabled ReflectionProbes
- Fixed an issue where gizmos and editor grid were not correctly depth tested
- Fixed created default scene prefab non editable due to wrong file extension.
- Fixed an issue where sky convolution was recomputed for nothing when a preview was visible (causing extreme slowness when fabric convolution is enabled)
- Fixed issue with decal that wheren't working currently in player
- Fixed missing stereo rendering macros in some fragment shaders
- Fixed exposure for ReflectionProbe and PlanarReflectionProbe gizmos
- Fixed single-pass instancing on PSVR
- Fixed Vulkan shader issue with Texture2DArray in ScreenSpaceShadow.compute by re-arranging code (workaround)
- Fixed camera-relative issue with lights and XR single-pass instancing
- Fixed single-pass instancing on Vulkan
- Fixed htile synchronization issue with shader graph decal
- Fixed Gizmos are not drawn in Camera preview
- Fixed pre-exposure for emissive decal
- Fixed wrong values computed in PreIntegrateFGD and in the generation of volumetric lighting data by forcing the use of fp32.
- Fixed NaNs arising during the hair lighting pass
- Fixed synchronization issue in decal HTile that occasionally caused rendering artifacts around decal borders
- Fixed QualitySettings getting marked as modified by HDRP (and thus checked out in Perforce)
- Fixed a bug with uninitialized values in light explorer
- Fixed issue with LOD transition
- Fixed shader warnings related to raytracing and TEXTURE2D_X

### Changed
- Refactor PixelCoordToViewDirWS to be VR compatible and to compute it only once per frame
- Modified the variants stripper to take in account multiple HDRP assets used in the build.
- Improve the ray biasing code to avoid self-intersections during the SSR traversal
- Update Pyramid Spot Light to better match emitted light volume.
- Moved _XRViewConstants out of UnityPerPassStereo constant buffer to fix issues with PSSL
- Removed GetPositionInput_Stereo() and single-pass (double-wide) rendering mode
- Changed label width of the frame settings to accommodate better existing options.
- SSR's Default FrameSettings for camera is now enable.
- Re-enabled the sharpening filter on Temporal Anti-aliasing
- Exposed HDEditorUtils.LightLayerMaskDrawer for integration in other packages and user scripting.
- Rename atmospheric scattering in FrameSettings to Fog
- The size modifier in the override for the culling sphere in Shadow Cascades now defaults to 0.6, which is the same as the formerly hardcoded value.
- Moved LOD Bias and Maximum LOD Level from Frame Setting section `Other` to `Rendering`
- ShaderGraph Decal that affect only emissive, only draw in emissive pass (was drawing in dbuffer pass too)
- Apply decal projector fade factor correctly on all attribut and for shader graph decal
- Move RenderTransparentDepthPostpass after all transparent
- Update exposure prepass to interleave XR single-pass instancing views in a checkerboard pattern
- Removed ScriptRuntimeVersion check in wizard.

## [6.6.0-preview] - 2019-04-01

### Added
- Added preliminary changes for XR deferred shading
- Added support of 111110 color buffer
- Added proper support for Recorder in HDRP
- Added depth offset input in shader graph master nodes
- Added a Parallax Occlusion Mapping node
- Added SMAA support
- Added Homothety and Symetry quick edition modifier on volume used in ReflectionProbe, PlanarReflectionProbe and DensityVolume
- Added multi-edition support for DecalProjectorComponent
- Improve hair shader
- Added the _ScreenToTargetScaleHistory uniform variable to be used when sampling HDRP RTHandle history buffers.
- Added settings in `FrameSettings` to change `QualitySettings.lodBias` and `QualitySettings.maximumLODLevel` during a rendering
- Added an exposure node to retrieve the current, inverse and previous frame exposure value.
- Added an HD scene color node which allow to sample the scene color with mips and a toggle to remove the exposure.
- Added safeguard on HD scene creation if default scene not set in the wizard
- Added Low res transparency rendering pass.

### Fixed
- Fixed HDRI sky intensity lux mode
- Fixed dynamic resolution for XR
- Fixed instance identifier semantic string used by Shader Graph
- Fixed null culling result occuring when changing scene that was causing crashes
- Fixed multi-edition light handles and inspector shapes
- Fixed light's LightLayer field when multi-editing
- Fixed normal blend edition handles on DensityVolume
- Fixed an issue with layered lit shader and height based blend where inactive layers would still have influence over the result
- Fixed multi-selection handles color for DensityVolume
- Fixed multi-edition inspector's blend distances for HDReflectionProbe, PlanarReflectionProbe and DensityVolume
- Fixed metric distance that changed along size in DensityVolume
- Fixed DensityVolume shape handles that have not same behaviour in advance and normal edition mode
- Fixed normal map blending in TerrainLit by only blending the derivatives
- Fixed Xbox One rendering just a grey screen instead of the scene
- Fixed probe handles for multiselection
- Fixed baked cubemap import settings for convolution
- Fixed regression causing crash when attempting to open HDRenderPipelineWizard without an HDRenderPipelineAsset setted
- Fixed FullScreenDebug modes: SSAO, SSR, Contact shadow, Prerefraction Color Pyramid, Final Color Pyramid
- Fixed volumetric rendering with stereo instancing
- Fixed shader warning
- Fixed missing resources in existing asset when updating package
- Fixed PBR master node preview in forward rendering or transparent surface
- Fixed deferred shading with stereo instancing
- Fixed "look at" edition mode of Rotation tool for DecalProjectorComponent
- Fixed issue when switching mode in ReflectionProbe and PlanarReflectionProbe
- Fixed issue where migratable component version where not always serialized when part of prefab's instance
- Fixed an issue where shadow would not be rendered properly when light layer are not enabled
- Fixed exposure weight on unlit materials
- Fixed Light intensity not played in the player when recorded with animation/timeline
- Fixed some issues when multi editing HDRenderPipelineAsset
- Fixed emission node breaking the main shader graph preview in certain conditions.
- Fixed checkout of baked probe asset when baking probes.
- Fixed invalid gizmo position for rotated ReflectionProbe
- Fixed multi-edition of material's SurfaceType and RenderingPath
- Fixed whole pipeline reconstruction on selecting for the first time or modifying other than the currently used HDRenderPipelineAsset
- Fixed single shadow debug mode
- Fixed global scale factor debug mode when scale > 1
- Fixed debug menu material overrides not getting applied to the Terrain Lit shader
- Fixed typo in computeLightVariants
- Fixed deferred pass with XR instancing by disabling ComputeLightEvaluation
- Fixed bloom resolution independence
- Fixed lens dirt intensity not behaving properly
- Fixed the Stop NaN feature
- Fixed some resources to handle more than 2 instanced views for XR
- Fixed issue with black screen (NaN) produced on old GPU hardware or intel GPU hardware with gaussian pyramid
- Fixed issue with disabled punctual light would still render when only directional light is present

### Changed
- DensityVolume scripting API will no longuer allow to change between advance and normal edition mode
- Disabled depth of field, lens distortion and panini projection in the scene view
- TerrainLit shaders and includes are reorganized and made simpler.
- TerrainLit shader GUI now allows custom properties to be displayed in the Terrain fold-out section.
- Optimize distortion pass with stencil
- Disable SceneSelectionPass in shader graph preview
- Control punctual light and area light shadow atlas separately
- Move SMAA anti-aliasing option to after Temporal Anti Aliasing one, to avoid problem with previously serialized project settings
- Optimize rendering with static only lighting and when no cullable lights/decals/density volumes are present.
- Updated handles for DecalProjectorComponent for enhanced spacial position readability and have edition mode for better SceneView management
- DecalProjectorComponent are now scale independent in order to have reliable metric unit (see new Size field for changing the size of the volume)
- Restructure code from HDCamera.Update() by adding UpdateAntialiasing() and UpdateViewConstants()
- Renamed velocity to motion vectors
- Objects rendered during the After Post Process pass while TAA is enabled will not benefit from existing depth buffer anymore. This is done to fix an issue where those object would wobble otherwise
- Removed usage of builtin unity matrix for shadow, shadow now use same constant than other view
- The default volume layer mask for cameras & probes is now `Default` instead of `Everything`

## [6.5.0-preview] - 2019-03-07

### Added
- Added depth-of-field support with stereo instancing
- Adding real time area light shadow support
- Added a new FrameSettings: Specular Lighting to toggle the specular during the rendering

### Fixed
- Fixed diffusion profile upgrade breaking package when upgrading to a new version
- Fixed decals cropped by gizmo not updating correctly if prefab
- Fixed an issue when enabling SSR on multiple view
- Fixed edition of the intensity's unit field while selecting multiple lights
- Fixed wrong calculation in soft voxelization for density volume
- Fixed gizmo not working correctly with pre-exposure
- Fixed issue with setting a not available RT when disabling motion vectors
- Fixed planar reflection when looking at mirror normal
- Fixed mutiselection issue with HDLight Inspector
- Fixed HDAdditionalCameraData data migration
- Fixed failing builds when light explorer window is open
- Fixed cascade shadows border sometime causing artefacts between cascades
- Restored shadows in the Cascade Shadow debug visualization
- `camera.RenderToCubemap` use proper face culling

### Changed
- When rendering reflection probe disable all specular lighting and for metals use fresnelF0 as diffuse color for bake lighting.

## [6.4.0-preview] - 2019-02-21

### Added
- VR: Added TextureXR system to selectively expand TEXTURE2D macros to texture array for single-pass stereo instancing + Convert textures call to these macros
- Added an unit selection dropdown next to shutter speed (camera)
- Added error helpbox when trying to use a sub volume component that require the current HDRenderPipelineAsset to support a feature that it is not supporting.
- Add mesh for tube light when display emissive mesh is enabled

### Fixed
- Fixed Light explorer. The volume explorer used `profile` instead of `sharedProfile` which instantiate a custom volume profile instead of editing the asset itself.
- Fixed UI issue where all is displayed using metric unit in shadow cascade and Percent is set in the unit field (happening when opening the inspector).
- Fixed inspector event error when double clicking on an asset (diffusion profile/material).
- Fixed nullref on layered material UI when the material is not an asset.
- Fixed nullref exception when undo/redo a light property.
- Fixed visual bug when area light handle size is 0.

### Changed
- Update UI for 32bit/16bit shadow precision settings in HDRP asset
- Object motion vectors have been disabled in all but the game view. Camera motion vectors are still enabled everywhere, allowing TAA and Motion Blur to work on static objects.
- Enable texture array by default for most rendering code on DX11 and unlock stereo instancing (DX11 only for now)

## [6.3.0-preview] - 2019-02-18

### Added
- Added emissive property for shader graph decals
- Added a diffusion profile override volume so the list of diffusion profile assets to use can be chanaged without affecting the HDRP asset
- Added a "Stop NaNs" option on cameras and in the Scene View preferences.
- Added metric display option in HDShadowSettings and improve clamping
- Added shader parameter mapping in DebugMenu
- Added scripting API to configure DebugData for DebugMenu

### Fixed
- Fixed decals in forward
- Fixed issue with stencil not correctly setup for various master node and shader for the depth pass, motion vector pass and GBuffer/Forward pass
- Fixed SRP batcher and metal
- Fixed culling and shadows for Pyramid, Box, Rectangle and Tube lights
- Fixed an issue where scissor render state leaking from the editor code caused partially black rendering

### Changed
- When a lit material has a clear coat mask that is not null, we now use the clear coat roughness to compute the screen space reflection.
- Diffusion profiles are now limited to one per asset and can be referenced in materials, shader graphs and vfx graphs. Materials will be upgraded automatically except if they are using a shader graph, in this case it will display an error message.

## [6.2.0-preview] - 2019-02-15

### Added
- Added help box listing feature supported in a given HDRenderPipelineAsset alongs with the drawbacks implied.
- Added cascade visualizer, supporting disabled handles when not overriding.

### Fixed
- Fixed post processing with stereo double-wide
- Fixed issue with Metal: Use sign bit to find the cache type instead of lowest bit.
- Fixed invalid state when creating a planar reflection for the first time
- Fix FrameSettings's LitShaderMode not restrained by supported LitShaderMode regression.

### Changed
- The default value roughness value for the clearcoat has been changed from 0.03 to 0.01
- Update default value of based color for master node
- Update Fabric Charlie Sheen lighting model - Remove Fresnel component that wasn't part of initial model + Remap smoothness to [0.0 - 0.6] range for more artist friendly parameter

### Changed
- Code refactor: all macros with ARGS have been swapped with macros with PARAM. This is because the ARGS macros were incorrectly named.

## [6.1.0-preview] - 2019-02-13

### Added
- Added support for post-processing anti-aliasing in the Scene View (FXAA and TAA). These can be set in Preferences.
- Added emissive property for decal material (non-shader graph)

### Fixed
- Fixed a few UI bugs with the color grading curves.
- Fixed "Post Processing" in the scene view not toggling post-processing effects
- Fixed bake only object with flag `ReflectionProbeStaticFlag` when baking a `ReflectionProbe`

### Changed
- Removed unsupported Clear Depth checkbox in Camera inspector
- Updated the toggle for advanced mode in inspectors.

## [6.0.0-preview] - 2019-02-23

### Added
- Added new API to perform a camera rendering
- Added support for hair master node (Double kajiya kay - Lambert)
- Added Reset behaviour in DebugMenu (ingame mapping is right joystick + B)
- Added Default HD scene at new scene creation while in HDRP
- Added Wizard helping to configure HDRP project
- Added new UI for decal material to allow remapping and scaling of some properties
- Added cascade shadow visualisation toggle in HD shadow settings
- Added icons for assets
- Added replace blending mode for distortion
- Added basic distance fade for density volumes
- Added decal master node for shader graph
- Added HD unlit master node (Cross Pipeline version is name Unlit)
- Added new Rendering Queue in materials
- Added post-processing V3 framework embed in HDRP, remove postprocess V2 framework
- Post-processing now uses the generic volume framework
-   New depth-of-field, bloom, panini projection effects, motion blur
-   Exposure is now done as a pre-exposition pass, the whole system has been revamped
-   Exposure now use EV100 everywhere in the UI (Sky, Emissive Light)
- Added emissive intensity (Luminance and EV100 control) control for Emissive
- Added pre-exposure weigth for Emissive
- Added an emissive color node and a slider to control the pre-exposure percentage of emission color
- Added physical camera support where applicable
- Added more color grading tools
- Added changelog level for Shader Variant stripping
- Added Debug mode for validation of material albedo and metalness/specularColor values
- Added a new dynamic mode for ambient probe and renamed BakingSky to StaticLightingSky
- Added command buffer parameter to all Bind() method of material
- Added Material validator in Render Pipeline Debug
- Added code to future support of DXR (not enabled)
- Added support of multiviewport
- Added HDRenderPipeline.RequestSkyEnvironmentUpdate function to force an update from script when sky is set to OnDemand
- Added a Lighting and BackLighting slots in Lit, StackLit, Fabric and Hair master nodes
- Added support for overriding terrain detail rendering shaders, via the render pipeline editor resources asset
- Added xrInstancing flag support to RTHandle
- Added support for cullmask for decal projectors
- Added software dynamic resolution support
- Added support for "After Post-Process" render pass for unlit shader
- Added support for textured rectangular area lights
- Added stereo instancing macros to MSAA shaders
- Added support for Quarter Res Raytraced Reflections (not enabled)
- Added fade factor for decal projectors.
- Added stereo instancing macros to most shaders used in VR
- Added multi edition support for HDRenderPipelineAsset

### Fixed
- Fixed logic to disable FPTL with stereo rendering
- Fixed stacklit transmission and sun highlight
- Fixed decals with stereo rendering
- Fixed sky with stereo rendering
- Fixed flip logic for postprocessing + VR
- Fixed copyStencilBuffer pass for Switch
- Fixed point light shadow map culling that wasn't taking into account far plane
- Fixed usage of SSR with transparent on all master node
- Fixed SSR and microshadowing on fabric material
- Fixed blit pass for stereo rendering
- Fixed lightlist bounds for stereo rendering
- Fixed windows and in-game DebugMenu sync.
- Fixed FrameSettings' LitShaderMode sync when opening DebugMenu.
- Fixed Metal specific issues with decals, hitting a sampler limit and compiling AxF shader
- Fixed an issue with flipped depth buffer during postprocessing
- Fixed normal map use for shadow bias with forward lit - now use geometric normal
- Fixed transparent depth prepass and postpass access so they can be use without alpha clipping for lit shader
- Fixed support of alpha clip shadow for lit master node
- Fixed unlit master node not compiling
- Fixed issue with debug display of reflection probe
- Fixed issue with phong tessellations not working with lit shader
- Fixed issue with vertex displacement being affected by heightmap setting even if not heightmap where assign
- Fixed issue with density mode on Lit terrain producing NaN
- Fixed issue when going back and forth from Lit to LitTesselation for displacement mode
- Fixed issue with ambient occlusion incorrectly applied to emissiveColor with light layers in deferred
- Fixed issue with fabric convolution not using the correct convolved texture when fabric convolution is enabled
- Fixed issue with Thick mode for Transmission that was disabling transmission with directional light
- Fixed shutdown edge cases with HDRP tests
- Fixed slowdow when enabling Fabric convolution in HDRP asset
- Fixed specularAA not compiling in StackLit Master node
- Fixed material debug view with stereo rendering
- Fixed material's RenderQueue edition in default view.
- Fixed banding issues within volumetric density buffer
- Fixed missing multicompile for MSAA for AxF
- Fixed camera-relative support for stereo rendering
- Fixed remove sync with render thread when updating decal texture atlas.
- Fixed max number of keyword reach [256] issue. Several shader feature are now local
- Fixed Scene Color and Depth nodes
- Fixed SSR in forward
- Fixed custom editor of Unlit, HD Unlit and PBR shader graph master node
- Fixed issue with NewFrame not correctly calculated in Editor when switching scene
- Fixed issue with TerrainLit not compiling with depth only pass and normal buffer
- Fixed geometric normal use for shadow bias with PBR master node in forward
- Fixed instancing macro usage for decals
- Fixed error message when having more than one directional light casting shadow
- Fixed error when trying to display preview of Camera or PlanarReflectionProbe
- Fixed LOAD_TEXTURE2D_ARRAY_MSAA macro
- Fixed min-max and amplitude clamping value in inspector of vertex displacement materials
- Fixed issue with alpha shadow clip (was incorrectly clipping object shadow)
- Fixed an issue where sky cubemap would not be cleared correctly when setting the current sky to None
- Fixed a typo in Static Lighting Sky component UI
- Fixed issue with incorrect reset of RenderQueue when switching shader in inspector GUI
- Fixed issue with variant stripper stripping incorrectly some variants
- Fixed a case of ambient lighting flickering because of previews
- Fixed Decals when rendering multiple camera in a single frame
- Fixed cascade shadow count in shader
- Fixed issue with Stacklit shader with Haze effect
- Fixed an issue with the max sample count for the TAA
- Fixed post-process guard band for XR
- Fixed exposure of emissive of Unlit
- Fixed depth only and motion vector pass for Unlit not working correctly with MSAA
- Fixed an issue with stencil buffer copy causing unnecessary compute dispatches for lighting
- Fixed multi edition issue in FrameSettings
- Fixed issue with SRP batcher and DebugDisplay variant of lit shader
- Fixed issue with debug material mode not doing alpha test
- Fixed "Attempting to draw with missing UAV bindings" errors on Vulkan
- Fixed pre-exposure incorrectly apply to preview
- Fixed issue with duplicate 3D texture in 3D texture altas of volumetric?
- Fixed Camera rendering order (base on the depth parameter)
- Fixed shader graph decals not being cropped by gizmo
- Fixed "Attempting to draw with missing UAV bindings" errors on Vulkan.


### Changed
- ColorPyramid compute shader passes is swapped to pixel shader passes on platforms where the later is faster (Nintendo Switch).
- Removing the simple lightloop used by the simple lit shader
- Whole refactor of reflection system: Planar and reflection probe
- Separated Passthrough from other RenderingPath
- Update several properties naming and caption based on feedback from documentation team
- Remove tile shader variant for transparent backface pass of lit shader
- Rename all HDRenderPipeline to HDRP folder for shaders
- Rename decal property label (based on doc team feedback)
- Lit shader mode now default to Deferred to reduce build time
- Update UI of Emission parameters in shaders
- Improve shader variant stripping including shader graph variant
- Refactored render loop to render realtime probes visible per camera
- Enable SRP batcher by default
- Shader code refactor: Rename LIGHTLOOP_SINGLE_PASS => LIGHTLOOP_DISABLE_TILE_AND_CLUSTER and clean all usage of LIGHTLOOP_TILE_PASS
- Shader code refactor: Move pragma definition of vertex and pixel shader inside pass + Move SURFACE_GRADIENT definition in XXXData.hlsl
- Micro-shadowing in Lit forward now use ambientOcclusion instead of SpecularOcclusion
- Upgraded FrameSettings workflow, DebugMenu and Inspector part relative to it
- Update build light list shader code to support 32 threads in wavefronts on Switch
- LayeredLit layers' foldout are now grouped in one main foldout per layer
- Shadow alpha clip can now be enabled on lit shader and haor shader enven for opaque
- Temporal Antialiasing optimization for Xbox One X
- Parameter depthSlice on SetRenderTarget functions now defaults to -1 to bind the entire resource
- Rename SampleCameraDepth() functions to LoadCameraDepth() and SampleCameraDepth(), same for SampleCameraColor() functions
- Improved Motion Blur quality.
- Update stereo frame settings values for single-pass instancing and double-wide
- Rearrange FetchDepth functions to prepare for stereo-instancing
- Remove unused _ComputeEyeIndex
- Updated HDRenderPipelineAsset inspector
- Re-enable SRP batcher for metal

## [5.2.0-preview] - 2018-11-27

### Added
- Added option to run Contact Shadows and Volumetrics Voxelization stage in Async Compute
- Added camera freeze debug mode - Allow to visually see culling result for a camera
- Added support of Gizmo rendering before and after postprocess in Editor
- Added support of LuxAtDistance for punctual lights

### Fixed
- Fixed Debug.DrawLine and Debug.Ray call to work in game view
- Fixed DebugMenu's enum resetted on change
- Fixed divide by 0 in refraction causing NaN
- Fixed disable rough refraction support
- Fixed refraction, SSS and atmospheric scattering for VR
- Fixed forward clustered lighting for VR (double-wide).
- Fixed Light's UX to not allow negative intensity
- Fixed HDRenderPipelineAsset inspector broken when displaying its FrameSettings from project windows.
- Fixed forward clustered lighting for VR (double-wide).
- Fixed HDRenderPipelineAsset inspector broken when displaying its FrameSettings from project windows.
- Fixed Decals and SSR diable flags for all shader graph master node (Lit, Fabric, StackLit, PBR)
- Fixed Distortion blend mode for shader graph master node (Lit, StackLit)
- Fixed bent Normal for Fabric master node in shader graph
- Fixed PBR master node lightlayers
- Fixed shader stripping for built-in lit shaders.

### Changed
- Rename "Regular" in Diffusion profile UI "Thick Object"
- Changed VBuffer depth parametrization for volumetric from distanceRange to depthExtent - Require update of volumetric settings - Fog start at near plan
- SpotLight with box shape use Lux unit only

## [5.1.0-preview] - 2018-11-19

### Added

- Added a separate Editor resources file for resources Unity does not take when it builds a Player.
- You can now disable SSR on Materials in Shader Graph.
- Added support for MSAA when the Supported Lit Shader Mode is set to Both. Previously HDRP only supported MSAA for Forward mode.
- You can now override the emissive color of a Material when in debug mode.
- Exposed max light for Light Loop Settings in HDRP asset UI.
- HDRP no longer performs a NormalDBuffer pass update if there are no decals in the Scene.
- Added distant (fall-back) volumetric fog and improved the fog evaluation precision.
- Added an option to reflect sky in SSR.
- Added a y-axis offset for the PlanarReflectionProbe and offset tool.
- Exposed the option to run SSR and SSAO on async compute.
- Added support for the _GlossMapScale parameter in the Legacy to HDRP Material converter.
- Added wave intrinsic instructions for use in Shaders (for AMD GCN).


### Fixed
- Fixed sphere shaped influence handles clamping in Reflection Probes.
- Fixed Reflection Probe data migration for projects created before using HDRP.
- Fixed UI of Layered Material where Unity previously rendered the scrollbar above the Copy button.
- Fixed Material tessellations parameters Start fade distance and End fade distance. Originally, Unity clamped these values when you modified them.
- Fixed various distortion and refraction issues - handle a better fall-back.
- Fixed SSR for multiple views.
- Fixed SSR issues related to self-intersections.
- Fixed shape density volume handle speed.
- Fixed density volume shape handle moving too fast.
- Fixed the Camera velocity pass that we removed by mistake.
- Fixed some null pointer exceptions when disabling motion vectors support.
- Fixed viewports for both the Subsurface Scattering combine pass and the transparent depth prepass.
- Fixed the blend mode pop-up in the UI. It previously did not appear when you enabled pre-refraction.
- Fixed some null pointer exceptions that previously occurred when you disabled motion vectors support.
- Fixed Layered Lit UI issue with scrollbar.
- Fixed cubemap assignation on custom ReflectionProbe.
- Fixed Reflection Probes’ capture settings' shadow distance.
- Fixed an issue with the SRP batcher and Shader variables declaration.
- Fixed thickness and subsurface slots for fabric Shader master node that wasn't appearing with the right combination of flags.
- Fixed d3d debug layer warning.
- Fixed PCSS sampling quality.
- Fixed the Subsurface and transmission Material feature enabling for fabric Shader.
- Fixed the Shader Graph UV node’s dimensions when using it in a vertex Shader.
- Fixed the planar reflection mirror gizmo's rotation.
- Fixed HDRenderPipelineAsset's FrameSettings not showing the selected enum in the Inspector drop-down.
- Fixed an error with async compute.
- MSAA now supports transparency.
- The HDRP Material upgrader tool now converts metallic values correctly.
- Volumetrics now render in Reflection Probes.
- Fixed a crash that occurred whenever you set a viewport size to 0.
- Fixed the Camera physic parameter that the UI previously did not display.
- Fixed issue in pyramid shaped spotlight handles manipulation

### Changed

- Renamed Line shaped Lights to Tube Lights.
- HDRP now uses mean height fog parametrization.
- Shadow quality settings are set to All when you use HDRP (This setting is not visible in the UI when using SRP). This avoids Legacy Graphics Quality Settings disabling the shadows and give SRP full control over the Shadows instead.
- HDRP now internally uses premultiplied alpha for all fog.
- Updated default FrameSettings used for realtime Reflection Probes when you create a new HDRenderPipelineAsset.
- Remove multi-camera support. LWRP and HDRP will not support multi-camera layered rendering.
- Updated Shader Graph subshaders to use the new instancing define.
- Changed fog distance calculation from distance to plane to distance to sphere.
- Optimized forward rendering using AMD GCN by scalarizing the light loop.
- Changed the UI of the Light Editor.
- Change ordering of includes in HDRP Materials in order to reduce iteration time for faster compilation.
- Added a StackLit master node replacing the InspectorUI version. IMPORTANT: All previously authored StackLit Materials will be lost. You need to recreate them with the master node.

## [5.0.0-preview] - 2018-09-28

### Added
- Added occlusion mesh to depth prepass for VR (VR still disabled for now)
- Added a debug mode to display only one shadow at once
- Added controls for the highlight created by directional lights
- Added a light radius setting to punctual lights to soften light attenuation and simulate fill lighting
- Added a 'minRoughness' parameter to all non-area lights (was previously only available for certain light types)
- Added separate volumetric light/shadow dimmers
- Added per-pixel jitter to volumetrics to reduce aliasing artifacts
- Added a SurfaceShading.hlsl file, which implements material-agnostic shading functionality in an efficient manner
- Added support for shadow bias for thin object transmission
- Added FrameSettings to control realtime planar reflection
- Added control for SRPBatcher on HDRP Asset
- Added an option to clear the shadow atlases in the debug menu
- Added a color visualization of the shadow atlas rescale in debug mode
- Added support for disabling SSR on materials
- Added intrinsic for XBone
- Added new light volume debugging tool
- Added a new SSR debug view mode
- Added translaction's scale invariance on DensityVolume
- Added multiple supported LitShadermode and per renderer choice in case of both Forward and Deferred supported
- Added custom specular occlusion mode to Lit Shader Graph Master node

### Fixed
- Fixed a normal bias issue with Stacklit (Was causing light leaking)
- Fixed camera preview outputing an error when both scene and game view where display and play and exit was call
- Fixed override debug mode not apply correctly on static GI
- Fixed issue where XRGraphicsConfig values set in the asset inspector GUI weren't propagating correctly (VR still disabled for now)
- Fixed issue with tangent that was using SurfaceGradient instead of regular normal decoding
- Fixed wrong error message display when switching to unsupported target like IOS
- Fixed an issue with ambient occlusion texture sometimes not being created properly causing broken rendering
- Shadow near plane is no longer limited at 0.1
- Fixed decal draw order on transparent material
- Fixed an issue where sometime the lookup texture used for GGX convolution was broken, causing broken rendering
- Fixed an issue where you wouldn't see any fog for certain pipeline/scene configurations
- Fixed an issue with volumetric lighting where the anisotropy value of 0 would not result in perfectly isotropic lighting
- Fixed shadow bias when the atlas is rescaled
- Fixed shadow cascade sampling outside of the atlas when cascade count is inferior to 4
- Fixed shadow filter width in deferred rendering not matching shader config
- Fixed stereo sampling of depth texture in MSAA DepthValues.shader
- Fixed box light UI which allowed negative and zero sizes, thus causing NaNs
- Fixed stereo rendering in HDRISky.shader (VR)
- Fixed normal blend and blend sphere influence for reflection probe
- Fixed distortion filtering (was point filtering, now trilinear)
- Fixed contact shadow for large distance
- Fixed depth pyramid debug view mode
- Fixed sphere shaped influence handles clamping in reflection probes
- Fixed reflection probes data migration for project created before using hdrp
- Fixed ambient occlusion for Lit Master Node when slot is connected

### Changed
- Use samplerunity_ShadowMask instead of samplerunity_samplerLightmap for shadow mask
- Allow to resize reflection probe gizmo's size
- Improve quality of screen space shadow
- Remove support of projection model for ScreenSpaceLighting (SSR always use HiZ and refraction always Proxy)
- Remove all the debug mode from SSR that are obsolete now
- Expose frameSettings and Capture settings for reflection and planar probe
- Update UI for reflection probe, planar probe, camera and HDRP Asset
- Implement proper linear blending for volumetric lighting via deep compositing as described in the paper "Deep Compositing Using Lie Algebras"
- Changed  planar mapping to match terrain convention (XZ instead of ZX)
- XRGraphicsConfig is no longer Read/Write. Instead, it's read-only. This improves consistency of XR behavior between the legacy render pipeline and SRP
- Change reflection probe data migration code (to update old reflection probe to new one)
- Updated gizmo for ReflectionProbes
- Updated UI and Gizmo of DensityVolume

## [4.0.0-preview] - 2018-09-28

### Added
- Added a new TerrainLit shader that supports rendering of Unity terrains.
- Added controls for linear fade at the boundary of density volumes
- Added new API to control decals without monobehaviour object
- Improve Decal Gizmo
- Implement Screen Space Reflections (SSR) (alpha version, highly experimental)
- Add an option to invert the fade parameter on a Density Volume
- Added a Fabric shader (experimental) handling cotton and silk
- Added support for MSAA in forward only for opaque only
- Implement smoothness fade for SSR
- Added support for AxF shader (X-rite format - require special AxF importer from Unity not part of HDRP)
- Added control for sundisc on directional light (hack)
- Added a new HD Lit Master node that implements Lit shader support for Shader Graph
- Added Micro shadowing support (hack)
- Added an event on HDAdditionalCameraData for custom rendering
- HDRP Shader Graph shaders now support 4-channel UVs.

### Fixed
- Fixed an issue where sometimes the deferred shadow texture would not be valid, causing wrong rendering.
- Stencil test during decals normal buffer update is now properly applied
- Decals corectly update normal buffer in forward
- Fixed a normalization problem in reflection probe face fading causing artefacts in some cases
- Fix multi-selection behavior of Density Volumes overwriting the albedo value
- Fixed support of depth texture for RenderTexture. HDRP now correctly output depth to user depth buffer if RenderTexture request it.
- Fixed multi-selection behavior of Density Volumes overwriting the albedo value
- Fixed support of depth for RenderTexture. HDRP now correctly output depth to user depth buffer if RenderTexture request it.
- Fixed support of Gizmo in game view in the editor
- Fixed gizmo for spot light type
- Fixed issue with TileViewDebug mode being inversed in gameview
- Fixed an issue with SAMPLE_TEXTURECUBE_SHADOW macro
- Fixed issue with color picker not display correctly when game and scene view are visible at the same time
- Fixed an issue with reflection probe face fading
- Fixed camera motion vectors shader and associated matrices to update correctly for single-pass double-wide stereo rendering
- Fixed light attenuation functions when range attenuation is disabled
- Fixed shadow component algorithm fixup not dirtying the scene, so changes can be saved to disk.
- Fixed some GC leaks for HDRP
- Fixed contact shadow not affected by shadow dimmer
- Fixed GGX that works correctly for the roughness value of 0 (mean specular highlgiht will disappeard for perfect mirror, we rely on maxSmoothness instead to always have a highlight even on mirror surface)
- Add stereo support to ShaderPassForward.hlsl. Forward rendering now seems passable in limited test scenes with camera-relative rendering disabled.
- Add stereo support to ProceduralSky.shader and OpaqueAtmosphericScattering.shader.
- Added CullingGroupManager to fix more GC.Alloc's in HDRP
- Fixed rendering when multiple cameras render into the same render texture

### Changed
- Changed the way depth & color pyramids are built to be faster and better quality, thus improving the look of distortion and refraction.
- Stabilize the dithered LOD transition mask with respect to the camera rotation.
- Avoid multiple depth buffer copies when decals are present
- Refactor code related to the RT handle system (No more normal buffer manager)
- Remove deferred directional shadow and move evaluation before lightloop
- Add a function GetNormalForShadowBias() that material need to implement to return the normal used for normal shadow biasing
- Remove Jimenez Subsurface scattering code (This code was disabled by default, now remove to ease maintenance)
- Change Decal API, decal contribution is now done in Material. Require update of material using decal
- Move a lot of files from CoreRP to HDRP/CoreRP. All moved files weren't used by Ligthweight pipeline. Long term they could move back to CoreRP after CoreRP become out of preview
- Updated camera inspector UI
- Updated decal gizmo
- Optimization: The objects that are rendered in the Motion Vector Pass are not rendered in the prepass anymore
- Removed setting shader inclue path via old API, use package shader include paths
- The default value of 'maxSmoothness' for punctual lights has been changed to 0.99
- Modified deferred compute and vert/frag shaders for first steps towards stereo support
- Moved material specific Shader Graph files into corresponding material folders.
- Hide environment lighting settings when enabling HDRP (Settings are control from sceneSettings)
- Update all shader includes to use absolute path (allow users to create material in their Asset folder)
- Done a reorganization of the files (Move ShaderPass to RenderPipeline folder, Move all shadow related files to Lighting/Shadow and others)
- Improved performance and quality of Screen Space Shadows

## [3.3.0-preview] - 2018-01-01

### Added
- Added an error message to say to use Metal or Vulkan when trying to use OpenGL API
- Added a new Fabric shader model that supports Silk and Cotton/Wool
- Added a new HDRP Lighting Debug mode to visualize Light Volumes for Point, Spot, Line, Rectangular and Reflection Probes
- Add support for reflection probe light layers
- Improve quality of anisotropic on IBL

### Fixed
- Fix an issue where the screen where darken when rendering camera preview
- Fix display correct target platform when showing message to inform user that a platform is not supported
- Remove workaround for metal and vulkan in normal buffer encoding/decoding
- Fixed an issue with color picker not working in forward
- Fixed an issue where reseting HDLight do not reset all of its parameters
- Fixed shader compile warning in DebugLightVolumes.shader

### Changed
- Changed default reflection probe to be 256x256x6 and array size to be 64
- Removed dependence on the NdotL for thickness evaluation for translucency (based on artist's input)
- Increased the precision when comparing Planar or HD reflection probe volumes
- Remove various GC alloc in C#. Slightly better performance

## [3.2.0-preview] - 2018-01-01

### Added
- Added a luminance meter in the debug menu
- Added support of Light, reflection probe, emissive material, volume settings related to lighting to Lighting explorer
- Added support for 16bit shadows

### Fixed
- Fix issue with package upgrading (HDRP resources asset is now versionned to worarkound package manager limitation)
- Fix HDReflectionProbe offset displayed in gizmo different than what is affected.
- Fix decals getting into a state where they could not be removed or disabled.
- Fix lux meter mode - The lux meter isn't affected by the sky anymore
- Fix area light size reset when multi-selected
- Fix filter pass number in HDUtils.BlitQuad
- Fix Lux meter mode that was applying SSS
- Fix planar reflections that were not working with tile/cluster (olbique matrix)
- Fix debug menu at runtime not working after nested prefab PR come to trunk
- Fix scrolling issue in density volume

### Changed
- Shader code refactor: Split MaterialUtilities file in two parts BuiltinUtilities (independent of FragInputs) and MaterialUtilities (Dependent of FragInputs)
- Change screen space shadow rendertarget format from ARGB32 to RG16

## [3.1.0-preview] - 2018-01-01

### Added
- Decal now support per channel selection mask. There is now two mode. One with BaseColor, Normal and Smoothness and another one more expensive with BaseColor, Normal, Smoothness, Metal and AO. Control is on HDRP Asset. This may require to launch an update script for old scene: 'Edit/Render Pipeline/Single step upgrade script/Upgrade all DecalMaterial MaskBlendMode'.
- Decal now supports depth bias for decal mesh, to prevent z-fighting
- Decal material now supports draw order for decal projectors
- Added LightLayers support (Base on mask from renderers name RenderingLayers and mask from light name LightLayers - if they match, the light apply) - cost an extra GBuffer in deferred (more bandwidth)
- When LightLayers is enabled, the AmbientOclusion is store in the GBuffer in deferred path allowing to avoid double occlusion with SSAO. In forward the double occlusion is now always avoided.
- Added the possibility to add an override transform on the camera for volume interpolation
- Added desired lux intensity and auto multiplier for HDRI sky
- Added an option to disable light by type in the debug menu
- Added gradient sky
- Split EmissiveColor and bakeDiffuseLighting in forward avoiding the emissiveColor to be affect by SSAO
- Added a volume to control indirect light intensity
- Added EV 100 intensity unit for area lights
- Added support for RendererPriority on Renderer. This allow to control order of transparent rendering manually. HDRP have now two stage of sorting for transparent in addition to bact to front. Material have a priority then Renderer have a priority.
- Add Coupling of (HD)Camera and HDAdditionalCameraData for reset and remove in inspector contextual menu of Camera
- Add Coupling of (HD)ReflectionProbe and HDAdditionalReflectionData for reset and remove in inspector contextual menu of ReflectoinProbe
- Add macro to forbid unity_ObjectToWorld/unity_WorldToObject to be use as it doesn't handle camera relative rendering
- Add opacity control on contact shadow

### Fixed
- Fixed an issue with PreIntegratedFGD texture being sometimes destroyed and not regenerated causing rendering to break
- PostProcess input buffers are not copied anymore on PC if the viewport size matches the final render target size
- Fixed an issue when manipulating a lot of decals, it was displaying a lot of errors in the inspector
- Fixed capture material with reflection probe
- Refactored Constant Buffers to avoid hitting the maximum number of bound CBs in some cases.
- Fixed the light range affecting the transform scale when changed.
- Snap to grid now works for Decal projector resizing.
- Added a warning for 128x128 cookie texture without mipmaps
- Replace the sampler used for density volumes for correct wrap mode handling

### Changed
- Move Render Pipeline Debug "Windows from Windows->General-> Render Pipeline debug windows" to "Windows from Windows->Analysis-> Render Pipeline debug windows"
- Update detail map formula for smoothness and albedo, goal it to bright and dark perceptually and scale factor is use to control gradient speed
- Refactor the Upgrade material system. Now a material can be update from older version at any time. Call Edit/Render Pipeline/Upgrade all Materials to newer version
- Change name EnableDBuffer to EnableDecals at several place (shader, hdrp asset...), this require a call to Edit/Render Pipeline/Upgrade all Materials to newer version to have up to date material.
- Refactor shader code: BakeLightingData structure have been replace by BuiltinData. Lot of shader code have been remove/change.
- Refactor shader code: All GBuffer are now handled by the deferred material. Mean ShadowMask and LightLayers are control by lit material in lit.hlsl and not outside anymore. Lot of shader code have been remove/change.
- Refactor shader code: Rename GetBakedDiffuseLighting to ModifyBakedDiffuseLighting. This function now handle lighting model for transmission too. Lux meter debug mode is factor outisde.
- Refactor shader code: GetBakedDiffuseLighting is not call anymore in GBuffer or forward pass, including the ConvertSurfaceDataToBSDFData and GetPreLightData, this is done in ModifyBakedDiffuseLighting now
- Refactor shader code: Added a backBakeDiffuseLighting to BuiltinData to handle lighting for transmission
- Refactor shader code: Material must now call InitBuiltinData (Init all to zero + init bakeDiffuseLighting and backBakeDiffuseLighting ) and PostInitBuiltinData

## [3.0.0-preview] - 2018-01-01

### Fixed
- Fixed an issue with distortion that was using previous frame instead of current frame
- Fixed an issue where disabled light where not upgrade correctly to the new physical light unit system introduce in 2.0.5-preview

### Changed
- Update assembly definitions to output assemblies that match Unity naming convention (Unity.*).

## [2.0.5-preview] - 2018-01-01

### Added
- Add option supportDitheringCrossFade on HDRP Asset to allow to remove shader variant during player build if needed
- Add contact shadows for punctual lights (in additional shadow settings), only one light is allowed to cast contact shadows at the same time and so at each frame a dominant light is choosed among all light with contact shadows enabled.
- Add PCSS shadow filter support (from SRP Core)
- Exposed shadow budget parameters in HDRP asset
- Add an option to generate an emissive mesh for area lights (currently rectangle light only). The mesh fits the size, intensity and color of the light.
- Add an option to the HDRP asset to increase the resolution of volumetric lighting.
- Add additional ligth unit support for punctual light (Lumens, Candela) and area lights (Lumens, Luminance)
- Add dedicated Gizmo for the box Influence volume of HDReflectionProbe / PlanarReflectionProbe

### Changed
- Re-enable shadow mask mode in debug view
- SSS and Transmission code have been refactored to be able to share it between various material. Guidelines are in SubsurfaceScattering.hlsl
- Change code in area light with LTC for Lit shader. Magnitude is now take from FGD texture instead of a separate texture
- Improve camera relative rendering: We now apply camera translation on the model matrix, so before the TransformObjectToWorld(). Note: unity_WorldToObject and unity_ObjectToWorld must never be used directly.
- Rename positionWS to positionRWS (Camera relative world position) at a lot of places (mainly in interpolator and FragInputs). In case of custom shader user will be required to update their code.
- Rename positionWS, capturePositionWS, proxyPositionWS, influencePositionWS to positionRWS, capturePositionRWS, proxyPositionRWS, influencePositionRWS (Camera relative world position) in LightDefinition struct.
- Improve the quality of trilinear filtering of density volume textures.
- Improve UI for HDReflectionProbe / PlanarReflectionProbe

### Fixed
- Fixed a shader preprocessor issue when compiling DebugViewMaterialGBuffer.shader against Metal target
- Added a temporary workaround to Lit.hlsl to avoid broken lighting code with Metal/AMD
- Fixed issue when using more than one volume texture mask with density volumes.
- Fixed an error which prevented volumetric lighting from working if no density volumes with 3D textures were present.
- Fix contact shadows applied on transmission
- Fix issue with forward opaque lit shader variant being removed by the shader preprocessor
- Fixed compilation errors on Nintendo Switch (limited XRSetting support).
- Fixed apply range attenuation option on punctual light
- Fixed issue with color temperature not take correctly into account with static lighting
- Don't display fog when diffuse lighting, specular lighting, or lux meter debug mode are enabled.

## [2.0.4-preview] - 2018-01-01

### Fixed
- Fix issue when disabling rough refraction and building a player. Was causing a crash.

## [2.0.3-preview] - 2018-01-01

### Added
- Increased debug color picker limit up to 260k lux

## [2.0.2-preview] - 2018-01-01

### Added
- Add Light -> Planar Reflection Probe command
- Added a false color mode in rendering debug
- Add support for mesh decals
- Add flag to disable projector decals on transparent geometry to save performance and decal texture atlas space
- Add ability to use decal diffuse map as mask only
- Add visualize all shadow masks in lighting debug
- Add export of normal and roughness buffer for forwardOnly and when in supportOnlyForward mode for forward
- Provide a define in lit.hlsl (FORWARD_MATERIAL_READ_FROM_WRITTEN_NORMAL_BUFFER) when output buffer normal is used to read the normal and roughness instead of caclulating it (can save performance, but lower quality due to compression)
- Add color swatch to decal material

### Changed
- Change Render -> Planar Reflection creation to 3D Object -> Mirror
- Change "Enable Reflector" name on SpotLight to "Angle Affect Intensity"
- Change prototype of BSDFData ConvertSurfaceDataToBSDFData(SurfaceData surfaceData) to BSDFData ConvertSurfaceDataToBSDFData(uint2 positionSS, SurfaceData surfaceData)

### Fixed
- Fix issue with StackLit in deferred mode with deferredDirectionalShadow due to GBuffer not being cleared. Gbuffer is still not clear and issue was fix with the new Output of normal buffer.
- Fixed an issue where interpolation volumes were not updated correctly for reflection captures.
- Fixed an exception in Light Loop settings UI

## [2.0.1-preview] - 2018-01-01

### Added
- Add stripper of shader variant when building a player. Save shader compile time.
- Disable per-object culling that was executed in C++ in HD whereas it was not used (Optimization)
- Enable texture streaming debugging (was not working before 2018.2)
- Added Screen Space Reflection with Proxy Projection Model
- Support correctly scene selection for alpha tested object
- Add per light shadow mask mode control (i.e shadow mask distance and shadow mask). It use the option NonLightmappedOnly
- Add geometric filtering to Lit shader (allow to reduce specular aliasing)
- Add shortcut to create DensityVolume and PlanarReflection in hierarchy
- Add a DefaultHDMirrorMaterial material for PlanarReflection
- Added a script to be able to upgrade material to newer version of HDRP
- Removed useless duplication of ForwardError passes.
- Add option to not compile any DEBUG_DISPLAY shader in the player (Faster build) call Support Runtime Debug display

### Changed
- Changed SupportForwardOnly to SupportOnlyForward in render pipeline settings
- Changed versioning variable name in HDAdditionalXXXData from m_version to version
- Create unique name when creating a game object in the rendering menu (i.e Density Volume(2))
- Re-organize various files and folder location to clean the repository
- Change Debug windows name and location. Now located at:  Windows -> General -> Render Pipeline Debug

### Removed
- Removed GlobalLightLoopSettings.maxPlanarReflectionProbes and instead use value of GlobalLightLoopSettings.planarReflectionProbeCacheSize
- Remove EmissiveIntensity parameter and change EmissiveColor to be HDR (Matching Builtin Unity behavior) - Data need to be updated - Launch Edit -> Single Step Upgrade Script -> Upgrade all Materials emissionColor

### Fixed
- Fix issue with LOD transition and instancing
- Fix discrepency between object motion vector and camera motion vector
- Fix issue with spot and dir light gizmo axis not highlighted correctly
- Fix potential crash while register debug windows inputs at startup
- Fix warning when creating Planar reflection
- Fix specular lighting debug mode (was rendering black)
- Allow projector decal with null material to allow to configure decal when HDRP is not set
- Decal atlas texture offset/scale is updated after allocations (used to be before so it was using date from previous frame)

## [0.0.0-preview] - 2018-01-01

### Added
- Configure the VolumetricLightingSystem code path to be on by default
- Trigger a build exception when trying to build an unsupported platform
- Introduce the VolumetricLightingController component, which can (and should) be placed on the camera, and allows one to control the near and the far plane of the V-Buffer (volumetric "froxel" buffer) along with the depth distribution (from logarithmic to linear)
- Add 3D texture support for DensityVolumes
- Add a better mapping of roughness to mipmap for planar reflection
- The VolumetricLightingSystem now uses RTHandles, which allows to save memory by sharing buffers between different cameras (history buffers are not shared), and reduce reallocation frequency by reallocating buffers only if the rendering resolution increases (and suballocating within existing buffers if the rendering resolution decreases)
- Add a Volumetric Dimmer slider to lights to control the intensity of the scattered volumetric lighting
- Add UV tiling and offset support for decals.
- Add mipmapping support for volume 3D mask textures

### Changed
- Default number of planar reflection change from 4 to 2
- Rename _MainDepthTexture to _CameraDepthTexture
- The VolumetricLightingController has been moved to the Interpolation Volume framework and now functions similarly to the VolumetricFog settings
- Update of UI of cookie, CubeCookie, Reflection probe and planar reflection probe to combo box
- Allow enabling/disabling shadows for area lights when they are set to baked.
- Hide applyRangeAttenuation and FadeDistance for directional shadow as they are not used

### Removed
- Remove Resource folder of PreIntegratedFGD and add the resource to RenderPipeline Asset

### Fixed
- Fix ConvertPhysicalLightIntensityToLightIntensity() function used when creating light from script to match HDLightEditor behavior
- Fix numerical issues with the default value of mean free path of volumetric fog
- Fix the bug preventing decals from coexisting with density volumes
- Fix issue with alpha tested geometry using planar/triplanar mapping not render correctly or flickering (due to being wrongly alpha tested in depth prepass)
- Fix meta pass with triplanar (was not handling correctly the normal)
- Fix preview when a planar reflection is present
- Fix Camera preview, it is now a Preview cameraType (was a SceneView)
- Fix handling unknown GPUShadowTypes in the shadow manager.
- Fix area light shapes sent as point lights to the baking backends when they are set to baked.
- Fix unnecessary division by PI for baked area lights.
- Fix line lights sent to the lightmappers. The backends don't support this light type.
- Fix issue with shadow mask framesettings not correctly taken into account when shadow mask is enabled for lighting.
- Fix directional light and shadow mask transition, they are now matching making smooth transition
- Fix banding issues caused by high intensity volumetric lighting
- Fix the debug window being emptied on SRP asset reload
- Fix issue with debug mode not correctly clearing the GBuffer in editor after a resize
- Fix issue with ResetMaterialKeyword not resetting correctly ToggleOff/Roggle Keyword
- Fix issue with motion vector not render correctly if there is no depth prepass in deferred

## [0.0.0-preview] - 2018-01-01

### Added
- Screen Space Refraction projection model (Proxy raycasting, HiZ raymarching)
- Screen Space Refraction settings as volume component
- Added buffered frame history per camera
- Port Global Density Volumes to the Interpolation Volume System.
- Optimize ImportanceSampleLambert() to not require the tangent frame.
- Generalize SampleVBuffer() to handle different sampling and reconstruction methods.
- Improve the quality of volumetric lighting reprojection.
- Optimize Morton Order code in the Subsurface Scattering pass.
- Planar Reflection Probe support roughness (gaussian convolution of captured probe)
- Use an atlas instead of a texture array for cluster transparent decals
- Add a debug view to visualize the decal atlas
- Only store decal textures to atlas if decal is visible, debounce out of memory decal atlas warning.
- Add manipulator gizmo on decal to improve authoring workflow
- Add a minimal StackLit material (work in progress, this version can be used as template to add new material)

### Changed
- EnableShadowMask in FrameSettings (But shadowMaskSupport still disable by default)
- Forced Planar Probe update modes to (Realtime, Every Update, Mirror Camera)
- Screen Space Refraction proxy model uses the proxy of the first environment light (Reflection probe/Planar probe) or the sky
- Moved RTHandle static methods to RTHandles
- Renamed RTHandle to RTHandleSystem.RTHandle
- Move code for PreIntegratedFDG (Lit.shader) into its dedicated folder to be share with other material
- Move code for LTCArea (Lit.shader) into its dedicated folder to be share with other material

### Removed
- Removed Planar Probe mirror plane position and normal fields in inspector, always display mirror plane and normal gizmos

### Fixed
- Fix fog flags in scene view is now taken into account
- Fix sky in preview windows that were disappearing after a load of a new level
- Fix numerical issues in IntersectRayAABB().
- Fix alpha blending of volumetric lighting with transparent objects.
- Fix the near plane of the V-Buffer causing out-of-bounds look-ups in the clustered data structure.
- Depth and color pyramid are properly computed and sampled when the camera renders inside a viewport of a RTHandle.
- Fix decal atlas debug view to work correctly when shadow atlas view is also enabled
- Fix TransparentSSR with non-rendergraph.
- Fix shader compilation warning on SSR compute shader.<|MERGE_RESOLUTION|>--- conflicted
+++ resolved
@@ -49,11 +49,8 @@
 - Fixed missing BeginCameraRendering call for custom render mode of a Camera.
 - Fixed LayerMask editor for volume parameters.
 - Fixed the condition on temporal accumulation in the reflection denoiser (case 1303504).
-<<<<<<< HEAD
+- Fixed box light attenuation.
 - Fixed size and spacing of compositor info boxes (case 1305652).
-=======
-- Fixed box light attenuation.
->>>>>>> 55b4e8aa
 
 ### Changed
 - Removed the material pass probe volumes evaluation mode.
