﻿# Changelog
All notable changes to this package will be documented in this file.

The format is based on [Keep a Changelog](http://keepachangelog.com/en/1.0.0/)
and this project adheres to [Semantic Versioning](http://semver.org/spec/v2.0.0.html).

## [10.0.0] - 2019-06-10

### Added
- Ray tracing support for VR single-pass
- Added sharpen filter shader parameter and UI for TemporalAA to control image quality instead of hardcoded value
- Added frame settings option for custom post process and custom passes as well as custom color buffer format option.
- Add check in wizard on SRP Batcher enabled.
- Added default implementations of OnPreprocessMaterialDescription for FBX, Obj, Sketchup and 3DS file formats.
- Added custom pass fade radius
- Added after post process injection point for custom passes
- Added basic alpha compositing support - Alpha is available afterpostprocess when using FP16 buffer format.
- Added falloff distance on Reflection Probe and Planar Reflection Probe
- Added Backplate projection from the HDRISky
- Added Shadow Matte in UnlitMasterNode, which only received shadow without lighting
- Added hability to name LightLayers in HDRenderPipelineAsset
- Added a range compression factor for Reflection Probe and Planar Reflection Probe to avoid saturation of colors.
- Added path tracing support for directional, point and spot lights, as well as emission from Lit and Unlit.
- Added non temporal version of SSAO.
- Added more detailed ray tracing stats in the debug window
- Added Disc area light (bake only)
- Added a warning in the material UI to prevent transparent + subsurface-scattering combination.
- Added XR single-pass setting into HDRP asset
- Added a penumbra tint option for lights
- Added support for depth copy with XR SDK
- Added debug setting to Render Pipeline Debug Window to list the active XR views
- Added an option to filter the result of the volumetric lighting (off by default).
- Added a transmission multiplier for directional lights
- Added XR single-pass test mode to Render Pipeline Debug Window
- Added debug setting to Render Pipeline Window to list the active XR views
- Added a new refraction mode for the Lit shader (thin). Which is a box refraction with small thickness values
- Added the code to support Barn Doors for Area Lights based on a shaderconfig option.
- Added HDRPCameraBinder property binder for Visual Effect Graph
- Added "Celestial Body" controls to the Directional Light
- Added new parameters to the Physically Based Sky
- Added Reflections to the DXR Wizard
- Added the possibility to have ray traced colored and semi-transparent shadows on directional lights.
- Added a check in the custom post process template to throw an error if the default shader is not found.
- Exposed the debug overlay ratio in the debug menu.
- Added a separate frame settings for tonemapping alongside color grading.
- Added the receive fog option in the material UI for ShaderGraphs.
- Added a public virtual bool in the custom post processes API to specify if a post processes should be executed in the scene view.
- Added a menu option that checks scene issues with ray tracing. Also removed the previously existing warning at runtime.
- Added Contrast Adaptive Sharpen (CAS) Upscaling effect.
- Added APIs to update probe settings at runtime.
- Added documentation for the rayTracingSupported method in HDRP
- Added user-selectable format for the post processing passes.
- Added support for alpha channel in some post-processing passes (DoF, TAA, Uber).
- Added warnings in FrameSettings inspector when using DXR and atempting to use Asynchronous Execution.
- Exposed Stencil bits that can be used by the user.
- Added history rejection based on velocity of intersected objects for directional, point and spot lights.
- Added a affectsVolumetric field to the HDAdditionalLightData API to know if light affects volumetric fog.
- Add OS and Hardware check in the Wizard fixes for DXR.
- Added option to exclude camera motion from motion blur.
- Added semi-transparent shadows for point and spot lights.
- Added support for semi-transparent shadow for unlit shader and unlit shader graph.
- Added the alpha clip enabled toggle to the material UI for all HDRP shader graphs.
- Added Material Samples to explain how to use the lit shader features
- Added an initial implementation of ray traced sub surface scattering
- Added AssetPostprocessors and Shadergraphs to handle Arnold Standard Surface and 3DsMax Physical material import from FBX.
- Added support for Smoothness Fade start work when enabling ray traced reflections.
- Added Contact shadow, Micro shadows and Screen space refraction API documentation.
- Added script documentation for SSR, SSAO (ray tracing), GI, Light Cluster, RayTracingSettings, Ray Counters, etc.
- Added path tracing support for refraction and internal reflections.
- Added support for Thin Refraction Model and Lit's Clear Coat in Path Tracing.
- Added the Tint parameter to Sky Colored Fog.
- Added of Screen Space Reflections for Transparent materials
- Added a fallback for ray traced area light shadows in case the material is forward or the lit mode is forward.
- Added a new debug mode for light layers.
- Added an "enable" toggle to the SSR volume component.
- Added support for anisotropic specular lobes in path tracing.
- Added support for alpha clipping in path tracing.
- Added support for light cookies in path tracing.
- Added support for transparent shadows in path tracing.
- Added support for iridescence in path tracing.
- Added support for background color in path tracing.
- Added a path tracing test to the test suite.
- Added a warning and workaround instructions that appear when you enable XR single-pass after the first frame with the XR SDK.
- Added the exposure sliders to the planar reflection probe preview
- Added support for subsurface scattering in path tracing.
- Added a new mode that improves the filtering of ray traced shadows (directional, point and spot) based on the distance to the occluder.
- Added support of cookie baking and add support on Disc light.
- Added support for fog attenuation in path tracing.
- Added a new debug panel for volumes
- Added XR setting to control camera jitter for temporal effects
- Added an error message in the DrawRenderers custom pass when rendering opaque objects with an HDRP asset in DeferredOnly mode.
- Added API to enable proper recording of path traced scenes (with the Unity recorder or other tools).
- Added support for fog in Recursive rendering, ray traced reflections and ray traced indirect diffuse.
- Added an alpha blend option for recursive rendering
- Added support for stack lit for ray tracing effects.
- Added support for hair for ray tracing effects.
- Added support for alpha to coverage for HDRP shaders and shader graph
- Added support for Quality Levels to Subsurface Scattering.
- Added option to disable XR rendering on the camera settings.
- Added support for specular AA from geometric curvature in AxF
- Added support for baked AO (no input for now) in AxF
- Added an info box to warn about depth test artifacts when rendering object twice in custom passes with MSAA.
- Added a frame setting for alpha to mask.
- Added support for custom passes in the AOV API
- Added Light decomposition lighting debugging modes and support in AOV
- Added exposure compensation to Fixed exposure mode
- Added support for rasterized area light shadows in StackLit
- Added support for texture-weighted automatic exposure
- Added support for POM for emissive map
- Added alpha channel support in motion blur pass.
- Added the HDRP Compositor Tool (in Preview).
- Added a ray tracing mode option in the HDRP asset that allows to override and shader stripping.
- Added support for arbitrary resolution scaling of Volumetric Lighting to the Fog volume component.
- Added range attenuation for box-shaped spotlights.
- Added scenes for hair and fabric and decals with material samples
- Added fabric materials and textures
- Added information for fabric materials in fabric scene
- Added a DisplayInfo attribute to specify a name override and a display order for Volume Component fields (used only in default inspector for now).
- Added Min distance to contact shadows.
- Added support for Depth of Field in path tracing (by sampling the lens aperture).
- Added an API in HDRP to override the camera within the rendering of a frame (mainly for custom pass).
- Added a function (HDRenderPipeline.ResetRTHandleReferenceSize) to reset the reference size of RTHandle systems.
- Added support for AxF measurements importing into texture resources tilings.
- Added Layer parameter on Area Light to modify Layer of generated Emissive Mesh
- Added a flow map parameter to HDRI Sky
- Implemented ray traced reflections for transparent objects.
- Add a new parameter to control reflections in recursive rendering.
- Added an initial version of SSGI.
- Added Virtual Texturing cache settings to control the size of the Streaming Virtual Texturing caches.
- Added back-compatibility with builtin stereo matrices.
- Added CustomPassUtils API to simplify Blur, Copy and DrawRenderers custom passes.
- Added Histogram guided automatic exposure.
- Added few exposure debug modes.
- Added support for multiple path-traced views at once (e.g., scene and game views).
- Added support for 3DsMax's 2021 Simplified Physical Material from FBX files in the Model Importer.
- Added custom target mid grey for auto exposure.
- Added CustomPassUtils API to simplify Blur, Copy and DrawRenderers custom passes.
- Added an API in HDRP to override the camera within the rendering of a frame (mainly for custom pass).
- Added more custom pass API functions, mainly to render objects from another camera.
- Added support for transparent Unlit in path tracing.
- Added a minimal lit used for RTGI in peformance mode.
- Added procedural metering mask that can follow an object
- Added presets quality settings for RTAO and RTGI.
- Added an override for the shadow culling that allows better directional shadow maps in ray tracing effects (RTR, RTGI, RTSSS and RR).
- Added a Cloud Layer volume override.
- Added Fast Memory support for platform that support it.
- Added CPU and GPU timings for ray tracing effects.
- Added support to combine RTSSS and RTGI (1248733).
- Added IES Profile support for Point, Spot and Rectangular-Area lights
- Added support for multiple mapping modes in AxF.
- Add support of lightlayers on indirect lighting controller
- Added compute shader stripping.
- Added Cull Mode option for opaque materials and ShaderGraphs. 
- Added scene view exposure override.
- Added support for exposure curve remapping for min/max limits.
- Added presets for ray traced reflections.
- Added final image histogram debug view (both luminance and RGB).
- Added an example texture and rotation to the Cloud Layer volume override.
- Added an option to extend the camera culling for skinned mesh animation in ray tracing effects (1258547).

### Fixed
- Fix when rescale probe all direction below zero (1219246)
- Update documentation of HDRISky-Backplate, precise how to have Ambient Occlusion on the Backplate
- Sorting, undo, labels, layout in the Lighting Explorer.
- Fixed sky settings and materials in Shader Graph Samples package
- Fix/workaround a probable graphics driver bug in the GTAO shader.
- Fixed Hair and PBR shader graphs double sided modes
- Fixed an issue where updating an HDRP asset in the Quality setting panel would not recreate the pipeline.
- Fixed issue with point lights being considered even when occupying less than a pixel on screen (case 1183196)
- Fix a potential NaN source with iridescence (case 1183216)
- Fixed issue of spotlight breaking when minimizing the cone angle via the gizmo (case 1178279)
- Fixed issue that caused decals not to modify the roughness in the normal buffer, causing SSR to not behave correctly (case 1178336)
- Fixed lit transparent refraction with XR single-pass rendering
- Removed extra jitter for TemporalAA in VR
- Fixed ShaderGraph time in main preview
- Fixed issue on some UI elements in HDRP asset not expanding when clicking the arrow (case 1178369)
- Fixed alpha blending in custom post process
- Fixed the modification of the _AlphaCutoff property in the material UI when exposed with a ShaderGraph parameter.
- Fixed HDRP test `1218_Lit_DiffusionProfiles` on Vulkan.
- Fixed an issue where building a player in non-dev mode would generate render target error logs every frame
- Fixed crash when upgrading version of HDRP
- Fixed rendering issues with material previews
- Fixed NPE when using light module in Shuriken particle systems (1173348).
- Refresh cached shadow on editor changes
- Fixed light supported units caching (1182266)
- Fixed an issue where SSAO (that needs temporal reprojection) was still being rendered when Motion Vectors were not available (case 1184998)
- Fixed a nullref when modifying the height parameters inside the layered lit shader UI.
- Fixed Decal gizmo that become white after exiting play mode
- Fixed Decal pivot position to behave like a spotlight
- Fixed an issue where using the LightingOverrideMask would break sky reflection for regular cameras
- Fix DebugMenu FrameSettingsHistory persistency on close
- Fix DensityVolume, ReflectionProbe aned PlanarReflectionProbe advancedControl display
- Fix DXR scene serialization in wizard
- Fixed an issue where Previews would reallocate History Buffers every frame
- Fixed the SetLightLayer function in HDAdditionalLightData setting the wrong light layer
- Fix error first time a preview is created for planar
- Fixed an issue where SSR would use an incorrect roughness value on ForwardOnly (StackLit, AxF, Fabric, etc.) materials when the pipeline is configured to also allow deferred Lit.
- Fixed issues with light explorer (cases 1183468, 1183269)
- Fix dot colors in LayeredLit material inspector
- Fix undo not resetting all value when undoing the material affectation in LayerLit material
- Fix for issue that caused gizmos to render in render textures (case 1174395)
- Fixed the light emissive mesh not updated when the light was disabled/enabled
- Fixed light and shadow layer sync when setting the HDAdditionalLightData.lightlayersMask property
- Fixed a nullref when a custom post process component that was in the HDRP PP list is removed from the project
- Fixed issue that prevented decals from modifying specular occlusion (case 1178272).
- Fixed exposure of volumetric reprojection
- Fixed multi selection support for Scalable Settings in lights
- Fixed font shaders in test projects for VR by using a Shader Graph version
- Fixed refresh of baked cubemap by incrementing updateCount at the end of the bake (case 1158677).
- Fixed issue with rectangular area light when seen from the back
- Fixed decals not affecting lightmap/lightprobe
- Fixed zBufferParams with XR single-pass rendering
- Fixed moving objects not rendered in custom passes
- Fixed abstract classes listed in the + menu of the custom pass list
- Fixed custom pass that was rendered in previews
- Fixed precision error in zero value normals when applying decals (case 1181639)
- Fixed issue that triggered No Scene Lighting view in game view as well (case 1156102)
- Assign default volume profile when creating a new HDRP Asset
- Fixed fov to 0 in planar probe breaking the projection matrix (case 1182014)
- Fixed bugs with shadow caching
- Reassign the same camera for a realtime probe face render request to have appropriate history buffer during realtime probe rendering.
- Fixed issue causing wrong shading when normal map mode is Object space, no normal map is set, but a detail map is present (case 1143352)
- Fixed issue with decal and htile optimization
- Fixed TerrainLit shader compilation error regarding `_Control0_TexelSize` redefinition (case 1178480).
- Fixed warning about duplicate HDRuntimeReflectionSystem when configuring play mode without domain reload.
- Fixed an editor crash when multiple decal projectors were selected and some had null material
- Added all relevant fix actions to FixAll button in Wizard
- Moved FixAll button on top of the Wizard
- Fixed an issue where fog color was not pre-exposed correctly
- Fix priority order when custom passes are overlapping
- Fix cleanup not called when the custom pass GameObject is destroyed
- Replaced most instances of GraphicsSettings.renderPipelineAsset by GraphicsSettings.currentRenderPipeline. This should fix some parameters not working on Quality Settings overrides.
- Fixed an issue with Realtime GI not working on upgraded projects.
- Fixed issue with screen space shadows fallback texture was not set as a texture array.
- Fixed Pyramid Lights bounding box
- Fixed terrain heightmap default/null values and epsilons
- Fixed custom post-processing effects breaking when an abstract class inherited from `CustomPostProcessVolumeComponent`
- Fixed XR single-pass rendering in Editor by using ShaderConfig.s_XrMaxViews to allocate matrix array
- Multiple different skies rendered at the same time by different cameras are now handled correctly without flickering
- Fixed flickering issue happening when different volumes have shadow settings and multiple cameras are present.
- Fixed issue causing planar probes to disappear if there is no light in the scene.
- Fixed a number of issues with the prefab isolation mode (Volumes leaking from the main scene and reflection not working properly)
- Fixed an issue with fog volume component upgrade not working properly
- Fixed Spot light Pyramid Shape has shadow artifacts on aspect ratio values lower than 1
- Fixed issue with AO upsampling in XR
- Fixed camera without HDAdditionalCameraData component not rendering
- Removed the macro ENABLE_RAYTRACING for most of the ray tracing code
- Fixed prefab containing camera reloading in loop while selected in the Project view
- Fixed issue causing NaN wheh the Z scale of an object is set to 0.
- Fixed DXR shader passes attempting to render before pipeline loaded
- Fixed black ambient sky issue when importing a project after deleting Library.
- Fixed issue when upgrading a Standard transparent material (case 1186874)
- Fixed area light cookies not working properly with stack lit
- Fixed material render queue not updated when the shader is changed in the material inspector.
- Fixed a number of issues with full screen debug modes not reseting correctly when setting another mutually exclusive mode
- Fixed compile errors for platforms with no VR support
- Fixed an issue with volumetrics and RTHandle scaling (case 1155236)
- Fixed an issue where sky lighting might be updated uselessly
- Fixed issue preventing to allow setting decal material to none (case 1196129)
- Fixed XR multi-pass decals rendering
- Fixed several fields on Light Inspector that not supported Prefab overrides
- Fixed EOL for some files
- Fixed scene view rendering with volumetrics and XR enabled
- Fixed decals to work with multiple cameras
- Fixed optional clear of GBuffer (Was always on)
- Fixed render target clears with XR single-pass rendering
- Fixed HDRP samples file hierarchy
- Fixed Light units not matching light type
- Fixed QualitySettings panel not displaying HDRP Asset
- Fixed black reflection probes the first time loading a project
- Fixed y-flip in scene view with XR SDK
- Fixed Decal projectors do not immediately respond when parent object layer mask is changed in editor.
- Fixed y-flip in scene view with XR SDK
- Fixed a number of issues with Material Quality setting
- Fixed the transparent Cull Mode option in HD unlit master node settings only visible if double sided is ticked.
- Fixed an issue causing shadowed areas by contact shadows at the edge of far clip plane if contact shadow length is very close to far clip plane.
- Fixed editing a scalable settings will edit all loaded asset in memory instead of targetted asset.
- Fixed Planar reflection default viewer FOV
- Fixed flickering issues when moving the mouse in the editor with ray tracing on.
- Fixed the ShaderGraph main preview being black after switching to SSS in the master node settings
- Fixed custom fullscreen passes in VR
- Fixed camera culling masks not taken in account in custom pass volumes
- Fixed object not drawn in custom pass when using a DrawRenderers with an HDRP shader in a build.
- Fixed injection points for Custom Passes (AfterDepthAndNormal and BeforePreRefraction were missing)
- Fixed a enum to choose shader tags used for drawing objects (DepthPrepass or Forward) when there is no override material.
- Fixed lit objects in the BeforePreRefraction, BeforeTransparent and BeforePostProcess.
- Fixed the None option when binding custom pass render targets to allow binding only depth or color.
- Fixed custom pass buffers allocation so they are not allocated if they're not used.
- Fixed the Custom Pass entry in the volume create asset menu items.
- Fixed Prefab Overrides workflow on Camera.
- Fixed alignment issue in Preset for Camera.
- Fixed alignment issue in Physical part for Camera.
- Fixed FrameSettings multi-edition.
- Fixed a bug happening when denoising multiple ray traced light shadows
- Fixed minor naming issues in ShaderGraph settings
- VFX: Removed z-fight glitches that could appear when using deferred depth prepass and lit quad primitives
- VFX: Preserve specular option for lit outputs (matches HDRP lit shader)
- Fixed an issue with Metal Shader Compiler and GTAO shader for metal
- Fixed resources load issue while upgrading HDRP package.
- Fix LOD fade mask by accounting for field of view
- Fixed spot light missing from ray tracing indirect effects.
- Fixed a UI bug in the diffusion profile list after fixing them from the wizard.
- Fixed the hash collision when creating new diffusion profile assets.
- Fixed a light leaking issue with box light casting shadows (case 1184475)
- Fixed Cookie texture type in the cookie slot of lights (Now displays a warning because it is not supported).
- Fixed a nullref that happens when using the Shuriken particle light module
- Fixed alignment in Wizard
- Fixed text overflow in Wizard's helpbox
- Fixed Wizard button fix all that was not automatically grab all required fixes
- Fixed VR tab for MacOS in Wizard
- Fixed local config package workflow in Wizard
- Fixed issue with contact shadows shifting when MSAA is enabled.
- Fixed EV100 in the PBR sky
- Fixed an issue In URP where sometime the camera is not passed to the volume system and causes a null ref exception (case 1199388)
- Fixed nullref when releasing HDRP with custom pass disabled
- Fixed performance issue derived from copying stencil buffer.
- Fixed an editor freeze when importing a diffusion profile asset from a unity package.
- Fixed an exception when trying to reload a builtin resource.
- Fixed the light type intensity unit reset when switching the light type.
- Fixed compilation error related to define guards and CreateLayoutFromXrSdk()
- Fixed documentation link on CustomPassVolume.
- Fixed player build when HDRP is in the project but not assigned in the graphic settings.
- Fixed an issue where ambient probe would be black for the first face of a baked reflection probe
- VFX: Fixed Missing Reference to Visual Effect Graph Runtime Assembly
- Fixed an issue where rendering done by users in EndCameraRendering would be executed before the main render loop.
- Fixed Prefab Override in main scope of Volume.
- Fixed alignment issue in Presset of main scope of Volume.
- Fixed persistence of ShowChromeGizmo and moved it to toolbar for coherency in ReflectionProbe and PlanarReflectionProbe.
- Fixed Alignement issue in ReflectionProbe and PlanarReflectionProbe.
- Fixed Prefab override workflow issue in ReflectionProbe and PlanarReflectionProbe.
- Fixed empty MoreOptions and moved AdvancedManipulation in a dedicated location for coherency in ReflectionProbe and PlanarReflectionProbe.
- Fixed Prefab override workflow issue in DensityVolume.
- Fixed empty MoreOptions and moved AdvancedManipulation in a dedicated location for coherency in DensityVolume.
- Fix light limit counts specified on the HDRP asset
- Fixed Quality Settings for SSR, Contact Shadows and Ambient Occlusion volume components
- Fixed decalui deriving from hdshaderui instead of just shaderui
- Use DelayedIntField instead of IntField for scalable settings
- Fixed init of debug for FrameSettingsHistory on SceneView camera
- Added a fix script to handle the warning 'referenced script in (GameObject 'SceneIDMap') is missing'
- Fix Wizard load when none selected for RenderPipelineAsset
- Fixed TerrainLitGUI when per-pixel normal property is not present.
- Fixed rendering errors when enabling debug modes with custom passes
- Fix an issue that made PCSS dependent on Atlas resolution (not shadow map res)
- Fixing a bug whith histories when n>4 for ray traced shadows
- Fixing wrong behavior in ray traced shadows for mesh renderers if their cast shadow is shadow only or double sided
- Only tracing rays for shadow if the point is inside the code for spotlight shadows
- Only tracing rays if the point is inside the range for point lights
- Fixing ghosting issues when the screen space shadow  indexes change for a light with ray traced shadows
- Fixed an issue with stencil management and Xbox One build that caused corrupted output in deferred mode.
- Fixed a mismatch in behavior between the culling of shadow maps and ray traced point and spot light shadows
- Fixed recursive ray tracing not working anymore after intermediate buffer refactor.
- Fixed ray traced shadow denoising not working (history rejected all the time).
- Fixed shader warning on xbox one
- Fixed cookies not working for spot lights in ray traced reflections, ray traced GI and recursive rendering
- Fixed an inverted handling of CoatSmoothness for SSR in StackLit.
- Fixed missing distortion inputs in Lit and Unlit material UI.
- Fixed issue that propagated NaNs across multiple frames through the exposure texture.
- Fixed issue with Exclude from TAA stencil ignored.
- Fixed ray traced reflection exposure issue.
- Fixed issue with TAA history not initialising corretly scale factor for first frame
- Fixed issue with stencil test of material classification not using the correct Mask (causing false positive and bad performance with forward material in deferred)
- Fixed issue with History not reset when chaning antialiasing mode on camera
- Fixed issue with volumetric data not being initialized if default settings have volumetric and reprojection off.
- Fixed ray tracing reflection denoiser not applied in tier 1
- Fixed the vibility of ray tracing related methods.
- Fixed the diffusion profile list not saved when clicking the fix button in the material UI.
- Fixed crash when pushing bounce count higher than 1 for ray traced GI or reflections
- Fixed PCSS softness scale so that it better match ray traced reference for punctual lights.
- Fixed exposure management for the path tracer
- Fixed AxF material UI containing two advanced options settings.
- Fixed an issue where cached sky contexts were being destroyed wrongly, breaking lighting in the LookDev
- Fixed issue that clamped PCSS softness too early and not after distance scale.
- Fixed fog affect transparent on HD unlit master node
- Fixed custom post processes re-ordering not saved.
- Fixed NPE when using scalable settings
- Fixed an issue where PBR sky precomputation was reset incorrectly in some cases causing bad performance.
- Fixed a bug due to depth history begin overriden too soon
- Fixed CustomPassSampleCameraColor scale issue when called from Before Transparent injection point.
- Fixed corruption of AO in baked probes.
- Fixed issue with upgrade of projects that still had Very High as shadow filtering quality.
- Fixed issue that caused Distortion UI to appear in Lit.
- Fixed several issues with decal duplicating when editing them.
- Fixed initialization of volumetric buffer params (1204159)
- Fixed an issue where frame count was incorrectly reset for the game view, causing temporal processes to fail.
- Fixed Culling group was not disposed error.
- Fixed issues on some GPU that do not support gathers on integer textures.
- Fixed an issue with ambient probe not being initialized for the first frame after a domain reload for volumetric fog.
- Fixed the scene visibility of decal projectors and density volumes
- Fixed a leak in sky manager.
- Fixed an issue where entering playmode while the light editor is opened would produce null reference exceptions.
- Fixed the debug overlay overlapping the debug menu at runtime.
- Fixed an issue with the framecount when changing scene.
- Fixed errors that occurred when using invalid near and far clip plane values for planar reflections.
- Fixed issue with motion blur sample weighting function.
- Fixed motion vectors in MSAA.
- Fixed sun flare blending (case 1205862).
- Fixed a lot of issues related to ray traced screen space shadows.
- Fixed memory leak caused by apply distortion material not being disposed.
- Fixed Reflection probe incorrectly culled when moving its parent (case 1207660)
- Fixed a nullref when upgrading the Fog volume components while the volume is opened in the inspector.
- Fix issues where decals on PS4 would not correctly write out the tile mask causing bits of the decal to go missing.
- Use appropriate label width and text content so the label is completely visible
- Fixed an issue where final post process pass would not output the default alpha value of 1.0 when using 11_11_10 color buffer format.
- Fixed SSR issue after the MSAA Motion Vector fix.
- Fixed an issue with PCSS on directional light if punctual shadow atlas was not allocated.
- Fixed an issue where shadow resolution would be wrong on the first face of a baked reflection probe.
- Fixed issue with PCSS softness being incorrect for cascades different than the first one.
- Fixed custom post process not rendering when using multiple HDRP asset in quality settings
- Fixed probe gizmo missing id (case 1208975)
- Fixed a warning in raytracingshadowfilter.compute
- Fixed issue with AO breaking with small near plane values.
- Fixed custom post process Cleanup function not called in some cases.
- Fixed shader warning in AO code.
- Fixed a warning in simpledenoiser.compute
- Fixed tube and rectangle light culling to use their shape instead of their range as a bounding box.
- Fixed caused by using gather on a UINT texture in motion blur.
- Fix issue with ambient occlusion breaking when dynamic resolution is active.
- Fixed some possible NaN causes in Depth of Field.
- Fixed Custom Pass nullref due to the new Profiling Sample API changes
- Fixed the black/grey screen issue on after post process Custom Passes in non dev builds.
- Fixed particle lights.
- Improved behavior of lights and probe going over the HDRP asset limits.
- Fixed issue triggered when last punctual light is disabled and more than one camera is used.
- Fixed Custom Pass nullref due to the new Profiling Sample API changes
- Fixed the black/grey screen issue on after post process Custom Passes in non dev builds.
- Fixed XR rendering locked to vsync of main display with Standalone Player.
- Fixed custom pass cleanup not called at the right time when using multiple volumes.
- Fixed an issue on metal with edge of decal having artifact by delaying discard of fragments during decal projection
- Fixed various shader warning
- Fixing unnecessary memory allocations in the ray tracing cluster build
- Fixed duplicate column labels in LightEditor's light tab
- Fixed white and dark flashes on scenes with very high or very low exposure when Automatic Exposure is being used.
- Fixed an issue where passing a null ProfilingSampler would cause a null ref exception.
- Fixed memory leak in Sky when in matcap mode.
- Fixed compilation issues on platform that don't support VR.
- Fixed migration code called when we create a new HDRP asset.
- Fixed RemoveComponent on Camera contextual menu to not remove Camera while a component depend on it.
- Fixed an issue where ambient occlusion and screen space reflections editors would generate null ref exceptions when HDRP was not set as the current pipeline.
- Fixed a null reference exception in the probe UI when no HDRP asset is present.
- Fixed the outline example in the doc (sampling range was dependent on screen resolution)
- Fixed a null reference exception in the HDRI Sky editor when no HDRP asset is present.
- Fixed an issue where Decal Projectors created from script where rotated around the X axis by 90°.
- Fixed frustum used to compute Density Volumes visibility when projection matrix is oblique.
- Fixed a null reference exception in Path Tracing, Recursive Rendering and raytraced Global Illumination editors when no HDRP asset is present.
- Fix for NaNs on certain geometry with Lit shader -- [case 1210058](https://fogbugz.unity3d.com/f/cases/1210058/)
- Fixed an issue where ambient occlusion and screen space reflections editors would generate null ref exceptions when HDRP was not set as the current pipeline.
- Fixed a null reference exception in the probe UI when no HDRP asset is present.
- Fixed the outline example in the doc (sampling range was dependent on screen resolution)
- Fixed a null reference exception in the HDRI Sky editor when no HDRP asset is present.
- Fixed an issue where materials newly created from the contextual menu would have an invalid state, causing various problems until it was edited.
- Fixed transparent material created with ZWrite enabled (now it is disabled by default for new transparent materials)
- Fixed mouseover on Move and Rotate tool while DecalProjector is selected.
- Fixed wrong stencil state on some of the pixel shader versions of deferred shader.
- Fixed an issue where creating decals at runtime could cause a null reference exception.
- Fixed issue that displayed material migration dialog on the creation of new project.
- Fixed various issues with time and animated materials (cases 1210068, 1210064).
- Updated light explorer with latest changes to the Fog and fixed issues when no visual environment was present.
- Fixed not handleling properly the recieve SSR feature with ray traced reflections
- Shadow Atlas is no longer allocated for area lights when they are disabled in the shader config file.
- Avoid MRT Clear on PS4 as it is not implemented yet.
- Fixed runtime debug menu BitField control.
- Fixed the radius value used for ray traced directional light.
- Fixed compilation issues with the layered lit in ray tracing shaders.
- Fixed XR autotests viewport size rounding
- Fixed mip map slider knob displayed when cubemap have no mipmap
- Remove unnecessary skip of material upgrade dialog box.
- Fixed the profiling sample mismatch errors when enabling the profiler in play mode
- Fixed issue that caused NaNs in reflection probes on consoles.
- Fixed adjusting positive axis of Blend Distance slides the negative axis in the density volume component.
- Fixed the blend of reflections based on the weight.
- Fixed fallback for ray traced reflections when denoising is enabled.
- Fixed error spam issue with terrain detail terrainDetailUnsupported (cases 1211848)
- Fixed hardware dynamic resolution causing cropping/scaling issues in scene view (case 1158661)
- Fixed Wizard check order for `Hardware and OS` and `Direct3D12`
- Fix AO issue turning black when Far/Near plane distance is big.
- Fixed issue when opening lookdev and the lookdev volume have not been assigned yet.
- Improved memory usage of the sky system.
- Updated label in HDRP quality preference settings (case 1215100)
- Fixed Decal Projector gizmo not undoing properly (case 1216629)
- Fix a leak in the denoising of ray traced reflections.
- Fixed Alignment issue in Light Preset
- Fixed Environment Header in LightingWindow
- Fixed an issue where hair shader could write garbage in the diffuse lighting buffer, causing NaNs.
- Fixed an exposure issue with ray traced sub-surface scattering.
- Fixed runtime debug menu light hierarchy None not doing anything.
- Fixed the broken ShaderGraph preview when creating a new Lit graph.
- Fix indentation issue in preset of LayeredLit material.
- Fixed minor issues with cubemap preview in the inspector.
- Fixed wrong build error message when building for android on mac.
- Fixed an issue related to denoising ray trace area shadows.
- Fixed wrong build error message when building for android on mac.
- Fixed Wizard persistency of Direct3D12 change on domain reload.
- Fixed Wizard persistency of FixAll on domain reload.
- Fixed Wizard behaviour on domain reload.
- Fixed a potential source of NaN in planar reflection probe atlas.
- Fixed an issue with MipRatio debug mode showing _DebugMatCapTexture not being set.
- Fixed missing initialization of input params in Blit for VR.
- Fix Inf source in LTC for area lights.
- Fix issue with AO being misaligned when multiple view are visible.
- Fix issue that caused the clamp of camera rotation motion for motion blur to be ineffective.
- Fixed issue with AssetPostprocessors dependencies causing models to be imported twice when upgrading the package version.
- Fixed culling of lights with XR SDK
- Fixed memory stomp in shadow caching code, leading to overflow of Shadow request array and runtime errors.
- Fixed an issue related to transparent objects reading the ray traced indirect diffuse buffer
- Fixed an issue with filtering ray traced area lights when the intensity is high or there is an exposure.
- Fixed ill-formed include path in Depth Of Field shader.
- Fixed shader graph and ray tracing after the shader target PR.
- Fixed a bug in semi-transparent shadows (object further than the light casting shadows)
- Fix state enabled of default volume profile when in package.
- Fixed removal of MeshRenderer and MeshFilter on adding Light component.
- Fixed Ray Traced SubSurface Scattering not working with ray traced area lights
- Fixed Ray Traced SubSurface Scattering not working in forward mode.
- Fixed a bug in debug light volumes.
- Fixed a bug related to ray traced area light shadow history.
- Fixed an issue where fog sky color mode could sample NaNs in the sky cubemap.
- Fixed a leak in the PBR sky renderer.
- Added a tooltip to the Ambient Mode parameter in the Visual Envionment volume component.
- Static lighting sky now takes the default volume into account (this fixes discrepancies between baked and realtime lighting).
- Fixed a leak in the sky system.
- Removed MSAA Buffers allocation when lit shader mode is set to "deferred only".
- Fixed invalid cast for realtime reflection probes (case 1220504)
- Fixed invalid game view rendering when disabling all cameras in the scene (case 1105163)
- Hide reflection probes in the renderer components.
- Fixed infinite reload loop while displaying Light's Shadow's Link Light Layer in Inspector of Prefab Asset.
- Fixed the culling was not disposed error in build log.
- Fixed the cookie atlas size and planar atlas size being too big after an upgrade of the HDRP asset.
- Fixed transparent SSR for shader graph.
- Fixed an issue with emissive light meshes not being in the RAS.
- Fixed DXR player build
- Fixed the HDRP asset migration code not being called after an upgrade of the package
- Fixed draw renderers custom pass out of bound exception
- Fixed the PBR shader rendering in deferred
- Fixed some typos in debug menu (case 1224594)
- Fixed ray traced point and spot lights shadows not rejecting istory when semi-transparent or colored.
- Fixed a warning due to StaticLightingSky when reloading domain in some cases.
- Fixed the MaxLightCount being displayed when the light volume debug menu is on ColorAndEdge.
- Fixed issue with unclear naming of debug menu for decals.
- Fixed z-fighting in scene view when scene lighting is off (case 1203927)
- Fixed issue that prevented cubemap thumbnails from rendering (only on D3D11 and Metal).
- Fixed ray tracing with VR single-pass
- Fix an exception in ray tracing that happens if two LOD levels are using the same mesh renderer.
- Fixed error in the console when switching shader to decal in the material UI.
- Fixed an issue with refraction model and ray traced recursive rendering (case 1198578).
- Fixed an issue where a dynamic sky changing any frame may not update the ambient probe.
- Fixed cubemap thumbnail generation at project load time.
- Fixed cubemap thumbnail generation at project load time. 
- Fixed XR culling with multiple cameras
- Fixed XR single-pass with Mock HMD plugin
- Fixed sRGB mismatch with XR SDK
- Fixed an issue where default volume would not update when switching profile.
- Fixed issue with uncached reflection probe cameras reseting the debug mode (case 1224601) 
- Fixed an issue where AO override would not override specular occlusion.
- Fixed an issue where Volume inspector might not refresh correctly in some cases.
- Fixed render texture with XR
- Fixed issue with resources being accessed before initialization process has been performed completely. 
- Half fixed shuriken particle light that cast shadows (only the first one will be correct)
- Fixed issue with atmospheric fog turning black if a planar reflection probe is placed below ground level. (case 1226588)
- Fixed custom pass GC alloc issue in CustomPassVolume.GetActiveVolumes().
- Fixed a bug where instanced shadergraph shaders wouldn't compile on PS4.
- Fixed an issue related to the envlightdatasrt not being bound in recursive rendering.
- Fixed shadow cascade tooltip when using the metric mode (case 1229232)
- Fixed how the area light influence volume is computed to match rasterization.
- Focus on Decal uses the extends of the projectors
- Fixed usage of light size data that are not available at runtime.
- Fixed the depth buffer copy made before custom pass after opaque and normal injection point.
- Fix for issue that prevented scene from being completely saved when baked reflection probes are present and lighting is set to auto generate.
- Fixed drag area width at left of Light's intensity field in Inspector.
- Fixed light type resolution when performing a reset on HDAdditionalLightData (case 1220931)
- Fixed reliance on atan2 undefined behavior in motion vector debug shader.
- Fixed an usage of a a compute buffer not bound (1229964)
- Fixed an issue where changing the default volume profile from another inspector would not update the default volume editor.
- Fix issues in the post process system with RenderTexture being invalid in some cases, causing rendering problems.
- Fixed an issue where unncessarily serialized members in StaticLightingSky component would change each time the scene is changed.
- Fixed a weird behavior in the scalable settings drawing when the space becomes tiny (1212045).
- Fixed a regression in the ray traced indirect diffuse due to the new probe system.
- Fix for range compression factor for probes going negative (now clamped to positive values).
- Fixed path validation when creating new volume profile (case 1229933)
- Fixed a bug where Decal Shader Graphs would not recieve reprojected Position, Normal, or Bitangent data. (1239921)
- Fix reflection hierarchy for CARPAINT in AxF.
- Fix precise fresnel for delta lights for SVBRDF in AxF.
- Fixed the debug exposure mode for display sky reflection and debug view baked lighting
- Fixed MSAA depth resolve when there is no motion vectors
- Fixed various object leaks in HDRP.
- Fixed compile error with XR SubsystemManager.
- Fix for assertion triggering sometimes when saving a newly created lit shader graph (case 1230996)
- Fixed culling of planar reflection probes that change position (case 1218651)
- Fixed null reference when processing lightprobe (case 1235285)
- Fix issue causing wrong planar reflection rendering when more than one camera is present.
- Fix black screen in XR when HDRP package is present but not used.
- Fixed an issue with the specularFGD term being used when the material has a clear coat (lit shader).
- Fixed white flash happening with auto-exposure in some cases (case 1223774)
- Fixed NaN which can appear with real time reflection and inf value
- Fixed an issue that was collapsing the volume components in the HDRP default settings
- Fixed warning about missing bound decal buffer
- Fixed shader warning on Xbox for ResolveStencilBuffer.compute. 
- Fixed PBR shader ZTest rendering in deferred.
- Replaced commands incompatible with async compute in light list build process.
- Diffusion Profile and Material references in HDRP materials are now correctly exported to unity packages. Note that the diffusion profile or the material references need to be edited once before this can work properly.
- Fix MaterialBalls having same guid issue
- Fix spelling and grammatical errors in material samples
- Fixed unneeded cookie texture allocation for cone stop lights.
- Fixed scalarization code for contact shadows.
- Fixed volume debug in playmode
- Fixed issue when toggling anything in HDRP asset that will produce an error (case 1238155)
- Fixed shader warning in PCSS code when using Vulkan.
- Fixed decal that aren't working without Metal and Ambient Occlusion option enabled.
- Fixed an error about procedural sky being logged by mistake.
- Fixed shadowmask UI now correctly showing shadowmask disable
- Made more explicit the warning about raytracing and asynchronous compute. Also fixed the condition in which it appears.
- Fixed a null ref exception in static sky when the default volume profile is invalid.
- DXR: Fixed shader compilation error with shader graph and pathtracer
- Fixed SceneView Draw Modes not being properly updated after opening new scene view panels or changing the editor layout.
- VFX: Removed irrelevant queues in render queue selection from HDRP outputs
- VFX: Motion Vector are correctly renderered with MSAA [Case 1240754](https://issuetracker.unity3d.com/product/unity/issues/guid/1240754/)
- Fixed a cause of NaN when a normal of 0-length is generated (usually via shadergraph). 
- Fixed issue with screen-space shadows not enabled properly when RT is disabled (case 1235821)
- Fixed a performance issue with stochastic ray traced area shadows.
- Fixed cookie texture not updated when changing an import settings (srgb for example).
- Fixed flickering of the game/scene view when lookdev is running.
- Fixed issue with reflection probes in realtime time mode with OnEnable baking having wrong lighting with sky set to dynamic (case 1238047).
- Fixed transparent motion vectors not working when in MSAA.
- Fix error when removing DecalProjector from component contextual menu (case 1243960)
- Fixed issue with post process when running in RGBA16 and an object with additive blending is in the scene.
- Fixed corrupted values on LayeredLit when using Vertex Color multiply mode to multiply and MSAA is activated. 
- Fix conflicts with Handles manipulation when performing a Reset in DecalComponent (case 1238833)
- Fixed depth prepass and postpass being disabled after changing the shader in the material UI.
- Fixed issue with sceneview camera settings not being saved after Editor restart.
- Fixed issue when switching back to custom sensor type in physical camera settings (case 1244350).
- Fixed a null ref exception when running playmode tests with the render pipeline debug window opened.
- Fixed some GCAlloc in the debug window.
- Fixed shader graphs not casting semi-transparent and color shadows (case 1242617)
- Fixed thin refraction mode not working properly.
- Fixed assert on tests caused by probe culling results being requested when culling did not happen. (case 1246169) 
- Fixed over consumption of GPU memory by the Physically Based Sky.
- Fixed an invalid rotation in Planar Reflection Probe editor display, that was causing an error message (case 1182022)
- Put more information in Camera background type tooltip and fixed inconsistent exposure behavior when changing bg type.
- Fixed issue that caused not all baked reflection to be deleted upon clicking "Clear Baked Data" in the lighting menu (case 1136080)
- Fixed an issue where asset preview could be rendered white because of static lighting sky.
- Fixed an issue where static lighting was not updated when removing the static lighting sky profile.
- Fixed the show cookie atlas debug mode not displaying correctly when enabling the clear cookie atlas option.
- Fixed various multi-editing issues when changing Emission parameters.
- Fixed error when undo a Reflection Probe removal in a prefab instance. (case 1244047)
- Fixed Microshadow not working correctly in deferred with LightLayers
- Tentative fix for missing include in depth of field shaders.
- Fixed the light overlap scene view draw mode (wasn't working at all).
- Fixed taaFrameIndex and XR tests 4052 and 4053
- Fixed the prefab integration of custom passes (Prefab Override Highlight not working as expected).
- Cloned volume profile from read only assets are created in the root of the project. (case 1154961)
- Fixed Wizard check on default volume profile to also check it is not the default one in package.
- Fix erroneous central depth sampling in TAA.
- Fixed light layers not correctly disabled when the lightlayers is set to Nothing and Lightlayers isn't enabled in HDRP Asset
- Fixed issue with Model Importer materials falling back to the Legacy default material instead of HDRP's default material when import happens at Editor startup.
- Fixed a wrong condition in CameraSwitcher, potentially causing out of bound exceptions.
- Fixed an issue where editing the Look Dev default profile would not reflect directly in the Look Dev window.
- Fixed a bug where the light list is not cleared but still used when resizing the RT.
- Fixed exposure debug shader with XR single-pass rendering.
- Fixed issues with scene view and transparent motion vectors.
- Fixed black screens for linux/HDRP (1246407)
- Fixed a vulkan and metal warning in the SSGI compute shader.
- Fixed an exception due to the color pyramid not allocated when SSGI is enabled.
- Fixed an issue with the first Depth history was incorrectly copied.
- Fixed path traced DoF focusing issue
- Fix an issue with the half resolution Mode (performance)
- Fix an issue with the color intensity of emissive for performance rtgi
- Fixed issue with rendering being mostly broken when target platform disables VR. 
- Workaround an issue caused by GetKernelThreadGroupSizes  failing to retrieve correct group size. 
- Fix issue with fast memory and rendergraph. 
- Fixed transparent motion vector framesetting not sanitized.
- Fixed wrong order of post process frame settings.
- Fixed white flash when enabling SSR or SSGI.
- The ray traced indrect diffuse and RTGI were combined wrongly with the rest of the lighting (1254318).
- Fixed an exception happening when using RTSSS without using RTShadows.
- Fix inconsistencies with transparent motion vectors and opaque by allowing camera only transparent motion vectors.
- Fix reflection probe frame settings override
- Fixed certain shadow bias artifacts present in volumetric lighting (case 1231885).
- Fixed area light cookie not updated when switch the light type from a spot that had a cookie.
- Fixed issue with dynamic resolution updating when not in play mode.
- Fixed issue with Contrast Adaptive Sharpening upsample mode and preview camera.
- Fix issue causing blocky artifacts when decals affect metallic and are applied on material with specular color workflow.
- Fixed issue with depth pyramid generation and dynamic resolution.
- Fixed an issue where decals were duplicated in prefab isolation mode.
- Fixed an issue where rendering preview with MSAA might generate render graph errors.
- Fixed compile error in PS4 for planar reflection filtering.
- Fixed issue with blue line in prefabs for volume mode.
- Fixing the internsity being applied to RTAO too early leading to unexpected results (1254626).
- Fix issue that caused sky to incorrectly render when using a custom projection matrix.
- Fixed null reference exception when using depth pre/post pass in shadergraph with alpha clip in the material.
- Appropriately constraint blend distance of reflection probe while editing with the inspector (case 1248931)
- Fixed AxF handling of roughness for Blinn-Phong type materials
- Fixed AxF UI errors when surface type is switched to transparent
- Fixed a serialization issue, preventing quality level parameters to undo/redo and update scene view on change.
- Fixed an exception occuring when a camera doesn't have an HDAdditionalCameraData (1254383).
- Fixed ray tracing with XR single-pass.
- Fixed warning in HDAdditionalLightData OnValidate (cases 1250864, 1244578)
- Fixed a bug related to denoising ray traced reflections.
- Fixed nullref in the layered lit material inspector.
- Fixed an issue where manipulating the color wheels in a volume component would reset the cursor every time.
- Fixed an issue where static sky lighting would not be updated for a new scene until it's reloaded at least once.
- Fixed culling for decals when used in prefabs and edited in context.
- Force to rebake probe with missing baked texture. (1253367)
- Fix supported Mac platform detection to handle new major version (11.0) properly
- Fixed typo in the Render Pipeline Wizard under HDRP+VR
- Change transparent SSR name in frame settings to avoid clipping. 
- Fixed missing include guards in shadow hlsl files.
- Repaint the scene view whenever the scene exposure override is changed.
- Fixed an error when clearing the SSGI history texture at creation time (1259930).
- Fixed alpha to mask reset when toggling alpha test in the material UI.
- Fixed an issue where opening the look dev window with the light theme would make the window blink and eventually crash unity.
- Fixed fallback for ray tracing and light layers (1258837).
- Fixed Sorting Priority not displayed correctly in the DrawRenderers custom pass UI.
- Fixed glitch in Project settings window when selecting diffusion profiles in material section (case 1253090)
- Fixed issue with light layers bigger than 8 (and above the supported range). 
- Fixed issue with culling layer mask of area light's emissive mesh 
- Fixed errors when switching area light to disk shape while an area emissive mesh was displayed.
- Fixed default frame settings MSAA toggle for reflection probes (case 1247631)
- Fixed the transparent SSR dependency not being properly disabled according to the asset dependencies (1260271).
- Fixed issue with completely black AO on double sided materials when normal mode is set to None.
- Fixed UI drawing of the quaternion (1251235)
<<<<<<< HEAD
- Fixed sky asserts with XR multipass
=======
- Fix an issue with the quality mode and perf mode on RTR and RTGI and getting rid of unwanted nans (1256923).
- Fixed unitialized ray tracing resources when using non-default HDRP asset (case 1259467).
- Fixed for area light not updating baked light result when modifying with gizmo.
- Fixed overused the atlas for Animated/Render Target Cookies (1259930).
>>>>>>> fa2cc336

### Changed
- Improve MIP selection for decals on Transparents
- Color buffer pyramid is not allocated anymore if neither refraction nor distortion are enabled
- Rename Emission Radius to Radius in UI in Point, Spot
- Angular Diameter parameter for directional light is no longuer an advanced property
- DXR: Remove Light Radius and Angular Diamater of Raytrace shadow. Angular Diameter and Radius are used instead.
- Remove MaxSmoothness parameters from UI for point, spot and directional light. The MaxSmoothness is now deduce from Radius Parameters
- DXR: Remove the Ray Tracing Environement Component. Add a Layer Mask to the ray Tracing volume components to define which objects are taken into account for each effect.
- Removed second cubemaps used for shadowing in lookdev
- Disable Physically Based Sky below ground
- Increase max limit of area light and reflection probe to 128
- Change default texture for detailmap to grey
- Optimize Shadow RT load on Tile based architecture platforms.
- Improved quality of SSAO.
- Moved RequestShadowMapRendering() back to public API.
- Update HDRP DXR Wizard with an option to automatically clone the hdrp config package and setup raytracing to 1 in shaders file.
- Added SceneSelection pass for TerrainLit shader.
- Simplified Light's type API regrouping the logic in one place (Check type in HDAdditionalLightData)
- The support of LOD CrossFade (Dithering transition) in master nodes now required to enable it in the master node settings (Save variant)
- Improved shadow bias, by removing constant depth bias and substituting it with slope-scale bias.
- Fix the default stencil values when a material is created from a SSS ShaderGraph.
- Tweak test asset to be compatible with XR: unlit SG material for canvas and double-side font material
- Slightly tweaked the behaviour of bloom when resolution is low to reduce artifacts.
- Hidden fields in Light Inspector that is not relevant while in BakingOnly mode.
- Changed parametrization of PCSS, now softness is derived from angular diameter (for directional lights) or shape radius (for point/spot lights) and min filter size is now in the [0..1] range.
- Moved the copy of the geometry history buffers to right after the depth mip chain generation.
- Rename "Luminance" to "Nits" in UX for physical light unit
- Rename FrameSettings "SkyLighting" to "SkyReflection"
- Reworked XR automated tests
- The ray traced screen space shadow history for directional, spot and point lights is discarded if the light transform has changed.
- Changed the behavior for ray tracing in case a mesh renderer has both transparent and opaque submeshes.
- Improve history buffer management
- Replaced PlayerSettings.virtualRealitySupported with XRGraphics.tryEnable.
- Remove redundant FrameSettings RealTimePlanarReflection
- Improved a bit the GC calls generated during the rendering.
- Material update is now only triggered when the relevant settings are touched in the shader graph master nodes
- Changed the way Sky Intensity (on Sky volume components) is handled. It's now a combo box where users can choose between Exposure, Multiplier or Lux (for HDRI sky only) instead of both multiplier and exposure being applied all the time. Added a new menu item to convert old profiles.
- Change how method for specular occlusions is decided on inspector shader (Lit, LitTesselation, LayeredLit, LayeredLitTessellation)
- Unlocked SSS, SSR, Motion Vectors and Distortion frame settings for reflections probes.
- Hide unused LOD settings in Quality Settings legacy window.
- Reduced the constrained distance for temporal reprojection of ray tracing denoising
- Removed shadow near plane from the Directional Light Shadow UI.
- Improved the performances of custom pass culling.
- The scene view camera now replicates the physical parameters from the camera tagged as "MainCamera".
- Reduced the number of GC.Alloc calls, one simple scene without plarnar / probes, it should be 0B.
- Renamed ProfilingSample to ProfilingScope and unified API. Added GPU Timings.
- Updated macros to be compatible with the new shader preprocessor.
- Ray tracing reflection temporal filtering is now done in pre-exposed space
- Search field selects the appropriate fields in both project settings panels 'HDRP Default Settings' and 'Quality/HDRP'
- Disabled the refraction and transmission map keywords if the material is opaque.
- Keep celestial bodies outside the atmosphere.
- Updated the MSAA documentation to specify what features HDRP supports MSAA for and what features it does not.
- Shader use for Runtime Debug Display are now correctly stripper when doing a release build
- Now each camera has its own Volume Stack. This allows Volume Parameters to be updated as early as possible and be ready for the whole frame without conflicts between cameras.
- Disable Async for SSR, SSAO and Contact shadow when aggregated ray tracing frame setting is on.
- Improved performance when entering play mode without domain reload by a factor of ~25
- Renamed the camera profiling sample to include the camera name
- Discarding the ray tracing history for AO, reflection, diffuse shadows and GI when the viewport size changes.
- Renamed the camera profiling sample to include the camera name
- Renamed the post processing graphic formats to match the new convention.
- The restart in Wizard for DXR will always be last fix from now on
- Refactoring pre-existing materials to share more shader code between rasterization and ray tracing.
- Setting a material's Refraction Model to Thin does not overwrite the Thickness and Transmission Absorption Distance anymore.
- Removed Wind textures from runtime as wind is no longer built into the pipeline
- Changed Shader Graph titles of master nodes to be more easily searchable ("HDRP/x" -> "x (HDRP)")
- Expose StartSinglePass() and StopSinglePass() as public interface for XRPass
- Replaced the Texture array for 2D cookies (spot, area and directional lights) and for planar reflections by an atlas.
- Moved the tier defining from the asset to the concerned volume components.
- Changing from a tier management to a "mode" management for reflection and GI and removing the ability to enable/disable deferred and ray bining (they are now implied by performance mode)
- The default FrameSettings for ScreenSpaceShadows is set to true for Camera in order to give a better workflow for DXR.
- Refactor internal usage of Stencil bits.
- Changed how the material upgrader works and added documentation for it.
- Custom passes now disable the stencil when overwriting the depth and not writing into it.
- Renamed the camera profiling sample to include the camera name
- Changed the way the shadow casting property of transparent and tranmissive materials is handeled for ray tracing.
- Changed inspector materials stencil setting code to have more sharing.
- Updated the default scene and default DXR scene and DefaultVolumeProfile.
- Changed the way the length parameter is used for ray traced contact shadows.
- Improved the coherency of PCSS blur between cascades.
- Updated VR checks in Wizard to reflect new XR System.
- Removing unused alpha threshold depth prepass and post pass for fabric shader graph.
- Transform result from CIE XYZ to sRGB color space in EvalSensitivity for iridescence.
- Moved BeginCameraRendering callback right before culling.
- Changed the visibility of the Indirect Lighting Controller component to public.
- Renamed the cubemap used for diffuse convolution to a more explicit name for the memory profiler.
- Improved behaviour of transmission color on transparent surfaces in path tracing.
- Light dimmer can now get values higher than one and was renamed to multiplier in the UI.
- Removed info box requesting volume component for Visual Environment and updated the documentation with the relevant information.
- Improved light selection oracle for light sampling in path tracing.
- Stripped ray tracing subsurface passes with ray tracing is not enabled.
- Remove LOD cross fade code for ray tracing shaders
- Removed legacy VR code
- Add range-based clipping to box lights (case 1178780)
- Improve area light culling (case 1085873)
- Light Hierarchy debug mode can now adjust Debug Exposure for visualizing high exposure scenes.
- Rejecting history for ray traced reflections based on a threshold evaluated on the neighborhood of the sampled history.
- Renamed "Environment" to "Reflection Probes" in tile/cluster debug menu.
- Utilities namespace is obsolete, moved its content to UnityEngine.Rendering (case 1204677)
- Obsolete Utilities namespace was removed, instead use UnityEngine.Rendering (case 1204677)
- Moved most of the compute shaders to the multi_compile API instead of multiple kernels.
- Use multi_compile API for deferred compute shader with shadow mask.
- Remove the raytracing rendering queue system to make recursive raytraced material work when raytracing is disabled
- Changed a few resources used by ray tracing shaders to be global resources (using register space1) for improved CPU performance.
- All custom pass volumes are now executed for one injection point instead of the first one.
- Hidden unsupported choice in emission in Materials
- Temporal Anti aliasing improvements.
- Optimized PrepareLightsForGPU (cost reduced by over 25%) and PrepareGPULightData (around twice as fast now).
- Moved scene view camera settings for HDRP from the preferences window to the scene view camera settings window.
- Updated shaders to be compatible with Microsoft's DXC.
- Debug exposure in debug menu have been replace to debug exposure compensation in EV100 space and is always visible.
- Further optimized PrepareLightsForGPU (3x faster with few shadows, 1.4x faster with a lot of shadows or equivalently cost reduced by 68% to 37%).
- Raytracing: Replaced the DIFFUSE_LIGHTING_ONLY multicompile by a uniform.
- Raytracing: Removed the dynamic lightmap multicompile.
- Raytracing: Remove the LOD cross fade multi compile for ray tracing.
- Cookie are now supported in lightmaper. All lights casting cookie and baked will now include cookie influence.
- Avoid building the mip chain a second time for SSR for transparent objects.
- Replaced "High Quality" Subsurface Scattering with a set of Quality Levels.
- Replaced "High Quality" Volumetric Lighting with "Screen Resolution Percentage" and "Volume Slice Count" on the Fog volume component.
- Merged material samples and shader samples
- Update material samples scene visuals
- Use multi_compile API for deferred compute shader with shadow mask.
- Made the StaticLightingSky class public so that users can change it by script for baking purpose.
- Shadowmask and realtime reflectoin probe property are hide in Quality settings
- Improved performance of reflection probe management when using a lot of probes.
- Ignoring the disable SSR flags for recursive rendering.
- Removed logic in the UI to disable parameters for contact shadows and fog volume components as it was going against the concept of the volume system.
- Fixed the sub surface mask not being taken into account when computing ray traced sub surface scattering.
- MSAA Within Forward Frame Setting is now enabled by default on Cameras when new Render Pipeline Asset is created
- Slightly changed the TAA anti-flicker mechanism so that it is more aggressive on almost static images (only on High preset for now).
- Changed default exposure compensation to 0.
- Refactored shadow caching system.
- Removed experimental namespace for ray tracing code.
- Increase limit for max numbers of lights in UX
- Removed direct use of BSDFData in the path tracing pass, delegated to the material instead.
- Pre-warm the RTHandle system to reduce the amount of memory allocations and the total memory needed at all points. 
- DXR: Only read the geometric attributes that are required using the share pass info and shader graph defines.
- DXR: Dispatch binned rays in 1D instead of 2D.
- Lit and LayeredLit tessellation cross lod fade don't used dithering anymore between LOD but fade the tessellation height instead. Allow a smoother transition
- Changed the way planar reflections are filtered in order to be a bit more "physically based".
- Increased path tracing BSDFs roughness range from [0.001, 0.999] to [0.00001, 0.99999].
- Changing the default SSGI radius for the all configurations.
- Changed the default parameters for quality RTGI to match expected behavior.
- Add color clear pass while rendering XR occlusion mesh to avoid leaks.
- Only use one texture for ray traced reflection upscaling.
- Adjust the upscale radius based on the roughness value.
- DXR: Changed the way the filter size is decided for directional, point and spot shadows.
- Changed the default exposure mode to "Automatic (Histogram)", along with "Limit Min" to -4 and "Limit Max" to 16.
- Replaced the default scene system with the builtin Scene Template feature.
- Changed extensions of shader CAS include files.
- Making the planar probe atlas's format match the color buffer's format.
- Removing the planarReflectionCacheCompressed setting from asset.
- SHADERPASS for TransparentDepthPrepass and TransparentDepthPostpass identification is using respectively SHADERPASS_TRANSPARENT_DEPTH_PREPASS and SHADERPASS_TRANSPARENT_DEPTH_POSTPASS
- Renamed the debug name from SSAO to ScreenSpaceAmbientOcclusion (1254974).
- Added missing tooltips and improved the UI of the aperture control (case 1254916).
- Fixed wrong tooltips in the Dof Volume (case 1256641).
- The `CustomPassLoadCameraColor` and `CustomPassSampleCameraColor` functions now returns the correct color buffer when used in after post process instead of the color pyramid (which didn't had post processes).
- PBR Sky now doesn't go black when going below sea level, but it instead freezes calculation as if on the horizon. 
- Fixed an issue with quality setting foldouts not opening when clicking on them (1253088).

## [7.1.1] - 2019-09-05

### Added
- Transparency Overdraw debug mode. Allows to visualize transparent objects draw calls as an "heat map".
- Enabled single-pass instancing support for XR SDK with new API cmd.SetInstanceMultiplier()
- XR settings are now available in the HDRP asset
- Support for Material Quality in Shader Graph
- Material Quality support selection in HDRP Asset
- Renamed XR shader macro from UNITY_STEREO_ASSIGN_COMPUTE_EYE_INDEX to UNITY_XR_ASSIGN_VIEW_INDEX
- Raytracing ShaderGraph node for HDRP shaders
- Custom passes volume component with 3 injection points: Before Rendering, Before Transparent and Before Post Process
- Alpha channel is now properly exported to camera render textures when using FP16 color buffer format
- Support for XR SDK mirror view modes
- HD Master nodes in Shader Graph now support Normal and Tangent modification in vertex stage.
- DepthOfFieldCoC option in the fullscreen debug modes.
- Added override Ambient Occlusion option on debug windows
- Added Custom Post Processes with 3 injection points: Before Transparent, Before Post Process and After Post Process
- Added draft of minimal interactive path tracing (experimental) based on DXR API - Support only 4 area light, lit and unlit shader (non-shadergraph)
- Small adjustments to TAA anti flicker (more aggressive on high values).

### Fixed
- Fixed wizard infinite loop on cancellation
- Fixed with compute shader error about too many threads in threadgroup on low GPU
- Fixed invalid contact shadow shaders being created on metal
- Fixed a bug where if Assembly.GetTypes throws an exception due to mis-versioned dlls, then no preprocessors are used in the shader stripper
- Fixed typo in AXF decal property preventing to compile
- Fixed reflection probe with XR single-pass and FPTL
- Fixed force gizmo shown when selecting camera in hierarchy
- Fixed issue with XR occlusion mesh and dynamic resolution
- Fixed an issue where lighting compute buffers were re-created with the wrong size when resizing the window, causing tile artefacts at the top of the screen.
- Fix FrameSettings names and tooltips
- Fixed error with XR SDK when the Editor is not in focus
- Fixed errors with RenderGraph, XR SDK and occlusion mesh
- Fixed shadow routines compilation errors when "real" type is a typedef on "half".
- Fixed toggle volumetric lighting in the light UI
- Fixed post-processing history reset handling rt-scale incorrectly
- Fixed crash with terrain and XR multi-pass
- Fixed ShaderGraph material synchronization issues
- Fixed a null reference exception when using an Emissive texture with Unlit shader (case 1181335)
- Fixed an issue where area lights and point lights where not counted separately with regards to max lights on screen (case 1183196)
- Fixed an SSR and Subsurface Scattering issue (appearing black) when using XR.

### Changed
- Update Wizard layout.
- Remove almost all Garbage collection call within a frame.
- Rename property AdditionalVeclocityChange to AddPrecomputeVelocity
- Call the End/Begin camera rendering callbacks for camera with customRender enabled
- Changeg framesettings migration order of postprocess flags as a pr for reflection settings flags have been backported to 2019.2
- Replaced usage of ENABLE_VR in XRSystem.cs by version defines based on the presence of the built-in VR and XR modules
- Added an update virtual function to the SkyRenderer class. This is called once per frame. This allows a given renderer to amortize heavy computation at the rate it chooses. Currently only the physically based sky implements this.
- Removed mandatory XRPass argument in HDCamera.GetOrCreate()
- Restored the HDCamera parameter to the sky rendering builtin parameters.
- Removed usage of StructuredBuffer for XR View Constants
- Expose Direct Specular Lighting control in FrameSettings
- Deprecated ExponentialFog and VolumetricFog volume components. Now there is only one exponential fog component (Fog) which can add Volumetric Fog as an option. Added a script in Edit -> Render Pipeline -> Upgrade Fog Volume Components.

## [7.0.1] - 2019-07-25

### Added
- Added option in the config package to disable globally Area Lights and to select shadow quality settings for the deferred pipeline.
- When shader log stripping is enabled, shader stripper statistics will be written at `Temp/shader-strip.json`
- Occlusion mesh support from XR SDK

### Fixed
- Fixed XR SDK mirror view blit, cleanup some XRTODO and removed XRDebug.cs
- Fixed culling for volumetrics with XR single-pass rendering
- Fix shadergraph material pass setup not called
- Fixed documentation links in component's Inspector header bar
- Cookies using the render texture output from a camera are now properly updated
- Allow in ShaderGraph to enable pre/post pass when the alpha clip is disabled

### Changed
- RenderQueue for Opaque now start at Background instead of Geometry.
- Clamp the area light size for scripting API when we change the light type
- Added a warning in the material UI when the diffusion profile assigned is not in the HDRP asset


## [7.0.0] - 2019-07-17

### Added
- `Fixed`, `Viewer`, and `Automatic` modes to compute the FOV used when rendering a `PlanarReflectionProbe`
- A checkbox to toggle the chrome gizmo of `ReflectionProbe`and `PlanarReflectionProbe`
- Added a Light layer in shadows that allow for objects to cast shadows without being affected by light (and vice versa).
- You can now access ShaderGraph blend states from the Material UI (for example, **Surface Type**, **Sorting Priority**, and **Blending Mode**). This change may break Materials that use a ShaderGraph, to fix them, select **Edit > Render Pipeline > Reset all ShaderGraph Scene Materials BlendStates**. This syncs the blendstates of you ShaderGraph master nodes with the Material properties.
- You can now control ZTest, ZWrite, and CullMode for transparent Materials.
- Materials that use Unlit Shaders or Unlit Master Node Shaders now cast shadows.
- Added an option to enable the ztest on **After Post Process** materials when TAA is disabled.
- Added a new SSAO (based on Ground Truth Ambient Occlusion algorithm) to replace the previous one.
- Added support for shadow tint on light
- BeginCameraRendering and EndCameraRendering callbacks are now called with probes
- Adding option to update shadow maps only On Enable and On Demand.
- Shader Graphs that use time-dependent vertex modification now generate correct motion vectors.
- Added option to allow a custom spot angle for spot light shadow maps.
- Added frame settings for individual post-processing effects
- Added dither transition between cascades for Low and Medium quality settings
- Added single-pass instancing support with XR SDK
- Added occlusion mesh support with XR SDK
- Added support of Alembic velocity to various shaders
- Added support for more than 2 views for single-pass instancing
- Added support for per punctual/directional light min roughness in StackLit
- Added mirror view support with XR SDK
- Added VR verification in HDRPWizard
- Added DXR verification in HDRPWizard
- Added feedbacks in UI of Volume regarding skies
- Cube LUT support in Tonemapping. Cube LUT helpers for external grading are available in the Post-processing Sample package.

### Fixed
- Fixed an issue with history buffers causing effects like TAA or auto exposure to flicker when more than one camera was visible in the editor
- The correct preview is displayed when selecting multiple `PlanarReflectionProbe`s
- Fixed volumetric rendering with camera-relative code and XR stereo instancing
- Fixed issue with flashing cyan due to async compilation of shader when selecting a mesh
- Fix texture type mismatch when the contact shadow are disabled (causing errors on IOS devices)
- Fixed Generate Shader Includes while in package
- Fixed issue when texture where deleted in ShadowCascadeGUI
- Fixed issue in FrameSettingsHistory when disabling a camera several time without enabling it in between.
- Fixed volumetric reprojection with camera-relative code and XR stereo instancing
- Added custom BaseShaderPreprocessor in HDEditorUtils.GetBaseShaderPreprocessorList()
- Fixed compile issue when USE_XR_SDK is not defined
- Fixed procedural sky sun disk intensity for high directional light intensities
- Fixed Decal mip level when using texture mip map streaming to avoid dropping to lowest permitted mip (now loading all mips)
- Fixed deferred shading for XR single-pass instancing after lightloop refactor
- Fixed cluster and material classification debug (material classification now works with compute as pixel shader lighting)
- Fixed IOS Nan by adding a maximun epsilon definition REAL_EPS that uses HALF_EPS when fp16 are used
- Removed unnecessary GC allocation in motion blur code
- Fixed locked UI with advanded influence volume inspector for probes
- Fixed invalid capture direction when rendering planar reflection probes
- Fixed Decal HTILE optimization with platform not supporting texture atomatic (Disable it)
- Fixed a crash in the build when the contact shadows are disabled
- Fixed camera rendering callbacks order (endCameraRendering was being called before the actual rendering)
- Fixed issue with wrong opaque blending settings for After Postprocess
- Fixed issue with Low resolution transparency on PS4
- Fixed a memory leak on volume profiles
- Fixed The Parallax Occlusion Mappping node in shader graph and it's UV input slot
- Fixed lighting with XR single-pass instancing by disabling deferred tiles
- Fixed the Bloom prefiltering pass
- Fixed post-processing effect relying on Unity's random number generator
- Fixed camera flickering when using TAA and selecting the camera in the editor
- Fixed issue with single shadow debug view and volumetrics
- Fixed most of the problems with light animation and timeline
- Fixed indirect deferred compute with XR single-pass instancing
- Fixed a slight omission in anisotropy calculations derived from HazeMapping in StackLit
- Improved stack computation numerical stability in StackLit
- Fix PBR master node always opaque (wrong blend modes for forward pass)
- Fixed TAA with XR single-pass instancing (missing macros)
- Fixed an issue causing Scene View selection wire gizmo to not appear when using HDRP Shader Graphs.
- Fixed wireframe rendering mode (case 1083989)
- Fixed the renderqueue not updated when the alpha clip is modified in the material UI.
- Fixed the PBR master node preview
- Remove the ReadOnly flag on Reflection Probe's cubemap assets during bake when there are no VCS active.
- Fixed an issue where setting a material debug view would not reset the other exclusive modes
- Spot light shapes are now correctly taken into account when baking
- Now the static lighting sky will correctly take the default values for non-overridden properties
- Fixed material albedo affecting the lux meter
- Extra test in deferred compute shading to avoid shading pixels that were not rendered by the current camera (for camera stacking)

### Changed
- Optimization: Reduce the group size of the deferred lighting pass from 16x16 to 8x8
- Replaced HDCamera.computePassCount by viewCount
- Removed xrInstancing flag in RTHandles (replaced by TextureXR.slices and TextureXR.dimensions)
- Refactor the HDRenderPipeline and lightloop code to preprare for high level rendergraph
- Removed the **Back Then Front Rendering** option in the fabric Master Node settings. Enabling this option previously did nothing.
- Shader type Real translates to FP16 precision on Nintendo Switch.
- Shader framework refactor: Introduce CBSDF, EvaluateBSDF, IsNonZeroBSDF to replace BSDF functions
- Shader framework refactor:  GetBSDFAngles, LightEvaluation and SurfaceShading functions
- Replace ComputeMicroShadowing by GetAmbientOcclusionForMicroShadowing
- Rename WorldToTangent to TangentToWorld as it was incorrectly named
- Remove SunDisk and Sun Halo size from directional light
- Remove all obsolete wind code from shader
- Renamed DecalProjectorComponent into DecalProjector for API alignment.
- Improved the Volume UI and made them Global by default
- Remove very high quality shadow option
- Change default for shadow quality in Deferred to Medium
- Enlighten now use inverse squared falloff (before was using builtin falloff)
- Enlighten is now deprecated. Please use CPU or GPU lightmaper instead.
- Remove the name in the diffusion profile UI
- Changed how shadow map resolution scaling with distance is computed. Now it uses screen space area rather than light range.
- Updated MoreOptions display in UI
- Moved Display Area Light Emissive Mesh script API functions in the editor namespace
- direct strenght properties in ambient occlusion now affect direct specular as well
- Removed advanced Specular Occlusion control in StackLit: SSAO based SO control is hidden and fixed to behave like Lit, SPTD is the only HQ technique shown for baked SO.
- Shader framework refactor: Changed ClampRoughness signature to include PreLightData access.
- HDRPWizard window is now in Window > General > HD Render Pipeline Wizard
- Moved StaticLightingSky to LightingWindow
- Removes the current "Scene Settings" and replace them with "Sky & Fog Settings" (with Physically Based Sky and Volumetric Fog).
- Changed how cached shadow maps are placed inside the atlas to minimize re-rendering of them.

## [6.7.0-preview] - 2019-05-16

### Added
- Added ViewConstants StructuredBuffer to simplify XR rendering
- Added API to render specific settings during a frame
- Added stadia to the supported platforms (2019.3)
- Enabled cascade blends settings in the HD Shadow component
- Added Hardware Dynamic Resolution support.
- Added MatCap debug view to replace the no scene lighting debug view.
- Added clear GBuffer option in FrameSettings (default to false)
- Added preview for decal shader graph (Only albedo, normal and emission)
- Added exposure weight control for decal
- Screen Space Directional Shadow under a define option. Activated for ray tracing
- Added a new abstraction for RendererList that will help transition to Render Graph and future RendererList API
- Added multipass support for VR
- Added XR SDK integration (multipass only)
- Added Shader Graph samples for Hair, Fabric and Decal master nodes.
- Add fade distance, shadow fade distance and light layers to light explorer
- Add method to draw light layer drawer in a rect to HDEditorUtils

### Fixed
- Fixed deserialization crash at runtime
- Fixed for ShaderGraph Unlit masternode not writing velocity
- Fixed a crash when assiging a new HDRP asset with the 'Verify Saving Assets' option enabled
- Fixed exposure to properly support TEXTURE2D_X
- Fixed TerrainLit basemap texture generation
- Fixed a bug that caused nans when material classification was enabled and a tile contained one standard material + a material with transmission.
- Fixed gradient sky hash that was not using the exposure hash
- Fixed displayed default FrameSettings in HDRenderPipelineAsset wrongly updated on scripts reload.
- Fixed gradient sky hash that was not using the exposure hash.
- Fixed visualize cascade mode with exposure.
- Fixed (enabled) exposure on override lighting debug modes.
- Fixed issue with LightExplorer when volume have no profile
- Fixed issue with SSR for negative, infinite and NaN history values
- Fixed LightLayer in HDReflectionProbe and PlanarReflectionProbe inspector that was not displayed as a mask.
- Fixed NaN in transmission when the thickness and a color component of the scattering distance was to 0
- Fixed Light's ShadowMask multi-edition.
- Fixed motion blur and SMAA with VR single-pass instancing
- Fixed NaNs generated by phase functionsin volumetric lighting
- Fixed NaN issue with refraction effect and IOR of 1 at extreme grazing angle
- Fixed nan tracker not using the exposure
- Fixed sorting priority on lit and unlit materials
- Fixed null pointer exception when there are no AOVRequests defined on a camera
- Fixed dirty state of prefab using disabled ReflectionProbes
- Fixed an issue where gizmos and editor grid were not correctly depth tested
- Fixed created default scene prefab non editable due to wrong file extension.
- Fixed an issue where sky convolution was recomputed for nothing when a preview was visible (causing extreme slowness when fabric convolution is enabled)
- Fixed issue with decal that wheren't working currently in player
- Fixed missing stereo rendering macros in some fragment shaders
- Fixed exposure for ReflectionProbe and PlanarReflectionProbe gizmos
- Fixed single-pass instancing on PSVR
- Fixed Vulkan shader issue with Texture2DArray in ScreenSpaceShadow.compute by re-arranging code (workaround)
- Fixed camera-relative issue with lights and XR single-pass instancing
- Fixed single-pass instancing on Vulkan
- Fixed htile synchronization issue with shader graph decal
- Fixed Gizmos are not drawn in Camera preview
- Fixed pre-exposure for emissive decal
- Fixed wrong values computed in PreIntegrateFGD and in the generation of volumetric lighting data by forcing the use of fp32.
- Fixed NaNs arising during the hair lighting pass
- Fixed synchronization issue in decal HTile that occasionally caused rendering artifacts around decal borders
- Fixed QualitySettings getting marked as modified by HDRP (and thus checked out in Perforce)
- Fixed a bug with uninitialized values in light explorer
- Fixed issue with LOD transition
- Fixed shader warnings related to raytracing and TEXTURE2D_X

### Changed
- Refactor PixelCoordToViewDirWS to be VR compatible and to compute it only once per frame
- Modified the variants stripper to take in account multiple HDRP assets used in the build.
- Improve the ray biasing code to avoid self-intersections during the SSR traversal
- Update Pyramid Spot Light to better match emitted light volume.
- Moved _XRViewConstants out of UnityPerPassStereo constant buffer to fix issues with PSSL
- Removed GetPositionInput_Stereo() and single-pass (double-wide) rendering mode
- Changed label width of the frame settings to accommodate better existing options.
- SSR's Default FrameSettings for camera is now enable.
- Re-enabled the sharpening filter on Temporal Anti-aliasing
- Exposed HDEditorUtils.LightLayerMaskDrawer for integration in other packages and user scripting.
- Rename atmospheric scattering in FrameSettings to Fog
- The size modifier in the override for the culling sphere in Shadow Cascades now defaults to 0.6, which is the same as the formerly hardcoded value.
- Moved LOD Bias and Maximum LOD Level from Frame Setting section `Other` to `Rendering`
- ShaderGraph Decal that affect only emissive, only draw in emissive pass (was drawing in dbuffer pass too)
- Apply decal projector fade factor correctly on all attribut and for shader graph decal
- Move RenderTransparentDepthPostpass after all transparent
- Update exposure prepass to interleave XR single-pass instancing views in a checkerboard pattern
- Removed ScriptRuntimeVersion check in wizard.

## [6.6.0-preview] - 2019-04-01

### Added
- Added preliminary changes for XR deferred shading
- Added support of 111110 color buffer
- Added proper support for Recorder in HDRP
- Added depth offset input in shader graph master nodes
- Added a Parallax Occlusion Mapping node
- Added SMAA support
- Added Homothety and Symetry quick edition modifier on volume used in ReflectionProbe, PlanarReflectionProbe and DensityVolume
- Added multi-edition support for DecalProjectorComponent
- Improve hair shader
- Added the _ScreenToTargetScaleHistory uniform variable to be used when sampling HDRP RTHandle history buffers.
- Added settings in `FrameSettings` to change `QualitySettings.lodBias` and `QualitySettings.maximumLODLevel` during a rendering
- Added an exposure node to retrieve the current, inverse and previous frame exposure value.
- Added an HD scene color node which allow to sample the scene color with mips and a toggle to remove the exposure.
- Added safeguard on HD scene creation if default scene not set in the wizard
- Added Low res transparency rendering pass.

### Fixed
- Fixed HDRI sky intensity lux mode
- Fixed dynamic resolution for XR
- Fixed instance identifier semantic string used by Shader Graph
- Fixed null culling result occuring when changing scene that was causing crashes
- Fixed multi-edition light handles and inspector shapes
- Fixed light's LightLayer field when multi-editing
- Fixed normal blend edition handles on DensityVolume
- Fixed an issue with layered lit shader and height based blend where inactive layers would still have influence over the result
- Fixed multi-selection handles color for DensityVolume
- Fixed multi-edition inspector's blend distances for HDReflectionProbe, PlanarReflectionProbe and DensityVolume
- Fixed metric distance that changed along size in DensityVolume
- Fixed DensityVolume shape handles that have not same behaviour in advance and normal edition mode
- Fixed normal map blending in TerrainLit by only blending the derivatives
- Fixed Xbox One rendering just a grey screen instead of the scene
- Fixed probe handles for multiselection
- Fixed baked cubemap import settings for convolution
- Fixed regression causing crash when attempting to open HDRenderPipelineWizard without an HDRenderPipelineAsset setted
- Fixed FullScreenDebug modes: SSAO, SSR, Contact shadow, Prerefraction Color Pyramid, Final Color Pyramid
- Fixed volumetric rendering with stereo instancing
- Fixed shader warning
- Fixed missing resources in existing asset when updating package
- Fixed PBR master node preview in forward rendering or transparent surface
- Fixed deferred shading with stereo instancing
- Fixed "look at" edition mode of Rotation tool for DecalProjectorComponent
- Fixed issue when switching mode in ReflectionProbe and PlanarReflectionProbe
- Fixed issue where migratable component version where not always serialized when part of prefab's instance
- Fixed an issue where shadow would not be rendered properly when light layer are not enabled
- Fixed exposure weight on unlit materials
- Fixed Light intensity not played in the player when recorded with animation/timeline
- Fixed some issues when multi editing HDRenderPipelineAsset
- Fixed emission node breaking the main shader graph preview in certain conditions.
- Fixed checkout of baked probe asset when baking probes.
- Fixed invalid gizmo position for rotated ReflectionProbe
- Fixed multi-edition of material's SurfaceType and RenderingPath
- Fixed whole pipeline reconstruction on selecting for the first time or modifying other than the currently used HDRenderPipelineAsset
- Fixed single shadow debug mode
- Fixed global scale factor debug mode when scale > 1
- Fixed debug menu material overrides not getting applied to the Terrain Lit shader
- Fixed typo in computeLightVariants
- Fixed deferred pass with XR instancing by disabling ComputeLightEvaluation
- Fixed bloom resolution independence
- Fixed lens dirt intensity not behaving properly
- Fixed the Stop NaN feature
- Fixed some resources to handle more than 2 instanced views for XR
- Fixed issue with black screen (NaN) produced on old GPU hardware or intel GPU hardware with gaussian pyramid
- Fixed issue with disabled punctual light would still render when only directional light is present

### Changed
- DensityVolume scripting API will no longuer allow to change between advance and normal edition mode
- Disabled depth of field, lens distortion and panini projection in the scene view
- TerrainLit shaders and includes are reorganized and made simpler.
- TerrainLit shader GUI now allows custom properties to be displayed in the Terrain fold-out section.
- Optimize distortion pass with stencil
- Disable SceneSelectionPass in shader graph preview
- Control punctual light and area light shadow atlas separately
- Move SMAA anti-aliasing option to after Temporal Anti Aliasing one, to avoid problem with previously serialized project settings
- Optimize rendering with static only lighting and when no cullable lights/decals/density volumes are present.
- Updated handles for DecalProjectorComponent for enhanced spacial position readability and have edition mode for better SceneView management
- DecalProjectorComponent are now scale independent in order to have reliable metric unit (see new Size field for changing the size of the volume)
- Restructure code from HDCamera.Update() by adding UpdateAntialiasing() and UpdateViewConstants()
- Renamed velocity to motion vectors
- Objects rendered during the After Post Process pass while TAA is enabled will not benefit from existing depth buffer anymore. This is done to fix an issue where those object would wobble otherwise
- Removed usage of builtin unity matrix for shadow, shadow now use same constant than other view
- The default volume layer mask for cameras & probes is now `Default` instead of `Everything`

## [6.5.0-preview] - 2019-03-07

### Added
- Added depth-of-field support with stereo instancing
- Adding real time area light shadow support
- Added a new FrameSettings: Specular Lighting to toggle the specular during the rendering

### Fixed
- Fixed diffusion profile upgrade breaking package when upgrading to a new version
- Fixed decals cropped by gizmo not updating correctly if prefab
- Fixed an issue when enabling SSR on multiple view
- Fixed edition of the intensity's unit field while selecting multiple lights
- Fixed wrong calculation in soft voxelization for density volume
- Fixed gizmo not working correctly with pre-exposure
- Fixed issue with setting a not available RT when disabling motion vectors
- Fixed planar reflection when looking at mirror normal
- Fixed mutiselection issue with HDLight Inspector
- Fixed HDAdditionalCameraData data migration
- Fixed failing builds when light explorer window is open
- Fixed cascade shadows border sometime causing artefacts between cascades
- Restored shadows in the Cascade Shadow debug visualization
- `camera.RenderToCubemap` use proper face culling

### Changed
- When rendering reflection probe disable all specular lighting and for metals use fresnelF0 as diffuse color for bake lighting.

## [6.4.0-preview] - 2019-02-21

### Added
- VR: Added TextureXR system to selectively expand TEXTURE2D macros to texture array for single-pass stereo instancing + Convert textures call to these macros
- Added an unit selection dropdown next to shutter speed (camera)
- Added error helpbox when trying to use a sub volume component that require the current HDRenderPipelineAsset to support a feature that it is not supporting.
- Add mesh for tube light when display emissive mesh is enabled

### Fixed
- Fixed Light explorer. The volume explorer used `profile` instead of `sharedProfile` which instantiate a custom volume profile instead of editing the asset itself.
- Fixed UI issue where all is displayed using metric unit in shadow cascade and Percent is set in the unit field (happening when opening the inspector).
- Fixed inspector event error when double clicking on an asset (diffusion profile/material).
- Fixed nullref on layered material UI when the material is not an asset.
- Fixed nullref exception when undo/redo a light property.
- Fixed visual bug when area light handle size is 0.

### Changed
- Update UI for 32bit/16bit shadow precision settings in HDRP asset
- Object motion vectors have been disabled in all but the game view. Camera motion vectors are still enabled everywhere, allowing TAA and Motion Blur to work on static objects.
- Enable texture array by default for most rendering code on DX11 and unlock stereo instancing (DX11 only for now)

## [6.3.0-preview] - 2019-02-18

### Added
- Added emissive property for shader graph decals
- Added a diffusion profile override volume so the list of diffusion profile assets to use can be chanaged without affecting the HDRP asset
- Added a "Stop NaNs" option on cameras and in the Scene View preferences.
- Added metric display option in HDShadowSettings and improve clamping
- Added shader parameter mapping in DebugMenu
- Added scripting API to configure DebugData for DebugMenu

### Fixed
- Fixed decals in forward
- Fixed issue with stencil not correctly setup for various master node and shader for the depth pass, motion vector pass and GBuffer/Forward pass
- Fixed SRP batcher and metal
- Fixed culling and shadows for Pyramid, Box, Rectangle and Tube lights
- Fixed an issue where scissor render state leaking from the editor code caused partially black rendering

### Changed
- When a lit material has a clear coat mask that is not null, we now use the clear coat roughness to compute the screen space reflection.
- Diffusion profiles are now limited to one per asset and can be referenced in materials, shader graphs and vfx graphs. Materials will be upgraded automatically except if they are using a shader graph, in this case it will display an error message.

## [6.2.0-preview] - 2019-02-15

### Added
- Added help box listing feature supported in a given HDRenderPipelineAsset alongs with the drawbacks implied.
- Added cascade visualizer, supporting disabled handles when not overriding.

### Fixed
- Fixed post processing with stereo double-wide
- Fixed issue with Metal: Use sign bit to find the cache type instead of lowest bit.
- Fixed invalid state when creating a planar reflection for the first time
- Fix FrameSettings's LitShaderMode not restrained by supported LitShaderMode regression.

### Changed
- The default value roughness value for the clearcoat has been changed from 0.03 to 0.01
- Update default value of based color for master node
- Update Fabric Charlie Sheen lighting model - Remove Fresnel component that wasn't part of initial model + Remap smoothness to [0.0 - 0.6] range for more artist friendly parameter

### Changed
- Code refactor: all macros with ARGS have been swapped with macros with PARAM. This is because the ARGS macros were incorrectly named.

## [6.1.0-preview] - 2019-02-13

### Added
- Added support for post-processing anti-aliasing in the Scene View (FXAA and TAA). These can be set in Preferences.
- Added emissive property for decal material (non-shader graph)

### Fixed
- Fixed a few UI bugs with the color grading curves.
- Fixed "Post Processing" in the scene view not toggling post-processing effects
- Fixed bake only object with flag `ReflectionProbeStaticFlag` when baking a `ReflectionProbe`

### Changed
- Removed unsupported Clear Depth checkbox in Camera inspector
- Updated the toggle for advanced mode in inspectors.

## [6.0.0-preview] - 2019-02-23

### Added
- Added new API to perform a camera rendering
- Added support for hair master node (Double kajiya kay - Lambert)
- Added Reset behaviour in DebugMenu (ingame mapping is right joystick + B)
- Added Default HD scene at new scene creation while in HDRP
- Added Wizard helping to configure HDRP project
- Added new UI for decal material to allow remapping and scaling of some properties
- Added cascade shadow visualisation toggle in HD shadow settings
- Added icons for assets
- Added replace blending mode for distortion
- Added basic distance fade for density volumes
- Added decal master node for shader graph
- Added HD unlit master node (Cross Pipeline version is name Unlit)
- Added new Rendering Queue in materials
- Added post-processing V3 framework embed in HDRP, remove postprocess V2 framework
- Post-processing now uses the generic volume framework
-   New depth-of-field, bloom, panini projection effects, motion blur
-   Exposure is now done as a pre-exposition pass, the whole system has been revamped
-   Exposure now use EV100 everywhere in the UI (Sky, Emissive Light)
- Added emissive intensity (Luminance and EV100 control) control for Emissive
- Added pre-exposure weigth for Emissive
- Added an emissive color node and a slider to control the pre-exposure percentage of emission color
- Added physical camera support where applicable
- Added more color grading tools
- Added changelog level for Shader Variant stripping
- Added Debug mode for validation of material albedo and metalness/specularColor values
- Added a new dynamic mode for ambient probe and renamed BakingSky to StaticLightingSky
- Added command buffer parameter to all Bind() method of material
- Added Material validator in Render Pipeline Debug
- Added code to future support of DXR (not enabled)
- Added support of multiviewport
- Added HDRenderPipeline.RequestSkyEnvironmentUpdate function to force an update from script when sky is set to OnDemand
- Added a Lighting and BackLighting slots in Lit, StackLit, Fabric and Hair master nodes
- Added support for overriding terrain detail rendering shaders, via the render pipeline editor resources asset
- Added xrInstancing flag support to RTHandle
- Added support for cullmask for decal projectors
- Added software dynamic resolution support
- Added support for "After Post-Process" render pass for unlit shader
- Added support for textured rectangular area lights
- Added stereo instancing macros to MSAA shaders
- Added support for Quarter Res Raytraced Reflections (not enabled)
- Added fade factor for decal projectors.
- Added stereo instancing macros to most shaders used in VR
- Added multi edition support for HDRenderPipelineAsset

### Fixed
- Fixed logic to disable FPTL with stereo rendering
- Fixed stacklit transmission and sun highlight
- Fixed decals with stereo rendering
- Fixed sky with stereo rendering
- Fixed flip logic for postprocessing + VR
- Fixed copyStencilBuffer pass for Switch
- Fixed point light shadow map culling that wasn't taking into account far plane
- Fixed usage of SSR with transparent on all master node
- Fixed SSR and microshadowing on fabric material
- Fixed blit pass for stereo rendering
- Fixed lightlist bounds for stereo rendering
- Fixed windows and in-game DebugMenu sync.
- Fixed FrameSettings' LitShaderMode sync when opening DebugMenu.
- Fixed Metal specific issues with decals, hitting a sampler limit and compiling AxF shader
- Fixed an issue with flipped depth buffer during postprocessing
- Fixed normal map use for shadow bias with forward lit - now use geometric normal
- Fixed transparent depth prepass and postpass access so they can be use without alpha clipping for lit shader
- Fixed support of alpha clip shadow for lit master node
- Fixed unlit master node not compiling
- Fixed issue with debug display of reflection probe
- Fixed issue with phong tessellations not working with lit shader
- Fixed issue with vertex displacement being affected by heightmap setting even if not heightmap where assign
- Fixed issue with density mode on Lit terrain producing NaN
- Fixed issue when going back and forth from Lit to LitTesselation for displacement mode
- Fixed issue with ambient occlusion incorrectly applied to emissiveColor with light layers in deferred
- Fixed issue with fabric convolution not using the correct convolved texture when fabric convolution is enabled
- Fixed issue with Thick mode for Transmission that was disabling transmission with directional light
- Fixed shutdown edge cases with HDRP tests
- Fixed slowdow when enabling Fabric convolution in HDRP asset
- Fixed specularAA not compiling in StackLit Master node
- Fixed material debug view with stereo rendering
- Fixed material's RenderQueue edition in default view.
- Fixed banding issues within volumetric density buffer
- Fixed missing multicompile for MSAA for AxF
- Fixed camera-relative support for stereo rendering
- Fixed remove sync with render thread when updating decal texture atlas.
- Fixed max number of keyword reach [256] issue. Several shader feature are now local
- Fixed Scene Color and Depth nodes
- Fixed SSR in forward
- Fixed custom editor of Unlit, HD Unlit and PBR shader graph master node
- Fixed issue with NewFrame not correctly calculated in Editor when switching scene
- Fixed issue with TerrainLit not compiling with depth only pass and normal buffer
- Fixed geometric normal use for shadow bias with PBR master node in forward
- Fixed instancing macro usage for decals
- Fixed error message when having more than one directional light casting shadow
- Fixed error when trying to display preview of Camera or PlanarReflectionProbe
- Fixed LOAD_TEXTURE2D_ARRAY_MSAA macro
- Fixed min-max and amplitude clamping value in inspector of vertex displacement materials
- Fixed issue with alpha shadow clip (was incorrectly clipping object shadow)
- Fixed an issue where sky cubemap would not be cleared correctly when setting the current sky to None
- Fixed a typo in Static Lighting Sky component UI
- Fixed issue with incorrect reset of RenderQueue when switching shader in inspector GUI
- Fixed issue with variant stripper stripping incorrectly some variants
- Fixed a case of ambient lighting flickering because of previews
- Fixed Decals when rendering multiple camera in a single frame
- Fixed cascade shadow count in shader
- Fixed issue with Stacklit shader with Haze effect
- Fixed an issue with the max sample count for the TAA
- Fixed post-process guard band for XR
- Fixed exposure of emissive of Unlit
- Fixed depth only and motion vector pass for Unlit not working correctly with MSAA
- Fixed an issue with stencil buffer copy causing unnecessary compute dispatches for lighting
- Fixed multi edition issue in FrameSettings
- Fixed issue with SRP batcher and DebugDisplay variant of lit shader
- Fixed issue with debug material mode not doing alpha test
- Fixed "Attempting to draw with missing UAV bindings" errors on Vulkan
- Fixed pre-exposure incorrectly apply to preview
- Fixed issue with duplicate 3D texture in 3D texture altas of volumetric?
- Fixed Camera rendering order (base on the depth parameter)
- Fixed shader graph decals not being cropped by gizmo
- Fixed "Attempting to draw with missing UAV bindings" errors on Vulkan.


### Changed
- ColorPyramid compute shader passes is swapped to pixel shader passes on platforms where the later is faster (Nintendo Switch).
- Removing the simple lightloop used by the simple lit shader
- Whole refactor of reflection system: Planar and reflection probe
- Separated Passthrough from other RenderingPath
- Update several properties naming and caption based on feedback from documentation team
- Remove tile shader variant for transparent backface pass of lit shader
- Rename all HDRenderPipeline to HDRP folder for shaders
- Rename decal property label (based on doc team feedback)
- Lit shader mode now default to Deferred to reduce build time
- Update UI of Emission parameters in shaders
- Improve shader variant stripping including shader graph variant
- Refactored render loop to render realtime probes visible per camera
- Enable SRP batcher by default
- Shader code refactor: Rename LIGHTLOOP_SINGLE_PASS => LIGHTLOOP_DISABLE_TILE_AND_CLUSTER and clean all usage of LIGHTLOOP_TILE_PASS
- Shader code refactor: Move pragma definition of vertex and pixel shader inside pass + Move SURFACE_GRADIENT definition in XXXData.hlsl
- Micro-shadowing in Lit forward now use ambientOcclusion instead of SpecularOcclusion
- Upgraded FrameSettings workflow, DebugMenu and Inspector part relative to it
- Update build light list shader code to support 32 threads in wavefronts on Switch
- LayeredLit layers' foldout are now grouped in one main foldout per layer
- Shadow alpha clip can now be enabled on lit shader and haor shader enven for opaque
- Temporal Antialiasing optimization for Xbox One X
- Parameter depthSlice on SetRenderTarget functions now defaults to -1 to bind the entire resource
- Rename SampleCameraDepth() functions to LoadCameraDepth() and SampleCameraDepth(), same for SampleCameraColor() functions
- Improved Motion Blur quality.
- Update stereo frame settings values for single-pass instancing and double-wide
- Rearrange FetchDepth functions to prepare for stereo-instancing
- Remove unused _ComputeEyeIndex
- Updated HDRenderPipelineAsset inspector
- Re-enable SRP batcher for metal

## [5.2.0-preview] - 2018-11-27

### Added
- Added option to run Contact Shadows and Volumetrics Voxelization stage in Async Compute
- Added camera freeze debug mode - Allow to visually see culling result for a camera
- Added support of Gizmo rendering before and after postprocess in Editor
- Added support of LuxAtDistance for punctual lights

### Fixed
- Fixed Debug.DrawLine and Debug.Ray call to work in game view
- Fixed DebugMenu's enum resetted on change
- Fixed divide by 0 in refraction causing NaN
- Fixed disable rough refraction support
- Fixed refraction, SSS and atmospheric scattering for VR
- Fixed forward clustered lighting for VR (double-wide).
- Fixed Light's UX to not allow negative intensity
- Fixed HDRenderPipelineAsset inspector broken when displaying its FrameSettings from project windows.
- Fixed forward clustered lighting for VR (double-wide).
- Fixed HDRenderPipelineAsset inspector broken when displaying its FrameSettings from project windows.
- Fixed Decals and SSR diable flags for all shader graph master node (Lit, Fabric, StackLit, PBR)
- Fixed Distortion blend mode for shader graph master node (Lit, StackLit)
- Fixed bent Normal for Fabric master node in shader graph
- Fixed PBR master node lightlayers
- Fixed shader stripping for built-in lit shaders.

### Changed
- Rename "Regular" in Diffusion profile UI "Thick Object"
- Changed VBuffer depth parametrization for volumetric from distanceRange to depthExtent - Require update of volumetric settings - Fog start at near plan
- SpotLight with box shape use Lux unit only

## [5.1.0-preview] - 2018-11-19

### Added

- Added a separate Editor resources file for resources Unity does not take when it builds a Player.
- You can now disable SSR on Materials in Shader Graph.
- Added support for MSAA when the Supported Lit Shader Mode is set to Both. Previously HDRP only supported MSAA for Forward mode.
- You can now override the emissive color of a Material when in debug mode.
- Exposed max light for Light Loop Settings in HDRP asset UI.
- HDRP no longer performs a NormalDBuffer pass update if there are no decals in the Scene.
- Added distant (fall-back) volumetric fog and improved the fog evaluation precision.
- Added an option to reflect sky in SSR.
- Added a y-axis offset for the PlanarReflectionProbe and offset tool.
- Exposed the option to run SSR and SSAO on async compute.
- Added support for the _GlossMapScale parameter in the Legacy to HDRP Material converter.
- Added wave intrinsic instructions for use in Shaders (for AMD GCN).


### Fixed
- Fixed sphere shaped influence handles clamping in Reflection Probes.
- Fixed Reflection Probe data migration for projects created before using HDRP.
- Fixed UI of Layered Material where Unity previously rendered the scrollbar above the Copy button.
- Fixed Material tessellations parameters Start fade distance and End fade distance. Originally, Unity clamped these values when you modified them.
- Fixed various distortion and refraction issues - handle a better fall-back.
- Fixed SSR for multiple views.
- Fixed SSR issues related to self-intersections.
- Fixed shape density volume handle speed.
- Fixed density volume shape handle moving too fast.
- Fixed the Camera velocity pass that we removed by mistake.
- Fixed some null pointer exceptions when disabling motion vectors support.
- Fixed viewports for both the Subsurface Scattering combine pass and the transparent depth prepass.
- Fixed the blend mode pop-up in the UI. It previously did not appear when you enabled pre-refraction.
- Fixed some null pointer exceptions that previously occurred when you disabled motion vectors support.
- Fixed Layered Lit UI issue with scrollbar.
- Fixed cubemap assignation on custom ReflectionProbe.
- Fixed Reflection Probes’ capture settings' shadow distance.
- Fixed an issue with the SRP batcher and Shader variables declaration.
- Fixed thickness and subsurface slots for fabric Shader master node that wasn't appearing with the right combination of flags.
- Fixed d3d debug layer warning.
- Fixed PCSS sampling quality.
- Fixed the Subsurface and transmission Material feature enabling for fabric Shader.
- Fixed the Shader Graph UV node’s dimensions when using it in a vertex Shader.
- Fixed the planar reflection mirror gizmo's rotation.
- Fixed HDRenderPipelineAsset's FrameSettings not showing the selected enum in the Inspector drop-down.
- Fixed an error with async compute.
- MSAA now supports transparency.
- The HDRP Material upgrader tool now converts metallic values correctly.
- Volumetrics now render in Reflection Probes.
- Fixed a crash that occurred whenever you set a viewport size to 0.
- Fixed the Camera physic parameter that the UI previously did not display.
- Fixed issue in pyramid shaped spotlight handles manipulation

### Changed

- Renamed Line shaped Lights to Tube Lights.
- HDRP now uses mean height fog parametrization.
- Shadow quality settings are set to All when you use HDRP (This setting is not visible in the UI when using SRP). This avoids Legacy Graphics Quality Settings disabling the shadows and give SRP full control over the Shadows instead.
- HDRP now internally uses premultiplied alpha for all fog.
- Updated default FrameSettings used for realtime Reflection Probes when you create a new HDRenderPipelineAsset.
- Remove multi-camera support. LWRP and HDRP will not support multi-camera layered rendering.
- Updated Shader Graph subshaders to use the new instancing define.
- Changed fog distance calculation from distance to plane to distance to sphere.
- Optimized forward rendering using AMD GCN by scalarizing the light loop.
- Changed the UI of the Light Editor.
- Change ordering of includes in HDRP Materials in order to reduce iteration time for faster compilation.
- Added a StackLit master node replacing the InspectorUI version. IMPORTANT: All previously authored StackLit Materials will be lost. You need to recreate them with the master node.

## [5.0.0-preview] - 2018-09-28

### Added
- Added occlusion mesh to depth prepass for VR (VR still disabled for now)
- Added a debug mode to display only one shadow at once
- Added controls for the highlight created by directional lights
- Added a light radius setting to punctual lights to soften light attenuation and simulate fill lighting
- Added a 'minRoughness' parameter to all non-area lights (was previously only available for certain light types)
- Added separate volumetric light/shadow dimmers
- Added per-pixel jitter to volumetrics to reduce aliasing artifacts
- Added a SurfaceShading.hlsl file, which implements material-agnostic shading functionality in an efficient manner
- Added support for shadow bias for thin object transmission
- Added FrameSettings to control realtime planar reflection
- Added control for SRPBatcher on HDRP Asset
- Added an option to clear the shadow atlases in the debug menu
- Added a color visualization of the shadow atlas rescale in debug mode
- Added support for disabling SSR on materials
- Added intrinsic for XBone
- Added new light volume debugging tool
- Added a new SSR debug view mode
- Added translaction's scale invariance on DensityVolume
- Added multiple supported LitShadermode and per renderer choice in case of both Forward and Deferred supported
- Added custom specular occlusion mode to Lit Shader Graph Master node

### Fixed
- Fixed a normal bias issue with Stacklit (Was causing light leaking)
- Fixed camera preview outputing an error when both scene and game view where display and play and exit was call
- Fixed override debug mode not apply correctly on static GI
- Fixed issue where XRGraphicsConfig values set in the asset inspector GUI weren't propagating correctly (VR still disabled for now)
- Fixed issue with tangent that was using SurfaceGradient instead of regular normal decoding
- Fixed wrong error message display when switching to unsupported target like IOS
- Fixed an issue with ambient occlusion texture sometimes not being created properly causing broken rendering
- Shadow near plane is no longer limited at 0.1
- Fixed decal draw order on transparent material
- Fixed an issue where sometime the lookup texture used for GGX convolution was broken, causing broken rendering
- Fixed an issue where you wouldn't see any fog for certain pipeline/scene configurations
- Fixed an issue with volumetric lighting where the anisotropy value of 0 would not result in perfectly isotropic lighting
- Fixed shadow bias when the atlas is rescaled
- Fixed shadow cascade sampling outside of the atlas when cascade count is inferior to 4
- Fixed shadow filter width in deferred rendering not matching shader config
- Fixed stereo sampling of depth texture in MSAA DepthValues.shader
- Fixed box light UI which allowed negative and zero sizes, thus causing NaNs
- Fixed stereo rendering in HDRISky.shader (VR)
- Fixed normal blend and blend sphere influence for reflection probe
- Fixed distortion filtering (was point filtering, now trilinear)
- Fixed contact shadow for large distance
- Fixed depth pyramid debug view mode
- Fixed sphere shaped influence handles clamping in reflection probes
- Fixed reflection probes data migration for project created before using hdrp
- Fixed ambient occlusion for Lit Master Node when slot is connected

### Changed
- Use samplerunity_ShadowMask instead of samplerunity_samplerLightmap for shadow mask
- Allow to resize reflection probe gizmo's size
- Improve quality of screen space shadow
- Remove support of projection model for ScreenSpaceLighting (SSR always use HiZ and refraction always Proxy)
- Remove all the debug mode from SSR that are obsolete now
- Expose frameSettings and Capture settings for reflection and planar probe
- Update UI for reflection probe, planar probe, camera and HDRP Asset
- Implement proper linear blending for volumetric lighting via deep compositing as described in the paper "Deep Compositing Using Lie Algebras"
- Changed  planar mapping to match terrain convention (XZ instead of ZX)
- XRGraphicsConfig is no longer Read/Write. Instead, it's read-only. This improves consistency of XR behavior between the legacy render pipeline and SRP
- Change reflection probe data migration code (to update old reflection probe to new one)
- Updated gizmo for ReflectionProbes
- Updated UI and Gizmo of DensityVolume

## [4.0.0-preview] - 2018-09-28

### Added
- Added a new TerrainLit shader that supports rendering of Unity terrains.
- Added controls for linear fade at the boundary of density volumes
- Added new API to control decals without monobehaviour object
- Improve Decal Gizmo
- Implement Screen Space Reflections (SSR) (alpha version, highly experimental)
- Add an option to invert the fade parameter on a Density Volume
- Added a Fabric shader (experimental) handling cotton and silk
- Added support for MSAA in forward only for opaque only
- Implement smoothness fade for SSR
- Added support for AxF shader (X-rite format - require special AxF importer from Unity not part of HDRP)
- Added control for sundisc on directional light (hack)
- Added a new HD Lit Master node that implements Lit shader support for Shader Graph
- Added Micro shadowing support (hack)
- Added an event on HDAdditionalCameraData for custom rendering
- HDRP Shader Graph shaders now support 4-channel UVs.

### Fixed
- Fixed an issue where sometimes the deferred shadow texture would not be valid, causing wrong rendering.
- Stencil test during decals normal buffer update is now properly applied
- Decals corectly update normal buffer in forward
- Fixed a normalization problem in reflection probe face fading causing artefacts in some cases
- Fix multi-selection behavior of Density Volumes overwriting the albedo value
- Fixed support of depth texture for RenderTexture. HDRP now correctly output depth to user depth buffer if RenderTexture request it.
- Fixed multi-selection behavior of Density Volumes overwriting the albedo value
- Fixed support of depth for RenderTexture. HDRP now correctly output depth to user depth buffer if RenderTexture request it.
- Fixed support of Gizmo in game view in the editor
- Fixed gizmo for spot light type
- Fixed issue with TileViewDebug mode being inversed in gameview
- Fixed an issue with SAMPLE_TEXTURECUBE_SHADOW macro
- Fixed issue with color picker not display correctly when game and scene view are visible at the same time
- Fixed an issue with reflection probe face fading
- Fixed camera motion vectors shader and associated matrices to update correctly for single-pass double-wide stereo rendering
- Fixed light attenuation functions when range attenuation is disabled
- Fixed shadow component algorithm fixup not dirtying the scene, so changes can be saved to disk.
- Fixed some GC leaks for HDRP
- Fixed contact shadow not affected by shadow dimmer
- Fixed GGX that works correctly for the roughness value of 0 (mean specular highlgiht will disappeard for perfect mirror, we rely on maxSmoothness instead to always have a highlight even on mirror surface)
- Add stereo support to ShaderPassForward.hlsl. Forward rendering now seems passable in limited test scenes with camera-relative rendering disabled.
- Add stereo support to ProceduralSky.shader and OpaqueAtmosphericScattering.shader.
- Added CullingGroupManager to fix more GC.Alloc's in HDRP
- Fixed rendering when multiple cameras render into the same render texture

### Changed
- Changed the way depth & color pyramids are built to be faster and better quality, thus improving the look of distortion and refraction.
- Stabilize the dithered LOD transition mask with respect to the camera rotation.
- Avoid multiple depth buffer copies when decals are present
- Refactor code related to the RT handle system (No more normal buffer manager)
- Remove deferred directional shadow and move evaluation before lightloop
- Add a function GetNormalForShadowBias() that material need to implement to return the normal used for normal shadow biasing
- Remove Jimenez Subsurface scattering code (This code was disabled by default, now remove to ease maintenance)
- Change Decal API, decal contribution is now done in Material. Require update of material using decal
- Move a lot of files from CoreRP to HDRP/CoreRP. All moved files weren't used by Ligthweight pipeline. Long term they could move back to CoreRP after CoreRP become out of preview
- Updated camera inspector UI
- Updated decal gizmo
- Optimization: The objects that are rendered in the Motion Vector Pass are not rendered in the prepass anymore
- Removed setting shader inclue path via old API, use package shader include paths
- The default value of 'maxSmoothness' for punctual lights has been changed to 0.99
- Modified deferred compute and vert/frag shaders for first steps towards stereo support
- Moved material specific Shader Graph files into corresponding material folders.
- Hide environment lighting settings when enabling HDRP (Settings are control from sceneSettings)
- Update all shader includes to use absolute path (allow users to create material in their Asset folder)
- Done a reorganization of the files (Move ShaderPass to RenderPipeline folder, Move all shadow related files to Lighting/Shadow and others)
- Improved performance and quality of Screen Space Shadows

## [3.3.0-preview] - 2018-01-01

### Added
- Added an error message to say to use Metal or Vulkan when trying to use OpenGL API
- Added a new Fabric shader model that supports Silk and Cotton/Wool
- Added a new HDRP Lighting Debug mode to visualize Light Volumes for Point, Spot, Line, Rectangular and Reflection Probes
- Add support for reflection probe light layers
- Improve quality of anisotropic on IBL

### Fixed
- Fix an issue where the screen where darken when rendering camera preview
- Fix display correct target platform when showing message to inform user that a platform is not supported
- Remove workaround for metal and vulkan in normal buffer encoding/decoding
- Fixed an issue with color picker not working in forward
- Fixed an issue where reseting HDLight do not reset all of its parameters
- Fixed shader compile warning in DebugLightVolumes.shader

### Changed
- Changed default reflection probe to be 256x256x6 and array size to be 64
- Removed dependence on the NdotL for thickness evaluation for translucency (based on artist's input)
- Increased the precision when comparing Planar or HD reflection probe volumes
- Remove various GC alloc in C#. Slightly better performance

## [3.2.0-preview] - 2018-01-01

### Added
- Added a luminance meter in the debug menu
- Added support of Light, reflection probe, emissive material, volume settings related to lighting to Lighting explorer
- Added support for 16bit shadows

### Fixed
- Fix issue with package upgrading (HDRP resources asset is now versionned to worarkound package manager limitation)
- Fix HDReflectionProbe offset displayed in gizmo different than what is affected.
- Fix decals getting into a state where they could not be removed or disabled.
- Fix lux meter mode - The lux meter isn't affected by the sky anymore
- Fix area light size reset when multi-selected
- Fix filter pass number in HDUtils.BlitQuad
- Fix Lux meter mode that was applying SSS
- Fix planar reflections that were not working with tile/cluster (olbique matrix)
- Fix debug menu at runtime not working after nested prefab PR come to trunk
- Fix scrolling issue in density volume

### Changed
- Shader code refactor: Split MaterialUtilities file in two parts BuiltinUtilities (independent of FragInputs) and MaterialUtilities (Dependent of FragInputs)
- Change screen space shadow rendertarget format from ARGB32 to RG16

## [3.1.0-preview] - 2018-01-01

### Added
- Decal now support per channel selection mask. There is now two mode. One with BaseColor, Normal and Smoothness and another one more expensive with BaseColor, Normal, Smoothness, Metal and AO. Control is on HDRP Asset. This may require to launch an update script for old scene: 'Edit/Render Pipeline/Single step upgrade script/Upgrade all DecalMaterial MaskBlendMode'.
- Decal now supports depth bias for decal mesh, to prevent z-fighting
- Decal material now supports draw order for decal projectors
- Added LightLayers support (Base on mask from renderers name RenderingLayers and mask from light name LightLayers - if they match, the light apply) - cost an extra GBuffer in deferred (more bandwidth)
- When LightLayers is enabled, the AmbientOclusion is store in the GBuffer in deferred path allowing to avoid double occlusion with SSAO. In forward the double occlusion is now always avoided.
- Added the possibility to add an override transform on the camera for volume interpolation
- Added desired lux intensity and auto multiplier for HDRI sky
- Added an option to disable light by type in the debug menu
- Added gradient sky
- Split EmissiveColor and bakeDiffuseLighting in forward avoiding the emissiveColor to be affect by SSAO
- Added a volume to control indirect light intensity
- Added EV 100 intensity unit for area lights
- Added support for RendererPriority on Renderer. This allow to control order of transparent rendering manually. HDRP have now two stage of sorting for transparent in addition to bact to front. Material have a priority then Renderer have a priority.
- Add Coupling of (HD)Camera and HDAdditionalCameraData for reset and remove in inspector contextual menu of Camera
- Add Coupling of (HD)ReflectionProbe and HDAdditionalReflectionData for reset and remove in inspector contextual menu of ReflectoinProbe
- Add macro to forbid unity_ObjectToWorld/unity_WorldToObject to be use as it doesn't handle camera relative rendering
- Add opacity control on contact shadow

### Fixed
- Fixed an issue with PreIntegratedFGD texture being sometimes destroyed and not regenerated causing rendering to break
- PostProcess input buffers are not copied anymore on PC if the viewport size matches the final render target size
- Fixed an issue when manipulating a lot of decals, it was displaying a lot of errors in the inspector
- Fixed capture material with reflection probe
- Refactored Constant Buffers to avoid hitting the maximum number of bound CBs in some cases.
- Fixed the light range affecting the transform scale when changed.
- Snap to grid now works for Decal projector resizing.
- Added a warning for 128x128 cookie texture without mipmaps
- Replace the sampler used for density volumes for correct wrap mode handling

### Changed
- Move Render Pipeline Debug "Windows from Windows->General-> Render Pipeline debug windows" to "Windows from Windows->Analysis-> Render Pipeline debug windows"
- Update detail map formula for smoothness and albedo, goal it to bright and dark perceptually and scale factor is use to control gradient speed
- Refactor the Upgrade material system. Now a material can be update from older version at any time. Call Edit/Render Pipeline/Upgrade all Materials to newer version
- Change name EnableDBuffer to EnableDecals at several place (shader, hdrp asset...), this require a call to Edit/Render Pipeline/Upgrade all Materials to newer version to have up to date material.
- Refactor shader code: BakeLightingData structure have been replace by BuiltinData. Lot of shader code have been remove/change.
- Refactor shader code: All GBuffer are now handled by the deferred material. Mean ShadowMask and LightLayers are control by lit material in lit.hlsl and not outside anymore. Lot of shader code have been remove/change.
- Refactor shader code: Rename GetBakedDiffuseLighting to ModifyBakedDiffuseLighting. This function now handle lighting model for transmission too. Lux meter debug mode is factor outisde.
- Refactor shader code: GetBakedDiffuseLighting is not call anymore in GBuffer or forward pass, including the ConvertSurfaceDataToBSDFData and GetPreLightData, this is done in ModifyBakedDiffuseLighting now
- Refactor shader code: Added a backBakeDiffuseLighting to BuiltinData to handle lighting for transmission
- Refactor shader code: Material must now call InitBuiltinData (Init all to zero + init bakeDiffuseLighting and backBakeDiffuseLighting ) and PostInitBuiltinData

## [3.0.0-preview] - 2018-01-01

### Fixed
- Fixed an issue with distortion that was using previous frame instead of current frame
- Fixed an issue where disabled light where not upgrade correctly to the new physical light unit system introduce in 2.0.5-preview

### Changed
- Update assembly definitions to output assemblies that match Unity naming convention (Unity.*).

## [2.0.5-preview] - 2018-01-01

### Added
- Add option supportDitheringCrossFade on HDRP Asset to allow to remove shader variant during player build if needed
- Add contact shadows for punctual lights (in additional shadow settings), only one light is allowed to cast contact shadows at the same time and so at each frame a dominant light is choosed among all light with contact shadows enabled.
- Add PCSS shadow filter support (from SRP Core)
- Exposed shadow budget parameters in HDRP asset
- Add an option to generate an emissive mesh for area lights (currently rectangle light only). The mesh fits the size, intensity and color of the light.
- Add an option to the HDRP asset to increase the resolution of volumetric lighting.
- Add additional ligth unit support for punctual light (Lumens, Candela) and area lights (Lumens, Luminance)
- Add dedicated Gizmo for the box Influence volume of HDReflectionProbe / PlanarReflectionProbe

### Changed
- Re-enable shadow mask mode in debug view
- SSS and Transmission code have been refactored to be able to share it between various material. Guidelines are in SubsurfaceScattering.hlsl
- Change code in area light with LTC for Lit shader. Magnitude is now take from FGD texture instead of a separate texture
- Improve camera relative rendering: We now apply camera translation on the model matrix, so before the TransformObjectToWorld(). Note: unity_WorldToObject and unity_ObjectToWorld must never be used directly.
- Rename positionWS to positionRWS (Camera relative world position) at a lot of places (mainly in interpolator and FragInputs). In case of custom shader user will be required to update their code.
- Rename positionWS, capturePositionWS, proxyPositionWS, influencePositionWS to positionRWS, capturePositionRWS, proxyPositionRWS, influencePositionRWS (Camera relative world position) in LightDefinition struct.
- Improve the quality of trilinear filtering of density volume textures.
- Improve UI for HDReflectionProbe / PlanarReflectionProbe

### Fixed
- Fixed a shader preprocessor issue when compiling DebugViewMaterialGBuffer.shader against Metal target
- Added a temporary workaround to Lit.hlsl to avoid broken lighting code with Metal/AMD
- Fixed issue when using more than one volume texture mask with density volumes.
- Fixed an error which prevented volumetric lighting from working if no density volumes with 3D textures were present.
- Fix contact shadows applied on transmission
- Fix issue with forward opaque lit shader variant being removed by the shader preprocessor
- Fixed compilation errors on Nintendo Switch (limited XRSetting support).
- Fixed apply range attenuation option on punctual light
- Fixed issue with color temperature not take correctly into account with static lighting
- Don't display fog when diffuse lighting, specular lighting, or lux meter debug mode are enabled.

## [2.0.4-preview] - 2018-01-01

### Fixed
- Fix issue when disabling rough refraction and building a player. Was causing a crash.

## [2.0.3-preview] - 2018-01-01

### Added
- Increased debug color picker limit up to 260k lux

## [2.0.2-preview] - 2018-01-01

### Added
- Add Light -> Planar Reflection Probe command
- Added a false color mode in rendering debug
- Add support for mesh decals
- Add flag to disable projector decals on transparent geometry to save performance and decal texture atlas space
- Add ability to use decal diffuse map as mask only
- Add visualize all shadow masks in lighting debug
- Add export of normal and roughness buffer for forwardOnly and when in supportOnlyForward mode for forward
- Provide a define in lit.hlsl (FORWARD_MATERIAL_READ_FROM_WRITTEN_NORMAL_BUFFER) when output buffer normal is used to read the normal and roughness instead of caclulating it (can save performance, but lower quality due to compression)
- Add color swatch to decal material

### Changed
- Change Render -> Planar Reflection creation to 3D Object -> Mirror
- Change "Enable Reflector" name on SpotLight to "Angle Affect Intensity"
- Change prototype of BSDFData ConvertSurfaceDataToBSDFData(SurfaceData surfaceData) to BSDFData ConvertSurfaceDataToBSDFData(uint2 positionSS, SurfaceData surfaceData)

### Fixed
- Fix issue with StackLit in deferred mode with deferredDirectionalShadow due to GBuffer not being cleared. Gbuffer is still not clear and issue was fix with the new Output of normal buffer.
- Fixed an issue where interpolation volumes were not updated correctly for reflection captures.
- Fixed an exception in Light Loop settings UI

## [2.0.1-preview] - 2018-01-01

### Added
- Add stripper of shader variant when building a player. Save shader compile time.
- Disable per-object culling that was executed in C++ in HD whereas it was not used (Optimization)
- Enable texture streaming debugging (was not working before 2018.2)
- Added Screen Space Reflection with Proxy Projection Model
- Support correctly scene selection for alpha tested object
- Add per light shadow mask mode control (i.e shadow mask distance and shadow mask). It use the option NonLightmappedOnly
- Add geometric filtering to Lit shader (allow to reduce specular aliasing)
- Add shortcut to create DensityVolume and PlanarReflection in hierarchy
- Add a DefaultHDMirrorMaterial material for PlanarReflection
- Added a script to be able to upgrade material to newer version of HDRP
- Removed useless duplication of ForwardError passes.
- Add option to not compile any DEBUG_DISPLAY shader in the player (Faster build) call Support Runtime Debug display

### Changed
- Changed SupportForwardOnly to SupportOnlyForward in render pipeline settings
- Changed versioning variable name in HDAdditionalXXXData from m_version to version
- Create unique name when creating a game object in the rendering menu (i.e Density Volume(2))
- Re-organize various files and folder location to clean the repository
- Change Debug windows name and location. Now located at:  Windows -> General -> Render Pipeline Debug

### Removed
- Removed GlobalLightLoopSettings.maxPlanarReflectionProbes and instead use value of GlobalLightLoopSettings.planarReflectionProbeCacheSize
- Remove EmissiveIntensity parameter and change EmissiveColor to be HDR (Matching Builtin Unity behavior) - Data need to be updated - Launch Edit -> Single Step Upgrade Script -> Upgrade all Materials emissionColor

### Fixed
- Fix issue with LOD transition and instancing
- Fix discrepency between object motion vector and camera motion vector
- Fix issue with spot and dir light gizmo axis not highlighted correctly
- Fix potential crash while register debug windows inputs at startup
- Fix warning when creating Planar reflection
- Fix specular lighting debug mode (was rendering black)
- Allow projector decal with null material to allow to configure decal when HDRP is not set
- Decal atlas texture offset/scale is updated after allocations (used to be before so it was using date from previous frame)

## [0.0.0-preview] - 2018-01-01

### Added
- Configure the VolumetricLightingSystem code path to be on by default
- Trigger a build exception when trying to build an unsupported platform
- Introduce the VolumetricLightingController component, which can (and should) be placed on the camera, and allows one to control the near and the far plane of the V-Buffer (volumetric "froxel" buffer) along with the depth distribution (from logarithmic to linear)
- Add 3D texture support for DensityVolumes
- Add a better mapping of roughness to mipmap for planar reflection
- The VolumetricLightingSystem now uses RTHandles, which allows to save memory by sharing buffers between different cameras (history buffers are not shared), and reduce reallocation frequency by reallocating buffers only if the rendering resolution increases (and suballocating within existing buffers if the rendering resolution decreases)
- Add a Volumetric Dimmer slider to lights to control the intensity of the scattered volumetric lighting
- Add UV tiling and offset support for decals.
- Add mipmapping support for volume 3D mask textures

### Changed
- Default number of planar reflection change from 4 to 2
- Rename _MainDepthTexture to _CameraDepthTexture
- The VolumetricLightingController has been moved to the Interpolation Volume framework and now functions similarly to the VolumetricFog settings
- Update of UI of cookie, CubeCookie, Reflection probe and planar reflection probe to combo box
- Allow enabling/disabling shadows for area lights when they are set to baked.
- Hide applyRangeAttenuation and FadeDistance for directional shadow as they are not used

### Removed
- Remove Resource folder of PreIntegratedFGD and add the resource to RenderPipeline Asset

### Fixed
- Fix ConvertPhysicalLightIntensityToLightIntensity() function used when creating light from script to match HDLightEditor behavior
- Fix numerical issues with the default value of mean free path of volumetric fog
- Fix the bug preventing decals from coexisting with density volumes
- Fix issue with alpha tested geometry using planar/triplanar mapping not render correctly or flickering (due to being wrongly alpha tested in depth prepass)
- Fix meta pass with triplanar (was not handling correctly the normal)
- Fix preview when a planar reflection is present
- Fix Camera preview, it is now a Preview cameraType (was a SceneView)
- Fix handling unknown GPUShadowTypes in the shadow manager.
- Fix area light shapes sent as point lights to the baking backends when they are set to baked.
- Fix unnecessary division by PI for baked area lights.
- Fix line lights sent to the lightmappers. The backends don't support this light type.
- Fix issue with shadow mask framesettings not correctly taken into account when shadow mask is enabled for lighting.
- Fix directional light and shadow mask transition, they are now matching making smooth transition
- Fix banding issues caused by high intensity volumetric lighting
- Fix the debug window being emptied on SRP asset reload
- Fix issue with debug mode not correctly clearing the GBuffer in editor after a resize
- Fix issue with ResetMaterialKeyword not resetting correctly ToggleOff/Roggle Keyword
- Fix issue with motion vector not render correctly if there is no depth prepass in deferred

## [0.0.0-preview] - 2018-01-01

### Added
- Screen Space Refraction projection model (Proxy raycasting, HiZ raymarching)
- Screen Space Refraction settings as volume component
- Added buffered frame history per camera
- Port Global Density Volumes to the Interpolation Volume System.
- Optimize ImportanceSampleLambert() to not require the tangent frame.
- Generalize SampleVBuffer() to handle different sampling and reconstruction methods.
- Improve the quality of volumetric lighting reprojection.
- Optimize Morton Order code in the Subsurface Scattering pass.
- Planar Reflection Probe support roughness (gaussian convolution of captured probe)
- Use an atlas instead of a texture array for cluster transparent decals
- Add a debug view to visualize the decal atlas
- Only store decal textures to atlas if decal is visible, debounce out of memory decal atlas warning.
- Add manipulator gizmo on decal to improve authoring workflow
- Add a minimal StackLit material (work in progress, this version can be used as template to add new material)

### Changed
- EnableShadowMask in FrameSettings (But shadowMaskSupport still disable by default)
- Forced Planar Probe update modes to (Realtime, Every Update, Mirror Camera)
- Screen Space Refraction proxy model uses the proxy of the first environment light (Reflection probe/Planar probe) or the sky
- Moved RTHandle static methods to RTHandles
- Renamed RTHandle to RTHandleSystem.RTHandle
- Move code for PreIntegratedFDG (Lit.shader) into its dedicated folder to be share with other material
- Move code for LTCArea (Lit.shader) into its dedicated folder to be share with other material

### Removed
- Removed Planar Probe mirror plane position and normal fields in inspector, always display mirror plane and normal gizmos

### Fixed
- Fix fog flags in scene view is now taken into account
- Fix sky in preview windows that were disappearing after a load of a new level
- Fix numerical issues in IntersectRayAABB().
- Fix alpha blending of volumetric lighting with transparent objects.
- Fix the near plane of the V-Buffer causing out-of-bounds look-ups in the clustered data structure.
- Depth and color pyramid are properly computed and sampled when the camera renders inside a viewport of a RTHandle.
- Fix decal atlas debug view to work correctly when shadow atlas view is also enabled<|MERGE_RESOLUTION|>--- conflicted
+++ resolved
@@ -716,14 +716,11 @@
 - Fixed the transparent SSR dependency not being properly disabled according to the asset dependencies (1260271).
 - Fixed issue with completely black AO on double sided materials when normal mode is set to None.
 - Fixed UI drawing of the quaternion (1251235)
-<<<<<<< HEAD
-- Fixed sky asserts with XR multipass
-=======
 - Fix an issue with the quality mode and perf mode on RTR and RTGI and getting rid of unwanted nans (1256923).
 - Fixed unitialized ray tracing resources when using non-default HDRP asset (case 1259467).
 - Fixed for area light not updating baked light result when modifying with gizmo.
 - Fixed overused the atlas for Animated/Render Target Cookies (1259930).
->>>>>>> fa2cc336
+- Fixed sky asserts with XR multipass
 
 ### Changed
 - Improve MIP selection for decals on Transparents
