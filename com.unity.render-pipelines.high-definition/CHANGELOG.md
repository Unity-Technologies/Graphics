--- conflicted
+++ resolved
@@ -668,9 +668,6 @@
 - Fixed white flash when enabling SSR or SSGI.
 - The ray traced indrect diffuse and RTGI were combined wrongly with the rest of the lighting (1254318).
 - Fixed an exception happening when using RTSSS without using RTShadows.
-<<<<<<< HEAD
-- Force to rebake probe with missing baked texture. (1253367)
-=======
 - Fix inconsistencies with transparent motion vectors and opaque by allowing camera only transparent motion vectors.
 - Fix reflection probe frame settings override
 - Fixed certain shadow bias artifacts present in volumetric lighting (case 1231885).
@@ -698,7 +695,7 @@
 - Fixed an issue where manipulating the color wheels in a volume component would reset the cursor every time.
 - Fixed an issue where static sky lighting would not be updated for a new scene until it's reloaded at least once.
 - Fixed culling for decals when used in prefabs and edited in context.
->>>>>>> 63a7c940
+- Force to rebake probe with missing baked texture. (1253367)
 
 ### Changed
 - Improve MIP selection for decals on Transparents
