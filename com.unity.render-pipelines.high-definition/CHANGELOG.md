# Changelog
All notable changes to this package will be documented in this file.

The format is based on [Keep a Changelog](http://keepachangelog.com/en/1.0.0/)
and this project adheres to [Semantic Versioning](http://semver.org/spec/v2.0.0.html).

## [11.0.0] - 2020-12-02

### Added
- Added a new API to bake HDRP probes from C# (case 1276360)
- Added support for pre-exposure for planar reflections.
- Added support for nested volume components to volume system.
- Added a cameraCullingResult field in Custom Pass Context to give access to both custom pass and camera culling result.
- Added a slider to control the fallback value of the directional shadow when the cascade have no coverage.
- Added a toggle to allow to include or exclude smooth surfaces from ray traced reflection denoising.
- Added light unit slider for automatic and automatic histrogram exposure limits.
- Added support for raytracing for AxF material
- Added rasterized area light shadows for AxF material
- Added View Bias for mesh decals.
- Added a cloud system and the CloudLayer volume override.

### Fixed
- Fixed probe volumes debug views.
- Fixed ShaderGraph Decal material not showing exposed properties.
- Fixed couple samplers that had the wrong name in raytracing code
- VFX : Debug material view were rendering pink for albedo. (case 1290752)
- VFX: Fixed LPPV with lit particles in deferred (case 1293608)
- Fixed computation of geometric normal in path tracing (case 1293029).
- Fixed issues with path-traced volumetric scattering (cases 1295222, 1295234).
- Fixed the default background color for previews to use the original color.
- Fixed AOV api in render graph (case 1296605)
- Fixed a small discrepancy in the marker placement in light intensity sliders (case 1299750)
- Fixed issue with VT resolve pass rendergraph errors when opaque and transparent are disabled in frame settings.
- Fixed a bug in the sphere-aabb light cluster (case 1294767).
- Fixed issue when submitting SRPContext during EndCameraRendering.
- Fixed baked light being included into the ray tracing light cluster (case 1296203).
- Fixed enums UI for the shadergraph nodes.
- Fixed ShaderGraph stack blocks appearing when opening the settings in Hair and Eye ShaderGraphs.
- Fixed white screen when undoing in the editor.
<<<<<<< HEAD
- Fixed shader graph not supporting indirectdxr multibounce (case 1294694).
=======
- Fixed display of LOD Bias and maximum level in frame settings when using Quality Levels
- Fixed an issue when trying to open a look dev env library when Look Dev is not supported.
>>>>>>> f0ae90bc

### Changed
- Removed the material pass probe volumes evaluation mode.
- Volume parameter of type Cubemap can now accept Cubemap render textures and custom render textures.
- Removed the superior clamping value for the recursive rendering max ray length. 
- Removed the superior clamping value for the ray tracing light cluster size.
- Now reflection probes cannot have SSAO, SSGI, SSR, ray tracing effects or volumetric reprojection.
- Removed the readonly keyword on the cullingResults of the CustomPassContext to allow users to overwrite.
- The DrawRenderers function of CustomPassUtils class now takes a sortingCriteria in parameter.
- When in half res, RTR denoising is executed at half resolution and the upscale happens at the end.
- Removed the upscale radius from the RTR.
- Changed the message when the graphics device doesn't support ray tracing (case 1287355).
- When a Custom Pass Volume is disabled, the custom pass Cleanup() function is called, it allows to release resources when the volume isn't used anymore.
- Enable Reflector for Spotlight by default

## [10.3.0] - 2020-12-01

### Fixed
- Fixed issue where some ShaderGraph generated shaders were not SRP compatible because of UnityPerMaterial cbuffer layout mismatches (case 1292501)
- Fixed Rendergraph issue with virtual texturing and debug mode while in forward.
- Fixed wrong coat normal space in shader graph
- Fixed issue with faulty shadow transition when view is close to an object under some aspect ratio conditions
- Fixed NullPointerException when baking probes from the lighting window (case 1289680)
- Fixed volumetric fog with XR single-pass rendering.
- Fixed issues with first frame rendering when RenderGraph is used (auto exposure, AO)

### Changed
- Rename HDRP sub menu in Assets/Create/Shader to HD Render Pipeline for consistency.
- Replaced last package version checker in Wizard to a link on Package Manager

## [10.2.1] - 2020-11-30

### Added
- Added a warning when trying to bake with static lighting being in an invalid state.

### Fixed
- Fixed stylesheet reloading for LookDev window and Wizard window.
- Fixed XR single-pass rendering with legacy shaders using unity_StereoWorldSpaceCameraPos.
- Fixed issue displaying wrong debug mode in runtime debug menu UI.
- Fixed useless editor repaint when using lod bias.
- Fixed multi-editing with new light intensity slider.
- Fixed issue with density volumes flickering when editing shape box.
- Fixed issue with image layers in the graphics compositor (case 1289936).
- Fixed issue with angle fading when rotating decal projector.
- Fixed issue with gameview repaint in the graphics compositor (case 1290622).
- Fixed some labels being clipped in the Render Graph Viewer
- Fixed issue when decal projector material is none.
- Fixed the sampling of the normal buffer in the the forward transparent pass.
- Fixed bloom prefiltering tooltip.
- Fixed NullReferenceException when loading multipel scene async
- Fixed missing alpha blend state properties in Axf shader and update default stencil properties
- Fixed normal buffer not bound to custom pass anymore.
- Fixed issues with camera management in the graphics compositor (cases 1292548, 1292549).
- Fixed an issue where a warning about the static sky not being ready was wrongly displayed.
- Fixed the clear coat not being handled properly for SSR and RTR (case 1291654).
- Fixed ghosting in RTGI and RTAO when denoising is enabled and the RTHandle size is not equal to the Viewport size (case 1291654).
- Fixed alpha output when atmospheric scattering is enabled.
- Fixed issue with TAA history sharpening when view is downsampled.
- Fixed lookdev movement.
- Fixed volume component tooltips using the same parameter name.
- Fixed issue with saving some quality settings in volume overrides  (case 1293747)
- Fixed NullReferenceException in HDRenderPipeline.UpgradeResourcesIfNeeded (case 1292524)
- Fixed SSGI texture allocation when not using the RenderGraph.
- Fixed NullReference Exception when setting Max Shadows On Screen to 0 in the HDRP asset.
- Fixed issue with saving some quality settings in volume overrides  (case 1293747)

### Changed
- Volume Manager now always tests scene culling masks. This was required to fix hybrid workflow.
- Now the screen space shadow is only used if the analytic value is valid.
- Distance based roughness is disabled by default and have a control

## [10.2.0] - 2020-10-19

### Added
- Added a rough distortion frame setting and and info box on distortion materials.
- Adding support of 4 channel tex coords for ray tracing (case 1265309).
- Added a help button on the volume component toolbar for documentation.
- Added range remapping to metallic property for Lit and Decal shaders.
- Exposed the API to access HDRP shader pass names.
- Added the status check of default camera frame settings in the DXR wizard.
- Added frame setting for Virtual Texturing. 
- Added a fade distance for light influencing volumetric lighting.
- Adding an "Include For Ray Tracing" toggle on lights to allow the user to exclude them when ray tracing is enabled in the frame settings of a camera.
- Added fog volumetric scattering support for path tracing.
- Added new algorithm for SSR with temporal accumulation
- Added quality preset of the new volumetric fog parameters.
- Added missing documentation for unsupported SG RT nodes and light's include for raytracing attrbute.
- Added documentation for LODs not being supported by ray tracing.
- Added more options to control how the component of motion vectors coming from the camera transform will affect the motion blur with new clamping modes.
- Added the TerrainCompatible SubShader Tag. Use this Tag in your custom shader to tell Unity that the shader is compatible with the Terrain system.
- Added anamorphism support for phsyical DoF, switched to blue noise sampling and fixed tiling artifacts.

### Fixed
- Fixed an issue where the Exposure Shader Graph node had clipped text. (case 1265057)
- Fixed an issue when rendering into texture where alpha would not default to 1.0 when using 11_11_10 color buffer in non-dev builds.
- Fixed issues with reordering and hiding graphics compositor layers (cases 1283903, 1285282, 1283886).
- Fixed the possibility to have a shader with a pre-refraction render queue and refraction enabled at the same time.
- Fixed a migration issue with the rendering queue in ShaderGraph when upgrading to 10.x;
- Fixed the object space matrices in shader graph for ray tracing.
- Changed the cornea refraction function to take a view dir in object space.
- Fixed upside down XR occlusion mesh.
- Fixed precision issue with the atmospheric fog.
- Fixed issue with TAA and no motion vectors.
- Fixed the stripping not working the terrain alphatest feature required for terrain holes (case 1205902).
- Fixed bounding box generation that resulted in incorrect light culling (case 3875925).
- VFX : Fix Emissive writing in Opaque Lit Output with PSSL platforms (case 273378).
- Fixed issue where pivot of DecalProjector was not aligned anymore on Transform position when manipulating the size of the projector from the Inspector.
- Fixed a null reference exception when creating a diffusion profile asset.
- Fixed the diffusion profile not being registered as a dependency of the ShaderGraph.
- Fixing exceptions in the console when putting the SSGI in low quality mode (render graph).
- Fixed NullRef Exception when decals are in the scene, no asset is set and HDRP wizard is run.
- Fixed issue with TAA causing bleeding of a view into another when multiple views are visible.
- Fix an issue that caused issues of usability of editor if a very high resolution is set by mistake and then reverted back to a smaller resolution.
- Fixed issue where Default Volume Profile Asset change in project settings was not added to the undo stack (case 1285268).
- Fixed undo after enabling compositor.
- Fixed the ray tracing shadow UI being displayed while it shouldn't (case 1286391).
- Fixed issues with physically-based DoF, improved speed and robustness 
- Fixed a warning happening when putting the range of lights to 0.
- Fixed issue when null parameters in a volume component would spam null reference errors. Produce a warning instead.
- Fixed volument component creation via script.
- Fixed GC allocs in render graph.
- Fixed scene picking passes.
- Fixed broken ray tracing light cluster full screen debug.
- Fixed dead code causing error.
- Fixed issue when dragging slider in inspector for ProjectionDepth.
- Fixed issue when resizing Inspector window that make the DecalProjector editor flickers.
- Fixed issue in DecalProjector editor when the Inspector window have a too small width: the size appears on 2 lines but the editor not let place for the second one.
- Fixed issue (null reference in console) when selecting a DensityVolume with rectangle selection.
- Fixed issue when linking the field of view with the focal length in physical camera
- Fixed supported platform build and error message.
- Fixed exceptions occuring when selecting mulitple decal projectors without materials assigned (case 1283659).
- Fixed LookDev error message when pipeline is not loaded.
- Properly reject history when enabling seond denoiser for RTGI.
- Fixed an issue that could cause objects to not be rendered when using Vulkan API.
- Fixed issue with lookdev shadows looking wrong upon exiting playmode. 
- Fixed temporary Editor freeze when selecting AOV output in graphics compositor (case 1288744).
- Fixed normal flip with double sided materials.
- Fixed shadow resolution settings level in the light explorer.
- Fixed the ShaderGraph being dirty after the first save.
- Fixed XR shadows culling
- Fixed stylesheet reloading for LookDev window and Wizard window.
- Fixed Nans happening when upscaling the RTGI.
- Fixed the adjust weight operation not being done for the non-rendergraph pipeline.
- Fixed overlap with SSR Transparent default frame settings message on DXR Wizard.
- Fixed alpha channel in the stop NaNs and motion blur shaders.
- Fixed undo of duplicate environments in the look dev environment library.
- Fixed a ghosting issue with RTShadows (Sun, Point and Spot), RTAO and RTGI when the camera is moving fast.
- Fixed a SSGI denoiser bug for large scenes.
- Fixed a Nan issue with SSGI.
- Fixed an issue with IsFrontFace node in Shader Graph not working properly
- Fixed CustomPassUtils.RenderFrom* functions and CustomPassUtils.DisableSinglePassRendering struct in VR.
- Fixed custom pass markers not recorded when render graph was enabled.
- Fixed exceptions when unchecking "Big Tile Prepass" on the frame settings with render-graph.
- Fixed an issue causing errors in GenerateMaxZ when opaque objects or decals are disabled. 
- Fixed an issue with Bake button of Reflection Probe when in custom mode
- Fixed exceptions related to the debug display settings when changing the default frame settings.
- Fixed picking for materials with depth offset.
- Fixed issue with exposure history being uninitialized on second frame.
- Fixed issue when changing FoV with the physical camera fold-out closed.
- Fixed path tracing accumulation not being reset when changing to a different frame of an animation.

### Changed
- Combined occlusion meshes into one to reduce draw calls and state changes with XR single-pass.
- Claryfied doc for the LayeredLit material.
- Various improvements for the Volumetric Fog.
- Use draggable fields for float scalable settings
- Migrated the fabric & hair shadergraph samples directly into the renderpipeline resources.
- Removed green coloration of the UV on the DecalProjector gizmo.
- Removed _BLENDMODE_PRESERVE_SPECULAR_LIGHTING keyword from shaders.
- Now the DXR wizard displays the name of the target asset that needs to be changed.
- Standardized naming for the option regarding Transparent objects being able to receive Screen Space Reflections.
- Making the reflection and refractions of cubemaps distance based.
- Changed Receive SSR to also controls Receive SSGI on opaque objects.
- Improved the punctual light shadow rescale algorithm.
- Changed the names of some of the parameters for the Eye Utils SG Nodes.
- Restored frame setting for async compute of contact shadows.
- Removed the possibility to have MSAA (through the frame settings) when ray tracing is active.
- Range handles for decal projector angle fading.
- Smoother angle fading for decal projector.

## [10.1.0] - 2020-10-12

### Added
- Added an option to have only the metering mask displayed in the debug mode.
- Added a new mode to cluster visualization debug where users can see a slice instead of the cluster on opaque objects.
- Added ray traced reflection support for the render graph version of the pipeline.
- Added render graph support of RTAO and required denoisers.
- Added render graph support of RTGI.
- Added support of RTSSS and Recursive Rendering in the render graph mode.
- Added support of RT and screen space shadow for render graph.
- Added tooltips with the full name of the (graphics) compositor properties to properly show large names that otherwise are clipped by the UI (case 1263590)
- Added error message if a callback AOV allocation fail
- Added marker for all AOV request operation on GPU
- Added remapping options for Depth Pyramid debug view mode
- Added an option to support AOV shader at runtime in HDRP settings (case 1265070)
- Added support of SSGI in the render graph mode.
- Added option for 11-11-10 format for cube reflection probes.
- Added an optional check in the HDRP DXR Wizard to verify 64 bits target architecture
- Added option to display timing stats in the debug menu as an average over 1 second. 
- Added a light unit slider to provide users more context when authoring physically based values.
- Added a way to check the normals through the material views.
- Added Simple mode to Earth Preset for PBR Sky
- Added the export of normals during the prepass for shadow matte for proper SSAO calculation.
- Added the usage of SSAO for shadow matte unlit shader graph.
- Added the support of input system V2
- Added a new volume component parameter to control the max ray length of directional lights(case 1279849).
- Added support for 'Pyramid' and 'Box' spot light shapes in path tracing.
- Added high quality prefiltering option for Bloom.
- Added support for camera relative ray tracing (and keeping non-camera relative ray tracing working)
- Added a rough refraction option on planar reflections.
- Added scalability settings for the planar reflection resolution.
- Added tests for AOV stacking and UI rendering in the graphics compositor.
- Added a new ray tracing only function that samples the specular part of the materials.
- Adding missing marker for ray tracing profiling (RaytracingDeferredLighting)
- Added the support of eye shader for ray tracing.
- Exposed Refraction Model to the material UI when using a Lit ShaderGraph.
- Added bounding sphere support to screen-space axis-aligned bounding box generation pass.

### Fixed
- Fixed several issues with physically-based DoF (TAA ghosting of the CoC buffer, smooth layer transitions, etc)
- Fixed GPU hang on D3D12 on xbox. 
- Fixed game view artifacts on resizing when hardware dynamic resolution was enabled
- Fixed black line artifacts occurring when Lanczos upsampling was set for dynamic resolution
- Fixed Amplitude -> Min/Max parametrization conversion
- Fixed CoatMask block appearing when creating lit master node (case 1264632)
- Fixed issue with SceneEV100 debug mode indicator when rescaling the window.
- Fixed issue with PCSS filter being wrong on first frame. 
- Fixed issue with emissive mesh for area light not appearing in playmode if Reload Scene option is disabled in Enter Playmode Settings.
- Fixed issue when Reflection Probes are set to OnEnable and are never rendered if the probe is enabled when the camera is farther than the probe fade distance. 
- Fixed issue with sun icon being clipped in the look dev window. 
- Fixed error about layers when disabling emissive mesh for area lights.
- Fixed issue when the user deletes the composition graph or .asset in runtime (case 1263319)
- Fixed assertion failure when changing resolution to compositor layers after using AOVs (case 1265023) 
- Fixed flickering layers in graphics compositor (case 1264552)
- Fixed issue causing the editor field not updating the disc area light radius.
- Fixed issues that lead to cookie atlas to be updated every frame even if cached data was valid.
- Fixed an issue where world space UI was not emitted for reflection cameras in HDRP
- Fixed an issue with cookie texture atlas that would cause realtime textures to always update in the atlas even when the content did not change.
- Fixed an issue where only one of the two lookdev views would update when changing the default lookdev volume profile.
- Fixed a bug related to light cluster invalidation.
- Fixed shader warning in DofGather (case 1272931)
- Fixed AOV export of depth buffer which now correctly export linear depth (case 1265001)
- Fixed issue that caused the decal atlas to not be updated upon changing of the decal textures content.
- Fixed "Screen position out of view frustum" error when camera is at exactly the planar reflection probe location.
- Fixed Amplitude -> Min/Max parametrization conversion
- Fixed issue that allocated a small cookie for normal spot lights.
- Fixed issue when undoing a change in diffuse profile list after deleting the volume profile.
- Fixed custom pass re-ordering and removing.
- Fixed TAA issue and hardware dynamic resolution.
- Fixed a static lighting flickering issue caused by having an active planar probe in the scene while rendering inspector preview.
- Fixed an issue where even when set to OnDemand, the sky lighting would still be updated when changing sky parameters.
- Fixed an error message trigerred when a mesh has more than 32 sub-meshes (case 1274508).
- Fixed RTGI getting noisy for grazying angle geometry (case 1266462).
- Fixed an issue with TAA history management on pssl.
- Fixed the global illumination volume override having an unwanted advanced mode (case 1270459).
- Fixed screen space shadow option displayed on directional shadows while they shouldn't (case 1270537).
- Fixed the handling of undo and redo actions in the graphics compositor (cases 1268149, 1266212, 1265028)
- Fixed issue with composition graphs that include virtual textures, cubemaps and other non-2D textures (cases 1263347, 1265638).
- Fixed issues when selecting a new composition graph or setting it to None (cases 1263350, 1266202)
- Fixed ArgumentNullException when saving shader graphs after removing the compositor from the scene (case 1268658)
- Fixed issue with updating the compositor output when not in play mode (case 1266216)
- Fixed warning with area mesh (case 1268379)
- Fixed issue with diffusion profile not being updated upon reset of the editor. 
- Fixed an issue that lead to corrupted refraction in some scenarios on xbox.
- Fixed for light loop scalarization not happening. 
- Fixed issue with stencil not being set in rendergraph mode.
- Fixed for post process being overridable in reflection probes even though it is not supported.
- Fixed RTGI in performance mode when light layers are enabled on the asset.
- Fixed SSS materials appearing black in matcap mode.
- Fixed a collision in the interaction of RTR and RTGI.
- Fix for lookdev toggling renderers that are set to non editable or are hidden in the inspector.
- Fixed issue with mipmap debug mode not properly resetting full screen mode (and viceversa). 
- Added unsupported message when using tile debug mode with MSAA.
- Fixed SSGI compilation issues on PS4.
- Fixed "Screen position out of view frustum" error when camera is on exactly the planar reflection probe plane.
- Workaround issue that caused objects using eye shader to not be rendered on xbox.
- Fixed GC allocation when using XR single-pass test mode.
- Fixed text in cascades shadow split being truncated.
- Fixed rendering of custom passes in the Custom Pass Volume inspector
- Force probe to render again if first time was during async shader compilation to avoid having cyan objects.
- Fixed for lookdev library field not being refreshed upon opening a library from the environment library inspector.
- Fixed serialization issue with matcap scale intensity.
- Close Add Override popup of Volume Inspector when the popup looses focus (case 1258571)
- Light quality setting for contact shadow set to on for High quality by default.
- Fixed an exception thrown when closing the look dev because there is no active SRP anymore.
- Fixed alignment of framesettings in HDRP Default Settings
- Fixed an exception thrown when closing the look dev because there is no active SRP anymore.
- Fixed an issue where entering playmode would close the LookDev window.
- Fixed issue with rendergraph on console failing on SSS pass.
- Fixed Cutoff not working properly with ray tracing shaders default and SG (case 1261292).
- Fixed shader compilation issue with Hair shader and debug display mode
- Fixed cubemap static preview not updated when the asset is imported.
- Fixed wizard DXR setup on non-DXR compatible devices.
- Fixed Custom Post Processes affecting preview cameras.
- Fixed issue with lens distortion breaking rendering.
- Fixed save popup appearing twice due to HDRP wizard.
- Fixed error when changing planar probe resolution.
- Fixed the dependecy of FrameSettings (MSAA, ClearGBuffer, DepthPrepassWithDeferred) (case 1277620).
- Fixed the usage of GUIEnable for volume components (case 1280018).
- Fixed the diffusion profile becoming invalid when hitting the reset (case 1269462).
- Fixed issue with MSAA resolve killing the alpha channel.
- Fixed a warning in materialevalulation
- Fixed an error when building the player.
- Fixed issue with box light not visible if range is below one and range attenuation is off.
- Fixed an issue that caused a null reference when deleting camera component in a prefab. (case 1244430)
- Fixed issue with bloom showing a thin black line after rescaling window. 
- Fixed rendergraph motion vector resolve.
- Fixed the Ray-Tracing related Debug Display not working in render graph mode.
- Fix nan in pbr sky
- Fixed Light skin not properly applied on the LookDev when switching from Dark Skin (case 1278802)
- Fixed accumulation on DX11
- Fixed issue with screen space UI not drawing on the graphics compositor (case 1279272).
- Fixed error Maximum allowed thread group count is 65535 when resolution is very high. 
- LOD meshes are now properly stripped based on the maximum lod value parameters contained in the HDRP asset.
- Fixed an inconsistency in the LOD group UI where LOD bias was not the right one.
- Fixed outlines in transitions between post-processed and plain regions in the graphics compositor (case 1278775).
- Fix decal being applied twice with LOD Crossfade.
- Fixed camera stacking for AOVs in the graphics compositor (case 1273223).
- Fixed backface selection on some shader not ignore correctly.
- Disable quad overdraw on ps4.
- Fixed error when resizing the graphics compositor's output and when re-adding a compositor in the scene
- Fixed issues with bloom, alpha and HDR layers in the compositor (case 1272621).
- Fixed alpha not having TAA applied to it.
- Fix issue with alpha output in forward.
- Fix compilation issue on Vulkan for shaders using high quality shadows in XR mode.
- Fixed wrong error message when fixing DXR resources from Wizard.
- Fixed compilation error of quad overdraw with double sided materials
- Fixed screen corruption on xbox when using TAA and Motion Blur with rendergraph. 
- Fixed UX issue in the graphics compositor related to clear depth and the defaults for new layers, add better tooltips and fix minor bugs (case 1283904)
- Fixed scene visibility not working for custom pass volumes.
- Fixed issue with several override entries in the runtime debug menu. 
- Fixed issue with rendergraph failing to execute every 30 minutes. 
- Fixed Lit ShaderGraph surface option property block to only display transmission and energy conserving specular color options for their proper material mode (case 1257050)
- Fixed nan in reflection probe when volumetric fog filtering is enabled, causing the whole probe to be invalid.
- Fixed Debug Color pixel became grey
- Fixed TAA flickering on the very edge of screen. 
- Fixed profiling scope for quality RTGI.
- Fixed the denoising and multi-sample not being used for smooth multibounce RTReflections.
- Fixed issue where multiple cameras would cause GC each frame.
- Fixed after post process rendering pass options not showing for unlit ShaderGraphs.
- Fixed null reference in the Undo callback of the graphics compositor 
- Fixed cullmode for SceneSelectionPass.
- Fixed issue that caused non-static object to not render at times in OnEnable reflection probes.
- Baked reflection probes now correctly use static sky for ambient lighting.

### Changed
- Preparation pass for RTSSShadows to be supported by render graph.
- Add tooltips with the full name of the (graphics) compositor properties to properly show large names that otherwise are clipped by the UI (case 1263590)
- Composition profile .asset files cannot be manually edited/reset by users (to avoid breaking things - case 1265631)
- Preparation pass for RTSSShadows to be supported by render graph.
- Changed the way the ray tracing property is displayed on the material (QOL 1265297).
- Exposed lens attenuation mode in default settings and remove it as a debug mode.
- Composition layers without any sub layers are now cleared to black to avoid confusion (case 1265061).
- Slight reduction of VGPR used by area light code.
- Changed thread group size for contact shadows (save 1.1ms on PS4)
- Make sure distortion stencil test happens before pixel shader is run.
- Small optimization that allows to skip motion vector prepping when the whole wave as velocity of 0.
- Improved performance to avoid generating coarse stencil buffer when not needed.
- Remove HTile generation for decals (faster without).
- Improving SSGI Filtering and fixing a blend issue with RTGI.
- Changed the Trackball UI so that it allows explicit numeric values.
- Reduce the G-buffer footprint of anisotropic materials
- Moved SSGI out of preview.
- Skip an unneeded depth buffer copy on consoles. 
- Replaced the Density Volume Texture Tool with the new 3D Texture Importer.
- Rename Raytracing Node to Raytracing Quality Keyword and rename high and low inputs as default and raytraced. All raytracing effects now use the raytraced mode but path tracing.
- Moved diffusion profile list to the HDRP default settings panel.
- Skip biquadratic resampling of vbuffer when volumetric fog filtering is enabled.
- Optimized Grain and sRGB Dithering.
- On platforms that allow it skip the first mip of the depth pyramid and compute it alongside the depth buffer used for low res transparents.
- When trying to install the local configuration package, if another one is already present the user is now asked whether they want to keep it or not.
- Improved MSAA color resolve to fix issues when very bright and very dark samples are resolved together.
- Improve performance of GPU light AABB generation
- Removed the max clamp value for the RTR, RTAO and RTGI's ray length (case 1279849).
- Meshes assigned with a decal material are not visible anymore in ray-tracing or path-tracing.
- Removed BLEND shader keywords.
- Remove a rendergraph debug option to clear resources on release from UI.
- added SV_PrimitiveID in the VaryingMesh structure for fulldebugscreenpass as well as primitiveID in FragInputs
- Changed which local frame is used for multi-bounce RTReflections.
- Move System Generated Values semantics out of VaryingsMesh structure.
- Other forms of FSAA are silently deactivated, when path tracing is on.
- Removed XRSystemTests. The GC verification is now done during playmode tests (case 1285012).
- SSR now uses the pre-refraction color pyramid.
- Various improvements for the Volumetric Fog.
- Optimizations for volumetric fog.

## [10.0.0] - 2019-06-10

### Added
- Ray tracing support for VR single-pass
- Added sharpen filter shader parameter and UI for TemporalAA to control image quality instead of hardcoded value
- Added frame settings option for custom post process and custom passes as well as custom color buffer format option.
- Add check in wizard on SRP Batcher enabled.
- Added default implementations of OnPreprocessMaterialDescription for FBX, Obj, Sketchup and 3DS file formats.
- Added custom pass fade radius
- Added after post process injection point for custom passes
- Added basic alpha compositing support - Alpha is available afterpostprocess when using FP16 buffer format.
- Added falloff distance on Reflection Probe and Planar Reflection Probe
- Added Backplate projection from the HDRISky
- Added Shadow Matte in UnlitMasterNode, which only received shadow without lighting
- Added hability to name LightLayers in HDRenderPipelineAsset
- Added a range compression factor for Reflection Probe and Planar Reflection Probe to avoid saturation of colors.
- Added path tracing support for directional, point and spot lights, as well as emission from Lit and Unlit.
- Added non temporal version of SSAO.
- Added more detailed ray tracing stats in the debug window
- Added Disc area light (bake only)
- Added a warning in the material UI to prevent transparent + subsurface-scattering combination.
- Added XR single-pass setting into HDRP asset
- Added a penumbra tint option for lights
- Added support for depth copy with XR SDK
- Added debug setting to Render Pipeline Debug Window to list the active XR views
- Added an option to filter the result of the volumetric lighting (off by default).
- Added a transmission multiplier for directional lights
- Added XR single-pass test mode to Render Pipeline Debug Window
- Added debug setting to Render Pipeline Window to list the active XR views
- Added a new refraction mode for the Lit shader (thin). Which is a box refraction with small thickness values
- Added the code to support Barn Doors for Area Lights based on a shaderconfig option.
- Added HDRPCameraBinder property binder for Visual Effect Graph
- Added "Celestial Body" controls to the Directional Light
- Added new parameters to the Physically Based Sky
- Added Reflections to the DXR Wizard
- Added the possibility to have ray traced colored and semi-transparent shadows on directional lights.
- Added a check in the custom post process template to throw an error if the default shader is not found.
- Exposed the debug overlay ratio in the debug menu.
- Added a separate frame settings for tonemapping alongside color grading.
- Added the receive fog option in the material UI for ShaderGraphs.
- Added a public virtual bool in the custom post processes API to specify if a post processes should be executed in the scene view.
- Added a menu option that checks scene issues with ray tracing. Also removed the previously existing warning at runtime.
- Added Contrast Adaptive Sharpen (CAS) Upscaling effect.
- Added APIs to update probe settings at runtime.
- Added documentation for the rayTracingSupported method in HDRP
- Added user-selectable format for the post processing passes.
- Added support for alpha channel in some post-processing passes (DoF, TAA, Uber).
- Added warnings in FrameSettings inspector when using DXR and atempting to use Asynchronous Execution.
- Exposed Stencil bits that can be used by the user.
- Added history rejection based on velocity of intersected objects for directional, point and spot lights.
- Added a affectsVolumetric field to the HDAdditionalLightData API to know if light affects volumetric fog.
- Add OS and Hardware check in the Wizard fixes for DXR.
- Added option to exclude camera motion from motion blur.
- Added semi-transparent shadows for point and spot lights.
- Added support for semi-transparent shadow for unlit shader and unlit shader graph.
- Added the alpha clip enabled toggle to the material UI for all HDRP shader graphs.
- Added Material Samples to explain how to use the lit shader features
- Added an initial implementation of ray traced sub surface scattering
- Added AssetPostprocessors and Shadergraphs to handle Arnold Standard Surface and 3DsMax Physical material import from FBX.
- Added support for Smoothness Fade start work when enabling ray traced reflections.
- Added Contact shadow, Micro shadows and Screen space refraction API documentation.
- Added script documentation for SSR, SSAO (ray tracing), GI, Light Cluster, RayTracingSettings, Ray Counters, etc.
- Added path tracing support for refraction and internal reflections.
- Added support for Thin Refraction Model and Lit's Clear Coat in Path Tracing.
- Added the Tint parameter to Sky Colored Fog.
- Added of Screen Space Reflections for Transparent materials
- Added a fallback for ray traced area light shadows in case the material is forward or the lit mode is forward.
- Added a new debug mode for light layers.
- Added an "enable" toggle to the SSR volume component.
- Added support for anisotropic specular lobes in path tracing.
- Added support for alpha clipping in path tracing.
- Added support for light cookies in path tracing.
- Added support for transparent shadows in path tracing.
- Added support for iridescence in path tracing.
- Added support for background color in path tracing.
- Added a path tracing test to the test suite.
- Added a warning and workaround instructions that appear when you enable XR single-pass after the first frame with the XR SDK.
- Added the exposure sliders to the planar reflection probe preview
- Added support for subsurface scattering in path tracing.
- Added a new mode that improves the filtering of ray traced shadows (directional, point and spot) based on the distance to the occluder.
- Added support of cookie baking and add support on Disc light.
- Added support for fog attenuation in path tracing.
- Added a new debug panel for volumes
- Added XR setting to control camera jitter for temporal effects
- Added an error message in the DrawRenderers custom pass when rendering opaque objects with an HDRP asset in DeferredOnly mode.
- Added API to enable proper recording of path traced scenes (with the Unity recorder or other tools).
- Added support for fog in Recursive rendering, ray traced reflections and ray traced indirect diffuse.
- Added an alpha blend option for recursive rendering
- Added support for stack lit for ray tracing effects.
- Added support for hair for ray tracing effects.
- Added support for alpha to coverage for HDRP shaders and shader graph
- Added support for Quality Levels to Subsurface Scattering.
- Added option to disable XR rendering on the camera settings.
- Added support for specular AA from geometric curvature in AxF
- Added support for baked AO (no input for now) in AxF
- Added an info box to warn about depth test artifacts when rendering object twice in custom passes with MSAA.
- Added a frame setting for alpha to mask.
- Added support for custom passes in the AOV API
- Added Light decomposition lighting debugging modes and support in AOV
- Added exposure compensation to Fixed exposure mode
- Added support for rasterized area light shadows in StackLit
- Added support for texture-weighted automatic exposure
- Added support for POM for emissive map
- Added alpha channel support in motion blur pass.
- Added the HDRP Compositor Tool (in Preview).
- Added a ray tracing mode option in the HDRP asset that allows to override and shader stripping.
- Added support for arbitrary resolution scaling of Volumetric Lighting to the Fog volume component.
- Added range attenuation for box-shaped spotlights.
- Added scenes for hair and fabric and decals with material samples
- Added fabric materials and textures
- Added information for fabric materials in fabric scene
- Added a DisplayInfo attribute to specify a name override and a display order for Volume Component fields (used only in default inspector for now).
- Added Min distance to contact shadows.
- Added support for Depth of Field in path tracing (by sampling the lens aperture).
- Added an API in HDRP to override the camera within the rendering of a frame (mainly for custom pass).
- Added a function (HDRenderPipeline.ResetRTHandleReferenceSize) to reset the reference size of RTHandle systems.
- Added support for AxF measurements importing into texture resources tilings.
- Added Layer parameter on Area Light to modify Layer of generated Emissive Mesh
- Added a flow map parameter to HDRI Sky
- Implemented ray traced reflections for transparent objects.
- Add a new parameter to control reflections in recursive rendering.
- Added an initial version of SSGI.
- Added Virtual Texturing cache settings to control the size of the Streaming Virtual Texturing caches.
- Added back-compatibility with builtin stereo matrices.
- Added CustomPassUtils API to simplify Blur, Copy and DrawRenderers custom passes.
- Added Histogram guided automatic exposure.
- Added few exposure debug modes.
- Added support for multiple path-traced views at once (e.g., scene and game views).
- Added support for 3DsMax's 2021 Simplified Physical Material from FBX files in the Model Importer.
- Added custom target mid grey for auto exposure.
- Added CustomPassUtils API to simplify Blur, Copy and DrawRenderers custom passes.
- Added an API in HDRP to override the camera within the rendering of a frame (mainly for custom pass).
- Added more custom pass API functions, mainly to render objects from another camera.
- Added support for transparent Unlit in path tracing.
- Added a minimal lit used for RTGI in peformance mode.
- Added procedural metering mask that can follow an object
- Added presets quality settings for RTAO and RTGI.
- Added an override for the shadow culling that allows better directional shadow maps in ray tracing effects (RTR, RTGI, RTSSS and RR).
- Added a Cloud Layer volume override.
- Added Fast Memory support for platform that support it.
- Added CPU and GPU timings for ray tracing effects.
- Added support to combine RTSSS and RTGI (1248733).
- Added IES Profile support for Point, Spot and Rectangular-Area lights
- Added support for multiple mapping modes in AxF.
- Add support of lightlayers on indirect lighting controller
- Added compute shader stripping.
- Added Cull Mode option for opaque materials and ShaderGraphs. 
- Added scene view exposure override.
- Added support for exposure curve remapping for min/max limits.
- Added presets for ray traced reflections.
- Added final image histogram debug view (both luminance and RGB).
- Added an example texture and rotation to the Cloud Layer volume override.
- Added an option to extend the camera culling for skinned mesh animation in ray tracing effects (1258547).
- Added decal layer system similar to light layer. Mesh will receive a decal when both decal layer mask matches.
- Added shader graph nodes for rendering a complex eye shader.
- Added more controls to contact shadows and increased quality in some parts. 
- Added a physically based option in DoF volume.
- Added API to check if a Camera, Light or ReflectionProbe is compatible with HDRP.
- Added path tracing test scene for normal mapping.
- Added missing API documentation.
- Remove CloudLayer
- Added quad overdraw and vertex density debug modes.

### Fixed
- fix when saved HDWizard window tab index out of range (1260273)
- Fix when rescale probe all direction below zero (1219246)
- Update documentation of HDRISky-Backplate, precise how to have Ambient Occlusion on the Backplate
- Sorting, undo, labels, layout in the Lighting Explorer.
- Fixed sky settings and materials in Shader Graph Samples package
- Fix/workaround a probable graphics driver bug in the GTAO shader.
- Fixed Hair and PBR shader graphs double sided modes
- Fixed an issue where updating an HDRP asset in the Quality setting panel would not recreate the pipeline.
- Fixed issue with point lights being considered even when occupying less than a pixel on screen (case 1183196)
- Fix a potential NaN source with iridescence (case 1183216)
- Fixed issue of spotlight breaking when minimizing the cone angle via the gizmo (case 1178279)
- Fixed issue that caused decals not to modify the roughness in the normal buffer, causing SSR to not behave correctly (case 1178336)
- Fixed lit transparent refraction with XR single-pass rendering
- Removed extra jitter for TemporalAA in VR
- Fixed ShaderGraph time in main preview
- Fixed issue on some UI elements in HDRP asset not expanding when clicking the arrow (case 1178369)
- Fixed alpha blending in custom post process
- Fixed the modification of the _AlphaCutoff property in the material UI when exposed with a ShaderGraph parameter.
- Fixed HDRP test `1218_Lit_DiffusionProfiles` on Vulkan.
- Fixed an issue where building a player in non-dev mode would generate render target error logs every frame
- Fixed crash when upgrading version of HDRP
- Fixed rendering issues with material previews
- Fixed NPE when using light module in Shuriken particle systems (1173348).
- Refresh cached shadow on editor changes
- Fixed light supported units caching (1182266)
- Fixed an issue where SSAO (that needs temporal reprojection) was still being rendered when Motion Vectors were not available (case 1184998)
- Fixed a nullref when modifying the height parameters inside the layered lit shader UI.
- Fixed Decal gizmo that become white after exiting play mode
- Fixed Decal pivot position to behave like a spotlight
- Fixed an issue where using the LightingOverrideMask would break sky reflection for regular cameras
- Fix DebugMenu FrameSettingsHistory persistency on close
- Fix DensityVolume, ReflectionProbe aned PlanarReflectionProbe advancedControl display
- Fix DXR scene serialization in wizard
- Fixed an issue where Previews would reallocate History Buffers every frame
- Fixed the SetLightLayer function in HDAdditionalLightData setting the wrong light layer
- Fix error first time a preview is created for planar
- Fixed an issue where SSR would use an incorrect roughness value on ForwardOnly (StackLit, AxF, Fabric, etc.) materials when the pipeline is configured to also allow deferred Lit.
- Fixed issues with light explorer (cases 1183468, 1183269)
- Fix dot colors in LayeredLit material inspector
- Fix undo not resetting all value when undoing the material affectation in LayerLit material
- Fix for issue that caused gizmos to render in render textures (case 1174395)
- Fixed the light emissive mesh not updated when the light was disabled/enabled
- Fixed light and shadow layer sync when setting the HDAdditionalLightData.lightlayersMask property
- Fixed a nullref when a custom post process component that was in the HDRP PP list is removed from the project
- Fixed issue that prevented decals from modifying specular occlusion (case 1178272).
- Fixed exposure of volumetric reprojection
- Fixed multi selection support for Scalable Settings in lights
- Fixed font shaders in test projects for VR by using a Shader Graph version
- Fixed refresh of baked cubemap by incrementing updateCount at the end of the bake (case 1158677).
- Fixed issue with rectangular area light when seen from the back
- Fixed decals not affecting lightmap/lightprobe
- Fixed zBufferParams with XR single-pass rendering
- Fixed moving objects not rendered in custom passes
- Fixed abstract classes listed in the + menu of the custom pass list
- Fixed custom pass that was rendered in previews
- Fixed precision error in zero value normals when applying decals (case 1181639)
- Fixed issue that triggered No Scene Lighting view in game view as well (case 1156102)
- Assign default volume profile when creating a new HDRP Asset
- Fixed fov to 0 in planar probe breaking the projection matrix (case 1182014)
- Fixed bugs with shadow caching
- Reassign the same camera for a realtime probe face render request to have appropriate history buffer during realtime probe rendering.
- Fixed issue causing wrong shading when normal map mode is Object space, no normal map is set, but a detail map is present (case 1143352)
- Fixed issue with decal and htile optimization
- Fixed TerrainLit shader compilation error regarding `_Control0_TexelSize` redefinition (case 1178480).
- Fixed warning about duplicate HDRuntimeReflectionSystem when configuring play mode without domain reload.
- Fixed an editor crash when multiple decal projectors were selected and some had null material
- Added all relevant fix actions to FixAll button in Wizard
- Moved FixAll button on top of the Wizard
- Fixed an issue where fog color was not pre-exposed correctly
- Fix priority order when custom passes are overlapping
- Fix cleanup not called when the custom pass GameObject is destroyed
- Replaced most instances of GraphicsSettings.renderPipelineAsset by GraphicsSettings.currentRenderPipeline. This should fix some parameters not working on Quality Settings overrides.
- Fixed an issue with Realtime GI not working on upgraded projects.
- Fixed issue with screen space shadows fallback texture was not set as a texture array.
- Fixed Pyramid Lights bounding box
- Fixed terrain heightmap default/null values and epsilons
- Fixed custom post-processing effects breaking when an abstract class inherited from `CustomPostProcessVolumeComponent`
- Fixed XR single-pass rendering in Editor by using ShaderConfig.s_XrMaxViews to allocate matrix array
- Multiple different skies rendered at the same time by different cameras are now handled correctly without flickering
- Fixed flickering issue happening when different volumes have shadow settings and multiple cameras are present.
- Fixed issue causing planar probes to disappear if there is no light in the scene.
- Fixed a number of issues with the prefab isolation mode (Volumes leaking from the main scene and reflection not working properly)
- Fixed an issue with fog volume component upgrade not working properly
- Fixed Spot light Pyramid Shape has shadow artifacts on aspect ratio values lower than 1
- Fixed issue with AO upsampling in XR
- Fixed camera without HDAdditionalCameraData component not rendering
- Removed the macro ENABLE_RAYTRACING for most of the ray tracing code
- Fixed prefab containing camera reloading in loop while selected in the Project view
- Fixed issue causing NaN wheh the Z scale of an object is set to 0.
- Fixed DXR shader passes attempting to render before pipeline loaded
- Fixed black ambient sky issue when importing a project after deleting Library.
- Fixed issue when upgrading a Standard transparent material (case 1186874)
- Fixed area light cookies not working properly with stack lit
- Fixed material render queue not updated when the shader is changed in the material inspector.
- Fixed a number of issues with full screen debug modes not reseting correctly when setting another mutually exclusive mode
- Fixed compile errors for platforms with no VR support
- Fixed an issue with volumetrics and RTHandle scaling (case 1155236)
- Fixed an issue where sky lighting might be updated uselessly
- Fixed issue preventing to allow setting decal material to none (case 1196129)
- Fixed XR multi-pass decals rendering
- Fixed several fields on Light Inspector that not supported Prefab overrides
- Fixed EOL for some files
- Fixed scene view rendering with volumetrics and XR enabled
- Fixed decals to work with multiple cameras
- Fixed optional clear of GBuffer (Was always on)
- Fixed render target clears with XR single-pass rendering
- Fixed HDRP samples file hierarchy
- Fixed Light units not matching light type
- Fixed QualitySettings panel not displaying HDRP Asset
- Fixed black reflection probes the first time loading a project
- Fixed y-flip in scene view with XR SDK
- Fixed Decal projectors do not immediately respond when parent object layer mask is changed in editor.
- Fixed y-flip in scene view with XR SDK
- Fixed a number of issues with Material Quality setting
- Fixed the transparent Cull Mode option in HD unlit master node settings only visible if double sided is ticked.
- Fixed an issue causing shadowed areas by contact shadows at the edge of far clip plane if contact shadow length is very close to far clip plane.
- Fixed editing a scalable settings will edit all loaded asset in memory instead of targetted asset.
- Fixed Planar reflection default viewer FOV
- Fixed flickering issues when moving the mouse in the editor with ray tracing on.
- Fixed the ShaderGraph main preview being black after switching to SSS in the master node settings
- Fixed custom fullscreen passes in VR
- Fixed camera culling masks not taken in account in custom pass volumes
- Fixed object not drawn in custom pass when using a DrawRenderers with an HDRP shader in a build.
- Fixed injection points for Custom Passes (AfterDepthAndNormal and BeforePreRefraction were missing)
- Fixed a enum to choose shader tags used for drawing objects (DepthPrepass or Forward) when there is no override material.
- Fixed lit objects in the BeforePreRefraction, BeforeTransparent and BeforePostProcess.
- Fixed the None option when binding custom pass render targets to allow binding only depth or color.
- Fixed custom pass buffers allocation so they are not allocated if they're not used.
- Fixed the Custom Pass entry in the volume create asset menu items.
- Fixed Prefab Overrides workflow on Camera.
- Fixed alignment issue in Preset for Camera.
- Fixed alignment issue in Physical part for Camera.
- Fixed FrameSettings multi-edition.
- Fixed a bug happening when denoising multiple ray traced light shadows
- Fixed minor naming issues in ShaderGraph settings
- VFX: Removed z-fight glitches that could appear when using deferred depth prepass and lit quad primitives
- VFX: Preserve specular option for lit outputs (matches HDRP lit shader)
- Fixed an issue with Metal Shader Compiler and GTAO shader for metal
- Fixed resources load issue while upgrading HDRP package.
- Fix LOD fade mask by accounting for field of view
- Fixed spot light missing from ray tracing indirect effects.
- Fixed a UI bug in the diffusion profile list after fixing them from the wizard.
- Fixed the hash collision when creating new diffusion profile assets.
- Fixed a light leaking issue with box light casting shadows (case 1184475)
- Fixed Cookie texture type in the cookie slot of lights (Now displays a warning because it is not supported).
- Fixed a nullref that happens when using the Shuriken particle light module
- Fixed alignment in Wizard
- Fixed text overflow in Wizard's helpbox
- Fixed Wizard button fix all that was not automatically grab all required fixes
- Fixed VR tab for MacOS in Wizard
- Fixed local config package workflow in Wizard
- Fixed issue with contact shadows shifting when MSAA is enabled.
- Fixed EV100 in the PBR sky
- Fixed an issue In URP where sometime the camera is not passed to the volume system and causes a null ref exception (case 1199388)
- Fixed nullref when releasing HDRP with custom pass disabled
- Fixed performance issue derived from copying stencil buffer.
- Fixed an editor freeze when importing a diffusion profile asset from a unity package.
- Fixed an exception when trying to reload a builtin resource.
- Fixed the light type intensity unit reset when switching the light type.
- Fixed compilation error related to define guards and CreateLayoutFromXrSdk()
- Fixed documentation link on CustomPassVolume.
- Fixed player build when HDRP is in the project but not assigned in the graphic settings.
- Fixed an issue where ambient probe would be black for the first face of a baked reflection probe
- VFX: Fixed Missing Reference to Visual Effect Graph Runtime Assembly
- Fixed an issue where rendering done by users in EndCameraRendering would be executed before the main render loop.
- Fixed Prefab Override in main scope of Volume.
- Fixed alignment issue in Presset of main scope of Volume.
- Fixed persistence of ShowChromeGizmo and moved it to toolbar for coherency in ReflectionProbe and PlanarReflectionProbe.
- Fixed Alignement issue in ReflectionProbe and PlanarReflectionProbe.
- Fixed Prefab override workflow issue in ReflectionProbe and PlanarReflectionProbe.
- Fixed empty MoreOptions and moved AdvancedManipulation in a dedicated location for coherency in ReflectionProbe and PlanarReflectionProbe.
- Fixed Prefab override workflow issue in DensityVolume.
- Fixed empty MoreOptions and moved AdvancedManipulation in a dedicated location for coherency in DensityVolume.
- Fix light limit counts specified on the HDRP asset
- Fixed Quality Settings for SSR, Contact Shadows and Ambient Occlusion volume components
- Fixed decalui deriving from hdshaderui instead of just shaderui
- Use DelayedIntField instead of IntField for scalable settings
- Fixed init of debug for FrameSettingsHistory on SceneView camera
- Added a fix script to handle the warning 'referenced script in (GameObject 'SceneIDMap') is missing'
- Fix Wizard load when none selected for RenderPipelineAsset
- Fixed TerrainLitGUI when per-pixel normal property is not present.
- Fixed rendering errors when enabling debug modes with custom passes
- Fix an issue that made PCSS dependent on Atlas resolution (not shadow map res)
- Fixing a bug whith histories when n>4 for ray traced shadows
- Fixing wrong behavior in ray traced shadows for mesh renderers if their cast shadow is shadow only or double sided
- Only tracing rays for shadow if the point is inside the code for spotlight shadows
- Only tracing rays if the point is inside the range for point lights
- Fixing ghosting issues when the screen space shadow  indexes change for a light with ray traced shadows
- Fixed an issue with stencil management and Xbox One build that caused corrupted output in deferred mode.
- Fixed a mismatch in behavior between the culling of shadow maps and ray traced point and spot light shadows
- Fixed recursive ray tracing not working anymore after intermediate buffer refactor.
- Fixed ray traced shadow denoising not working (history rejected all the time).
- Fixed shader warning on xbox one
- Fixed cookies not working for spot lights in ray traced reflections, ray traced GI and recursive rendering
- Fixed an inverted handling of CoatSmoothness for SSR in StackLit.
- Fixed missing distortion inputs in Lit and Unlit material UI.
- Fixed issue that propagated NaNs across multiple frames through the exposure texture.
- Fixed issue with Exclude from TAA stencil ignored.
- Fixed ray traced reflection exposure issue.
- Fixed issue with TAA history not initialising corretly scale factor for first frame
- Fixed issue with stencil test of material classification not using the correct Mask (causing false positive and bad performance with forward material in deferred)
- Fixed issue with History not reset when chaning antialiasing mode on camera
- Fixed issue with volumetric data not being initialized if default settings have volumetric and reprojection off.
- Fixed ray tracing reflection denoiser not applied in tier 1
- Fixed the vibility of ray tracing related methods.
- Fixed the diffusion profile list not saved when clicking the fix button in the material UI.
- Fixed crash when pushing bounce count higher than 1 for ray traced GI or reflections
- Fixed PCSS softness scale so that it better match ray traced reference for punctual lights.
- Fixed exposure management for the path tracer
- Fixed AxF material UI containing two advanced options settings.
- Fixed an issue where cached sky contexts were being destroyed wrongly, breaking lighting in the LookDev
- Fixed issue that clamped PCSS softness too early and not after distance scale.
- Fixed fog affect transparent on HD unlit master node
- Fixed custom post processes re-ordering not saved.
- Fixed NPE when using scalable settings
- Fixed an issue where PBR sky precomputation was reset incorrectly in some cases causing bad performance.
- Fixed a bug due to depth history begin overriden too soon
- Fixed CustomPassSampleCameraColor scale issue when called from Before Transparent injection point.
- Fixed corruption of AO in baked probes.
- Fixed issue with upgrade of projects that still had Very High as shadow filtering quality.
- Fixed issue that caused Distortion UI to appear in Lit.
- Fixed several issues with decal duplicating when editing them.
- Fixed initialization of volumetric buffer params (1204159)
- Fixed an issue where frame count was incorrectly reset for the game view, causing temporal processes to fail.
- Fixed Culling group was not disposed error.
- Fixed issues on some GPU that do not support gathers on integer textures.
- Fixed an issue with ambient probe not being initialized for the first frame after a domain reload for volumetric fog.
- Fixed the scene visibility of decal projectors and density volumes
- Fixed a leak in sky manager.
- Fixed an issue where entering playmode while the light editor is opened would produce null reference exceptions.
- Fixed the debug overlay overlapping the debug menu at runtime.
- Fixed an issue with the framecount when changing scene.
- Fixed errors that occurred when using invalid near and far clip plane values for planar reflections.
- Fixed issue with motion blur sample weighting function.
- Fixed motion vectors in MSAA.
- Fixed sun flare blending (case 1205862).
- Fixed a lot of issues related to ray traced screen space shadows.
- Fixed memory leak caused by apply distortion material not being disposed.
- Fixed Reflection probe incorrectly culled when moving its parent (case 1207660)
- Fixed a nullref when upgrading the Fog volume components while the volume is opened in the inspector.
- Fix issues where decals on PS4 would not correctly write out the tile mask causing bits of the decal to go missing.
- Use appropriate label width and text content so the label is completely visible
- Fixed an issue where final post process pass would not output the default alpha value of 1.0 when using 11_11_10 color buffer format.
- Fixed SSR issue after the MSAA Motion Vector fix.
- Fixed an issue with PCSS on directional light if punctual shadow atlas was not allocated.
- Fixed an issue where shadow resolution would be wrong on the first face of a baked reflection probe.
- Fixed issue with PCSS softness being incorrect for cascades different than the first one.
- Fixed custom post process not rendering when using multiple HDRP asset in quality settings
- Fixed probe gizmo missing id (case 1208975)
- Fixed a warning in raytracingshadowfilter.compute
- Fixed issue with AO breaking with small near plane values.
- Fixed custom post process Cleanup function not called in some cases.
- Fixed shader warning in AO code.
- Fixed a warning in simpledenoiser.compute
- Fixed tube and rectangle light culling to use their shape instead of their range as a bounding box.
- Fixed caused by using gather on a UINT texture in motion blur.
- Fix issue with ambient occlusion breaking when dynamic resolution is active.
- Fixed some possible NaN causes in Depth of Field.
- Fixed Custom Pass nullref due to the new Profiling Sample API changes
- Fixed the black/grey screen issue on after post process Custom Passes in non dev builds.
- Fixed particle lights.
- Improved behavior of lights and probe going over the HDRP asset limits.
- Fixed issue triggered when last punctual light is disabled and more than one camera is used.
- Fixed Custom Pass nullref due to the new Profiling Sample API changes
- Fixed the black/grey screen issue on after post process Custom Passes in non dev builds.
- Fixed XR rendering locked to vsync of main display with Standalone Player.
- Fixed custom pass cleanup not called at the right time when using multiple volumes.
- Fixed an issue on metal with edge of decal having artifact by delaying discard of fragments during decal projection
- Fixed various shader warning
- Fixing unnecessary memory allocations in the ray tracing cluster build
- Fixed duplicate column labels in LightEditor's light tab
- Fixed white and dark flashes on scenes with very high or very low exposure when Automatic Exposure is being used.
- Fixed an issue where passing a null ProfilingSampler would cause a null ref exception.
- Fixed memory leak in Sky when in matcap mode.
- Fixed compilation issues on platform that don't support VR.
- Fixed migration code called when we create a new HDRP asset.
- Fixed RemoveComponent on Camera contextual menu to not remove Camera while a component depend on it.
- Fixed an issue where ambient occlusion and screen space reflections editors would generate null ref exceptions when HDRP was not set as the current pipeline.
- Fixed a null reference exception in the probe UI when no HDRP asset is present.
- Fixed the outline example in the doc (sampling range was dependent on screen resolution)
- Fixed a null reference exception in the HDRI Sky editor when no HDRP asset is present.
- Fixed an issue where Decal Projectors created from script where rotated around the X axis by 90°.
- Fixed frustum used to compute Density Volumes visibility when projection matrix is oblique.
- Fixed a null reference exception in Path Tracing, Recursive Rendering and raytraced Global Illumination editors when no HDRP asset is present.
- Fix for NaNs on certain geometry with Lit shader -- [case 1210058](https://fogbugz.unity3d.com/f/cases/1210058/)
- Fixed an issue where ambient occlusion and screen space reflections editors would generate null ref exceptions when HDRP was not set as the current pipeline.
- Fixed a null reference exception in the probe UI when no HDRP asset is present.
- Fixed the outline example in the doc (sampling range was dependent on screen resolution)
- Fixed a null reference exception in the HDRI Sky editor when no HDRP asset is present.
- Fixed an issue where materials newly created from the contextual menu would have an invalid state, causing various problems until it was edited.
- Fixed transparent material created with ZWrite enabled (now it is disabled by default for new transparent materials)
- Fixed mouseover on Move and Rotate tool while DecalProjector is selected.
- Fixed wrong stencil state on some of the pixel shader versions of deferred shader.
- Fixed an issue where creating decals at runtime could cause a null reference exception.
- Fixed issue that displayed material migration dialog on the creation of new project.
- Fixed various issues with time and animated materials (cases 1210068, 1210064).
- Updated light explorer with latest changes to the Fog and fixed issues when no visual environment was present.
- Fixed not handleling properly the recieve SSR feature with ray traced reflections
- Shadow Atlas is no longer allocated for area lights when they are disabled in the shader config file.
- Avoid MRT Clear on PS4 as it is not implemented yet.
- Fixed runtime debug menu BitField control.
- Fixed the radius value used for ray traced directional light.
- Fixed compilation issues with the layered lit in ray tracing shaders.
- Fixed XR autotests viewport size rounding
- Fixed mip map slider knob displayed when cubemap have no mipmap
- Remove unnecessary skip of material upgrade dialog box.
- Fixed the profiling sample mismatch errors when enabling the profiler in play mode
- Fixed issue that caused NaNs in reflection probes on consoles.
- Fixed adjusting positive axis of Blend Distance slides the negative axis in the density volume component.
- Fixed the blend of reflections based on the weight.
- Fixed fallback for ray traced reflections when denoising is enabled.
- Fixed error spam issue with terrain detail terrainDetailUnsupported (cases 1211848)
- Fixed hardware dynamic resolution causing cropping/scaling issues in scene view (case 1158661)
- Fixed Wizard check order for `Hardware and OS` and `Direct3D12`
- Fix AO issue turning black when Far/Near plane distance is big.
- Fixed issue when opening lookdev and the lookdev volume have not been assigned yet.
- Improved memory usage of the sky system.
- Updated label in HDRP quality preference settings (case 1215100)
- Fixed Decal Projector gizmo not undoing properly (case 1216629)
- Fix a leak in the denoising of ray traced reflections.
- Fixed Alignment issue in Light Preset
- Fixed Environment Header in LightingWindow
- Fixed an issue where hair shader could write garbage in the diffuse lighting buffer, causing NaNs.
- Fixed an exposure issue with ray traced sub-surface scattering.
- Fixed runtime debug menu light hierarchy None not doing anything.
- Fixed the broken ShaderGraph preview when creating a new Lit graph.
- Fix indentation issue in preset of LayeredLit material.
- Fixed minor issues with cubemap preview in the inspector.
- Fixed wrong build error message when building for android on mac.
- Fixed an issue related to denoising ray trace area shadows.
- Fixed wrong build error message when building for android on mac.
- Fixed Wizard persistency of Direct3D12 change on domain reload.
- Fixed Wizard persistency of FixAll on domain reload.
- Fixed Wizard behaviour on domain reload.
- Fixed a potential source of NaN in planar reflection probe atlas.
- Fixed an issue with MipRatio debug mode showing _DebugMatCapTexture not being set.
- Fixed missing initialization of input params in Blit for VR.
- Fix Inf source in LTC for area lights.
- Fix issue with AO being misaligned when multiple view are visible.
- Fix issue that caused the clamp of camera rotation motion for motion blur to be ineffective.
- Fixed issue with AssetPostprocessors dependencies causing models to be imported twice when upgrading the package version.
- Fixed culling of lights with XR SDK
- Fixed memory stomp in shadow caching code, leading to overflow of Shadow request array and runtime errors.
- Fixed an issue related to transparent objects reading the ray traced indirect diffuse buffer
- Fixed an issue with filtering ray traced area lights when the intensity is high or there is an exposure.
- Fixed ill-formed include path in Depth Of Field shader.
- Fixed shader graph and ray tracing after the shader target PR.
- Fixed a bug in semi-transparent shadows (object further than the light casting shadows)
- Fix state enabled of default volume profile when in package.
- Fixed removal of MeshRenderer and MeshFilter on adding Light component.
- Fixed Ray Traced SubSurface Scattering not working with ray traced area lights
- Fixed Ray Traced SubSurface Scattering not working in forward mode.
- Fixed a bug in debug light volumes.
- Fixed a bug related to ray traced area light shadow history.
- Fixed an issue where fog sky color mode could sample NaNs in the sky cubemap.
- Fixed a leak in the PBR sky renderer.
- Added a tooltip to the Ambient Mode parameter in the Visual Envionment volume component.
- Static lighting sky now takes the default volume into account (this fixes discrepancies between baked and realtime lighting).
- Fixed a leak in the sky system.
- Removed MSAA Buffers allocation when lit shader mode is set to "deferred only".
- Fixed invalid cast for realtime reflection probes (case 1220504)
- Fixed invalid game view rendering when disabling all cameras in the scene (case 1105163)
- Hide reflection probes in the renderer components.
- Fixed infinite reload loop while displaying Light's Shadow's Link Light Layer in Inspector of Prefab Asset.
- Fixed the culling was not disposed error in build log.
- Fixed the cookie atlas size and planar atlas size being too big after an upgrade of the HDRP asset.
- Fixed transparent SSR for shader graph.
- Fixed an issue with emissive light meshes not being in the RAS.
- Fixed DXR player build
- Fixed the HDRP asset migration code not being called after an upgrade of the package
- Fixed draw renderers custom pass out of bound exception
- Fixed the PBR shader rendering in deferred
- Fixed some typos in debug menu (case 1224594)
- Fixed ray traced point and spot lights shadows not rejecting istory when semi-transparent or colored.
- Fixed a warning due to StaticLightingSky when reloading domain in some cases.
- Fixed the MaxLightCount being displayed when the light volume debug menu is on ColorAndEdge.
- Fixed issue with unclear naming of debug menu for decals.
- Fixed z-fighting in scene view when scene lighting is off (case 1203927)
- Fixed issue that prevented cubemap thumbnails from rendering (only on D3D11 and Metal).
- Fixed ray tracing with VR single-pass
- Fix an exception in ray tracing that happens if two LOD levels are using the same mesh renderer.
- Fixed error in the console when switching shader to decal in the material UI.
- Fixed an issue with refraction model and ray traced recursive rendering (case 1198578).
- Fixed an issue where a dynamic sky changing any frame may not update the ambient probe.
- Fixed cubemap thumbnail generation at project load time.
- Fixed cubemap thumbnail generation at project load time. 
- Fixed XR culling with multiple cameras
- Fixed XR single-pass with Mock HMD plugin
- Fixed sRGB mismatch with XR SDK
- Fixed an issue where default volume would not update when switching profile.
- Fixed issue with uncached reflection probe cameras reseting the debug mode (case 1224601) 
- Fixed an issue where AO override would not override specular occlusion.
- Fixed an issue where Volume inspector might not refresh correctly in some cases.
- Fixed render texture with XR
- Fixed issue with resources being accessed before initialization process has been performed completely. 
- Half fixed shuriken particle light that cast shadows (only the first one will be correct)
- Fixed issue with atmospheric fog turning black if a planar reflection probe is placed below ground level. (case 1226588)
- Fixed custom pass GC alloc issue in CustomPassVolume.GetActiveVolumes().
- Fixed a bug where instanced shadergraph shaders wouldn't compile on PS4.
- Fixed an issue related to the envlightdatasrt not being bound in recursive rendering.
- Fixed shadow cascade tooltip when using the metric mode (case 1229232)
- Fixed how the area light influence volume is computed to match rasterization.
- Focus on Decal uses the extends of the projectors
- Fixed usage of light size data that are not available at runtime.
- Fixed the depth buffer copy made before custom pass after opaque and normal injection point.
- Fix for issue that prevented scene from being completely saved when baked reflection probes are present and lighting is set to auto generate.
- Fixed drag area width at left of Light's intensity field in Inspector.
- Fixed light type resolution when performing a reset on HDAdditionalLightData (case 1220931)
- Fixed reliance on atan2 undefined behavior in motion vector debug shader.
- Fixed an usage of a a compute buffer not bound (1229964)
- Fixed an issue where changing the default volume profile from another inspector would not update the default volume editor.
- Fix issues in the post process system with RenderTexture being invalid in some cases, causing rendering problems.
- Fixed an issue where unncessarily serialized members in StaticLightingSky component would change each time the scene is changed.
- Fixed a weird behavior in the scalable settings drawing when the space becomes tiny (1212045).
- Fixed a regression in the ray traced indirect diffuse due to the new probe system.
- Fix for range compression factor for probes going negative (now clamped to positive values).
- Fixed path validation when creating new volume profile (case 1229933)
- Fixed a bug where Decal Shader Graphs would not recieve reprojected Position, Normal, or Bitangent data. (1239921)
- Fix reflection hierarchy for CARPAINT in AxF.
- Fix precise fresnel for delta lights for SVBRDF in AxF.
- Fixed the debug exposure mode for display sky reflection and debug view baked lighting
- Fixed MSAA depth resolve when there is no motion vectors
- Fixed various object leaks in HDRP.
- Fixed compile error with XR SubsystemManager.
- Fix for assertion triggering sometimes when saving a newly created lit shader graph (case 1230996)
- Fixed culling of planar reflection probes that change position (case 1218651)
- Fixed null reference when processing lightprobe (case 1235285)
- Fix issue causing wrong planar reflection rendering when more than one camera is present.
- Fix black screen in XR when HDRP package is present but not used.
- Fixed an issue with the specularFGD term being used when the material has a clear coat (lit shader).
- Fixed white flash happening with auto-exposure in some cases (case 1223774)
- Fixed NaN which can appear with real time reflection and inf value
- Fixed an issue that was collapsing the volume components in the HDRP default settings
- Fixed warning about missing bound decal buffer
- Fixed shader warning on Xbox for ResolveStencilBuffer.compute. 
- Fixed PBR shader ZTest rendering in deferred.
- Replaced commands incompatible with async compute in light list build process.
- Diffusion Profile and Material references in HDRP materials are now correctly exported to unity packages. Note that the diffusion profile or the material references need to be edited once before this can work properly.
- Fix MaterialBalls having same guid issue
- Fix spelling and grammatical errors in material samples
- Fixed unneeded cookie texture allocation for cone stop lights.
- Fixed scalarization code for contact shadows.
- Fixed volume debug in playmode
- Fixed issue when toggling anything in HDRP asset that will produce an error (case 1238155)
- Fixed shader warning in PCSS code when using Vulkan.
- Fixed decal that aren't working without Metal and Ambient Occlusion option enabled.
- Fixed an error about procedural sky being logged by mistake.
- Fixed shadowmask UI now correctly showing shadowmask disable
- Made more explicit the warning about raytracing and asynchronous compute. Also fixed the condition in which it appears.
- Fixed a null ref exception in static sky when the default volume profile is invalid.
- DXR: Fixed shader compilation error with shader graph and pathtracer
- Fixed SceneView Draw Modes not being properly updated after opening new scene view panels or changing the editor layout.
- VFX: Removed irrelevant queues in render queue selection from HDRP outputs
- VFX: Motion Vector are correctly renderered with MSAA [Case 1240754](https://issuetracker.unity3d.com/product/unity/issues/guid/1240754/)
- Fixed a cause of NaN when a normal of 0-length is generated (usually via shadergraph). 
- Fixed issue with screen-space shadows not enabled properly when RT is disabled (case 1235821)
- Fixed a performance issue with stochastic ray traced area shadows.
- Fixed cookie texture not updated when changing an import settings (srgb for example).
- Fixed flickering of the game/scene view when lookdev is running.
- Fixed issue with reflection probes in realtime time mode with OnEnable baking having wrong lighting with sky set to dynamic (case 1238047).
- Fixed transparent motion vectors not working when in MSAA.
- Fix error when removing DecalProjector from component contextual menu (case 1243960)
- Fixed issue with post process when running in RGBA16 and an object with additive blending is in the scene.
- Fixed corrupted values on LayeredLit when using Vertex Color multiply mode to multiply and MSAA is activated. 
- Fix conflicts with Handles manipulation when performing a Reset in DecalComponent (case 1238833)
- Fixed depth prepass and postpass being disabled after changing the shader in the material UI.
- Fixed issue with sceneview camera settings not being saved after Editor restart.
- Fixed issue when switching back to custom sensor type in physical camera settings (case 1244350).
- Fixed a null ref exception when running playmode tests with the render pipeline debug window opened.
- Fixed some GCAlloc in the debug window.
- Fixed shader graphs not casting semi-transparent and color shadows (case 1242617)
- Fixed thin refraction mode not working properly.
- Fixed assert on tests caused by probe culling results being requested when culling did not happen. (case 1246169) 
- Fixed over consumption of GPU memory by the Physically Based Sky.
- Fixed an invalid rotation in Planar Reflection Probe editor display, that was causing an error message (case 1182022)
- Put more information in Camera background type tooltip and fixed inconsistent exposure behavior when changing bg type.
- Fixed issue that caused not all baked reflection to be deleted upon clicking "Clear Baked Data" in the lighting menu (case 1136080)
- Fixed an issue where asset preview could be rendered white because of static lighting sky.
- Fixed an issue where static lighting was not updated when removing the static lighting sky profile.
- Fixed the show cookie atlas debug mode not displaying correctly when enabling the clear cookie atlas option.
- Fixed various multi-editing issues when changing Emission parameters.
- Fixed error when undo a Reflection Probe removal in a prefab instance. (case 1244047)
- Fixed Microshadow not working correctly in deferred with LightLayers
- Tentative fix for missing include in depth of field shaders.
- Fixed the light overlap scene view draw mode (wasn't working at all).
- Fixed taaFrameIndex and XR tests 4052 and 4053
- Fixed the prefab integration of custom passes (Prefab Override Highlight not working as expected).
- Cloned volume profile from read only assets are created in the root of the project. (case 1154961)
- Fixed Wizard check on default volume profile to also check it is not the default one in package.
- Fix erroneous central depth sampling in TAA.
- Fixed light layers not correctly disabled when the lightlayers is set to Nothing and Lightlayers isn't enabled in HDRP Asset
- Fixed issue with Model Importer materials falling back to the Legacy default material instead of HDRP's default material when import happens at Editor startup.
- Fixed a wrong condition in CameraSwitcher, potentially causing out of bound exceptions.
- Fixed an issue where editing the Look Dev default profile would not reflect directly in the Look Dev window.
- Fixed a bug where the light list is not cleared but still used when resizing the RT.
- Fixed exposure debug shader with XR single-pass rendering.
- Fixed issues with scene view and transparent motion vectors.
- Fixed black screens for linux/HDRP (1246407)
- Fixed a vulkan and metal warning in the SSGI compute shader.
- Fixed an exception due to the color pyramid not allocated when SSGI is enabled.
- Fixed an issue with the first Depth history was incorrectly copied.
- Fixed path traced DoF focusing issue
- Fix an issue with the half resolution Mode (performance)
- Fix an issue with the color intensity of emissive for performance rtgi
- Fixed issue with rendering being mostly broken when target platform disables VR. 
- Workaround an issue caused by GetKernelThreadGroupSizes  failing to retrieve correct group size. 
- Fix issue with fast memory and rendergraph. 
- Fixed transparent motion vector framesetting not sanitized.
- Fixed wrong order of post process frame settings.
- Fixed white flash when enabling SSR or SSGI.
- The ray traced indrect diffuse and RTGI were combined wrongly with the rest of the lighting (1254318).
- Fixed an exception happening when using RTSSS without using RTShadows.
- Fix inconsistencies with transparent motion vectors and opaque by allowing camera only transparent motion vectors.
- Fix reflection probe frame settings override
- Fixed certain shadow bias artifacts present in volumetric lighting (case 1231885).
- Fixed area light cookie not updated when switch the light type from a spot that had a cookie.
- Fixed issue with dynamic resolution updating when not in play mode.
- Fixed issue with Contrast Adaptive Sharpening upsample mode and preview camera.
- Fix issue causing blocky artifacts when decals affect metallic and are applied on material with specular color workflow.
- Fixed issue with depth pyramid generation and dynamic resolution.
- Fixed an issue where decals were duplicated in prefab isolation mode.
- Fixed an issue where rendering preview with MSAA might generate render graph errors.
- Fixed compile error in PS4 for planar reflection filtering.
- Fixed issue with blue line in prefabs for volume mode.
- Fixing the internsity being applied to RTAO too early leading to unexpected results (1254626).
- Fix issue that caused sky to incorrectly render when using a custom projection matrix.
- Fixed null reference exception when using depth pre/post pass in shadergraph with alpha clip in the material.
- Appropriately constraint blend distance of reflection probe while editing with the inspector (case 1248931)
- Fixed AxF handling of roughness for Blinn-Phong type materials
- Fixed AxF UI errors when surface type is switched to transparent
- Fixed a serialization issue, preventing quality level parameters to undo/redo and update scene view on change.
- Fixed an exception occuring when a camera doesn't have an HDAdditionalCameraData (1254383).
- Fixed ray tracing with XR single-pass.
- Fixed warning in HDAdditionalLightData OnValidate (cases 1250864, 1244578)
- Fixed a bug related to denoising ray traced reflections.
- Fixed nullref in the layered lit material inspector.
- Fixed an issue where manipulating the color wheels in a volume component would reset the cursor every time.
- Fixed an issue where static sky lighting would not be updated for a new scene until it's reloaded at least once.
- Fixed culling for decals when used in prefabs and edited in context.
- Force to rebake probe with missing baked texture. (1253367)
- Fix supported Mac platform detection to handle new major version (11.0) properly
- Fixed typo in the Render Pipeline Wizard under HDRP+VR
- Change transparent SSR name in frame settings to avoid clipping. 
- Fixed missing include guards in shadow hlsl files.
- Repaint the scene view whenever the scene exposure override is changed.
- Fixed an error when clearing the SSGI history texture at creation time (1259930).
- Fixed alpha to mask reset when toggling alpha test in the material UI.
- Fixed an issue where opening the look dev window with the light theme would make the window blink and eventually crash unity.
- Fixed fallback for ray tracing and light layers (1258837).
- Fixed Sorting Priority not displayed correctly in the DrawRenderers custom pass UI.
- Fixed glitch in Project settings window when selecting diffusion profiles in material section (case 1253090)
- Fixed issue with light layers bigger than 8 (and above the supported range). 
- Fixed issue with culling layer mask of area light's emissive mesh 
- Fixed overused the atlas for Animated/Render Target Cookies (1259930).
- Fixed errors when switching area light to disk shape while an area emissive mesh was displayed.
- Fixed default frame settings MSAA toggle for reflection probes (case 1247631)
- Fixed the transparent SSR dependency not being properly disabled according to the asset dependencies (1260271).
- Fixed issue with completely black AO on double sided materials when normal mode is set to None.
- Fixed UI drawing of the quaternion (1251235)
- Fix an issue with the quality mode and perf mode on RTR and RTGI and getting rid of unwanted nans (1256923).
- Fixed unitialized ray tracing resources when using non-default HDRP asset (case 1259467).
- Fixed overused the atlas for Animated/Render Target Cookies (1259930).
- Fixed sky asserts with XR multipass
- Fixed for area light not updating baked light result when modifying with gizmo.
- Fixed robustness issue with GetOddNegativeScale() in ray tracing, which was impacting normal mapping (1261160).
- Fixed regression where moving face of the probe gizmo was not moving its position anymore.
- Fixed XR single-pass macros in tessellation shaders.
- Fixed path-traced subsurface scattering mixing with diffuse and specular BRDFs (1250601).
- Fixed custom pass re-ordering issues.
- Improved robustness of normal mapping when scale is 0, and mapping is extreme (normals in or below the tangent plane).
- Fixed XR Display providers not getting zNear and zFar plane distances passed to them when in HDRP.
- Fixed rendering breaking when disabling tonemapping in the frame settings.
- Fixed issue with serialization of exposure modes in volume profiles not being consistent between HDRP versions (case 1261385).
- Fixed issue with duplicate names in newly created sub-layers in the graphics compositor (case 1263093).
- Remove MSAA debug mode when renderpipeline asset has no MSAA
- Fixed some post processing using motion vectors when they are disabled
- Fixed the multiplier of the environement lights being overriden with a wrong value for ray tracing (1260311).
- Fixed a series of exceptions happening when trying to load an asset during wizard execution (1262171).
- Fixed an issue with Stacklit shader not compiling correctly in player with debug display on (1260579)
- Fixed couple issues in the dependence of building the ray tracing acceleration structure.
- Fix sun disk intensity
- Fixed unwanted ghosting for smooth surfaces.
- Fixing an issue in the recursive rendering flag texture usage.
- Fixed a missing dependecy for choosing to evaluate transparent SSR.
- Fixed issue that failed compilation when XR is disabled.
- Fixed a compilation error in the IES code.
- Fixed issue with dynamic resolution handler when no OnResolutionChange callback is specified. 
- Fixed multiple volumes, planar reflection, and decal projector position when creating them from the menu.
- Reduced the number of global keyword used in deferredTile.shader
- Fixed incorrect processing of Ambient occlusion probe (9% error was introduced)
- Fixed multiedition of framesettings drop down (case 1270044)
- Fixed planar probe gizmo

### Changed
- Improve MIP selection for decals on Transparents
- Color buffer pyramid is not allocated anymore if neither refraction nor distortion are enabled
- Rename Emission Radius to Radius in UI in Point, Spot
- Angular Diameter parameter for directional light is no longuer an advanced property
- DXR: Remove Light Radius and Angular Diamater of Raytrace shadow. Angular Diameter and Radius are used instead.
- Remove MaxSmoothness parameters from UI for point, spot and directional light. The MaxSmoothness is now deduce from Radius Parameters
- DXR: Remove the Ray Tracing Environement Component. Add a Layer Mask to the ray Tracing volume components to define which objects are taken into account for each effect.
- Removed second cubemaps used for shadowing in lookdev
- Disable Physically Based Sky below ground
- Increase max limit of area light and reflection probe to 128
- Change default texture for detailmap to grey
- Optimize Shadow RT load on Tile based architecture platforms.
- Improved quality of SSAO.
- Moved RequestShadowMapRendering() back to public API.
- Update HDRP DXR Wizard with an option to automatically clone the hdrp config package and setup raytracing to 1 in shaders file.
- Added SceneSelection pass for TerrainLit shader.
- Simplified Light's type API regrouping the logic in one place (Check type in HDAdditionalLightData)
- The support of LOD CrossFade (Dithering transition) in master nodes now required to enable it in the master node settings (Save variant)
- Improved shadow bias, by removing constant depth bias and substituting it with slope-scale bias.
- Fix the default stencil values when a material is created from a SSS ShaderGraph.
- Tweak test asset to be compatible with XR: unlit SG material for canvas and double-side font material
- Slightly tweaked the behaviour of bloom when resolution is low to reduce artifacts.
- Hidden fields in Light Inspector that is not relevant while in BakingOnly mode.
- Changed parametrization of PCSS, now softness is derived from angular diameter (for directional lights) or shape radius (for point/spot lights) and min filter size is now in the [0..1] range.
- Moved the copy of the geometry history buffers to right after the depth mip chain generation.
- Rename "Luminance" to "Nits" in UX for physical light unit
- Rename FrameSettings "SkyLighting" to "SkyReflection"
- Reworked XR automated tests
- The ray traced screen space shadow history for directional, spot and point lights is discarded if the light transform has changed.
- Changed the behavior for ray tracing in case a mesh renderer has both transparent and opaque submeshes.
- Improve history buffer management
- Replaced PlayerSettings.virtualRealitySupported with XRGraphics.tryEnable.
- Remove redundant FrameSettings RealTimePlanarReflection
- Improved a bit the GC calls generated during the rendering.
- Material update is now only triggered when the relevant settings are touched in the shader graph master nodes
- Changed the way Sky Intensity (on Sky volume components) is handled. It's now a combo box where users can choose between Exposure, Multiplier or Lux (for HDRI sky only) instead of both multiplier and exposure being applied all the time. Added a new menu item to convert old profiles.
- Change how method for specular occlusions is decided on inspector shader (Lit, LitTesselation, LayeredLit, LayeredLitTessellation)
- Unlocked SSS, SSR, Motion Vectors and Distortion frame settings for reflections probes.
- Hide unused LOD settings in Quality Settings legacy window.
- Reduced the constrained distance for temporal reprojection of ray tracing denoising
- Removed shadow near plane from the Directional Light Shadow UI.
- Improved the performances of custom pass culling.
- The scene view camera now replicates the physical parameters from the camera tagged as "MainCamera".
- Reduced the number of GC.Alloc calls, one simple scene without plarnar / probes, it should be 0B.
- Renamed ProfilingSample to ProfilingScope and unified API. Added GPU Timings.
- Updated macros to be compatible with the new shader preprocessor.
- Ray tracing reflection temporal filtering is now done in pre-exposed space
- Search field selects the appropriate fields in both project settings panels 'HDRP Default Settings' and 'Quality/HDRP'
- Disabled the refraction and transmission map keywords if the material is opaque.
- Keep celestial bodies outside the atmosphere.
- Updated the MSAA documentation to specify what features HDRP supports MSAA for and what features it does not.
- Shader use for Runtime Debug Display are now correctly stripper when doing a release build
- Now each camera has its own Volume Stack. This allows Volume Parameters to be updated as early as possible and be ready for the whole frame without conflicts between cameras.
- Disable Async for SSR, SSAO and Contact shadow when aggregated ray tracing frame setting is on.
- Improved performance when entering play mode without domain reload by a factor of ~25
- Renamed the camera profiling sample to include the camera name
- Discarding the ray tracing history for AO, reflection, diffuse shadows and GI when the viewport size changes.
- Renamed the camera profiling sample to include the camera name
- Renamed the post processing graphic formats to match the new convention.
- The restart in Wizard for DXR will always be last fix from now on
- Refactoring pre-existing materials to share more shader code between rasterization and ray tracing.
- Setting a material's Refraction Model to Thin does not overwrite the Thickness and Transmission Absorption Distance anymore.
- Removed Wind textures from runtime as wind is no longer built into the pipeline
- Changed Shader Graph titles of master nodes to be more easily searchable ("HDRP/x" -> "x (HDRP)")
- Expose StartSinglePass() and StopSinglePass() as public interface for XRPass
- Replaced the Texture array for 2D cookies (spot, area and directional lights) and for planar reflections by an atlas.
- Moved the tier defining from the asset to the concerned volume components.
- Changing from a tier management to a "mode" management for reflection and GI and removing the ability to enable/disable deferred and ray bining (they are now implied by performance mode)
- The default FrameSettings for ScreenSpaceShadows is set to true for Camera in order to give a better workflow for DXR.
- Refactor internal usage of Stencil bits.
- Changed how the material upgrader works and added documentation for it.
- Custom passes now disable the stencil when overwriting the depth and not writing into it.
- Renamed the camera profiling sample to include the camera name
- Changed the way the shadow casting property of transparent and tranmissive materials is handeled for ray tracing.
- Changed inspector materials stencil setting code to have more sharing.
- Updated the default scene and default DXR scene and DefaultVolumeProfile.
- Changed the way the length parameter is used for ray traced contact shadows.
- Improved the coherency of PCSS blur between cascades.
- Updated VR checks in Wizard to reflect new XR System.
- Removing unused alpha threshold depth prepass and post pass for fabric shader graph.
- Transform result from CIE XYZ to sRGB color space in EvalSensitivity for iridescence.
- Moved BeginCameraRendering callback right before culling.
- Changed the visibility of the Indirect Lighting Controller component to public.
- Renamed the cubemap used for diffuse convolution to a more explicit name for the memory profiler.
- Improved behaviour of transmission color on transparent surfaces in path tracing.
- Light dimmer can now get values higher than one and was renamed to multiplier in the UI.
- Removed info box requesting volume component for Visual Environment and updated the documentation with the relevant information.
- Improved light selection oracle for light sampling in path tracing.
- Stripped ray tracing subsurface passes with ray tracing is not enabled.
- Remove LOD cross fade code for ray tracing shaders
- Removed legacy VR code
- Add range-based clipping to box lights (case 1178780)
- Improve area light culling (case 1085873)
- Light Hierarchy debug mode can now adjust Debug Exposure for visualizing high exposure scenes.
- Rejecting history for ray traced reflections based on a threshold evaluated on the neighborhood of the sampled history.
- Renamed "Environment" to "Reflection Probes" in tile/cluster debug menu.
- Utilities namespace is obsolete, moved its content to UnityEngine.Rendering (case 1204677)
- Obsolete Utilities namespace was removed, instead use UnityEngine.Rendering (case 1204677)
- Moved most of the compute shaders to the multi_compile API instead of multiple kernels.
- Use multi_compile API for deferred compute shader with shadow mask.
- Remove the raytracing rendering queue system to make recursive raytraced material work when raytracing is disabled
- Changed a few resources used by ray tracing shaders to be global resources (using register space1) for improved CPU performance.
- All custom pass volumes are now executed for one injection point instead of the first one.
- Hidden unsupported choice in emission in Materials
- Temporal Anti aliasing improvements.
- Optimized PrepareLightsForGPU (cost reduced by over 25%) and PrepareGPULightData (around twice as fast now).
- Moved scene view camera settings for HDRP from the preferences window to the scene view camera settings window.
- Updated shaders to be compatible with Microsoft's DXC.
- Debug exposure in debug menu have been replace to debug exposure compensation in EV100 space and is always visible.
- Further optimized PrepareLightsForGPU (3x faster with few shadows, 1.4x faster with a lot of shadows or equivalently cost reduced by 68% to 37%).
- Raytracing: Replaced the DIFFUSE_LIGHTING_ONLY multicompile by a uniform.
- Raytracing: Removed the dynamic lightmap multicompile.
- Raytracing: Remove the LOD cross fade multi compile for ray tracing.
- Cookie are now supported in lightmaper. All lights casting cookie and baked will now include cookie influence.
- Avoid building the mip chain a second time for SSR for transparent objects.
- Replaced "High Quality" Subsurface Scattering with a set of Quality Levels.
- Replaced "High Quality" Volumetric Lighting with "Screen Resolution Percentage" and "Volume Slice Count" on the Fog volume component.
- Merged material samples and shader samples
- Update material samples scene visuals
- Use multi_compile API for deferred compute shader with shadow mask.
- Made the StaticLightingSky class public so that users can change it by script for baking purpose.
- Shadowmask and realtime reflectoin probe property are hide in Quality settings
- Improved performance of reflection probe management when using a lot of probes.
- Ignoring the disable SSR flags for recursive rendering.
- Removed logic in the UI to disable parameters for contact shadows and fog volume components as it was going against the concept of the volume system.
- Fixed the sub surface mask not being taken into account when computing ray traced sub surface scattering.
- MSAA Within Forward Frame Setting is now enabled by default on Cameras when new Render Pipeline Asset is created
- Slightly changed the TAA anti-flicker mechanism so that it is more aggressive on almost static images (only on High preset for now).
- Changed default exposure compensation to 0.
- Refactored shadow caching system.
- Removed experimental namespace for ray tracing code.
- Increase limit for max numbers of lights in UX
- Removed direct use of BSDFData in the path tracing pass, delegated to the material instead.
- Pre-warm the RTHandle system to reduce the amount of memory allocations and the total memory needed at all points. 
- DXR: Only read the geometric attributes that are required using the share pass info and shader graph defines.
- DXR: Dispatch binned rays in 1D instead of 2D.
- Lit and LayeredLit tessellation cross lod fade don't used dithering anymore between LOD but fade the tessellation height instead. Allow a smoother transition
- Changed the way planar reflections are filtered in order to be a bit more "physically based".
- Increased path tracing BSDFs roughness range from [0.001, 0.999] to [0.00001, 0.99999].
- Changing the default SSGI radius for the all configurations.
- Changed the default parameters for quality RTGI to match expected behavior.
- Add color clear pass while rendering XR occlusion mesh to avoid leaks.
- Only use one texture for ray traced reflection upscaling.
- Adjust the upscale radius based on the roughness value.
- DXR: Changed the way the filter size is decided for directional, point and spot shadows.
- Changed the default exposure mode to "Automatic (Histogram)", along with "Limit Min" to -4 and "Limit Max" to 16.
- Replaced the default scene system with the builtin Scene Template feature.
- Changed extensions of shader CAS include files.
- Making the planar probe atlas's format match the color buffer's format.
- Removing the planarReflectionCacheCompressed setting from asset.
- SHADERPASS for TransparentDepthPrepass and TransparentDepthPostpass identification is using respectively SHADERPASS_TRANSPARENT_DEPTH_PREPASS and SHADERPASS_TRANSPARENT_DEPTH_POSTPASS
- Moved the Parallax Occlusion Mapping node into Shader Graph.
- Renamed the debug name from SSAO to ScreenSpaceAmbientOcclusion (1254974).
- Added missing tooltips and improved the UI of the aperture control (case 1254916).
- Fixed wrong tooltips in the Dof Volume (case 1256641).
- The `CustomPassLoadCameraColor` and `CustomPassSampleCameraColor` functions now returns the correct color buffer when used in after post process instead of the color pyramid (which didn't had post processes).
- PBR Sky now doesn't go black when going below sea level, but it instead freezes calculation as if on the horizon. 
- Fixed an issue with quality setting foldouts not opening when clicking on them (1253088).
- Shutter speed can now be changed by dragging the mouse over the UI label (case 1245007).
- Remove the 'Point Cube Size' for cookie, use the Cubemap size directly.
- VFXTarget with Unlit now allows EmissiveColor output to be consistent with HDRP unlit.
- Only building the RTAS if there is an effect that will require it (1262217).
- Fixed the first ray tracing frame not having the light cluster being set up properly (1260311).
- Render graph pre-setup for ray traced ambient occlusion.
- Avoid casting multiple rays and denoising for hard directional, point and spot ray traced shadows (1261040).
- Making sure the preview cameras do not use ray tracing effects due to a by design issue to build ray tracing acceleration structures (1262166).
- Preparing ray traced reflections for the render graph support (performance and quality).
- Preparing recursive rendering for the render graph port.
- Preparation pass for RTGI, temporal filter and diffuse denoiser for render graph.
- Updated the documentation for the DXR implementation.
- Changed the DXR wizard to support optional checks.
- Changed the DXR wizard steps.
- Preparation pass for RTSSS to be supported by render graph.
- Changed the color space of EmissiveColorLDR property on all shader. Was linear but should have been sRGB. Auto upgrade script handle the conversion.

## [7.1.1] - 2019-09-05

### Added
- Transparency Overdraw debug mode. Allows to visualize transparent objects draw calls as an "heat map".
- Enabled single-pass instancing support for XR SDK with new API cmd.SetInstanceMultiplier()
- XR settings are now available in the HDRP asset
- Support for Material Quality in Shader Graph
- Material Quality support selection in HDRP Asset
- Renamed XR shader macro from UNITY_STEREO_ASSIGN_COMPUTE_EYE_INDEX to UNITY_XR_ASSIGN_VIEW_INDEX
- Raytracing ShaderGraph node for HDRP shaders
- Custom passes volume component with 3 injection points: Before Rendering, Before Transparent and Before Post Process
- Alpha channel is now properly exported to camera render textures when using FP16 color buffer format
- Support for XR SDK mirror view modes
- HD Master nodes in Shader Graph now support Normal and Tangent modification in vertex stage.
- DepthOfFieldCoC option in the fullscreen debug modes.
- Added override Ambient Occlusion option on debug windows
- Added Custom Post Processes with 3 injection points: Before Transparent, Before Post Process and After Post Process
- Added draft of minimal interactive path tracing (experimental) based on DXR API - Support only 4 area light, lit and unlit shader (non-shadergraph)
- Small adjustments to TAA anti flicker (more aggressive on high values).

### Fixed
- Fixed wizard infinite loop on cancellation
- Fixed with compute shader error about too many threads in threadgroup on low GPU
- Fixed invalid contact shadow shaders being created on metal
- Fixed a bug where if Assembly.GetTypes throws an exception due to mis-versioned dlls, then no preprocessors are used in the shader stripper
- Fixed typo in AXF decal property preventing to compile
- Fixed reflection probe with XR single-pass and FPTL
- Fixed force gizmo shown when selecting camera in hierarchy
- Fixed issue with XR occlusion mesh and dynamic resolution
- Fixed an issue where lighting compute buffers were re-created with the wrong size when resizing the window, causing tile artefacts at the top of the screen.
- Fix FrameSettings names and tooltips
- Fixed error with XR SDK when the Editor is not in focus
- Fixed errors with RenderGraph, XR SDK and occlusion mesh
- Fixed shadow routines compilation errors when "real" type is a typedef on "half".
- Fixed toggle volumetric lighting in the light UI
- Fixed post-processing history reset handling rt-scale incorrectly
- Fixed crash with terrain and XR multi-pass
- Fixed ShaderGraph material synchronization issues
- Fixed a null reference exception when using an Emissive texture with Unlit shader (case 1181335)
- Fixed an issue where area lights and point lights where not counted separately with regards to max lights on screen (case 1183196)
- Fixed an SSR and Subsurface Scattering issue (appearing black) when using XR.

### Changed
- Update Wizard layout.
- Remove almost all Garbage collection call within a frame.
- Rename property AdditionalVeclocityChange to AddPrecomputeVelocity
- Call the End/Begin camera rendering callbacks for camera with customRender enabled
- Changeg framesettings migration order of postprocess flags as a pr for reflection settings flags have been backported to 2019.2
- Replaced usage of ENABLE_VR in XRSystem.cs by version defines based on the presence of the built-in VR and XR modules
- Added an update virtual function to the SkyRenderer class. This is called once per frame. This allows a given renderer to amortize heavy computation at the rate it chooses. Currently only the physically based sky implements this.
- Removed mandatory XRPass argument in HDCamera.GetOrCreate()
- Restored the HDCamera parameter to the sky rendering builtin parameters.
- Removed usage of StructuredBuffer for XR View Constants
- Expose Direct Specular Lighting control in FrameSettings
- Deprecated ExponentialFog and VolumetricFog volume components. Now there is only one exponential fog component (Fog) which can add Volumetric Fog as an option. Added a script in Edit -> Render Pipeline -> Upgrade Fog Volume Components.

## [7.0.1] - 2019-07-25

### Added
- Added option in the config package to disable globally Area Lights and to select shadow quality settings for the deferred pipeline.
- When shader log stripping is enabled, shader stripper statistics will be written at `Temp/shader-strip.json`
- Occlusion mesh support from XR SDK

### Fixed
- Fixed XR SDK mirror view blit, cleanup some XRTODO and removed XRDebug.cs
- Fixed culling for volumetrics with XR single-pass rendering
- Fix shadergraph material pass setup not called
- Fixed documentation links in component's Inspector header bar
- Cookies using the render texture output from a camera are now properly updated
- Allow in ShaderGraph to enable pre/post pass when the alpha clip is disabled

### Changed
- RenderQueue for Opaque now start at Background instead of Geometry.
- Clamp the area light size for scripting API when we change the light type
- Added a warning in the material UI when the diffusion profile assigned is not in the HDRP asset


## [7.0.0] - 2019-07-17

### Added
- `Fixed`, `Viewer`, and `Automatic` modes to compute the FOV used when rendering a `PlanarReflectionProbe`
- A checkbox to toggle the chrome gizmo of `ReflectionProbe`and `PlanarReflectionProbe`
- Added a Light layer in shadows that allow for objects to cast shadows without being affected by light (and vice versa).
- You can now access ShaderGraph blend states from the Material UI (for example, **Surface Type**, **Sorting Priority**, and **Blending Mode**). This change may break Materials that use a ShaderGraph, to fix them, select **Edit > Render Pipeline > Reset all ShaderGraph Scene Materials BlendStates**. This syncs the blendstates of you ShaderGraph master nodes with the Material properties.
- You can now control ZTest, ZWrite, and CullMode for transparent Materials.
- Materials that use Unlit Shaders or Unlit Master Node Shaders now cast shadows.
- Added an option to enable the ztest on **After Post Process** materials when TAA is disabled.
- Added a new SSAO (based on Ground Truth Ambient Occlusion algorithm) to replace the previous one.
- Added support for shadow tint on light
- BeginCameraRendering and EndCameraRendering callbacks are now called with probes
- Adding option to update shadow maps only On Enable and On Demand.
- Shader Graphs that use time-dependent vertex modification now generate correct motion vectors.
- Added option to allow a custom spot angle for spot light shadow maps.
- Added frame settings for individual post-processing effects
- Added dither transition between cascades for Low and Medium quality settings
- Added single-pass instancing support with XR SDK
- Added occlusion mesh support with XR SDK
- Added support of Alembic velocity to various shaders
- Added support for more than 2 views for single-pass instancing
- Added support for per punctual/directional light min roughness in StackLit
- Added mirror view support with XR SDK
- Added VR verification in HDRPWizard
- Added DXR verification in HDRPWizard
- Added feedbacks in UI of Volume regarding skies
- Cube LUT support in Tonemapping. Cube LUT helpers for external grading are available in the Post-processing Sample package.

### Fixed
- Fixed an issue with history buffers causing effects like TAA or auto exposure to flicker when more than one camera was visible in the editor
- The correct preview is displayed when selecting multiple `PlanarReflectionProbe`s
- Fixed volumetric rendering with camera-relative code and XR stereo instancing
- Fixed issue with flashing cyan due to async compilation of shader when selecting a mesh
- Fix texture type mismatch when the contact shadow are disabled (causing errors on IOS devices)
- Fixed Generate Shader Includes while in package
- Fixed issue when texture where deleted in ShadowCascadeGUI
- Fixed issue in FrameSettingsHistory when disabling a camera several time without enabling it in between.
- Fixed volumetric reprojection with camera-relative code and XR stereo instancing
- Added custom BaseShaderPreprocessor in HDEditorUtils.GetBaseShaderPreprocessorList()
- Fixed compile issue when USE_XR_SDK is not defined
- Fixed procedural sky sun disk intensity for high directional light intensities
- Fixed Decal mip level when using texture mip map streaming to avoid dropping to lowest permitted mip (now loading all mips)
- Fixed deferred shading for XR single-pass instancing after lightloop refactor
- Fixed cluster and material classification debug (material classification now works with compute as pixel shader lighting)
- Fixed IOS Nan by adding a maximun epsilon definition REAL_EPS that uses HALF_EPS when fp16 are used
- Removed unnecessary GC allocation in motion blur code
- Fixed locked UI with advanded influence volume inspector for probes
- Fixed invalid capture direction when rendering planar reflection probes
- Fixed Decal HTILE optimization with platform not supporting texture atomatic (Disable it)
- Fixed a crash in the build when the contact shadows are disabled
- Fixed camera rendering callbacks order (endCameraRendering was being called before the actual rendering)
- Fixed issue with wrong opaque blending settings for After Postprocess
- Fixed issue with Low resolution transparency on PS4
- Fixed a memory leak on volume profiles
- Fixed The Parallax Occlusion Mappping node in shader graph and it's UV input slot
- Fixed lighting with XR single-pass instancing by disabling deferred tiles
- Fixed the Bloom prefiltering pass
- Fixed post-processing effect relying on Unity's random number generator
- Fixed camera flickering when using TAA and selecting the camera in the editor
- Fixed issue with single shadow debug view and volumetrics
- Fixed most of the problems with light animation and timeline
- Fixed indirect deferred compute with XR single-pass instancing
- Fixed a slight omission in anisotropy calculations derived from HazeMapping in StackLit
- Improved stack computation numerical stability in StackLit
- Fix PBR master node always opaque (wrong blend modes for forward pass)
- Fixed TAA with XR single-pass instancing (missing macros)
- Fixed an issue causing Scene View selection wire gizmo to not appear when using HDRP Shader Graphs.
- Fixed wireframe rendering mode (case 1083989)
- Fixed the renderqueue not updated when the alpha clip is modified in the material UI.
- Fixed the PBR master node preview
- Remove the ReadOnly flag on Reflection Probe's cubemap assets during bake when there are no VCS active.
- Fixed an issue where setting a material debug view would not reset the other exclusive modes
- Spot light shapes are now correctly taken into account when baking
- Now the static lighting sky will correctly take the default values for non-overridden properties
- Fixed material albedo affecting the lux meter
- Extra test in deferred compute shading to avoid shading pixels that were not rendered by the current camera (for camera stacking)

### Changed
- Optimization: Reduce the group size of the deferred lighting pass from 16x16 to 8x8
- Replaced HDCamera.computePassCount by viewCount
- Removed xrInstancing flag in RTHandles (replaced by TextureXR.slices and TextureXR.dimensions)
- Refactor the HDRenderPipeline and lightloop code to preprare for high level rendergraph
- Removed the **Back Then Front Rendering** option in the fabric Master Node settings. Enabling this option previously did nothing.
- Shader type Real translates to FP16 precision on Nintendo Switch.
- Shader framework refactor: Introduce CBSDF, EvaluateBSDF, IsNonZeroBSDF to replace BSDF functions
- Shader framework refactor:  GetBSDFAngles, LightEvaluation and SurfaceShading functions
- Replace ComputeMicroShadowing by GetAmbientOcclusionForMicroShadowing
- Rename WorldToTangent to TangentToWorld as it was incorrectly named
- Remove SunDisk and Sun Halo size from directional light
- Remove all obsolete wind code from shader
- Renamed DecalProjectorComponent into DecalProjector for API alignment.
- Improved the Volume UI and made them Global by default
- Remove very high quality shadow option
- Change default for shadow quality in Deferred to Medium
- Enlighten now use inverse squared falloff (before was using builtin falloff)
- Enlighten is now deprecated. Please use CPU or GPU lightmaper instead.
- Remove the name in the diffusion profile UI
- Changed how shadow map resolution scaling with distance is computed. Now it uses screen space area rather than light range.
- Updated MoreOptions display in UI
- Moved Display Area Light Emissive Mesh script API functions in the editor namespace
- direct strenght properties in ambient occlusion now affect direct specular as well
- Removed advanced Specular Occlusion control in StackLit: SSAO based SO control is hidden and fixed to behave like Lit, SPTD is the only HQ technique shown for baked SO.
- Shader framework refactor: Changed ClampRoughness signature to include PreLightData access.
- HDRPWizard window is now in Window > General > HD Render Pipeline Wizard
- Moved StaticLightingSky to LightingWindow
- Removes the current "Scene Settings" and replace them with "Sky & Fog Settings" (with Physically Based Sky and Volumetric Fog).
- Changed how cached shadow maps are placed inside the atlas to minimize re-rendering of them.

## [6.7.0-preview] - 2019-05-16

### Added
- Added ViewConstants StructuredBuffer to simplify XR rendering
- Added API to render specific settings during a frame
- Added stadia to the supported platforms (2019.3)
- Enabled cascade blends settings in the HD Shadow component
- Added Hardware Dynamic Resolution support.
- Added MatCap debug view to replace the no scene lighting debug view.
- Added clear GBuffer option in FrameSettings (default to false)
- Added preview for decal shader graph (Only albedo, normal and emission)
- Added exposure weight control for decal
- Screen Space Directional Shadow under a define option. Activated for ray tracing
- Added a new abstraction for RendererList that will help transition to Render Graph and future RendererList API
- Added multipass support for VR
- Added XR SDK integration (multipass only)
- Added Shader Graph samples for Hair, Fabric and Decal master nodes.
- Add fade distance, shadow fade distance and light layers to light explorer
- Add method to draw light layer drawer in a rect to HDEditorUtils

### Fixed
- Fixed deserialization crash at runtime
- Fixed for ShaderGraph Unlit masternode not writing velocity
- Fixed a crash when assiging a new HDRP asset with the 'Verify Saving Assets' option enabled
- Fixed exposure to properly support TEXTURE2D_X
- Fixed TerrainLit basemap texture generation
- Fixed a bug that caused nans when material classification was enabled and a tile contained one standard material + a material with transmission.
- Fixed gradient sky hash that was not using the exposure hash
- Fixed displayed default FrameSettings in HDRenderPipelineAsset wrongly updated on scripts reload.
- Fixed gradient sky hash that was not using the exposure hash.
- Fixed visualize cascade mode with exposure.
- Fixed (enabled) exposure on override lighting debug modes.
- Fixed issue with LightExplorer when volume have no profile
- Fixed issue with SSR for negative, infinite and NaN history values
- Fixed LightLayer in HDReflectionProbe and PlanarReflectionProbe inspector that was not displayed as a mask.
- Fixed NaN in transmission when the thickness and a color component of the scattering distance was to 0
- Fixed Light's ShadowMask multi-edition.
- Fixed motion blur and SMAA with VR single-pass instancing
- Fixed NaNs generated by phase functionsin volumetric lighting
- Fixed NaN issue with refraction effect and IOR of 1 at extreme grazing angle
- Fixed nan tracker not using the exposure
- Fixed sorting priority on lit and unlit materials
- Fixed null pointer exception when there are no AOVRequests defined on a camera
- Fixed dirty state of prefab using disabled ReflectionProbes
- Fixed an issue where gizmos and editor grid were not correctly depth tested
- Fixed created default scene prefab non editable due to wrong file extension.
- Fixed an issue where sky convolution was recomputed for nothing when a preview was visible (causing extreme slowness when fabric convolution is enabled)
- Fixed issue with decal that wheren't working currently in player
- Fixed missing stereo rendering macros in some fragment shaders
- Fixed exposure for ReflectionProbe and PlanarReflectionProbe gizmos
- Fixed single-pass instancing on PSVR
- Fixed Vulkan shader issue with Texture2DArray in ScreenSpaceShadow.compute by re-arranging code (workaround)
- Fixed camera-relative issue with lights and XR single-pass instancing
- Fixed single-pass instancing on Vulkan
- Fixed htile synchronization issue with shader graph decal
- Fixed Gizmos are not drawn in Camera preview
- Fixed pre-exposure for emissive decal
- Fixed wrong values computed in PreIntegrateFGD and in the generation of volumetric lighting data by forcing the use of fp32.
- Fixed NaNs arising during the hair lighting pass
- Fixed synchronization issue in decal HTile that occasionally caused rendering artifacts around decal borders
- Fixed QualitySettings getting marked as modified by HDRP (and thus checked out in Perforce)
- Fixed a bug with uninitialized values in light explorer
- Fixed issue with LOD transition
- Fixed shader warnings related to raytracing and TEXTURE2D_X

### Changed
- Refactor PixelCoordToViewDirWS to be VR compatible and to compute it only once per frame
- Modified the variants stripper to take in account multiple HDRP assets used in the build.
- Improve the ray biasing code to avoid self-intersections during the SSR traversal
- Update Pyramid Spot Light to better match emitted light volume.
- Moved _XRViewConstants out of UnityPerPassStereo constant buffer to fix issues with PSSL
- Removed GetPositionInput_Stereo() and single-pass (double-wide) rendering mode
- Changed label width of the frame settings to accommodate better existing options.
- SSR's Default FrameSettings for camera is now enable.
- Re-enabled the sharpening filter on Temporal Anti-aliasing
- Exposed HDEditorUtils.LightLayerMaskDrawer for integration in other packages and user scripting.
- Rename atmospheric scattering in FrameSettings to Fog
- The size modifier in the override for the culling sphere in Shadow Cascades now defaults to 0.6, which is the same as the formerly hardcoded value.
- Moved LOD Bias and Maximum LOD Level from Frame Setting section `Other` to `Rendering`
- ShaderGraph Decal that affect only emissive, only draw in emissive pass (was drawing in dbuffer pass too)
- Apply decal projector fade factor correctly on all attribut and for shader graph decal
- Move RenderTransparentDepthPostpass after all transparent
- Update exposure prepass to interleave XR single-pass instancing views in a checkerboard pattern
- Removed ScriptRuntimeVersion check in wizard.

## [6.6.0-preview] - 2019-04-01

### Added
- Added preliminary changes for XR deferred shading
- Added support of 111110 color buffer
- Added proper support for Recorder in HDRP
- Added depth offset input in shader graph master nodes
- Added a Parallax Occlusion Mapping node
- Added SMAA support
- Added Homothety and Symetry quick edition modifier on volume used in ReflectionProbe, PlanarReflectionProbe and DensityVolume
- Added multi-edition support for DecalProjectorComponent
- Improve hair shader
- Added the _ScreenToTargetScaleHistory uniform variable to be used when sampling HDRP RTHandle history buffers.
- Added settings in `FrameSettings` to change `QualitySettings.lodBias` and `QualitySettings.maximumLODLevel` during a rendering
- Added an exposure node to retrieve the current, inverse and previous frame exposure value.
- Added an HD scene color node which allow to sample the scene color with mips and a toggle to remove the exposure.
- Added safeguard on HD scene creation if default scene not set in the wizard
- Added Low res transparency rendering pass.

### Fixed
- Fixed HDRI sky intensity lux mode
- Fixed dynamic resolution for XR
- Fixed instance identifier semantic string used by Shader Graph
- Fixed null culling result occuring when changing scene that was causing crashes
- Fixed multi-edition light handles and inspector shapes
- Fixed light's LightLayer field when multi-editing
- Fixed normal blend edition handles on DensityVolume
- Fixed an issue with layered lit shader and height based blend where inactive layers would still have influence over the result
- Fixed multi-selection handles color for DensityVolume
- Fixed multi-edition inspector's blend distances for HDReflectionProbe, PlanarReflectionProbe and DensityVolume
- Fixed metric distance that changed along size in DensityVolume
- Fixed DensityVolume shape handles that have not same behaviour in advance and normal edition mode
- Fixed normal map blending in TerrainLit by only blending the derivatives
- Fixed Xbox One rendering just a grey screen instead of the scene
- Fixed probe handles for multiselection
- Fixed baked cubemap import settings for convolution
- Fixed regression causing crash when attempting to open HDRenderPipelineWizard without an HDRenderPipelineAsset setted
- Fixed FullScreenDebug modes: SSAO, SSR, Contact shadow, Prerefraction Color Pyramid, Final Color Pyramid
- Fixed volumetric rendering with stereo instancing
- Fixed shader warning
- Fixed missing resources in existing asset when updating package
- Fixed PBR master node preview in forward rendering or transparent surface
- Fixed deferred shading with stereo instancing
- Fixed "look at" edition mode of Rotation tool for DecalProjectorComponent
- Fixed issue when switching mode in ReflectionProbe and PlanarReflectionProbe
- Fixed issue where migratable component version where not always serialized when part of prefab's instance
- Fixed an issue where shadow would not be rendered properly when light layer are not enabled
- Fixed exposure weight on unlit materials
- Fixed Light intensity not played in the player when recorded with animation/timeline
- Fixed some issues when multi editing HDRenderPipelineAsset
- Fixed emission node breaking the main shader graph preview in certain conditions.
- Fixed checkout of baked probe asset when baking probes.
- Fixed invalid gizmo position for rotated ReflectionProbe
- Fixed multi-edition of material's SurfaceType and RenderingPath
- Fixed whole pipeline reconstruction on selecting for the first time or modifying other than the currently used HDRenderPipelineAsset
- Fixed single shadow debug mode
- Fixed global scale factor debug mode when scale > 1
- Fixed debug menu material overrides not getting applied to the Terrain Lit shader
- Fixed typo in computeLightVariants
- Fixed deferred pass with XR instancing by disabling ComputeLightEvaluation
- Fixed bloom resolution independence
- Fixed lens dirt intensity not behaving properly
- Fixed the Stop NaN feature
- Fixed some resources to handle more than 2 instanced views for XR
- Fixed issue with black screen (NaN) produced on old GPU hardware or intel GPU hardware with gaussian pyramid
- Fixed issue with disabled punctual light would still render when only directional light is present

### Changed
- DensityVolume scripting API will no longuer allow to change between advance and normal edition mode
- Disabled depth of field, lens distortion and panini projection in the scene view
- TerrainLit shaders and includes are reorganized and made simpler.
- TerrainLit shader GUI now allows custom properties to be displayed in the Terrain fold-out section.
- Optimize distortion pass with stencil
- Disable SceneSelectionPass in shader graph preview
- Control punctual light and area light shadow atlas separately
- Move SMAA anti-aliasing option to after Temporal Anti Aliasing one, to avoid problem with previously serialized project settings
- Optimize rendering with static only lighting and when no cullable lights/decals/density volumes are present.
- Updated handles for DecalProjectorComponent for enhanced spacial position readability and have edition mode for better SceneView management
- DecalProjectorComponent are now scale independent in order to have reliable metric unit (see new Size field for changing the size of the volume)
- Restructure code from HDCamera.Update() by adding UpdateAntialiasing() and UpdateViewConstants()
- Renamed velocity to motion vectors
- Objects rendered during the After Post Process pass while TAA is enabled will not benefit from existing depth buffer anymore. This is done to fix an issue where those object would wobble otherwise
- Removed usage of builtin unity matrix for shadow, shadow now use same constant than other view
- The default volume layer mask for cameras & probes is now `Default` instead of `Everything`

## [6.5.0-preview] - 2019-03-07

### Added
- Added depth-of-field support with stereo instancing
- Adding real time area light shadow support
- Added a new FrameSettings: Specular Lighting to toggle the specular during the rendering

### Fixed
- Fixed diffusion profile upgrade breaking package when upgrading to a new version
- Fixed decals cropped by gizmo not updating correctly if prefab
- Fixed an issue when enabling SSR on multiple view
- Fixed edition of the intensity's unit field while selecting multiple lights
- Fixed wrong calculation in soft voxelization for density volume
- Fixed gizmo not working correctly with pre-exposure
- Fixed issue with setting a not available RT when disabling motion vectors
- Fixed planar reflection when looking at mirror normal
- Fixed mutiselection issue with HDLight Inspector
- Fixed HDAdditionalCameraData data migration
- Fixed failing builds when light explorer window is open
- Fixed cascade shadows border sometime causing artefacts between cascades
- Restored shadows in the Cascade Shadow debug visualization
- `camera.RenderToCubemap` use proper face culling

### Changed
- When rendering reflection probe disable all specular lighting and for metals use fresnelF0 as diffuse color for bake lighting.

## [6.4.0-preview] - 2019-02-21

### Added
- VR: Added TextureXR system to selectively expand TEXTURE2D macros to texture array for single-pass stereo instancing + Convert textures call to these macros
- Added an unit selection dropdown next to shutter speed (camera)
- Added error helpbox when trying to use a sub volume component that require the current HDRenderPipelineAsset to support a feature that it is not supporting.
- Add mesh for tube light when display emissive mesh is enabled

### Fixed
- Fixed Light explorer. The volume explorer used `profile` instead of `sharedProfile` which instantiate a custom volume profile instead of editing the asset itself.
- Fixed UI issue where all is displayed using metric unit in shadow cascade and Percent is set in the unit field (happening when opening the inspector).
- Fixed inspector event error when double clicking on an asset (diffusion profile/material).
- Fixed nullref on layered material UI when the material is not an asset.
- Fixed nullref exception when undo/redo a light property.
- Fixed visual bug when area light handle size is 0.

### Changed
- Update UI for 32bit/16bit shadow precision settings in HDRP asset
- Object motion vectors have been disabled in all but the game view. Camera motion vectors are still enabled everywhere, allowing TAA and Motion Blur to work on static objects.
- Enable texture array by default for most rendering code on DX11 and unlock stereo instancing (DX11 only for now)

## [6.3.0-preview] - 2019-02-18

### Added
- Added emissive property for shader graph decals
- Added a diffusion profile override volume so the list of diffusion profile assets to use can be chanaged without affecting the HDRP asset
- Added a "Stop NaNs" option on cameras and in the Scene View preferences.
- Added metric display option in HDShadowSettings and improve clamping
- Added shader parameter mapping in DebugMenu
- Added scripting API to configure DebugData for DebugMenu

### Fixed
- Fixed decals in forward
- Fixed issue with stencil not correctly setup for various master node and shader for the depth pass, motion vector pass and GBuffer/Forward pass
- Fixed SRP batcher and metal
- Fixed culling and shadows for Pyramid, Box, Rectangle and Tube lights
- Fixed an issue where scissor render state leaking from the editor code caused partially black rendering

### Changed
- When a lit material has a clear coat mask that is not null, we now use the clear coat roughness to compute the screen space reflection.
- Diffusion profiles are now limited to one per asset and can be referenced in materials, shader graphs and vfx graphs. Materials will be upgraded automatically except if they are using a shader graph, in this case it will display an error message.

## [6.2.0-preview] - 2019-02-15

### Added
- Added help box listing feature supported in a given HDRenderPipelineAsset alongs with the drawbacks implied.
- Added cascade visualizer, supporting disabled handles when not overriding.

### Fixed
- Fixed post processing with stereo double-wide
- Fixed issue with Metal: Use sign bit to find the cache type instead of lowest bit.
- Fixed invalid state when creating a planar reflection for the first time
- Fix FrameSettings's LitShaderMode not restrained by supported LitShaderMode regression.

### Changed
- The default value roughness value for the clearcoat has been changed from 0.03 to 0.01
- Update default value of based color for master node
- Update Fabric Charlie Sheen lighting model - Remove Fresnel component that wasn't part of initial model + Remap smoothness to [0.0 - 0.6] range for more artist friendly parameter

### Changed
- Code refactor: all macros with ARGS have been swapped with macros with PARAM. This is because the ARGS macros were incorrectly named.

## [6.1.0-preview] - 2019-02-13

### Added
- Added support for post-processing anti-aliasing in the Scene View (FXAA and TAA). These can be set in Preferences.
- Added emissive property for decal material (non-shader graph)

### Fixed
- Fixed a few UI bugs with the color grading curves.
- Fixed "Post Processing" in the scene view not toggling post-processing effects
- Fixed bake only object with flag `ReflectionProbeStaticFlag` when baking a `ReflectionProbe`

### Changed
- Removed unsupported Clear Depth checkbox in Camera inspector
- Updated the toggle for advanced mode in inspectors.

## [6.0.0-preview] - 2019-02-23

### Added
- Added new API to perform a camera rendering
- Added support for hair master node (Double kajiya kay - Lambert)
- Added Reset behaviour in DebugMenu (ingame mapping is right joystick + B)
- Added Default HD scene at new scene creation while in HDRP
- Added Wizard helping to configure HDRP project
- Added new UI for decal material to allow remapping and scaling of some properties
- Added cascade shadow visualisation toggle in HD shadow settings
- Added icons for assets
- Added replace blending mode for distortion
- Added basic distance fade for density volumes
- Added decal master node for shader graph
- Added HD unlit master node (Cross Pipeline version is name Unlit)
- Added new Rendering Queue in materials
- Added post-processing V3 framework embed in HDRP, remove postprocess V2 framework
- Post-processing now uses the generic volume framework
-   New depth-of-field, bloom, panini projection effects, motion blur
-   Exposure is now done as a pre-exposition pass, the whole system has been revamped
-   Exposure now use EV100 everywhere in the UI (Sky, Emissive Light)
- Added emissive intensity (Luminance and EV100 control) control for Emissive
- Added pre-exposure weigth for Emissive
- Added an emissive color node and a slider to control the pre-exposure percentage of emission color
- Added physical camera support where applicable
- Added more color grading tools
- Added changelog level for Shader Variant stripping
- Added Debug mode for validation of material albedo and metalness/specularColor values
- Added a new dynamic mode for ambient probe and renamed BakingSky to StaticLightingSky
- Added command buffer parameter to all Bind() method of material
- Added Material validator in Render Pipeline Debug
- Added code to future support of DXR (not enabled)
- Added support of multiviewport
- Added HDRenderPipeline.RequestSkyEnvironmentUpdate function to force an update from script when sky is set to OnDemand
- Added a Lighting and BackLighting slots in Lit, StackLit, Fabric and Hair master nodes
- Added support for overriding terrain detail rendering shaders, via the render pipeline editor resources asset
- Added xrInstancing flag support to RTHandle
- Added support for cullmask for decal projectors
- Added software dynamic resolution support
- Added support for "After Post-Process" render pass for unlit shader
- Added support for textured rectangular area lights
- Added stereo instancing macros to MSAA shaders
- Added support for Quarter Res Raytraced Reflections (not enabled)
- Added fade factor for decal projectors.
- Added stereo instancing macros to most shaders used in VR
- Added multi edition support for HDRenderPipelineAsset

### Fixed
- Fixed logic to disable FPTL with stereo rendering
- Fixed stacklit transmission and sun highlight
- Fixed decals with stereo rendering
- Fixed sky with stereo rendering
- Fixed flip logic for postprocessing + VR
- Fixed copyStencilBuffer pass for Switch
- Fixed point light shadow map culling that wasn't taking into account far plane
- Fixed usage of SSR with transparent on all master node
- Fixed SSR and microshadowing on fabric material
- Fixed blit pass for stereo rendering
- Fixed lightlist bounds for stereo rendering
- Fixed windows and in-game DebugMenu sync.
- Fixed FrameSettings' LitShaderMode sync when opening DebugMenu.
- Fixed Metal specific issues with decals, hitting a sampler limit and compiling AxF shader
- Fixed an issue with flipped depth buffer during postprocessing
- Fixed normal map use for shadow bias with forward lit - now use geometric normal
- Fixed transparent depth prepass and postpass access so they can be use without alpha clipping for lit shader
- Fixed support of alpha clip shadow for lit master node
- Fixed unlit master node not compiling
- Fixed issue with debug display of reflection probe
- Fixed issue with phong tessellations not working with lit shader
- Fixed issue with vertex displacement being affected by heightmap setting even if not heightmap where assign
- Fixed issue with density mode on Lit terrain producing NaN
- Fixed issue when going back and forth from Lit to LitTesselation for displacement mode
- Fixed issue with ambient occlusion incorrectly applied to emissiveColor with light layers in deferred
- Fixed issue with fabric convolution not using the correct convolved texture when fabric convolution is enabled
- Fixed issue with Thick mode for Transmission that was disabling transmission with directional light
- Fixed shutdown edge cases with HDRP tests
- Fixed slowdow when enabling Fabric convolution in HDRP asset
- Fixed specularAA not compiling in StackLit Master node
- Fixed material debug view with stereo rendering
- Fixed material's RenderQueue edition in default view.
- Fixed banding issues within volumetric density buffer
- Fixed missing multicompile for MSAA for AxF
- Fixed camera-relative support for stereo rendering
- Fixed remove sync with render thread when updating decal texture atlas.
- Fixed max number of keyword reach [256] issue. Several shader feature are now local
- Fixed Scene Color and Depth nodes
- Fixed SSR in forward
- Fixed custom editor of Unlit, HD Unlit and PBR shader graph master node
- Fixed issue with NewFrame not correctly calculated in Editor when switching scene
- Fixed issue with TerrainLit not compiling with depth only pass and normal buffer
- Fixed geometric normal use for shadow bias with PBR master node in forward
- Fixed instancing macro usage for decals
- Fixed error message when having more than one directional light casting shadow
- Fixed error when trying to display preview of Camera or PlanarReflectionProbe
- Fixed LOAD_TEXTURE2D_ARRAY_MSAA macro
- Fixed min-max and amplitude clamping value in inspector of vertex displacement materials
- Fixed issue with alpha shadow clip (was incorrectly clipping object shadow)
- Fixed an issue where sky cubemap would not be cleared correctly when setting the current sky to None
- Fixed a typo in Static Lighting Sky component UI
- Fixed issue with incorrect reset of RenderQueue when switching shader in inspector GUI
- Fixed issue with variant stripper stripping incorrectly some variants
- Fixed a case of ambient lighting flickering because of previews
- Fixed Decals when rendering multiple camera in a single frame
- Fixed cascade shadow count in shader
- Fixed issue with Stacklit shader with Haze effect
- Fixed an issue with the max sample count for the TAA
- Fixed post-process guard band for XR
- Fixed exposure of emissive of Unlit
- Fixed depth only and motion vector pass for Unlit not working correctly with MSAA
- Fixed an issue with stencil buffer copy causing unnecessary compute dispatches for lighting
- Fixed multi edition issue in FrameSettings
- Fixed issue with SRP batcher and DebugDisplay variant of lit shader
- Fixed issue with debug material mode not doing alpha test
- Fixed "Attempting to draw with missing UAV bindings" errors on Vulkan
- Fixed pre-exposure incorrectly apply to preview
- Fixed issue with duplicate 3D texture in 3D texture altas of volumetric?
- Fixed Camera rendering order (base on the depth parameter)
- Fixed shader graph decals not being cropped by gizmo
- Fixed "Attempting to draw with missing UAV bindings" errors on Vulkan.


### Changed
- ColorPyramid compute shader passes is swapped to pixel shader passes on platforms where the later is faster (Nintendo Switch).
- Removing the simple lightloop used by the simple lit shader
- Whole refactor of reflection system: Planar and reflection probe
- Separated Passthrough from other RenderingPath
- Update several properties naming and caption based on feedback from documentation team
- Remove tile shader variant for transparent backface pass of lit shader
- Rename all HDRenderPipeline to HDRP folder for shaders
- Rename decal property label (based on doc team feedback)
- Lit shader mode now default to Deferred to reduce build time
- Update UI of Emission parameters in shaders
- Improve shader variant stripping including shader graph variant
- Refactored render loop to render realtime probes visible per camera
- Enable SRP batcher by default
- Shader code refactor: Rename LIGHTLOOP_SINGLE_PASS => LIGHTLOOP_DISABLE_TILE_AND_CLUSTER and clean all usage of LIGHTLOOP_TILE_PASS
- Shader code refactor: Move pragma definition of vertex and pixel shader inside pass + Move SURFACE_GRADIENT definition in XXXData.hlsl
- Micro-shadowing in Lit forward now use ambientOcclusion instead of SpecularOcclusion
- Upgraded FrameSettings workflow, DebugMenu and Inspector part relative to it
- Update build light list shader code to support 32 threads in wavefronts on Switch
- LayeredLit layers' foldout are now grouped in one main foldout per layer
- Shadow alpha clip can now be enabled on lit shader and haor shader enven for opaque
- Temporal Antialiasing optimization for Xbox One X
- Parameter depthSlice on SetRenderTarget functions now defaults to -1 to bind the entire resource
- Rename SampleCameraDepth() functions to LoadCameraDepth() and SampleCameraDepth(), same for SampleCameraColor() functions
- Improved Motion Blur quality.
- Update stereo frame settings values for single-pass instancing and double-wide
- Rearrange FetchDepth functions to prepare for stereo-instancing
- Remove unused _ComputeEyeIndex
- Updated HDRenderPipelineAsset inspector
- Re-enable SRP batcher for metal

## [5.2.0-preview] - 2018-11-27

### Added
- Added option to run Contact Shadows and Volumetrics Voxelization stage in Async Compute
- Added camera freeze debug mode - Allow to visually see culling result for a camera
- Added support of Gizmo rendering before and after postprocess in Editor
- Added support of LuxAtDistance for punctual lights

### Fixed
- Fixed Debug.DrawLine and Debug.Ray call to work in game view
- Fixed DebugMenu's enum resetted on change
- Fixed divide by 0 in refraction causing NaN
- Fixed disable rough refraction support
- Fixed refraction, SSS and atmospheric scattering for VR
- Fixed forward clustered lighting for VR (double-wide).
- Fixed Light's UX to not allow negative intensity
- Fixed HDRenderPipelineAsset inspector broken when displaying its FrameSettings from project windows.
- Fixed forward clustered lighting for VR (double-wide).
- Fixed HDRenderPipelineAsset inspector broken when displaying its FrameSettings from project windows.
- Fixed Decals and SSR diable flags for all shader graph master node (Lit, Fabric, StackLit, PBR)
- Fixed Distortion blend mode for shader graph master node (Lit, StackLit)
- Fixed bent Normal for Fabric master node in shader graph
- Fixed PBR master node lightlayers
- Fixed shader stripping for built-in lit shaders.

### Changed
- Rename "Regular" in Diffusion profile UI "Thick Object"
- Changed VBuffer depth parametrization for volumetric from distanceRange to depthExtent - Require update of volumetric settings - Fog start at near plan
- SpotLight with box shape use Lux unit only

## [5.1.0-preview] - 2018-11-19

### Added

- Added a separate Editor resources file for resources Unity does not take when it builds a Player.
- You can now disable SSR on Materials in Shader Graph.
- Added support for MSAA when the Supported Lit Shader Mode is set to Both. Previously HDRP only supported MSAA for Forward mode.
- You can now override the emissive color of a Material when in debug mode.
- Exposed max light for Light Loop Settings in HDRP asset UI.
- HDRP no longer performs a NormalDBuffer pass update if there are no decals in the Scene.
- Added distant (fall-back) volumetric fog and improved the fog evaluation precision.
- Added an option to reflect sky in SSR.
- Added a y-axis offset for the PlanarReflectionProbe and offset tool.
- Exposed the option to run SSR and SSAO on async compute.
- Added support for the _GlossMapScale parameter in the Legacy to HDRP Material converter.
- Added wave intrinsic instructions for use in Shaders (for AMD GCN).


### Fixed
- Fixed sphere shaped influence handles clamping in Reflection Probes.
- Fixed Reflection Probe data migration for projects created before using HDRP.
- Fixed UI of Layered Material where Unity previously rendered the scrollbar above the Copy button.
- Fixed Material tessellations parameters Start fade distance and End fade distance. Originally, Unity clamped these values when you modified them.
- Fixed various distortion and refraction issues - handle a better fall-back.
- Fixed SSR for multiple views.
- Fixed SSR issues related to self-intersections.
- Fixed shape density volume handle speed.
- Fixed density volume shape handle moving too fast.
- Fixed the Camera velocity pass that we removed by mistake.
- Fixed some null pointer exceptions when disabling motion vectors support.
- Fixed viewports for both the Subsurface Scattering combine pass and the transparent depth prepass.
- Fixed the blend mode pop-up in the UI. It previously did not appear when you enabled pre-refraction.
- Fixed some null pointer exceptions that previously occurred when you disabled motion vectors support.
- Fixed Layered Lit UI issue with scrollbar.
- Fixed cubemap assignation on custom ReflectionProbe.
- Fixed Reflection Probes’ capture settings' shadow distance.
- Fixed an issue with the SRP batcher and Shader variables declaration.
- Fixed thickness and subsurface slots for fabric Shader master node that wasn't appearing with the right combination of flags.
- Fixed d3d debug layer warning.
- Fixed PCSS sampling quality.
- Fixed the Subsurface and transmission Material feature enabling for fabric Shader.
- Fixed the Shader Graph UV node’s dimensions when using it in a vertex Shader.
- Fixed the planar reflection mirror gizmo's rotation.
- Fixed HDRenderPipelineAsset's FrameSettings not showing the selected enum in the Inspector drop-down.
- Fixed an error with async compute.
- MSAA now supports transparency.
- The HDRP Material upgrader tool now converts metallic values correctly.
- Volumetrics now render in Reflection Probes.
- Fixed a crash that occurred whenever you set a viewport size to 0.
- Fixed the Camera physic parameter that the UI previously did not display.
- Fixed issue in pyramid shaped spotlight handles manipulation

### Changed

- Renamed Line shaped Lights to Tube Lights.
- HDRP now uses mean height fog parametrization.
- Shadow quality settings are set to All when you use HDRP (This setting is not visible in the UI when using SRP). This avoids Legacy Graphics Quality Settings disabling the shadows and give SRP full control over the Shadows instead.
- HDRP now internally uses premultiplied alpha for all fog.
- Updated default FrameSettings used for realtime Reflection Probes when you create a new HDRenderPipelineAsset.
- Remove multi-camera support. LWRP and HDRP will not support multi-camera layered rendering.
- Updated Shader Graph subshaders to use the new instancing define.
- Changed fog distance calculation from distance to plane to distance to sphere.
- Optimized forward rendering using AMD GCN by scalarizing the light loop.
- Changed the UI of the Light Editor.
- Change ordering of includes in HDRP Materials in order to reduce iteration time for faster compilation.
- Added a StackLit master node replacing the InspectorUI version. IMPORTANT: All previously authored StackLit Materials will be lost. You need to recreate them with the master node.

## [5.0.0-preview] - 2018-09-28

### Added
- Added occlusion mesh to depth prepass for VR (VR still disabled for now)
- Added a debug mode to display only one shadow at once
- Added controls for the highlight created by directional lights
- Added a light radius setting to punctual lights to soften light attenuation and simulate fill lighting
- Added a 'minRoughness' parameter to all non-area lights (was previously only available for certain light types)
- Added separate volumetric light/shadow dimmers
- Added per-pixel jitter to volumetrics to reduce aliasing artifacts
- Added a SurfaceShading.hlsl file, which implements material-agnostic shading functionality in an efficient manner
- Added support for shadow bias for thin object transmission
- Added FrameSettings to control realtime planar reflection
- Added control for SRPBatcher on HDRP Asset
- Added an option to clear the shadow atlases in the debug menu
- Added a color visualization of the shadow atlas rescale in debug mode
- Added support for disabling SSR on materials
- Added intrinsic for XBone
- Added new light volume debugging tool
- Added a new SSR debug view mode
- Added translaction's scale invariance on DensityVolume
- Added multiple supported LitShadermode and per renderer choice in case of both Forward and Deferred supported
- Added custom specular occlusion mode to Lit Shader Graph Master node

### Fixed
- Fixed a normal bias issue with Stacklit (Was causing light leaking)
- Fixed camera preview outputing an error when both scene and game view where display and play and exit was call
- Fixed override debug mode not apply correctly on static GI
- Fixed issue where XRGraphicsConfig values set in the asset inspector GUI weren't propagating correctly (VR still disabled for now)
- Fixed issue with tangent that was using SurfaceGradient instead of regular normal decoding
- Fixed wrong error message display when switching to unsupported target like IOS
- Fixed an issue with ambient occlusion texture sometimes not being created properly causing broken rendering
- Shadow near plane is no longer limited at 0.1
- Fixed decal draw order on transparent material
- Fixed an issue where sometime the lookup texture used for GGX convolution was broken, causing broken rendering
- Fixed an issue where you wouldn't see any fog for certain pipeline/scene configurations
- Fixed an issue with volumetric lighting where the anisotropy value of 0 would not result in perfectly isotropic lighting
- Fixed shadow bias when the atlas is rescaled
- Fixed shadow cascade sampling outside of the atlas when cascade count is inferior to 4
- Fixed shadow filter width in deferred rendering not matching shader config
- Fixed stereo sampling of depth texture in MSAA DepthValues.shader
- Fixed box light UI which allowed negative and zero sizes, thus causing NaNs
- Fixed stereo rendering in HDRISky.shader (VR)
- Fixed normal blend and blend sphere influence for reflection probe
- Fixed distortion filtering (was point filtering, now trilinear)
- Fixed contact shadow for large distance
- Fixed depth pyramid debug view mode
- Fixed sphere shaped influence handles clamping in reflection probes
- Fixed reflection probes data migration for project created before using hdrp
- Fixed ambient occlusion for Lit Master Node when slot is connected

### Changed
- Use samplerunity_ShadowMask instead of samplerunity_samplerLightmap for shadow mask
- Allow to resize reflection probe gizmo's size
- Improve quality of screen space shadow
- Remove support of projection model for ScreenSpaceLighting (SSR always use HiZ and refraction always Proxy)
- Remove all the debug mode from SSR that are obsolete now
- Expose frameSettings and Capture settings for reflection and planar probe
- Update UI for reflection probe, planar probe, camera and HDRP Asset
- Implement proper linear blending for volumetric lighting via deep compositing as described in the paper "Deep Compositing Using Lie Algebras"
- Changed  planar mapping to match terrain convention (XZ instead of ZX)
- XRGraphicsConfig is no longer Read/Write. Instead, it's read-only. This improves consistency of XR behavior between the legacy render pipeline and SRP
- Change reflection probe data migration code (to update old reflection probe to new one)
- Updated gizmo for ReflectionProbes
- Updated UI and Gizmo of DensityVolume

## [4.0.0-preview] - 2018-09-28

### Added
- Added a new TerrainLit shader that supports rendering of Unity terrains.
- Added controls for linear fade at the boundary of density volumes
- Added new API to control decals without monobehaviour object
- Improve Decal Gizmo
- Implement Screen Space Reflections (SSR) (alpha version, highly experimental)
- Add an option to invert the fade parameter on a Density Volume
- Added a Fabric shader (experimental) handling cotton and silk
- Added support for MSAA in forward only for opaque only
- Implement smoothness fade for SSR
- Added support for AxF shader (X-rite format - require special AxF importer from Unity not part of HDRP)
- Added control for sundisc on directional light (hack)
- Added a new HD Lit Master node that implements Lit shader support for Shader Graph
- Added Micro shadowing support (hack)
- Added an event on HDAdditionalCameraData for custom rendering
- HDRP Shader Graph shaders now support 4-channel UVs.

### Fixed
- Fixed an issue where sometimes the deferred shadow texture would not be valid, causing wrong rendering.
- Stencil test during decals normal buffer update is now properly applied
- Decals corectly update normal buffer in forward
- Fixed a normalization problem in reflection probe face fading causing artefacts in some cases
- Fix multi-selection behavior of Density Volumes overwriting the albedo value
- Fixed support of depth texture for RenderTexture. HDRP now correctly output depth to user depth buffer if RenderTexture request it.
- Fixed multi-selection behavior of Density Volumes overwriting the albedo value
- Fixed support of depth for RenderTexture. HDRP now correctly output depth to user depth buffer if RenderTexture request it.
- Fixed support of Gizmo in game view in the editor
- Fixed gizmo for spot light type
- Fixed issue with TileViewDebug mode being inversed in gameview
- Fixed an issue with SAMPLE_TEXTURECUBE_SHADOW macro
- Fixed issue with color picker not display correctly when game and scene view are visible at the same time
- Fixed an issue with reflection probe face fading
- Fixed camera motion vectors shader and associated matrices to update correctly for single-pass double-wide stereo rendering
- Fixed light attenuation functions when range attenuation is disabled
- Fixed shadow component algorithm fixup not dirtying the scene, so changes can be saved to disk.
- Fixed some GC leaks for HDRP
- Fixed contact shadow not affected by shadow dimmer
- Fixed GGX that works correctly for the roughness value of 0 (mean specular highlgiht will disappeard for perfect mirror, we rely on maxSmoothness instead to always have a highlight even on mirror surface)
- Add stereo support to ShaderPassForward.hlsl. Forward rendering now seems passable in limited test scenes with camera-relative rendering disabled.
- Add stereo support to ProceduralSky.shader and OpaqueAtmosphericScattering.shader.
- Added CullingGroupManager to fix more GC.Alloc's in HDRP
- Fixed rendering when multiple cameras render into the same render texture

### Changed
- Changed the way depth & color pyramids are built to be faster and better quality, thus improving the look of distortion and refraction.
- Stabilize the dithered LOD transition mask with respect to the camera rotation.
- Avoid multiple depth buffer copies when decals are present
- Refactor code related to the RT handle system (No more normal buffer manager)
- Remove deferred directional shadow and move evaluation before lightloop
- Add a function GetNormalForShadowBias() that material need to implement to return the normal used for normal shadow biasing
- Remove Jimenez Subsurface scattering code (This code was disabled by default, now remove to ease maintenance)
- Change Decal API, decal contribution is now done in Material. Require update of material using decal
- Move a lot of files from CoreRP to HDRP/CoreRP. All moved files weren't used by Ligthweight pipeline. Long term they could move back to CoreRP after CoreRP become out of preview
- Updated camera inspector UI
- Updated decal gizmo
- Optimization: The objects that are rendered in the Motion Vector Pass are not rendered in the prepass anymore
- Removed setting shader inclue path via old API, use package shader include paths
- The default value of 'maxSmoothness' for punctual lights has been changed to 0.99
- Modified deferred compute and vert/frag shaders for first steps towards stereo support
- Moved material specific Shader Graph files into corresponding material folders.
- Hide environment lighting settings when enabling HDRP (Settings are control from sceneSettings)
- Update all shader includes to use absolute path (allow users to create material in their Asset folder)
- Done a reorganization of the files (Move ShaderPass to RenderPipeline folder, Move all shadow related files to Lighting/Shadow and others)
- Improved performance and quality of Screen Space Shadows

## [3.3.0-preview] - 2018-01-01

### Added
- Added an error message to say to use Metal or Vulkan when trying to use OpenGL API
- Added a new Fabric shader model that supports Silk and Cotton/Wool
- Added a new HDRP Lighting Debug mode to visualize Light Volumes for Point, Spot, Line, Rectangular and Reflection Probes
- Add support for reflection probe light layers
- Improve quality of anisotropic on IBL

### Fixed
- Fix an issue where the screen where darken when rendering camera preview
- Fix display correct target platform when showing message to inform user that a platform is not supported
- Remove workaround for metal and vulkan in normal buffer encoding/decoding
- Fixed an issue with color picker not working in forward
- Fixed an issue where reseting HDLight do not reset all of its parameters
- Fixed shader compile warning in DebugLightVolumes.shader

### Changed
- Changed default reflection probe to be 256x256x6 and array size to be 64
- Removed dependence on the NdotL for thickness evaluation for translucency (based on artist's input)
- Increased the precision when comparing Planar or HD reflection probe volumes
- Remove various GC alloc in C#. Slightly better performance

## [3.2.0-preview] - 2018-01-01

### Added
- Added a luminance meter in the debug menu
- Added support of Light, reflection probe, emissive material, volume settings related to lighting to Lighting explorer
- Added support for 16bit shadows

### Fixed
- Fix issue with package upgrading (HDRP resources asset is now versionned to worarkound package manager limitation)
- Fix HDReflectionProbe offset displayed in gizmo different than what is affected.
- Fix decals getting into a state where they could not be removed or disabled.
- Fix lux meter mode - The lux meter isn't affected by the sky anymore
- Fix area light size reset when multi-selected
- Fix filter pass number in HDUtils.BlitQuad
- Fix Lux meter mode that was applying SSS
- Fix planar reflections that were not working with tile/cluster (olbique matrix)
- Fix debug menu at runtime not working after nested prefab PR come to trunk
- Fix scrolling issue in density volume

### Changed
- Shader code refactor: Split MaterialUtilities file in two parts BuiltinUtilities (independent of FragInputs) and MaterialUtilities (Dependent of FragInputs)
- Change screen space shadow rendertarget format from ARGB32 to RG16

## [3.1.0-preview] - 2018-01-01

### Added
- Decal now support per channel selection mask. There is now two mode. One with BaseColor, Normal and Smoothness and another one more expensive with BaseColor, Normal, Smoothness, Metal and AO. Control is on HDRP Asset. This may require to launch an update script for old scene: 'Edit/Render Pipeline/Single step upgrade script/Upgrade all DecalMaterial MaskBlendMode'.
- Decal now supports depth bias for decal mesh, to prevent z-fighting
- Decal material now supports draw order for decal projectors
- Added LightLayers support (Base on mask from renderers name RenderingLayers and mask from light name LightLayers - if they match, the light apply) - cost an extra GBuffer in deferred (more bandwidth)
- When LightLayers is enabled, the AmbientOclusion is store in the GBuffer in deferred path allowing to avoid double occlusion with SSAO. In forward the double occlusion is now always avoided.
- Added the possibility to add an override transform on the camera for volume interpolation
- Added desired lux intensity and auto multiplier for HDRI sky
- Added an option to disable light by type in the debug menu
- Added gradient sky
- Split EmissiveColor and bakeDiffuseLighting in forward avoiding the emissiveColor to be affect by SSAO
- Added a volume to control indirect light intensity
- Added EV 100 intensity unit for area lights
- Added support for RendererPriority on Renderer. This allow to control order of transparent rendering manually. HDRP have now two stage of sorting for transparent in addition to bact to front. Material have a priority then Renderer have a priority.
- Add Coupling of (HD)Camera and HDAdditionalCameraData for reset and remove in inspector contextual menu of Camera
- Add Coupling of (HD)ReflectionProbe and HDAdditionalReflectionData for reset and remove in inspector contextual menu of ReflectoinProbe
- Add macro to forbid unity_ObjectToWorld/unity_WorldToObject to be use as it doesn't handle camera relative rendering
- Add opacity control on contact shadow

### Fixed
- Fixed an issue with PreIntegratedFGD texture being sometimes destroyed and not regenerated causing rendering to break
- PostProcess input buffers are not copied anymore on PC if the viewport size matches the final render target size
- Fixed an issue when manipulating a lot of decals, it was displaying a lot of errors in the inspector
- Fixed capture material with reflection probe
- Refactored Constant Buffers to avoid hitting the maximum number of bound CBs in some cases.
- Fixed the light range affecting the transform scale when changed.
- Snap to grid now works for Decal projector resizing.
- Added a warning for 128x128 cookie texture without mipmaps
- Replace the sampler used for density volumes for correct wrap mode handling

### Changed
- Move Render Pipeline Debug "Windows from Windows->General-> Render Pipeline debug windows" to "Windows from Windows->Analysis-> Render Pipeline debug windows"
- Update detail map formula for smoothness and albedo, goal it to bright and dark perceptually and scale factor is use to control gradient speed
- Refactor the Upgrade material system. Now a material can be update from older version at any time. Call Edit/Render Pipeline/Upgrade all Materials to newer version
- Change name EnableDBuffer to EnableDecals at several place (shader, hdrp asset...), this require a call to Edit/Render Pipeline/Upgrade all Materials to newer version to have up to date material.
- Refactor shader code: BakeLightingData structure have been replace by BuiltinData. Lot of shader code have been remove/change.
- Refactor shader code: All GBuffer are now handled by the deferred material. Mean ShadowMask and LightLayers are control by lit material in lit.hlsl and not outside anymore. Lot of shader code have been remove/change.
- Refactor shader code: Rename GetBakedDiffuseLighting to ModifyBakedDiffuseLighting. This function now handle lighting model for transmission too. Lux meter debug mode is factor outisde.
- Refactor shader code: GetBakedDiffuseLighting is not call anymore in GBuffer or forward pass, including the ConvertSurfaceDataToBSDFData and GetPreLightData, this is done in ModifyBakedDiffuseLighting now
- Refactor shader code: Added a backBakeDiffuseLighting to BuiltinData to handle lighting for transmission
- Refactor shader code: Material must now call InitBuiltinData (Init all to zero + init bakeDiffuseLighting and backBakeDiffuseLighting ) and PostInitBuiltinData

## [3.0.0-preview] - 2018-01-01

### Fixed
- Fixed an issue with distortion that was using previous frame instead of current frame
- Fixed an issue where disabled light where not upgrade correctly to the new physical light unit system introduce in 2.0.5-preview

### Changed
- Update assembly definitions to output assemblies that match Unity naming convention (Unity.*).

## [2.0.5-preview] - 2018-01-01

### Added
- Add option supportDitheringCrossFade on HDRP Asset to allow to remove shader variant during player build if needed
- Add contact shadows for punctual lights (in additional shadow settings), only one light is allowed to cast contact shadows at the same time and so at each frame a dominant light is choosed among all light with contact shadows enabled.
- Add PCSS shadow filter support (from SRP Core)
- Exposed shadow budget parameters in HDRP asset
- Add an option to generate an emissive mesh for area lights (currently rectangle light only). The mesh fits the size, intensity and color of the light.
- Add an option to the HDRP asset to increase the resolution of volumetric lighting.
- Add additional ligth unit support for punctual light (Lumens, Candela) and area lights (Lumens, Luminance)
- Add dedicated Gizmo for the box Influence volume of HDReflectionProbe / PlanarReflectionProbe

### Changed
- Re-enable shadow mask mode in debug view
- SSS and Transmission code have been refactored to be able to share it between various material. Guidelines are in SubsurfaceScattering.hlsl
- Change code in area light with LTC for Lit shader. Magnitude is now take from FGD texture instead of a separate texture
- Improve camera relative rendering: We now apply camera translation on the model matrix, so before the TransformObjectToWorld(). Note: unity_WorldToObject and unity_ObjectToWorld must never be used directly.
- Rename positionWS to positionRWS (Camera relative world position) at a lot of places (mainly in interpolator and FragInputs). In case of custom shader user will be required to update their code.
- Rename positionWS, capturePositionWS, proxyPositionWS, influencePositionWS to positionRWS, capturePositionRWS, proxyPositionRWS, influencePositionRWS (Camera relative world position) in LightDefinition struct.
- Improve the quality of trilinear filtering of density volume textures.
- Improve UI for HDReflectionProbe / PlanarReflectionProbe

### Fixed
- Fixed a shader preprocessor issue when compiling DebugViewMaterialGBuffer.shader against Metal target
- Added a temporary workaround to Lit.hlsl to avoid broken lighting code with Metal/AMD
- Fixed issue when using more than one volume texture mask with density volumes.
- Fixed an error which prevented volumetric lighting from working if no density volumes with 3D textures were present.
- Fix contact shadows applied on transmission
- Fix issue with forward opaque lit shader variant being removed by the shader preprocessor
- Fixed compilation errors on Nintendo Switch (limited XRSetting support).
- Fixed apply range attenuation option on punctual light
- Fixed issue with color temperature not take correctly into account with static lighting
- Don't display fog when diffuse lighting, specular lighting, or lux meter debug mode are enabled.

## [2.0.4-preview] - 2018-01-01

### Fixed
- Fix issue when disabling rough refraction and building a player. Was causing a crash.

## [2.0.3-preview] - 2018-01-01

### Added
- Increased debug color picker limit up to 260k lux

## [2.0.2-preview] - 2018-01-01

### Added
- Add Light -> Planar Reflection Probe command
- Added a false color mode in rendering debug
- Add support for mesh decals
- Add flag to disable projector decals on transparent geometry to save performance and decal texture atlas space
- Add ability to use decal diffuse map as mask only
- Add visualize all shadow masks in lighting debug
- Add export of normal and roughness buffer for forwardOnly and when in supportOnlyForward mode for forward
- Provide a define in lit.hlsl (FORWARD_MATERIAL_READ_FROM_WRITTEN_NORMAL_BUFFER) when output buffer normal is used to read the normal and roughness instead of caclulating it (can save performance, but lower quality due to compression)
- Add color swatch to decal material

### Changed
- Change Render -> Planar Reflection creation to 3D Object -> Mirror
- Change "Enable Reflector" name on SpotLight to "Angle Affect Intensity"
- Change prototype of BSDFData ConvertSurfaceDataToBSDFData(SurfaceData surfaceData) to BSDFData ConvertSurfaceDataToBSDFData(uint2 positionSS, SurfaceData surfaceData)

### Fixed
- Fix issue with StackLit in deferred mode with deferredDirectionalShadow due to GBuffer not being cleared. Gbuffer is still not clear and issue was fix with the new Output of normal buffer.
- Fixed an issue where interpolation volumes were not updated correctly for reflection captures.
- Fixed an exception in Light Loop settings UI

## [2.0.1-preview] - 2018-01-01

### Added
- Add stripper of shader variant when building a player. Save shader compile time.
- Disable per-object culling that was executed in C++ in HD whereas it was not used (Optimization)
- Enable texture streaming debugging (was not working before 2018.2)
- Added Screen Space Reflection with Proxy Projection Model
- Support correctly scene selection for alpha tested object
- Add per light shadow mask mode control (i.e shadow mask distance and shadow mask). It use the option NonLightmappedOnly
- Add geometric filtering to Lit shader (allow to reduce specular aliasing)
- Add shortcut to create DensityVolume and PlanarReflection in hierarchy
- Add a DefaultHDMirrorMaterial material for PlanarReflection
- Added a script to be able to upgrade material to newer version of HDRP
- Removed useless duplication of ForwardError passes.
- Add option to not compile any DEBUG_DISPLAY shader in the player (Faster build) call Support Runtime Debug display

### Changed
- Changed SupportForwardOnly to SupportOnlyForward in render pipeline settings
- Changed versioning variable name in HDAdditionalXXXData from m_version to version
- Create unique name when creating a game object in the rendering menu (i.e Density Volume(2))
- Re-organize various files and folder location to clean the repository
- Change Debug windows name and location. Now located at:  Windows -> General -> Render Pipeline Debug

### Removed
- Removed GlobalLightLoopSettings.maxPlanarReflectionProbes and instead use value of GlobalLightLoopSettings.planarReflectionProbeCacheSize
- Remove EmissiveIntensity parameter and change EmissiveColor to be HDR (Matching Builtin Unity behavior) - Data need to be updated - Launch Edit -> Single Step Upgrade Script -> Upgrade all Materials emissionColor

### Fixed
- Fix issue with LOD transition and instancing
- Fix discrepency between object motion vector and camera motion vector
- Fix issue with spot and dir light gizmo axis not highlighted correctly
- Fix potential crash while register debug windows inputs at startup
- Fix warning when creating Planar reflection
- Fix specular lighting debug mode (was rendering black)
- Allow projector decal with null material to allow to configure decal when HDRP is not set
- Decal atlas texture offset/scale is updated after allocations (used to be before so it was using date from previous frame)

## [0.0.0-preview] - 2018-01-01

### Added
- Configure the VolumetricLightingSystem code path to be on by default
- Trigger a build exception when trying to build an unsupported platform
- Introduce the VolumetricLightingController component, which can (and should) be placed on the camera, and allows one to control the near and the far plane of the V-Buffer (volumetric "froxel" buffer) along with the depth distribution (from logarithmic to linear)
- Add 3D texture support for DensityVolumes
- Add a better mapping of roughness to mipmap for planar reflection
- The VolumetricLightingSystem now uses RTHandles, which allows to save memory by sharing buffers between different cameras (history buffers are not shared), and reduce reallocation frequency by reallocating buffers only if the rendering resolution increases (and suballocating within existing buffers if the rendering resolution decreases)
- Add a Volumetric Dimmer slider to lights to control the intensity of the scattered volumetric lighting
- Add UV tiling and offset support for decals.
- Add mipmapping support for volume 3D mask textures

### Changed
- Default number of planar reflection change from 4 to 2
- Rename _MainDepthTexture to _CameraDepthTexture
- The VolumetricLightingController has been moved to the Interpolation Volume framework and now functions similarly to the VolumetricFog settings
- Update of UI of cookie, CubeCookie, Reflection probe and planar reflection probe to combo box
- Allow enabling/disabling shadows for area lights when they are set to baked.
- Hide applyRangeAttenuation and FadeDistance for directional shadow as they are not used

### Removed
- Remove Resource folder of PreIntegratedFGD and add the resource to RenderPipeline Asset

### Fixed
- Fix ConvertPhysicalLightIntensityToLightIntensity() function used when creating light from script to match HDLightEditor behavior
- Fix numerical issues with the default value of mean free path of volumetric fog
- Fix the bug preventing decals from coexisting with density volumes
- Fix issue with alpha tested geometry using planar/triplanar mapping not render correctly or flickering (due to being wrongly alpha tested in depth prepass)
- Fix meta pass with triplanar (was not handling correctly the normal)
- Fix preview when a planar reflection is present
- Fix Camera preview, it is now a Preview cameraType (was a SceneView)
- Fix handling unknown GPUShadowTypes in the shadow manager.
- Fix area light shapes sent as point lights to the baking backends when they are set to baked.
- Fix unnecessary division by PI for baked area lights.
- Fix line lights sent to the lightmappers. The backends don't support this light type.
- Fix issue with shadow mask framesettings not correctly taken into account when shadow mask is enabled for lighting.
- Fix directional light and shadow mask transition, they are now matching making smooth transition
- Fix banding issues caused by high intensity volumetric lighting
- Fix the debug window being emptied on SRP asset reload
- Fix issue with debug mode not correctly clearing the GBuffer in editor after a resize
- Fix issue with ResetMaterialKeyword not resetting correctly ToggleOff/Roggle Keyword
- Fix issue with motion vector not render correctly if there is no depth prepass in deferred

## [0.0.0-preview] - 2018-01-01

### Added
- Screen Space Refraction projection model (Proxy raycasting, HiZ raymarching)
- Screen Space Refraction settings as volume component
- Added buffered frame history per camera
- Port Global Density Volumes to the Interpolation Volume System.
- Optimize ImportanceSampleLambert() to not require the tangent frame.
- Generalize SampleVBuffer() to handle different sampling and reconstruction methods.
- Improve the quality of volumetric lighting reprojection.
- Optimize Morton Order code in the Subsurface Scattering pass.
- Planar Reflection Probe support roughness (gaussian convolution of captured probe)
- Use an atlas instead of a texture array for cluster transparent decals
- Add a debug view to visualize the decal atlas
- Only store decal textures to atlas if decal is visible, debounce out of memory decal atlas warning.
- Add manipulator gizmo on decal to improve authoring workflow
- Add a minimal StackLit material (work in progress, this version can be used as template to add new material)

### Changed
- EnableShadowMask in FrameSettings (But shadowMaskSupport still disable by default)
- Forced Planar Probe update modes to (Realtime, Every Update, Mirror Camera)
- Screen Space Refraction proxy model uses the proxy of the first environment light (Reflection probe/Planar probe) or the sky
- Moved RTHandle static methods to RTHandles
- Renamed RTHandle to RTHandleSystem.RTHandle
- Move code for PreIntegratedFDG (Lit.shader) into its dedicated folder to be share with other material
- Move code for LTCArea (Lit.shader) into its dedicated folder to be share with other material

### Removed
- Removed Planar Probe mirror plane position and normal fields in inspector, always display mirror plane and normal gizmos

### Fixed
- Fix fog flags in scene view is now taken into account
- Fix sky in preview windows that were disappearing after a load of a new level
- Fix numerical issues in IntersectRayAABB().
- Fix alpha blending of volumetric lighting with transparent objects.
- Fix the near plane of the V-Buffer causing out-of-bounds look-ups in the clustered data structure.
- Depth and color pyramid are properly computed and sampled when the camera renders inside a viewport of a RTHandle.
- Fix decal atlas debug view to work correctly when shadow atlas view is also enabled
- Fix TransparentSSR with non-rendergraph.
- Fix shader compilation warning on SSR compute shader.<|MERGE_RESOLUTION|>--- conflicted
+++ resolved
@@ -37,12 +37,9 @@
 - Fixed enums UI for the shadergraph nodes.
 - Fixed ShaderGraph stack blocks appearing when opening the settings in Hair and Eye ShaderGraphs.
 - Fixed white screen when undoing in the editor.
-<<<<<<< HEAD
-- Fixed shader graph not supporting indirectdxr multibounce (case 1294694).
-=======
 - Fixed display of LOD Bias and maximum level in frame settings when using Quality Levels
 - Fixed an issue when trying to open a look dev env library when Look Dev is not supported.
->>>>>>> f0ae90bc
+- Fixed shader graph not supporting indirectdxr multibounce (case 1294694).
 
 ### Changed
 - Removed the material pass probe volumes evaluation mode.
