# Changelog
All notable changes to this package will be documented in this file.

The format is based on [Keep a Changelog](http://keepachangelog.com/en/1.0.0/)
and this project adheres to [Semantic Versioning](http://semver.org/spec/v2.0.0.html).

## [11.0.0] - 2020-10-21

Version Updated
The version number for this package has increased due to a version update of a related graphics package.

### Added 
- Exposed the API to access HDRP shader pass names.

### Fixed
- Fixed a null reference exception when creating a diffusion profile asset.
- Fixed the diffusion profile not being registered as a dependency of the ShaderGraph.

### Changed
- Improved the punctual light shadow rescale algorithm.

## [10.2.0] - 2020-10-19

### Added
- Added a rough distortion frame setting and and info box on distortion materials.
- Adding support of 4 channel tex coords for ray tracing (case 1265309).
- Added a help button on the volume component toolbar for documentation.
- Added the status check of default camera frame settings in the DXR wizard.

### Fixed
- Fixed an issue where the Exposure Shader Graph node had clipped text. (case 1265057)
- Fixed an issue when rendering into texture where alpha would not default to 1.0 when using 11_11_10 color buffer in non-dev builds.
- Fixed issues with reordering and hiding graphics compositor layers (cases 1283903, 1285282, 1283886).
- Fixed the possibility to have a shader with a pre-refraction render queue and refraction enabled at the same time.
- Fixed a migration issue with the rendering queue in ShaderGraph when upgrading to 10.x;
- Fixed upside down XR occlusion mesh.
- Fixed precision issue with the atmospheric fog.
- Fixed issue with TAA and no motion vectors.
- Fixed the stripping not working the terrain alphatest feature required for terrain holes (case 1205902).
- Fixing exceptions in the console when putting the SSGI in low quality mode (render graph).
<<<<<<< HEAD
- Fixed issue with TAA causing bleeding of a view into another when multiple views are visible.
=======
- Fixed NullRef Exception when decals are in the scene, no asset is set and HDRP wizard is run.
- Fixed nan when a decal affects normals.
>>>>>>> f06c32a9

### Changed
- Combined occlusion meshes into one to reduce draw calls and state changes with XR single-pass.
- Claryfied doc for the LayeredLit material.
- Various improvements for the Volumetric Fog.
- Now the DXR wizard displays the name of the target asset that needs to be changed.

## [10.1.0] - 2020-10-12

### Added
- Added an option to have only the metering mask displayed in the debug mode.
- Added a new mode to cluster visualization debug where users can see a slice instead of the cluster on opaque objects.
- Added ray traced reflection support for the render graph version of the pipeline.
- Added render graph support of RTAO and required denoisers.
- Added render graph support of RTGI.
- Added support of RTSSS and Recursive Rendering in the render graph mode.
- Added support of RT and screen space shadow for render graph.
- Added tooltips with the full name of the (graphics) compositor properties to properly show large names that otherwise are clipped by the UI (case 1263590)
- Added error message if a callback AOV allocation fail
- Added marker for all AOV request operation on GPU
- Added remapping options for Depth Pyramid debug view mode
- Added an option to support AOV shader at runtime in HDRP settings (case 1265070)
- Added support of SSGI in the render graph mode.
- Added option for 11-11-10 format for cube reflection probes.
- Added an optional check in the HDRP DXR Wizard to verify 64 bits target architecture
- Added option to display timing stats in the debug menu as an average over 1 second. 
- Added a light unit slider to provide users more context when authoring physically based values.
- Added a way to check the normals through the material views.
- Added Simple mode to Earth Preset for PBR Sky
- Added the export of normals during the prepass for shadow matte for proper SSAO calculation.
- Added the usage of SSAO for shadow matte unlit shader graph.
- Added the support of input system V2
- Added a new volume component parameter to control the max ray length of directional lights(case 1279849).
- Added support for 'Pyramid' and 'Box' spot light shapes in path tracing.
- Added high quality prefiltering option for Bloom.
- Added support for camera relative ray tracing (and keeping non-camera relative ray tracing working)
- Added a rough refraction option on planar reflections.
- Added scalability settings for the planar reflection resolution.
- Added tests for AOV stacking and UI rendering in the graphics compositor.
- Added a new ray tracing only function that samples the specular part of the materials.
- Adding missing marker for ray tracing profiling (RaytracingDeferredLighting)
- Added the support of eye shader for ray tracing.
- Exposed Refraction Model to the material UI when using a Lit ShaderGraph.
- Added frame setting for Virtual Texturing. 

### Fixed
- Fixed several issues with physically-based DoF (TAA ghosting of the CoC buffer, smooth layer transitions, etc)
- Fixed GPU hang on D3D12 on xbox. 
- Fixed game view artifacts on resizing when hardware dynamic resolution was enabled
- Fixed black line artifacts occurring when Lanczos upsampling was set for dynamic resolution
- Fixed Amplitude -> Min/Max parametrization conversion
- Fixed CoatMask block appearing when creating lit master node (case 1264632)
- Fixed issue with SceneEV100 debug mode indicator when rescaling the window.
- Fixed issue with PCSS filter being wrong on first frame. 
- Fixed issue with emissive mesh for area light not appearing in playmode if Reload Scene option is disabled in Enter Playmode Settings.
- Fixed issue when Reflection Probes are set to OnEnable and are never rendered if the probe is enabled when the camera is farther than the probe fade distance. 
- Fixed issue with sun icon being clipped in the look dev window. 
- Fixed error about layers when disabling emissive mesh for area lights.
- Fixed issue when the user deletes the composition graph or .asset in runtime (case 1263319)
- Fixed assertion failure when changing resolution to compositor layers after using AOVs (case 1265023) 
- Fixed flickering layers in graphics compositor (case 1264552)
- Fixed issue causing the editor field not updating the disc area light radius.
- Fixed issues that lead to cookie atlas to be updated every frame even if cached data was valid.
- Fixed an issue where world space UI was not emitted for reflection cameras in HDRP
- Fixed an issue with cookie texture atlas that would cause realtime textures to always update in the atlas even when the content did not change.
- Fixed an issue where only one of the two lookdev views would update when changing the default lookdev volume profile.
- Fixed a bug related to light cluster invalidation.
- Fixed shader warning in DofGather (case 1272931)
- Fixed AOV export of depth buffer which now correctly export linear depth (case 1265001)
- Fixed issue that caused the decal atlas to not be updated upon changing of the decal textures content.
- Fixed "Screen position out of view frustum" error when camera is at exactly the planar reflection probe location.
- Fixed Amplitude -> Min/Max parametrization conversion
- Fixed issue that allocated a small cookie for normal spot lights.
- Fixed issue when undoing a change in diffuse profile list after deleting the volume profile.
- Fixed custom pass re-ordering and removing.
- Fixed TAA issue and hardware dynamic resolution.
- Fixed a static lighting flickering issue caused by having an active planar probe in the scene while rendering inspector preview.
- Fixed an issue where even when set to OnDemand, the sky lighting would still be updated when changing sky parameters.
- Fixed an error message trigerred when a mesh has more than 32 sub-meshes (case 1274508).
- Fixed RTGI getting noisy for grazying angle geometry (case 1266462).
- Fixed an issue with TAA history management on pssl.
- Fixed the global illumination volume override having an unwanted advanced mode (case 1270459).
- Fixed screen space shadow option displayed on directional shadows while they shouldn't (case 1270537).
- Fixed the handling of undo and redo actions in the graphics compositor (cases 1268149, 1266212, 1265028)
- Fixed issue with composition graphs that include virtual textures, cubemaps and other non-2D textures (cases 1263347, 1265638).
- Fixed issues when selecting a new composition graph or setting it to None (cases 1263350, 1266202)
- Fixed ArgumentNullException when saving shader graphs after removing the compositor from the scene (case 1268658)
- Fixed issue with updating the compositor output when not in play mode (case 1266216)
- Fixed warning with area mesh (case 1268379)
- Fixed issue with diffusion profile not being updated upon reset of the editor. 
- Fixed an issue that lead to corrupted refraction in some scenarios on xbox.
- Fixed for light loop scalarization not happening. 
- Fixed issue with stencil not being set in rendergraph mode.
- Fixed for post process being overridable in reflection probes even though it is not supported.
- Fixed RTGI in performance mode when light layers are enabled on the asset.
- Fixed SSS materials appearing black in matcap mode.
- Fixed a collision in the interaction of RTR and RTGI.
- Fix for lookdev toggling renderers that are set to non editable or are hidden in the inspector.
- Fixed issue with mipmap debug mode not properly resetting full screen mode (and viceversa). 
- Added unsupported message when using tile debug mode with MSAA.
- Fixed SSGI compilation issues on PS4.
- Fixed "Screen position out of view frustum" error when camera is on exactly the planar reflection probe plane.
- Workaround issue that caused objects using eye shader to not be rendered on xbox.
- Fixed GC allocation when using XR single-pass test mode.
- Fixed text in cascades shadow split being truncated.
- Fixed rendering of custom passes in the Custom Pass Volume inspector
- Force probe to render again if first time was during async shader compilation to avoid having cyan objects.
- Fixed for lookdev library field not being refreshed upon opening a library from the environment library inspector.
- Fixed serialization issue with matcap scale intensity.
- Close Add Override popup of Volume Inspector when the popup looses focus (case 1258571)
- Light quality setting for contact shadow set to on for High quality by default.
- Fixed an exception thrown when closing the look dev because there is no active SRP anymore.
- Fixed alignment of framesettings in HDRP Default Settings
- Fixed an exception thrown when closing the look dev because there is no active SRP anymore.
- Fixed an issue where entering playmode would close the LookDev window.
- Fixed issue with rendergraph on console failing on SSS pass.
- Fixed Cutoff not working properly with ray tracing shaders default and SG (case 1261292).
- Fixed shader compilation issue with Hair shader and debug display mode
- Fixed cubemap static preview not updated when the asset is imported.
- Fixed wizard DXR setup on non-DXR compatible devices.
- Fixed Custom Post Processes affecting preview cameras.
- Fixed issue with lens distortion breaking rendering.
- Fixed save popup appearing twice due to HDRP wizard.
- Fixed error when changing planar probe resolution.
- Fixed the dependecy of FrameSettings (MSAA, ClearGBuffer, DepthPrepassWithDeferred) (case 1277620).
- Fixed the usage of GUIEnable for volume components (case 1280018).
- Fixed the diffusion profile becoming invalid when hitting the reset (case 1269462).
- Fixed issue with MSAA resolve killing the alpha channel.
- Fixed a warning in materialevalulation
- Fixed an error when building the player.
- Fixed issue with box light not visible if range is below one and range attenuation is off.
- Fixed an issue that caused a null reference when deleting camera component in a prefab. (case 1244430)
- Fixed issue with bloom showing a thin black line after rescaling window. 
- Fixed rendergraph motion vector resolve.
- Fixed the Ray-Tracing related Debug Display not working in render graph mode.
- Fix nan in pbr sky
- Fixed Light skin not properly applied on the LookDev when switching from Dark Skin (case 1278802)
- Fixed accumulation on DX11
- Fixed issue with screen space UI not drawing on the graphics compositor (case 1279272).
- Fixed error Maximum allowed thread group count is 65535 when resolution is very high. 
- LOD meshes are now properly stripped based on the maximum lod value parameters contained in the HDRP asset.
- Fixed an inconsistency in the LOD group UI where LOD bias was not the right one.
- Fixed outlines in transitions between post-processed and plain regions in the graphics compositor (case 1278775).
- Fix decal being applied twice with LOD Crossfade.
- Fixed camera stacking for AOVs in the graphics compositor (case 1273223).
- Fixed backface selection on some shader not ignore correctly.
- Disable quad overdraw on ps4.
- Fixed error when resizing the graphics compositor's output and when re-adding a compositor in the scene
- Fixed issues with bloom, alpha and HDR layers in the compositor (case 1272621).
- Fixed alpha not having TAA applied to it.
- Fix issue with alpha output in forward.
- Fix compilation issue on Vulkan for shaders using high quality shadows in XR mode.
- Fixed wrong error message when fixing DXR resources from Wizard.
- Fixed compilation error of quad overdraw with double sided materials
- Fixed screen corruption on xbox when using TAA and Motion Blur with rendergraph. 
- Fixed UX issue in the graphics compositor related to clear depth and the defaults for new layers, add better tooltips and fix minor bugs (case 1283904)
- Fixed scene visibility not working for custom pass volumes.
- Fixed issue with several override entries in the runtime debug menu. 
- Fixed issue with rendergraph failing to execute every 30 minutes. 
- Fixed Lit ShaderGraph surface option property block to only display transmission and energy conserving specular color options for their proper material mode (case 1257050)
- Fixed nan in reflection probe when volumetric fog filtering is enabled, causing the whole probe to be invalid.
- Fixed Debug Color pixel became grey
- Fixed TAA flickering on the very edge of screen. 
- Fixed profiling scope for quality RTGI.
- Fixed the denoising and multi-sample not being used for smooth multibounce RTReflections.
- Fixed issue where multiple cameras would cause GC each frame.
- Fixed after post process rendering pass options not showing for unlit ShaderGraphs.
- Fixed null reference in the Undo callback of the graphics compositor 
- Fixed cullmode for SceneSelectionPass.
- Fixed issue that caused non-static object to not render at times in OnEnable reflection probes.
- Baked reflection probes now correctly use static sky for ambient lighting.
- Use draggable fields for float scalable settings
- Fixed undo after enabling compositor.

### Changed
- Preparation pass for RTSSShadows to be supported by render graph.
- Add tooltips with the full name of the (graphics) compositor properties to properly show large names that otherwise are clipped by the UI (case 1263590)
- Composition profile .asset files cannot be manually edited/reset by users (to avoid breaking things - case 1265631)
- Preparation pass for RTSSShadows to be supported by render graph.
- Changed the way the ray tracing property is displayed on the material (QOL 1265297).
- Exposed lens attenuation mode in default settings and remove it as a debug mode.
- Composition layers without any sub layers are now cleared to black to avoid confusion (case 1265061).
- Slight reduction of VGPR used by area light code.
- Changed thread group size for contact shadows (save 1.1ms on PS4)
- Make sure distortion stencil test happens before pixel shader is run.
- Small optimization that allows to skip motion vector prepping when the whole wave as velocity of 0.
- Improved performance to avoid generating coarse stencil buffer when not needed.
- Remove HTile generation for decals (faster without).
- Improving SSGI Filtering and fixing a blend issue with RTGI.
- Changed the Trackball UI so that it allows explicit numeric values.
- Reduce the G-buffer footprint of anisotropic materials
- Moved SSGI out of preview.
- Skip an unneeded depth buffer copy on consoles. 
- Replaced the Density Volume Texture Tool with the new 3D Texture Importer.
- Rename Raytracing Node to Raytracing Quality Keyword and rename high and low inputs as default and raytraced. All raytracing effects now use the raytraced mode but path tracing.
- Moved diffusion profile list to the HDRP default settings panel.
- Skip biquadratic resampling of vbuffer when volumetric fog filtering is enabled.
- Optimized Grain and sRGB Dithering.
- On platforms that allow it skip the first mip of the depth pyramid and compute it alongside the depth buffer used for low res transparents.
- When trying to install the local configuration package, if another one is already present the user is now asked whether they want to keep it or not.
- Improved MSAA color resolve to fix issues when very bright and very dark samples are resolved together.
- Improve performance of GPU light AABB generation
- Removed the max clamp value for the RTR, RTAO and RTGI's ray length (case 1279849).
- Meshes assigned with a decal material are not visible anymore in ray-tracing or path-tracing.
- Removed BLEND shader keywords.
- Remove a rendergraph debug option to clear resources on release from UI.
- added SV_PrimitiveID in the VaryingMesh structure for fulldebugscreenpass as well as primitiveID in FragInputs
- Changed which local frame is used for multi-bounce RTReflections.
- Move System Generated Values semantics out of VaryingsMesh structure.
- Other forms of FSAA are silently deactivated, when path tracing is on.
- Removed XRSystemTests. The GC verification is now done during playmode tests (case 1285012).
- SSR now uses the pre-refraction color pyramid.

## [10.0.0] - 2019-06-10

### Added
- Ray tracing support for VR single-pass
- Added sharpen filter shader parameter and UI for TemporalAA to control image quality instead of hardcoded value
- Added frame settings option for custom post process and custom passes as well as custom color buffer format option.
- Add check in wizard on SRP Batcher enabled.
- Added default implementations of OnPreprocessMaterialDescription for FBX, Obj, Sketchup and 3DS file formats.
- Added custom pass fade radius
- Added after post process injection point for custom passes
- Added basic alpha compositing support - Alpha is available afterpostprocess when using FP16 buffer format.
- Added falloff distance on Reflection Probe and Planar Reflection Probe
- Added Backplate projection from the HDRISky
- Added Shadow Matte in UnlitMasterNode, which only received shadow without lighting
- Added hability to name LightLayers in HDRenderPipelineAsset
- Added a range compression factor for Reflection Probe and Planar Reflection Probe to avoid saturation of colors.
- Added path tracing support for directional, point and spot lights, as well as emission from Lit and Unlit.
- Added non temporal version of SSAO.
- Added more detailed ray tracing stats in the debug window
- Added Disc area light (bake only)
- Added a warning in the material UI to prevent transparent + subsurface-scattering combination.
- Added XR single-pass setting into HDRP asset
- Added a penumbra tint option for lights
- Added support for depth copy with XR SDK
- Added debug setting to Render Pipeline Debug Window to list the active XR views
- Added an option to filter the result of the volumetric lighting (off by default).
- Added a transmission multiplier for directional lights
- Added XR single-pass test mode to Render Pipeline Debug Window
- Added debug setting to Render Pipeline Window to list the active XR views
- Added a new refraction mode for the Lit shader (thin). Which is a box refraction with small thickness values
- Added the code to support Barn Doors for Area Lights based on a shaderconfig option.
- Added HDRPCameraBinder property binder for Visual Effect Graph
- Added "Celestial Body" controls to the Directional Light
- Added new parameters to the Physically Based Sky
- Added Reflections to the DXR Wizard
- Added the possibility to have ray traced colored and semi-transparent shadows on directional lights.
- Added a check in the custom post process template to throw an error if the default shader is not found.
- Exposed the debug overlay ratio in the debug menu.
- Added a separate frame settings for tonemapping alongside color grading.
- Added the receive fog option in the material UI for ShaderGraphs.
- Added a public virtual bool in the custom post processes API to specify if a post processes should be executed in the scene view.
- Added a menu option that checks scene issues with ray tracing. Also removed the previously existing warning at runtime.
- Added Contrast Adaptive Sharpen (CAS) Upscaling effect.
- Added APIs to update probe settings at runtime.
- Added documentation for the rayTracingSupported method in HDRP
- Added user-selectable format for the post processing passes.
- Added support for alpha channel in some post-processing passes (DoF, TAA, Uber).
- Added warnings in FrameSettings inspector when using DXR and atempting to use Asynchronous Execution.
- Exposed Stencil bits that can be used by the user.
- Added history rejection based on velocity of intersected objects for directional, point and spot lights.
- Added a affectsVolumetric field to the HDAdditionalLightData API to know if light affects volumetric fog.
- Add OS and Hardware check in the Wizard fixes for DXR.
- Added option to exclude camera motion from motion blur.
- Added semi-transparent shadows for point and spot lights.
- Added support for semi-transparent shadow for unlit shader and unlit shader graph.
- Added the alpha clip enabled toggle to the material UI for all HDRP shader graphs.
- Added Material Samples to explain how to use the lit shader features
- Added an initial implementation of ray traced sub surface scattering
- Added AssetPostprocessors and Shadergraphs to handle Arnold Standard Surface and 3DsMax Physical material import from FBX.
- Added support for Smoothness Fade start work when enabling ray traced reflections.
- Added Contact shadow, Micro shadows and Screen space refraction API documentation.
- Added script documentation for SSR, SSAO (ray tracing), GI, Light Cluster, RayTracingSettings, Ray Counters, etc.
- Added path tracing support for refraction and internal reflections.
- Added support for Thin Refraction Model and Lit's Clear Coat in Path Tracing.
- Added the Tint parameter to Sky Colored Fog.
- Added of Screen Space Reflections for Transparent materials
- Added a fallback for ray traced area light shadows in case the material is forward or the lit mode is forward.
- Added a new debug mode for light layers.
- Added an "enable" toggle to the SSR volume component.
- Added support for anisotropic specular lobes in path tracing.
- Added support for alpha clipping in path tracing.
- Added support for light cookies in path tracing.
- Added support for transparent shadows in path tracing.
- Added support for iridescence in path tracing.
- Added support for background color in path tracing.
- Added a path tracing test to the test suite.
- Added a warning and workaround instructions that appear when you enable XR single-pass after the first frame with the XR SDK.
- Added the exposure sliders to the planar reflection probe preview
- Added support for subsurface scattering in path tracing.
- Added a new mode that improves the filtering of ray traced shadows (directional, point and spot) based on the distance to the occluder.
- Added support of cookie baking and add support on Disc light.
- Added support for fog attenuation in path tracing.
- Added a new debug panel for volumes
- Added XR setting to control camera jitter for temporal effects
- Added an error message in the DrawRenderers custom pass when rendering opaque objects with an HDRP asset in DeferredOnly mode.
- Added API to enable proper recording of path traced scenes (with the Unity recorder or other tools).
- Added support for fog in Recursive rendering, ray traced reflections and ray traced indirect diffuse.
- Added an alpha blend option for recursive rendering
- Added support for stack lit for ray tracing effects.
- Added support for hair for ray tracing effects.
- Added support for alpha to coverage for HDRP shaders and shader graph
- Added support for Quality Levels to Subsurface Scattering.
- Added option to disable XR rendering on the camera settings.
- Added support for specular AA from geometric curvature in AxF
- Added support for baked AO (no input for now) in AxF
- Added an info box to warn about depth test artifacts when rendering object twice in custom passes with MSAA.
- Added a frame setting for alpha to mask.
- Added support for custom passes in the AOV API
- Added Light decomposition lighting debugging modes and support in AOV
- Added exposure compensation to Fixed exposure mode
- Added support for rasterized area light shadows in StackLit
- Added support for texture-weighted automatic exposure
- Added support for POM for emissive map
- Added alpha channel support in motion blur pass.
- Added the HDRP Compositor Tool (in Preview).
- Added a ray tracing mode option in the HDRP asset that allows to override and shader stripping.
- Added support for arbitrary resolution scaling of Volumetric Lighting to the Fog volume component.
- Added range attenuation for box-shaped spotlights.
- Added scenes for hair and fabric and decals with material samples
- Added fabric materials and textures
- Added information for fabric materials in fabric scene
- Added a DisplayInfo attribute to specify a name override and a display order for Volume Component fields (used only in default inspector for now).
- Added Min distance to contact shadows.
- Added support for Depth of Field in path tracing (by sampling the lens aperture).
- Added an API in HDRP to override the camera within the rendering of a frame (mainly for custom pass).
- Added a function (HDRenderPipeline.ResetRTHandleReferenceSize) to reset the reference size of RTHandle systems.
- Added support for AxF measurements importing into texture resources tilings.
- Added Layer parameter on Area Light to modify Layer of generated Emissive Mesh
- Added a flow map parameter to HDRI Sky
- Implemented ray traced reflections for transparent objects.
- Add a new parameter to control reflections in recursive rendering.
- Added an initial version of SSGI.
- Added Virtual Texturing cache settings to control the size of the Streaming Virtual Texturing caches.
- Added back-compatibility with builtin stereo matrices.
- Added CustomPassUtils API to simplify Blur, Copy and DrawRenderers custom passes.
- Added Histogram guided automatic exposure.
- Added few exposure debug modes.
- Added support for multiple path-traced views at once (e.g., scene and game views).
- Added support for 3DsMax's 2021 Simplified Physical Material from FBX files in the Model Importer.
- Added custom target mid grey for auto exposure.
- Added CustomPassUtils API to simplify Blur, Copy and DrawRenderers custom passes.
- Added an API in HDRP to override the camera within the rendering of a frame (mainly for custom pass).
- Added more custom pass API functions, mainly to render objects from another camera.
- Added support for transparent Unlit in path tracing.
- Added a minimal lit used for RTGI in peformance mode.
- Added procedural metering mask that can follow an object
- Added presets quality settings for RTAO and RTGI.
- Added an override for the shadow culling that allows better directional shadow maps in ray tracing effects (RTR, RTGI, RTSSS and RR).
- Added a Cloud Layer volume override.
- Added Fast Memory support for platform that support it.
- Added CPU and GPU timings for ray tracing effects.
- Added support to combine RTSSS and RTGI (1248733).
- Added IES Profile support for Point, Spot and Rectangular-Area lights
- Added support for multiple mapping modes in AxF.
- Add support of lightlayers on indirect lighting controller
- Added compute shader stripping.
- Added Cull Mode option for opaque materials and ShaderGraphs. 
- Added scene view exposure override.
- Added support for exposure curve remapping for min/max limits.
- Added presets for ray traced reflections.
- Added final image histogram debug view (both luminance and RGB).
- Added an example texture and rotation to the Cloud Layer volume override.
- Added an option to extend the camera culling for skinned mesh animation in ray tracing effects (1258547).
- Added decal layer system similar to light layer. Mesh will receive a decal when both decal layer mask matches.
- Added shader graph nodes for rendering a complex eye shader.
- Added more controls to contact shadows and increased quality in some parts. 
- Added a physically based option in DoF volume.
- Added API to check if a Camera, Light or ReflectionProbe is compatible with HDRP.
- Added path tracing test scene for normal mapping.
- Added missing API documentation.
- Remove CloudLayer
- Added quad overdraw and vertex density debug modes.

### Fixed
- fix when saved HDWizard window tab index out of range (1260273)
- Fix when rescale probe all direction below zero (1219246)
- Update documentation of HDRISky-Backplate, precise how to have Ambient Occlusion on the Backplate
- Sorting, undo, labels, layout in the Lighting Explorer.
- Fixed sky settings and materials in Shader Graph Samples package
- Fix/workaround a probable graphics driver bug in the GTAO shader.
- Fixed Hair and PBR shader graphs double sided modes
- Fixed an issue where updating an HDRP asset in the Quality setting panel would not recreate the pipeline.
- Fixed issue with point lights being considered even when occupying less than a pixel on screen (case 1183196)
- Fix a potential NaN source with iridescence (case 1183216)
- Fixed issue of spotlight breaking when minimizing the cone angle via the gizmo (case 1178279)
- Fixed issue that caused decals not to modify the roughness in the normal buffer, causing SSR to not behave correctly (case 1178336)
- Fixed lit transparent refraction with XR single-pass rendering
- Removed extra jitter for TemporalAA in VR
- Fixed ShaderGraph time in main preview
- Fixed issue on some UI elements in HDRP asset not expanding when clicking the arrow (case 1178369)
- Fixed alpha blending in custom post process
- Fixed the modification of the _AlphaCutoff property in the material UI when exposed with a ShaderGraph parameter.
- Fixed HDRP test `1218_Lit_DiffusionProfiles` on Vulkan.
- Fixed an issue where building a player in non-dev mode would generate render target error logs every frame
- Fixed crash when upgrading version of HDRP
- Fixed rendering issues with material previews
- Fixed NPE when using light module in Shuriken particle systems (1173348).
- Refresh cached shadow on editor changes
- Fixed light supported units caching (1182266)
- Fixed an issue where SSAO (that needs temporal reprojection) was still being rendered when Motion Vectors were not available (case 1184998)
- Fixed a nullref when modifying the height parameters inside the layered lit shader UI.
- Fixed Decal gizmo that become white after exiting play mode
- Fixed Decal pivot position to behave like a spotlight
- Fixed an issue where using the LightingOverrideMask would break sky reflection for regular cameras
- Fix DebugMenu FrameSettingsHistory persistency on close
- Fix DensityVolume, ReflectionProbe aned PlanarReflectionProbe advancedControl display
- Fix DXR scene serialization in wizard
- Fixed an issue where Previews would reallocate History Buffers every frame
- Fixed the SetLightLayer function in HDAdditionalLightData setting the wrong light layer
- Fix error first time a preview is created for planar
- Fixed an issue where SSR would use an incorrect roughness value on ForwardOnly (StackLit, AxF, Fabric, etc.) materials when the pipeline is configured to also allow deferred Lit.
- Fixed issues with light explorer (cases 1183468, 1183269)
- Fix dot colors in LayeredLit material inspector
- Fix undo not resetting all value when undoing the material affectation in LayerLit material
- Fix for issue that caused gizmos to render in render textures (case 1174395)
- Fixed the light emissive mesh not updated when the light was disabled/enabled
- Fixed light and shadow layer sync when setting the HDAdditionalLightData.lightlayersMask property
- Fixed a nullref when a custom post process component that was in the HDRP PP list is removed from the project
- Fixed issue that prevented decals from modifying specular occlusion (case 1178272).
- Fixed exposure of volumetric reprojection
- Fixed multi selection support for Scalable Settings in lights
- Fixed font shaders in test projects for VR by using a Shader Graph version
- Fixed refresh of baked cubemap by incrementing updateCount at the end of the bake (case 1158677).
- Fixed issue with rectangular area light when seen from the back
- Fixed decals not affecting lightmap/lightprobe
- Fixed zBufferParams with XR single-pass rendering
- Fixed moving objects not rendered in custom passes
- Fixed abstract classes listed in the + menu of the custom pass list
- Fixed custom pass that was rendered in previews
- Fixed precision error in zero value normals when applying decals (case 1181639)
- Fixed issue that triggered No Scene Lighting view in game view as well (case 1156102)
- Assign default volume profile when creating a new HDRP Asset
- Fixed fov to 0 in planar probe breaking the projection matrix (case 1182014)
- Fixed bugs with shadow caching
- Reassign the same camera for a realtime probe face render request to have appropriate history buffer during realtime probe rendering.
- Fixed issue causing wrong shading when normal map mode is Object space, no normal map is set, but a detail map is present (case 1143352)
- Fixed issue with decal and htile optimization
- Fixed TerrainLit shader compilation error regarding `_Control0_TexelSize` redefinition (case 1178480).
- Fixed warning about duplicate HDRuntimeReflectionSystem when configuring play mode without domain reload.
- Fixed an editor crash when multiple decal projectors were selected and some had null material
- Added all relevant fix actions to FixAll button in Wizard
- Moved FixAll button on top of the Wizard
- Fixed an issue where fog color was not pre-exposed correctly
- Fix priority order when custom passes are overlapping
- Fix cleanup not called when the custom pass GameObject is destroyed
- Replaced most instances of GraphicsSettings.renderPipelineAsset by GraphicsSettings.currentRenderPipeline. This should fix some parameters not working on Quality Settings overrides.
- Fixed an issue with Realtime GI not working on upgraded projects.
- Fixed issue with screen space shadows fallback texture was not set as a texture array.
- Fixed Pyramid Lights bounding box
- Fixed terrain heightmap default/null values and epsilons
- Fixed custom post-processing effects breaking when an abstract class inherited from `CustomPostProcessVolumeComponent`
- Fixed XR single-pass rendering in Editor by using ShaderConfig.s_XrMaxViews to allocate matrix array
- Multiple different skies rendered at the same time by different cameras are now handled correctly without flickering
- Fixed flickering issue happening when different volumes have shadow settings and multiple cameras are present.
- Fixed issue causing planar probes to disappear if there is no light in the scene.
- Fixed a number of issues with the prefab isolation mode (Volumes leaking from the main scene and reflection not working properly)
- Fixed an issue with fog volume component upgrade not working properly
- Fixed Spot light Pyramid Shape has shadow artifacts on aspect ratio values lower than 1
- Fixed issue with AO upsampling in XR
- Fixed camera without HDAdditionalCameraData component not rendering
- Removed the macro ENABLE_RAYTRACING for most of the ray tracing code
- Fixed prefab containing camera reloading in loop while selected in the Project view
- Fixed issue causing NaN wheh the Z scale of an object is set to 0.
- Fixed DXR shader passes attempting to render before pipeline loaded
- Fixed black ambient sky issue when importing a project after deleting Library.
- Fixed issue when upgrading a Standard transparent material (case 1186874)
- Fixed area light cookies not working properly with stack lit
- Fixed material render queue not updated when the shader is changed in the material inspector.
- Fixed a number of issues with full screen debug modes not reseting correctly when setting another mutually exclusive mode
- Fixed compile errors for platforms with no VR support
- Fixed an issue with volumetrics and RTHandle scaling (case 1155236)
- Fixed an issue where sky lighting might be updated uselessly
- Fixed issue preventing to allow setting decal material to none (case 1196129)
- Fixed XR multi-pass decals rendering
- Fixed several fields on Light Inspector that not supported Prefab overrides
- Fixed EOL for some files
- Fixed scene view rendering with volumetrics and XR enabled
- Fixed decals to work with multiple cameras
- Fixed optional clear of GBuffer (Was always on)
- Fixed render target clears with XR single-pass rendering
- Fixed HDRP samples file hierarchy
- Fixed Light units not matching light type
- Fixed QualitySettings panel not displaying HDRP Asset
- Fixed black reflection probes the first time loading a project
- Fixed y-flip in scene view with XR SDK
- Fixed Decal projectors do not immediately respond when parent object layer mask is changed in editor.
- Fixed y-flip in scene view with XR SDK
- Fixed a number of issues with Material Quality setting
- Fixed the transparent Cull Mode option in HD unlit master node settings only visible if double sided is ticked.
- Fixed an issue causing shadowed areas by contact shadows at the edge of far clip plane if contact shadow length is very close to far clip plane.
- Fixed editing a scalable settings will edit all loaded asset in memory instead of targetted asset.
- Fixed Planar reflection default viewer FOV
- Fixed flickering issues when moving the mouse in the editor with ray tracing on.
- Fixed the ShaderGraph main preview being black after switching to SSS in the master node settings
- Fixed custom fullscreen passes in VR
- Fixed camera culling masks not taken in account in custom pass volumes
- Fixed object not drawn in custom pass when using a DrawRenderers with an HDRP shader in a build.
- Fixed injection points for Custom Passes (AfterDepthAndNormal and BeforePreRefraction were missing)
- Fixed a enum to choose shader tags used for drawing objects (DepthPrepass or Forward) when there is no override material.
- Fixed lit objects in the BeforePreRefraction, BeforeTransparent and BeforePostProcess.
- Fixed the None option when binding custom pass render targets to allow binding only depth or color.
- Fixed custom pass buffers allocation so they are not allocated if they're not used.
- Fixed the Custom Pass entry in the volume create asset menu items.
- Fixed Prefab Overrides workflow on Camera.
- Fixed alignment issue in Preset for Camera.
- Fixed alignment issue in Physical part for Camera.
- Fixed FrameSettings multi-edition.
- Fixed a bug happening when denoising multiple ray traced light shadows
- Fixed minor naming issues in ShaderGraph settings
- VFX: Removed z-fight glitches that could appear when using deferred depth prepass and lit quad primitives
- VFX: Preserve specular option for lit outputs (matches HDRP lit shader)
- Fixed an issue with Metal Shader Compiler and GTAO shader for metal
- Fixed resources load issue while upgrading HDRP package.
- Fix LOD fade mask by accounting for field of view
- Fixed spot light missing from ray tracing indirect effects.
- Fixed a UI bug in the diffusion profile list after fixing them from the wizard.
- Fixed the hash collision when creating new diffusion profile assets.
- Fixed a light leaking issue with box light casting shadows (case 1184475)
- Fixed Cookie texture type in the cookie slot of lights (Now displays a warning because it is not supported).
- Fixed a nullref that happens when using the Shuriken particle light module
- Fixed alignment in Wizard
- Fixed text overflow in Wizard's helpbox
- Fixed Wizard button fix all that was not automatically grab all required fixes
- Fixed VR tab for MacOS in Wizard
- Fixed local config package workflow in Wizard
- Fixed issue with contact shadows shifting when MSAA is enabled.
- Fixed EV100 in the PBR sky
- Fixed an issue In URP where sometime the camera is not passed to the volume system and causes a null ref exception (case 1199388)
- Fixed nullref when releasing HDRP with custom pass disabled
- Fixed performance issue derived from copying stencil buffer.
- Fixed an editor freeze when importing a diffusion profile asset from a unity package.
- Fixed an exception when trying to reload a builtin resource.
- Fixed the light type intensity unit reset when switching the light type.
- Fixed compilation error related to define guards and CreateLayoutFromXrSdk()
- Fixed documentation link on CustomPassVolume.
- Fixed player build when HDRP is in the project but not assigned in the graphic settings.
- Fixed an issue where ambient probe would be black for the first face of a baked reflection probe
- VFX: Fixed Missing Reference to Visual Effect Graph Runtime Assembly
- Fixed an issue where rendering done by users in EndCameraRendering would be executed before the main render loop.
- Fixed Prefab Override in main scope of Volume.
- Fixed alignment issue in Presset of main scope of Volume.
- Fixed persistence of ShowChromeGizmo and moved it to toolbar for coherency in ReflectionProbe and PlanarReflectionProbe.
- Fixed Alignement issue in ReflectionProbe and PlanarReflectionProbe.
- Fixed Prefab override workflow issue in ReflectionProbe and PlanarReflectionProbe.
- Fixed empty MoreOptions and moved AdvancedManipulation in a dedicated location for coherency in ReflectionProbe and PlanarReflectionProbe.
- Fixed Prefab override workflow issue in DensityVolume.
- Fixed empty MoreOptions and moved AdvancedManipulation in a dedicated location for coherency in DensityVolume.
- Fix light limit counts specified on the HDRP asset
- Fixed Quality Settings for SSR, Contact Shadows and Ambient Occlusion volume components
- Fixed decalui deriving from hdshaderui instead of just shaderui
- Use DelayedIntField instead of IntField for scalable settings
- Fixed init of debug for FrameSettingsHistory on SceneView camera
- Added a fix script to handle the warning 'referenced script in (GameObject 'SceneIDMap') is missing'
- Fix Wizard load when none selected for RenderPipelineAsset
- Fixed TerrainLitGUI when per-pixel normal property is not present.
- Fixed rendering errors when enabling debug modes with custom passes
- Fix an issue that made PCSS dependent on Atlas resolution (not shadow map res)
- Fixing a bug whith histories when n>4 for ray traced shadows
- Fixing wrong behavior in ray traced shadows for mesh renderers if their cast shadow is shadow only or double sided
- Only tracing rays for shadow if the point is inside the code for spotlight shadows
- Only tracing rays if the point is inside the range for point lights
- Fixing ghosting issues when the screen space shadow  indexes change for a light with ray traced shadows
- Fixed an issue with stencil management and Xbox One build that caused corrupted output in deferred mode.
- Fixed a mismatch in behavior between the culling of shadow maps and ray traced point and spot light shadows
- Fixed recursive ray tracing not working anymore after intermediate buffer refactor.
- Fixed ray traced shadow denoising not working (history rejected all the time).
- Fixed shader warning on xbox one
- Fixed cookies not working for spot lights in ray traced reflections, ray traced GI and recursive rendering
- Fixed an inverted handling of CoatSmoothness for SSR in StackLit.
- Fixed missing distortion inputs in Lit and Unlit material UI.
- Fixed issue that propagated NaNs across multiple frames through the exposure texture.
- Fixed issue with Exclude from TAA stencil ignored.
- Fixed ray traced reflection exposure issue.
- Fixed issue with TAA history not initialising corretly scale factor for first frame
- Fixed issue with stencil test of material classification not using the correct Mask (causing false positive and bad performance with forward material in deferred)
- Fixed issue with History not reset when chaning antialiasing mode on camera
- Fixed issue with volumetric data not being initialized if default settings have volumetric and reprojection off.
- Fixed ray tracing reflection denoiser not applied in tier 1
- Fixed the vibility of ray tracing related methods.
- Fixed the diffusion profile list not saved when clicking the fix button in the material UI.
- Fixed crash when pushing bounce count higher than 1 for ray traced GI or reflections
- Fixed PCSS softness scale so that it better match ray traced reference for punctual lights.
- Fixed exposure management for the path tracer
- Fixed AxF material UI containing two advanced options settings.
- Fixed an issue where cached sky contexts were being destroyed wrongly, breaking lighting in the LookDev
- Fixed issue that clamped PCSS softness too early and not after distance scale.
- Fixed fog affect transparent on HD unlit master node
- Fixed custom post processes re-ordering not saved.
- Fixed NPE when using scalable settings
- Fixed an issue where PBR sky precomputation was reset incorrectly in some cases causing bad performance.
- Fixed a bug due to depth history begin overriden too soon
- Fixed CustomPassSampleCameraColor scale issue when called from Before Transparent injection point.
- Fixed corruption of AO in baked probes.
- Fixed issue with upgrade of projects that still had Very High as shadow filtering quality.
- Fixed issue that caused Distortion UI to appear in Lit.
- Fixed several issues with decal duplicating when editing them.
- Fixed initialization of volumetric buffer params (1204159)
- Fixed an issue where frame count was incorrectly reset for the game view, causing temporal processes to fail.
- Fixed Culling group was not disposed error.
- Fixed issues on some GPU that do not support gathers on integer textures.
- Fixed an issue with ambient probe not being initialized for the first frame after a domain reload for volumetric fog.
- Fixed the scene visibility of decal projectors and density volumes
- Fixed a leak in sky manager.
- Fixed an issue where entering playmode while the light editor is opened would produce null reference exceptions.
- Fixed the debug overlay overlapping the debug menu at runtime.
- Fixed an issue with the framecount when changing scene.
- Fixed errors that occurred when using invalid near and far clip plane values for planar reflections.
- Fixed issue with motion blur sample weighting function.
- Fixed motion vectors in MSAA.
- Fixed sun flare blending (case 1205862).
- Fixed a lot of issues related to ray traced screen space shadows.
- Fixed memory leak caused by apply distortion material not being disposed.
- Fixed Reflection probe incorrectly culled when moving its parent (case 1207660)
- Fixed a nullref when upgrading the Fog volume components while the volume is opened in the inspector.
- Fix issues where decals on PS4 would not correctly write out the tile mask causing bits of the decal to go missing.
- Use appropriate label width and text content so the label is completely visible
- Fixed an issue where final post process pass would not output the default alpha value of 1.0 when using 11_11_10 color buffer format.
- Fixed SSR issue after the MSAA Motion Vector fix.
- Fixed an issue with PCSS on directional light if punctual shadow atlas was not allocated.
- Fixed an issue where shadow resolution would be wrong on the first face of a baked reflection probe.
- Fixed issue with PCSS softness being incorrect for cascades different than the first one.
- Fixed custom post process not rendering when using multiple HDRP asset in quality settings
- Fixed probe gizmo missing id (case 1208975)
- Fixed a warning in raytracingshadowfilter.compute
- Fixed issue with AO breaking with small near plane values.
- Fixed custom post process Cleanup function not called in some cases.
- Fixed shader warning in AO code.
- Fixed a warning in simpledenoiser.compute
- Fixed tube and rectangle light culling to use their shape instead of their range as a bounding box.
- Fixed caused by using gather on a UINT texture in motion blur.
- Fix issue with ambient occlusion breaking when dynamic resolution is active.
- Fixed some possible NaN causes in Depth of Field.
- Fixed Custom Pass nullref due to the new Profiling Sample API changes
- Fixed the black/grey screen issue on after post process Custom Passes in non dev builds.
- Fixed particle lights.
- Improved behavior of lights and probe going over the HDRP asset limits.
- Fixed issue triggered when last punctual light is disabled and more than one camera is used.
- Fixed Custom Pass nullref due to the new Profiling Sample API changes
- Fixed the black/grey screen issue on after post process Custom Passes in non dev builds.
- Fixed XR rendering locked to vsync of main display with Standalone Player.
- Fixed custom pass cleanup not called at the right time when using multiple volumes.
- Fixed an issue on metal with edge of decal having artifact by delaying discard of fragments during decal projection
- Fixed various shader warning
- Fixing unnecessary memory allocations in the ray tracing cluster build
- Fixed duplicate column labels in LightEditor's light tab
- Fixed white and dark flashes on scenes with very high or very low exposure when Automatic Exposure is being used.
- Fixed an issue where passing a null ProfilingSampler would cause a null ref exception.
- Fixed memory leak in Sky when in matcap mode.
- Fixed compilation issues on platform that don't support VR.
- Fixed migration code called when we create a new HDRP asset.
- Fixed RemoveComponent on Camera contextual menu to not remove Camera while a component depend on it.
- Fixed an issue where ambient occlusion and screen space reflections editors would generate null ref exceptions when HDRP was not set as the current pipeline.
- Fixed a null reference exception in the probe UI when no HDRP asset is present.
- Fixed the outline example in the doc (sampling range was dependent on screen resolution)
- Fixed a null reference exception in the HDRI Sky editor when no HDRP asset is present.
- Fixed an issue where Decal Projectors created from script where rotated around the X axis by 90°.
- Fixed frustum used to compute Density Volumes visibility when projection matrix is oblique.
- Fixed a null reference exception in Path Tracing, Recursive Rendering and raytraced Global Illumination editors when no HDRP asset is present.
- Fix for NaNs on certain geometry with Lit shader -- [case 1210058](https://fogbugz.unity3d.com/f/cases/1210058/)
- Fixed an issue where ambient occlusion and screen space reflections editors would generate null ref exceptions when HDRP was not set as the current pipeline.
- Fixed a null reference exception in the probe UI when no HDRP asset is present.
- Fixed the outline example in the doc (sampling range was dependent on screen resolution)
- Fixed a null reference exception in the HDRI Sky editor when no HDRP asset is present.
- Fixed an issue where materials newly created from the contextual menu would have an invalid state, causing various problems until it was edited.
- Fixed transparent material created with ZWrite enabled (now it is disabled by default for new transparent materials)
- Fixed mouseover on Move and Rotate tool while DecalProjector is selected.
- Fixed wrong stencil state on some of the pixel shader versions of deferred shader.
- Fixed an issue where creating decals at runtime could cause a null reference exception.
- Fixed issue that displayed material migration dialog on the creation of new project.
- Fixed various issues with time and animated materials (cases 1210068, 1210064).
- Updated light explorer with latest changes to the Fog and fixed issues when no visual environment was present.
- Fixed not handleling properly the recieve SSR feature with ray traced reflections
- Shadow Atlas is no longer allocated for area lights when they are disabled in the shader config file.
- Avoid MRT Clear on PS4 as it is not implemented yet.
- Fixed runtime debug menu BitField control.
- Fixed the radius value used for ray traced directional light.
- Fixed compilation issues with the layered lit in ray tracing shaders.
- Fixed XR autotests viewport size rounding
- Fixed mip map slider knob displayed when cubemap have no mipmap
- Remove unnecessary skip of material upgrade dialog box.
- Fixed the profiling sample mismatch errors when enabling the profiler in play mode
- Fixed issue that caused NaNs in reflection probes on consoles.
- Fixed adjusting positive axis of Blend Distance slides the negative axis in the density volume component.
- Fixed the blend of reflections based on the weight.
- Fixed fallback for ray traced reflections when denoising is enabled.
- Fixed error spam issue with terrain detail terrainDetailUnsupported (cases 1211848)
- Fixed hardware dynamic resolution causing cropping/scaling issues in scene view (case 1158661)
- Fixed Wizard check order for `Hardware and OS` and `Direct3D12`
- Fix AO issue turning black when Far/Near plane distance is big.
- Fixed issue when opening lookdev and the lookdev volume have not been assigned yet.
- Improved memory usage of the sky system.
- Updated label in HDRP quality preference settings (case 1215100)
- Fixed Decal Projector gizmo not undoing properly (case 1216629)
- Fix a leak in the denoising of ray traced reflections.
- Fixed Alignment issue in Light Preset
- Fixed Environment Header in LightingWindow
- Fixed an issue where hair shader could write garbage in the diffuse lighting buffer, causing NaNs.
- Fixed an exposure issue with ray traced sub-surface scattering.
- Fixed runtime debug menu light hierarchy None not doing anything.
- Fixed the broken ShaderGraph preview when creating a new Lit graph.
- Fix indentation issue in preset of LayeredLit material.
- Fixed minor issues with cubemap preview in the inspector.
- Fixed wrong build error message when building for android on mac.
- Fixed an issue related to denoising ray trace area shadows.
- Fixed wrong build error message when building for android on mac.
- Fixed Wizard persistency of Direct3D12 change on domain reload.
- Fixed Wizard persistency of FixAll on domain reload.
- Fixed Wizard behaviour on domain reload.
- Fixed a potential source of NaN in planar reflection probe atlas.
- Fixed an issue with MipRatio debug mode showing _DebugMatCapTexture not being set.
- Fixed missing initialization of input params in Blit for VR.
- Fix Inf source in LTC for area lights.
- Fix issue with AO being misaligned when multiple view are visible.
- Fix issue that caused the clamp of camera rotation motion for motion blur to be ineffective.
- Fixed issue with AssetPostprocessors dependencies causing models to be imported twice when upgrading the package version.
- Fixed culling of lights with XR SDK
- Fixed memory stomp in shadow caching code, leading to overflow of Shadow request array and runtime errors.
- Fixed an issue related to transparent objects reading the ray traced indirect diffuse buffer
- Fixed an issue with filtering ray traced area lights when the intensity is high or there is an exposure.
- Fixed ill-formed include path in Depth Of Field shader.
- Fixed shader graph and ray tracing after the shader target PR.
- Fixed a bug in semi-transparent shadows (object further than the light casting shadows)
- Fix state enabled of default volume profile when in package.
- Fixed removal of MeshRenderer and MeshFilter on adding Light component.
- Fixed Ray Traced SubSurface Scattering not working with ray traced area lights
- Fixed Ray Traced SubSurface Scattering not working in forward mode.
- Fixed a bug in debug light volumes.
- Fixed a bug related to ray traced area light shadow history.
- Fixed an issue where fog sky color mode could sample NaNs in the sky cubemap.
- Fixed a leak in the PBR sky renderer.
- Added a tooltip to the Ambient Mode parameter in the Visual Envionment volume component.
- Static lighting sky now takes the default volume into account (this fixes discrepancies between baked and realtime lighting).
- Fixed a leak in the sky system.
- Removed MSAA Buffers allocation when lit shader mode is set to "deferred only".
- Fixed invalid cast for realtime reflection probes (case 1220504)
- Fixed invalid game view rendering when disabling all cameras in the scene (case 1105163)
- Hide reflection probes in the renderer components.
- Fixed infinite reload loop while displaying Light's Shadow's Link Light Layer in Inspector of Prefab Asset.
- Fixed the culling was not disposed error in build log.
- Fixed the cookie atlas size and planar atlas size being too big after an upgrade of the HDRP asset.
- Fixed transparent SSR for shader graph.
- Fixed an issue with emissive light meshes not being in the RAS.
- Fixed DXR player build
- Fixed the HDRP asset migration code not being called after an upgrade of the package
- Fixed draw renderers custom pass out of bound exception
- Fixed the PBR shader rendering in deferred
- Fixed some typos in debug menu (case 1224594)
- Fixed ray traced point and spot lights shadows not rejecting istory when semi-transparent or colored.
- Fixed a warning due to StaticLightingSky when reloading domain in some cases.
- Fixed the MaxLightCount being displayed when the light volume debug menu is on ColorAndEdge.
- Fixed issue with unclear naming of debug menu for decals.
- Fixed z-fighting in scene view when scene lighting is off (case 1203927)
- Fixed issue that prevented cubemap thumbnails from rendering (only on D3D11 and Metal).
- Fixed ray tracing with VR single-pass
- Fix an exception in ray tracing that happens if two LOD levels are using the same mesh renderer.
- Fixed error in the console when switching shader to decal in the material UI.
- Fixed an issue with refraction model and ray traced recursive rendering (case 1198578).
- Fixed an issue where a dynamic sky changing any frame may not update the ambient probe.
- Fixed cubemap thumbnail generation at project load time.
- Fixed cubemap thumbnail generation at project load time. 
- Fixed XR culling with multiple cameras
- Fixed XR single-pass with Mock HMD plugin
- Fixed sRGB mismatch with XR SDK
- Fixed an issue where default volume would not update when switching profile.
- Fixed issue with uncached reflection probe cameras reseting the debug mode (case 1224601) 
- Fixed an issue where AO override would not override specular occlusion.
- Fixed an issue where Volume inspector might not refresh correctly in some cases.
- Fixed render texture with XR
- Fixed issue with resources being accessed before initialization process has been performed completely. 
- Half fixed shuriken particle light that cast shadows (only the first one will be correct)
- Fixed issue with atmospheric fog turning black if a planar reflection probe is placed below ground level. (case 1226588)
- Fixed custom pass GC alloc issue in CustomPassVolume.GetActiveVolumes().
- Fixed a bug where instanced shadergraph shaders wouldn't compile on PS4.
- Fixed an issue related to the envlightdatasrt not being bound in recursive rendering.
- Fixed shadow cascade tooltip when using the metric mode (case 1229232)
- Fixed how the area light influence volume is computed to match rasterization.
- Focus on Decal uses the extends of the projectors
- Fixed usage of light size data that are not available at runtime.
- Fixed the depth buffer copy made before custom pass after opaque and normal injection point.
- Fix for issue that prevented scene from being completely saved when baked reflection probes are present and lighting is set to auto generate.
- Fixed drag area width at left of Light's intensity field in Inspector.
- Fixed light type resolution when performing a reset on HDAdditionalLightData (case 1220931)
- Fixed reliance on atan2 undefined behavior in motion vector debug shader.
- Fixed an usage of a a compute buffer not bound (1229964)
- Fixed an issue where changing the default volume profile from another inspector would not update the default volume editor.
- Fix issues in the post process system with RenderTexture being invalid in some cases, causing rendering problems.
- Fixed an issue where unncessarily serialized members in StaticLightingSky component would change each time the scene is changed.
- Fixed a weird behavior in the scalable settings drawing when the space becomes tiny (1212045).
- Fixed a regression in the ray traced indirect diffuse due to the new probe system.
- Fix for range compression factor for probes going negative (now clamped to positive values).
- Fixed path validation when creating new volume profile (case 1229933)
- Fixed a bug where Decal Shader Graphs would not recieve reprojected Position, Normal, or Bitangent data. (1239921)
- Fix reflection hierarchy for CARPAINT in AxF.
- Fix precise fresnel for delta lights for SVBRDF in AxF.
- Fixed the debug exposure mode for display sky reflection and debug view baked lighting
- Fixed MSAA depth resolve when there is no motion vectors
- Fixed various object leaks in HDRP.
- Fixed compile error with XR SubsystemManager.
- Fix for assertion triggering sometimes when saving a newly created lit shader graph (case 1230996)
- Fixed culling of planar reflection probes that change position (case 1218651)
- Fixed null reference when processing lightprobe (case 1235285)
- Fix issue causing wrong planar reflection rendering when more than one camera is present.
- Fix black screen in XR when HDRP package is present but not used.
- Fixed an issue with the specularFGD term being used when the material has a clear coat (lit shader).
- Fixed white flash happening with auto-exposure in some cases (case 1223774)
- Fixed NaN which can appear with real time reflection and inf value
- Fixed an issue that was collapsing the volume components in the HDRP default settings
- Fixed warning about missing bound decal buffer
- Fixed shader warning on Xbox for ResolveStencilBuffer.compute. 
- Fixed PBR shader ZTest rendering in deferred.
- Replaced commands incompatible with async compute in light list build process.
- Diffusion Profile and Material references in HDRP materials are now correctly exported to unity packages. Note that the diffusion profile or the material references need to be edited once before this can work properly.
- Fix MaterialBalls having same guid issue
- Fix spelling and grammatical errors in material samples
- Fixed unneeded cookie texture allocation for cone stop lights.
- Fixed scalarization code for contact shadows.
- Fixed volume debug in playmode
- Fixed issue when toggling anything in HDRP asset that will produce an error (case 1238155)
- Fixed shader warning in PCSS code when using Vulkan.
- Fixed decal that aren't working without Metal and Ambient Occlusion option enabled.
- Fixed an error about procedural sky being logged by mistake.
- Fixed shadowmask UI now correctly showing shadowmask disable
- Made more explicit the warning about raytracing and asynchronous compute. Also fixed the condition in which it appears.
- Fixed a null ref exception in static sky when the default volume profile is invalid.
- DXR: Fixed shader compilation error with shader graph and pathtracer
- Fixed SceneView Draw Modes not being properly updated after opening new scene view panels or changing the editor layout.
- VFX: Removed irrelevant queues in render queue selection from HDRP outputs
- VFX: Motion Vector are correctly renderered with MSAA [Case 1240754](https://issuetracker.unity3d.com/product/unity/issues/guid/1240754/)
- Fixed a cause of NaN when a normal of 0-length is generated (usually via shadergraph). 
- Fixed issue with screen-space shadows not enabled properly when RT is disabled (case 1235821)
- Fixed a performance issue with stochastic ray traced area shadows.
- Fixed cookie texture not updated when changing an import settings (srgb for example).
- Fixed flickering of the game/scene view when lookdev is running.
- Fixed issue with reflection probes in realtime time mode with OnEnable baking having wrong lighting with sky set to dynamic (case 1238047).
- Fixed transparent motion vectors not working when in MSAA.
- Fix error when removing DecalProjector from component contextual menu (case 1243960)
- Fixed issue with post process when running in RGBA16 and an object with additive blending is in the scene.
- Fixed corrupted values on LayeredLit when using Vertex Color multiply mode to multiply and MSAA is activated. 
- Fix conflicts with Handles manipulation when performing a Reset in DecalComponent (case 1238833)
- Fixed depth prepass and postpass being disabled after changing the shader in the material UI.
- Fixed issue with sceneview camera settings not being saved after Editor restart.
- Fixed issue when switching back to custom sensor type in physical camera settings (case 1244350).
- Fixed a null ref exception when running playmode tests with the render pipeline debug window opened.
- Fixed some GCAlloc in the debug window.
- Fixed shader graphs not casting semi-transparent and color shadows (case 1242617)
- Fixed thin refraction mode not working properly.
- Fixed assert on tests caused by probe culling results being requested when culling did not happen. (case 1246169) 
- Fixed over consumption of GPU memory by the Physically Based Sky.
- Fixed an invalid rotation in Planar Reflection Probe editor display, that was causing an error message (case 1182022)
- Put more information in Camera background type tooltip and fixed inconsistent exposure behavior when changing bg type.
- Fixed issue that caused not all baked reflection to be deleted upon clicking "Clear Baked Data" in the lighting menu (case 1136080)
- Fixed an issue where asset preview could be rendered white because of static lighting sky.
- Fixed an issue where static lighting was not updated when removing the static lighting sky profile.
- Fixed the show cookie atlas debug mode not displaying correctly when enabling the clear cookie atlas option.
- Fixed various multi-editing issues when changing Emission parameters.
- Fixed error when undo a Reflection Probe removal in a prefab instance. (case 1244047)
- Fixed Microshadow not working correctly in deferred with LightLayers
- Tentative fix for missing include in depth of field shaders.
- Fixed the light overlap scene view draw mode (wasn't working at all).
- Fixed taaFrameIndex and XR tests 4052 and 4053
- Fixed the prefab integration of custom passes (Prefab Override Highlight not working as expected).
- Cloned volume profile from read only assets are created in the root of the project. (case 1154961)
- Fixed Wizard check on default volume profile to also check it is not the default one in package.
- Fix erroneous central depth sampling in TAA.
- Fixed light layers not correctly disabled when the lightlayers is set to Nothing and Lightlayers isn't enabled in HDRP Asset
- Fixed issue with Model Importer materials falling back to the Legacy default material instead of HDRP's default material when import happens at Editor startup.
- Fixed a wrong condition in CameraSwitcher, potentially causing out of bound exceptions.
- Fixed an issue where editing the Look Dev default profile would not reflect directly in the Look Dev window.
- Fixed a bug where the light list is not cleared but still used when resizing the RT.
- Fixed exposure debug shader with XR single-pass rendering.
- Fixed issues with scene view and transparent motion vectors.
- Fixed black screens for linux/HDRP (1246407)
- Fixed a vulkan and metal warning in the SSGI compute shader.
- Fixed an exception due to the color pyramid not allocated when SSGI is enabled.
- Fixed an issue with the first Depth history was incorrectly copied.
- Fixed path traced DoF focusing issue
- Fix an issue with the half resolution Mode (performance)
- Fix an issue with the color intensity of emissive for performance rtgi
- Fixed issue with rendering being mostly broken when target platform disables VR. 
- Workaround an issue caused by GetKernelThreadGroupSizes  failing to retrieve correct group size. 
- Fix issue with fast memory and rendergraph. 
- Fixed transparent motion vector framesetting not sanitized.
- Fixed wrong order of post process frame settings.
- Fixed white flash when enabling SSR or SSGI.
- The ray traced indrect diffuse and RTGI were combined wrongly with the rest of the lighting (1254318).
- Fixed an exception happening when using RTSSS without using RTShadows.
- Fix inconsistencies with transparent motion vectors and opaque by allowing camera only transparent motion vectors.
- Fix reflection probe frame settings override
- Fixed certain shadow bias artifacts present in volumetric lighting (case 1231885).
- Fixed area light cookie not updated when switch the light type from a spot that had a cookie.
- Fixed issue with dynamic resolution updating when not in play mode.
- Fixed issue with Contrast Adaptive Sharpening upsample mode and preview camera.
- Fix issue causing blocky artifacts when decals affect metallic and are applied on material with specular color workflow.
- Fixed issue with depth pyramid generation and dynamic resolution.
- Fixed an issue where decals were duplicated in prefab isolation mode.
- Fixed an issue where rendering preview with MSAA might generate render graph errors.
- Fixed compile error in PS4 for planar reflection filtering.
- Fixed issue with blue line in prefabs for volume mode.
- Fixing the internsity being applied to RTAO too early leading to unexpected results (1254626).
- Fix issue that caused sky to incorrectly render when using a custom projection matrix.
- Fixed null reference exception when using depth pre/post pass in shadergraph with alpha clip in the material.
- Appropriately constraint blend distance of reflection probe while editing with the inspector (case 1248931)
- Fixed AxF handling of roughness for Blinn-Phong type materials
- Fixed AxF UI errors when surface type is switched to transparent
- Fixed a serialization issue, preventing quality level parameters to undo/redo and update scene view on change.
- Fixed an exception occuring when a camera doesn't have an HDAdditionalCameraData (1254383).
- Fixed ray tracing with XR single-pass.
- Fixed warning in HDAdditionalLightData OnValidate (cases 1250864, 1244578)
- Fixed a bug related to denoising ray traced reflections.
- Fixed nullref in the layered lit material inspector.
- Fixed an issue where manipulating the color wheels in a volume component would reset the cursor every time.
- Fixed an issue where static sky lighting would not be updated for a new scene until it's reloaded at least once.
- Fixed culling for decals when used in prefabs and edited in context.
- Force to rebake probe with missing baked texture. (1253367)
- Fix supported Mac platform detection to handle new major version (11.0) properly
- Fixed typo in the Render Pipeline Wizard under HDRP+VR
- Change transparent SSR name in frame settings to avoid clipping. 
- Fixed missing include guards in shadow hlsl files.
- Repaint the scene view whenever the scene exposure override is changed.
- Fixed an error when clearing the SSGI history texture at creation time (1259930).
- Fixed alpha to mask reset when toggling alpha test in the material UI.
- Fixed an issue where opening the look dev window with the light theme would make the window blink and eventually crash unity.
- Fixed fallback for ray tracing and light layers (1258837).
- Fixed Sorting Priority not displayed correctly in the DrawRenderers custom pass UI.
- Fixed glitch in Project settings window when selecting diffusion profiles in material section (case 1253090)
- Fixed issue with light layers bigger than 8 (and above the supported range). 
- Fixed issue with culling layer mask of area light's emissive mesh 
- Fixed overused the atlas for Animated/Render Target Cookies (1259930).
- Fixed errors when switching area light to disk shape while an area emissive mesh was displayed.
- Fixed default frame settings MSAA toggle for reflection probes (case 1247631)
- Fixed the transparent SSR dependency not being properly disabled according to the asset dependencies (1260271).
- Fixed issue with completely black AO on double sided materials when normal mode is set to None.
- Fixed UI drawing of the quaternion (1251235)
- Fix an issue with the quality mode and perf mode on RTR and RTGI and getting rid of unwanted nans (1256923).
- Fixed unitialized ray tracing resources when using non-default HDRP asset (case 1259467).
- Fixed overused the atlas for Animated/Render Target Cookies (1259930).
- Fixed sky asserts with XR multipass
- Fixed for area light not updating baked light result when modifying with gizmo.
- Fixed robustness issue with GetOddNegativeScale() in ray tracing, which was impacting normal mapping (1261160).
- Fixed regression where moving face of the probe gizmo was not moving its position anymore.
- Fixed XR single-pass macros in tessellation shaders.
- Fixed path-traced subsurface scattering mixing with diffuse and specular BRDFs (1250601).
- Fixed custom pass re-ordering issues.
- Improved robustness of normal mapping when scale is 0, and mapping is extreme (normals in or below the tangent plane).
- Fixed XR Display providers not getting zNear and zFar plane distances passed to them when in HDRP.
- Fixed rendering breaking when disabling tonemapping in the frame settings.
- Fixed issue with serialization of exposure modes in volume profiles not being consistent between HDRP versions (case 1261385).
- Fixed issue with duplicate names in newly created sub-layers in the graphics compositor (case 1263093).
- Remove MSAA debug mode when renderpipeline asset has no MSAA
- Fixed some post processing using motion vectors when they are disabled
- Fixed the multiplier of the environement lights being overriden with a wrong value for ray tracing (1260311).
- Fixed a series of exceptions happening when trying to load an asset during wizard execution (1262171).
- Fixed an issue with Stacklit shader not compiling correctly in player with debug display on (1260579)
- Fixed couple issues in the dependence of building the ray tracing acceleration structure.
- Fix sun disk intensity
- Fixed unwanted ghosting for smooth surfaces.
- Fixing an issue in the recursive rendering flag texture usage.
- Fixed a missing dependecy for choosing to evaluate transparent SSR.
- Fixed issue that failed compilation when XR is disabled.
- Fixed a compilation error in the IES code.
- Fixed issue with dynamic resolution handler when no OnResolutionChange callback is specified. 
- Fixed multiple volumes, planar reflection, and decal projector position when creating them from the menu.
- Reduced the number of global keyword used in deferredTile.shader
- Fixed incorrect processing of Ambient occlusion probe (9% error was introduced)
- Fixed multiedition of framesettings drop down (case 1270044)
- Fixed planar probe gizmo

### Changed
- Improve MIP selection for decals on Transparents
- Color buffer pyramid is not allocated anymore if neither refraction nor distortion are enabled
- Rename Emission Radius to Radius in UI in Point, Spot
- Angular Diameter parameter for directional light is no longuer an advanced property
- DXR: Remove Light Radius and Angular Diamater of Raytrace shadow. Angular Diameter and Radius are used instead.
- Remove MaxSmoothness parameters from UI for point, spot and directional light. The MaxSmoothness is now deduce from Radius Parameters
- DXR: Remove the Ray Tracing Environement Component. Add a Layer Mask to the ray Tracing volume components to define which objects are taken into account for each effect.
- Removed second cubemaps used for shadowing in lookdev
- Disable Physically Based Sky below ground
- Increase max limit of area light and reflection probe to 128
- Change default texture for detailmap to grey
- Optimize Shadow RT load on Tile based architecture platforms.
- Improved quality of SSAO.
- Moved RequestShadowMapRendering() back to public API.
- Update HDRP DXR Wizard with an option to automatically clone the hdrp config package and setup raytracing to 1 in shaders file.
- Added SceneSelection pass for TerrainLit shader.
- Simplified Light's type API regrouping the logic in one place (Check type in HDAdditionalLightData)
- The support of LOD CrossFade (Dithering transition) in master nodes now required to enable it in the master node settings (Save variant)
- Improved shadow bias, by removing constant depth bias and substituting it with slope-scale bias.
- Fix the default stencil values when a material is created from a SSS ShaderGraph.
- Tweak test asset to be compatible with XR: unlit SG material for canvas and double-side font material
- Slightly tweaked the behaviour of bloom when resolution is low to reduce artifacts.
- Hidden fields in Light Inspector that is not relevant while in BakingOnly mode.
- Changed parametrization of PCSS, now softness is derived from angular diameter (for directional lights) or shape radius (for point/spot lights) and min filter size is now in the [0..1] range.
- Moved the copy of the geometry history buffers to right after the depth mip chain generation.
- Rename "Luminance" to "Nits" in UX for physical light unit
- Rename FrameSettings "SkyLighting" to "SkyReflection"
- Reworked XR automated tests
- The ray traced screen space shadow history for directional, spot and point lights is discarded if the light transform has changed.
- Changed the behavior for ray tracing in case a mesh renderer has both transparent and opaque submeshes.
- Improve history buffer management
- Replaced PlayerSettings.virtualRealitySupported with XRGraphics.tryEnable.
- Remove redundant FrameSettings RealTimePlanarReflection
- Improved a bit the GC calls generated during the rendering.
- Material update is now only triggered when the relevant settings are touched in the shader graph master nodes
- Changed the way Sky Intensity (on Sky volume components) is handled. It's now a combo box where users can choose between Exposure, Multiplier or Lux (for HDRI sky only) instead of both multiplier and exposure being applied all the time. Added a new menu item to convert old profiles.
- Change how method for specular occlusions is decided on inspector shader (Lit, LitTesselation, LayeredLit, LayeredLitTessellation)
- Unlocked SSS, SSR, Motion Vectors and Distortion frame settings for reflections probes.
- Hide unused LOD settings in Quality Settings legacy window.
- Reduced the constrained distance for temporal reprojection of ray tracing denoising
- Removed shadow near plane from the Directional Light Shadow UI.
- Improved the performances of custom pass culling.
- The scene view camera now replicates the physical parameters from the camera tagged as "MainCamera".
- Reduced the number of GC.Alloc calls, one simple scene without plarnar / probes, it should be 0B.
- Renamed ProfilingSample to ProfilingScope and unified API. Added GPU Timings.
- Updated macros to be compatible with the new shader preprocessor.
- Ray tracing reflection temporal filtering is now done in pre-exposed space
- Search field selects the appropriate fields in both project settings panels 'HDRP Default Settings' and 'Quality/HDRP'
- Disabled the refraction and transmission map keywords if the material is opaque.
- Keep celestial bodies outside the atmosphere.
- Updated the MSAA documentation to specify what features HDRP supports MSAA for and what features it does not.
- Shader use for Runtime Debug Display are now correctly stripper when doing a release build
- Now each camera has its own Volume Stack. This allows Volume Parameters to be updated as early as possible and be ready for the whole frame without conflicts between cameras.
- Disable Async for SSR, SSAO and Contact shadow when aggregated ray tracing frame setting is on.
- Improved performance when entering play mode without domain reload by a factor of ~25
- Renamed the camera profiling sample to include the camera name
- Discarding the ray tracing history for AO, reflection, diffuse shadows and GI when the viewport size changes.
- Renamed the camera profiling sample to include the camera name
- Renamed the post processing graphic formats to match the new convention.
- The restart in Wizard for DXR will always be last fix from now on
- Refactoring pre-existing materials to share more shader code between rasterization and ray tracing.
- Setting a material's Refraction Model to Thin does not overwrite the Thickness and Transmission Absorption Distance anymore.
- Removed Wind textures from runtime as wind is no longer built into the pipeline
- Changed Shader Graph titles of master nodes to be more easily searchable ("HDRP/x" -> "x (HDRP)")
- Expose StartSinglePass() and StopSinglePass() as public interface for XRPass
- Replaced the Texture array for 2D cookies (spot, area and directional lights) and for planar reflections by an atlas.
- Moved the tier defining from the asset to the concerned volume components.
- Changing from a tier management to a "mode" management for reflection and GI and removing the ability to enable/disable deferred and ray bining (they are now implied by performance mode)
- The default FrameSettings for ScreenSpaceShadows is set to true for Camera in order to give a better workflow for DXR.
- Refactor internal usage of Stencil bits.
- Changed how the material upgrader works and added documentation for it.
- Custom passes now disable the stencil when overwriting the depth and not writing into it.
- Renamed the camera profiling sample to include the camera name
- Changed the way the shadow casting property of transparent and tranmissive materials is handeled for ray tracing.
- Changed inspector materials stencil setting code to have more sharing.
- Updated the default scene and default DXR scene and DefaultVolumeProfile.
- Changed the way the length parameter is used for ray traced contact shadows.
- Improved the coherency of PCSS blur between cascades.
- Updated VR checks in Wizard to reflect new XR System.
- Removing unused alpha threshold depth prepass and post pass for fabric shader graph.
- Transform result from CIE XYZ to sRGB color space in EvalSensitivity for iridescence.
- Moved BeginCameraRendering callback right before culling.
- Changed the visibility of the Indirect Lighting Controller component to public.
- Renamed the cubemap used for diffuse convolution to a more explicit name for the memory profiler.
- Improved behaviour of transmission color on transparent surfaces in path tracing.
- Light dimmer can now get values higher than one and was renamed to multiplier in the UI.
- Removed info box requesting volume component for Visual Environment and updated the documentation with the relevant information.
- Improved light selection oracle for light sampling in path tracing.
- Stripped ray tracing subsurface passes with ray tracing is not enabled.
- Remove LOD cross fade code for ray tracing shaders
- Removed legacy VR code
- Add range-based clipping to box lights (case 1178780)
- Improve area light culling (case 1085873)
- Light Hierarchy debug mode can now adjust Debug Exposure for visualizing high exposure scenes.
- Rejecting history for ray traced reflections based on a threshold evaluated on the neighborhood of the sampled history.
- Renamed "Environment" to "Reflection Probes" in tile/cluster debug menu.
- Utilities namespace is obsolete, moved its content to UnityEngine.Rendering (case 1204677)
- Obsolete Utilities namespace was removed, instead use UnityEngine.Rendering (case 1204677)
- Moved most of the compute shaders to the multi_compile API instead of multiple kernels.
- Use multi_compile API for deferred compute shader with shadow mask.
- Remove the raytracing rendering queue system to make recursive raytraced material work when raytracing is disabled
- Changed a few resources used by ray tracing shaders to be global resources (using register space1) for improved CPU performance.
- All custom pass volumes are now executed for one injection point instead of the first one.
- Hidden unsupported choice in emission in Materials
- Temporal Anti aliasing improvements.
- Optimized PrepareLightsForGPU (cost reduced by over 25%) and PrepareGPULightData (around twice as fast now).
- Moved scene view camera settings for HDRP from the preferences window to the scene view camera settings window.
- Updated shaders to be compatible with Microsoft's DXC.
- Debug exposure in debug menu have been replace to debug exposure compensation in EV100 space and is always visible.
- Further optimized PrepareLightsForGPU (3x faster with few shadows, 1.4x faster with a lot of shadows or equivalently cost reduced by 68% to 37%).
- Raytracing: Replaced the DIFFUSE_LIGHTING_ONLY multicompile by a uniform.
- Raytracing: Removed the dynamic lightmap multicompile.
- Raytracing: Remove the LOD cross fade multi compile for ray tracing.
- Cookie are now supported in lightmaper. All lights casting cookie and baked will now include cookie influence.
- Avoid building the mip chain a second time for SSR for transparent objects.
- Replaced "High Quality" Subsurface Scattering with a set of Quality Levels.
- Replaced "High Quality" Volumetric Lighting with "Screen Resolution Percentage" and "Volume Slice Count" on the Fog volume component.
- Merged material samples and shader samples
- Update material samples scene visuals
- Use multi_compile API for deferred compute shader with shadow mask.
- Made the StaticLightingSky class public so that users can change it by script for baking purpose.
- Shadowmask and realtime reflectoin probe property are hide in Quality settings
- Improved performance of reflection probe management when using a lot of probes.
- Ignoring the disable SSR flags for recursive rendering.
- Removed logic in the UI to disable parameters for contact shadows and fog volume components as it was going against the concept of the volume system.
- Fixed the sub surface mask not being taken into account when computing ray traced sub surface scattering.
- MSAA Within Forward Frame Setting is now enabled by default on Cameras when new Render Pipeline Asset is created
- Slightly changed the TAA anti-flicker mechanism so that it is more aggressive on almost static images (only on High preset for now).
- Changed default exposure compensation to 0.
- Refactored shadow caching system.
- Removed experimental namespace for ray tracing code.
- Increase limit for max numbers of lights in UX
- Removed direct use of BSDFData in the path tracing pass, delegated to the material instead.
- Pre-warm the RTHandle system to reduce the amount of memory allocations and the total memory needed at all points. 
- DXR: Only read the geometric attributes that are required using the share pass info and shader graph defines.
- DXR: Dispatch binned rays in 1D instead of 2D.
- Lit and LayeredLit tessellation cross lod fade don't used dithering anymore between LOD but fade the tessellation height instead. Allow a smoother transition
- Changed the way planar reflections are filtered in order to be a bit more "physically based".
- Increased path tracing BSDFs roughness range from [0.001, 0.999] to [0.00001, 0.99999].
- Changing the default SSGI radius for the all configurations.
- Changed the default parameters for quality RTGI to match expected behavior.
- Add color clear pass while rendering XR occlusion mesh to avoid leaks.
- Only use one texture for ray traced reflection upscaling.
- Adjust the upscale radius based on the roughness value.
- DXR: Changed the way the filter size is decided for directional, point and spot shadows.
- Changed the default exposure mode to "Automatic (Histogram)", along with "Limit Min" to -4 and "Limit Max" to 16.
- Replaced the default scene system with the builtin Scene Template feature.
- Changed extensions of shader CAS include files.
- Making the planar probe atlas's format match the color buffer's format.
- Removing the planarReflectionCacheCompressed setting from asset.
- SHADERPASS for TransparentDepthPrepass and TransparentDepthPostpass identification is using respectively SHADERPASS_TRANSPARENT_DEPTH_PREPASS and SHADERPASS_TRANSPARENT_DEPTH_POSTPASS
- Moved the Parallax Occlusion Mapping node into Shader Graph.
- Renamed the debug name from SSAO to ScreenSpaceAmbientOcclusion (1254974).
- Added missing tooltips and improved the UI of the aperture control (case 1254916).
- Fixed wrong tooltips in the Dof Volume (case 1256641).
- The `CustomPassLoadCameraColor` and `CustomPassSampleCameraColor` functions now returns the correct color buffer when used in after post process instead of the color pyramid (which didn't had post processes).
- PBR Sky now doesn't go black when going below sea level, but it instead freezes calculation as if on the horizon. 
- Fixed an issue with quality setting foldouts not opening when clicking on them (1253088).
- Shutter speed can now be changed by dragging the mouse over the UI label (case 1245007).
- Remove the 'Point Cube Size' for cookie, use the Cubemap size directly.
- VFXTarget with Unlit now allows EmissiveColor output to be consistent with HDRP unlit.
- Only building the RTAS if there is an effect that will require it (1262217).
- Fixed the first ray tracing frame not having the light cluster being set up properly (1260311).
- Render graph pre-setup for ray traced ambient occlusion.
- Avoid casting multiple rays and denoising for hard directional, point and spot ray traced shadows (1261040).
- Making sure the preview cameras do not use ray tracing effects due to a by design issue to build ray tracing acceleration structures (1262166).
- Preparing ray traced reflections for the render graph support (performance and quality).
- Preparing recursive rendering for the render graph port.
- Preparation pass for RTGI, temporal filter and diffuse denoiser for render graph.
- Updated the documentation for the DXR implementation.
- Changed the DXR wizard to support optional checks.
- Changed the DXR wizard steps.
- Preparation pass for RTSSS to be supported by render graph.
- Changed the color space of EmissiveColorLDR property on all shader. Was linear but should have been sRGB. Auto upgrade script handle the conversion.

## [7.1.1] - 2019-09-05

### Added
- Transparency Overdraw debug mode. Allows to visualize transparent objects draw calls as an "heat map".
- Enabled single-pass instancing support for XR SDK with new API cmd.SetInstanceMultiplier()
- XR settings are now available in the HDRP asset
- Support for Material Quality in Shader Graph
- Material Quality support selection in HDRP Asset
- Renamed XR shader macro from UNITY_STEREO_ASSIGN_COMPUTE_EYE_INDEX to UNITY_XR_ASSIGN_VIEW_INDEX
- Raytracing ShaderGraph node for HDRP shaders
- Custom passes volume component with 3 injection points: Before Rendering, Before Transparent and Before Post Process
- Alpha channel is now properly exported to camera render textures when using FP16 color buffer format
- Support for XR SDK mirror view modes
- HD Master nodes in Shader Graph now support Normal and Tangent modification in vertex stage.
- DepthOfFieldCoC option in the fullscreen debug modes.
- Added override Ambient Occlusion option on debug windows
- Added Custom Post Processes with 3 injection points: Before Transparent, Before Post Process and After Post Process
- Added draft of minimal interactive path tracing (experimental) based on DXR API - Support only 4 area light, lit and unlit shader (non-shadergraph)
- Small adjustments to TAA anti flicker (more aggressive on high values).

### Fixed
- Fixed wizard infinite loop on cancellation
- Fixed with compute shader error about too many threads in threadgroup on low GPU
- Fixed invalid contact shadow shaders being created on metal
- Fixed a bug where if Assembly.GetTypes throws an exception due to mis-versioned dlls, then no preprocessors are used in the shader stripper
- Fixed typo in AXF decal property preventing to compile
- Fixed reflection probe with XR single-pass and FPTL
- Fixed force gizmo shown when selecting camera in hierarchy
- Fixed issue with XR occlusion mesh and dynamic resolution
- Fixed an issue where lighting compute buffers were re-created with the wrong size when resizing the window, causing tile artefacts at the top of the screen.
- Fix FrameSettings names and tooltips
- Fixed error with XR SDK when the Editor is not in focus
- Fixed errors with RenderGraph, XR SDK and occlusion mesh
- Fixed shadow routines compilation errors when "real" type is a typedef on "half".
- Fixed toggle volumetric lighting in the light UI
- Fixed post-processing history reset handling rt-scale incorrectly
- Fixed crash with terrain and XR multi-pass
- Fixed ShaderGraph material synchronization issues
- Fixed a null reference exception when using an Emissive texture with Unlit shader (case 1181335)
- Fixed an issue where area lights and point lights where not counted separately with regards to max lights on screen (case 1183196)
- Fixed an SSR and Subsurface Scattering issue (appearing black) when using XR.

### Changed
- Update Wizard layout.
- Remove almost all Garbage collection call within a frame.
- Rename property AdditionalVeclocityChange to AddPrecomputeVelocity
- Call the End/Begin camera rendering callbacks for camera with customRender enabled
- Changeg framesettings migration order of postprocess flags as a pr for reflection settings flags have been backported to 2019.2
- Replaced usage of ENABLE_VR in XRSystem.cs by version defines based on the presence of the built-in VR and XR modules
- Added an update virtual function to the SkyRenderer class. This is called once per frame. This allows a given renderer to amortize heavy computation at the rate it chooses. Currently only the physically based sky implements this.
- Removed mandatory XRPass argument in HDCamera.GetOrCreate()
- Restored the HDCamera parameter to the sky rendering builtin parameters.
- Removed usage of StructuredBuffer for XR View Constants
- Expose Direct Specular Lighting control in FrameSettings
- Deprecated ExponentialFog and VolumetricFog volume components. Now there is only one exponential fog component (Fog) which can add Volumetric Fog as an option. Added a script in Edit -> Render Pipeline -> Upgrade Fog Volume Components.

## [7.0.1] - 2019-07-25

### Added
- Added option in the config package to disable globally Area Lights and to select shadow quality settings for the deferred pipeline.
- When shader log stripping is enabled, shader stripper statistics will be written at `Temp/shader-strip.json`
- Occlusion mesh support from XR SDK

### Fixed
- Fixed XR SDK mirror view blit, cleanup some XRTODO and removed XRDebug.cs
- Fixed culling for volumetrics with XR single-pass rendering
- Fix shadergraph material pass setup not called
- Fixed documentation links in component's Inspector header bar
- Cookies using the render texture output from a camera are now properly updated
- Allow in ShaderGraph to enable pre/post pass when the alpha clip is disabled

### Changed
- RenderQueue for Opaque now start at Background instead of Geometry.
- Clamp the area light size for scripting API when we change the light type
- Added a warning in the material UI when the diffusion profile assigned is not in the HDRP asset


## [7.0.0] - 2019-07-17

### Added
- `Fixed`, `Viewer`, and `Automatic` modes to compute the FOV used when rendering a `PlanarReflectionProbe`
- A checkbox to toggle the chrome gizmo of `ReflectionProbe`and `PlanarReflectionProbe`
- Added a Light layer in shadows that allow for objects to cast shadows without being affected by light (and vice versa).
- You can now access ShaderGraph blend states from the Material UI (for example, **Surface Type**, **Sorting Priority**, and **Blending Mode**). This change may break Materials that use a ShaderGraph, to fix them, select **Edit > Render Pipeline > Reset all ShaderGraph Scene Materials BlendStates**. This syncs the blendstates of you ShaderGraph master nodes with the Material properties.
- You can now control ZTest, ZWrite, and CullMode for transparent Materials.
- Materials that use Unlit Shaders or Unlit Master Node Shaders now cast shadows.
- Added an option to enable the ztest on **After Post Process** materials when TAA is disabled.
- Added a new SSAO (based on Ground Truth Ambient Occlusion algorithm) to replace the previous one.
- Added support for shadow tint on light
- BeginCameraRendering and EndCameraRendering callbacks are now called with probes
- Adding option to update shadow maps only On Enable and On Demand.
- Shader Graphs that use time-dependent vertex modification now generate correct motion vectors.
- Added option to allow a custom spot angle for spot light shadow maps.
- Added frame settings for individual post-processing effects
- Added dither transition between cascades for Low and Medium quality settings
- Added single-pass instancing support with XR SDK
- Added occlusion mesh support with XR SDK
- Added support of Alembic velocity to various shaders
- Added support for more than 2 views for single-pass instancing
- Added support for per punctual/directional light min roughness in StackLit
- Added mirror view support with XR SDK
- Added VR verification in HDRPWizard
- Added DXR verification in HDRPWizard
- Added feedbacks in UI of Volume regarding skies
- Cube LUT support in Tonemapping. Cube LUT helpers for external grading are available in the Post-processing Sample package.

### Fixed
- Fixed an issue with history buffers causing effects like TAA or auto exposure to flicker when more than one camera was visible in the editor
- The correct preview is displayed when selecting multiple `PlanarReflectionProbe`s
- Fixed volumetric rendering with camera-relative code and XR stereo instancing
- Fixed issue with flashing cyan due to async compilation of shader when selecting a mesh
- Fix texture type mismatch when the contact shadow are disabled (causing errors on IOS devices)
- Fixed Generate Shader Includes while in package
- Fixed issue when texture where deleted in ShadowCascadeGUI
- Fixed issue in FrameSettingsHistory when disabling a camera several time without enabling it in between.
- Fixed volumetric reprojection with camera-relative code and XR stereo instancing
- Added custom BaseShaderPreprocessor in HDEditorUtils.GetBaseShaderPreprocessorList()
- Fixed compile issue when USE_XR_SDK is not defined
- Fixed procedural sky sun disk intensity for high directional light intensities
- Fixed Decal mip level when using texture mip map streaming to avoid dropping to lowest permitted mip (now loading all mips)
- Fixed deferred shading for XR single-pass instancing after lightloop refactor
- Fixed cluster and material classification debug (material classification now works with compute as pixel shader lighting)
- Fixed IOS Nan by adding a maximun epsilon definition REAL_EPS that uses HALF_EPS when fp16 are used
- Removed unnecessary GC allocation in motion blur code
- Fixed locked UI with advanded influence volume inspector for probes
- Fixed invalid capture direction when rendering planar reflection probes
- Fixed Decal HTILE optimization with platform not supporting texture atomatic (Disable it)
- Fixed a crash in the build when the contact shadows are disabled
- Fixed camera rendering callbacks order (endCameraRendering was being called before the actual rendering)
- Fixed issue with wrong opaque blending settings for After Postprocess
- Fixed issue with Low resolution transparency on PS4
- Fixed a memory leak on volume profiles
- Fixed The Parallax Occlusion Mappping node in shader graph and it's UV input slot
- Fixed lighting with XR single-pass instancing by disabling deferred tiles
- Fixed the Bloom prefiltering pass
- Fixed post-processing effect relying on Unity's random number generator
- Fixed camera flickering when using TAA and selecting the camera in the editor
- Fixed issue with single shadow debug view and volumetrics
- Fixed most of the problems with light animation and timeline
- Fixed indirect deferred compute with XR single-pass instancing
- Fixed a slight omission in anisotropy calculations derived from HazeMapping in StackLit
- Improved stack computation numerical stability in StackLit
- Fix PBR master node always opaque (wrong blend modes for forward pass)
- Fixed TAA with XR single-pass instancing (missing macros)
- Fixed an issue causing Scene View selection wire gizmo to not appear when using HDRP Shader Graphs.
- Fixed wireframe rendering mode (case 1083989)
- Fixed the renderqueue not updated when the alpha clip is modified in the material UI.
- Fixed the PBR master node preview
- Remove the ReadOnly flag on Reflection Probe's cubemap assets during bake when there are no VCS active.
- Fixed an issue where setting a material debug view would not reset the other exclusive modes
- Spot light shapes are now correctly taken into account when baking
- Now the static lighting sky will correctly take the default values for non-overridden properties
- Fixed material albedo affecting the lux meter
- Extra test in deferred compute shading to avoid shading pixels that were not rendered by the current camera (for camera stacking)

### Changed
- Optimization: Reduce the group size of the deferred lighting pass from 16x16 to 8x8
- Replaced HDCamera.computePassCount by viewCount
- Removed xrInstancing flag in RTHandles (replaced by TextureXR.slices and TextureXR.dimensions)
- Refactor the HDRenderPipeline and lightloop code to preprare for high level rendergraph
- Removed the **Back Then Front Rendering** option in the fabric Master Node settings. Enabling this option previously did nothing.
- Shader type Real translates to FP16 precision on Nintendo Switch.
- Shader framework refactor: Introduce CBSDF, EvaluateBSDF, IsNonZeroBSDF to replace BSDF functions
- Shader framework refactor:  GetBSDFAngles, LightEvaluation and SurfaceShading functions
- Replace ComputeMicroShadowing by GetAmbientOcclusionForMicroShadowing
- Rename WorldToTangent to TangentToWorld as it was incorrectly named
- Remove SunDisk and Sun Halo size from directional light
- Remove all obsolete wind code from shader
- Renamed DecalProjectorComponent into DecalProjector for API alignment.
- Improved the Volume UI and made them Global by default
- Remove very high quality shadow option
- Change default for shadow quality in Deferred to Medium
- Enlighten now use inverse squared falloff (before was using builtin falloff)
- Enlighten is now deprecated. Please use CPU or GPU lightmaper instead.
- Remove the name in the diffusion profile UI
- Changed how shadow map resolution scaling with distance is computed. Now it uses screen space area rather than light range.
- Updated MoreOptions display in UI
- Moved Display Area Light Emissive Mesh script API functions in the editor namespace
- direct strenght properties in ambient occlusion now affect direct specular as well
- Removed advanced Specular Occlusion control in StackLit: SSAO based SO control is hidden and fixed to behave like Lit, SPTD is the only HQ technique shown for baked SO.
- Shader framework refactor: Changed ClampRoughness signature to include PreLightData access.
- HDRPWizard window is now in Window > General > HD Render Pipeline Wizard
- Moved StaticLightingSky to LightingWindow
- Removes the current "Scene Settings" and replace them with "Sky & Fog Settings" (with Physically Based Sky and Volumetric Fog).
- Changed how cached shadow maps are placed inside the atlas to minimize re-rendering of them.

## [6.7.0-preview] - 2019-05-16

### Added
- Added ViewConstants StructuredBuffer to simplify XR rendering
- Added API to render specific settings during a frame
- Added stadia to the supported platforms (2019.3)
- Enabled cascade blends settings in the HD Shadow component
- Added Hardware Dynamic Resolution support.
- Added MatCap debug view to replace the no scene lighting debug view.
- Added clear GBuffer option in FrameSettings (default to false)
- Added preview for decal shader graph (Only albedo, normal and emission)
- Added exposure weight control for decal
- Screen Space Directional Shadow under a define option. Activated for ray tracing
- Added a new abstraction for RendererList that will help transition to Render Graph and future RendererList API
- Added multipass support for VR
- Added XR SDK integration (multipass only)
- Added Shader Graph samples for Hair, Fabric and Decal master nodes.
- Add fade distance, shadow fade distance and light layers to light explorer
- Add method to draw light layer drawer in a rect to HDEditorUtils

### Fixed
- Fixed deserialization crash at runtime
- Fixed for ShaderGraph Unlit masternode not writing velocity
- Fixed a crash when assiging a new HDRP asset with the 'Verify Saving Assets' option enabled
- Fixed exposure to properly support TEXTURE2D_X
- Fixed TerrainLit basemap texture generation
- Fixed a bug that caused nans when material classification was enabled and a tile contained one standard material + a material with transmission.
- Fixed gradient sky hash that was not using the exposure hash
- Fixed displayed default FrameSettings in HDRenderPipelineAsset wrongly updated on scripts reload.
- Fixed gradient sky hash that was not using the exposure hash.
- Fixed visualize cascade mode with exposure.
- Fixed (enabled) exposure on override lighting debug modes.
- Fixed issue with LightExplorer when volume have no profile
- Fixed issue with SSR for negative, infinite and NaN history values
- Fixed LightLayer in HDReflectionProbe and PlanarReflectionProbe inspector that was not displayed as a mask.
- Fixed NaN in transmission when the thickness and a color component of the scattering distance was to 0
- Fixed Light's ShadowMask multi-edition.
- Fixed motion blur and SMAA with VR single-pass instancing
- Fixed NaNs generated by phase functionsin volumetric lighting
- Fixed NaN issue with refraction effect and IOR of 1 at extreme grazing angle
- Fixed nan tracker not using the exposure
- Fixed sorting priority on lit and unlit materials
- Fixed null pointer exception when there are no AOVRequests defined on a camera
- Fixed dirty state of prefab using disabled ReflectionProbes
- Fixed an issue where gizmos and editor grid were not correctly depth tested
- Fixed created default scene prefab non editable due to wrong file extension.
- Fixed an issue where sky convolution was recomputed for nothing when a preview was visible (causing extreme slowness when fabric convolution is enabled)
- Fixed issue with decal that wheren't working currently in player
- Fixed missing stereo rendering macros in some fragment shaders
- Fixed exposure for ReflectionProbe and PlanarReflectionProbe gizmos
- Fixed single-pass instancing on PSVR
- Fixed Vulkan shader issue with Texture2DArray in ScreenSpaceShadow.compute by re-arranging code (workaround)
- Fixed camera-relative issue with lights and XR single-pass instancing
- Fixed single-pass instancing on Vulkan
- Fixed htile synchronization issue with shader graph decal
- Fixed Gizmos are not drawn in Camera preview
- Fixed pre-exposure for emissive decal
- Fixed wrong values computed in PreIntegrateFGD and in the generation of volumetric lighting data by forcing the use of fp32.
- Fixed NaNs arising during the hair lighting pass
- Fixed synchronization issue in decal HTile that occasionally caused rendering artifacts around decal borders
- Fixed QualitySettings getting marked as modified by HDRP (and thus checked out in Perforce)
- Fixed a bug with uninitialized values in light explorer
- Fixed issue with LOD transition
- Fixed shader warnings related to raytracing and TEXTURE2D_X

### Changed
- Refactor PixelCoordToViewDirWS to be VR compatible and to compute it only once per frame
- Modified the variants stripper to take in account multiple HDRP assets used in the build.
- Improve the ray biasing code to avoid self-intersections during the SSR traversal
- Update Pyramid Spot Light to better match emitted light volume.
- Moved _XRViewConstants out of UnityPerPassStereo constant buffer to fix issues with PSSL
- Removed GetPositionInput_Stereo() and single-pass (double-wide) rendering mode
- Changed label width of the frame settings to accommodate better existing options.
- SSR's Default FrameSettings for camera is now enable.
- Re-enabled the sharpening filter on Temporal Anti-aliasing
- Exposed HDEditorUtils.LightLayerMaskDrawer for integration in other packages and user scripting.
- Rename atmospheric scattering in FrameSettings to Fog
- The size modifier in the override for the culling sphere in Shadow Cascades now defaults to 0.6, which is the same as the formerly hardcoded value.
- Moved LOD Bias and Maximum LOD Level from Frame Setting section `Other` to `Rendering`
- ShaderGraph Decal that affect only emissive, only draw in emissive pass (was drawing in dbuffer pass too)
- Apply decal projector fade factor correctly on all attribut and for shader graph decal
- Move RenderTransparentDepthPostpass after all transparent
- Update exposure prepass to interleave XR single-pass instancing views in a checkerboard pattern
- Removed ScriptRuntimeVersion check in wizard.

## [6.6.0-preview] - 2019-04-01

### Added
- Added preliminary changes for XR deferred shading
- Added support of 111110 color buffer
- Added proper support for Recorder in HDRP
- Added depth offset input in shader graph master nodes
- Added a Parallax Occlusion Mapping node
- Added SMAA support
- Added Homothety and Symetry quick edition modifier on volume used in ReflectionProbe, PlanarReflectionProbe and DensityVolume
- Added multi-edition support for DecalProjectorComponent
- Improve hair shader
- Added the _ScreenToTargetScaleHistory uniform variable to be used when sampling HDRP RTHandle history buffers.
- Added settings in `FrameSettings` to change `QualitySettings.lodBias` and `QualitySettings.maximumLODLevel` during a rendering
- Added an exposure node to retrieve the current, inverse and previous frame exposure value.
- Added an HD scene color node which allow to sample the scene color with mips and a toggle to remove the exposure.
- Added safeguard on HD scene creation if default scene not set in the wizard
- Added Low res transparency rendering pass.

### Fixed
- Fixed HDRI sky intensity lux mode
- Fixed dynamic resolution for XR
- Fixed instance identifier semantic string used by Shader Graph
- Fixed null culling result occuring when changing scene that was causing crashes
- Fixed multi-edition light handles and inspector shapes
- Fixed light's LightLayer field when multi-editing
- Fixed normal blend edition handles on DensityVolume
- Fixed an issue with layered lit shader and height based blend where inactive layers would still have influence over the result
- Fixed multi-selection handles color for DensityVolume
- Fixed multi-edition inspector's blend distances for HDReflectionProbe, PlanarReflectionProbe and DensityVolume
- Fixed metric distance that changed along size in DensityVolume
- Fixed DensityVolume shape handles that have not same behaviour in advance and normal edition mode
- Fixed normal map blending in TerrainLit by only blending the derivatives
- Fixed Xbox One rendering just a grey screen instead of the scene
- Fixed probe handles for multiselection
- Fixed baked cubemap import settings for convolution
- Fixed regression causing crash when attempting to open HDRenderPipelineWizard without an HDRenderPipelineAsset setted
- Fixed FullScreenDebug modes: SSAO, SSR, Contact shadow, Prerefraction Color Pyramid, Final Color Pyramid
- Fixed volumetric rendering with stereo instancing
- Fixed shader warning
- Fixed missing resources in existing asset when updating package
- Fixed PBR master node preview in forward rendering or transparent surface
- Fixed deferred shading with stereo instancing
- Fixed "look at" edition mode of Rotation tool for DecalProjectorComponent
- Fixed issue when switching mode in ReflectionProbe and PlanarReflectionProbe
- Fixed issue where migratable component version where not always serialized when part of prefab's instance
- Fixed an issue where shadow would not be rendered properly when light layer are not enabled
- Fixed exposure weight on unlit materials
- Fixed Light intensity not played in the player when recorded with animation/timeline
- Fixed some issues when multi editing HDRenderPipelineAsset
- Fixed emission node breaking the main shader graph preview in certain conditions.
- Fixed checkout of baked probe asset when baking probes.
- Fixed invalid gizmo position for rotated ReflectionProbe
- Fixed multi-edition of material's SurfaceType and RenderingPath
- Fixed whole pipeline reconstruction on selecting for the first time or modifying other than the currently used HDRenderPipelineAsset
- Fixed single shadow debug mode
- Fixed global scale factor debug mode when scale > 1
- Fixed debug menu material overrides not getting applied to the Terrain Lit shader
- Fixed typo in computeLightVariants
- Fixed deferred pass with XR instancing by disabling ComputeLightEvaluation
- Fixed bloom resolution independence
- Fixed lens dirt intensity not behaving properly
- Fixed the Stop NaN feature
- Fixed some resources to handle more than 2 instanced views for XR
- Fixed issue with black screen (NaN) produced on old GPU hardware or intel GPU hardware with gaussian pyramid
- Fixed issue with disabled punctual light would still render when only directional light is present

### Changed
- DensityVolume scripting API will no longuer allow to change between advance and normal edition mode
- Disabled depth of field, lens distortion and panini projection in the scene view
- TerrainLit shaders and includes are reorganized and made simpler.
- TerrainLit shader GUI now allows custom properties to be displayed in the Terrain fold-out section.
- Optimize distortion pass with stencil
- Disable SceneSelectionPass in shader graph preview
- Control punctual light and area light shadow atlas separately
- Move SMAA anti-aliasing option to after Temporal Anti Aliasing one, to avoid problem with previously serialized project settings
- Optimize rendering with static only lighting and when no cullable lights/decals/density volumes are present.
- Updated handles for DecalProjectorComponent for enhanced spacial position readability and have edition mode for better SceneView management
- DecalProjectorComponent are now scale independent in order to have reliable metric unit (see new Size field for changing the size of the volume)
- Restructure code from HDCamera.Update() by adding UpdateAntialiasing() and UpdateViewConstants()
- Renamed velocity to motion vectors
- Objects rendered during the After Post Process pass while TAA is enabled will not benefit from existing depth buffer anymore. This is done to fix an issue where those object would wobble otherwise
- Removed usage of builtin unity matrix for shadow, shadow now use same constant than other view
- The default volume layer mask for cameras & probes is now `Default` instead of `Everything`

## [6.5.0-preview] - 2019-03-07

### Added
- Added depth-of-field support with stereo instancing
- Adding real time area light shadow support
- Added a new FrameSettings: Specular Lighting to toggle the specular during the rendering

### Fixed
- Fixed diffusion profile upgrade breaking package when upgrading to a new version
- Fixed decals cropped by gizmo not updating correctly if prefab
- Fixed an issue when enabling SSR on multiple view
- Fixed edition of the intensity's unit field while selecting multiple lights
- Fixed wrong calculation in soft voxelization for density volume
- Fixed gizmo not working correctly with pre-exposure
- Fixed issue with setting a not available RT when disabling motion vectors
- Fixed planar reflection when looking at mirror normal
- Fixed mutiselection issue with HDLight Inspector
- Fixed HDAdditionalCameraData data migration
- Fixed failing builds when light explorer window is open
- Fixed cascade shadows border sometime causing artefacts between cascades
- Restored shadows in the Cascade Shadow debug visualization
- `camera.RenderToCubemap` use proper face culling

### Changed
- When rendering reflection probe disable all specular lighting and for metals use fresnelF0 as diffuse color for bake lighting.

## [6.4.0-preview] - 2019-02-21

### Added
- VR: Added TextureXR system to selectively expand TEXTURE2D macros to texture array for single-pass stereo instancing + Convert textures call to these macros
- Added an unit selection dropdown next to shutter speed (camera)
- Added error helpbox when trying to use a sub volume component that require the current HDRenderPipelineAsset to support a feature that it is not supporting.
- Add mesh for tube light when display emissive mesh is enabled

### Fixed
- Fixed Light explorer. The volume explorer used `profile` instead of `sharedProfile` which instantiate a custom volume profile instead of editing the asset itself.
- Fixed UI issue where all is displayed using metric unit in shadow cascade and Percent is set in the unit field (happening when opening the inspector).
- Fixed inspector event error when double clicking on an asset (diffusion profile/material).
- Fixed nullref on layered material UI when the material is not an asset.
- Fixed nullref exception when undo/redo a light property.
- Fixed visual bug when area light handle size is 0.

### Changed
- Update UI for 32bit/16bit shadow precision settings in HDRP asset
- Object motion vectors have been disabled in all but the game view. Camera motion vectors are still enabled everywhere, allowing TAA and Motion Blur to work on static objects.
- Enable texture array by default for most rendering code on DX11 and unlock stereo instancing (DX11 only for now)

## [6.3.0-preview] - 2019-02-18

### Added
- Added emissive property for shader graph decals
- Added a diffusion profile override volume so the list of diffusion profile assets to use can be chanaged without affecting the HDRP asset
- Added a "Stop NaNs" option on cameras and in the Scene View preferences.
- Added metric display option in HDShadowSettings and improve clamping
- Added shader parameter mapping in DebugMenu
- Added scripting API to configure DebugData for DebugMenu

### Fixed
- Fixed decals in forward
- Fixed issue with stencil not correctly setup for various master node and shader for the depth pass, motion vector pass and GBuffer/Forward pass
- Fixed SRP batcher and metal
- Fixed culling and shadows for Pyramid, Box, Rectangle and Tube lights
- Fixed an issue where scissor render state leaking from the editor code caused partially black rendering

### Changed
- When a lit material has a clear coat mask that is not null, we now use the clear coat roughness to compute the screen space reflection.
- Diffusion profiles are now limited to one per asset and can be referenced in materials, shader graphs and vfx graphs. Materials will be upgraded automatically except if they are using a shader graph, in this case it will display an error message.

## [6.2.0-preview] - 2019-02-15

### Added
- Added help box listing feature supported in a given HDRenderPipelineAsset alongs with the drawbacks implied.
- Added cascade visualizer, supporting disabled handles when not overriding.

### Fixed
- Fixed post processing with stereo double-wide
- Fixed issue with Metal: Use sign bit to find the cache type instead of lowest bit.
- Fixed invalid state when creating a planar reflection for the first time
- Fix FrameSettings's LitShaderMode not restrained by supported LitShaderMode regression.

### Changed
- The default value roughness value for the clearcoat has been changed from 0.03 to 0.01
- Update default value of based color for master node
- Update Fabric Charlie Sheen lighting model - Remove Fresnel component that wasn't part of initial model + Remap smoothness to [0.0 - 0.6] range for more artist friendly parameter

### Changed
- Code refactor: all macros with ARGS have been swapped with macros with PARAM. This is because the ARGS macros were incorrectly named.

## [6.1.0-preview] - 2019-02-13

### Added
- Added support for post-processing anti-aliasing in the Scene View (FXAA and TAA). These can be set in Preferences.
- Added emissive property for decal material (non-shader graph)

### Fixed
- Fixed a few UI bugs with the color grading curves.
- Fixed "Post Processing" in the scene view not toggling post-processing effects
- Fixed bake only object with flag `ReflectionProbeStaticFlag` when baking a `ReflectionProbe`

### Changed
- Removed unsupported Clear Depth checkbox in Camera inspector
- Updated the toggle for advanced mode in inspectors.

## [6.0.0-preview] - 2019-02-23

### Added
- Added new API to perform a camera rendering
- Added support for hair master node (Double kajiya kay - Lambert)
- Added Reset behaviour in DebugMenu (ingame mapping is right joystick + B)
- Added Default HD scene at new scene creation while in HDRP
- Added Wizard helping to configure HDRP project
- Added new UI for decal material to allow remapping and scaling of some properties
- Added cascade shadow visualisation toggle in HD shadow settings
- Added icons for assets
- Added replace blending mode for distortion
- Added basic distance fade for density volumes
- Added decal master node for shader graph
- Added HD unlit master node (Cross Pipeline version is name Unlit)
- Added new Rendering Queue in materials
- Added post-processing V3 framework embed in HDRP, remove postprocess V2 framework
- Post-processing now uses the generic volume framework
-   New depth-of-field, bloom, panini projection effects, motion blur
-   Exposure is now done as a pre-exposition pass, the whole system has been revamped
-   Exposure now use EV100 everywhere in the UI (Sky, Emissive Light)
- Added emissive intensity (Luminance and EV100 control) control for Emissive
- Added pre-exposure weigth for Emissive
- Added an emissive color node and a slider to control the pre-exposure percentage of emission color
- Added physical camera support where applicable
- Added more color grading tools
- Added changelog level for Shader Variant stripping
- Added Debug mode for validation of material albedo and metalness/specularColor values
- Added a new dynamic mode for ambient probe and renamed BakingSky to StaticLightingSky
- Added command buffer parameter to all Bind() method of material
- Added Material validator in Render Pipeline Debug
- Added code to future support of DXR (not enabled)
- Added support of multiviewport
- Added HDRenderPipeline.RequestSkyEnvironmentUpdate function to force an update from script when sky is set to OnDemand
- Added a Lighting and BackLighting slots in Lit, StackLit, Fabric and Hair master nodes
- Added support for overriding terrain detail rendering shaders, via the render pipeline editor resources asset
- Added xrInstancing flag support to RTHandle
- Added support for cullmask for decal projectors
- Added software dynamic resolution support
- Added support for "After Post-Process" render pass for unlit shader
- Added support for textured rectangular area lights
- Added stereo instancing macros to MSAA shaders
- Added support for Quarter Res Raytraced Reflections (not enabled)
- Added fade factor for decal projectors.
- Added stereo instancing macros to most shaders used in VR
- Added multi edition support for HDRenderPipelineAsset

### Fixed
- Fixed logic to disable FPTL with stereo rendering
- Fixed stacklit transmission and sun highlight
- Fixed decals with stereo rendering
- Fixed sky with stereo rendering
- Fixed flip logic for postprocessing + VR
- Fixed copyStencilBuffer pass for Switch
- Fixed point light shadow map culling that wasn't taking into account far plane
- Fixed usage of SSR with transparent on all master node
- Fixed SSR and microshadowing on fabric material
- Fixed blit pass for stereo rendering
- Fixed lightlist bounds for stereo rendering
- Fixed windows and in-game DebugMenu sync.
- Fixed FrameSettings' LitShaderMode sync when opening DebugMenu.
- Fixed Metal specific issues with decals, hitting a sampler limit and compiling AxF shader
- Fixed an issue with flipped depth buffer during postprocessing
- Fixed normal map use for shadow bias with forward lit - now use geometric normal
- Fixed transparent depth prepass and postpass access so they can be use without alpha clipping for lit shader
- Fixed support of alpha clip shadow for lit master node
- Fixed unlit master node not compiling
- Fixed issue with debug display of reflection probe
- Fixed issue with phong tessellations not working with lit shader
- Fixed issue with vertex displacement being affected by heightmap setting even if not heightmap where assign
- Fixed issue with density mode on Lit terrain producing NaN
- Fixed issue when going back and forth from Lit to LitTesselation for displacement mode
- Fixed issue with ambient occlusion incorrectly applied to emissiveColor with light layers in deferred
- Fixed issue with fabric convolution not using the correct convolved texture when fabric convolution is enabled
- Fixed issue with Thick mode for Transmission that was disabling transmission with directional light
- Fixed shutdown edge cases with HDRP tests
- Fixed slowdow when enabling Fabric convolution in HDRP asset
- Fixed specularAA not compiling in StackLit Master node
- Fixed material debug view with stereo rendering
- Fixed material's RenderQueue edition in default view.
- Fixed banding issues within volumetric density buffer
- Fixed missing multicompile for MSAA for AxF
- Fixed camera-relative support for stereo rendering
- Fixed remove sync with render thread when updating decal texture atlas.
- Fixed max number of keyword reach [256] issue. Several shader feature are now local
- Fixed Scene Color and Depth nodes
- Fixed SSR in forward
- Fixed custom editor of Unlit, HD Unlit and PBR shader graph master node
- Fixed issue with NewFrame not correctly calculated in Editor when switching scene
- Fixed issue with TerrainLit not compiling with depth only pass and normal buffer
- Fixed geometric normal use for shadow bias with PBR master node in forward
- Fixed instancing macro usage for decals
- Fixed error message when having more than one directional light casting shadow
- Fixed error when trying to display preview of Camera or PlanarReflectionProbe
- Fixed LOAD_TEXTURE2D_ARRAY_MSAA macro
- Fixed min-max and amplitude clamping value in inspector of vertex displacement materials
- Fixed issue with alpha shadow clip (was incorrectly clipping object shadow)
- Fixed an issue where sky cubemap would not be cleared correctly when setting the current sky to None
- Fixed a typo in Static Lighting Sky component UI
- Fixed issue with incorrect reset of RenderQueue when switching shader in inspector GUI
- Fixed issue with variant stripper stripping incorrectly some variants
- Fixed a case of ambient lighting flickering because of previews
- Fixed Decals when rendering multiple camera in a single frame
- Fixed cascade shadow count in shader
- Fixed issue with Stacklit shader with Haze effect
- Fixed an issue with the max sample count for the TAA
- Fixed post-process guard band for XR
- Fixed exposure of emissive of Unlit
- Fixed depth only and motion vector pass for Unlit not working correctly with MSAA
- Fixed an issue with stencil buffer copy causing unnecessary compute dispatches for lighting
- Fixed multi edition issue in FrameSettings
- Fixed issue with SRP batcher and DebugDisplay variant of lit shader
- Fixed issue with debug material mode not doing alpha test
- Fixed "Attempting to draw with missing UAV bindings" errors on Vulkan
- Fixed pre-exposure incorrectly apply to preview
- Fixed issue with duplicate 3D texture in 3D texture altas of volumetric?
- Fixed Camera rendering order (base on the depth parameter)
- Fixed shader graph decals not being cropped by gizmo
- Fixed "Attempting to draw with missing UAV bindings" errors on Vulkan.


### Changed
- ColorPyramid compute shader passes is swapped to pixel shader passes on platforms where the later is faster (Nintendo Switch).
- Removing the simple lightloop used by the simple lit shader
- Whole refactor of reflection system: Planar and reflection probe
- Separated Passthrough from other RenderingPath
- Update several properties naming and caption based on feedback from documentation team
- Remove tile shader variant for transparent backface pass of lit shader
- Rename all HDRenderPipeline to HDRP folder for shaders
- Rename decal property label (based on doc team feedback)
- Lit shader mode now default to Deferred to reduce build time
- Update UI of Emission parameters in shaders
- Improve shader variant stripping including shader graph variant
- Refactored render loop to render realtime probes visible per camera
- Enable SRP batcher by default
- Shader code refactor: Rename LIGHTLOOP_SINGLE_PASS => LIGHTLOOP_DISABLE_TILE_AND_CLUSTER and clean all usage of LIGHTLOOP_TILE_PASS
- Shader code refactor: Move pragma definition of vertex and pixel shader inside pass + Move SURFACE_GRADIENT definition in XXXData.hlsl
- Micro-shadowing in Lit forward now use ambientOcclusion instead of SpecularOcclusion
- Upgraded FrameSettings workflow, DebugMenu and Inspector part relative to it
- Update build light list shader code to support 32 threads in wavefronts on Switch
- LayeredLit layers' foldout are now grouped in one main foldout per layer
- Shadow alpha clip can now be enabled on lit shader and haor shader enven for opaque
- Temporal Antialiasing optimization for Xbox One X
- Parameter depthSlice on SetRenderTarget functions now defaults to -1 to bind the entire resource
- Rename SampleCameraDepth() functions to LoadCameraDepth() and SampleCameraDepth(), same for SampleCameraColor() functions
- Improved Motion Blur quality.
- Update stereo frame settings values for single-pass instancing and double-wide
- Rearrange FetchDepth functions to prepare for stereo-instancing
- Remove unused _ComputeEyeIndex
- Updated HDRenderPipelineAsset inspector
- Re-enable SRP batcher for metal

## [5.2.0-preview] - 2018-11-27

### Added
- Added option to run Contact Shadows and Volumetrics Voxelization stage in Async Compute
- Added camera freeze debug mode - Allow to visually see culling result for a camera
- Added support of Gizmo rendering before and after postprocess in Editor
- Added support of LuxAtDistance for punctual lights

### Fixed
- Fixed Debug.DrawLine and Debug.Ray call to work in game view
- Fixed DebugMenu's enum resetted on change
- Fixed divide by 0 in refraction causing NaN
- Fixed disable rough refraction support
- Fixed refraction, SSS and atmospheric scattering for VR
- Fixed forward clustered lighting for VR (double-wide).
- Fixed Light's UX to not allow negative intensity
- Fixed HDRenderPipelineAsset inspector broken when displaying its FrameSettings from project windows.
- Fixed forward clustered lighting for VR (double-wide).
- Fixed HDRenderPipelineAsset inspector broken when displaying its FrameSettings from project windows.
- Fixed Decals and SSR diable flags for all shader graph master node (Lit, Fabric, StackLit, PBR)
- Fixed Distortion blend mode for shader graph master node (Lit, StackLit)
- Fixed bent Normal for Fabric master node in shader graph
- Fixed PBR master node lightlayers
- Fixed shader stripping for built-in lit shaders.

### Changed
- Rename "Regular" in Diffusion profile UI "Thick Object"
- Changed VBuffer depth parametrization for volumetric from distanceRange to depthExtent - Require update of volumetric settings - Fog start at near plan
- SpotLight with box shape use Lux unit only

## [5.1.0-preview] - 2018-11-19

### Added

- Added a separate Editor resources file for resources Unity does not take when it builds a Player.
- You can now disable SSR on Materials in Shader Graph.
- Added support for MSAA when the Supported Lit Shader Mode is set to Both. Previously HDRP only supported MSAA for Forward mode.
- You can now override the emissive color of a Material when in debug mode.
- Exposed max light for Light Loop Settings in HDRP asset UI.
- HDRP no longer performs a NormalDBuffer pass update if there are no decals in the Scene.
- Added distant (fall-back) volumetric fog and improved the fog evaluation precision.
- Added an option to reflect sky in SSR.
- Added a y-axis offset for the PlanarReflectionProbe and offset tool.
- Exposed the option to run SSR and SSAO on async compute.
- Added support for the _GlossMapScale parameter in the Legacy to HDRP Material converter.
- Added wave intrinsic instructions for use in Shaders (for AMD GCN).


### Fixed
- Fixed sphere shaped influence handles clamping in Reflection Probes.
- Fixed Reflection Probe data migration for projects created before using HDRP.
- Fixed UI of Layered Material where Unity previously rendered the scrollbar above the Copy button.
- Fixed Material tessellations parameters Start fade distance and End fade distance. Originally, Unity clamped these values when you modified them.
- Fixed various distortion and refraction issues - handle a better fall-back.
- Fixed SSR for multiple views.
- Fixed SSR issues related to self-intersections.
- Fixed shape density volume handle speed.
- Fixed density volume shape handle moving too fast.
- Fixed the Camera velocity pass that we removed by mistake.
- Fixed some null pointer exceptions when disabling motion vectors support.
- Fixed viewports for both the Subsurface Scattering combine pass and the transparent depth prepass.
- Fixed the blend mode pop-up in the UI. It previously did not appear when you enabled pre-refraction.
- Fixed some null pointer exceptions that previously occurred when you disabled motion vectors support.
- Fixed Layered Lit UI issue with scrollbar.
- Fixed cubemap assignation on custom ReflectionProbe.
- Fixed Reflection Probes’ capture settings' shadow distance.
- Fixed an issue with the SRP batcher and Shader variables declaration.
- Fixed thickness and subsurface slots for fabric Shader master node that wasn't appearing with the right combination of flags.
- Fixed d3d debug layer warning.
- Fixed PCSS sampling quality.
- Fixed the Subsurface and transmission Material feature enabling for fabric Shader.
- Fixed the Shader Graph UV node’s dimensions when using it in a vertex Shader.
- Fixed the planar reflection mirror gizmo's rotation.
- Fixed HDRenderPipelineAsset's FrameSettings not showing the selected enum in the Inspector drop-down.
- Fixed an error with async compute.
- MSAA now supports transparency.
- The HDRP Material upgrader tool now converts metallic values correctly.
- Volumetrics now render in Reflection Probes.
- Fixed a crash that occurred whenever you set a viewport size to 0.
- Fixed the Camera physic parameter that the UI previously did not display.
- Fixed issue in pyramid shaped spotlight handles manipulation

### Changed

- Renamed Line shaped Lights to Tube Lights.
- HDRP now uses mean height fog parametrization.
- Shadow quality settings are set to All when you use HDRP (This setting is not visible in the UI when using SRP). This avoids Legacy Graphics Quality Settings disabling the shadows and give SRP full control over the Shadows instead.
- HDRP now internally uses premultiplied alpha for all fog.
- Updated default FrameSettings used for realtime Reflection Probes when you create a new HDRenderPipelineAsset.
- Remove multi-camera support. LWRP and HDRP will not support multi-camera layered rendering.
- Updated Shader Graph subshaders to use the new instancing define.
- Changed fog distance calculation from distance to plane to distance to sphere.
- Optimized forward rendering using AMD GCN by scalarizing the light loop.
- Changed the UI of the Light Editor.
- Change ordering of includes in HDRP Materials in order to reduce iteration time for faster compilation.
- Added a StackLit master node replacing the InspectorUI version. IMPORTANT: All previously authored StackLit Materials will be lost. You need to recreate them with the master node.

## [5.0.0-preview] - 2018-09-28

### Added
- Added occlusion mesh to depth prepass for VR (VR still disabled for now)
- Added a debug mode to display only one shadow at once
- Added controls for the highlight created by directional lights
- Added a light radius setting to punctual lights to soften light attenuation and simulate fill lighting
- Added a 'minRoughness' parameter to all non-area lights (was previously only available for certain light types)
- Added separate volumetric light/shadow dimmers
- Added per-pixel jitter to volumetrics to reduce aliasing artifacts
- Added a SurfaceShading.hlsl file, which implements material-agnostic shading functionality in an efficient manner
- Added support for shadow bias for thin object transmission
- Added FrameSettings to control realtime planar reflection
- Added control for SRPBatcher on HDRP Asset
- Added an option to clear the shadow atlases in the debug menu
- Added a color visualization of the shadow atlas rescale in debug mode
- Added support for disabling SSR on materials
- Added intrinsic for XBone
- Added new light volume debugging tool
- Added a new SSR debug view mode
- Added translaction's scale invariance on DensityVolume
- Added multiple supported LitShadermode and per renderer choice in case of both Forward and Deferred supported
- Added custom specular occlusion mode to Lit Shader Graph Master node

### Fixed
- Fixed a normal bias issue with Stacklit (Was causing light leaking)
- Fixed camera preview outputing an error when both scene and game view where display and play and exit was call
- Fixed override debug mode not apply correctly on static GI
- Fixed issue where XRGraphicsConfig values set in the asset inspector GUI weren't propagating correctly (VR still disabled for now)
- Fixed issue with tangent that was using SurfaceGradient instead of regular normal decoding
- Fixed wrong error message display when switching to unsupported target like IOS
- Fixed an issue with ambient occlusion texture sometimes not being created properly causing broken rendering
- Shadow near plane is no longer limited at 0.1
- Fixed decal draw order on transparent material
- Fixed an issue where sometime the lookup texture used for GGX convolution was broken, causing broken rendering
- Fixed an issue where you wouldn't see any fog for certain pipeline/scene configurations
- Fixed an issue with volumetric lighting where the anisotropy value of 0 would not result in perfectly isotropic lighting
- Fixed shadow bias when the atlas is rescaled
- Fixed shadow cascade sampling outside of the atlas when cascade count is inferior to 4
- Fixed shadow filter width in deferred rendering not matching shader config
- Fixed stereo sampling of depth texture in MSAA DepthValues.shader
- Fixed box light UI which allowed negative and zero sizes, thus causing NaNs
- Fixed stereo rendering in HDRISky.shader (VR)
- Fixed normal blend and blend sphere influence for reflection probe
- Fixed distortion filtering (was point filtering, now trilinear)
- Fixed contact shadow for large distance
- Fixed depth pyramid debug view mode
- Fixed sphere shaped influence handles clamping in reflection probes
- Fixed reflection probes data migration for project created before using hdrp
- Fixed ambient occlusion for Lit Master Node when slot is connected

### Changed
- Use samplerunity_ShadowMask instead of samplerunity_samplerLightmap for shadow mask
- Allow to resize reflection probe gizmo's size
- Improve quality of screen space shadow
- Remove support of projection model for ScreenSpaceLighting (SSR always use HiZ and refraction always Proxy)
- Remove all the debug mode from SSR that are obsolete now
- Expose frameSettings and Capture settings for reflection and planar probe
- Update UI for reflection probe, planar probe, camera and HDRP Asset
- Implement proper linear blending for volumetric lighting via deep compositing as described in the paper "Deep Compositing Using Lie Algebras"
- Changed  planar mapping to match terrain convention (XZ instead of ZX)
- XRGraphicsConfig is no longer Read/Write. Instead, it's read-only. This improves consistency of XR behavior between the legacy render pipeline and SRP
- Change reflection probe data migration code (to update old reflection probe to new one)
- Updated gizmo for ReflectionProbes
- Updated UI and Gizmo of DensityVolume

## [4.0.0-preview] - 2018-09-28

### Added
- Added a new TerrainLit shader that supports rendering of Unity terrains.
- Added controls for linear fade at the boundary of density volumes
- Added new API to control decals without monobehaviour object
- Improve Decal Gizmo
- Implement Screen Space Reflections (SSR) (alpha version, highly experimental)
- Add an option to invert the fade parameter on a Density Volume
- Added a Fabric shader (experimental) handling cotton and silk
- Added support for MSAA in forward only for opaque only
- Implement smoothness fade for SSR
- Added support for AxF shader (X-rite format - require special AxF importer from Unity not part of HDRP)
- Added control for sundisc on directional light (hack)
- Added a new HD Lit Master node that implements Lit shader support for Shader Graph
- Added Micro shadowing support (hack)
- Added an event on HDAdditionalCameraData for custom rendering
- HDRP Shader Graph shaders now support 4-channel UVs.

### Fixed
- Fixed an issue where sometimes the deferred shadow texture would not be valid, causing wrong rendering.
- Stencil test during decals normal buffer update is now properly applied
- Decals corectly update normal buffer in forward
- Fixed a normalization problem in reflection probe face fading causing artefacts in some cases
- Fix multi-selection behavior of Density Volumes overwriting the albedo value
- Fixed support of depth texture for RenderTexture. HDRP now correctly output depth to user depth buffer if RenderTexture request it.
- Fixed multi-selection behavior of Density Volumes overwriting the albedo value
- Fixed support of depth for RenderTexture. HDRP now correctly output depth to user depth buffer if RenderTexture request it.
- Fixed support of Gizmo in game view in the editor
- Fixed gizmo for spot light type
- Fixed issue with TileViewDebug mode being inversed in gameview
- Fixed an issue with SAMPLE_TEXTURECUBE_SHADOW macro
- Fixed issue with color picker not display correctly when game and scene view are visible at the same time
- Fixed an issue with reflection probe face fading
- Fixed camera motion vectors shader and associated matrices to update correctly for single-pass double-wide stereo rendering
- Fixed light attenuation functions when range attenuation is disabled
- Fixed shadow component algorithm fixup not dirtying the scene, so changes can be saved to disk.
- Fixed some GC leaks for HDRP
- Fixed contact shadow not affected by shadow dimmer
- Fixed GGX that works correctly for the roughness value of 0 (mean specular highlgiht will disappeard for perfect mirror, we rely on maxSmoothness instead to always have a highlight even on mirror surface)
- Add stereo support to ShaderPassForward.hlsl. Forward rendering now seems passable in limited test scenes with camera-relative rendering disabled.
- Add stereo support to ProceduralSky.shader and OpaqueAtmosphericScattering.shader.
- Added CullingGroupManager to fix more GC.Alloc's in HDRP
- Fixed rendering when multiple cameras render into the same render texture

### Changed
- Changed the way depth & color pyramids are built to be faster and better quality, thus improving the look of distortion and refraction.
- Stabilize the dithered LOD transition mask with respect to the camera rotation.
- Avoid multiple depth buffer copies when decals are present
- Refactor code related to the RT handle system (No more normal buffer manager)
- Remove deferred directional shadow and move evaluation before lightloop
- Add a function GetNormalForShadowBias() that material need to implement to return the normal used for normal shadow biasing
- Remove Jimenez Subsurface scattering code (This code was disabled by default, now remove to ease maintenance)
- Change Decal API, decal contribution is now done in Material. Require update of material using decal
- Move a lot of files from CoreRP to HDRP/CoreRP. All moved files weren't used by Ligthweight pipeline. Long term they could move back to CoreRP after CoreRP become out of preview
- Updated camera inspector UI
- Updated decal gizmo
- Optimization: The objects that are rendered in the Motion Vector Pass are not rendered in the prepass anymore
- Removed setting shader inclue path via old API, use package shader include paths
- The default value of 'maxSmoothness' for punctual lights has been changed to 0.99
- Modified deferred compute and vert/frag shaders for first steps towards stereo support
- Moved material specific Shader Graph files into corresponding material folders.
- Hide environment lighting settings when enabling HDRP (Settings are control from sceneSettings)
- Update all shader includes to use absolute path (allow users to create material in their Asset folder)
- Done a reorganization of the files (Move ShaderPass to RenderPipeline folder, Move all shadow related files to Lighting/Shadow and others)
- Improved performance and quality of Screen Space Shadows

## [3.3.0-preview] - 2018-01-01

### Added
- Added an error message to say to use Metal or Vulkan when trying to use OpenGL API
- Added a new Fabric shader model that supports Silk and Cotton/Wool
- Added a new HDRP Lighting Debug mode to visualize Light Volumes for Point, Spot, Line, Rectangular and Reflection Probes
- Add support for reflection probe light layers
- Improve quality of anisotropic on IBL

### Fixed
- Fix an issue where the screen where darken when rendering camera preview
- Fix display correct target platform when showing message to inform user that a platform is not supported
- Remove workaround for metal and vulkan in normal buffer encoding/decoding
- Fixed an issue with color picker not working in forward
- Fixed an issue where reseting HDLight do not reset all of its parameters
- Fixed shader compile warning in DebugLightVolumes.shader

### Changed
- Changed default reflection probe to be 256x256x6 and array size to be 64
- Removed dependence on the NdotL for thickness evaluation for translucency (based on artist's input)
- Increased the precision when comparing Planar or HD reflection probe volumes
- Remove various GC alloc in C#. Slightly better performance

## [3.2.0-preview] - 2018-01-01

### Added
- Added a luminance meter in the debug menu
- Added support of Light, reflection probe, emissive material, volume settings related to lighting to Lighting explorer
- Added support for 16bit shadows

### Fixed
- Fix issue with package upgrading (HDRP resources asset is now versionned to worarkound package manager limitation)
- Fix HDReflectionProbe offset displayed in gizmo different than what is affected.
- Fix decals getting into a state where they could not be removed or disabled.
- Fix lux meter mode - The lux meter isn't affected by the sky anymore
- Fix area light size reset when multi-selected
- Fix filter pass number in HDUtils.BlitQuad
- Fix Lux meter mode that was applying SSS
- Fix planar reflections that were not working with tile/cluster (olbique matrix)
- Fix debug menu at runtime not working after nested prefab PR come to trunk
- Fix scrolling issue in density volume

### Changed
- Shader code refactor: Split MaterialUtilities file in two parts BuiltinUtilities (independent of FragInputs) and MaterialUtilities (Dependent of FragInputs)
- Change screen space shadow rendertarget format from ARGB32 to RG16

## [3.1.0-preview] - 2018-01-01

### Added
- Decal now support per channel selection mask. There is now two mode. One with BaseColor, Normal and Smoothness and another one more expensive with BaseColor, Normal, Smoothness, Metal and AO. Control is on HDRP Asset. This may require to launch an update script for old scene: 'Edit/Render Pipeline/Single step upgrade script/Upgrade all DecalMaterial MaskBlendMode'.
- Decal now supports depth bias for decal mesh, to prevent z-fighting
- Decal material now supports draw order for decal projectors
- Added LightLayers support (Base on mask from renderers name RenderingLayers and mask from light name LightLayers - if they match, the light apply) - cost an extra GBuffer in deferred (more bandwidth)
- When LightLayers is enabled, the AmbientOclusion is store in the GBuffer in deferred path allowing to avoid double occlusion with SSAO. In forward the double occlusion is now always avoided.
- Added the possibility to add an override transform on the camera for volume interpolation
- Added desired lux intensity and auto multiplier for HDRI sky
- Added an option to disable light by type in the debug menu
- Added gradient sky
- Split EmissiveColor and bakeDiffuseLighting in forward avoiding the emissiveColor to be affect by SSAO
- Added a volume to control indirect light intensity
- Added EV 100 intensity unit for area lights
- Added support for RendererPriority on Renderer. This allow to control order of transparent rendering manually. HDRP have now two stage of sorting for transparent in addition to bact to front. Material have a priority then Renderer have a priority.
- Add Coupling of (HD)Camera and HDAdditionalCameraData for reset and remove in inspector contextual menu of Camera
- Add Coupling of (HD)ReflectionProbe and HDAdditionalReflectionData for reset and remove in inspector contextual menu of ReflectoinProbe
- Add macro to forbid unity_ObjectToWorld/unity_WorldToObject to be use as it doesn't handle camera relative rendering
- Add opacity control on contact shadow

### Fixed
- Fixed an issue with PreIntegratedFGD texture being sometimes destroyed and not regenerated causing rendering to break
- PostProcess input buffers are not copied anymore on PC if the viewport size matches the final render target size
- Fixed an issue when manipulating a lot of decals, it was displaying a lot of errors in the inspector
- Fixed capture material with reflection probe
- Refactored Constant Buffers to avoid hitting the maximum number of bound CBs in some cases.
- Fixed the light range affecting the transform scale when changed.
- Snap to grid now works for Decal projector resizing.
- Added a warning for 128x128 cookie texture without mipmaps
- Replace the sampler used for density volumes for correct wrap mode handling

### Changed
- Move Render Pipeline Debug "Windows from Windows->General-> Render Pipeline debug windows" to "Windows from Windows->Analysis-> Render Pipeline debug windows"
- Update detail map formula for smoothness and albedo, goal it to bright and dark perceptually and scale factor is use to control gradient speed
- Refactor the Upgrade material system. Now a material can be update from older version at any time. Call Edit/Render Pipeline/Upgrade all Materials to newer version
- Change name EnableDBuffer to EnableDecals at several place (shader, hdrp asset...), this require a call to Edit/Render Pipeline/Upgrade all Materials to newer version to have up to date material.
- Refactor shader code: BakeLightingData structure have been replace by BuiltinData. Lot of shader code have been remove/change.
- Refactor shader code: All GBuffer are now handled by the deferred material. Mean ShadowMask and LightLayers are control by lit material in lit.hlsl and not outside anymore. Lot of shader code have been remove/change.
- Refactor shader code: Rename GetBakedDiffuseLighting to ModifyBakedDiffuseLighting. This function now handle lighting model for transmission too. Lux meter debug mode is factor outisde.
- Refactor shader code: GetBakedDiffuseLighting is not call anymore in GBuffer or forward pass, including the ConvertSurfaceDataToBSDFData and GetPreLightData, this is done in ModifyBakedDiffuseLighting now
- Refactor shader code: Added a backBakeDiffuseLighting to BuiltinData to handle lighting for transmission
- Refactor shader code: Material must now call InitBuiltinData (Init all to zero + init bakeDiffuseLighting and backBakeDiffuseLighting ) and PostInitBuiltinData

## [3.0.0-preview] - 2018-01-01

### Fixed
- Fixed an issue with distortion that was using previous frame instead of current frame
- Fixed an issue where disabled light where not upgrade correctly to the new physical light unit system introduce in 2.0.5-preview

### Changed
- Update assembly definitions to output assemblies that match Unity naming convention (Unity.*).

## [2.0.5-preview] - 2018-01-01

### Added
- Add option supportDitheringCrossFade on HDRP Asset to allow to remove shader variant during player build if needed
- Add contact shadows for punctual lights (in additional shadow settings), only one light is allowed to cast contact shadows at the same time and so at each frame a dominant light is choosed among all light with contact shadows enabled.
- Add PCSS shadow filter support (from SRP Core)
- Exposed shadow budget parameters in HDRP asset
- Add an option to generate an emissive mesh for area lights (currently rectangle light only). The mesh fits the size, intensity and color of the light.
- Add an option to the HDRP asset to increase the resolution of volumetric lighting.
- Add additional ligth unit support for punctual light (Lumens, Candela) and area lights (Lumens, Luminance)
- Add dedicated Gizmo for the box Influence volume of HDReflectionProbe / PlanarReflectionProbe

### Changed
- Re-enable shadow mask mode in debug view
- SSS and Transmission code have been refactored to be able to share it between various material. Guidelines are in SubsurfaceScattering.hlsl
- Change code in area light with LTC for Lit shader. Magnitude is now take from FGD texture instead of a separate texture
- Improve camera relative rendering: We now apply camera translation on the model matrix, so before the TransformObjectToWorld(). Note: unity_WorldToObject and unity_ObjectToWorld must never be used directly.
- Rename positionWS to positionRWS (Camera relative world position) at a lot of places (mainly in interpolator and FragInputs). In case of custom shader user will be required to update their code.
- Rename positionWS, capturePositionWS, proxyPositionWS, influencePositionWS to positionRWS, capturePositionRWS, proxyPositionRWS, influencePositionRWS (Camera relative world position) in LightDefinition struct.
- Improve the quality of trilinear filtering of density volume textures.
- Improve UI for HDReflectionProbe / PlanarReflectionProbe

### Fixed
- Fixed a shader preprocessor issue when compiling DebugViewMaterialGBuffer.shader against Metal target
- Added a temporary workaround to Lit.hlsl to avoid broken lighting code with Metal/AMD
- Fixed issue when using more than one volume texture mask with density volumes.
- Fixed an error which prevented volumetric lighting from working if no density volumes with 3D textures were present.
- Fix contact shadows applied on transmission
- Fix issue with forward opaque lit shader variant being removed by the shader preprocessor
- Fixed compilation errors on Nintendo Switch (limited XRSetting support).
- Fixed apply range attenuation option on punctual light
- Fixed issue with color temperature not take correctly into account with static lighting
- Don't display fog when diffuse lighting, specular lighting, or lux meter debug mode are enabled.

## [2.0.4-preview] - 2018-01-01

### Fixed
- Fix issue when disabling rough refraction and building a player. Was causing a crash.

## [2.0.3-preview] - 2018-01-01

### Added
- Increased debug color picker limit up to 260k lux

## [2.0.2-preview] - 2018-01-01

### Added
- Add Light -> Planar Reflection Probe command
- Added a false color mode in rendering debug
- Add support for mesh decals
- Add flag to disable projector decals on transparent geometry to save performance and decal texture atlas space
- Add ability to use decal diffuse map as mask only
- Add visualize all shadow masks in lighting debug
- Add export of normal and roughness buffer for forwardOnly and when in supportOnlyForward mode for forward
- Provide a define in lit.hlsl (FORWARD_MATERIAL_READ_FROM_WRITTEN_NORMAL_BUFFER) when output buffer normal is used to read the normal and roughness instead of caclulating it (can save performance, but lower quality due to compression)
- Add color swatch to decal material

### Changed
- Change Render -> Planar Reflection creation to 3D Object -> Mirror
- Change "Enable Reflector" name on SpotLight to "Angle Affect Intensity"
- Change prototype of BSDFData ConvertSurfaceDataToBSDFData(SurfaceData surfaceData) to BSDFData ConvertSurfaceDataToBSDFData(uint2 positionSS, SurfaceData surfaceData)

### Fixed
- Fix issue with StackLit in deferred mode with deferredDirectionalShadow due to GBuffer not being cleared. Gbuffer is still not clear and issue was fix with the new Output of normal buffer.
- Fixed an issue where interpolation volumes were not updated correctly for reflection captures.
- Fixed an exception in Light Loop settings UI

## [2.0.1-preview] - 2018-01-01

### Added
- Add stripper of shader variant when building a player. Save shader compile time.
- Disable per-object culling that was executed in C++ in HD whereas it was not used (Optimization)
- Enable texture streaming debugging (was not working before 2018.2)
- Added Screen Space Reflection with Proxy Projection Model
- Support correctly scene selection for alpha tested object
- Add per light shadow mask mode control (i.e shadow mask distance and shadow mask). It use the option NonLightmappedOnly
- Add geometric filtering to Lit shader (allow to reduce specular aliasing)
- Add shortcut to create DensityVolume and PlanarReflection in hierarchy
- Add a DefaultHDMirrorMaterial material for PlanarReflection
- Added a script to be able to upgrade material to newer version of HDRP
- Removed useless duplication of ForwardError passes.
- Add option to not compile any DEBUG_DISPLAY shader in the player (Faster build) call Support Runtime Debug display

### Changed
- Changed SupportForwardOnly to SupportOnlyForward in render pipeline settings
- Changed versioning variable name in HDAdditionalXXXData from m_version to version
- Create unique name when creating a game object in the rendering menu (i.e Density Volume(2))
- Re-organize various files and folder location to clean the repository
- Change Debug windows name and location. Now located at:  Windows -> General -> Render Pipeline Debug

### Removed
- Removed GlobalLightLoopSettings.maxPlanarReflectionProbes and instead use value of GlobalLightLoopSettings.planarReflectionProbeCacheSize
- Remove EmissiveIntensity parameter and change EmissiveColor to be HDR (Matching Builtin Unity behavior) - Data need to be updated - Launch Edit -> Single Step Upgrade Script -> Upgrade all Materials emissionColor

### Fixed
- Fix issue with LOD transition and instancing
- Fix discrepency between object motion vector and camera motion vector
- Fix issue with spot and dir light gizmo axis not highlighted correctly
- Fix potential crash while register debug windows inputs at startup
- Fix warning when creating Planar reflection
- Fix specular lighting debug mode (was rendering black)
- Allow projector decal with null material to allow to configure decal when HDRP is not set
- Decal atlas texture offset/scale is updated after allocations (used to be before so it was using date from previous frame)

## [0.0.0-preview] - 2018-01-01

### Added
- Configure the VolumetricLightingSystem code path to be on by default
- Trigger a build exception when trying to build an unsupported platform
- Introduce the VolumetricLightingController component, which can (and should) be placed on the camera, and allows one to control the near and the far plane of the V-Buffer (volumetric "froxel" buffer) along with the depth distribution (from logarithmic to linear)
- Add 3D texture support for DensityVolumes
- Add a better mapping of roughness to mipmap for planar reflection
- The VolumetricLightingSystem now uses RTHandles, which allows to save memory by sharing buffers between different cameras (history buffers are not shared), and reduce reallocation frequency by reallocating buffers only if the rendering resolution increases (and suballocating within existing buffers if the rendering resolution decreases)
- Add a Volumetric Dimmer slider to lights to control the intensity of the scattered volumetric lighting
- Add UV tiling and offset support for decals.
- Add mipmapping support for volume 3D mask textures

### Changed
- Default number of planar reflection change from 4 to 2
- Rename _MainDepthTexture to _CameraDepthTexture
- The VolumetricLightingController has been moved to the Interpolation Volume framework and now functions similarly to the VolumetricFog settings
- Update of UI of cookie, CubeCookie, Reflection probe and planar reflection probe to combo box
- Allow enabling/disabling shadows for area lights when they are set to baked.
- Hide applyRangeAttenuation and FadeDistance for directional shadow as they are not used

### Removed
- Remove Resource folder of PreIntegratedFGD and add the resource to RenderPipeline Asset

### Fixed
- Fix ConvertPhysicalLightIntensityToLightIntensity() function used when creating light from script to match HDLightEditor behavior
- Fix numerical issues with the default value of mean free path of volumetric fog
- Fix the bug preventing decals from coexisting with density volumes
- Fix issue with alpha tested geometry using planar/triplanar mapping not render correctly or flickering (due to being wrongly alpha tested in depth prepass)
- Fix meta pass with triplanar (was not handling correctly the normal)
- Fix preview when a planar reflection is present
- Fix Camera preview, it is now a Preview cameraType (was a SceneView)
- Fix handling unknown GPUShadowTypes in the shadow manager.
- Fix area light shapes sent as point lights to the baking backends when they are set to baked.
- Fix unnecessary division by PI for baked area lights.
- Fix line lights sent to the lightmappers. The backends don't support this light type.
- Fix issue with shadow mask framesettings not correctly taken into account when shadow mask is enabled for lighting.
- Fix directional light and shadow mask transition, they are now matching making smooth transition
- Fix banding issues caused by high intensity volumetric lighting
- Fix the debug window being emptied on SRP asset reload
- Fix issue with debug mode not correctly clearing the GBuffer in editor after a resize
- Fix issue with ResetMaterialKeyword not resetting correctly ToggleOff/Roggle Keyword
- Fix issue with motion vector not render correctly if there is no depth prepass in deferred

## [0.0.0-preview] - 2018-01-01

### Added
- Screen Space Refraction projection model (Proxy raycasting, HiZ raymarching)
- Screen Space Refraction settings as volume component
- Added buffered frame history per camera
- Port Global Density Volumes to the Interpolation Volume System.
- Optimize ImportanceSampleLambert() to not require the tangent frame.
- Generalize SampleVBuffer() to handle different sampling and reconstruction methods.
- Improve the quality of volumetric lighting reprojection.
- Optimize Morton Order code in the Subsurface Scattering pass.
- Planar Reflection Probe support roughness (gaussian convolution of captured probe)
- Use an atlas instead of a texture array for cluster transparent decals
- Add a debug view to visualize the decal atlas
- Only store decal textures to atlas if decal is visible, debounce out of memory decal atlas warning.
- Add manipulator gizmo on decal to improve authoring workflow
- Add a minimal StackLit material (work in progress, this version can be used as template to add new material)

### Changed
- EnableShadowMask in FrameSettings (But shadowMaskSupport still disable by default)
- Forced Planar Probe update modes to (Realtime, Every Update, Mirror Camera)
- Screen Space Refraction proxy model uses the proxy of the first environment light (Reflection probe/Planar probe) or the sky
- Moved RTHandle static methods to RTHandles
- Renamed RTHandle to RTHandleSystem.RTHandle
- Move code for PreIntegratedFDG (Lit.shader) into its dedicated folder to be share with other material
- Move code for LTCArea (Lit.shader) into its dedicated folder to be share with other material

### Removed
- Removed Planar Probe mirror plane position and normal fields in inspector, always display mirror plane and normal gizmos

### Fixed
- Fix fog flags in scene view is now taken into account
- Fix sky in preview windows that were disappearing after a load of a new level
- Fix numerical issues in IntersectRayAABB().
- Fix alpha blending of volumetric lighting with transparent objects.
- Fix the near plane of the V-Buffer causing out-of-bounds look-ups in the clustered data structure.
- Depth and color pyramid are properly computed and sampled when the camera renders inside a viewport of a RTHandle.
- Fix decal atlas debug view to work correctly when shadow atlas view is also enabled<|MERGE_RESOLUTION|>--- conflicted
+++ resolved
@@ -38,12 +38,9 @@
 - Fixed issue with TAA and no motion vectors.
 - Fixed the stripping not working the terrain alphatest feature required for terrain holes (case 1205902).
 - Fixing exceptions in the console when putting the SSGI in low quality mode (render graph).
-<<<<<<< HEAD
-- Fixed issue with TAA causing bleeding of a view into another when multiple views are visible.
-=======
 - Fixed NullRef Exception when decals are in the scene, no asset is set and HDRP wizard is run.
 - Fixed nan when a decal affects normals.
->>>>>>> f06c32a9
+- Fixed issue with TAA causing bleeding of a view into another when multiple views are visible.
 
 ### Changed
 - Combined occlusion meshes into one to reduce draw calls and state changes with XR single-pass.
