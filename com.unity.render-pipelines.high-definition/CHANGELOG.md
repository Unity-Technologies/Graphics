# Changelog
All notable changes to this package will be documented in this file.

The format is based on [Keep a Changelog](http://keepachangelog.com/en/1.0.0/)
and this project adheres to [Semantic Versioning](http://semver.org/spec/v2.0.0.html).

## [11.0.0] - 2020-10-21

Version Updated
The version number for this package has increased due to a version update of a related graphics package.

## [10.2.0] - 2020-10-19

### Added
- Added a rough distortion frame setting and and info box on distortion materials.
- Adding support of 4 channel tex coords for ray tracing (case 1265309).
- Added a help button on the volume component toolbar for documentation.
- Added range remapping to metallic property for Lit and Decal shaders.
- Exposed the API to access HDRP shader pass names.
- Added the status check of default camera frame settings in the DXR wizard.
- Added frame setting for Virtual Texturing. 
- Added a fade distance for light influencing volumetric lighting.
- Adding an "Include For Ray Tracing" toggle on lights to allow the user to exclude them when ray tracing is enabled in the frame settings of a camera.
- Added fog volumetric scattering support for path tracing.
- Added new algorithm for SSR with temporal accumulation
- Added quality preset of the new volumetric fog parameters.

### Fixed
- Fixed an issue where the Exposure Shader Graph node had clipped text. (case 1265057)
- Fixed an issue when rendering into texture where alpha would not default to 1.0 when using 11_11_10 color buffer in non-dev builds.
- Fixed issues with reordering and hiding graphics compositor layers (cases 1283903, 1285282, 1283886).
- Fixed the possibility to have a shader with a pre-refraction render queue and refraction enabled at the same time.
- Fixed a migration issue with the rendering queue in ShaderGraph when upgrading to 10.x;
- Fixed upside down XR occlusion mesh.
- Fixed precision issue with the atmospheric fog.
- Fixed issue with TAA and no motion vectors.
- Fixed the stripping not working the terrain alphatest feature required for terrain holes (case 1205902).
- Fixed bounding box generation that resulted in incorrect light culling (case 3875925).
- VFX : Fix Emissive writing in Opaque Lit Output with PSSL platforms (case 273378).
- Fixed issue where pivot of DecalProjector was not aligned anymore on Transform position when manipulating the size of the projector from the Inspector.
<<<<<<< HEAD
- Fixed scene picking passes.
=======
- Fixed a null reference exception when creating a diffusion profile asset.
- Fixed the diffusion profile not being registered as a dependency of the ShaderGraph.
- Fixing exceptions in the console when putting the SSGI in low quality mode (render graph).
- Fixed NullRef Exception when decals are in the scene, no asset is set and HDRP wizard is run.
- Fixed issue with TAA causing bleeding of a view into another when multiple views are visible.
- Fix an issue that caused issues of usability of editor if a very high resolution is set by mistake and then reverted back to a smaller resolution.
- Fixed issue where Default Volume Profile Asset change in project settings was not added to the undo stack (case 1285268).
- Fixed undo after enabling compositor.
- Fixed the ray tracing shadow UI being displayed while it shouldn't (case 1286391).
- Fixed issues with physically-based DoF, improved speed and robustness 
- Fixed a warning happening when putting the range of lights to 0.
- Fixed issue when null parameters in a volume component would spam null reference errors. Produce a warning instead.
- Fix volument component creation via script.
- Fixed GC allocs in render graph.
>>>>>>> 7e164824

### Changed
- Combined occlusion meshes into one to reduce draw calls and state changes with XR single-pass.
- Claryfied doc for the LayeredLit material.
- Various improvements for the Volumetric Fog.
- Use draggable fields for float scalable settings
- Migrated the fabric & hair shadergraph samples directly into the renderpipeline resources.
- Removed green coloration of the UV on the DecalProjector gizmo.
- Now the DXR wizard displays the name of the target asset that needs to be changed.
- Standardized naming for the option regarding Transparent objects being able to receive Screen Space Reflections.
- Making the reflection and refractions of cubemaps distance based.

## [10.1.0] - 2020-10-12

### Added
- Added an option to have only the metering mask displayed in the debug mode.
- Added a new mode to cluster visualization debug where users can see a slice instead of the cluster on opaque objects.
- Added ray traced reflection support for the render graph version of the pipeline.
- Added render graph support of RTAO and required denoisers.
- Added render graph support of RTGI.
- Added support of RTSSS and Recursive Rendering in the render graph mode.
- Added support of RT and screen space shadow for render graph.
- Added tooltips with the full name of the (graphics) compositor properties to properly show large names that otherwise are clipped by the UI (case 1263590)
- Added error message if a callback AOV allocation fail
- Added marker for all AOV request operation on GPU
- Added remapping options for Depth Pyramid debug view mode
- Added an option to support AOV shader at runtime in HDRP settings (case 1265070)
- Added support of SSGI in the render graph mode.
- Added option for 11-11-10 format for cube reflection probes.
- Added an optional check in the HDRP DXR Wizard to verify 64 bits target architecture
- Added option to display timing stats in the debug menu as an average over 1 second. 
- Added a light unit slider to provide users more context when authoring physically based values.
- Added a way to check the normals through the material views.
- Added Simple mode to Earth Preset for PBR Sky
- Added the export of normals during the prepass for shadow matte for proper SSAO calculation.
- Added the usage of SSAO for shadow matte unlit shader graph.
- Added the support of input system V2
- Added a new volume component parameter to control the max ray length of directional lights(case 1279849).
- Added support for 'Pyramid' and 'Box' spot light shapes in path tracing.
- Added high quality prefiltering option for Bloom.
- Added support for camera relative ray tracing (and keeping non-camera relative ray tracing working)
- Added a rough refraction option on planar reflections.
- Added scalability settings for the planar reflection resolution.
- Added tests for AOV stacking and UI rendering in the graphics compositor.
- Added a new ray tracing only function that samples the specular part of the materials.
- Adding missing marker for ray tracing profiling (RaytracingDeferredLighting)
- Added the support of eye shader for ray tracing.
- Exposed Refraction Model to the material UI when using a Lit ShaderGraph.
- Added bounding sphere support to screen-space axis-aligned bounding box generation pass.

### Fixed
- Fixed several issues with physically-based DoF (TAA ghosting of the CoC buffer, smooth layer transitions, etc)
- Fixed GPU hang on D3D12 on xbox. 
- Fixed game view artifacts on resizing when hardware dynamic resolution was enabled
- Fixed black line artifacts occurring when Lanczos upsampling was set for dynamic resolution
- Fixed Amplitude -> Min/Max parametrization conversion
- Fixed CoatMask block appearing when creating lit master node (case 1264632)
- Fixed issue with SceneEV100 debug mode indicator when rescaling the window.
- Fixed issue with PCSS filter being wrong on first frame. 
- Fixed issue with emissive mesh for area light not appearing in playmode if Reload Scene option is disabled in Enter Playmode Settings.
- Fixed issue when Reflection Probes are set to OnEnable and are never rendered if the probe is enabled when the camera is farther than the probe fade distance. 
- Fixed issue with sun icon being clipped in the look dev window. 
- Fixed error about layers when disabling emissive mesh for area lights.
- Fixed issue when the user deletes the composition graph or .asset in runtime (case 1263319)
- Fixed assertion failure when changing resolution to compositor layers after using AOVs (case 1265023) 
- Fixed flickering layers in graphics compositor (case 1264552)
- Fixed issue causing the editor field not updating the disc area light radius.
- Fixed issues that lead to cookie atlas to be updated every frame even if cached data was valid.
- Fixed an issue where world space UI was not emitted for reflection cameras in HDRP
- Fixed an issue with cookie texture atlas that would cause realtime textures to always update in the atlas even when the content did not change.
- Fixed an issue where only one of the two lookdev views would update when changing the default lookdev volume profile.
- Fixed a bug related to light cluster invalidation.
- Fixed shader warning in DofGather (case 1272931)
- Fixed AOV export of depth buffer which now correctly export linear depth (case 1265001)
- Fixed issue that caused the decal atlas to not be updated upon changing of the decal textures content.
- Fixed "Screen position out of view frustum" error when camera is at exactly the planar reflection probe location.
- Fixed Amplitude -> Min/Max parametrization conversion
- Fixed issue that allocated a small cookie for normal spot lights.
- Fixed issue when undoing a change in diffuse profile list after deleting the volume profile.
- Fixed custom pass re-ordering and removing.
- Fixed TAA issue and hardware dynamic resolution.
- Fixed a static lighting flickering issue caused by having an active planar probe in the scene while rendering inspector preview.
- Fixed an issue where even when set to OnDemand, the sky lighting would still be updated when changing sky parameters.
- Fixed an error message trigerred when a mesh has more than 32 sub-meshes (case 1274508).
- Fixed RTGI getting noisy for grazying angle geometry (case 1266462).
- Fixed an issue with TAA history management on pssl.
- Fixed the global illumination volume override having an unwanted advanced mode (case 1270459).
- Fixed screen space shadow option displayed on directional shadows while they shouldn't (case 1270537).
- Fixed the handling of undo and redo actions in the graphics compositor (cases 1268149, 1266212, 1265028)
- Fixed issue with composition graphs that include virtual textures, cubemaps and other non-2D textures (cases 1263347, 1265638).
- Fixed issues when selecting a new composition graph or setting it to None (cases 1263350, 1266202)
- Fixed ArgumentNullException when saving shader graphs after removing the compositor from the scene (case 1268658)
- Fixed issue with updating the compositor output when not in play mode (case 1266216)
- Fixed warning with area mesh (case 1268379)
- Fixed issue with diffusion profile not being updated upon reset of the editor. 
- Fixed an issue that lead to corrupted refraction in some scenarios on xbox.
- Fixed for light loop scalarization not happening. 
- Fixed issue with stencil not being set in rendergraph mode.
- Fixed for post process being overridable in reflection probes even though it is not supported.
- Fixed RTGI in performance mode when light layers are enabled on the asset.
- Fixed SSS materials appearing black in matcap mode.
- Fixed a collision in the interaction of RTR and RTGI.
- Fix for lookdev toggling renderers that are set to non editable or are hidden in the inspector.
- Fixed issue with mipmap debug mode not properly resetting full screen mode (and viceversa). 
- Added unsupported message when using tile debug mode with MSAA.
- Fixed SSGI compilation issues on PS4.
- Fixed "Screen position out of view frustum" error when camera is on exactly the planar reflection probe plane.
- Workaround issue that caused objects using eye shader to not be rendered on xbox.
- Fixed GC allocation when using XR single-pass test mode.
- Fixed text in cascades shadow split being truncated.
- Fixed rendering of custom passes in the Custom Pass Volume inspector
- Force probe to render again if first time was during async shader compilation to avoid having cyan objects.
- Fixed for lookdev library field not being refreshed upon opening a library from the environment library inspector.
- Fixed serialization issue with matcap scale intensity.
- Close Add Override popup of Volume Inspector when the popup looses focus (case 1258571)
- Light quality setting for contact shadow set to on for High quality by default.
- Fixed an exception thrown when closing the look dev because there is no active SRP anymore.
- Fixed alignment of framesettings in HDRP Default Settings
- Fixed an exception thrown when closing the look dev because there is no active SRP anymore.
- Fixed an issue where entering playmode would close the LookDev window.
- Fixed issue with rendergraph on console failing on SSS pass.
- Fixed Cutoff not working properly with ray tracing shaders default and SG (case 1261292).
- Fixed shader compilation issue with Hair shader and debug display mode
- Fixed cubemap static preview not updated when the asset is imported.
- Fixed wizard DXR setup on non-DXR compatible devices.
- Fixed Custom Post Processes affecting preview cameras.
- Fixed issue with lens distortion breaking rendering.
- Fixed save popup appearing twice due to HDRP wizard.
- Fixed error when changing planar probe resolution.
- Fixed the dependecy of FrameSettings (MSAA, ClearGBuffer, DepthPrepassWithDeferred) (case 1277620).
- Fixed the usage of GUIEnable for volume components (case 1280018).
- Fixed the diffusion profile becoming invalid when hitting the reset (case 1269462).
- Fixed issue with MSAA resolve killing the alpha channel.
- Fixed a warning in materialevalulation
- Fixed an error when building the player.
- Fixed issue with box light not visible if range is below one and range attenuation is off.
- Fixed an issue that caused a null reference when deleting camera component in a prefab. (case 1244430)
- Fixed issue with bloom showing a thin black line after rescaling window. 
- Fixed rendergraph motion vector resolve.
- Fixed the Ray-Tracing related Debug Display not working in render graph mode.
- Fix nan in pbr sky
- Fixed Light skin not properly applied on the LookDev when switching from Dark Skin (case 1278802)
- Fixed accumulation on DX11
- Fixed issue with screen space UI not drawing on the graphics compositor (case 1279272).
- Fixed error Maximum allowed thread group count is 65535 when resolution is very high. 
- LOD meshes are now properly stripped based on the maximum lod value parameters contained in the HDRP asset.
- Fixed an inconsistency in the LOD group UI where LOD bias was not the right one.
- Fixed outlines in transitions between post-processed and plain regions in the graphics compositor (case 1278775).
- Fix decal being applied twice with LOD Crossfade.
- Fixed camera stacking for AOVs in the graphics compositor (case 1273223).
- Fixed backface selection on some shader not ignore correctly.
- Disable quad overdraw on ps4.
- Fixed error when resizing the graphics compositor's output and when re-adding a compositor in the scene
- Fixed issues with bloom, alpha and HDR layers in the compositor (case 1272621).
- Fixed alpha not having TAA applied to it.
- Fix issue with alpha output in forward.
- Fix compilation issue on Vulkan for shaders using high quality shadows in XR mode.
- Fixed wrong error message when fixing DXR resources from Wizard.
- Fixed compilation error of quad overdraw with double sided materials
- Fixed screen corruption on xbox when using TAA and Motion Blur with rendergraph. 
- Fixed UX issue in the graphics compositor related to clear depth and the defaults for new layers, add better tooltips and fix minor bugs (case 1283904)
- Fixed scene visibility not working for custom pass volumes.
- Fixed issue with several override entries in the runtime debug menu. 
- Fixed issue with rendergraph failing to execute every 30 minutes. 
- Fixed Lit ShaderGraph surface option property block to only display transmission and energy conserving specular color options for their proper material mode (case 1257050)
- Fixed nan in reflection probe when volumetric fog filtering is enabled, causing the whole probe to be invalid.
- Fixed Debug Color pixel became grey
- Fixed TAA flickering on the very edge of screen. 
- Fixed profiling scope for quality RTGI.
- Fixed the denoising and multi-sample not being used for smooth multibounce RTReflections.
- Fixed issue where multiple cameras would cause GC each frame.
- Fixed after post process rendering pass options not showing for unlit ShaderGraphs.
- Fixed null reference in the Undo callback of the graphics compositor 
- Fixed cullmode for SceneSelectionPass.
- Fixed issue that caused non-static object to not render at times in OnEnable reflection probes.
- Baked reflection probes now correctly use static sky for ambient lighting.

### Changed
- Preparation pass for RTSSShadows to be supported by render graph.
- Add tooltips with the full name of the (graphics) compositor properties to properly show large names that otherwise are clipped by the UI (case 1263590)
- Composition profile .asset files cannot be manually edited/reset by users (to avoid breaking things - case 1265631)
- Preparation pass for RTSSShadows to be supported by render graph.
- Changed the way the ray tracing property is displayed on the material (QOL 1265297).
- Exposed lens attenuation mode in default settings and remove it as a debug mode.
- Composition layers without any sub layers are now cleared to black to avoid confusion (case 1265061).
- Slight reduction of VGPR used by area light code.
- Changed thread group size for contact shadows (save 1.1ms on PS4)
- Make sure distortion stencil test happens before pixel shader is run.
- Small optimization that allows to skip motion vector prepping when the whole wave as velocity of 0.
- Improved performance to avoid generating coarse stencil buffer when not needed.
- Remove HTile generation for decals (faster without).
- Improving SSGI Filtering and fixing a blend issue with RTGI.
- Changed the Trackball UI so that it allows explicit numeric values.
- Reduce the G-buffer footprint of anisotropic materials
- Moved SSGI out of preview.
- Skip an unneeded depth buffer copy on consoles. 
- Replaced the Density Volume Texture Tool with the new 3D Texture Importer.
- Rename Raytracing Node to Raytracing Quality Keyword and rename high and low inputs as default and raytraced. All raytracing effects now use the raytraced mode but path tracing.
- Moved diffusion profile list to the HDRP default settings panel.
- Skip biquadratic resampling of vbuffer when volumetric fog filtering is enabled.
- Optimized Grain and sRGB Dithering.
- On platforms that allow it skip the first mip of the depth pyramid and compute it alongside the depth buffer used for low res transparents.
- When trying to install the local configuration package, if another one is already present the user is now asked whether they want to keep it or not.
- Improved MSAA color resolve to fix issues when very bright and very dark samples are resolved together.
- Improve performance of GPU light AABB generation
- Removed the max clamp value for the RTR, RTAO and RTGI's ray length (case 1279849).
- Meshes assigned with a decal material are not visible anymore in ray-tracing or path-tracing.
- Removed BLEND shader keywords.
- Remove a rendergraph debug option to clear resources on release from UI.
- added SV_PrimitiveID in the VaryingMesh structure for fulldebugscreenpass as well as primitiveID in FragInputs
- Changed which local frame is used for multi-bounce RTReflections.
- Move System Generated Values semantics out of VaryingsMesh structure.
- Other forms of FSAA are silently deactivated, when path tracing is on.
- Removed XRSystemTests. The GC verification is now done during playmode tests (case 1285012).
- SSR now uses the pre-refraction color pyramid.

## [10.0.0] - 2019-06-10

### Added
- Ray tracing support for VR single-pass
- Added sharpen filter shader parameter and UI for TemporalAA to control image quality instead of hardcoded value
- Added frame settings option for custom post process and custom passes as well as custom color buffer format option.
- Add check in wizard on SRP Batcher enabled.
- Added default implementations of OnPreprocessMaterialDescription for FBX, Obj, Sketchup and 3DS file formats.
- Added custom pass fade radius
- Added after post process injection point for custom passes
- Added basic alpha compositing support - Alpha is available afterpostprocess when using FP16 buffer format.
- Added falloff distance on Reflection Probe and Planar Reflection Probe
- Added Backplate projection from the HDRISky
- Added Shadow Matte in UnlitMasterNode, which only received shadow without lighting
- Added hability to name LightLayers in HDRenderPipelineAsset
- Added a range compression factor for Reflection Probe and Planar Reflection Probe to avoid saturation of colors.
- Added path tracing support for directional, point and spot lights, as well as emission from Lit and Unlit.
- Added non temporal version of SSAO.
- Added more detailed ray tracing stats in the debug window
- Added Disc area light (bake only)
- Added a warning in the material UI to prevent transparent + subsurface-scattering combination.
- Added XR single-pass setting into HDRP asset
- Added a penumbra tint option for lights
- Added support for depth copy with XR SDK
- Added debug setting to Render Pipeline Debug Window to list the active XR views
- Added an option to filter the result of the volumetric lighting (off by default).
- Added a transmission multiplier for directional lights
- Added XR single-pass test mode to Render Pipeline Debug Window
- Added debug setting to Render Pipeline Window to list the active XR views
- Added a new refraction mode for the Lit shader (thin). Which is a box refraction with small thickness values
- Added the code to support Barn Doors for Area Lights based on a shaderconfig option.
- Added HDRPCameraBinder property binder for Visual Effect Graph
- Added "Celestial Body" controls to the Directional Light
- Added new parameters to the Physically Based Sky
- Added Reflections to the DXR Wizard
- Added the possibility to have ray traced colored and semi-transparent shadows on directional lights.
- Added a check in the custom post process template to throw an error if the default shader is not found.
- Exposed the debug overlay ratio in the debug menu.
- Added a separate frame settings for tonemapping alongside color grading.
- Added the receive fog option in the material UI for ShaderGraphs.
- Added a public virtual bool in the custom post processes API to specify if a post processes should be executed in the scene view.
- Added a menu option that checks scene issues with ray tracing. Also removed the previously existing warning at runtime.
- Added Contrast Adaptive Sharpen (CAS) Upscaling effect.
- Added APIs to update probe settings at runtime.
- Added documentation for the rayTracingSupported method in HDRP
- Added user-selectable format for the post processing passes.
- Added support for alpha channel in some post-processing passes (DoF, TAA, Uber).
- Added warnings in FrameSettings inspector when using DXR and atempting to use Asynchronous Execution.
- Exposed Stencil bits that can be used by the user.
- Added history rejection based on velocity of intersected objects for directional, point and spot lights.
- Added a affectsVolumetric field to the HDAdditionalLightData API to know if light affects volumetric fog.
- Add OS and Hardware check in the Wizard fixes for DXR.
- Added option to exclude camera motion from motion blur.
- Added semi-transparent shadows for point and spot lights.
- Added support for semi-transparent shadow for unlit shader and unlit shader graph.
- Added the alpha clip enabled toggle to the material UI for all HDRP shader graphs.
- Added Material Samples to explain how to use the lit shader features
- Added an initial implementation of ray traced sub surface scattering
- Added AssetPostprocessors and Shadergraphs to handle Arnold Standard Surface and 3DsMax Physical material import from FBX.
- Added support for Smoothness Fade start work when enabling ray traced reflections.
- Added Contact shadow, Micro shadows and Screen space refraction API documentation.
- Added script documentation for SSR, SSAO (ray tracing), GI, Light Cluster, RayTracingSettings, Ray Counters, etc.
- Added path tracing support for refraction and internal reflections.
- Added support for Thin Refraction Model and Lit's Clear Coat in Path Tracing.
- Added the Tint parameter to Sky Colored Fog.
- Added of Screen Space Reflections for Transparent materials
- Added a fallback for ray traced area light shadows in case the material is forward or the lit mode is forward.
- Added a new debug mode for light layers.
- Added an "enable" toggle to the SSR volume component.
- Added support for anisotropic specular lobes in path tracing.
- Added support for alpha clipping in path tracing.
- Added support for light cookies in path tracing.
- Added support for transparent shadows in path tracing.
- Added support for iridescence in path tracing.
- Added support for background color in path tracing.
- Added a path tracing test to the test suite.
- Added a warning and workaround instructions that appear when you enable XR single-pass after the first frame with the XR SDK.
- Added the exposure sliders to the planar reflection probe preview
- Added support for subsurface scattering in path tracing.
- Added a new mode that improves the filtering of ray traced shadows (directional, point and spot) based on the distance to the occluder.
- Added support of cookie baking and add support on Disc light.
- Added support for fog attenuation in path tracing.
- Added a new debug panel for volumes
- Added XR setting to control camera jitter for temporal effects
- Added an error message in the DrawRenderers custom pass when rendering opaque objects with an HDRP asset in DeferredOnly mode.
- Added API to enable proper recording of path traced scenes (with the Unity recorder or other tools).
- Added support for fog in Recursive rendering, ray traced reflections and ray traced indirect diffuse.
- Added an alpha blend option for recursive rendering
- Added support for stack lit for ray tracing effects.
- Added support for hair for ray tracing effects.
- Added support for alpha to coverage for HDRP shaders and shader graph
- Added support for Quality Levels to Subsurface Scattering.
- Added option to disable XR rendering on the camera settings.
- Added support for specular AA from geometric curvature in AxF
- Added support for baked AO (no input for now) in AxF
- Added an info box to warn about depth test artifacts when rendering object twice in custom passes with MSAA.
- Added a frame setting for alpha to mask.
- Added support for custom passes in the AOV API
- Added Light decomposition lighting debugging modes and support in AOV
- Added exposure compensation to Fixed exposure mode
- Added support for rasterized area light shadows in StackLit
- Added support for texture-weighted automatic exposure
- Added support for POM for emissive map
- Added alpha channel support in motion blur pass.
- Added the HDRP Compositor Tool (in Preview).
- Added a ray tracing mode option in the HDRP asset that allows to override and shader stripping.
- Added support for arbitrary resolution scaling of Volumetric Lighting to the Fog volume component.
- Added range attenuation for box-shaped spotlights.
- Added scenes for hair and fabric and decals with material samples
- Added fabric materials and textures
- Added information for fabric materials in fabric scene
- Added a DisplayInfo attribute to specify a name override and a display order for Volume Component fields (used only in default inspector for now).
- Added Min distance to contact shadows.
- Added support for Depth of Field in path tracing (by sampling the lens aperture).
- Added an API in HDRP to override the camera within the rendering of a frame (mainly for custom pass).
- Added a function (HDRenderPipeline.ResetRTHandleReferenceSize) to reset the reference size of RTHandle systems.
- Added support for AxF measurements importing into texture resources tilings.
- Added Layer parameter on Area Light to modify Layer of generated Emissive Mesh
- Added a flow map parameter to HDRI Sky
- Implemented ray traced reflections for transparent objects.
- Add a new parameter to control reflections in recursive rendering.
- Added an initial version of SSGI.
- Added Virtual Texturing cache settings to control the size of the Streaming Virtual Texturing caches.
- Added back-compatibility with builtin stereo matrices.
- Added CustomPassUtils API to simplify Blur, Copy and DrawRenderers custom passes.
- Added Histogram guided automatic exposure.
- Added few exposure debug modes.
- Added support for multiple path-traced views at once (e.g., scene and game views).
- Added support for 3DsMax's 2021 Simplified Physical Material from FBX files in the Model Importer.
- Added custom target mid grey for auto exposure.
- Added CustomPassUtils API to simplify Blur, Copy and DrawRenderers custom passes.
- Added an API in HDRP to override the camera within the rendering of a frame (mainly for custom pass).
- Added more custom pass API functions, mainly to render objects from another camera.
- Added support for transparent Unlit in path tracing.
- Added a minimal lit used for RTGI in peformance mode.
- Added procedural metering mask that can follow an object
- Added presets quality settings for RTAO and RTGI.
- Added an override for the shadow culling that allows better directional shadow maps in ray tracing effects (RTR, RTGI, RTSSS and RR).
- Added a Cloud Layer volume override.
- Added Fast Memory support for platform that support it.
- Added CPU and GPU timings for ray tracing effects.
- Added support to combine RTSSS and RTGI (1248733).
- Added IES Profile support for Point, Spot and Rectangular-Area lights
- Added support for multiple mapping modes in AxF.
- Add support of lightlayers on indirect lighting controller
- Added compute shader stripping.
- Added Cull Mode option for opaque materials and ShaderGraphs. 
- Added scene view exposure override.
- Added support for exposure curve remapping for min/max limits.
- Added presets for ray traced reflections.
- Added final image histogram debug view (both luminance and RGB).
- Added an example texture and rotation to the Cloud Layer volume override.
- Added an option to extend the camera culling for skinned mesh animation in ray tracing effects (1258547).
- Added decal layer system similar to light layer. Mesh will receive a decal when both decal layer mask matches.
- Added shader graph nodes for rendering a complex eye shader.
- Added more controls to contact shadows and increased quality in some parts. 
- Added a physically based option in DoF volume.
- Added API to check if a Camera, Light or ReflectionProbe is compatible with HDRP.
- Added path tracing test scene for normal mapping.
- Added missing API documentation.
- Remove CloudLayer
- Added quad overdraw and vertex density debug modes.

### Fixed
- fix when saved HDWizard window tab index out of range (1260273)
- Fix when rescale probe all direction below zero (1219246)
- Update documentation of HDRISky-Backplate, precise how to have Ambient Occlusion on the Backplate
- Sorting, undo, labels, layout in the Lighting Explorer.
- Fixed sky settings and materials in Shader Graph Samples package
- Fix/workaround a probable graphics driver bug in the GTAO shader.
- Fixed Hair and PBR shader graphs double sided modes
- Fixed an issue where updating an HDRP asset in the Quality setting panel would not recreate the pipeline.
- Fixed issue with point lights being considered even when occupying less than a pixel on screen (case 1183196)
- Fix a potential NaN source with iridescence (case 1183216)
- Fixed issue of spotlight breaking when minimizing the cone angle via the gizmo (case 1178279)
- Fixed issue that caused decals not to modify the roughness in the normal buffer, causing SSR to not behave correctly (case 1178336)
- Fixed lit transparent refraction with XR single-pass rendering
- Removed extra jitter for TemporalAA in VR
- Fixed ShaderGraph time in main preview
- Fixed issue on some UI elements in HDRP asset not expanding when clicking the arrow (case 1178369)
- Fixed alpha blending in custom post process
- Fixed the modification of the _AlphaCutoff property in the material UI when exposed with a ShaderGraph parameter.
- Fixed HDRP test `1218_Lit_DiffusionProfiles` on Vulkan.
- Fixed an issue where building a player in non-dev mode would generate render target error logs every frame
- Fixed crash when upgrading version of HDRP
- Fixed rendering issues with material previews
- Fixed NPE when using light module in Shuriken particle systems (1173348).
- Refresh cached shadow on editor changes
- Fixed light supported units caching (1182266)
- Fixed an issue where SSAO (that needs temporal reprojection) was still being rendered when Motion Vectors were not available (case 1184998)
- Fixed a nullref when modifying the height parameters inside the layered lit shader UI.
- Fixed Decal gizmo that become white after exiting play mode
- Fixed Decal pivot position to behave like a spotlight
- Fixed an issue where using the LightingOverrideMask would break sky reflection for regular cameras
- Fix DebugMenu FrameSettingsHistory persistency on close
- Fix DensityVolume, ReflectionProbe aned PlanarReflectionProbe advancedControl display
- Fix DXR scene serialization in wizard
- Fixed an issue where Previews would reallocate History Buffers every frame
- Fixed the SetLightLayer function in HDAdditionalLightData setting the wrong light layer
- Fix error first time a preview is created for planar
- Fixed an issue where SSR would use an incorrect roughness value on ForwardOnly (StackLit, AxF, Fabric, etc.) materials when the pipeline is configured to also allow deferred Lit.
- Fixed issues with light explorer (cases 1183468, 1183269)
- Fix dot colors in LayeredLit material inspector
- Fix undo not resetting all value when undoing the material affectation in LayerLit material
- Fix for issue that caused gizmos to render in render textures (case 1174395)
- Fixed the light emissive mesh not updated when the light was disabled/enabled
- Fixed light and shadow layer sync when setting the HDAdditionalLightData.lightlayersMask property
- Fixed a nullref when a custom post process component that was in the HDRP PP list is removed from the project
- Fixed issue that prevented decals from modifying specular occlusion (case 1178272).
- Fixed exposure of volumetric reprojection
- Fixed multi selection support for Scalable Settings in lights
- Fixed font shaders in test projects for VR by using a Shader Graph version
- Fixed refresh of baked cubemap by incrementing updateCount at the end of the bake (case 1158677).
- Fixed issue with rectangular area light when seen from the back
- Fixed decals not affecting lightmap/lightprobe
- Fixed zBufferParams with XR single-pass rendering
- Fixed moving objects not rendered in custom passes
- Fixed abstract classes listed in the + menu of the custom pass list
- Fixed custom pass that was rendered in previews
- Fixed precision error in zero value normals when applying decals (case 1181639)
- Fixed issue that triggered No Scene Lighting view in game view as well (case 1156102)
- Assign default volume profile when creating a new HDRP Asset
- Fixed fov to 0 in planar probe breaking the projection matrix (case 1182014)
- Fixed bugs with shadow caching
- Reassign the same camera for a realtime probe face render request to have appropriate history buffer during realtime probe rendering.
- Fixed issue causing wrong shading when normal map mode is Object space, no normal map is set, but a detail map is present (case 1143352)
- Fixed issue with decal and htile optimization
- Fixed TerrainLit shader compilation error regarding `_Control0_TexelSize` redefinition (case 1178480).
- Fixed warning about duplicate HDRuntimeReflectionSystem when configuring play mode without domain reload.
- Fixed an editor crash when multiple decal projectors were selected and some had null material
- Added all relevant fix actions to FixAll button in Wizard
- Moved FixAll button on top of the Wizard
- Fixed an issue where fog color was not pre-exposed correctly
- Fix priority order when custom passes are overlapping
- Fix cleanup not called when the custom pass GameObject is destroyed
- Replaced most instances of GraphicsSettings.renderPipelineAsset by GraphicsSettings.currentRenderPipeline. This should fix some parameters not working on Quality Settings overrides.
- Fixed an issue with Realtime GI not working on upgraded projects.
- Fixed issue with screen space shadows fallback texture was not set as a texture array.
- Fixed Pyramid Lights bounding box
- Fixed terrain heightmap default/null values and epsilons
- Fixed custom post-processing effects breaking when an abstract class inherited from `CustomPostProcessVolumeComponent`
- Fixed XR single-pass rendering in Editor by using ShaderConfig.s_XrMaxViews to allocate matrix array
- Multiple different skies rendered at the same time by different cameras are now handled correctly without flickering
- Fixed flickering issue happening when different volumes have shadow settings and multiple cameras are present.
- Fixed issue causing planar probes to disappear if there is no light in the scene.
- Fixed a number of issues with the prefab isolation mode (Volumes leaking from the main scene and reflection not working properly)
- Fixed an issue with fog volume component upgrade not working properly
- Fixed Spot light Pyramid Shape has shadow artifacts on aspect ratio values lower than 1
- Fixed issue with AO upsampling in XR
- Fixed camera without HDAdditionalCameraData component not rendering
- Removed the macro ENABLE_RAYTRACING for most of the ray tracing code
- Fixed prefab containing camera reloading in loop while selected in the Project view
- Fixed issue causing NaN wheh the Z scale of an object is set to 0.
- Fixed DXR shader passes attempting to render before pipeline loaded
- Fixed black ambient sky issue when importing a project after deleting Library.
- Fixed issue when upgrading a Standard transparent material (case 1186874)
- Fixed area light cookies not working properly with stack lit
- Fixed material render queue not updated when the shader is changed in the material inspector.
- Fixed a number of issues with full screen debug modes not reseting correctly when setting another mutually exclusive mode
- Fixed compile errors for platforms with no VR support
- Fixed an issue with volumetrics and RTHandle scaling (case 1155236)
- Fixed an issue where sky lighting might be updated uselessly
- Fixed issue preventing to allow setting decal material to none (case 1196129)
- Fixed XR multi-pass decals rendering
- Fixed several fields on Light Inspector that not supported Prefab overrides
- Fixed EOL for some files
- Fixed scene view rendering with volumetrics and XR enabled
- Fixed decals to work with multiple cameras
- Fixed optional clear of GBuffer (Was always on)
- Fixed render target clears with XR single-pass rendering
- Fixed HDRP samples file hierarchy
- Fixed Light units not matching light type
- Fixed QualitySettings panel not displaying HDRP Asset
- Fixed black reflection probes the first time loading a project
- Fixed y-flip in scene view with XR SDK
- Fixed Decal projectors do not immediately respond when parent object layer mask is changed in editor.
- Fixed y-flip in scene view with XR SDK
- Fixed a number of issues with Material Quality setting
- Fixed the transparent Cull Mode option in HD unlit master node settings only visible if double sided is ticked.
- Fixed an issue causing shadowed areas by contact shadows at the edge of far clip plane if contact shadow length is very close to far clip plane.
- Fixed editing a scalable settings will edit all loaded asset in memory instead of targetted asset.
- Fixed Planar reflection default viewer FOV
- Fixed flickering issues when moving the mouse in the editor with ray tracing on.
- Fixed the ShaderGraph main preview being black after switching to SSS in the master node settings
- Fixed custom fullscreen passes in VR
- Fixed camera culling masks not taken in account in custom pass volumes
- Fixed object not drawn in custom pass when using a DrawRenderers with an HDRP shader in a build.
- Fixed injection points for Custom Passes (AfterDepthAndNormal and BeforePreRefraction were missing)
- Fixed a enum to choose shader tags used for drawing objects (DepthPrepass or Forward) when there is no override material.
- Fixed lit objects in the BeforePreRefraction, BeforeTransparent and BeforePostProcess.
- Fixed the None option when binding custom pass render targets to allow binding only depth or color.
- Fixed custom pass buffers allocation so they are not allocated if they're not used.
- Fixed the Custom Pass entry in the volume create asset menu items.
- Fixed Prefab Overrides workflow on Camera.
- Fixed alignment issue in Preset for Camera.
- Fixed alignment issue in Physical part for Camera.
- Fixed FrameSettings multi-edition.
- Fixed a bug happening when denoising multiple ray traced light shadows
- Fixed minor naming issues in ShaderGraph settings
- VFX: Removed z-fight glitches that could appear when using deferred depth prepass and lit quad primitives
- VFX: Preserve specular option for lit outputs (matches HDRP lit shader)
- Fixed an issue with Metal Shader Compiler and GTAO shader for metal
- Fixed resources load issue while upgrading HDRP package.
- Fix LOD fade mask by accounting for field of view
- Fixed spot light missing from ray tracing indirect effects.
- Fixed a UI bug in the diffusion profile list after fixing them from the wizard.
- Fixed the hash collision when creating new diffusion profile assets.
- Fixed a light leaking issue with box light casting shadows (case 1184475)
- Fixed Cookie texture type in the cookie slot of lights (Now displays a warning because it is not supported).
- Fixed a nullref that happens when using the Shuriken particle light module
- Fixed alignment in Wizard
- Fixed text overflow in Wizard's helpbox
- Fixed Wizard button fix all that was not automatically grab all required fixes
- Fixed VR tab for MacOS in Wizard
- Fixed local config package workflow in Wizard
- Fixed issue with contact shadows shifting when MSAA is enabled.
- Fixed EV100 in the PBR sky
- Fixed an issue In URP where sometime the camera is not passed to the volume system and causes a null ref exception (case 1199388)
- Fixed nullref when releasing HDRP with custom pass disabled
- Fixed performance issue derived from copying stencil buffer.
- Fixed an editor freeze when importing a diffusion profile asset from a unity package.
- Fixed an exception when trying to reload a builtin resource.
- Fixed the light type intensity unit reset when switching the light type.
- Fixed compilation error related to define guards and CreateLayoutFromXrSdk()
- Fixed documentation link on CustomPassVolume.
- Fixed player build when HDRP is in the project but not assigned in the graphic settings.
- Fixed an issue where ambient probe would be black for the first face of a baked reflection probe
- VFX: Fixed Missing Reference to Visual Effect Graph Runtime Assembly
- Fixed an issue where rendering done by users in EndCameraRendering would be executed before the main render loop.
- Fixed Prefab Override in main scope of Volume.
- Fixed alignment issue in Presset of main scope of Volume.
- Fixed persistence of ShowChromeGizmo and moved it to toolbar for coherency in ReflectionProbe and PlanarReflectionProbe.
- Fixed Alignement issue in ReflectionProbe and PlanarReflectionProbe.
- Fixed Prefab override workflow issue in ReflectionProbe and PlanarReflectionProbe.
- Fixed empty MoreOptions and moved AdvancedManipulation in a dedicated location for coherency in ReflectionProbe and PlanarReflectionProbe.
- Fixed Prefab override workflow issue in DensityVolume.
- Fixed empty MoreOptions and moved AdvancedManipulation in a dedicated location for coherency in DensityVolume.
- Fix light limit counts specified on the HDRP asset
- Fixed Quality Settings for SSR, Contact Shadows and Ambient Occlusion volume components
- Fixed decalui deriving from hdshaderui instead of just shaderui
- Use DelayedIntField instead of IntField for scalable settings
- Fixed init of debug for FrameSettingsHistory on SceneView camera
- Added a fix script to handle the warning 'referenced script in (GameObject 'SceneIDMap') is missing'
- Fix Wizard load when none selected for RenderPipelineAsset
- Fixed TerrainLitGUI when per-pixel normal property is not present.
- Fixed rendering errors when enabling debug modes with custom passes
- Fix an issue that made PCSS dependent on Atlas resolution (not shadow map res)
- Fixing a bug whith histories when n>4 for ray traced shadows
- Fixing wrong behavior in ray traced shadows for mesh renderers if their cast shadow is shadow only or double sided
- Only tracing rays for shadow if the point is inside the code for spotlight shadows
- Only tracing rays if the point is inside the range for point lights
- Fixing ghosting issues when the screen space shadow  indexes change for a light with ray traced shadows
- Fixed an issue with stencil management and Xbox One build that caused corrupted output in deferred mode.
- Fixed a mismatch in behavior between the culling of shadow maps and ray traced point and spot light shadows
- Fixed recursive ray tracing not working anymore after intermediate buffer refactor.
- Fixed ray traced shadow denoising not working (history rejected all the time).
- Fixed shader warning on xbox one
- Fixed cookies not working for spot lights in ray traced reflections, ray traced GI and recursive rendering
- Fixed an inverted handling of CoatSmoothness for SSR in StackLit.
- Fixed missing distortion inputs in Lit and Unlit material UI.
- Fixed issue that propagated NaNs across multiple frames through the exposure texture.
- Fixed issue with Exclude from TAA stencil ignored.
- Fixed ray traced reflection exposure issue.
- Fixed issue with TAA history not initialising corretly scale factor for first frame
- Fixed issue with stencil test of material classification not using the correct Mask (causing false positive and bad performance with forward material in deferred)
- Fixed issue with History not reset when chaning antialiasing mode on camera
- Fixed issue with volumetric data not being initialized if default settings have volumetric and reprojection off.
- Fixed ray tracing reflection denoiser not applied in tier 1
- Fixed the vibility of ray tracing related methods.
- Fixed the diffusion profile list not saved when clicking the fix button in the material UI.
- Fixed crash when pushing bounce count higher than 1 for ray traced GI or reflections
- Fixed PCSS softness scale so that it better match ray traced reference for punctual lights.
- Fixed exposure management for the path tracer
- Fixed AxF material UI containing two advanced options settings.
- Fixed an issue where cached sky contexts were being destroyed wrongly, breaking lighting in the LookDev
- Fixed issue that clamped PCSS softness too early and not after distance scale.
- Fixed fog affect transparent on HD unlit master node
- Fixed custom post processes re-ordering not saved.
- Fixed NPE when using scalable settings
- Fixed an issue where PBR sky precomputation was reset incorrectly in some cases causing bad performance.
- Fixed a bug due to depth history begin overriden too soon
- Fixed CustomPassSampleCameraColor scale issue when called from Before Transparent injection point.
- Fixed corruption of AO in baked probes.
- Fixed issue with upgrade of projects that still had Very High as shadow filtering quality.
- Fixed issue that caused Distortion UI to appear in Lit.
- Fixed several issues with decal duplicating when editing them.
- Fixed initialization of volumetric buffer params (1204159)
- Fixed an issue where frame count was incorrectly reset for the game view, causing temporal processes to fail.
- Fixed Culling group was not disposed error.
- Fixed issues on some GPU that do not support gathers on integer textures.
- Fixed an issue with ambient probe not being initialized for the first frame after a domain reload for volumetric fog.
- Fixed the scene visibility of decal projectors and density volumes
- Fixed a leak in sky manager.
- Fixed an issue where entering playmode while the light editor is opened would produce null reference exceptions.
- Fixed the debug overlay overlapping the debug menu at runtime.
- Fixed an issue with the framecount when changing scene.
- Fixed errors that occurred when using invalid near and far clip plane values for planar reflections.
- Fixed issue with motion blur sample weighting function.
- Fixed motion vectors in MSAA.
- Fixed sun flare blending (case 1205862).
- Fixed a lot of issues related to ray traced screen space shadows.
- Fixed memory leak caused by apply distortion material not being disposed.
- Fixed Reflection probe incorrectly culled when moving its parent (case 1207660)
- Fixed a nullref when upgrading the Fog volume components while the volume is opened in the inspector.
- Fix issues where decals on PS4 would not correctly write out the tile mask causing bits of the decal to go missing.
- Use appropriate label width and text content so the label is completely visible
- Fixed an issue where final post process pass would not output the default alpha value of 1.0 when using 11_11_10 color buffer format.
- Fixed SSR issue after the MSAA Motion Vector fix.
- Fixed an issue with PCSS on directional light if punctual shadow atlas was not allocated.
- Fixed an issue where shadow resolution would be wrong on the first face of a baked reflection probe.
- Fixed issue with PCSS softness being incorrect for cascades different than the first one.
- Fixed custom post process not rendering when using multiple HDRP asset in quality settings
- Fixed probe gizmo missing id (case 1208975)
- Fixed a warning in raytracingshadowfilter.compute
- Fixed issue with AO breaking with small near plane values.
- Fixed custom post process Cleanup function not called in some cases.
- Fixed shader warning in AO code.
- Fixed a warning in simpledenoiser.compute
- Fixed tube and rectangle light culling to use their shape instead of their range as a bounding box.
- Fixed caused by using gather on a UINT texture in motion blur.
- Fix issue with ambient occlusion breaking when dynamic resolution is active.
- Fixed some possible NaN causes in Depth of Field.
- Fixed Custom Pass nullref due to the new Profiling Sample API changes
- Fixed the black/grey screen issue on after post process Custom Passes in non dev builds.
- Fixed particle lights.
- Improved behavior of lights and probe going over the HDRP asset limits.
- Fixed issue triggered when last punctual light is disabled and more than one camera is used.
- Fixed Custom Pass nullref due to the new Profiling Sample API changes
- Fixed the black/grey screen issue on after post process Custom Passes in non dev builds.
- Fixed XR rendering locked to vsync of main display with Standalone Player.
- Fixed custom pass cleanup not called at the right time when using multiple volumes.
- Fixed an issue on metal with edge of decal having artifact by delaying discard of fragments during decal projection
- Fixed various shader warning
- Fixing unnecessary memory allocations in the ray tracing cluster build
- Fixed duplicate column labels in LightEditor's light tab
- Fixed white and dark flashes on scenes with very high or very low exposure when Automatic Exposure is being used.
- Fixed an issue where passing a null ProfilingSampler would cause a null ref exception.
- Fixed memory leak in Sky when in matcap mode.
- Fixed compilation issues on platform that don't support VR.
- Fixed migration code called when we create a new HDRP asset.
- Fixed RemoveComponent on Camera contextual menu to not remove Camera while a component depend on it.
- Fixed an issue where ambient occlusion and screen space reflections editors would generate null ref exceptions when HDRP was not set as the current pipeline.
- Fixed a null reference exception in the probe UI when no HDRP asset is present.
- Fixed the outline example in the doc (sampling range was dependent on screen resolution)
- Fixed a null reference exception in the HDRI Sky editor when no HDRP asset is present.
- Fixed an issue where Decal Projectors created from script where rotated around the X axis by 90°.
- Fixed frustum used to compute Density Volumes visibility when projection matrix is oblique.
- Fixed a null reference exception in Path Tracing, Recursive Rendering and raytraced Global Illumination editors when no HDRP asset is present.
- Fix for NaNs on certain geometry with Lit shader -- [case 1210058](https://fogbugz.unity3d.com/f/cases/1210058/)
- Fixed an issue where ambient occlusion and screen space reflections editors would generate null ref exceptions when HDRP was not set as the current pipeline.
- Fixed a null reference exception in the probe UI when no HDRP asset is present.
- Fixed the outline example in the doc (sampling range was dependent on screen resolution)
- Fixed a null reference exception in the HDRI Sky editor when no HDRP asset is present.
- Fixed an issue where materials newly created from the contextual menu would have an invalid state, causing various problems until it was edited.
- Fixed transparent material created with ZWrite enabled (now it is disabled by default for new transparent materials)
- Fixed mouseover on Move and Rotate tool while DecalProjector is selected.
- Fixed wrong stencil state on some of the pixel shader versions of deferred shader.
- Fixed an issue where creating decals at runtime could cause a null reference exception.
- Fixed issue that displayed material migration dialog on the creation of new project.
- Fixed various issues with time and animated materials (cases 1210068, 1210064).
- Updated light explorer with latest changes to the Fog and fixed issues when no visual environment was present.
- Fixed not handleling properly the recieve SSR feature with ray traced reflections
- Shadow Atlas is no longer allocated for area lights when they are disabled in the shader config file.
- Avoid MRT Clear on PS4 as it is not implemented yet.
- Fixed runtime debug menu BitField control.
- Fixed the radius value used for ray traced directional light.
- Fixed compilation issues with the layered lit in ray tracing shaders.
- Fixed XR autotests viewport size rounding
- Fixed mip map slider knob displayed when cubemap have no mipmap
- Remove unnecessary skip of material upgrade dialog box.
- Fixed the profiling sample mismatch errors when enabling the profiler in play mode
- Fixed issue that caused NaNs in reflection probes on consoles.
- Fixed adjusting positive axis of Blend Distance slides the negative axis in the density volume component.
- Fixed the blend of reflections based on the weight.
- Fixed fallback for ray traced reflections when denoising is enabled.
- Fixed error spam issue with terrain detail terrainDetailUnsupported (cases 1211848)
- Fixed hardware dynamic resolution causing cropping/scaling issues in scene view (case 1158661)
- Fixed Wizard check order for `Hardware and OS` and `Direct3D12`
- Fix AO issue turning black when Far/Near plane distance is big.
- Fixed issue when opening lookdev and the lookdev volume have not been assigned yet.
- Improved memory usage of the sky system.
- Updated label in HDRP quality preference settings (case 1215100)
- Fixed Decal Projector gizmo not undoing properly (case 1216629)
- Fix a leak in the denoising of ray traced reflections.
- Fixed Alignment issue in Light Preset
- Fixed Environment Header in LightingWindow
- Fixed an issue where hair shader could write garbage in the diffuse lighting buffer, causing NaNs.
- Fixed an exposure issue with ray traced sub-surface scattering.
- Fixed runtime debug menu light hierarchy None not doing anything.
- Fixed the broken ShaderGraph preview when creating a new Lit graph.
- Fix indentation issue in preset of LayeredLit material.
- Fixed minor issues with cubemap preview in the inspector.
- Fixed wrong build error message when building for android on mac.
- Fixed an issue related to denoising ray trace area shadows.
- Fixed wrong build error message when building for android on mac.
- Fixed Wizard persistency of Direct3D12 change on domain reload.
- Fixed Wizard persistency of FixAll on domain reload.
- Fixed Wizard behaviour on domain reload.
- Fixed a potential source of NaN in planar reflection probe atlas.
- Fixed an issue with MipRatio debug mode showing _DebugMatCapTexture not being set.
- Fixed missing initialization of input params in Blit for VR.
- Fix Inf source in LTC for area lights.
- Fix issue with AO being misaligned when multiple view are visible.
- Fix issue that caused the clamp of camera rotation motion for motion blur to be ineffective.
- Fixed issue with AssetPostprocessors dependencies causing models to be imported twice when upgrading the package version.
- Fixed culling of lights with XR SDK
- Fixed memory stomp in shadow caching code, leading to overflow of Shadow request array and runtime errors.
- Fixed an issue related to transparent objects reading the ray traced indirect diffuse buffer
- Fixed an issue with filtering ray traced area lights when the intensity is high or there is an exposure.
- Fixed ill-formed include path in Depth Of Field shader.
- Fixed shader graph and ray tracing after the shader target PR.
- Fixed a bug in semi-transparent shadows (object further than the light casting shadows)
- Fix state enabled of default volume profile when in package.
- Fixed removal of MeshRenderer and MeshFilter on adding Light component.
- Fixed Ray Traced SubSurface Scattering not working with ray traced area lights
- Fixed Ray Traced SubSurface Scattering not working in forward mode.
- Fixed a bug in debug light volumes.
- Fixed a bug related to ray traced area light shadow history.
- Fixed an issue where fog sky color mode could sample NaNs in the sky cubemap.
- Fixed a leak in the PBR sky renderer.
- Added a tooltip to the Ambient Mode parameter in the Visual Envionment volume component.
- Static lighting sky now takes the default volume into account (this fixes discrepancies between baked and realtime lighting).
- Fixed a leak in the sky system.
- Removed MSAA Buffers allocation when lit shader mode is set to "deferred only".
- Fixed invalid cast for realtime reflection probes (case 1220504)
- Fixed invalid game view rendering when disabling all cameras in the scene (case 1105163)
- Hide reflection probes in the renderer components.
- Fixed infinite reload loop while displaying Light's Shadow's Link Light Layer in Inspector of Prefab Asset.
- Fixed the culling was not disposed error in build log.
- Fixed the cookie atlas size and planar atlas size being too big after an upgrade of the HDRP asset.
- Fixed transparent SSR for shader graph.
- Fixed an issue with emissive light meshes not being in the RAS.
- Fixed DXR player build
- Fixed the HDRP asset migration code not being called after an upgrade of the package
- Fixed draw renderers custom pass out of bound exception
- Fixed the PBR shader rendering in deferred
- Fixed some typos in debug menu (case 1224594)
- Fixed ray traced point and spot lights shadows not rejecting istory when semi-transparent or colored.
- Fixed a warning due to StaticLightingSky when reloading domain in some cases.
- Fixed the MaxLightCount being displayed when the light volume debug menu is on ColorAndEdge.
- Fixed issue with unclear naming of debug menu for decals.
- Fixed z-fighting in scene view when scene lighting is off (case 1203927)
- Fixed issue that prevented cubemap thumbnails from rendering (only on D3D11 and Metal).
- Fixed ray tracing with VR single-pass
- Fix an exception in ray tracing that happens if two LOD levels are using the same mesh renderer.
- Fixed error in the console when switching shader to decal in the material UI.
- Fixed an issue with refraction model and ray traced recursive rendering (case 1198578).
- Fixed an issue where a dynamic sky changing any frame may not update the ambient probe.
- Fixed cubemap thumbnail generation at project load time.
- Fixed cubemap thumbnail generation at project load time. 
- Fixed XR culling with multiple cameras
- Fixed XR single-pass with Mock HMD plugin
- Fixed sRGB mismatch with XR SDK
- Fixed an issue where default volume would not update when switching profile.
- Fixed issue with uncached reflection probe cameras reseting the debug mode (case 1224601) 
- Fixed an issue where AO override would not override specular occlusion.
- Fixed an issue where Volume inspector might not refresh correctly in some cases.
- Fixed render texture with XR
- Fixed issue with resources being accessed before initialization process has been performed completely. 
- Half fixed shuriken particle light that cast shadows (only the first one will be correct)
- Fixed issue with atmospheric fog turning black if a planar reflection probe is placed below ground level. (case 1226588)
- Fixed custom pass GC alloc issue in CustomPassVolume.GetActiveVolumes().
- Fixed a bug where instanced shadergraph shaders wouldn't compile on PS4.
- Fixed an issue related to the envlightdatasrt not being bound in recursive rendering.
- Fixed shadow cascade tooltip when using the metric mode (case 1229232)
- Fixed how the area light influence volume is computed to match rasterization.
- Focus on Decal uses the extends of the projectors
- Fixed usage of light size data that are not available at runtime.
- Fixed the depth buffer copy made before custom pass after opaque and normal injection point.
- Fix for issue that prevented scene from being completely saved when baked reflection probes are present and lighting is set to auto generate.
- Fixed drag area width at left of Light's intensity field in Inspector.
- Fixed light type resolution when performing a reset on HDAdditionalLightData (case 1220931)
- Fixed reliance on atan2 undefined behavior in motion vector debug shader.
- Fixed an usage of a a compute buffer not bound (1229964)
- Fixed an issue where changing the default volume profile from another inspector would not update the default volume editor.
- Fix issues in the post process system with RenderTexture being invalid in some cases, causing rendering problems.
- Fixed an issue where unncessarily serialized members in StaticLightingSky component would change each time the scene is changed.
- Fixed a weird behavior in the scalable settings drawing when the space becomes tiny (1212045).
- Fixed a regression in the ray traced indirect diffuse due to the new probe system.
- Fix for range compression factor for probes going negative (now clamped to positive values).
- Fixed path validation when creating new volume profile (case 1229933)
- Fixed a bug where Decal Shader Graphs would not recieve reprojected Position, Normal, or Bitangent data. (1239921)
- Fix reflection hierarchy for CARPAINT in AxF.
- Fix precise fresnel for delta lights for SVBRDF in AxF.
- Fixed the debug exposure mode for display sky reflection and debug view baked lighting
- Fixed MSAA depth resolve when there is no motion vectors
- Fixed various object leaks in HDRP.
- Fixed compile error with XR SubsystemManager.
- Fix for assertion triggering sometimes when saving a newly created lit shader graph (case 1230996)
- Fixed culling of planar reflection probes that change position (case 1218651)
- Fixed null reference when processing lightprobe (case 1235285)
- Fix issue causing wrong planar reflection rendering when more than one camera is present.
- Fix black screen in XR when HDRP package is present but not used.
- Fixed an issue with the specularFGD term being used when the material has a clear coat (lit shader).
- Fixed white flash happening with auto-exposure in some cases (case 1223774)
- Fixed NaN which can appear with real time reflection and inf value
- Fixed an issue that was collapsing the volume components in the HDRP default settings
- Fixed warning about missing bound decal buffer
- Fixed shader warning on Xbox for ResolveStencilBuffer.compute. 
- Fixed PBR shader ZTest rendering in deferred.
- Replaced commands incompatible with async compute in light list build process.
- Diffusion Profile and Material references in HDRP materials are now correctly exported to unity packages. Note that the diffusion profile or the material references need to be edited once before this can work properly.
- Fix MaterialBalls having same guid issue
- Fix spelling and grammatical errors in material samples
- Fixed unneeded cookie texture allocation for cone stop lights.
- Fixed scalarization code for contact shadows.
- Fixed volume debug in playmode
- Fixed issue when toggling anything in HDRP asset that will produce an error (case 1238155)
- Fixed shader warning in PCSS code when using Vulkan.
- Fixed decal that aren't working without Metal and Ambient Occlusion option enabled.
- Fixed an error about procedural sky being logged by mistake.
- Fixed shadowmask UI now correctly showing shadowmask disable
- Made more explicit the warning about raytracing and asynchronous compute. Also fixed the condition in which it appears.
- Fixed a null ref exception in static sky when the default volume profile is invalid.
- DXR: Fixed shader compilation error with shader graph and pathtracer
- Fixed SceneView Draw Modes not being properly updated after opening new scene view panels or changing the editor layout.
- VFX: Removed irrelevant queues in render queue selection from HDRP outputs
- VFX: Motion Vector are correctly renderered with MSAA [Case 1240754](https://issuetracker.unity3d.com/product/unity/issues/guid/1240754/)
- Fixed a cause of NaN when a normal of 0-length is generated (usually via shadergraph). 
- Fixed issue with screen-space shadows not enabled properly when RT is disabled (case 1235821)
- Fixed a performance issue with stochastic ray traced area shadows.
- Fixed cookie texture not updated when changing an import settings (srgb for example).
- Fixed flickering of the game/scene view when lookdev is running.
- Fixed issue with reflection probes in realtime time mode with OnEnable baking having wrong lighting with sky set to dynamic (case 1238047).
- Fixed transparent motion vectors not working when in MSAA.
- Fix error when removing DecalProjector from component contextual menu (case 1243960)
- Fixed issue with post process when running in RGBA16 and an object with additive blending is in the scene.
- Fixed corrupted values on LayeredLit when using Vertex Color multiply mode to multiply and MSAA is activated. 
- Fix conflicts with Handles manipulation when performing a Reset in DecalComponent (case 1238833)
- Fixed depth prepass and postpass being disabled after changing the shader in the material UI.
- Fixed issue with sceneview camera settings not being saved after Editor restart.
- Fixed issue when switching back to custom sensor type in physical camera settings (case 1244350).
- Fixed a null ref exception when running playmode tests with the render pipeline debug window opened.
- Fixed some GCAlloc in the debug window.
- Fixed shader graphs not casting semi-transparent and color shadows (case 1242617)
- Fixed thin refraction mode not working properly.
- Fixed assert on tests caused by probe culling results being requested when culling did not happen. (case 1246169) 
- Fixed over consumption of GPU memory by the Physically Based Sky.
- Fixed an invalid rotation in Planar Reflection Probe editor display, that was causing an error message (case 1182022)
- Put more information in Camera background type tooltip and fixed inconsistent exposure behavior when changing bg type.
- Fixed issue that caused not all baked reflection to be deleted upon clicking "Clear Baked Data" in the lighting menu (case 1136080)
- Fixed an issue where asset preview could be rendered white because of static lighting sky.
- Fixed an issue where static lighting was not updated when removing the static lighting sky profile.
- Fixed the show cookie atlas debug mode not displaying correctly when enabling the clear cookie atlas option.
- Fixed various multi-editing issues when changing Emission parameters.
- Fixed error when undo a Reflection Probe removal in a prefab instance. (case 1244047)
- Fixed Microshadow not working correctly in deferred with LightLayers
- Tentative fix for missing include in depth of field shaders.
- Fixed the light overlap scene view draw mode (wasn't working at all).
- Fixed taaFrameIndex and XR tests 4052 and 4053
- Fixed the prefab integration of custom passes (Prefab Override Highlight not working as expected).
- Cloned volume profile from read only assets are created in the root of the project. (case 1154961)
- Fixed Wizard check on default volume profile to also check it is not the default one in package.
- Fix erroneous central depth sampling in TAA.
- Fixed light layers not correctly disabled when the lightlayers is set to Nothing and Lightlayers isn't enabled in HDRP Asset
- Fixed issue with Model Importer materials falling back to the Legacy default material instead of HDRP's default material when import happens at Editor startup.
- Fixed a wrong condition in CameraSwitcher, potentially causing out of bound exceptions.
- Fixed an issue where editing the Look Dev default profile would not reflect directly in the Look Dev window.
- Fixed a bug where the light list is not cleared but still used when resizing the RT.
- Fixed exposure debug shader with XR single-pass rendering.
- Fixed issues with scene view and transparent motion vectors.
- Fixed black screens for linux/HDRP (1246407)
- Fixed a vulkan and metal warning in the SSGI compute shader.
- Fixed an exception due to the color pyramid not allocated when SSGI is enabled.
- Fixed an issue with the first Depth history was incorrectly copied.
- Fixed path traced DoF focusing issue
- Fix an issue with the half resolution Mode (performance)
- Fix an issue with the color intensity of emissive for performance rtgi
- Fixed issue with rendering being mostly broken when target platform disables VR. 
- Workaround an issue caused by GetKernelThreadGroupSizes  failing to retrieve correct group size. 
- Fix issue with fast memory and rendergraph. 
- Fixed transparent motion vector framesetting not sanitized.
- Fixed wrong order of post process frame settings.
- Fixed white flash when enabling SSR or SSGI.
- The ray traced indrect diffuse and RTGI were combined wrongly with the rest of the lighting (1254318).
- Fixed an exception happening when using RTSSS without using RTShadows.
- Fix inconsistencies with transparent motion vectors and opaque by allowing camera only transparent motion vectors.
- Fix reflection probe frame settings override
- Fixed certain shadow bias artifacts present in volumetric lighting (case 1231885).
- Fixed area light cookie not updated when switch the light type from a spot that had a cookie.
- Fixed issue with dynamic resolution updating when not in play mode.
- Fixed issue with Contrast Adaptive Sharpening upsample mode and preview camera.
- Fix issue causing blocky artifacts when decals affect metallic and are applied on material with specular color workflow.
- Fixed issue with depth pyramid generation and dynamic resolution.
- Fixed an issue where decals were duplicated in prefab isolation mode.
- Fixed an issue where rendering preview with MSAA might generate render graph errors.
- Fixed compile error in PS4 for planar reflection filtering.
- Fixed issue with blue line in prefabs for volume mode.
- Fixing the internsity being applied to RTAO too early leading to unexpected results (1254626).
- Fix issue that caused sky to incorrectly render when using a custom projection matrix.
- Fixed null reference exception when using depth pre/post pass in shadergraph with alpha clip in the material.
- Appropriately constraint blend distance of reflection probe while editing with the inspector (case 1248931)
- Fixed AxF handling of roughness for Blinn-Phong type materials
- Fixed AxF UI errors when surface type is switched to transparent
- Fixed a serialization issue, preventing quality level parameters to undo/redo and update scene view on change.
- Fixed an exception occuring when a camera doesn't have an HDAdditionalCameraData (1254383).
- Fixed ray tracing with XR single-pass.
- Fixed warning in HDAdditionalLightData OnValidate (cases 1250864, 1244578)
- Fixed a bug related to denoising ray traced reflections.
- Fixed nullref in the layered lit material inspector.
- Fixed an issue where manipulating the color wheels in a volume component would reset the cursor every time.
- Fixed an issue where static sky lighting would not be updated for a new scene until it's reloaded at least once.
- Fixed culling for decals when used in prefabs and edited in context.
- Force to rebake probe with missing baked texture. (1253367)
- Fix supported Mac platform detection to handle new major version (11.0) properly
- Fixed typo in the Render Pipeline Wizard under HDRP+VR
- Change transparent SSR name in frame settings to avoid clipping. 
- Fixed missing include guards in shadow hlsl files.
- Repaint the scene view whenever the scene exposure override is changed.
- Fixed an error when clearing the SSGI history texture at creation time (1259930).
- Fixed alpha to mask reset when toggling alpha test in the material UI.
- Fixed an issue where opening the look dev window with the light theme would make the window blink and eventually crash unity.
- Fixed fallback for ray tracing and light layers (1258837).
- Fixed Sorting Priority not displayed correctly in the DrawRenderers custom pass UI.
- Fixed glitch in Project settings window when selecting diffusion profiles in material section (case 1253090)
- Fixed issue with light layers bigger than 8 (and above the supported range). 
- Fixed issue with culling layer mask of area light's emissive mesh 
- Fixed overused the atlas for Animated/Render Target Cookies (1259930).
- Fixed errors when switching area light to disk shape while an area emissive mesh was displayed.
- Fixed default frame settings MSAA toggle for reflection probes (case 1247631)
- Fixed the transparent SSR dependency not being properly disabled according to the asset dependencies (1260271).
- Fixed issue with completely black AO on double sided materials when normal mode is set to None.
- Fixed UI drawing of the quaternion (1251235)
- Fix an issue with the quality mode and perf mode on RTR and RTGI and getting rid of unwanted nans (1256923).
- Fixed unitialized ray tracing resources when using non-default HDRP asset (case 1259467).
- Fixed overused the atlas for Animated/Render Target Cookies (1259930).
- Fixed sky asserts with XR multipass
- Fixed for area light not updating baked light result when modifying with gizmo.
- Fixed robustness issue with GetOddNegativeScale() in ray tracing, which was impacting normal mapping (1261160).
- Fixed regression where moving face of the probe gizmo was not moving its position anymore.
- Fixed XR single-pass macros in tessellation shaders.
- Fixed path-traced subsurface scattering mixing with diffuse and specular BRDFs (1250601).
- Fixed custom pass re-ordering issues.
- Improved robustness of normal mapping when scale is 0, and mapping is extreme (normals in or below the tangent plane).
- Fixed XR Display providers not getting zNear and zFar plane distances passed to them when in HDRP.
- Fixed rendering breaking when disabling tonemapping in the frame settings.
- Fixed issue with serialization of exposure modes in volume profiles not being consistent between HDRP versions (case 1261385).
- Fixed issue with duplicate names in newly created sub-layers in the graphics compositor (case 1263093).
- Remove MSAA debug mode when renderpipeline asset has no MSAA
- Fixed some post processing using motion vectors when they are disabled
- Fixed the multiplier of the environement lights being overriden with a wrong value for ray tracing (1260311).
- Fixed a series of exceptions happening when trying to load an asset during wizard execution (1262171).
- Fixed an issue with Stacklit shader not compiling correctly in player with debug display on (1260579)
- Fixed couple issues in the dependence of building the ray tracing acceleration structure.
- Fix sun disk intensity
- Fixed unwanted ghosting for smooth surfaces.
- Fixing an issue in the recursive rendering flag texture usage.
- Fixed a missing dependecy for choosing to evaluate transparent SSR.
- Fixed issue that failed compilation when XR is disabled.
- Fixed a compilation error in the IES code.
- Fixed issue with dynamic resolution handler when no OnResolutionChange callback is specified. 
- Fixed multiple volumes, planar reflection, and decal projector position when creating them from the menu.
- Reduced the number of global keyword used in deferredTile.shader
- Fixed incorrect processing of Ambient occlusion probe (9% error was introduced)
- Fixed multiedition of framesettings drop down (case 1270044)
- Fixed planar probe gizmo

### Changed
- Improve MIP selection for decals on Transparents
- Color buffer pyramid is not allocated anymore if neither refraction nor distortion are enabled
- Rename Emission Radius to Radius in UI in Point, Spot
- Angular Diameter parameter for directional light is no longuer an advanced property
- DXR: Remove Light Radius and Angular Diamater of Raytrace shadow. Angular Diameter and Radius are used instead.
- Remove MaxSmoothness parameters from UI for point, spot and directional light. The MaxSmoothness is now deduce from Radius Parameters
- DXR: Remove the Ray Tracing Environement Component. Add a Layer Mask to the ray Tracing volume components to define which objects are taken into account for each effect.
- Removed second cubemaps used for shadowing in lookdev
- Disable Physically Based Sky below ground
- Increase max limit of area light and reflection probe to 128
- Change default texture for detailmap to grey
- Optimize Shadow RT load on Tile based architecture platforms.
- Improved quality of SSAO.
- Moved RequestShadowMapRendering() back to public API.
- Update HDRP DXR Wizard with an option to automatically clone the hdrp config package and setup raytracing to 1 in shaders file.
- Added SceneSelection pass for TerrainLit shader.
- Simplified Light's type API regrouping the logic in one place (Check type in HDAdditionalLightData)
- The support of LOD CrossFade (Dithering transition) in master nodes now required to enable it in the master node settings (Save variant)
- Improved shadow bias, by removing constant depth bias and substituting it with slope-scale bias.
- Fix the default stencil values when a material is created from a SSS ShaderGraph.
- Tweak test asset to be compatible with XR: unlit SG material for canvas and double-side font material
- Slightly tweaked the behaviour of bloom when resolution is low to reduce artifacts.
- Hidden fields in Light Inspector that is not relevant while in BakingOnly mode.
- Changed parametrization of PCSS, now softness is derived from angular diameter (for directional lights) or shape radius (for point/spot lights) and min filter size is now in the [0..1] range.
- Moved the copy of the geometry history buffers to right after the depth mip chain generation.
- Rename "Luminance" to "Nits" in UX for physical light unit
- Rename FrameSettings "SkyLighting" to "SkyReflection"
- Reworked XR automated tests
- The ray traced screen space shadow history for directional, spot and point lights is discarded if the light transform has changed.
- Changed the behavior for ray tracing in case a mesh renderer has both transparent and opaque submeshes.
- Improve history buffer management
- Replaced PlayerSettings.virtualRealitySupported with XRGraphics.tryEnable.
- Remove redundant FrameSettings RealTimePlanarReflection
- Improved a bit the GC calls generated during the rendering.
- Material update is now only triggered when the relevant settings are touched in the shader graph master nodes
- Changed the way Sky Intensity (on Sky volume components) is handled. It's now a combo box where users can choose between Exposure, Multiplier or Lux (for HDRI sky only) instead of both multiplier and exposure being applied all the time. Added a new menu item to convert old profiles.
- Change how method for specular occlusions is decided on inspector shader (Lit, LitTesselation, LayeredLit, LayeredLitTessellation)
- Unlocked SSS, SSR, Motion Vectors and Distortion frame settings for reflections probes.
- Hide unused LOD settings in Quality Settings legacy window.
- Reduced the constrained distance for temporal reprojection of ray tracing denoising
- Removed shadow near plane from the Directional Light Shadow UI.
- Improved the performances of custom pass culling.
- The scene view camera now replicates the physical parameters from the camera tagged as "MainCamera".
- Reduced the number of GC.Alloc calls, one simple scene without plarnar / probes, it should be 0B.
- Renamed ProfilingSample to ProfilingScope and unified API. Added GPU Timings.
- Updated macros to be compatible with the new shader preprocessor.
- Ray tracing reflection temporal filtering is now done in pre-exposed space
- Search field selects the appropriate fields in both project settings panels 'HDRP Default Settings' and 'Quality/HDRP'
- Disabled the refraction and transmission map keywords if the material is opaque.
- Keep celestial bodies outside the atmosphere.
- Updated the MSAA documentation to specify what features HDRP supports MSAA for and what features it does not.
- Shader use for Runtime Debug Display are now correctly stripper when doing a release build
- Now each camera has its own Volume Stack. This allows Volume Parameters to be updated as early as possible and be ready for the whole frame without conflicts between cameras.
- Disable Async for SSR, SSAO and Contact shadow when aggregated ray tracing frame setting is on.
- Improved performance when entering play mode without domain reload by a factor of ~25
- Renamed the camera profiling sample to include the camera name
- Discarding the ray tracing history for AO, reflection, diffuse shadows and GI when the viewport size changes.
- Renamed the camera profiling sample to include the camera name
- Renamed the post processing graphic formats to match the new convention.
- The restart in Wizard for DXR will always be last fix from now on
- Refactoring pre-existing materials to share more shader code between rasterization and ray tracing.
- Setting a material's Refraction Model to Thin does not overwrite the Thickness and Transmission Absorption Distance anymore.
- Removed Wind textures from runtime as wind is no longer built into the pipeline
- Changed Shader Graph titles of master nodes to be more easily searchable ("HDRP/x" -> "x (HDRP)")
- Expose StartSinglePass() and StopSinglePass() as public interface for XRPass
- Replaced the Texture array for 2D cookies (spot, area and directional lights) and for planar reflections by an atlas.
- Moved the tier defining from the asset to the concerned volume components.
- Changing from a tier management to a "mode" management for reflection and GI and removing the ability to enable/disable deferred and ray bining (they are now implied by performance mode)
- The default FrameSettings for ScreenSpaceShadows is set to true for Camera in order to give a better workflow for DXR.
- Refactor internal usage of Stencil bits.
- Changed how the material upgrader works and added documentation for it.
- Custom passes now disable the stencil when overwriting the depth and not writing into it.
- Renamed the camera profiling sample to include the camera name
- Changed the way the shadow casting property of transparent and tranmissive materials is handeled for ray tracing.
- Changed inspector materials stencil setting code to have more sharing.
- Updated the default scene and default DXR scene and DefaultVolumeProfile.
- Changed the way the length parameter is used for ray traced contact shadows.
- Improved the coherency of PCSS blur between cascades.
- Updated VR checks in Wizard to reflect new XR System.
- Removing unused alpha threshold depth prepass and post pass for fabric shader graph.
- Transform result from CIE XYZ to sRGB color space in EvalSensitivity for iridescence.
- Moved BeginCameraRendering callback right before culling.
- Changed the visibility of the Indirect Lighting Controller component to public.
- Renamed the cubemap used for diffuse convolution to a more explicit name for the memory profiler.
- Improved behaviour of transmission color on transparent surfaces in path tracing.
- Light dimmer can now get values higher than one and was renamed to multiplier in the UI.
- Removed info box requesting volume component for Visual Environment and updated the documentation with the relevant information.
- Improved light selection oracle for light sampling in path tracing.
- Stripped ray tracing subsurface passes with ray tracing is not enabled.
- Remove LOD cross fade code for ray tracing shaders
- Removed legacy VR code
- Add range-based clipping to box lights (case 1178780)
- Improve area light culling (case 1085873)
- Light Hierarchy debug mode can now adjust Debug Exposure for visualizing high exposure scenes.
- Rejecting history for ray traced reflections based on a threshold evaluated on the neighborhood of the sampled history.
- Renamed "Environment" to "Reflection Probes" in tile/cluster debug menu.
- Utilities namespace is obsolete, moved its content to UnityEngine.Rendering (case 1204677)
- Obsolete Utilities namespace was removed, instead use UnityEngine.Rendering (case 1204677)
- Moved most of the compute shaders to the multi_compile API instead of multiple kernels.
- Use multi_compile API for deferred compute shader with shadow mask.
- Remove the raytracing rendering queue system to make recursive raytraced material work when raytracing is disabled
- Changed a few resources used by ray tracing shaders to be global resources (using register space1) for improved CPU performance.
- All custom pass volumes are now executed for one injection point instead of the first one.
- Hidden unsupported choice in emission in Materials
- Temporal Anti aliasing improvements.
- Optimized PrepareLightsForGPU (cost reduced by over 25%) and PrepareGPULightData (around twice as fast now).
- Moved scene view camera settings for HDRP from the preferences window to the scene view camera settings window.
- Updated shaders to be compatible with Microsoft's DXC.
- Debug exposure in debug menu have been replace to debug exposure compensation in EV100 space and is always visible.
- Further optimized PrepareLightsForGPU (3x faster with few shadows, 1.4x faster with a lot of shadows or equivalently cost reduced by 68% to 37%).
- Raytracing: Replaced the DIFFUSE_LIGHTING_ONLY multicompile by a uniform.
- Raytracing: Removed the dynamic lightmap multicompile.
- Raytracing: Remove the LOD cross fade multi compile for ray tracing.
- Cookie are now supported in lightmaper. All lights casting cookie and baked will now include cookie influence.
- Avoid building the mip chain a second time for SSR for transparent objects.
- Replaced "High Quality" Subsurface Scattering with a set of Quality Levels.
- Replaced "High Quality" Volumetric Lighting with "Screen Resolution Percentage" and "Volume Slice Count" on the Fog volume component.
- Merged material samples and shader samples
- Update material samples scene visuals
- Use multi_compile API for deferred compute shader with shadow mask.
- Made the StaticLightingSky class public so that users can change it by script for baking purpose.
- Shadowmask and realtime reflectoin probe property are hide in Quality settings
- Improved performance of reflection probe management when using a lot of probes.
- Ignoring the disable SSR flags for recursive rendering.
- Removed logic in the UI to disable parameters for contact shadows and fog volume components as it was going against the concept of the volume system.
- Fixed the sub surface mask not being taken into account when computing ray traced sub surface scattering.
- MSAA Within Forward Frame Setting is now enabled by default on Cameras when new Render Pipeline Asset is created
- Slightly changed the TAA anti-flicker mechanism so that it is more aggressive on almost static images (only on High preset for now).
- Changed default exposure compensation to 0.
- Refactored shadow caching system.
- Removed experimental namespace for ray tracing code.
- Increase limit for max numbers of lights in UX
- Removed direct use of BSDFData in the path tracing pass, delegated to the material instead.
- Pre-warm the RTHandle system to reduce the amount of memory allocations and the total memory needed at all points. 
- DXR: Only read the geometric attributes that are required using the share pass info and shader graph defines.
- DXR: Dispatch binned rays in 1D instead of 2D.
- Lit and LayeredLit tessellation cross lod fade don't used dithering anymore between LOD but fade the tessellation height instead. Allow a smoother transition
- Changed the way planar reflections are filtered in order to be a bit more "physically based".
- Increased path tracing BSDFs roughness range from [0.001, 0.999] to [0.00001, 0.99999].
- Changing the default SSGI radius for the all configurations.
- Changed the default parameters for quality RTGI to match expected behavior.
- Add color clear pass while rendering XR occlusion mesh to avoid leaks.
- Only use one texture for ray traced reflection upscaling.
- Adjust the upscale radius based on the roughness value.
- DXR: Changed the way the filter size is decided for directional, point and spot shadows.
- Changed the default exposure mode to "Automatic (Histogram)", along with "Limit Min" to -4 and "Limit Max" to 16.
- Replaced the default scene system with the builtin Scene Template feature.
- Changed extensions of shader CAS include files.
- Making the planar probe atlas's format match the color buffer's format.
- Removing the planarReflectionCacheCompressed setting from asset.
- SHADERPASS for TransparentDepthPrepass and TransparentDepthPostpass identification is using respectively SHADERPASS_TRANSPARENT_DEPTH_PREPASS and SHADERPASS_TRANSPARENT_DEPTH_POSTPASS
- Moved the Parallax Occlusion Mapping node into Shader Graph.
- Renamed the debug name from SSAO to ScreenSpaceAmbientOcclusion (1254974).
- Added missing tooltips and improved the UI of the aperture control (case 1254916).
- Fixed wrong tooltips in the Dof Volume (case 1256641).
- The `CustomPassLoadCameraColor` and `CustomPassSampleCameraColor` functions now returns the correct color buffer when used in after post process instead of the color pyramid (which didn't had post processes).
- PBR Sky now doesn't go black when going below sea level, but it instead freezes calculation as if on the horizon. 
- Fixed an issue with quality setting foldouts not opening when clicking on them (1253088).
- Shutter speed can now be changed by dragging the mouse over the UI label (case 1245007).
- Remove the 'Point Cube Size' for cookie, use the Cubemap size directly.
- VFXTarget with Unlit now allows EmissiveColor output to be consistent with HDRP unlit.
- Only building the RTAS if there is an effect that will require it (1262217).
- Fixed the first ray tracing frame not having the light cluster being set up properly (1260311).
- Render graph pre-setup for ray traced ambient occlusion.
- Avoid casting multiple rays and denoising for hard directional, point and spot ray traced shadows (1261040).
- Making sure the preview cameras do not use ray tracing effects due to a by design issue to build ray tracing acceleration structures (1262166).
- Preparing ray traced reflections for the render graph support (performance and quality).
- Preparing recursive rendering for the render graph port.
- Preparation pass for RTGI, temporal filter and diffuse denoiser for render graph.
- Updated the documentation for the DXR implementation.
- Changed the DXR wizard to support optional checks.
- Changed the DXR wizard steps.
- Preparation pass for RTSSS to be supported by render graph.
- Changed the color space of EmissiveColorLDR property on all shader. Was linear but should have been sRGB. Auto upgrade script handle the conversion.

## [7.1.1] - 2019-09-05

### Added
- Transparency Overdraw debug mode. Allows to visualize transparent objects draw calls as an "heat map".
- Enabled single-pass instancing support for XR SDK with new API cmd.SetInstanceMultiplier()
- XR settings are now available in the HDRP asset
- Support for Material Quality in Shader Graph
- Material Quality support selection in HDRP Asset
- Renamed XR shader macro from UNITY_STEREO_ASSIGN_COMPUTE_EYE_INDEX to UNITY_XR_ASSIGN_VIEW_INDEX
- Raytracing ShaderGraph node for HDRP shaders
- Custom passes volume component with 3 injection points: Before Rendering, Before Transparent and Before Post Process
- Alpha channel is now properly exported to camera render textures when using FP16 color buffer format
- Support for XR SDK mirror view modes
- HD Master nodes in Shader Graph now support Normal and Tangent modification in vertex stage.
- DepthOfFieldCoC option in the fullscreen debug modes.
- Added override Ambient Occlusion option on debug windows
- Added Custom Post Processes with 3 injection points: Before Transparent, Before Post Process and After Post Process
- Added draft of minimal interactive path tracing (experimental) based on DXR API - Support only 4 area light, lit and unlit shader (non-shadergraph)
- Small adjustments to TAA anti flicker (more aggressive on high values).

### Fixed
- Fixed wizard infinite loop on cancellation
- Fixed with compute shader error about too many threads in threadgroup on low GPU
- Fixed invalid contact shadow shaders being created on metal
- Fixed a bug where if Assembly.GetTypes throws an exception due to mis-versioned dlls, then no preprocessors are used in the shader stripper
- Fixed typo in AXF decal property preventing to compile
- Fixed reflection probe with XR single-pass and FPTL
- Fixed force gizmo shown when selecting camera in hierarchy
- Fixed issue with XR occlusion mesh and dynamic resolution
- Fixed an issue where lighting compute buffers were re-created with the wrong size when resizing the window, causing tile artefacts at the top of the screen.
- Fix FrameSettings names and tooltips
- Fixed error with XR SDK when the Editor is not in focus
- Fixed errors with RenderGraph, XR SDK and occlusion mesh
- Fixed shadow routines compilation errors when "real" type is a typedef on "half".
- Fixed toggle volumetric lighting in the light UI
- Fixed post-processing history reset handling rt-scale incorrectly
- Fixed crash with terrain and XR multi-pass
- Fixed ShaderGraph material synchronization issues
- Fixed a null reference exception when using an Emissive texture with Unlit shader (case 1181335)
- Fixed an issue where area lights and point lights where not counted separately with regards to max lights on screen (case 1183196)
- Fixed an SSR and Subsurface Scattering issue (appearing black) when using XR.

### Changed
- Update Wizard layout.
- Remove almost all Garbage collection call within a frame.
- Rename property AdditionalVeclocityChange to AddPrecomputeVelocity
- Call the End/Begin camera rendering callbacks for camera with customRender enabled
- Changeg framesettings migration order of postprocess flags as a pr for reflection settings flags have been backported to 2019.2
- Replaced usage of ENABLE_VR in XRSystem.cs by version defines based on the presence of the built-in VR and XR modules
- Added an update virtual function to the SkyRenderer class. This is called once per frame. This allows a given renderer to amortize heavy computation at the rate it chooses. Currently only the physically based sky implements this.
- Removed mandatory XRPass argument in HDCamera.GetOrCreate()
- Restored the HDCamera parameter to the sky rendering builtin parameters.
- Removed usage of StructuredBuffer for XR View Constants
- Expose Direct Specular Lighting control in FrameSettings
- Deprecated ExponentialFog and VolumetricFog volume components. Now there is only one exponential fog component (Fog) which can add Volumetric Fog as an option. Added a script in Edit -> Render Pipeline -> Upgrade Fog Volume Components.

## [7.0.1] - 2019-07-25

### Added
- Added option in the config package to disable globally Area Lights and to select shadow quality settings for the deferred pipeline.
- When shader log stripping is enabled, shader stripper statistics will be written at `Temp/shader-strip.json`
- Occlusion mesh support from XR SDK

### Fixed
- Fixed XR SDK mirror view blit, cleanup some XRTODO and removed XRDebug.cs
- Fixed culling for volumetrics with XR single-pass rendering
- Fix shadergraph material pass setup not called
- Fixed documentation links in component's Inspector header bar
- Cookies using the render texture output from a camera are now properly updated
- Allow in ShaderGraph to enable pre/post pass when the alpha clip is disabled

### Changed
- RenderQueue for Opaque now start at Background instead of Geometry.
- Clamp the area light size for scripting API when we change the light type
- Added a warning in the material UI when the diffusion profile assigned is not in the HDRP asset


## [7.0.0] - 2019-07-17

### Added
- `Fixed`, `Viewer`, and `Automatic` modes to compute the FOV used when rendering a `PlanarReflectionProbe`
- A checkbox to toggle the chrome gizmo of `ReflectionProbe`and `PlanarReflectionProbe`
- Added a Light layer in shadows that allow for objects to cast shadows without being affected by light (and vice versa).
- You can now access ShaderGraph blend states from the Material UI (for example, **Surface Type**, **Sorting Priority**, and **Blending Mode**). This change may break Materials that use a ShaderGraph, to fix them, select **Edit > Render Pipeline > Reset all ShaderGraph Scene Materials BlendStates**. This syncs the blendstates of you ShaderGraph master nodes with the Material properties.
- You can now control ZTest, ZWrite, and CullMode for transparent Materials.
- Materials that use Unlit Shaders or Unlit Master Node Shaders now cast shadows.
- Added an option to enable the ztest on **After Post Process** materials when TAA is disabled.
- Added a new SSAO (based on Ground Truth Ambient Occlusion algorithm) to replace the previous one.
- Added support for shadow tint on light
- BeginCameraRendering and EndCameraRendering callbacks are now called with probes
- Adding option to update shadow maps only On Enable and On Demand.
- Shader Graphs that use time-dependent vertex modification now generate correct motion vectors.
- Added option to allow a custom spot angle for spot light shadow maps.
- Added frame settings for individual post-processing effects
- Added dither transition between cascades for Low and Medium quality settings
- Added single-pass instancing support with XR SDK
- Added occlusion mesh support with XR SDK
- Added support of Alembic velocity to various shaders
- Added support for more than 2 views for single-pass instancing
- Added support for per punctual/directional light min roughness in StackLit
- Added mirror view support with XR SDK
- Added VR verification in HDRPWizard
- Added DXR verification in HDRPWizard
- Added feedbacks in UI of Volume regarding skies
- Cube LUT support in Tonemapping. Cube LUT helpers for external grading are available in the Post-processing Sample package.

### Fixed
- Fixed an issue with history buffers causing effects like TAA or auto exposure to flicker when more than one camera was visible in the editor
- The correct preview is displayed when selecting multiple `PlanarReflectionProbe`s
- Fixed volumetric rendering with camera-relative code and XR stereo instancing
- Fixed issue with flashing cyan due to async compilation of shader when selecting a mesh
- Fix texture type mismatch when the contact shadow are disabled (causing errors on IOS devices)
- Fixed Generate Shader Includes while in package
- Fixed issue when texture where deleted in ShadowCascadeGUI
- Fixed issue in FrameSettingsHistory when disabling a camera several time without enabling it in between.
- Fixed volumetric reprojection with camera-relative code and XR stereo instancing
- Added custom BaseShaderPreprocessor in HDEditorUtils.GetBaseShaderPreprocessorList()
- Fixed compile issue when USE_XR_SDK is not defined
- Fixed procedural sky sun disk intensity for high directional light intensities
- Fixed Decal mip level when using texture mip map streaming to avoid dropping to lowest permitted mip (now loading all mips)
- Fixed deferred shading for XR single-pass instancing after lightloop refactor
- Fixed cluster and material classification debug (material classification now works with compute as pixel shader lighting)
- Fixed IOS Nan by adding a maximun epsilon definition REAL_EPS that uses HALF_EPS when fp16 are used
- Removed unnecessary GC allocation in motion blur code
- Fixed locked UI with advanded influence volume inspector for probes
- Fixed invalid capture direction when rendering planar reflection probes
- Fixed Decal HTILE optimization with platform not supporting texture atomatic (Disable it)
- Fixed a crash in the build when the contact shadows are disabled
- Fixed camera rendering callbacks order (endCameraRendering was being called before the actual rendering)
- Fixed issue with wrong opaque blending settings for After Postprocess
- Fixed issue with Low resolution transparency on PS4
- Fixed a memory leak on volume profiles
- Fixed The Parallax Occlusion Mappping node in shader graph and it's UV input slot
- Fixed lighting with XR single-pass instancing by disabling deferred tiles
- Fixed the Bloom prefiltering pass
- Fixed post-processing effect relying on Unity's random number generator
- Fixed camera flickering when using TAA and selecting the camera in the editor
- Fixed issue with single shadow debug view and volumetrics
- Fixed most of the problems with light animation and timeline
- Fixed indirect deferred compute with XR single-pass instancing
- Fixed a slight omission in anisotropy calculations derived from HazeMapping in StackLit
- Improved stack computation numerical stability in StackLit
- Fix PBR master node always opaque (wrong blend modes for forward pass)
- Fixed TAA with XR single-pass instancing (missing macros)
- Fixed an issue causing Scene View selection wire gizmo to not appear when using HDRP Shader Graphs.
- Fixed wireframe rendering mode (case 1083989)
- Fixed the renderqueue not updated when the alpha clip is modified in the material UI.
- Fixed the PBR master node preview
- Remove the ReadOnly flag on Reflection Probe's cubemap assets during bake when there are no VCS active.
- Fixed an issue where setting a material debug view would not reset the other exclusive modes
- Spot light shapes are now correctly taken into account when baking
- Now the static lighting sky will correctly take the default values for non-overridden properties
- Fixed material albedo affecting the lux meter
- Extra test in deferred compute shading to avoid shading pixels that were not rendered by the current camera (for camera stacking)

### Changed
- Optimization: Reduce the group size of the deferred lighting pass from 16x16 to 8x8
- Replaced HDCamera.computePassCount by viewCount
- Removed xrInstancing flag in RTHandles (replaced by TextureXR.slices and TextureXR.dimensions)
- Refactor the HDRenderPipeline and lightloop code to preprare for high level rendergraph
- Removed the **Back Then Front Rendering** option in the fabric Master Node settings. Enabling this option previously did nothing.
- Shader type Real translates to FP16 precision on Nintendo Switch.
- Shader framework refactor: Introduce CBSDF, EvaluateBSDF, IsNonZeroBSDF to replace BSDF functions
- Shader framework refactor:  GetBSDFAngles, LightEvaluation and SurfaceShading functions
- Replace ComputeMicroShadowing by GetAmbientOcclusionForMicroShadowing
- Rename WorldToTangent to TangentToWorld as it was incorrectly named
- Remove SunDisk and Sun Halo size from directional light
- Remove all obsolete wind code from shader
- Renamed DecalProjectorComponent into DecalProjector for API alignment.
- Improved the Volume UI and made them Global by default
- Remove very high quality shadow option
- Change default for shadow quality in Deferred to Medium
- Enlighten now use inverse squared falloff (before was using builtin falloff)
- Enlighten is now deprecated. Please use CPU or GPU lightmaper instead.
- Remove the name in the diffusion profile UI
- Changed how shadow map resolution scaling with distance is computed. Now it uses screen space area rather than light range.
- Updated MoreOptions display in UI
- Moved Display Area Light Emissive Mesh script API functions in the editor namespace
- direct strenght properties in ambient occlusion now affect direct specular as well
- Removed advanced Specular Occlusion control in StackLit: SSAO based SO control is hidden and fixed to behave like Lit, SPTD is the only HQ technique shown for baked SO.
- Shader framework refactor: Changed ClampRoughness signature to include PreLightData access.
- HDRPWizard window is now in Window > General > HD Render Pipeline Wizard
- Moved StaticLightingSky to LightingWindow
- Removes the current "Scene Settings" and replace them with "Sky & Fog Settings" (with Physically Based Sky and Volumetric Fog).
- Changed how cached shadow maps are placed inside the atlas to minimize re-rendering of them.

## [6.7.0-preview] - 2019-05-16

### Added
- Added ViewConstants StructuredBuffer to simplify XR rendering
- Added API to render specific settings during a frame
- Added stadia to the supported platforms (2019.3)
- Enabled cascade blends settings in the HD Shadow component
- Added Hardware Dynamic Resolution support.
- Added MatCap debug view to replace the no scene lighting debug view.
- Added clear GBuffer option in FrameSettings (default to false)
- Added preview for decal shader graph (Only albedo, normal and emission)
- Added exposure weight control for decal
- Screen Space Directional Shadow under a define option. Activated for ray tracing
- Added a new abstraction for RendererList that will help transition to Render Graph and future RendererList API
- Added multipass support for VR
- Added XR SDK integration (multipass only)
- Added Shader Graph samples for Hair, Fabric and Decal master nodes.
- Add fade distance, shadow fade distance and light layers to light explorer
- Add method to draw light layer drawer in a rect to HDEditorUtils

### Fixed
- Fixed deserialization crash at runtime
- Fixed for ShaderGraph Unlit masternode not writing velocity
- Fixed a crash when assiging a new HDRP asset with the 'Verify Saving Assets' option enabled
- Fixed exposure to properly support TEXTURE2D_X
- Fixed TerrainLit basemap texture generation
- Fixed a bug that caused nans when material classification was enabled and a tile contained one standard material + a material with transmission.
- Fixed gradient sky hash that was not using the exposure hash
- Fixed displayed default FrameSettings in HDRenderPipelineAsset wrongly updated on scripts reload.
- Fixed gradient sky hash that was not using the exposure hash.
- Fixed visualize cascade mode with exposure.
- Fixed (enabled) exposure on override lighting debug modes.
- Fixed issue with LightExplorer when volume have no profile
- Fixed issue with SSR for negative, infinite and NaN history values
- Fixed LightLayer in HDReflectionProbe and PlanarReflectionProbe inspector that was not displayed as a mask.
- Fixed NaN in transmission when the thickness and a color component of the scattering distance was to 0
- Fixed Light's ShadowMask multi-edition.
- Fixed motion blur and SMAA with VR single-pass instancing
- Fixed NaNs generated by phase functionsin volumetric lighting
- Fixed NaN issue with refraction effect and IOR of 1 at extreme grazing angle
- Fixed nan tracker not using the exposure
- Fixed sorting priority on lit and unlit materials
- Fixed null pointer exception when there are no AOVRequests defined on a camera
- Fixed dirty state of prefab using disabled ReflectionProbes
- Fixed an issue where gizmos and editor grid were not correctly depth tested
- Fixed created default scene prefab non editable due to wrong file extension.
- Fixed an issue where sky convolution was recomputed for nothing when a preview was visible (causing extreme slowness when fabric convolution is enabled)
- Fixed issue with decal that wheren't working currently in player
- Fixed missing stereo rendering macros in some fragment shaders
- Fixed exposure for ReflectionProbe and PlanarReflectionProbe gizmos
- Fixed single-pass instancing on PSVR
- Fixed Vulkan shader issue with Texture2DArray in ScreenSpaceShadow.compute by re-arranging code (workaround)
- Fixed camera-relative issue with lights and XR single-pass instancing
- Fixed single-pass instancing on Vulkan
- Fixed htile synchronization issue with shader graph decal
- Fixed Gizmos are not drawn in Camera preview
- Fixed pre-exposure for emissive decal
- Fixed wrong values computed in PreIntegrateFGD and in the generation of volumetric lighting data by forcing the use of fp32.
- Fixed NaNs arising during the hair lighting pass
- Fixed synchronization issue in decal HTile that occasionally caused rendering artifacts around decal borders
- Fixed QualitySettings getting marked as modified by HDRP (and thus checked out in Perforce)
- Fixed a bug with uninitialized values in light explorer
- Fixed issue with LOD transition
- Fixed shader warnings related to raytracing and TEXTURE2D_X

### Changed
- Refactor PixelCoordToViewDirWS to be VR compatible and to compute it only once per frame
- Modified the variants stripper to take in account multiple HDRP assets used in the build.
- Improve the ray biasing code to avoid self-intersections during the SSR traversal
- Update Pyramid Spot Light to better match emitted light volume.
- Moved _XRViewConstants out of UnityPerPassStereo constant buffer to fix issues with PSSL
- Removed GetPositionInput_Stereo() and single-pass (double-wide) rendering mode
- Changed label width of the frame settings to accommodate better existing options.
- SSR's Default FrameSettings for camera is now enable.
- Re-enabled the sharpening filter on Temporal Anti-aliasing
- Exposed HDEditorUtils.LightLayerMaskDrawer for integration in other packages and user scripting.
- Rename atmospheric scattering in FrameSettings to Fog
- The size modifier in the override for the culling sphere in Shadow Cascades now defaults to 0.6, which is the same as the formerly hardcoded value.
- Moved LOD Bias and Maximum LOD Level from Frame Setting section `Other` to `Rendering`
- ShaderGraph Decal that affect only emissive, only draw in emissive pass (was drawing in dbuffer pass too)
- Apply decal projector fade factor correctly on all attribut and for shader graph decal
- Move RenderTransparentDepthPostpass after all transparent
- Update exposure prepass to interleave XR single-pass instancing views in a checkerboard pattern
- Removed ScriptRuntimeVersion check in wizard.

## [6.6.0-preview] - 2019-04-01

### Added
- Added preliminary changes for XR deferred shading
- Added support of 111110 color buffer
- Added proper support for Recorder in HDRP
- Added depth offset input in shader graph master nodes
- Added a Parallax Occlusion Mapping node
- Added SMAA support
- Added Homothety and Symetry quick edition modifier on volume used in ReflectionProbe, PlanarReflectionProbe and DensityVolume
- Added multi-edition support for DecalProjectorComponent
- Improve hair shader
- Added the _ScreenToTargetScaleHistory uniform variable to be used when sampling HDRP RTHandle history buffers.
- Added settings in `FrameSettings` to change `QualitySettings.lodBias` and `QualitySettings.maximumLODLevel` during a rendering
- Added an exposure node to retrieve the current, inverse and previous frame exposure value.
- Added an HD scene color node which allow to sample the scene color with mips and a toggle to remove the exposure.
- Added safeguard on HD scene creation if default scene not set in the wizard
- Added Low res transparency rendering pass.

### Fixed
- Fixed HDRI sky intensity lux mode
- Fixed dynamic resolution for XR
- Fixed instance identifier semantic string used by Shader Graph
- Fixed null culling result occuring when changing scene that was causing crashes
- Fixed multi-edition light handles and inspector shapes
- Fixed light's LightLayer field when multi-editing
- Fixed normal blend edition handles on DensityVolume
- Fixed an issue with layered lit shader and height based blend where inactive layers would still have influence over the result
- Fixed multi-selection handles color for DensityVolume
- Fixed multi-edition inspector's blend distances for HDReflectionProbe, PlanarReflectionProbe and DensityVolume
- Fixed metric distance that changed along size in DensityVolume
- Fixed DensityVolume shape handles that have not same behaviour in advance and normal edition mode
- Fixed normal map blending in TerrainLit by only blending the derivatives
- Fixed Xbox One rendering just a grey screen instead of the scene
- Fixed probe handles for multiselection
- Fixed baked cubemap import settings for convolution
- Fixed regression causing crash when attempting to open HDRenderPipelineWizard without an HDRenderPipelineAsset setted
- Fixed FullScreenDebug modes: SSAO, SSR, Contact shadow, Prerefraction Color Pyramid, Final Color Pyramid
- Fixed volumetric rendering with stereo instancing
- Fixed shader warning
- Fixed missing resources in existing asset when updating package
- Fixed PBR master node preview in forward rendering or transparent surface
- Fixed deferred shading with stereo instancing
- Fixed "look at" edition mode of Rotation tool for DecalProjectorComponent
- Fixed issue when switching mode in ReflectionProbe and PlanarReflectionProbe
- Fixed issue where migratable component version where not always serialized when part of prefab's instance
- Fixed an issue where shadow would not be rendered properly when light layer are not enabled
- Fixed exposure weight on unlit materials
- Fixed Light intensity not played in the player when recorded with animation/timeline
- Fixed some issues when multi editing HDRenderPipelineAsset
- Fixed emission node breaking the main shader graph preview in certain conditions.
- Fixed checkout of baked probe asset when baking probes.
- Fixed invalid gizmo position for rotated ReflectionProbe
- Fixed multi-edition of material's SurfaceType and RenderingPath
- Fixed whole pipeline reconstruction on selecting for the first time or modifying other than the currently used HDRenderPipelineAsset
- Fixed single shadow debug mode
- Fixed global scale factor debug mode when scale > 1
- Fixed debug menu material overrides not getting applied to the Terrain Lit shader
- Fixed typo in computeLightVariants
- Fixed deferred pass with XR instancing by disabling ComputeLightEvaluation
- Fixed bloom resolution independence
- Fixed lens dirt intensity not behaving properly
- Fixed the Stop NaN feature
- Fixed some resources to handle more than 2 instanced views for XR
- Fixed issue with black screen (NaN) produced on old GPU hardware or intel GPU hardware with gaussian pyramid
- Fixed issue with disabled punctual light would still render when only directional light is present

### Changed
- DensityVolume scripting API will no longuer allow to change between advance and normal edition mode
- Disabled depth of field, lens distortion and panini projection in the scene view
- TerrainLit shaders and includes are reorganized and made simpler.
- TerrainLit shader GUI now allows custom properties to be displayed in the Terrain fold-out section.
- Optimize distortion pass with stencil
- Disable SceneSelectionPass in shader graph preview
- Control punctual light and area light shadow atlas separately
- Move SMAA anti-aliasing option to after Temporal Anti Aliasing one, to avoid problem with previously serialized project settings
- Optimize rendering with static only lighting and when no cullable lights/decals/density volumes are present.
- Updated handles for DecalProjectorComponent for enhanced spacial position readability and have edition mode for better SceneView management
- DecalProjectorComponent are now scale independent in order to have reliable metric unit (see new Size field for changing the size of the volume)
- Restructure code from HDCamera.Update() by adding UpdateAntialiasing() and UpdateViewConstants()
- Renamed velocity to motion vectors
- Objects rendered during the After Post Process pass while TAA is enabled will not benefit from existing depth buffer anymore. This is done to fix an issue where those object would wobble otherwise
- Removed usage of builtin unity matrix for shadow, shadow now use same constant than other view
- The default volume layer mask for cameras & probes is now `Default` instead of `Everything`

## [6.5.0-preview] - 2019-03-07

### Added
- Added depth-of-field support with stereo instancing
- Adding real time area light shadow support
- Added a new FrameSettings: Specular Lighting to toggle the specular during the rendering

### Fixed
- Fixed diffusion profile upgrade breaking package when upgrading to a new version
- Fixed decals cropped by gizmo not updating correctly if prefab
- Fixed an issue when enabling SSR on multiple view
- Fixed edition of the intensity's unit field while selecting multiple lights
- Fixed wrong calculation in soft voxelization for density volume
- Fixed gizmo not working correctly with pre-exposure
- Fixed issue with setting a not available RT when disabling motion vectors
- Fixed planar reflection when looking at mirror normal
- Fixed mutiselection issue with HDLight Inspector
- Fixed HDAdditionalCameraData data migration
- Fixed failing builds when light explorer window is open
- Fixed cascade shadows border sometime causing artefacts between cascades
- Restored shadows in the Cascade Shadow debug visualization
- `camera.RenderToCubemap` use proper face culling

### Changed
- When rendering reflection probe disable all specular lighting and for metals use fresnelF0 as diffuse color for bake lighting.

## [6.4.0-preview] - 2019-02-21

### Added
- VR: Added TextureXR system to selectively expand TEXTURE2D macros to texture array for single-pass stereo instancing + Convert textures call to these macros
- Added an unit selection dropdown next to shutter speed (camera)
- Added error helpbox when trying to use a sub volume component that require the current HDRenderPipelineAsset to support a feature that it is not supporting.
- Add mesh for tube light when display emissive mesh is enabled

### Fixed
- Fixed Light explorer. The volume explorer used `profile` instead of `sharedProfile` which instantiate a custom volume profile instead of editing the asset itself.
- Fixed UI issue where all is displayed using metric unit in shadow cascade and Percent is set in the unit field (happening when opening the inspector).
- Fixed inspector event error when double clicking on an asset (diffusion profile/material).
- Fixed nullref on layered material UI when the material is not an asset.
- Fixed nullref exception when undo/redo a light property.
- Fixed visual bug when area light handle size is 0.

### Changed
- Update UI for 32bit/16bit shadow precision settings in HDRP asset
- Object motion vectors have been disabled in all but the game view. Camera motion vectors are still enabled everywhere, allowing TAA and Motion Blur to work on static objects.
- Enable texture array by default for most rendering code on DX11 and unlock stereo instancing (DX11 only for now)

## [6.3.0-preview] - 2019-02-18

### Added
- Added emissive property for shader graph decals
- Added a diffusion profile override volume so the list of diffusion profile assets to use can be chanaged without affecting the HDRP asset
- Added a "Stop NaNs" option on cameras and in the Scene View preferences.
- Added metric display option in HDShadowSettings and improve clamping
- Added shader parameter mapping in DebugMenu
- Added scripting API to configure DebugData for DebugMenu

### Fixed
- Fixed decals in forward
- Fixed issue with stencil not correctly setup for various master node and shader for the depth pass, motion vector pass and GBuffer/Forward pass
- Fixed SRP batcher and metal
- Fixed culling and shadows for Pyramid, Box, Rectangle and Tube lights
- Fixed an issue where scissor render state leaking from the editor code caused partially black rendering

### Changed
- When a lit material has a clear coat mask that is not null, we now use the clear coat roughness to compute the screen space reflection.
- Diffusion profiles are now limited to one per asset and can be referenced in materials, shader graphs and vfx graphs. Materials will be upgraded automatically except if they are using a shader graph, in this case it will display an error message.

## [6.2.0-preview] - 2019-02-15

### Added
- Added help box listing feature supported in a given HDRenderPipelineAsset alongs with the drawbacks implied.
- Added cascade visualizer, supporting disabled handles when not overriding.

### Fixed
- Fixed post processing with stereo double-wide
- Fixed issue with Metal: Use sign bit to find the cache type instead of lowest bit.
- Fixed invalid state when creating a planar reflection for the first time
- Fix FrameSettings's LitShaderMode not restrained by supported LitShaderMode regression.

### Changed
- The default value roughness value for the clearcoat has been changed from 0.03 to 0.01
- Update default value of based color for master node
- Update Fabric Charlie Sheen lighting model - Remove Fresnel component that wasn't part of initial model + Remap smoothness to [0.0 - 0.6] range for more artist friendly parameter

### Changed
- Code refactor: all macros with ARGS have been swapped with macros with PARAM. This is because the ARGS macros were incorrectly named.

## [6.1.0-preview] - 2019-02-13

### Added
- Added support for post-processing anti-aliasing in the Scene View (FXAA and TAA). These can be set in Preferences.
- Added emissive property for decal material (non-shader graph)

### Fixed
- Fixed a few UI bugs with the color grading curves.
- Fixed "Post Processing" in the scene view not toggling post-processing effects
- Fixed bake only object with flag `ReflectionProbeStaticFlag` when baking a `ReflectionProbe`

### Changed
- Removed unsupported Clear Depth checkbox in Camera inspector
- Updated the toggle for advanced mode in inspectors.

## [6.0.0-preview] - 2019-02-23

### Added
- Added new API to perform a camera rendering
- Added support for hair master node (Double kajiya kay - Lambert)
- Added Reset behaviour in DebugMenu (ingame mapping is right joystick + B)
- Added Default HD scene at new scene creation while in HDRP
- Added Wizard helping to configure HDRP project
- Added new UI for decal material to allow remapping and scaling of some properties
- Added cascade shadow visualisation toggle in HD shadow settings
- Added icons for assets
- Added replace blending mode for distortion
- Added basic distance fade for density volumes
- Added decal master node for shader graph
- Added HD unlit master node (Cross Pipeline version is name Unlit)
- Added new Rendering Queue in materials
- Added post-processing V3 framework embed in HDRP, remove postprocess V2 framework
- Post-processing now uses the generic volume framework
-   New depth-of-field, bloom, panini projection effects, motion blur
-   Exposure is now done as a pre-exposition pass, the whole system has been revamped
-   Exposure now use EV100 everywhere in the UI (Sky, Emissive Light)
- Added emissive intensity (Luminance and EV100 control) control for Emissive
- Added pre-exposure weigth for Emissive
- Added an emissive color node and a slider to control the pre-exposure percentage of emission color
- Added physical camera support where applicable
- Added more color grading tools
- Added changelog level for Shader Variant stripping
- Added Debug mode for validation of material albedo and metalness/specularColor values
- Added a new dynamic mode for ambient probe and renamed BakingSky to StaticLightingSky
- Added command buffer parameter to all Bind() method of material
- Added Material validator in Render Pipeline Debug
- Added code to future support of DXR (not enabled)
- Added support of multiviewport
- Added HDRenderPipeline.RequestSkyEnvironmentUpdate function to force an update from script when sky is set to OnDemand
- Added a Lighting and BackLighting slots in Lit, StackLit, Fabric and Hair master nodes
- Added support for overriding terrain detail rendering shaders, via the render pipeline editor resources asset
- Added xrInstancing flag support to RTHandle
- Added support for cullmask for decal projectors
- Added software dynamic resolution support
- Added support for "After Post-Process" render pass for unlit shader
- Added support for textured rectangular area lights
- Added stereo instancing macros to MSAA shaders
- Added support for Quarter Res Raytraced Reflections (not enabled)
- Added fade factor for decal projectors.
- Added stereo instancing macros to most shaders used in VR
- Added multi edition support for HDRenderPipelineAsset

### Fixed
- Fixed logic to disable FPTL with stereo rendering
- Fixed stacklit transmission and sun highlight
- Fixed decals with stereo rendering
- Fixed sky with stereo rendering
- Fixed flip logic for postprocessing + VR
- Fixed copyStencilBuffer pass for Switch
- Fixed point light shadow map culling that wasn't taking into account far plane
- Fixed usage of SSR with transparent on all master node
- Fixed SSR and microshadowing on fabric material
- Fixed blit pass for stereo rendering
- Fixed lightlist bounds for stereo rendering
- Fixed windows and in-game DebugMenu sync.
- Fixed FrameSettings' LitShaderMode sync when opening DebugMenu.
- Fixed Metal specific issues with decals, hitting a sampler limit and compiling AxF shader
- Fixed an issue with flipped depth buffer during postprocessing
- Fixed normal map use for shadow bias with forward lit - now use geometric normal
- Fixed transparent depth prepass and postpass access so they can be use without alpha clipping for lit shader
- Fixed support of alpha clip shadow for lit master node
- Fixed unlit master node not compiling
- Fixed issue with debug display of reflection probe
- Fixed issue with phong tessellations not working with lit shader
- Fixed issue with vertex displacement being affected by heightmap setting even if not heightmap where assign
- Fixed issue with density mode on Lit terrain producing NaN
- Fixed issue when going back and forth from Lit to LitTesselation for displacement mode
- Fixed issue with ambient occlusion incorrectly applied to emissiveColor with light layers in deferred
- Fixed issue with fabric convolution not using the correct convolved texture when fabric convolution is enabled
- Fixed issue with Thick mode for Transmission that was disabling transmission with directional light
- Fixed shutdown edge cases with HDRP tests
- Fixed slowdow when enabling Fabric convolution in HDRP asset
- Fixed specularAA not compiling in StackLit Master node
- Fixed material debug view with stereo rendering
- Fixed material's RenderQueue edition in default view.
- Fixed banding issues within volumetric density buffer
- Fixed missing multicompile for MSAA for AxF
- Fixed camera-relative support for stereo rendering
- Fixed remove sync with render thread when updating decal texture atlas.
- Fixed max number of keyword reach [256] issue. Several shader feature are now local
- Fixed Scene Color and Depth nodes
- Fixed SSR in forward
- Fixed custom editor of Unlit, HD Unlit and PBR shader graph master node
- Fixed issue with NewFrame not correctly calculated in Editor when switching scene
- Fixed issue with TerrainLit not compiling with depth only pass and normal buffer
- Fixed geometric normal use for shadow bias with PBR master node in forward
- Fixed instancing macro usage for decals
- Fixed error message when having more than one directional light casting shadow
- Fixed error when trying to display preview of Camera or PlanarReflectionProbe
- Fixed LOAD_TEXTURE2D_ARRAY_MSAA macro
- Fixed min-max and amplitude clamping value in inspector of vertex displacement materials
- Fixed issue with alpha shadow clip (was incorrectly clipping object shadow)
- Fixed an issue where sky cubemap would not be cleared correctly when setting the current sky to None
- Fixed a typo in Static Lighting Sky component UI
- Fixed issue with incorrect reset of RenderQueue when switching shader in inspector GUI
- Fixed issue with variant stripper stripping incorrectly some variants
- Fixed a case of ambient lighting flickering because of previews
- Fixed Decals when rendering multiple camera in a single frame
- Fixed cascade shadow count in shader
- Fixed issue with Stacklit shader with Haze effect
- Fixed an issue with the max sample count for the TAA
- Fixed post-process guard band for XR
- Fixed exposure of emissive of Unlit
- Fixed depth only and motion vector pass for Unlit not working correctly with MSAA
- Fixed an issue with stencil buffer copy causing unnecessary compute dispatches for lighting
- Fixed multi edition issue in FrameSettings
- Fixed issue with SRP batcher and DebugDisplay variant of lit shader
- Fixed issue with debug material mode not doing alpha test
- Fixed "Attempting to draw with missing UAV bindings" errors on Vulkan
- Fixed pre-exposure incorrectly apply to preview
- Fixed issue with duplicate 3D texture in 3D texture altas of volumetric?
- Fixed Camera rendering order (base on the depth parameter)
- Fixed shader graph decals not being cropped by gizmo
- Fixed "Attempting to draw with missing UAV bindings" errors on Vulkan.


### Changed
- ColorPyramid compute shader passes is swapped to pixel shader passes on platforms where the later is faster (Nintendo Switch).
- Removing the simple lightloop used by the simple lit shader
- Whole refactor of reflection system: Planar and reflection probe
- Separated Passthrough from other RenderingPath
- Update several properties naming and caption based on feedback from documentation team
- Remove tile shader variant for transparent backface pass of lit shader
- Rename all HDRenderPipeline to HDRP folder for shaders
- Rename decal property label (based on doc team feedback)
- Lit shader mode now default to Deferred to reduce build time
- Update UI of Emission parameters in shaders
- Improve shader variant stripping including shader graph variant
- Refactored render loop to render realtime probes visible per camera
- Enable SRP batcher by default
- Shader code refactor: Rename LIGHTLOOP_SINGLE_PASS => LIGHTLOOP_DISABLE_TILE_AND_CLUSTER and clean all usage of LIGHTLOOP_TILE_PASS
- Shader code refactor: Move pragma definition of vertex and pixel shader inside pass + Move SURFACE_GRADIENT definition in XXXData.hlsl
- Micro-shadowing in Lit forward now use ambientOcclusion instead of SpecularOcclusion
- Upgraded FrameSettings workflow, DebugMenu and Inspector part relative to it
- Update build light list shader code to support 32 threads in wavefronts on Switch
- LayeredLit layers' foldout are now grouped in one main foldout per layer
- Shadow alpha clip can now be enabled on lit shader and haor shader enven for opaque
- Temporal Antialiasing optimization for Xbox One X
- Parameter depthSlice on SetRenderTarget functions now defaults to -1 to bind the entire resource
- Rename SampleCameraDepth() functions to LoadCameraDepth() and SampleCameraDepth(), same for SampleCameraColor() functions
- Improved Motion Blur quality.
- Update stereo frame settings values for single-pass instancing and double-wide
- Rearrange FetchDepth functions to prepare for stereo-instancing
- Remove unused _ComputeEyeIndex
- Updated HDRenderPipelineAsset inspector
- Re-enable SRP batcher for metal

## [5.2.0-preview] - 2018-11-27

### Added
- Added option to run Contact Shadows and Volumetrics Voxelization stage in Async Compute
- Added camera freeze debug mode - Allow to visually see culling result for a camera
- Added support of Gizmo rendering before and after postprocess in Editor
- Added support of LuxAtDistance for punctual lights

### Fixed
- Fixed Debug.DrawLine and Debug.Ray call to work in game view
- Fixed DebugMenu's enum resetted on change
- Fixed divide by 0 in refraction causing NaN
- Fixed disable rough refraction support
- Fixed refraction, SSS and atmospheric scattering for VR
- Fixed forward clustered lighting for VR (double-wide).
- Fixed Light's UX to not allow negative intensity
- Fixed HDRenderPipelineAsset inspector broken when displaying its FrameSettings from project windows.
- Fixed forward clustered lighting for VR (double-wide).
- Fixed HDRenderPipelineAsset inspector broken when displaying its FrameSettings from project windows.
- Fixed Decals and SSR diable flags for all shader graph master node (Lit, Fabric, StackLit, PBR)
- Fixed Distortion blend mode for shader graph master node (Lit, StackLit)
- Fixed bent Normal for Fabric master node in shader graph
- Fixed PBR master node lightlayers
- Fixed shader stripping for built-in lit shaders.

### Changed
- Rename "Regular" in Diffusion profile UI "Thick Object"
- Changed VBuffer depth parametrization for volumetric from distanceRange to depthExtent - Require update of volumetric settings - Fog start at near plan
- SpotLight with box shape use Lux unit only

## [5.1.0-preview] - 2018-11-19

### Added

- Added a separate Editor resources file for resources Unity does not take when it builds a Player.
- You can now disable SSR on Materials in Shader Graph.
- Added support for MSAA when the Supported Lit Shader Mode is set to Both. Previously HDRP only supported MSAA for Forward mode.
- You can now override the emissive color of a Material when in debug mode.
- Exposed max light for Light Loop Settings in HDRP asset UI.
- HDRP no longer performs a NormalDBuffer pass update if there are no decals in the Scene.
- Added distant (fall-back) volumetric fog and improved the fog evaluation precision.
- Added an option to reflect sky in SSR.
- Added a y-axis offset for the PlanarReflectionProbe and offset tool.
- Exposed the option to run SSR and SSAO on async compute.
- Added support for the _GlossMapScale parameter in the Legacy to HDRP Material converter.
- Added wave intrinsic instructions for use in Shaders (for AMD GCN).


### Fixed
- Fixed sphere shaped influence handles clamping in Reflection Probes.
- Fixed Reflection Probe data migration for projects created before using HDRP.
- Fixed UI of Layered Material where Unity previously rendered the scrollbar above the Copy button.
- Fixed Material tessellations parameters Start fade distance and End fade distance. Originally, Unity clamped these values when you modified them.
- Fixed various distortion and refraction issues - handle a better fall-back.
- Fixed SSR for multiple views.
- Fixed SSR issues related to self-intersections.
- Fixed shape density volume handle speed.
- Fixed density volume shape handle moving too fast.
- Fixed the Camera velocity pass that we removed by mistake.
- Fixed some null pointer exceptions when disabling motion vectors support.
- Fixed viewports for both the Subsurface Scattering combine pass and the transparent depth prepass.
- Fixed the blend mode pop-up in the UI. It previously did not appear when you enabled pre-refraction.
- Fixed some null pointer exceptions that previously occurred when you disabled motion vectors support.
- Fixed Layered Lit UI issue with scrollbar.
- Fixed cubemap assignation on custom ReflectionProbe.
- Fixed Reflection Probes’ capture settings' shadow distance.
- Fixed an issue with the SRP batcher and Shader variables declaration.
- Fixed thickness and subsurface slots for fabric Shader master node that wasn't appearing with the right combination of flags.
- Fixed d3d debug layer warning.
- Fixed PCSS sampling quality.
- Fixed the Subsurface and transmission Material feature enabling for fabric Shader.
- Fixed the Shader Graph UV node’s dimensions when using it in a vertex Shader.
- Fixed the planar reflection mirror gizmo's rotation.
- Fixed HDRenderPipelineAsset's FrameSettings not showing the selected enum in the Inspector drop-down.
- Fixed an error with async compute.
- MSAA now supports transparency.
- The HDRP Material upgrader tool now converts metallic values correctly.
- Volumetrics now render in Reflection Probes.
- Fixed a crash that occurred whenever you set a viewport size to 0.
- Fixed the Camera physic parameter that the UI previously did not display.
- Fixed issue in pyramid shaped spotlight handles manipulation

### Changed

- Renamed Line shaped Lights to Tube Lights.
- HDRP now uses mean height fog parametrization.
- Shadow quality settings are set to All when you use HDRP (This setting is not visible in the UI when using SRP). This avoids Legacy Graphics Quality Settings disabling the shadows and give SRP full control over the Shadows instead.
- HDRP now internally uses premultiplied alpha for all fog.
- Updated default FrameSettings used for realtime Reflection Probes when you create a new HDRenderPipelineAsset.
- Remove multi-camera support. LWRP and HDRP will not support multi-camera layered rendering.
- Updated Shader Graph subshaders to use the new instancing define.
- Changed fog distance calculation from distance to plane to distance to sphere.
- Optimized forward rendering using AMD GCN by scalarizing the light loop.
- Changed the UI of the Light Editor.
- Change ordering of includes in HDRP Materials in order to reduce iteration time for faster compilation.
- Added a StackLit master node replacing the InspectorUI version. IMPORTANT: All previously authored StackLit Materials will be lost. You need to recreate them with the master node.

## [5.0.0-preview] - 2018-09-28

### Added
- Added occlusion mesh to depth prepass for VR (VR still disabled for now)
- Added a debug mode to display only one shadow at once
- Added controls for the highlight created by directional lights
- Added a light radius setting to punctual lights to soften light attenuation and simulate fill lighting
- Added a 'minRoughness' parameter to all non-area lights (was previously only available for certain light types)
- Added separate volumetric light/shadow dimmers
- Added per-pixel jitter to volumetrics to reduce aliasing artifacts
- Added a SurfaceShading.hlsl file, which implements material-agnostic shading functionality in an efficient manner
- Added support for shadow bias for thin object transmission
- Added FrameSettings to control realtime planar reflection
- Added control for SRPBatcher on HDRP Asset
- Added an option to clear the shadow atlases in the debug menu
- Added a color visualization of the shadow atlas rescale in debug mode
- Added support for disabling SSR on materials
- Added intrinsic for XBone
- Added new light volume debugging tool
- Added a new SSR debug view mode
- Added translaction's scale invariance on DensityVolume
- Added multiple supported LitShadermode and per renderer choice in case of both Forward and Deferred supported
- Added custom specular occlusion mode to Lit Shader Graph Master node

### Fixed
- Fixed a normal bias issue with Stacklit (Was causing light leaking)
- Fixed camera preview outputing an error when both scene and game view where display and play and exit was call
- Fixed override debug mode not apply correctly on static GI
- Fixed issue where XRGraphicsConfig values set in the asset inspector GUI weren't propagating correctly (VR still disabled for now)
- Fixed issue with tangent that was using SurfaceGradient instead of regular normal decoding
- Fixed wrong error message display when switching to unsupported target like IOS
- Fixed an issue with ambient occlusion texture sometimes not being created properly causing broken rendering
- Shadow near plane is no longer limited at 0.1
- Fixed decal draw order on transparent material
- Fixed an issue where sometime the lookup texture used for GGX convolution was broken, causing broken rendering
- Fixed an issue where you wouldn't see any fog for certain pipeline/scene configurations
- Fixed an issue with volumetric lighting where the anisotropy value of 0 would not result in perfectly isotropic lighting
- Fixed shadow bias when the atlas is rescaled
- Fixed shadow cascade sampling outside of the atlas when cascade count is inferior to 4
- Fixed shadow filter width in deferred rendering not matching shader config
- Fixed stereo sampling of depth texture in MSAA DepthValues.shader
- Fixed box light UI which allowed negative and zero sizes, thus causing NaNs
- Fixed stereo rendering in HDRISky.shader (VR)
- Fixed normal blend and blend sphere influence for reflection probe
- Fixed distortion filtering (was point filtering, now trilinear)
- Fixed contact shadow for large distance
- Fixed depth pyramid debug view mode
- Fixed sphere shaped influence handles clamping in reflection probes
- Fixed reflection probes data migration for project created before using hdrp
- Fixed ambient occlusion for Lit Master Node when slot is connected

### Changed
- Use samplerunity_ShadowMask instead of samplerunity_samplerLightmap for shadow mask
- Allow to resize reflection probe gizmo's size
- Improve quality of screen space shadow
- Remove support of projection model for ScreenSpaceLighting (SSR always use HiZ and refraction always Proxy)
- Remove all the debug mode from SSR that are obsolete now
- Expose frameSettings and Capture settings for reflection and planar probe
- Update UI for reflection probe, planar probe, camera and HDRP Asset
- Implement proper linear blending for volumetric lighting via deep compositing as described in the paper "Deep Compositing Using Lie Algebras"
- Changed  planar mapping to match terrain convention (XZ instead of ZX)
- XRGraphicsConfig is no longer Read/Write. Instead, it's read-only. This improves consistency of XR behavior between the legacy render pipeline and SRP
- Change reflection probe data migration code (to update old reflection probe to new one)
- Updated gizmo for ReflectionProbes
- Updated UI and Gizmo of DensityVolume

## [4.0.0-preview] - 2018-09-28

### Added
- Added a new TerrainLit shader that supports rendering of Unity terrains.
- Added controls for linear fade at the boundary of density volumes
- Added new API to control decals without monobehaviour object
- Improve Decal Gizmo
- Implement Screen Space Reflections (SSR) (alpha version, highly experimental)
- Add an option to invert the fade parameter on a Density Volume
- Added a Fabric shader (experimental) handling cotton and silk
- Added support for MSAA in forward only for opaque only
- Implement smoothness fade for SSR
- Added support for AxF shader (X-rite format - require special AxF importer from Unity not part of HDRP)
- Added control for sundisc on directional light (hack)
- Added a new HD Lit Master node that implements Lit shader support for Shader Graph
- Added Micro shadowing support (hack)
- Added an event on HDAdditionalCameraData for custom rendering
- HDRP Shader Graph shaders now support 4-channel UVs.

### Fixed
- Fixed an issue where sometimes the deferred shadow texture would not be valid, causing wrong rendering.
- Stencil test during decals normal buffer update is now properly applied
- Decals corectly update normal buffer in forward
- Fixed a normalization problem in reflection probe face fading causing artefacts in some cases
- Fix multi-selection behavior of Density Volumes overwriting the albedo value
- Fixed support of depth texture for RenderTexture. HDRP now correctly output depth to user depth buffer if RenderTexture request it.
- Fixed multi-selection behavior of Density Volumes overwriting the albedo value
- Fixed support of depth for RenderTexture. HDRP now correctly output depth to user depth buffer if RenderTexture request it.
- Fixed support of Gizmo in game view in the editor
- Fixed gizmo for spot light type
- Fixed issue with TileViewDebug mode being inversed in gameview
- Fixed an issue with SAMPLE_TEXTURECUBE_SHADOW macro
- Fixed issue with color picker not display correctly when game and scene view are visible at the same time
- Fixed an issue with reflection probe face fading
- Fixed camera motion vectors shader and associated matrices to update correctly for single-pass double-wide stereo rendering
- Fixed light attenuation functions when range attenuation is disabled
- Fixed shadow component algorithm fixup not dirtying the scene, so changes can be saved to disk.
- Fixed some GC leaks for HDRP
- Fixed contact shadow not affected by shadow dimmer
- Fixed GGX that works correctly for the roughness value of 0 (mean specular highlgiht will disappeard for perfect mirror, we rely on maxSmoothness instead to always have a highlight even on mirror surface)
- Add stereo support to ShaderPassForward.hlsl. Forward rendering now seems passable in limited test scenes with camera-relative rendering disabled.
- Add stereo support to ProceduralSky.shader and OpaqueAtmosphericScattering.shader.
- Added CullingGroupManager to fix more GC.Alloc's in HDRP
- Fixed rendering when multiple cameras render into the same render texture

### Changed
- Changed the way depth & color pyramids are built to be faster and better quality, thus improving the look of distortion and refraction.
- Stabilize the dithered LOD transition mask with respect to the camera rotation.
- Avoid multiple depth buffer copies when decals are present
- Refactor code related to the RT handle system (No more normal buffer manager)
- Remove deferred directional shadow and move evaluation before lightloop
- Add a function GetNormalForShadowBias() that material need to implement to return the normal used for normal shadow biasing
- Remove Jimenez Subsurface scattering code (This code was disabled by default, now remove to ease maintenance)
- Change Decal API, decal contribution is now done in Material. Require update of material using decal
- Move a lot of files from CoreRP to HDRP/CoreRP. All moved files weren't used by Ligthweight pipeline. Long term they could move back to CoreRP after CoreRP become out of preview
- Updated camera inspector UI
- Updated decal gizmo
- Optimization: The objects that are rendered in the Motion Vector Pass are not rendered in the prepass anymore
- Removed setting shader inclue path via old API, use package shader include paths
- The default value of 'maxSmoothness' for punctual lights has been changed to 0.99
- Modified deferred compute and vert/frag shaders for first steps towards stereo support
- Moved material specific Shader Graph files into corresponding material folders.
- Hide environment lighting settings when enabling HDRP (Settings are control from sceneSettings)
- Update all shader includes to use absolute path (allow users to create material in their Asset folder)
- Done a reorganization of the files (Move ShaderPass to RenderPipeline folder, Move all shadow related files to Lighting/Shadow and others)
- Improved performance and quality of Screen Space Shadows

## [3.3.0-preview] - 2018-01-01

### Added
- Added an error message to say to use Metal or Vulkan when trying to use OpenGL API
- Added a new Fabric shader model that supports Silk and Cotton/Wool
- Added a new HDRP Lighting Debug mode to visualize Light Volumes for Point, Spot, Line, Rectangular and Reflection Probes
- Add support for reflection probe light layers
- Improve quality of anisotropic on IBL

### Fixed
- Fix an issue where the screen where darken when rendering camera preview
- Fix display correct target platform when showing message to inform user that a platform is not supported
- Remove workaround for metal and vulkan in normal buffer encoding/decoding
- Fixed an issue with color picker not working in forward
- Fixed an issue where reseting HDLight do not reset all of its parameters
- Fixed shader compile warning in DebugLightVolumes.shader

### Changed
- Changed default reflection probe to be 256x256x6 and array size to be 64
- Removed dependence on the NdotL for thickness evaluation for translucency (based on artist's input)
- Increased the precision when comparing Planar or HD reflection probe volumes
- Remove various GC alloc in C#. Slightly better performance

## [3.2.0-preview] - 2018-01-01

### Added
- Added a luminance meter in the debug menu
- Added support of Light, reflection probe, emissive material, volume settings related to lighting to Lighting explorer
- Added support for 16bit shadows

### Fixed
- Fix issue with package upgrading (HDRP resources asset is now versionned to worarkound package manager limitation)
- Fix HDReflectionProbe offset displayed in gizmo different than what is affected.
- Fix decals getting into a state where they could not be removed or disabled.
- Fix lux meter mode - The lux meter isn't affected by the sky anymore
- Fix area light size reset when multi-selected
- Fix filter pass number in HDUtils.BlitQuad
- Fix Lux meter mode that was applying SSS
- Fix planar reflections that were not working with tile/cluster (olbique matrix)
- Fix debug menu at runtime not working after nested prefab PR come to trunk
- Fix scrolling issue in density volume

### Changed
- Shader code refactor: Split MaterialUtilities file in two parts BuiltinUtilities (independent of FragInputs) and MaterialUtilities (Dependent of FragInputs)
- Change screen space shadow rendertarget format from ARGB32 to RG16

## [3.1.0-preview] - 2018-01-01

### Added
- Decal now support per channel selection mask. There is now two mode. One with BaseColor, Normal and Smoothness and another one more expensive with BaseColor, Normal, Smoothness, Metal and AO. Control is on HDRP Asset. This may require to launch an update script for old scene: 'Edit/Render Pipeline/Single step upgrade script/Upgrade all DecalMaterial MaskBlendMode'.
- Decal now supports depth bias for decal mesh, to prevent z-fighting
- Decal material now supports draw order for decal projectors
- Added LightLayers support (Base on mask from renderers name RenderingLayers and mask from light name LightLayers - if they match, the light apply) - cost an extra GBuffer in deferred (more bandwidth)
- When LightLayers is enabled, the AmbientOclusion is store in the GBuffer in deferred path allowing to avoid double occlusion with SSAO. In forward the double occlusion is now always avoided.
- Added the possibility to add an override transform on the camera for volume interpolation
- Added desired lux intensity and auto multiplier for HDRI sky
- Added an option to disable light by type in the debug menu
- Added gradient sky
- Split EmissiveColor and bakeDiffuseLighting in forward avoiding the emissiveColor to be affect by SSAO
- Added a volume to control indirect light intensity
- Added EV 100 intensity unit for area lights
- Added support for RendererPriority on Renderer. This allow to control order of transparent rendering manually. HDRP have now two stage of sorting for transparent in addition to bact to front. Material have a priority then Renderer have a priority.
- Add Coupling of (HD)Camera and HDAdditionalCameraData for reset and remove in inspector contextual menu of Camera
- Add Coupling of (HD)ReflectionProbe and HDAdditionalReflectionData for reset and remove in inspector contextual menu of ReflectoinProbe
- Add macro to forbid unity_ObjectToWorld/unity_WorldToObject to be use as it doesn't handle camera relative rendering
- Add opacity control on contact shadow

### Fixed
- Fixed an issue with PreIntegratedFGD texture being sometimes destroyed and not regenerated causing rendering to break
- PostProcess input buffers are not copied anymore on PC if the viewport size matches the final render target size
- Fixed an issue when manipulating a lot of decals, it was displaying a lot of errors in the inspector
- Fixed capture material with reflection probe
- Refactored Constant Buffers to avoid hitting the maximum number of bound CBs in some cases.
- Fixed the light range affecting the transform scale when changed.
- Snap to grid now works for Decal projector resizing.
- Added a warning for 128x128 cookie texture without mipmaps
- Replace the sampler used for density volumes for correct wrap mode handling

### Changed
- Move Render Pipeline Debug "Windows from Windows->General-> Render Pipeline debug windows" to "Windows from Windows->Analysis-> Render Pipeline debug windows"
- Update detail map formula for smoothness and albedo, goal it to bright and dark perceptually and scale factor is use to control gradient speed
- Refactor the Upgrade material system. Now a material can be update from older version at any time. Call Edit/Render Pipeline/Upgrade all Materials to newer version
- Change name EnableDBuffer to EnableDecals at several place (shader, hdrp asset...), this require a call to Edit/Render Pipeline/Upgrade all Materials to newer version to have up to date material.
- Refactor shader code: BakeLightingData structure have been replace by BuiltinData. Lot of shader code have been remove/change.
- Refactor shader code: All GBuffer are now handled by the deferred material. Mean ShadowMask and LightLayers are control by lit material in lit.hlsl and not outside anymore. Lot of shader code have been remove/change.
- Refactor shader code: Rename GetBakedDiffuseLighting to ModifyBakedDiffuseLighting. This function now handle lighting model for transmission too. Lux meter debug mode is factor outisde.
- Refactor shader code: GetBakedDiffuseLighting is not call anymore in GBuffer or forward pass, including the ConvertSurfaceDataToBSDFData and GetPreLightData, this is done in ModifyBakedDiffuseLighting now
- Refactor shader code: Added a backBakeDiffuseLighting to BuiltinData to handle lighting for transmission
- Refactor shader code: Material must now call InitBuiltinData (Init all to zero + init bakeDiffuseLighting and backBakeDiffuseLighting ) and PostInitBuiltinData

## [3.0.0-preview] - 2018-01-01

### Fixed
- Fixed an issue with distortion that was using previous frame instead of current frame
- Fixed an issue where disabled light where not upgrade correctly to the new physical light unit system introduce in 2.0.5-preview

### Changed
- Update assembly definitions to output assemblies that match Unity naming convention (Unity.*).

## [2.0.5-preview] - 2018-01-01

### Added
- Add option supportDitheringCrossFade on HDRP Asset to allow to remove shader variant during player build if needed
- Add contact shadows for punctual lights (in additional shadow settings), only one light is allowed to cast contact shadows at the same time and so at each frame a dominant light is choosed among all light with contact shadows enabled.
- Add PCSS shadow filter support (from SRP Core)
- Exposed shadow budget parameters in HDRP asset
- Add an option to generate an emissive mesh for area lights (currently rectangle light only). The mesh fits the size, intensity and color of the light.
- Add an option to the HDRP asset to increase the resolution of volumetric lighting.
- Add additional ligth unit support for punctual light (Lumens, Candela) and area lights (Lumens, Luminance)
- Add dedicated Gizmo for the box Influence volume of HDReflectionProbe / PlanarReflectionProbe

### Changed
- Re-enable shadow mask mode in debug view
- SSS and Transmission code have been refactored to be able to share it between various material. Guidelines are in SubsurfaceScattering.hlsl
- Change code in area light with LTC for Lit shader. Magnitude is now take from FGD texture instead of a separate texture
- Improve camera relative rendering: We now apply camera translation on the model matrix, so before the TransformObjectToWorld(). Note: unity_WorldToObject and unity_ObjectToWorld must never be used directly.
- Rename positionWS to positionRWS (Camera relative world position) at a lot of places (mainly in interpolator and FragInputs). In case of custom shader user will be required to update their code.
- Rename positionWS, capturePositionWS, proxyPositionWS, influencePositionWS to positionRWS, capturePositionRWS, proxyPositionRWS, influencePositionRWS (Camera relative world position) in LightDefinition struct.
- Improve the quality of trilinear filtering of density volume textures.
- Improve UI for HDReflectionProbe / PlanarReflectionProbe

### Fixed
- Fixed a shader preprocessor issue when compiling DebugViewMaterialGBuffer.shader against Metal target
- Added a temporary workaround to Lit.hlsl to avoid broken lighting code with Metal/AMD
- Fixed issue when using more than one volume texture mask with density volumes.
- Fixed an error which prevented volumetric lighting from working if no density volumes with 3D textures were present.
- Fix contact shadows applied on transmission
- Fix issue with forward opaque lit shader variant being removed by the shader preprocessor
- Fixed compilation errors on Nintendo Switch (limited XRSetting support).
- Fixed apply range attenuation option on punctual light
- Fixed issue with color temperature not take correctly into account with static lighting
- Don't display fog when diffuse lighting, specular lighting, or lux meter debug mode are enabled.

## [2.0.4-preview] - 2018-01-01

### Fixed
- Fix issue when disabling rough refraction and building a player. Was causing a crash.

## [2.0.3-preview] - 2018-01-01

### Added
- Increased debug color picker limit up to 260k lux

## [2.0.2-preview] - 2018-01-01

### Added
- Add Light -> Planar Reflection Probe command
- Added a false color mode in rendering debug
- Add support for mesh decals
- Add flag to disable projector decals on transparent geometry to save performance and decal texture atlas space
- Add ability to use decal diffuse map as mask only
- Add visualize all shadow masks in lighting debug
- Add export of normal and roughness buffer for forwardOnly and when in supportOnlyForward mode for forward
- Provide a define in lit.hlsl (FORWARD_MATERIAL_READ_FROM_WRITTEN_NORMAL_BUFFER) when output buffer normal is used to read the normal and roughness instead of caclulating it (can save performance, but lower quality due to compression)
- Add color swatch to decal material

### Changed
- Change Render -> Planar Reflection creation to 3D Object -> Mirror
- Change "Enable Reflector" name on SpotLight to "Angle Affect Intensity"
- Change prototype of BSDFData ConvertSurfaceDataToBSDFData(SurfaceData surfaceData) to BSDFData ConvertSurfaceDataToBSDFData(uint2 positionSS, SurfaceData surfaceData)

### Fixed
- Fix issue with StackLit in deferred mode with deferredDirectionalShadow due to GBuffer not being cleared. Gbuffer is still not clear and issue was fix with the new Output of normal buffer.
- Fixed an issue where interpolation volumes were not updated correctly for reflection captures.
- Fixed an exception in Light Loop settings UI

## [2.0.1-preview] - 2018-01-01

### Added
- Add stripper of shader variant when building a player. Save shader compile time.
- Disable per-object culling that was executed in C++ in HD whereas it was not used (Optimization)
- Enable texture streaming debugging (was not working before 2018.2)
- Added Screen Space Reflection with Proxy Projection Model
- Support correctly scene selection for alpha tested object
- Add per light shadow mask mode control (i.e shadow mask distance and shadow mask). It use the option NonLightmappedOnly
- Add geometric filtering to Lit shader (allow to reduce specular aliasing)
- Add shortcut to create DensityVolume and PlanarReflection in hierarchy
- Add a DefaultHDMirrorMaterial material for PlanarReflection
- Added a script to be able to upgrade material to newer version of HDRP
- Removed useless duplication of ForwardError passes.
- Add option to not compile any DEBUG_DISPLAY shader in the player (Faster build) call Support Runtime Debug display

### Changed
- Changed SupportForwardOnly to SupportOnlyForward in render pipeline settings
- Changed versioning variable name in HDAdditionalXXXData from m_version to version
- Create unique name when creating a game object in the rendering menu (i.e Density Volume(2))
- Re-organize various files and folder location to clean the repository
- Change Debug windows name and location. Now located at:  Windows -> General -> Render Pipeline Debug

### Removed
- Removed GlobalLightLoopSettings.maxPlanarReflectionProbes and instead use value of GlobalLightLoopSettings.planarReflectionProbeCacheSize
- Remove EmissiveIntensity parameter and change EmissiveColor to be HDR (Matching Builtin Unity behavior) - Data need to be updated - Launch Edit -> Single Step Upgrade Script -> Upgrade all Materials emissionColor

### Fixed
- Fix issue with LOD transition and instancing
- Fix discrepency between object motion vector and camera motion vector
- Fix issue with spot and dir light gizmo axis not highlighted correctly
- Fix potential crash while register debug windows inputs at startup
- Fix warning when creating Planar reflection
- Fix specular lighting debug mode (was rendering black)
- Allow projector decal with null material to allow to configure decal when HDRP is not set
- Decal atlas texture offset/scale is updated after allocations (used to be before so it was using date from previous frame)

## [0.0.0-preview] - 2018-01-01

### Added
- Configure the VolumetricLightingSystem code path to be on by default
- Trigger a build exception when trying to build an unsupported platform
- Introduce the VolumetricLightingController component, which can (and should) be placed on the camera, and allows one to control the near and the far plane of the V-Buffer (volumetric "froxel" buffer) along with the depth distribution (from logarithmic to linear)
- Add 3D texture support for DensityVolumes
- Add a better mapping of roughness to mipmap for planar reflection
- The VolumetricLightingSystem now uses RTHandles, which allows to save memory by sharing buffers between different cameras (history buffers are not shared), and reduce reallocation frequency by reallocating buffers only if the rendering resolution increases (and suballocating within existing buffers if the rendering resolution decreases)
- Add a Volumetric Dimmer slider to lights to control the intensity of the scattered volumetric lighting
- Add UV tiling and offset support for decals.
- Add mipmapping support for volume 3D mask textures

### Changed
- Default number of planar reflection change from 4 to 2
- Rename _MainDepthTexture to _CameraDepthTexture
- The VolumetricLightingController has been moved to the Interpolation Volume framework and now functions similarly to the VolumetricFog settings
- Update of UI of cookie, CubeCookie, Reflection probe and planar reflection probe to combo box
- Allow enabling/disabling shadows for area lights when they are set to baked.
- Hide applyRangeAttenuation and FadeDistance for directional shadow as they are not used

### Removed
- Remove Resource folder of PreIntegratedFGD and add the resource to RenderPipeline Asset

### Fixed
- Fix ConvertPhysicalLightIntensityToLightIntensity() function used when creating light from script to match HDLightEditor behavior
- Fix numerical issues with the default value of mean free path of volumetric fog
- Fix the bug preventing decals from coexisting with density volumes
- Fix issue with alpha tested geometry using planar/triplanar mapping not render correctly or flickering (due to being wrongly alpha tested in depth prepass)
- Fix meta pass with triplanar (was not handling correctly the normal)
- Fix preview when a planar reflection is present
- Fix Camera preview, it is now a Preview cameraType (was a SceneView)
- Fix handling unknown GPUShadowTypes in the shadow manager.
- Fix area light shapes sent as point lights to the baking backends when they are set to baked.
- Fix unnecessary division by PI for baked area lights.
- Fix line lights sent to the lightmappers. The backends don't support this light type.
- Fix issue with shadow mask framesettings not correctly taken into account when shadow mask is enabled for lighting.
- Fix directional light and shadow mask transition, they are now matching making smooth transition
- Fix banding issues caused by high intensity volumetric lighting
- Fix the debug window being emptied on SRP asset reload
- Fix issue with debug mode not correctly clearing the GBuffer in editor after a resize
- Fix issue with ResetMaterialKeyword not resetting correctly ToggleOff/Roggle Keyword
- Fix issue with motion vector not render correctly if there is no depth prepass in deferred

## [0.0.0-preview] - 2018-01-01

### Added
- Screen Space Refraction projection model (Proxy raycasting, HiZ raymarching)
- Screen Space Refraction settings as volume component
- Added buffered frame history per camera
- Port Global Density Volumes to the Interpolation Volume System.
- Optimize ImportanceSampleLambert() to not require the tangent frame.
- Generalize SampleVBuffer() to handle different sampling and reconstruction methods.
- Improve the quality of volumetric lighting reprojection.
- Optimize Morton Order code in the Subsurface Scattering pass.
- Planar Reflection Probe support roughness (gaussian convolution of captured probe)
- Use an atlas instead of a texture array for cluster transparent decals
- Add a debug view to visualize the decal atlas
- Only store decal textures to atlas if decal is visible, debounce out of memory decal atlas warning.
- Add manipulator gizmo on decal to improve authoring workflow
- Add a minimal StackLit material (work in progress, this version can be used as template to add new material)

### Changed
- EnableShadowMask in FrameSettings (But shadowMaskSupport still disable by default)
- Forced Planar Probe update modes to (Realtime, Every Update, Mirror Camera)
- Screen Space Refraction proxy model uses the proxy of the first environment light (Reflection probe/Planar probe) or the sky
- Moved RTHandle static methods to RTHandles
- Renamed RTHandle to RTHandleSystem.RTHandle
- Move code for PreIntegratedFDG (Lit.shader) into its dedicated folder to be share with other material
- Move code for LTCArea (Lit.shader) into its dedicated folder to be share with other material

### Removed
- Removed Planar Probe mirror plane position and normal fields in inspector, always display mirror plane and normal gizmos

### Fixed
- Fix fog flags in scene view is now taken into account
- Fix sky in preview windows that were disappearing after a load of a new level
- Fix numerical issues in IntersectRayAABB().
- Fix alpha blending of volumetric lighting with transparent objects.
- Fix the near plane of the V-Buffer causing out-of-bounds look-ups in the clustered data structure.
- Depth and color pyramid are properly computed and sampled when the camera renders inside a viewport of a RTHandle.
- Fix decal atlas debug view to work correctly when shadow atlas view is also enabled<|MERGE_RESOLUTION|>--- conflicted
+++ resolved
@@ -38,9 +38,6 @@
 - Fixed bounding box generation that resulted in incorrect light culling (case 3875925).
 - VFX : Fix Emissive writing in Opaque Lit Output with PSSL platforms (case 273378).
 - Fixed issue where pivot of DecalProjector was not aligned anymore on Transform position when manipulating the size of the projector from the Inspector.
-<<<<<<< HEAD
-- Fixed scene picking passes.
-=======
 - Fixed a null reference exception when creating a diffusion profile asset.
 - Fixed the diffusion profile not being registered as a dependency of the ShaderGraph.
 - Fixing exceptions in the console when putting the SSGI in low quality mode (render graph).
@@ -55,7 +52,7 @@
 - Fixed issue when null parameters in a volume component would spam null reference errors. Produce a warning instead.
 - Fix volument component creation via script.
 - Fixed GC allocs in render graph.
->>>>>>> 7e164824
+- Fixed scene picking passes.
 
 ### Changed
 - Combined occlusion meshes into one to reduce draw calls and state changes with XR single-pass.
