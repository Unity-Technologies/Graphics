﻿# Changelog
All notable changes to this package will be documented in this file.

The format is based on [Keep a Changelog](http://keepachangelog.com/en/1.0.0/)
and this project adheres to [Semantic Versioning](http://semver.org/spec/v2.0.0.html).

## [11.0.0] - 2020-10-21

Version Updated
The version number for this package has increased due to a version update of a related graphics package.

## [10.2.0] - 2020-10-19

### Added
- Added a rough distortion frame setting and and info box on distortion materials.
- Adding support of 4 channel tex coords for ray tracing (case 1265309).
- Added a help button on the volume component toolbar for documentation.
- Added range remapping to metallic property for Lit and Decal shaders.
- Exposed the API to access HDRP shader pass names.
- Added the status check of default camera frame settings in the DXR wizard.
- Added frame setting for Virtual Texturing. 
- Added a fade distance for light influencing volumetric lighting.

### Fixed
- Fixed an issue where the Exposure Shader Graph node had clipped text. (case 1265057)
- Fixed an issue when rendering into texture where alpha would not default to 1.0 when using 11_11_10 color buffer in non-dev builds.
- Fixed issues with reordering and hiding graphics compositor layers (cases 1283903, 1285282, 1283886).
- Fixed the possibility to have a shader with a pre-refraction render queue and refraction enabled at the same time.
- Fixed a migration issue with the rendering queue in ShaderGraph when upgrading to 10.x;
- Fixed upside down XR occlusion mesh.
- Fixed precision issue with the atmospheric fog.
<<<<<<< HEAD
- Clarified doc for the LayeredLit material.
- Fixed issue when null parameters in a volume component would spam null reference errors. Produce a warning instead.
=======
- Fixed issue with TAA and no motion vectors.
- Fixed the stripping not working the terrain alphatest feature required for terrain holes (case 1205902).
- Fixed bounding box generation that resulted in incorrect light culling (case 3875925).
- VFX : Fix Emissive writing in Opaque Lit Output with PSSL platforms (case 273378).
- Fixed issue where pivot of DecalProjector was not aligned anymore on Transform position when manipulating the size of the projector from the Inspector.
- Fixed a null reference exception when creating a diffusion profile asset.
- Fixed the diffusion profile not being registered as a dependency of the ShaderGraph.
- Fixing exceptions in the console when putting the SSGI in low quality mode (render graph).
- Fixed NullRef Exception when decals are in the scene, no asset is set and HDRP wizard is run.
- Fixed issue with TAA causing bleeding of a view into another when multiple views are visible.
- Fix an issue that caused issues of usability of editor if a very high resolution is set by mistake and then reverted back to a smaller resolution.
- Fixed issue where Default Volume Profile Asset change in project settings was not added to the undo stack (case 1285268).
- Fixed undo after enabling compositor.
- Fixed the ray tracing shadow UI being displayed while it shouldn't (case 1286391).
>>>>>>> 1d70c8be

### Changed
- Combined occlusion meshes into one to reduce draw calls and state changes with XR single-pass.
- Claryfied doc for the LayeredLit material.
- Various improvements for the Volumetric Fog.
- Use draggable fields for float scalable settings
- Migrated the fabric & hair shadergraph samples directly into the renderpipeline resources.
- Removed green coloration of the UV on the DecalProjector gizmo.
- Now the DXR wizard displays the name of the target asset that needs to be changed.
- Standardized naming for the option regarding Transparent objects being able to receive Screen Space Reflections.

## [10.1.0] - 2020-10-12

### Added
- Added an option to have only the metering mask displayed in the debug mode.
- Added a new mode to cluster visualization debug where users can see a slice instead of the cluster on opaque objects.
- Added ray traced reflection support for the render graph version of the pipeline.
- Added render graph support of RTAO and required denoisers.
- Added render graph support of RTGI.
- Added support of RTSSS and Recursive Rendering in the render graph mode.
- Added support of RT and screen space shadow for render graph.
- Added tooltips with the full name of the (graphics) compositor properties to properly show large names that otherwise are clipped by the UI (case 1263590)
- Added error message if a callback AOV allocation fail
- Added marker for all AOV request operation on GPU
- Added remapping options for Depth Pyramid debug view mode
- Added an option to support AOV shader at runtime in HDRP settings (case 1265070)
- Added support of SSGI in the render graph mode.
- Added option for 11-11-10 format for cube reflection probes.
- Added an optional check in the HDRP DXR Wizard to verify 64 bits target architecture
- Added option to display timing stats in the debug menu as an average over 1 second. 
- Added a light unit slider to provide users more context when authoring physically based values.
- Added a way to check the normals through the material views.
- Added Simple mode to Earth Preset for PBR Sky
- Added the export of normals during the prepass for shadow matte for proper SSAO calculation.
- Added the usage of SSAO for shadow matte unlit shader graph.
- Added the support of input system V2
- Added a new volume component parameter to control the max ray length of directional lights(case 1279849).
- Added support for 'Pyramid' and 'Box' spot light shapes in path tracing.
- Added high quality prefiltering option for Bloom.
- Added support for camera relative ray tracing (and keeping non-camera relative ray tracing working)
- Added a rough refraction option on planar reflections.
- Added scalability settings for the planar reflection resolution.
- Added tests for AOV stacking and UI rendering in the graphics compositor.
- Added a new ray tracing only function that samples the specular part of the materials.
- Adding missing marker for ray tracing profiling (RaytracingDeferredLighting)
- Added the support of eye shader for ray tracing.
- Exposed Refraction Model to the material UI when using a Lit ShaderGraph.
- Added bounding sphere support to screen-space axis-aligned bounding box generation pass.

### Fixed
- Fixed several issues with physically-based DoF (TAA ghosting of the CoC buffer, smooth layer transitions, etc)
- Fixed GPU hang on D3D12 on xbox. 
- Fixed game view artifacts on resizing when hardware dynamic resolution was enabled
- Fixed black line artifacts occurring when Lanczos upsampling was set for dynamic resolution
- Fixed Amplitude -> Min/Max parametrization conversion
- Fixed CoatMask block appearing when creating lit master node (case 1264632)
- Fixed issue with SceneEV100 debug mode indicator when rescaling the window.
- Fixed issue with PCSS filter being wrong on first frame. 
- Fixed issue with emissive mesh for area light not appearing in playmode if Reload Scene option is disabled in Enter Playmode Settings.
- Fixed issue when Reflection Probes are set to OnEnable and are never rendered if the probe is enabled when the camera is farther than the probe fade distance. 
- Fixed issue with sun icon being clipped in the look dev window. 
- Fixed error about layers when disabling emissive mesh for area lights.
- Fixed issue when the user deletes the composition graph or .asset in runtime (case 1263319)
- Fixed assertion failure when changing resolution to compositor layers after using AOVs (case 1265023) 
- Fixed flickering layers in graphics compositor (case 1264552)
- Fixed issue causing the editor field not updating the disc area light radius.
- Fixed issues that lead to cookie atlas to be updated every frame even if cached data was valid.
- Fixed an issue where world space UI was not emitted for reflection cameras in HDRP
- Fixed an issue with cookie texture atlas that would cause realtime textures to always update in the atlas even when the content did not change.
- Fixed an issue where only one of the two lookdev views would update when changing the default lookdev volume profile.
- Fixed a bug related to light cluster invalidation.
- Fixed shader warning in DofGather (case 1272931)
- Fixed AOV export of depth buffer which now correctly export linear depth (case 1265001)
- Fixed issue that caused the decal atlas to not be updated upon changing of the decal textures content.
- Fixed "Screen position out of view frustum" error when camera is at exactly the planar reflection probe location.
- Fixed Amplitude -> Min/Max parametrization conversion
- Fixed issue that allocated a small cookie for normal spot lights.
- Fixed issue when undoing a change in diffuse profile list after deleting the volume profile.
- Fixed custom pass re-ordering and removing.
- Fixed TAA issue and hardware dynamic resolution.
- Fixed a static lighting flickering issue caused by having an active planar probe in the scene while rendering inspector preview.
- Fixed an issue where even when set to OnDemand, the sky lighting would still be updated when changing sky parameters.
- Fixed an error message trigerred when a mesh has more than 32 sub-meshes (case 1274508).
- Fixed RTGI getting noisy for grazying angle geometry (case 1266462).
- Fixed an issue with TAA history management on pssl.
- Fixed the global illumination volume override having an unwanted advanced mode (case 1270459).
- Fixed screen space shadow option displayed on directional shadows while they shouldn't (case 1270537).
- Fixed the handling of undo and redo actions in the graphics compositor (cases 1268149, 1266212, 1265028)
- Fixed issue with composition graphs that include virtual textures, cubemaps and other non-2D textures (cases 1263347, 1265638).
- Fixed issues when selecting a new composition graph or setting it to None (cases 1263350, 1266202)
- Fixed ArgumentNullException when saving shader graphs after removing the compositor from the scene (case 1268658)
- Fixed issue with updating the compositor output when not in play mode (case 1266216)
- Fixed warning with area mesh (case 1268379)
- Fixed issue with diffusion profile not being updated upon reset of the editor. 
- Fixed an issue that lead to corrupted refraction in some scenarios on xbox.
- Fixed for light loop scalarization not happening. 
- Fixed issue with stencil not being set in rendergraph mode.
- Fixed for post process being overridable in reflection probes even though it is not supported.
- Fixed RTGI in performance mode when light layers are enabled on the asset.
- Fixed SSS materials appearing black in matcap mode.
- Fixed a collision in the interaction of RTR and RTGI.
- Fix for lookdev toggling renderers that are set to non editable or are hidden in the inspector.
- Fixed issue with mipmap debug mode not properly resetting full screen mode (and viceversa). 
- Added unsupported message when using tile debug mode with MSAA.
- Fixed SSGI compilation issues on PS4.
- Fixed "Screen position out of view frustum" error when camera is on exactly the planar reflection probe plane.
- Workaround issue that caused objects using eye shader to not be rendered on xbox.
- Fixed GC allocation when using XR single-pass test mode.
- Fixed text in cascades shadow split being truncated.
- Fixed rendering of custom passes in the Custom Pass Volume inspector
- Force probe to render again if first time was during async shader compilation to avoid having cyan objects.
- Fixed for lookdev library field not being refreshed upon opening a library from the environment library inspector.
- Fixed serialization issue with matcap scale intensity.
- Close Add Override popup of Volume Inspector when the popup looses focus (case 1258571)
- Light quality setting for contact shadow set to on for High quality by default.
- Fixed an exception thrown when closing the look dev because there is no active SRP anymore.
- Fixed alignment of framesettings in HDRP Default Settings
- Fixed an exception thrown when closing the look dev because there is no active SRP anymore.
- Fixed an issue where entering playmode would close the LookDev window.
- Fixed issue with rendergraph on console failing on SSS pass.
- Fixed Cutoff not working properly with ray tracing shaders default and SG (case 1261292).
- Fixed shader compilation issue with Hair shader and debug display mode
- Fixed cubemap static preview not updated when the asset is imported.
- Fixed wizard DXR setup on non-DXR compatible devices.
- Fixed Custom Post Processes affecting preview cameras.
- Fixed issue with lens distortion breaking rendering.
- Fixed save popup appearing twice due to HDRP wizard.
- Fixed error when changing planar probe resolution.
- Fixed the dependecy of FrameSettings (MSAA, ClearGBuffer, DepthPrepassWithDeferred) (case 1277620).
- Fixed the usage of GUIEnable for volume components (case 1280018).
- Fixed the diffusion profile becoming invalid when hitting the reset (case 1269462).
- Fixed issue with MSAA resolve killing the alpha channel.
- Fixed a warning in materialevalulation
- Fixed an error when building the player.
- Fixed issue with box light not visible if range is below one and range attenuation is off.
- Fixed an issue that caused a null reference when deleting camera component in a prefab. (case 1244430)
- Fixed issue with bloom showing a thin black line after rescaling window. 
- Fixed rendergraph motion vector resolve.
- Fixed the Ray-Tracing related Debug Display not working in render graph mode.
- Fix nan in pbr sky
- Fixed Light skin not properly applied on the LookDev when switching from Dark Skin (case 1278802)
- Fixed accumulation on DX11
- Fixed issue with screen space UI not drawing on the graphics compositor (case 1279272).
- Fixed error Maximum allowed thread group count is 65535 when resolution is very high. 
- LOD meshes are now properly stripped based on the maximum lod value parameters contained in the HDRP asset.
- Fixed an inconsistency in the LOD group UI where LOD bias was not the right one.
- Fixed outlines in transitions between post-processed and plain regions in the graphics compositor (case 1278775).
- Fix decal being applied twice with LOD Crossfade.
- Fixed camera stacking for AOVs in the graphics compositor (case 1273223).
- Fixed backface selection on some shader not ignore correctly.
- Disable quad overdraw on ps4.
- Fixed error when resizing the graphics compositor's output and when re-adding a compositor in the scene
- Fixed issues with bloom, alpha and HDR layers in the compositor (case 1272621).
- Fixed alpha not having TAA applied to it.
- Fix issue with alpha output in forward.
- Fix compilation issue on Vulkan for shaders using high quality shadows in XR mode.
- Fixed wrong error message when fixing DXR resources from Wizard.
- Fixed compilation error of quad overdraw with double sided materials
- Fixed screen corruption on xbox when using TAA and Motion Blur with rendergraph. 
- Fixed UX issue in the graphics compositor related to clear depth and the defaults for new layers, add better tooltips and fix minor bugs (case 1283904)
- Fixed scene visibility not working for custom pass volumes.
- Fixed issue with several override entries in the runtime debug menu. 
- Fixed issue with rendergraph failing to execute every 30 minutes. 
- Fixed Lit ShaderGraph surface option property block to only display transmission and energy conserving specular color options for their proper material mode (case 1257050)
- Fixed nan in reflection probe when volumetric fog filtering is enabled, causing the whole probe to be invalid.
- Fixed Debug Color pixel became grey
- Fixed TAA flickering on the very edge of screen. 
- Fixed profiling scope for quality RTGI.
- Fixed the denoising and multi-sample not being used for smooth multibounce RTReflections.
- Fixed issue where multiple cameras would cause GC each frame.
- Fixed after post process rendering pass options not showing for unlit ShaderGraphs.
- Fixed null reference in the Undo callback of the graphics compositor 
- Fixed cullmode for SceneSelectionPass.
- Fixed issue that caused non-static object to not render at times in OnEnable reflection probes.
- Baked reflection probes now correctly use static sky for ambient lighting.

### Changed
- Preparation pass for RTSSShadows to be supported by render graph.
- Add tooltips with the full name of the (graphics) compositor properties to properly show large names that otherwise are clipped by the UI (case 1263590)
- Composition profile .asset files cannot be manually edited/reset by users (to avoid breaking things - case 1265631)
- Preparation pass for RTSSShadows to be supported by render graph.
- Changed the way the ray tracing property is displayed on the material (QOL 1265297).
- Exposed lens attenuation mode in default settings and remove it as a debug mode.
- Composition layers without any sub layers are now cleared to black to avoid confusion (case 1265061).
- Slight reduction of VGPR used by area light code.
- Changed thread group size for contact shadows (save 1.1ms on PS4)
- Make sure distortion stencil test happens before pixel shader is run.
- Small optimization that allows to skip motion vector prepping when the whole wave as velocity of 0.
- Improved performance to avoid generating coarse stencil buffer when not needed.
- Remove HTile generation for decals (faster without).
- Improving SSGI Filtering and fixing a blend issue with RTGI.
- Changed the Trackball UI so that it allows explicit numeric values.
- Reduce the G-buffer footprint of anisotropic materials
- Moved SSGI out of preview.
- Skip an unneeded depth buffer copy on consoles. 
- Replaced the Density Volume Texture Tool with the new 3D Texture Importer.
- Rename Raytracing Node to Raytracing Quality Keyword and rename high and low inputs as default and raytraced. All raytracing effects now use the raytraced mode but path tracing.
- Moved diffusion profile list to the HDRP default settings panel.
- Skip biquadratic resampling of vbuffer when volumetric fog filtering is enabled.
- Optimized Grain and sRGB Dithering.
- On platforms that allow it skip the first mip of the depth pyramid and compute it alongside the depth buffer used for low res transparents.
- When trying to install the local configuration package, if another one is already present the user is now asked whether they want to keep it or not.
- Improved MSAA color resolve to fix issues when very bright and very dark samples are resolved together.
- Improve performance of GPU light AABB generation
- Removed the max clamp value for the RTR, RTAO and RTGI's ray length (case 1279849).
- Meshes assigned with a decal material are not visible anymore in ray-tracing or path-tracing.
- Removed BLEND shader keywords.
- Remove a rendergraph debug option to clear resources on release from UI.
- added SV_PrimitiveID in the VaryingMesh structure for fulldebugscreenpass as well as primitiveID in FragInputs
- Changed which local frame is used for multi-bounce RTReflections.
- Move System Generated Values semantics out of VaryingsMesh structure.
- Other forms of FSAA are silently deactivated, when path tracing is on.
- Removed XRSystemTests. The GC verification is now done during playmode tests (case 1285012).
- SSR now uses the pre-refraction color pyramid.

## [10.0.0] - 2019-06-10

### Added
- Ray tracing support for VR single-pass
- Added sharpen filter shader parameter and UI for TemporalAA to control image quality instead of hardcoded value
- Added frame settings option for custom post process and custom passes as well as custom color buffer format option.
- Add check in wizard on SRP Batcher enabled.
- Added default implementations of OnPreprocessMaterialDescription for FBX, Obj, Sketchup and 3DS file formats.
- Added custom pass fade radius
- Added after post process injection point for custom passes
- Added basic alpha compositing support - Alpha is available afterpostprocess when using FP16 buffer format.
- Added falloff distance on Reflection Probe and Planar Reflection Probe
- Added Backplate projection from the HDRISky
- Added Shadow Matte in UnlitMasterNode, which only received shadow without lighting
- Added hability to name LightLayers in HDRenderPipelineAsset
- Added a range compression factor for Reflection Probe and Planar Reflection Probe to avoid saturation of colors.
- Added path tracing support for directional, point and spot lights, as well as emission from Lit and Unlit.
- Added non temporal version of SSAO.
- Added more detailed ray tracing stats in the debug window
- Added Disc area light (bake only)
- Added a warning in the material UI to prevent transparent + subsurface-scattering combination.
- Added XR single-pass setting into HDRP asset
- Added a penumbra tint option for lights
- Added support for depth copy with XR SDK
- Added debug setting to Render Pipeline Debug Window to list the active XR views
- Added an option to filter the result of the volumetric lighting (off by default).
- Added a transmission multiplier for directional lights
- Added XR single-pass test mode to Render Pipeline Debug Window
- Added debug setting to Render Pipeline Window to list the active XR views
- Added a new refraction mode for the Lit shader (thin). Which is a box refraction with small thickness values
- Added the code to support Barn Doors for Area Lights based on a shaderconfig option.
- Added HDRPCameraBinder property binder for Visual Effect Graph
- Added "Celestial Body" controls to the Directional Light
- Added new parameters to the Physically Based Sky
- Added Reflections to the DXR Wizard
- Added the possibility to have ray traced colored and semi-transparent shadows on directional lights.
- Added a check in the custom post process template to throw an error if the default shader is not found.
- Exposed the debug overlay ratio in the debug menu.
- Added a separate frame settings for tonemapping alongside color grading.
- Added the receive fog option in the material UI for ShaderGraphs.
- Added a public virtual bool in the custom post processes API to specify if a post processes should be executed in the scene view.
- Added a menu option that checks scene issues with ray tracing. Also removed the previously existing warning at runtime.
- Added Contrast Adaptive Sharpen (CAS) Upscaling effect.
- Added APIs to update probe settings at runtime.
- Added documentation for the rayTracingSupported method in HDRP
- Added user-selectable format for the post processing passes.
- Added support for alpha channel in some post-processing passes (DoF, TAA, Uber).
- Added warnings in FrameSettings inspector when using DXR and atempting to use Asynchronous Execution.
- Exposed Stencil bits that can be used by the user.
- Added history rejection based on velocity of intersected objects for directional, point and spot lights.
- Added a affectsVolumetric field to the HDAdditionalLightData API to know if light affects volumetric fog.
- Add OS and Hardware check in the Wizard fixes for DXR.
- Added option to exclude camera motion from motion blur.
- Added semi-transparent shadows for point and spot lights.
- Added support for semi-transparent shadow for unlit shader and unlit shader graph.
- Added the alpha clip enabled toggle to the material UI for all HDRP shader graphs.
- Added Material Samples to explain how to use the lit shader features
- Added an initial implementation of ray traced sub surface scattering
- Added AssetPostprocessors and Shadergraphs to handle Arnold Standard Surface and 3DsMax Physical material import from FBX.
- Added support for Smoothness Fade start work when enabling ray traced reflections.
- Added Contact shadow, Micro shadows and Screen space refraction API documentation.
- Added script documentation for SSR, SSAO (ray tracing), GI, Light Cluster, RayTracingSettings, Ray Counters, etc.
- Added path tracing support for refraction and internal reflections.
- Added support for Thin Refraction Model and Lit's Clear Coat in Path Tracing.
- Added the Tint parameter to Sky Colored Fog.
- Added of Screen Space Reflections for Transparent materials
- Added a fallback for ray traced area light shadows in case the material is forward or the lit mode is forward.
- Added a new debug mode for light layers.
- Added an "enable" toggle to the SSR volume component.
- Added support for anisotropic specular lobes in path tracing.
- Added support for alpha clipping in path tracing.
- Added support for light cookies in path tracing.
- Added support for transparent shadows in path tracing.
- Added support for iridescence in path tracing.
- Added support for background color in path tracing.
- Added a path tracing test to the test suite.
- Added a warning and workaround instructions that appear when you enable XR single-pass after the first frame with the XR SDK.
- Added the exposure sliders to the planar reflection probe preview
- Added support for subsurface scattering in path tracing.
- Added a new mode that improves the filtering of ray traced shadows (directional, point and spot) based on the distance to the occluder.
- Added support of cookie baking and add support on Disc light.
- Added support for fog attenuation in path tracing.
- Added a new debug panel for volumes
- Added XR setting to control camera jitter for temporal effects
- Added an error message in the DrawRenderers custom pass when rendering opaque objects with an HDRP asset in DeferredOnly mode.
- Added API to enable proper recording of path traced scenes (with the Unity recorder or other tools).
- Added support for fog in Recursive rendering, ray traced reflections and ray traced indirect diffuse.
- Added an alpha blend option for recursive rendering
- Added support for stack lit for ray tracing effects.
- Added support for hair for ray tracing effects.
- Added support for alpha to coverage for HDRP shaders and shader graph
- Added support for Quality Levels to Subsurface Scattering.
- Added option to disable XR rendering on the camera settings.
- Added support for specular AA from geometric curvature in AxF
- Added support for baked AO (no input for now) in AxF
- Added an info box to warn about depth test artifacts when rendering object twice in custom passes with MSAA.
- Added a frame setting for alpha to mask.
- Added support for custom passes in the AOV API
- Added Light decomposition lighting debugging modes and support in AOV
- Added exposure compensation to Fixed exposure mode
- Added support for rasterized area light shadows in StackLit
- Added support for texture-weighted automatic exposure
- Added support for POM for emissive map
- Added alpha channel support in motion blur pass.
- Added the HDRP Compositor Tool (in Preview).
- Added a ray tracing mode option in the HDRP asset that allows to override and shader stripping.
- Added support for arbitrary resolution scaling of Volumetric Lighting to the Fog volume component.
- Added range attenuation for box-shaped spotlights.
- Added scenes for hair and fabric and decals with material samples
- Added fabric materials and textures
- Added information for fabric materials in fabric scene
- Added a DisplayInfo attribute to specify a name override and a display order for Volume Component fields (used only in default inspector for now).
- Added Min distance to contact shadows.
- Added support for Depth of Field in path tracing (by sampling the lens aperture).
- Added an API in HDRP to override the camera within the rendering of a frame (mainly for custom pass).
- Added a function (HDRenderPipeline.ResetRTHandleReferenceSize) to reset the reference size of RTHandle systems.
- Added support for AxF measurements importing into texture resources tilings.
- Added Layer parameter on Area Light to modify Layer of generated Emissive Mesh
- Added a flow map parameter to HDRI Sky
- Implemented ray traced reflections for transparent objects.
- Add a new parameter to control reflections in recursive rendering.
- Added an initial version of SSGI.
- Added Virtual Texturing cache settings to control the size of the Streaming Virtual Texturing caches.
- Added back-compatibility with builtin stereo matrices.
- Added CustomPassUtils API to simplify Blur, Copy and DrawRenderers custom passes.
- Added Histogram guided automatic exposure.
- Added few exposure debug modes.
- Added support for multiple path-traced views at once (e.g., scene and game views).
- Added support for 3DsMax's 2021 Simplified Physical Material from FBX files in the Model Importer.
- Added custom target mid grey for auto exposure.
- Added CustomPassUtils API to simplify Blur, Copy and DrawRenderers custom passes.
- Added an API in HDRP to override the camera within the rendering of a frame (mainly for custom pass).
- Added more custom pass API functions, mainly to render objects from another camera.
- Added support for transparent Unlit in path tracing.
- Added a minimal lit used for RTGI in peformance mode.
- Added procedural metering mask that can follow an object
- Added presets quality settings for RTAO and RTGI.
- Added an override for the shadow culling that allows better directional shadow maps in ray tracing effects (RTR, RTGI, RTSSS and RR).
- Added a Cloud Layer volume override.
- Added Fast Memory support for platform that support it.
- Added CPU and GPU timings for ray tracing effects.
- Added support to combine RTSSS and RTGI (1248733).
- Added IES Profile support for Point, Spot and Rectangular-Area lights
- Added support for multiple mapping modes in AxF.
- Add support of lightlayers on indirect lighting controller
- Added compute shader stripping.
- Added Cull Mode option for opaque materials and ShaderGraphs. 
- Added scene view exposure override.
- Added support for exposure curve remapping for min/max limits.
- Added presets for ray traced reflections.
- Added final image histogram debug view (both luminance and RGB).
- Added an example texture and rotation to the Cloud Layer volume override.
- Added an option to extend the camera culling for skinned mesh animation in ray tracing effects (1258547).
- Added decal layer system similar to light layer. Mesh will receive a decal when both decal layer mask matches.
- Added shader graph nodes for rendering a complex eye shader.
- Added more controls to contact shadows and increased quality in some parts. 
- Added a physically based option in DoF volume.
- Added API to check if a Camera, Light or ReflectionProbe is compatible with HDRP.
- Added path tracing test scene for normal mapping.
- Added missing API documentation.
- Remove CloudLayer
- Added quad overdraw and vertex density debug modes.

### Fixed
- fix when saved HDWizard window tab index out of range (1260273)
- Fix when rescale probe all direction below zero (1219246)
- Update documentation of HDRISky-Backplate, precise how to have Ambient Occlusion on the Backplate
- Sorting, undo, labels, layout in the Lighting Explorer.
- Fixed sky settings and materials in Shader Graph Samples package
- Fix/workaround a probable graphics driver bug in the GTAO shader.
- Fixed Hair and PBR shader graphs double sided modes
- Fixed an issue where updating an HDRP asset in the Quality setting panel would not recreate the pipeline.
- Fixed issue with point lights being considered even when occupying less than a pixel on screen (case 1183196)
- Fix a potential NaN source with iridescence (case 1183216)
- Fixed issue of spotlight breaking when minimizing the cone angle via the gizmo (case 1178279)
- Fixed issue that caused decals not to modify the roughness in the normal buffer, causing SSR to not behave correctly (case 1178336)
- Fixed lit transparent refraction with XR single-pass rendering
- Removed extra jitter for TemporalAA in VR
- Fixed ShaderGraph time in main preview
- Fixed issue on some UI elements in HDRP asset not expanding when clicking the arrow (case 1178369)
- Fixed alpha blending in custom post process
- Fixed the modification of the _AlphaCutoff property in the material UI when exposed with a ShaderGraph parameter.
- Fixed HDRP test `1218_Lit_DiffusionProfiles` on Vulkan.
- Fixed an issue where building a player in non-dev mode would generate render target error logs every frame
- Fixed crash when upgrading version of HDRP
- Fixed rendering issues with material previews
- Fixed NPE when using light module in Shuriken particle systems (1173348).
- Refresh cached shadow on editor changes
- Fixed light supported units caching (1182266)
- Fixed an issue where SSAO (that needs temporal reprojection) was still being rendered when Motion Vectors were not available (case 1184998)
- Fixed a nullref when modifying the height parameters inside the layered lit shader UI.
- Fixed Decal gizmo that become white after exiting play mode
- Fixed Decal pivot position to behave like a spotlight
- Fixed an issue where using the LightingOverrideMask would break sky reflection for regular cameras
- Fix DebugMenu FrameSettingsHistory persistency on close
- Fix DensityVolume, ReflectionProbe aned PlanarReflectionProbe advancedControl display
- Fix DXR scene serialization in wizard
- Fixed an issue where Previews would reallocate History Buffers every frame
- Fixed the SetLightLayer function in HDAdditionalLightData setting the wrong light layer
- Fix error first time a preview is created for planar
- Fixed an issue where SSR would use an incorrect roughness value on ForwardOnly (StackLit, AxF, Fabric, etc.) materials when the pipeline is configured to also allow deferred Lit.
- Fixed issues with light explorer (cases 1183468, 1183269)
- Fix dot colors in LayeredLit material inspector
- Fix undo not resetting all value when undoing the material affectation in LayerLit material
- Fix for issue that caused gizmos to render in render textures (case 1174395)
- Fixed the light emissive mesh not updated when the light was disabled/enabled
- Fixed light and shadow layer sync when setting the HDAdditionalLightData.lightlayersMask property
- Fixed a nullref when a custom post process component that was in the HDRP PP list is removed from the project
- Fixed issue that prevented decals from modifying specular occlusion (case 1178272).
- Fixed exposure of volumetric reprojection
- Fixed multi selection support for Scalable Settings in lights
- Fixed font shaders in test projects for VR by using a Shader Graph version
- Fixed refresh of baked cubemap by incrementing updateCount at the end of the bake (case 1158677).
- Fixed issue with rectangular area light when seen from the back
- Fixed decals not affecting lightmap/lightprobe
- Fixed zBufferParams with XR single-pass rendering
- Fixed moving objects not rendered in custom passes
- Fixed abstract classes listed in the + menu of the custom pass list
- Fixed custom pass that was rendered in previews
- Fixed precision error in zero value normals when applying decals (case 1181639)
- Fixed issue that triggered No Scene Lighting view in game view as well (case 1156102)
- Assign default volume profile when creating a new HDRP Asset
- Fixed fov to 0 in planar probe breaking the projection matrix (case 1182014)
- Fixed bugs with shadow caching
- Reassign the same camera for a realtime probe face render request to have appropriate history buffer during realtime probe rendering.
- Fixed issue causing wrong shading when normal map mode is Object space, no normal map is set, but a detail map is present (case 1143352)
- Fixed issue with decal and htile optimization
- Fixed TerrainLit shader compilation error regarding `_Control0_TexelSize` redefinition (case 1178480).
- Fixed warning about duplicate HDRuntimeReflectionSystem when configuring play mode without domain reload.
- Fixed an editor crash when multiple decal projectors were selected and some had null material
- Added all relevant fix actions to FixAll button in Wizard
- Moved FixAll button on top of the Wizard
- Fixed an issue where fog color was not pre-exposed correctly
- Fix priority order when custom passes are overlapping
- Fix cleanup not called when the custom pass GameObject is destroyed
- Replaced most instances of GraphicsSettings.renderPipelineAsset by GraphicsSettings.currentRenderPipeline. This should fix some parameters not working on Quality Settings overrides.
- Fixed an issue with Realtime GI not working on upgraded projects.
- Fixed issue with screen space shadows fallback texture was not set as a texture array.
- Fixed Pyramid Lights bounding box
- Fixed terrain heightmap default/null values and epsilons
- Fixed custom post-processing effects breaking when an abstract class inherited from `CustomPostProcessVolumeComponent`
- Fixed XR single-pass rendering in Editor by using ShaderConfig.s_XrMaxViews to allocate matrix array
- Multiple different skies rendered at the same time by different cameras are now handled correctly without flickering
- Fixed flickering issue happening when different volumes have shadow settings and multiple cameras are present.
- Fixed issue causing planar probes to disappear if there is no light in the scene.
- Fixed a number of issues with the prefab isolation mode (Volumes leaking from the main scene and reflection not working properly)
- Fixed an issue with fog volume component upgrade not working properly
- Fixed Spot light Pyramid Shape has shadow artifacts on aspect ratio values lower than 1
- Fixed issue with AO upsampling in XR
- Fixed camera without HDAdditionalCameraData component not rendering
- Removed the macro ENABLE_RAYTRACING for most of the ray tracing code
- Fixed prefab containing camera reloading in loop while selected in the Project view
- Fixed issue causing NaN wheh the Z scale of an object is set to 0.
- Fixed DXR shader passes attempting to render before pipeline loaded
- Fixed black ambient sky issue when importing a project after deleting Library.
- Fixed issue when upgrading a Standard transparent material (case 1186874)
- Fixed area light cookies not working properly with stack lit
- Fixed material render queue not updated when the shader is changed in the material inspector.
- Fixed a number of issues with full screen debug modes not reseting correctly when setting another mutually exclusive mode
- Fixed compile errors for platforms with no VR support
- Fixed an issue with volumetrics and RTHandle scaling (case 1155236)
- Fixed an issue where sky lighting might be updated uselessly
- Fixed issue preventing to allow setting decal material to none (case 1196129)
- Fixed XR multi-pass decals rendering
- Fixed several fields on Light Inspector that not supported Prefab overrides
- Fixed EOL for some files
- Fixed scene view rendering with volumetrics and XR enabled
- Fixed decals to work with multiple cameras
- Fixed optional clear of GBuffer (Was always on)
- Fixed render target clears with XR single-pass rendering
- Fixed HDRP samples file hierarchy
- Fixed Light units not matching light type
- Fixed QualitySettings panel not displaying HDRP Asset
- Fixed black reflection probes the first time loading a project
- Fixed y-flip in scene view with XR SDK
- Fixed Decal projectors do not immediately respond when parent object layer mask is changed in editor.
- Fixed y-flip in scene view with XR SDK
- Fixed a number of issues with Material Quality setting
- Fixed the transparent Cull Mode option in HD unlit master node settings only visible if double sided is ticked.
- Fixed an issue causing shadowed areas by contact shadows at the edge of far clip plane if contact shadow length is very close to far clip plane.
- Fixed editing a scalable settings will edit all loaded asset in memory instead of targetted asset.
- Fixed Planar reflection default viewer FOV
- Fixed flickering issues when moving the mouse in the editor with ray tracing on.
- Fixed the ShaderGraph main preview being black after switching to SSS in the master node settings
- Fixed custom fullscreen passes in VR
- Fixed camera culling masks not taken in account in custom pass volumes
- Fixed object not drawn in custom pass when using a DrawRenderers with an HDRP shader in a build.
- Fixed injection points for Custom Passes (AfterDepthAndNormal and BeforePreRefraction were missing)
- Fixed a enum to choose shader tags used for drawing objects (DepthPrepass or Forward) when there is no override material.
- Fixed lit objects in the BeforePreRefraction, BeforeTransparent and BeforePostProcess.
- Fixed the None option when binding custom pass render targets to allow binding only depth or color.
- Fixed custom pass buffers allocation so they are not allocated if they're not used.
- Fixed the Custom Pass entry in the volume create asset menu items.
- Fixed Prefab Overrides workflow on Camera.
- Fixed alignment issue in Preset for Camera.
- Fixed alignment issue in Physical part for Camera.
- Fixed FrameSettings multi-edition.
- Fixed a bug happening when denoising multiple ray traced light shadows
- Fixed minor naming issues in ShaderGraph settings
- VFX: Removed z-fight glitches that could appear when using deferred depth prepass and lit quad primitives
- VFX: Preserve specular option for lit outputs (matches HDRP lit shader)
- Fixed an issue with Metal Shader Compiler and GTAO shader for metal
- Fixed resources load issue while upgrading HDRP package.
- Fix LOD fade mask by accounting for field of view
- Fixed spot light missing from ray tracing indirect effects.
- Fixed a UI bug in the diffusion profile list after fixing them from the wizard.
- Fixed the hash collision when creating new diffusion profile assets.
- Fixed a light leaking issue with box light casting shadows (case 1184475)
- Fixed Cookie texture type in the cookie slot of lights (Now displays a warning because it is not supported).
- Fixed a nullref that happens when using the Shuriken particle light module
- Fixed alignment in Wizard
- Fixed text overflow in Wizard's helpbox
- Fixed Wizard button fix all that was not automatically grab all required fixes
- Fixed VR tab for MacOS in Wizard
- Fixed local config package workflow in Wizard
- Fixed issue with contact shadows shifting when MSAA is enabled.
- Fixed EV100 in the PBR sky
- Fixed an issue In URP where sometime the camera is not passed to the volume system and causes a null ref exception (case 1199388)
- Fixed nullref when releasing HDRP with custom pass disabled
- Fixed performance issue derived from copying stencil buffer.
- Fixed an editor freeze when importing a diffusion profile asset from a unity package.
- Fixed an exception when trying to reload a builtin resource.
- Fixed the light type intensity unit reset when switching the light type.
- Fixed compilation error related to define guards and CreateLayoutFromXrSdk()
- Fixed documentation link on CustomPassVolume.
- Fixed player build when HDRP is in the project but not assigned in the graphic settings.
- Fixed an issue where ambient probe would be black for the first face of a baked reflection probe
- VFX: Fixed Missing Reference to Visual Effect Graph Runtime Assembly
- Fixed an issue where rendering done by users in EndCameraRendering would be executed before the main render loop.
- Fixed Prefab Override in main scope of Volume.
- Fixed alignment issue in Presset of main scope of Volume.
- Fixed persistence of ShowChromeGizmo and moved it to toolbar for coherency in ReflectionProbe and PlanarReflectionProbe.
- Fixed Alignement issue in ReflectionProbe and PlanarReflectionProbe.
- Fixed Prefab override workflow issue in ReflectionProbe and PlanarReflectionProbe.
- Fixed empty MoreOptions and moved AdvancedManipulation in a dedicated location for coherency in ReflectionProbe and PlanarReflectionProbe.
- Fixed Prefab override workflow issue in DensityVolume.
- Fixed empty MoreOptions and moved AdvancedManipulation in a dedicated location for coherency in DensityVolume.
- Fix light limit counts specified on the HDRP asset
- Fixed Quality Settings for SSR, Contact Shadows and Ambient Occlusion volume components
- Fixed decalui deriving from hdshaderui instead of just shaderui
- Use DelayedIntField instead of IntField for scalable settings
- Fixed init of debug for FrameSettingsHistory on SceneView camera
- Added a fix script to handle the warning 'referenced script in (GameObject 'SceneIDMap') is missing'
- Fix Wizard load when none selected for RenderPipelineAsset
- Fixed TerrainLitGUI when per-pixel normal property is not present.
- Fixed rendering errors when enabling debug modes with custom passes
- Fix an issue that made PCSS dependent on Atlas resolution (not shadow map res)
- Fixing a bug whith histories when n>4 for ray traced shadows
- Fixing wrong behavior in ray traced shadows for mesh renderers if their cast shadow is shadow only or double sided
- Only tracing rays for shadow if the point is inside the code for spotlight shadows
- Only tracing rays if the point is inside the range for point lights
- Fixing ghosting issues when the screen space shadow  indexes change for a light with ray traced shadows
- Fixed an issue with stencil management and Xbox One build that caused corrupted output in deferred mode.
- Fixed a mismatch in behavior between the culling of shadow maps and ray traced point and spot light shadows
- Fixed recursive ray tracing not working anymore after intermediate buffer refactor.
- Fixed ray traced shadow denoising not working (history rejected all the time).
- Fixed shader warning on xbox one
- Fixed cookies not working for spot lights in ray traced reflections, ray traced GI and recursive rendering
- Fixed an inverted handling of CoatSmoothness for SSR in StackLit.
- Fixed missing distortion inputs in Lit and Unlit material UI.
- Fixed issue that propagated NaNs across multiple frames through the exposure texture.
- Fixed issue with Exclude from TAA stencil ignored.
- Fixed ray traced reflection exposure issue.
- Fixed issue with TAA history not initialising corretly scale factor for first frame
- Fixed issue with stencil test of material classification not using the correct Mask (causing false positive and bad performance with forward material in deferred)
- Fixed issue with History not reset when chaning antialiasing mode on camera
- Fixed issue with volumetric data not being initialized if default settings have volumetric and reprojection off.
- Fixed ray tracing reflection denoiser not applied in tier 1
- Fixed the vibility of ray tracing related methods.
- Fixed the diffusion profile list not saved when clicking the fix button in the material UI.
- Fixed crash when pushing bounce count higher than 1 for ray traced GI or reflections
- Fixed PCSS softness scale so that it better match ray traced reference for punctual lights.
- Fixed exposure management for the path tracer
- Fixed AxF material UI containing two advanced options settings.
- Fixed an issue where cached sky contexts were being destroyed wrongly, breaking lighting in the LookDev
- Fixed issue that clamped PCSS softness too early and not after distance scale.
- Fixed fog affect transparent on HD unlit master node
- Fixed custom post processes re-ordering not saved.
- Fixed NPE when using scalable settings
- Fixed an issue where PBR sky precomputation was reset incorrectly in some cases causing bad performance.
- Fixed a bug due to depth history begin overriden too soon
- Fixed CustomPassSampleCameraColor scale issue when called from Before Transparent injection point.
- Fixed corruption of AO in baked probes.
- Fixed issue with upgrade of projects that still had Very High as shadow filtering quality.
- Fixed issue that caused Distortion UI to appear in Lit.
- Fixed several issues with decal duplicating when editing them.
- Fixed initialization of volumetric buffer params (1204159)
- Fixed an issue where frame count was incorrectly reset for the game view, causing temporal processes to fail.
- Fixed Culling group was not disposed error.
- Fixed issues on some GPU that do not support gathers on integer textures.
- Fixed an issue with ambient probe not being initialized for the first frame after a domain reload for volumetric fog.
- Fixed the scene visibility of decal projectors and density volumes
- Fixed a leak in sky manager.
- Fixed an issue where entering playmode while the light editor is opened would produce null reference exceptions.
- Fixed the debug overlay overlapping the debug menu at runtime.
- Fixed an issue with the framecount when changing scene.
- Fixed errors that occurred when using invalid near and far clip plane values for planar reflections.
- Fixed issue with motion blur sample weighting function.
- Fixed motion vectors in MSAA.
- Fixed sun flare blending (case 1205862).
- Fixed a lot of issues related to ray traced screen space shadows.
- Fixed memory leak caused by apply distortion material not being disposed.
- Fixed Reflection probe incorrectly culled when moving its parent (case 1207660)
- Fixed a nullref when upgrading the Fog volume components while the volume is opened in the inspector.
- Fix issues where decals on PS4 would not correctly write out the tile mask causing bits of the decal to go missing.
- Use appropriate label width and text content so the label is completely visible
- Fixed an issue where final post process pass would not output the default alpha value of 1.0 when using 11_11_10 color buffer format.
- Fixed SSR issue after the MSAA Motion Vector fix.
- Fixed an issue with PCSS on directional light if punctual shadow atlas was not allocated.
- Fixed an issue where shadow resolution would be wrong on the first face of a baked reflection probe.
- Fixed issue with PCSS softness being incorrect for cascades different than the first one.
- Fixed custom post process not rendering when using multiple HDRP asset in quality settings
- Fixed probe gizmo missing id (case 1208975)
- Fixed a warning in raytracingshadowfilter.compute
- Fixed issue with AO breaking with small near plane values.
- Fixed custom post process Cleanup function not called in some cases.
- Fixed shader warning in AO code.
- Fixed a warning in simpledenoiser.compute
- Fixed tube and rectangle light culling to use their shape instead of their range as a bounding box.
- Fixed caused by using gather on a UINT texture in motion blur.
- Fix issue with ambient occlusion breaking when dynamic resolution is active.
- Fixed some possible NaN causes in Depth of Field.
- Fixed Custom Pass nullref due to the new Profiling Sample API changes
- Fixed the black/grey screen issue on after post process Custom Passes in non dev builds.
- Fixed particle lights.
- Improved behavior of lights and probe going over the HDRP asset limits.
- Fixed issue triggered when last punctual light is disabled and more than one camera is used.
- Fixed Custom Pass nullref due to the new Profiling Sample API changes
- Fixed the black/grey screen issue on after post process Custom Passes in non dev builds.
- Fixed XR rendering locked to vsync of main display with Standalone Player.
- Fixed custom pass cleanup not called at the right time when using multiple volumes.
- Fixed an issue on metal with edge of decal having artifact by delaying discard of fragments during decal projection
- Fixed various shader warning
- Fixing unnecessary memory allocations in the ray tracing cluster build
- Fixed duplicate column labels in LightEditor's light tab
- Fixed white and dark flashes on scenes with very high or very low exposure when Automatic Exposure is being used.
- Fixed an issue where passing a null ProfilingSampler would cause a null ref exception.
- Fixed memory leak in Sky when in matcap mode.
- Fixed compilation issues on platform that don't support VR.
- Fixed migration code called when we create a new HDRP asset.
- Fixed RemoveComponent on Camera contextual menu to not remove Camera while a component depend on it.
- Fixed an issue where ambient occlusion and screen space reflections editors would generate null ref exceptions when HDRP was not set as the current pipeline.
- Fixed a null reference exception in the probe UI when no HDRP asset is present.
- Fixed the outline example in the doc (sampling range was dependent on screen resolution)
- Fixed a null reference exception in the HDRI Sky editor when no HDRP asset is present.
- Fixed an issue where Decal Projectors created from script where rotated around the X axis by 90°.
- Fixed frustum used to compute Density Volumes visibility when projection matrix is oblique.
- Fixed a null reference exception in Path Tracing, Recursive Rendering and raytraced Global Illumination editors when no HDRP asset is present.
- Fix for NaNs on certain geometry with Lit shader -- [case 1210058](https://fogbugz.unity3d.com/f/cases/1210058/)
- Fixed an issue where ambient occlusion and screen space reflections editors would generate null ref exceptions when HDRP was not set as the current pipeline.
- Fixed a null reference exception in the probe UI when no HDRP asset is present.
- Fixed the outline example in the doc (sampling range was dependent on screen resolution)
- Fixed a null reference exception in the HDRI Sky editor when no HDRP asset is present.
- Fixed an issue where materials newly created from the contextual menu would have an invalid state, causing various problems until it was edited.
- Fixed transparent material created with ZWrite enabled (now it is disabled by default for new transparent materials)
- Fixed mouseover on Move and Rotate tool while DecalProjector is selected.
- Fixed wrong stencil state on some of the pixel shader versions of deferred shader.
- Fixed an issue where creating decals at runtime could cause a null reference exception.
- Fixed issue that displayed material migration dialog on the creation of new project.
- Fixed various issues with time and animated materials (cases 1210068, 1210064).
- Updated light explorer with latest changes to the Fog and fixed issues when no visual environment was present.
- Fixed not handleling properly the recieve SSR feature with ray traced reflections
- Shadow Atlas is no longer allocated for area lights when they are disabled in the shader config file.
- Avoid MRT Clear on PS4 as it is not implemented yet.
- Fixed runtime debug menu BitField control.
- Fixed the radius value used for ray traced directional light.
- Fixed compilation issues with the layered lit in ray tracing shaders.
- Fixed XR autotests viewport size rounding
- Fixed mip map slider knob displayed when cubemap have no mipmap
- Remove unnecessary skip of material upgrade dialog box.
- Fixed the profiling sample mismatch errors when enabling the profiler in play mode
- Fixed issue that caused NaNs in reflection probes on consoles.
- Fixed adjusting positive axis of Blend Distance slides the negative axis in the density volume component.
- Fixed the blend of reflections based on the weight.
- Fixed fallback for ray traced reflections when denoising is enabled.
- Fixed error spam issue with terrain detail terrainDetailUnsupported (cases 1211848)
- Fixed hardware dynamic resolution causing cropping/scaling issues in scene view (case 1158661)
- Fixed Wizard check order for `Hardware and OS` and `Direct3D12`
- Fix AO issue turning black when Far/Near plane distance is big.
- Fixed issue when opening lookdev and the lookdev volume have not been assigned yet.
- Improved memory usage of the sky system.
- Updated label in HDRP quality preference settings (case 1215100)
- Fixed Decal Projector gizmo not undoing properly (case 1216629)
- Fix a leak in the denoising of ray traced reflections.
- Fixed Alignment issue in Light Preset
- Fixed Environment Header in LightingWindow
- Fixed an issue where hair shader could write garbage in the diffuse lighting buffer, causing NaNs.
- Fixed an exposure issue with ray traced sub-surface scattering.
- Fixed runtime debug menu light hierarchy None not doing anything.
- Fixed the broken ShaderGraph preview when creating a new Lit graph.
- Fix indentation issue in preset of LayeredLit material.
- Fixed minor issues with cubemap preview in the inspector.
- Fixed wrong build error message when building for android on mac.
- Fixed an issue related to denoising ray trace area shadows.
- Fixed wrong build error message when building for android on mac.
- Fixed Wizard persistency of Direct3D12 change on domain reload.
- Fixed Wizard persistency of FixAll on domain reload.
- Fixed Wizard behaviour on domain reload.
- Fixed a potential source of NaN in planar reflection probe atlas.
- Fixed an issue with MipRatio debug mode showing _DebugMatCapTexture not being set.
- Fixed missing initialization of input params in Blit for VR.
- Fix Inf source in LTC for area lights.
- Fix issue with AO being misaligned when multiple view are visible.
- Fix issue that caused the clamp of camera rotation motion for motion blur to be ineffective.
- Fixed issue with AssetPostprocessors dependencies causing models to be imported twice when upgrading the package version.
- Fixed culling of lights with XR SDK
- Fixed memory stomp in shadow caching code, leading to overflow of Shadow request array and runtime errors.
- Fixed an issue related to transparent objects reading the ray traced indirect diffuse buffer
- Fixed an issue with filtering ray traced area lights when the intensity is high or there is an exposure.
- Fixed ill-formed include path in Depth Of Field shader.
- Fixed shader graph and ray tracing after the shader target PR.
- Fixed a bug in semi-transparent shadows (object further than the light casting shadows)
- Fix state enabled of default volume profile when in package.
- Fixed removal of MeshRenderer and MeshFilter on adding Light component.
- Fixed Ray Traced SubSurface Scattering not working with ray traced area lights
- Fixed Ray Traced SubSurface Scattering not working in forward mode.
- Fixed a bug in debug light volumes.
- Fixed a bug related to ray traced area light shadow history.
- Fixed an issue where fog sky color mode could sample NaNs in the sky cubemap.
- Fixed a leak in the PBR sky renderer.
- Added a tooltip to the Ambient Mode parameter in the Visual Envionment volume component.
- Static lighting sky now takes the default volume into account (this fixes discrepancies between baked and realtime lighting).
- Fixed a leak in the sky system.
- Removed MSAA Buffers allocation when lit shader mode is set to "deferred only".
- Fixed invalid cast for realtime reflection probes (case 1220504)
- Fixed invalid game view rendering when disabling all cameras in the scene (case 1105163)
- Hide reflection probes in the renderer components.
- Fixed infinite reload loop while displaying Light's Shadow's Link Light Layer in Inspector of Prefab Asset.
- Fixed the culling was not disposed error in build log.
- Fixed the cookie atlas size and planar atlas size being too big after an upgrade of the HDRP asset.
- Fixed transparent SSR for shader graph.
- Fixed an issue with emissive light meshes not being in the RAS.
- Fixed DXR player build
- Fixed the HDRP asset migration code not being called after an upgrade of the package
- Fixed draw renderers custom pass out of bound exception
- Fixed the PBR shader rendering in deferred
- Fixed some typos in debug menu (case 1224594)
- Fixed ray traced point and spot lights shadows not rejecting istory when semi-transparent or colored.
- Fixed a warning due to StaticLightingSky when reloading domain in some cases.
- Fixed the MaxLightCount being displayed when the light volume debug menu is on ColorAndEdge.
- Fixed issue with unclear naming of debug menu for decals.
- Fixed z-fighting in scene view when scene lighting is off (case 1203927)
- Fixed issue that prevented cubemap thumbnails from rendering (only on D3D11 and Metal).
- Fixed ray tracing with VR single-pass
- Fix an exception in ray tracing that happens if two LOD levels are using the same mesh renderer.
- Fixed error in the console when switching shader to decal in the material UI.
- Fixed an issue with refraction model and ray traced recursive rendering (case 1198578).
- Fixed an issue where a dynamic sky changing any frame may not update the ambient probe.
- Fixed cubemap thumbnail generation at project load time.
- Fixed cubemap thumbnail generation at project load time. 
- Fixed XR culling with multiple cameras
- Fixed XR single-pass with Mock HMD plugin
- Fixed sRGB mismatch with XR SDK
- Fixed an issue where default volume would not update when switching profile.
- Fixed issue with uncached reflection probe cameras reseting the debug mode (case 1224601) 
- Fixed an issue where AO override would not override specular occlusion.
- Fixed an issue where Volume inspector might not refresh correctly in some cases.
- Fixed render texture with XR
- Fixed issue with resources being accessed before initialization process has been performed completely. 
- Half fixed shuriken particle light that cast shadows (only the first one will be correct)
- Fixed issue with atmospheric fog turning black if a planar reflection probe is placed below ground level. (case 1226588)
- Fixed custom pass GC alloc issue in CustomPassVolume.GetActiveVolumes().
- Fixed a bug where instanced shadergraph shaders wouldn't compile on PS4.
- Fixed an issue related to the envlightdatasrt not being bound in recursive rendering.
- Fixed shadow cascade tooltip when using the metric mode (case 1229232)
- Fixed how the area light influence volume is computed to match rasterization.
- Focus on Decal uses the extends of the projectors
- Fixed usage of light size data that are not available at runtime.
- Fixed the depth buffer copy made before custom pass after opaque and normal injection point.
- Fix for issue that prevented scene from being completely saved when baked reflection probes are present and lighting is set to auto generate.
- Fixed drag area width at left of Light's intensity field in Inspector.
- Fixed light type resolution when performing a reset on HDAdditionalLightData (case 1220931)
- Fixed reliance on atan2 undefined behavior in motion vector debug shader.
- Fixed an usage of a a compute buffer not bound (1229964)
- Fixed an issue where changing the default volume profile from another inspector would not update the default volume editor.
- Fix issues in the post process system with RenderTexture being invalid in some cases, causing rendering problems.
- Fixed an issue where unncessarily serialized members in StaticLightingSky component would change each time the scene is changed.
- Fixed a weird behavior in the scalable settings drawing when the space becomes tiny (1212045).
- Fixed a regression in the ray traced indirect diffuse due to the new probe system.
- Fix for range compression factor for probes going negative (now clamped to positive values).
- Fixed path validation when creating new volume profile (case 1229933)
- Fixed a bug where Decal Shader Graphs would not recieve reprojected Position, Normal, or Bitangent data. (1239921)
- Fix reflection hierarchy for CARPAINT in AxF.
- Fix precise fresnel for delta lights for SVBRDF in AxF.
- Fixed the debug exposure mode for display sky reflection and debug view baked lighting
- Fixed MSAA depth resolve when there is no motion vectors
- Fixed various object leaks in HDRP.
- Fixed compile error with XR SubsystemManager.
- Fix for assertion triggering sometimes when saving a newly created lit shader graph (case 1230996)
- Fixed culling of planar reflection probes that change position (case 1218651)
- Fixed null reference when processing lightprobe (case 1235285)
- Fix issue causing wrong planar reflection rendering when more than one camera is present.
- Fix black screen in XR when HDRP package is present but not used.
- Fixed an issue with the specularFGD term being used when the material has a clear coat (lit shader).
- Fixed white flash happening with auto-exposure in some cases (case 1223774)
- Fixed NaN which can appear with real time reflection and inf value
- Fixed an issue that was collapsing the volume components in the HDRP default settings
- Fixed warning about missing bound decal buffer
- Fixed shader warning on Xbox for ResolveStencilBuffer.compute. 
- Fixed PBR shader ZTest rendering in deferred.
- Replaced commands incompatible with async compute in light list build process.
- Diffusion Profile and Material references in HDRP materials are now correctly exported to unity packages. Note that the diffusion profile or the material references need to be edited once before this can work properly.
- Fix MaterialBalls having same guid issue
- Fix spelling and grammatical errors in material samples
- Fixed unneeded cookie texture allocation for cone stop lights.
- Fixed scalarization code for contact shadows.
- Fixed volume debug in playmode
- Fixed issue when toggling anything in HDRP asset that will produce an error (case 1238155)
- Fixed shader warning in PCSS code when using Vulkan.
- Fixed decal that aren't working without Metal and Ambient Occlusion option enabled.
- Fixed an error about procedural sky being logged by mistake.
- Fixed shadowmask UI now correctly showing shadowmask disable
- Made more explicit the warning about raytracing and asynchronous compute. Also fixed the condition in which it appears.
- Fixed a null ref exception in static sky when the default volume profile is invalid.
- DXR: Fixed shader compilation error with shader graph and pathtracer
- Fixed SceneView Draw Modes not being properly updated after opening new scene view panels or changing the editor layout.
- VFX: Removed irrelevant queues in render queue selection from HDRP outputs
- VFX: Motion Vector are correctly renderered with MSAA [Case 1240754](https://issuetracker.unity3d.com/product/unity/issues/guid/1240754/)
- Fixed a cause of NaN when a normal of 0-length is generated (usually via shadergraph). 
- Fixed issue with screen-space shadows not enabled properly when RT is disabled (case 1235821)
- Fixed a performance issue with stochastic ray traced area shadows.
- Fixed cookie texture not updated when changing an import settings (srgb for example).
- Fixed flickering of the game/scene view when lookdev is running.
- Fixed issue with reflection probes in realtime time mode with OnEnable baking having wrong lighting with sky set to dynamic (case 1238047).
- Fixed transparent motion vectors not working when in MSAA.
- Fix error when removing DecalProjector from component contextual menu (case 1243960)
- Fixed issue with post process when running in RGBA16 and an object with additive blending is in the scene.
- Fixed corrupted values on LayeredLit when using Vertex Color multiply mode to multiply and MSAA is activated. 
- Fix conflicts with Handles manipulation when performing a Reset in DecalComponent (case 1238833)
- Fixed depth prepass and postpass being disabled after changing the shader in the material UI.
- Fixed issue with sceneview camera settings not being saved after Editor restart.
- Fixed issue when switching back to custom sensor type in physical camera settings (case 1244350).
- Fixed a null ref exception when running playmode tests with the render pipeline debug window opened.
- Fixed some GCAlloc in the debug window.
- Fixed shader graphs not casting semi-transparent and color shadows (case 1242617)
- Fixed thin refraction mode not working properly.
- Fixed assert on tests caused by probe culling results being requested when culling did not happen. (case 1246169) 
- Fixed over consumption of GPU memory by the Physically Based Sky.
- Fixed an invalid rotation in Planar Reflection Probe editor display, that was causing an error message (case 1182022)
- Put more information in Camera background type tooltip and fixed inconsistent exposure behavior when changing bg type.
- Fixed issue that caused not all baked reflection to be deleted upon clicking "Clear Baked Data" in the lighting menu (case 1136080)
- Fixed an issue where asset preview could be rendered white because of static lighting sky.
- Fixed an issue where static lighting was not updated when removing the static lighting sky profile.
- Fixed the show cookie atlas debug mode not displaying correctly when enabling the clear cookie atlas option.
- Fixed various multi-editing issues when changing Emission parameters.
- Fixed error when undo a Reflection Probe removal in a prefab instance. (case 1244047)
- Fixed Microshadow not working correctly in deferred with LightLayers
- Tentative fix for missing include in depth of field shaders.
- Fixed the light overlap scene view draw mode (wasn't working at all).
- Fixed taaFrameIndex and XR tests 4052 and 4053
- Fixed the prefab integration of custom passes (Prefab Override Highlight not working as expected).
- Cloned volume profile from read only assets are created in the root of the project. (case 1154961)
- Fixed Wizard check on default volume profile to also check it is not the default one in package.
- Fix erroneous central depth sampling in TAA.
- Fixed light layers not correctly disabled when the lightlayers is set to Nothing and Lightlayers isn't enabled in HDRP Asset
- Fixed issue with Model Importer materials falling back to the Legacy default material instead of HDRP's default material when import happens at Editor startup.
- Fixed a wrong condition in CameraSwitcher, potentially causing out of bound exceptions.
- Fixed an issue where editing the Look Dev default profile would not reflect directly in the Look Dev window.
- Fixed a bug where the light list is not cleared but still used when resizing the RT.
- Fixed exposure debug shader with XR single-pass rendering.
- Fixed issues with scene view and transparent motion vectors.
- Fixed black screens for linux/HDRP (1246407)
- Fixed a vulkan and metal warning in the SSGI compute shader.
- Fixed an exception due to the color pyramid not allocated when SSGI is enabled.
- Fixed an issue with the first Depth history was incorrectly copied.
- Fixed path traced DoF focusing issue
- Fix an issue with the half resolution Mode (performance)
- Fix an issue with the color intensity of emissive for performance rtgi
- Fixed issue with rendering being mostly broken when target platform disables VR. 
- Workaround an issue caused by GetKernelThreadGroupSizes  failing to retrieve correct group size. 
- Fix issue with fast memory and rendergraph. 
- Fixed transparent motion vector framesetting not sanitized.
- Fixed wrong order of post process frame settings.
- Fixed white flash when enabling SSR or SSGI.
- The ray traced indrect diffuse and RTGI were combined wrongly with the rest of the lighting (1254318).
- Fixed an exception happening when using RTSSS without using RTShadows.
- Fix inconsistencies with transparent motion vectors and opaque by allowing camera only transparent motion vectors.
- Fix reflection probe frame settings override
- Fixed certain shadow bias artifacts present in volumetric lighting (case 1231885).
- Fixed area light cookie not updated when switch the light type from a spot that had a cookie.
- Fixed issue with dynamic resolution updating when not in play mode.
- Fixed issue with Contrast Adaptive Sharpening upsample mode and preview camera.
- Fix issue causing blocky artifacts when decals affect metallic and are applied on material with specular color workflow.
- Fixed issue with depth pyramid generation and dynamic resolution.
- Fixed an issue where decals were duplicated in prefab isolation mode.
- Fixed an issue where rendering preview with MSAA might generate render graph errors.
- Fixed compile error in PS4 for planar reflection filtering.
- Fixed issue with blue line in prefabs for volume mode.
- Fixing the internsity being applied to RTAO too early leading to unexpected results (1254626).
- Fix issue that caused sky to incorrectly render when using a custom projection matrix.
- Fixed null reference exception when using depth pre/post pass in shadergraph with alpha clip in the material.
- Appropriately constraint blend distance of reflection probe while editing with the inspector (case 1248931)
- Fixed AxF handling of roughness for Blinn-Phong type materials
- Fixed AxF UI errors when surface type is switched to transparent
- Fixed a serialization issue, preventing quality level parameters to undo/redo and update scene view on change.
- Fixed an exception occuring when a camera doesn't have an HDAdditionalCameraData (1254383).
- Fixed ray tracing with XR single-pass.
- Fixed warning in HDAdditionalLightData OnValidate (cases 1250864, 1244578)
- Fixed a bug related to denoising ray traced reflections.
- Fixed nullref in the layered lit material inspector.
- Fixed an issue where manipulating the color wheels in a volume component would reset the cursor every time.
- Fixed an issue where static sky lighting would not be updated for a new scene until it's reloaded at least once.
- Fixed culling for decals when used in prefabs and edited in context.
- Force to rebake probe with missing baked texture. (1253367)
- Fix supported Mac platform detection to handle new major version (11.0) properly
- Fixed typo in the Render Pipeline Wizard under HDRP+VR
- Change transparent SSR name in frame settings to avoid clipping. 
- Fixed missing include guards in shadow hlsl files.
- Repaint the scene view whenever the scene exposure override is changed.
- Fixed an error when clearing the SSGI history texture at creation time (1259930).
- Fixed alpha to mask reset when toggling alpha test in the material UI.
- Fixed an issue where opening the look dev window with the light theme would make the window blink and eventually crash unity.
- Fixed fallback for ray tracing and light layers (1258837).
- Fixed Sorting Priority not displayed correctly in the DrawRenderers custom pass UI.
- Fixed glitch in Project settings window when selecting diffusion profiles in material section (case 1253090)
- Fixed issue with light layers bigger than 8 (and above the supported range). 
- Fixed issue with culling layer mask of area light's emissive mesh 
- Fixed overused the atlas for Animated/Render Target Cookies (1259930).
- Fixed errors when switching area light to disk shape while an area emissive mesh was displayed.
- Fixed default frame settings MSAA toggle for reflection probes (case 1247631)
- Fixed the transparent SSR dependency not being properly disabled according to the asset dependencies (1260271).
- Fixed issue with completely black AO on double sided materials when normal mode is set to None.
- Fixed UI drawing of the quaternion (1251235)
- Fix an issue with the quality mode and perf mode on RTR and RTGI and getting rid of unwanted nans (1256923).
- Fixed unitialized ray tracing resources when using non-default HDRP asset (case 1259467).
- Fixed overused the atlas for Animated/Render Target Cookies (1259930).
- Fixed sky asserts with XR multipass
- Fixed for area light not updating baked light result when modifying with gizmo.
- Fixed robustness issue with GetOddNegativeScale() in ray tracing, which was impacting normal mapping (1261160).
- Fixed regression where moving face of the probe gizmo was not moving its position anymore.
- Fixed XR single-pass macros in tessellation shaders.
- Fixed path-traced subsurface scattering mixing with diffuse and specular BRDFs (1250601).
- Fixed custom pass re-ordering issues.
- Improved robustness of normal mapping when scale is 0, and mapping is extreme (normals in or below the tangent plane).
- Fixed XR Display providers not getting zNear and zFar plane distances passed to them when in HDRP.
- Fixed rendering breaking when disabling tonemapping in the frame settings.
- Fixed issue with serialization of exposure modes in volume profiles not being consistent between HDRP versions (case 1261385).
- Fixed issue with duplicate names in newly created sub-layers in the graphics compositor (case 1263093).
- Remove MSAA debug mode when renderpipeline asset has no MSAA
- Fixed some post processing using motion vectors when they are disabled
- Fixed the multiplier of the environement lights being overriden with a wrong value for ray tracing (1260311).
- Fixed a series of exceptions happening when trying to load an asset during wizard execution (1262171).
- Fixed an issue with Stacklit shader not compiling correctly in player with debug display on (1260579)
- Fixed couple issues in the dependence of building the ray tracing acceleration structure.
- Fix sun disk intensity
- Fixed unwanted ghosting for smooth surfaces.
- Fixing an issue in the recursive rendering flag texture usage.
- Fixed a missing dependecy for choosing to evaluate transparent SSR.
- Fixed issue that failed compilation when XR is disabled.
- Fixed a compilation error in the IES code.
- Fixed issue with dynamic resolution handler when no OnResolutionChange callback is specified. 
- Fixed multiple volumes, planar reflection, and decal projector position when creating them from the menu.
- Reduced the number of global keyword used in deferredTile.shader
- Fixed incorrect processing of Ambient occlusion probe (9% error was introduced)
- Fixed multiedition of framesettings drop down (case 1270044)
- Fixed planar probe gizmo

### Changed
- Improve MIP selection for decals on Transparents
- Color buffer pyramid is not allocated anymore if neither refraction nor distortion are enabled
- Rename Emission Radius to Radius in UI in Point, Spot
- Angular Diameter parameter for directional light is no longuer an advanced property
- DXR: Remove Light Radius and Angular Diamater of Raytrace shadow. Angular Diameter and Radius are used instead.
- Remove MaxSmoothness parameters from UI for point, spot and directional light. The MaxSmoothness is now deduce from Radius Parameters
- DXR: Remove the Ray Tracing Environement Component. Add a Layer Mask to the ray Tracing volume components to define which objects are taken into account for each effect.
- Removed second cubemaps used for shadowing in lookdev
- Disable Physically Based Sky below ground
- Increase max limit of area light and reflection probe to 128
- Change default texture for detailmap to grey
- Optimize Shadow RT load on Tile based architecture platforms.
- Improved quality of SSAO.
- Moved RequestShadowMapRendering() back to public API.
- Update HDRP DXR Wizard with an option to automatically clone the hdrp config package and setup raytracing to 1 in shaders file.
- Added SceneSelection pass for TerrainLit shader.
- Simplified Light's type API regrouping the logic in one place (Check type in HDAdditionalLightData)
- The support of LOD CrossFade (Dithering transition) in master nodes now required to enable it in the master node settings (Save variant)
- Improved shadow bias, by removing constant depth bias and substituting it with slope-scale bias.
- Fix the default stencil values when a material is created from a SSS ShaderGraph.
- Tweak test asset to be compatible with XR: unlit SG material for canvas and double-side font material
- Slightly tweaked the behaviour of bloom when resolution is low to reduce artifacts.
- Hidden fields in Light Inspector that is not relevant while in BakingOnly mode.
- Changed parametrization of PCSS, now softness is derived from angular diameter (for directional lights) or shape radius (for point/spot lights) and min filter size is now in the [0..1] range.
- Moved the copy of the geometry history buffers to right after the depth mip chain generation.
- Rename "Luminance" to "Nits" in UX for physical light unit
- Rename FrameSettings "SkyLighting" to "SkyReflection"
- Reworked XR automated tests
- The ray traced screen space shadow history for directional, spot and point lights is discarded if the light transform has changed.
- Changed the behavior for ray tracing in case a mesh renderer has both transparent and opaque submeshes.
- Improve history buffer management
- Replaced PlayerSettings.virtualRealitySupported with XRGraphics.tryEnable.
- Remove redundant FrameSettings RealTimePlanarReflection
- Improved a bit the GC calls generated during the rendering.
- Material update is now only triggered when the relevant settings are touched in the shader graph master nodes
- Changed the way Sky Intensity (on Sky volume components) is handled. It's now a combo box where users can choose between Exposure, Multiplier or Lux (for HDRI sky only) instead of both multiplier and exposure being applied all the time. Added a new menu item to convert old profiles.
- Change how method for specular occlusions is decided on inspector shader (Lit, LitTesselation, LayeredLit, LayeredLitTessellation)
- Unlocked SSS, SSR, Motion Vectors and Distortion frame settings for reflections probes.
- Hide unused LOD settings in Quality Settings legacy window.
- Reduced the constrained distance for temporal reprojection of ray tracing denoising
- Removed shadow near plane from the Directional Light Shadow UI.
- Improved the performances of custom pass culling.
- The scene view camera now replicates the physical parameters from the camera tagged as "MainCamera".
- Reduced the number of GC.Alloc calls, one simple scene without plarnar / probes, it should be 0B.
- Renamed ProfilingSample to ProfilingScope and unified API. Added GPU Timings.
- Updated macros to be compatible with the new shader preprocessor.
- Ray tracing reflection temporal filtering is now done in pre-exposed space
- Search field selects the appropriate fields in both project settings panels 'HDRP Default Settings' and 'Quality/HDRP'
- Disabled the refraction and transmission map keywords if the material is opaque.
- Keep celestial bodies outside the atmosphere.
- Updated the MSAA documentation to specify what features HDRP supports MSAA for and what features it does not.
- Shader use for Runtime Debug Display are now correctly stripper when doing a release build
- Now each camera has its own Volume Stack. This allows Volume Parameters to be updated as early as possible and be ready for the whole frame without conflicts between cameras.
- Disable Async for SSR, SSAO and Contact shadow when aggregated ray tracing frame setting is on.
- Improved performance when entering play mode without domain reload by a factor of ~25
- Renamed the camera profiling sample to include the camera name
- Discarding the ray tracing history for AO, reflection, diffuse shadows and GI when the viewport size changes.
- Renamed the camera profiling sample to include the camera name
- Renamed the post processing graphic formats to match the new convention.
- The restart in Wizard for DXR will always be last fix from now on
- Refactoring pre-existing materials to share more shader code between rasterization and ray tracing.
- Setting a material's Refraction Model to Thin does not overwrite the Thickness and Transmission Absorption Distance anymore.
- Removed Wind textures from runtime as wind is no longer built into the pipeline
- Changed Shader Graph titles of master nodes to be more easily searchable ("HDRP/x" -> "x (HDRP)")
- Expose StartSinglePass() and StopSinglePass() as public interface for XRPass
- Replaced the Texture array for 2D cookies (spot, area and directional lights) and for planar reflections by an atlas.
- Moved the tier defining from the asset to the concerned volume components.
- Changing from a tier management to a "mode" management for reflection and GI and removing the ability to enable/disable deferred and ray bining (they are now implied by performance mode)
- The default FrameSettings for ScreenSpaceShadows is set to true for Camera in order to give a better workflow for DXR.
- Refactor internal usage of Stencil bits.
- Changed how the material upgrader works and added documentation for it.
- Custom passes now disable the stencil when overwriting the depth and not writing into it.
- Renamed the camera profiling sample to include the camera name
- Changed the way the shadow casting property of transparent and tranmissive materials is handeled for ray tracing.
- Changed inspector materials stencil setting code to have more sharing.
- Updated the default scene and default DXR scene and DefaultVolumeProfile.
- Changed the way the length parameter is used for ray traced contact shadows.
- Improved the coherency of PCSS blur between cascades.
- Updated VR checks in Wizard to reflect new XR System.
- Removing unused alpha threshold depth prepass and post pass for fabric shader graph.
- Transform result from CIE XYZ to sRGB color space in EvalSensitivity for iridescence.
- Moved BeginCameraRendering callback right before culling.
- Changed the visibility of the Indirect Lighting Controller component to public.
- Renamed the cubemap used for diffuse convolution to a more explicit name for the memory profiler.
- Improved behaviour of transmission color on transparent surfaces in path tracing.
- Light dimmer can now get values higher than one and was renamed to multiplier in the UI.
- Removed info box requesting volume component for Visual Environment and updated the documentation with the relevant information.
- Improved light selection oracle for light sampling in path tracing.
- Stripped ray tracing subsurface passes with ray tracing is not enabled.
- Remove LOD cross fade code for ray tracing shaders
- Removed legacy VR code
- Add range-based clipping to box lights (case 1178780)
- Improve area light culling (case 1085873)
- Light Hierarchy debug mode can now adjust Debug Exposure for visualizing high exposure scenes.
- Rejecting history for ray traced reflections based on a threshold evaluated on the neighborhood of the sampled history.
- Renamed "Environment" to "Reflection Probes" in tile/cluster debug menu.
- Utilities namespace is obsolete, moved its content to UnityEngine.Rendering (case 1204677)
- Obsolete Utilities namespace was removed, instead use UnityEngine.Rendering (case 1204677)
- Moved most of the compute shaders to the multi_compile API instead of multiple kernels.
- Use multi_compile API for deferred compute shader with shadow mask.
- Remove the raytracing rendering queue system to make recursive raytraced material work when raytracing is disabled
- Changed a few resources used by ray tracing shaders to be global resources (using register space1) for improved CPU performance.
- All custom pass volumes are now executed for one injection point instead of the first one.
- Hidden unsupported choice in emission in Materials
- Temporal Anti aliasing improvements.
- Optimized PrepareLightsForGPU (cost reduced by over 25%) and PrepareGPULightData (around twice as fast now).
- Moved scene view camera settings for HDRP from the preferences window to the scene view camera settings window.
- Updated shaders to be compatible with Microsoft's DXC.
- Debug exposure in debug menu have been replace to debug exposure compensation in EV100 space and is always visible.
- Further optimized PrepareLightsForGPU (3x faster with few shadows, 1.4x faster with a lot of shadows or equivalently cost reduced by 68% to 37%).
- Raytracing: Replaced the DIFFUSE_LIGHTING_ONLY multicompile by a uniform.
- Raytracing: Removed the dynamic lightmap multicompile.
- Raytracing: Remove the LOD cross fade multi compile for ray tracing.
- Cookie are now supported in lightmaper. All lights casting cookie and baked will now include cookie influence.
- Avoid building the mip chain a second time for SSR for transparent objects.
- Replaced "High Quality" Subsurface Scattering with a set of Quality Levels.
- Replaced "High Quality" Volumetric Lighting with "Screen Resolution Percentage" and "Volume Slice Count" on the Fog volume component.
- Merged material samples and shader samples
- Update material samples scene visuals
- Use multi_compile API for deferred compute shader with shadow mask.
- Made the StaticLightingSky class public so that users can change it by script for baking purpose.
- Shadowmask and realtime reflectoin probe property are hide in Quality settings
- Improved performance of reflection probe management when using a lot of probes.
- Ignoring the disable SSR flags for recursive rendering.
- Removed logic in the UI to disable parameters for contact shadows and fog volume components as it was going against the concept of the volume system.
- Fixed the sub surface mask not being taken into account when computing ray traced sub surface scattering.
- MSAA Within Forward Frame Setting is now enabled by default on Cameras when new Render Pipeline Asset is created
- Slightly changed the TAA anti-flicker mechanism so that it is more aggressive on almost static images (only on High preset for now).
- Changed default exposure compensation to 0.
- Refactored shadow caching system.
- Removed experimental namespace for ray tracing code.
- Increase limit for max numbers of lights in UX
- Removed direct use of BSDFData in the path tracing pass, delegated to the material instead.
- Pre-warm the RTHandle system to reduce the amount of memory allocations and the total memory needed at all points. 
- DXR: Only read the geometric attributes that are required using the share pass info and shader graph defines.
- DXR: Dispatch binned rays in 1D instead of 2D.
- Lit and LayeredLit tessellation cross lod fade don't used dithering anymore between LOD but fade the tessellation height instead. Allow a smoother transition
- Changed the way planar reflections are filtered in order to be a bit more "physically based".
- Increased path tracing BSDFs roughness range from [0.001, 0.999] to [0.00001, 0.99999].
- Changing the default SSGI radius for the all configurations.
- Changed the default parameters for quality RTGI to match expected behavior.
- Add color clear pass while rendering XR occlusion mesh to avoid leaks.
- Only use one texture for ray traced reflection upscaling.
- Adjust the upscale radius based on the roughness value.
- DXR: Changed the way the filter size is decided for directional, point and spot shadows.
- Changed the default exposure mode to "Automatic (Histogram)", along with "Limit Min" to -4 and "Limit Max" to 16.
- Replaced the default scene system with the builtin Scene Template feature.
- Changed extensions of shader CAS include files.
- Making the planar probe atlas's format match the color buffer's format.
- Removing the planarReflectionCacheCompressed setting from asset.
- SHADERPASS for TransparentDepthPrepass and TransparentDepthPostpass identification is using respectively SHADERPASS_TRANSPARENT_DEPTH_PREPASS and SHADERPASS_TRANSPARENT_DEPTH_POSTPASS
- Moved the Parallax Occlusion Mapping node into Shader Graph.
- Renamed the debug name from SSAO to ScreenSpaceAmbientOcclusion (1254974).
- Added missing tooltips and improved the UI of the aperture control (case 1254916).
- Fixed wrong tooltips in the Dof Volume (case 1256641).
- The `CustomPassLoadCameraColor` and `CustomPassSampleCameraColor` functions now returns the correct color buffer when used in after post process instead of the color pyramid (which didn't had post processes).
- PBR Sky now doesn't go black when going below sea level, but it instead freezes calculation as if on the horizon. 
- Fixed an issue with quality setting foldouts not opening when clicking on them (1253088).
- Shutter speed can now be changed by dragging the mouse over the UI label (case 1245007).
- Remove the 'Point Cube Size' for cookie, use the Cubemap size directly.
- VFXTarget with Unlit now allows EmissiveColor output to be consistent with HDRP unlit.
- Only building the RTAS if there is an effect that will require it (1262217).
- Fixed the first ray tracing frame not having the light cluster being set up properly (1260311).
- Render graph pre-setup for ray traced ambient occlusion.
- Avoid casting multiple rays and denoising for hard directional, point and spot ray traced shadows (1261040).
- Making sure the preview cameras do not use ray tracing effects due to a by design issue to build ray tracing acceleration structures (1262166).
- Preparing ray traced reflections for the render graph support (performance and quality).
- Preparing recursive rendering for the render graph port.
- Preparation pass for RTGI, temporal filter and diffuse denoiser for render graph.
- Updated the documentation for the DXR implementation.
- Changed the DXR wizard to support optional checks.
- Changed the DXR wizard steps.
- Preparation pass for RTSSS to be supported by render graph.
- Changed the color space of EmissiveColorLDR property on all shader. Was linear but should have been sRGB. Auto upgrade script handle the conversion.

## [7.1.1] - 2019-09-05

### Added
- Transparency Overdraw debug mode. Allows to visualize transparent objects draw calls as an "heat map".
- Enabled single-pass instancing support for XR SDK with new API cmd.SetInstanceMultiplier()
- XR settings are now available in the HDRP asset
- Support for Material Quality in Shader Graph
- Material Quality support selection in HDRP Asset
- Renamed XR shader macro from UNITY_STEREO_ASSIGN_COMPUTE_EYE_INDEX to UNITY_XR_ASSIGN_VIEW_INDEX
- Raytracing ShaderGraph node for HDRP shaders
- Custom passes volume component with 3 injection points: Before Rendering, Before Transparent and Before Post Process
- Alpha channel is now properly exported to camera render textures when using FP16 color buffer format
- Support for XR SDK mirror view modes
- HD Master nodes in Shader Graph now support Normal and Tangent modification in vertex stage.
- DepthOfFieldCoC option in the fullscreen debug modes.
- Added override Ambient Occlusion option on debug windows
- Added Custom Post Processes with 3 injection points: Before Transparent, Before Post Process and After Post Process
- Added draft of minimal interactive path tracing (experimental) based on DXR API - Support only 4 area light, lit and unlit shader (non-shadergraph)
- Small adjustments to TAA anti flicker (more aggressive on high values).

### Fixed
- Fixed wizard infinite loop on cancellation
- Fixed with compute shader error about too many threads in threadgroup on low GPU
- Fixed invalid contact shadow shaders being created on metal
- Fixed a bug where if Assembly.GetTypes throws an exception due to mis-versioned dlls, then no preprocessors are used in the shader stripper
- Fixed typo in AXF decal property preventing to compile
- Fixed reflection probe with XR single-pass and FPTL
- Fixed force gizmo shown when selecting camera in hierarchy
- Fixed issue with XR occlusion mesh and dynamic resolution
- Fixed an issue where lighting compute buffers were re-created with the wrong size when resizing the window, causing tile artefacts at the top of the screen.
- Fix FrameSettings names and tooltips
- Fixed error with XR SDK when the Editor is not in focus
- Fixed errors with RenderGraph, XR SDK and occlusion mesh
- Fixed shadow routines compilation errors when "real" type is a typedef on "half".
- Fixed toggle volumetric lighting in the light UI
- Fixed post-processing history reset handling rt-scale incorrectly
- Fixed crash with terrain and XR multi-pass
- Fixed ShaderGraph material synchronization issues
- Fixed a null reference exception when using an Emissive texture with Unlit shader (case 1181335)
- Fixed an issue where area lights and point lights where not counted separately with regards to max lights on screen (case 1183196)
- Fixed an SSR and Subsurface Scattering issue (appearing black) when using XR.

### Changed
- Update Wizard layout.
- Remove almost all Garbage collection call within a frame.
- Rename property AdditionalVeclocityChange to AddPrecomputeVelocity
- Call the End/Begin camera rendering callbacks for camera with customRender enabled
- Changeg framesettings migration order of postprocess flags as a pr for reflection settings flags have been backported to 2019.2
- Replaced usage of ENABLE_VR in XRSystem.cs by version defines based on the presence of the built-in VR and XR modules
- Added an update virtual function to the SkyRenderer class. This is called once per frame. This allows a given renderer to amortize heavy computation at the rate it chooses. Currently only the physically based sky implements this.
- Removed mandatory XRPass argument in HDCamera.GetOrCreate()
- Restored the HDCamera parameter to the sky rendering builtin parameters.
- Removed usage of StructuredBuffer for XR View Constants
- Expose Direct Specular Lighting control in FrameSettings
- Deprecated ExponentialFog and VolumetricFog volume components. Now there is only one exponential fog component (Fog) which can add Volumetric Fog as an option. Added a script in Edit -> Render Pipeline -> Upgrade Fog Volume Components.

## [7.0.1] - 2019-07-25

### Added
- Added option in the config package to disable globally Area Lights and to select shadow quality settings for the deferred pipeline.
- When shader log stripping is enabled, shader stripper statistics will be written at `Temp/shader-strip.json`
- Occlusion mesh support from XR SDK

### Fixed
- Fixed XR SDK mirror view blit, cleanup some XRTODO and removed XRDebug.cs
- Fixed culling for volumetrics with XR single-pass rendering
- Fix shadergraph material pass setup not called
- Fixed documentation links in component's Inspector header bar
- Cookies using the render texture output from a camera are now properly updated
- Allow in ShaderGraph to enable pre/post pass when the alpha clip is disabled

### Changed
- RenderQueue for Opaque now start at Background instead of Geometry.
- Clamp the area light size for scripting API when we change the light type
- Added a warning in the material UI when the diffusion profile assigned is not in the HDRP asset


## [7.0.0] - 2019-07-17

### Added
- `Fixed`, `Viewer`, and `Automatic` modes to compute the FOV used when rendering a `PlanarReflectionProbe`
- A checkbox to toggle the chrome gizmo of `ReflectionProbe`and `PlanarReflectionProbe`
- Added a Light layer in shadows that allow for objects to cast shadows without being affected by light (and vice versa).
- You can now access ShaderGraph blend states from the Material UI (for example, **Surface Type**, **Sorting Priority**, and **Blending Mode**). This change may break Materials that use a ShaderGraph, to fix them, select **Edit > Render Pipeline > Reset all ShaderGraph Scene Materials BlendStates**. This syncs the blendstates of you ShaderGraph master nodes with the Material properties.
- You can now control ZTest, ZWrite, and CullMode for transparent Materials.
- Materials that use Unlit Shaders or Unlit Master Node Shaders now cast shadows.
- Added an option to enable the ztest on **After Post Process** materials when TAA is disabled.
- Added a new SSAO (based on Ground Truth Ambient Occlusion algorithm) to replace the previous one.
- Added support for shadow tint on light
- BeginCameraRendering and EndCameraRendering callbacks are now called with probes
- Adding option to update shadow maps only On Enable and On Demand.
- Shader Graphs that use time-dependent vertex modification now generate correct motion vectors.
- Added option to allow a custom spot angle for spot light shadow maps.
- Added frame settings for individual post-processing effects
- Added dither transition between cascades for Low and Medium quality settings
- Added single-pass instancing support with XR SDK
- Added occlusion mesh support with XR SDK
- Added support of Alembic velocity to various shaders
- Added support for more than 2 views for single-pass instancing
- Added support for per punctual/directional light min roughness in StackLit
- Added mirror view support with XR SDK
- Added VR verification in HDRPWizard
- Added DXR verification in HDRPWizard
- Added feedbacks in UI of Volume regarding skies
- Cube LUT support in Tonemapping. Cube LUT helpers for external grading are available in the Post-processing Sample package.

### Fixed
- Fixed an issue with history buffers causing effects like TAA or auto exposure to flicker when more than one camera was visible in the editor
- The correct preview is displayed when selecting multiple `PlanarReflectionProbe`s
- Fixed volumetric rendering with camera-relative code and XR stereo instancing
- Fixed issue with flashing cyan due to async compilation of shader when selecting a mesh
- Fix texture type mismatch when the contact shadow are disabled (causing errors on IOS devices)
- Fixed Generate Shader Includes while in package
- Fixed issue when texture where deleted in ShadowCascadeGUI
- Fixed issue in FrameSettingsHistory when disabling a camera several time without enabling it in between.
- Fixed volumetric reprojection with camera-relative code and XR stereo instancing
- Added custom BaseShaderPreprocessor in HDEditorUtils.GetBaseShaderPreprocessorList()
- Fixed compile issue when USE_XR_SDK is not defined
- Fixed procedural sky sun disk intensity for high directional light intensities
- Fixed Decal mip level when using texture mip map streaming to avoid dropping to lowest permitted mip (now loading all mips)
- Fixed deferred shading for XR single-pass instancing after lightloop refactor
- Fixed cluster and material classification debug (material classification now works with compute as pixel shader lighting)
- Fixed IOS Nan by adding a maximun epsilon definition REAL_EPS that uses HALF_EPS when fp16 are used
- Removed unnecessary GC allocation in motion blur code
- Fixed locked UI with advanded influence volume inspector for probes
- Fixed invalid capture direction when rendering planar reflection probes
- Fixed Decal HTILE optimization with platform not supporting texture atomatic (Disable it)
- Fixed a crash in the build when the contact shadows are disabled
- Fixed camera rendering callbacks order (endCameraRendering was being called before the actual rendering)
- Fixed issue with wrong opaque blending settings for After Postprocess
- Fixed issue with Low resolution transparency on PS4
- Fixed a memory leak on volume profiles
- Fixed The Parallax Occlusion Mappping node in shader graph and it's UV input slot
- Fixed lighting with XR single-pass instancing by disabling deferred tiles
- Fixed the Bloom prefiltering pass
- Fixed post-processing effect relying on Unity's random number generator
- Fixed camera flickering when using TAA and selecting the camera in the editor
- Fixed issue with single shadow debug view and volumetrics
- Fixed most of the problems with light animation and timeline
- Fixed indirect deferred compute with XR single-pass instancing
- Fixed a slight omission in anisotropy calculations derived from HazeMapping in StackLit
- Improved stack computation numerical stability in StackLit
- Fix PBR master node always opaque (wrong blend modes for forward pass)
- Fixed TAA with XR single-pass instancing (missing macros)
- Fixed an issue causing Scene View selection wire gizmo to not appear when using HDRP Shader Graphs.
- Fixed wireframe rendering mode (case 1083989)
- Fixed the renderqueue not updated when the alpha clip is modified in the material UI.
- Fixed the PBR master node preview
- Remove the ReadOnly flag on Reflection Probe's cubemap assets during bake when there are no VCS active.
- Fixed an issue where setting a material debug view would not reset the other exclusive modes
- Spot light shapes are now correctly taken into account when baking
- Now the static lighting sky will correctly take the default values for non-overridden properties
- Fixed material albedo affecting the lux meter
- Extra test in deferred compute shading to avoid shading pixels that were not rendered by the current camera (for camera stacking)

### Changed
- Optimization: Reduce the group size of the deferred lighting pass from 16x16 to 8x8
- Replaced HDCamera.computePassCount by viewCount
- Removed xrInstancing flag in RTHandles (replaced by TextureXR.slices and TextureXR.dimensions)
- Refactor the HDRenderPipeline and lightloop code to preprare for high level rendergraph
- Removed the **Back Then Front Rendering** option in the fabric Master Node settings. Enabling this option previously did nothing.
- Shader type Real translates to FP16 precision on Nintendo Switch.
- Shader framework refactor: Introduce CBSDF, EvaluateBSDF, IsNonZeroBSDF to replace BSDF functions
- Shader framework refactor:  GetBSDFAngles, LightEvaluation and SurfaceShading functions
- Replace ComputeMicroShadowing by GetAmbientOcclusionForMicroShadowing
- Rename WorldToTangent to TangentToWorld as it was incorrectly named
- Remove SunDisk and Sun Halo size from directional light
- Remove all obsolete wind code from shader
- Renamed DecalProjectorComponent into DecalProjector for API alignment.
- Improved the Volume UI and made them Global by default
- Remove very high quality shadow option
- Change default for shadow quality in Deferred to Medium
- Enlighten now use inverse squared falloff (before was using builtin falloff)
- Enlighten is now deprecated. Please use CPU or GPU lightmaper instead.
- Remove the name in the diffusion profile UI
- Changed how shadow map resolution scaling with distance is computed. Now it uses screen space area rather than light range.
- Updated MoreOptions display in UI
- Moved Display Area Light Emissive Mesh script API functions in the editor namespace
- direct strenght properties in ambient occlusion now affect direct specular as well
- Removed advanced Specular Occlusion control in StackLit: SSAO based SO control is hidden and fixed to behave like Lit, SPTD is the only HQ technique shown for baked SO.
- Shader framework refactor: Changed ClampRoughness signature to include PreLightData access.
- HDRPWizard window is now in Window > General > HD Render Pipeline Wizard
- Moved StaticLightingSky to LightingWindow
- Removes the current "Scene Settings" and replace them with "Sky & Fog Settings" (with Physically Based Sky and Volumetric Fog).
- Changed how cached shadow maps are placed inside the atlas to minimize re-rendering of them.

## [6.7.0-preview] - 2019-05-16

### Added
- Added ViewConstants StructuredBuffer to simplify XR rendering
- Added API to render specific settings during a frame
- Added stadia to the supported platforms (2019.3)
- Enabled cascade blends settings in the HD Shadow component
- Added Hardware Dynamic Resolution support.
- Added MatCap debug view to replace the no scene lighting debug view.
- Added clear GBuffer option in FrameSettings (default to false)
- Added preview for decal shader graph (Only albedo, normal and emission)
- Added exposure weight control for decal
- Screen Space Directional Shadow under a define option. Activated for ray tracing
- Added a new abstraction for RendererList that will help transition to Render Graph and future RendererList API
- Added multipass support for VR
- Added XR SDK integration (multipass only)
- Added Shader Graph samples for Hair, Fabric and Decal master nodes.
- Add fade distance, shadow fade distance and light layers to light explorer
- Add method to draw light layer drawer in a rect to HDEditorUtils

### Fixed
- Fixed deserialization crash at runtime
- Fixed for ShaderGraph Unlit masternode not writing velocity
- Fixed a crash when assiging a new HDRP asset with the 'Verify Saving Assets' option enabled
- Fixed exposure to properly support TEXTURE2D_X
- Fixed TerrainLit basemap texture generation
- Fixed a bug that caused nans when material classification was enabled and a tile contained one standard material + a material with transmission.
- Fixed gradient sky hash that was not using the exposure hash
- Fixed displayed default FrameSettings in HDRenderPipelineAsset wrongly updated on scripts reload.
- Fixed gradient sky hash that was not using the exposure hash.
- Fixed visualize cascade mode with exposure.
- Fixed (enabled) exposure on override lighting debug modes.
- Fixed issue with LightExplorer when volume have no profile
- Fixed issue with SSR for negative, infinite and NaN history values
- Fixed LightLayer in HDReflectionProbe and PlanarReflectionProbe inspector that was not displayed as a mask.
- Fixed NaN in transmission when the thickness and a color component of the scattering distance was to 0
- Fixed Light's ShadowMask multi-edition.
- Fixed motion blur and SMAA with VR single-pass instancing
- Fixed NaNs generated by phase functionsin volumetric lighting
- Fixed NaN issue with refraction effect and IOR of 1 at extreme grazing angle
- Fixed nan tracker not using the exposure
- Fixed sorting priority on lit and unlit materials
- Fixed null pointer exception when there are no AOVRequests defined on a camera
- Fixed dirty state of prefab using disabled ReflectionProbes
- Fixed an issue where gizmos and editor grid were not correctly depth tested
- Fixed created default scene prefab non editable due to wrong file extension.
- Fixed an issue where sky convolution was recomputed for nothing when a preview was visible (causing extreme slowness when fabric convolution is enabled)
- Fixed issue with decal that wheren't working currently in player
- Fixed missing stereo rendering macros in some fragment shaders
- Fixed exposure for ReflectionProbe and PlanarReflectionProbe gizmos
- Fixed single-pass instancing on PSVR
- Fixed Vulkan shader issue with Texture2DArray in ScreenSpaceShadow.compute by re-arranging code (workaround)
- Fixed camera-relative issue with lights and XR single-pass instancing
- Fixed single-pass instancing on Vulkan
- Fixed htile synchronization issue with shader graph decal
- Fixed Gizmos are not drawn in Camera preview
- Fixed pre-exposure for emissive decal
- Fixed wrong values computed in PreIntegrateFGD and in the generation of volumetric lighting data by forcing the use of fp32.
- Fixed NaNs arising during the hair lighting pass
- Fixed synchronization issue in decal HTile that occasionally caused rendering artifacts around decal borders
- Fixed QualitySettings getting marked as modified by HDRP (and thus checked out in Perforce)
- Fixed a bug with uninitialized values in light explorer
- Fixed issue with LOD transition
- Fixed shader warnings related to raytracing and TEXTURE2D_X

### Changed
- Refactor PixelCoordToViewDirWS to be VR compatible and to compute it only once per frame
- Modified the variants stripper to take in account multiple HDRP assets used in the build.
- Improve the ray biasing code to avoid self-intersections during the SSR traversal
- Update Pyramid Spot Light to better match emitted light volume.
- Moved _XRViewConstants out of UnityPerPassStereo constant buffer to fix issues with PSSL
- Removed GetPositionInput_Stereo() and single-pass (double-wide) rendering mode
- Changed label width of the frame settings to accommodate better existing options.
- SSR's Default FrameSettings for camera is now enable.
- Re-enabled the sharpening filter on Temporal Anti-aliasing
- Exposed HDEditorUtils.LightLayerMaskDrawer for integration in other packages and user scripting.
- Rename atmospheric scattering in FrameSettings to Fog
- The size modifier in the override for the culling sphere in Shadow Cascades now defaults to 0.6, which is the same as the formerly hardcoded value.
- Moved LOD Bias and Maximum LOD Level from Frame Setting section `Other` to `Rendering`
- ShaderGraph Decal that affect only emissive, only draw in emissive pass (was drawing in dbuffer pass too)
- Apply decal projector fade factor correctly on all attribut and for shader graph decal
- Move RenderTransparentDepthPostpass after all transparent
- Update exposure prepass to interleave XR single-pass instancing views in a checkerboard pattern
- Removed ScriptRuntimeVersion check in wizard.

## [6.6.0-preview] - 2019-04-01

### Added
- Added preliminary changes for XR deferred shading
- Added support of 111110 color buffer
- Added proper support for Recorder in HDRP
- Added depth offset input in shader graph master nodes
- Added a Parallax Occlusion Mapping node
- Added SMAA support
- Added Homothety and Symetry quick edition modifier on volume used in ReflectionProbe, PlanarReflectionProbe and DensityVolume
- Added multi-edition support for DecalProjectorComponent
- Improve hair shader
- Added the _ScreenToTargetScaleHistory uniform variable to be used when sampling HDRP RTHandle history buffers.
- Added settings in `FrameSettings` to change `QualitySettings.lodBias` and `QualitySettings.maximumLODLevel` during a rendering
- Added an exposure node to retrieve the current, inverse and previous frame exposure value.
- Added an HD scene color node which allow to sample the scene color with mips and a toggle to remove the exposure.
- Added safeguard on HD scene creation if default scene not set in the wizard
- Added Low res transparency rendering pass.

### Fixed
- Fixed HDRI sky intensity lux mode
- Fixed dynamic resolution for XR
- Fixed instance identifier semantic string used by Shader Graph
- Fixed null culling result occuring when changing scene that was causing crashes
- Fixed multi-edition light handles and inspector shapes
- Fixed light's LightLayer field when multi-editing
- Fixed normal blend edition handles on DensityVolume
- Fixed an issue with layered lit shader and height based blend where inactive layers would still have influence over the result
- Fixed multi-selection handles color for DensityVolume
- Fixed multi-edition inspector's blend distances for HDReflectionProbe, PlanarReflectionProbe and DensityVolume
- Fixed metric distance that changed along size in DensityVolume
- Fixed DensityVolume shape handles that have not same behaviour in advance and normal edition mode
- Fixed normal map blending in TerrainLit by only blending the derivatives
- Fixed Xbox One rendering just a grey screen instead of the scene
- Fixed probe handles for multiselection
- Fixed baked cubemap import settings for convolution
- Fixed regression causing crash when attempting to open HDRenderPipelineWizard without an HDRenderPipelineAsset setted
- Fixed FullScreenDebug modes: SSAO, SSR, Contact shadow, Prerefraction Color Pyramid, Final Color Pyramid
- Fixed volumetric rendering with stereo instancing
- Fixed shader warning
- Fixed missing resources in existing asset when updating package
- Fixed PBR master node preview in forward rendering or transparent surface
- Fixed deferred shading with stereo instancing
- Fixed "look at" edition mode of Rotation tool for DecalProjectorComponent
- Fixed issue when switching mode in ReflectionProbe and PlanarReflectionProbe
- Fixed issue where migratable component version where not always serialized when part of prefab's instance
- Fixed an issue where shadow would not be rendered properly when light layer are not enabled
- Fixed exposure weight on unlit materials
- Fixed Light intensity not played in the player when recorded with animation/timeline
- Fixed some issues when multi editing HDRenderPipelineAsset
- Fixed emission node breaking the main shader graph preview in certain conditions.
- Fixed checkout of baked probe asset when baking probes.
- Fixed invalid gizmo position for rotated ReflectionProbe
- Fixed multi-edition of material's SurfaceType and RenderingPath
- Fixed whole pipeline reconstruction on selecting for the first time or modifying other than the currently used HDRenderPipelineAsset
- Fixed single shadow debug mode
- Fixed global scale factor debug mode when scale > 1
- Fixed debug menu material overrides not getting applied to the Terrain Lit shader
- Fixed typo in computeLightVariants
- Fixed deferred pass with XR instancing by disabling ComputeLightEvaluation
- Fixed bloom resolution independence
- Fixed lens dirt intensity not behaving properly
- Fixed the Stop NaN feature
- Fixed some resources to handle more than 2 instanced views for XR
- Fixed issue with black screen (NaN) produced on old GPU hardware or intel GPU hardware with gaussian pyramid
- Fixed issue with disabled punctual light would still render when only directional light is present

### Changed
- DensityVolume scripting API will no longuer allow to change between advance and normal edition mode
- Disabled depth of field, lens distortion and panini projection in the scene view
- TerrainLit shaders and includes are reorganized and made simpler.
- TerrainLit shader GUI now allows custom properties to be displayed in the Terrain fold-out section.
- Optimize distortion pass with stencil
- Disable SceneSelectionPass in shader graph preview
- Control punctual light and area light shadow atlas separately
- Move SMAA anti-aliasing option to after Temporal Anti Aliasing one, to avoid problem with previously serialized project settings
- Optimize rendering with static only lighting and when no cullable lights/decals/density volumes are present.
- Updated handles for DecalProjectorComponent for enhanced spacial position readability and have edition mode for better SceneView management
- DecalProjectorComponent are now scale independent in order to have reliable metric unit (see new Size field for changing the size of the volume)
- Restructure code from HDCamera.Update() by adding UpdateAntialiasing() and UpdateViewConstants()
- Renamed velocity to motion vectors
- Objects rendered during the After Post Process pass while TAA is enabled will not benefit from existing depth buffer anymore. This is done to fix an issue where those object would wobble otherwise
- Removed usage of builtin unity matrix for shadow, shadow now use same constant than other view
- The default volume layer mask for cameras & probes is now `Default` instead of `Everything`

## [6.5.0-preview] - 2019-03-07

### Added
- Added depth-of-field support with stereo instancing
- Adding real time area light shadow support
- Added a new FrameSettings: Specular Lighting to toggle the specular during the rendering

### Fixed
- Fixed diffusion profile upgrade breaking package when upgrading to a new version
- Fixed decals cropped by gizmo not updating correctly if prefab
- Fixed an issue when enabling SSR on multiple view
- Fixed edition of the intensity's unit field while selecting multiple lights
- Fixed wrong calculation in soft voxelization for density volume
- Fixed gizmo not working correctly with pre-exposure
- Fixed issue with setting a not available RT when disabling motion vectors
- Fixed planar reflection when looking at mirror normal
- Fixed mutiselection issue with HDLight Inspector
- Fixed HDAdditionalCameraData data migration
- Fixed failing builds when light explorer window is open
- Fixed cascade shadows border sometime causing artefacts between cascades
- Restored shadows in the Cascade Shadow debug visualization
- `camera.RenderToCubemap` use proper face culling

### Changed
- When rendering reflection probe disable all specular lighting and for metals use fresnelF0 as diffuse color for bake lighting.

## [6.4.0-preview] - 2019-02-21

### Added
- VR: Added TextureXR system to selectively expand TEXTURE2D macros to texture array for single-pass stereo instancing + Convert textures call to these macros
- Added an unit selection dropdown next to shutter speed (camera)
- Added error helpbox when trying to use a sub volume component that require the current HDRenderPipelineAsset to support a feature that it is not supporting.
- Add mesh for tube light when display emissive mesh is enabled

### Fixed
- Fixed Light explorer. The volume explorer used `profile` instead of `sharedProfile` which instantiate a custom volume profile instead of editing the asset itself.
- Fixed UI issue where all is displayed using metric unit in shadow cascade and Percent is set in the unit field (happening when opening the inspector).
- Fixed inspector event error when double clicking on an asset (diffusion profile/material).
- Fixed nullref on layered material UI when the material is not an asset.
- Fixed nullref exception when undo/redo a light property.
- Fixed visual bug when area light handle size is 0.

### Changed
- Update UI for 32bit/16bit shadow precision settings in HDRP asset
- Object motion vectors have been disabled in all but the game view. Camera motion vectors are still enabled everywhere, allowing TAA and Motion Blur to work on static objects.
- Enable texture array by default for most rendering code on DX11 and unlock stereo instancing (DX11 only for now)

## [6.3.0-preview] - 2019-02-18

### Added
- Added emissive property for shader graph decals
- Added a diffusion profile override volume so the list of diffusion profile assets to use can be chanaged without affecting the HDRP asset
- Added a "Stop NaNs" option on cameras and in the Scene View preferences.
- Added metric display option in HDShadowSettings and improve clamping
- Added shader parameter mapping in DebugMenu
- Added scripting API to configure DebugData for DebugMenu

### Fixed
- Fixed decals in forward
- Fixed issue with stencil not correctly setup for various master node and shader for the depth pass, motion vector pass and GBuffer/Forward pass
- Fixed SRP batcher and metal
- Fixed culling and shadows for Pyramid, Box, Rectangle and Tube lights
- Fixed an issue where scissor render state leaking from the editor code caused partially black rendering

### Changed
- When a lit material has a clear coat mask that is not null, we now use the clear coat roughness to compute the screen space reflection.
- Diffusion profiles are now limited to one per asset and can be referenced in materials, shader graphs and vfx graphs. Materials will be upgraded automatically except if they are using a shader graph, in this case it will display an error message.

## [6.2.0-preview] - 2019-02-15

### Added
- Added help box listing feature supported in a given HDRenderPipelineAsset alongs with the drawbacks implied.
- Added cascade visualizer, supporting disabled handles when not overriding.

### Fixed
- Fixed post processing with stereo double-wide
- Fixed issue with Metal: Use sign bit to find the cache type instead of lowest bit.
- Fixed invalid state when creating a planar reflection for the first time
- Fix FrameSettings's LitShaderMode not restrained by supported LitShaderMode regression.

### Changed
- The default value roughness value for the clearcoat has been changed from 0.03 to 0.01
- Update default value of based color for master node
- Update Fabric Charlie Sheen lighting model - Remove Fresnel component that wasn't part of initial model + Remap smoothness to [0.0 - 0.6] range for more artist friendly parameter

### Changed
- Code refactor: all macros with ARGS have been swapped with macros with PARAM. This is because the ARGS macros were incorrectly named.

## [6.1.0-preview] - 2019-02-13

### Added
- Added support for post-processing anti-aliasing in the Scene View (FXAA and TAA). These can be set in Preferences.
- Added emissive property for decal material (non-shader graph)

### Fixed
- Fixed a few UI bugs with the color grading curves.
- Fixed "Post Processing" in the scene view not toggling post-processing effects
- Fixed bake only object with flag `ReflectionProbeStaticFlag` when baking a `ReflectionProbe`

### Changed
- Removed unsupported Clear Depth checkbox in Camera inspector
- Updated the toggle for advanced mode in inspectors.

## [6.0.0-preview] - 2019-02-23

### Added
- Added new API to perform a camera rendering
- Added support for hair master node (Double kajiya kay - Lambert)
- Added Reset behaviour in DebugMenu (ingame mapping is right joystick + B)
- Added Default HD scene at new scene creation while in HDRP
- Added Wizard helping to configure HDRP project
- Added new UI for decal material to allow remapping and scaling of some properties
- Added cascade shadow visualisation toggle in HD shadow settings
- Added icons for assets
- Added replace blending mode for distortion
- Added basic distance fade for density volumes
- Added decal master node for shader graph
- Added HD unlit master node (Cross Pipeline version is name Unlit)
- Added new Rendering Queue in materials
- Added post-processing V3 framework embed in HDRP, remove postprocess V2 framework
- Post-processing now uses the generic volume framework
-   New depth-of-field, bloom, panini projection effects, motion blur
-   Exposure is now done as a pre-exposition pass, the whole system has been revamped
-   Exposure now use EV100 everywhere in the UI (Sky, Emissive Light)
- Added emissive intensity (Luminance and EV100 control) control for Emissive
- Added pre-exposure weigth for Emissive
- Added an emissive color node and a slider to control the pre-exposure percentage of emission color
- Added physical camera support where applicable
- Added more color grading tools
- Added changelog level for Shader Variant stripping
- Added Debug mode for validation of material albedo and metalness/specularColor values
- Added a new dynamic mode for ambient probe and renamed BakingSky to StaticLightingSky
- Added command buffer parameter to all Bind() method of material
- Added Material validator in Render Pipeline Debug
- Added code to future support of DXR (not enabled)
- Added support of multiviewport
- Added HDRenderPipeline.RequestSkyEnvironmentUpdate function to force an update from script when sky is set to OnDemand
- Added a Lighting and BackLighting slots in Lit, StackLit, Fabric and Hair master nodes
- Added support for overriding terrain detail rendering shaders, via the render pipeline editor resources asset
- Added xrInstancing flag support to RTHandle
- Added support for cullmask for decal projectors
- Added software dynamic resolution support
- Added support for "After Post-Process" render pass for unlit shader
- Added support for textured rectangular area lights
- Added stereo instancing macros to MSAA shaders
- Added support for Quarter Res Raytraced Reflections (not enabled)
- Added fade factor for decal projectors.
- Added stereo instancing macros to most shaders used in VR
- Added multi edition support for HDRenderPipelineAsset

### Fixed
- Fixed logic to disable FPTL with stereo rendering
- Fixed stacklit transmission and sun highlight
- Fixed decals with stereo rendering
- Fixed sky with stereo rendering
- Fixed flip logic for postprocessing + VR
- Fixed copyStencilBuffer pass for Switch
- Fixed point light shadow map culling that wasn't taking into account far plane
- Fixed usage of SSR with transparent on all master node
- Fixed SSR and microshadowing on fabric material
- Fixed blit pass for stereo rendering
- Fixed lightlist bounds for stereo rendering
- Fixed windows and in-game DebugMenu sync.
- Fixed FrameSettings' LitShaderMode sync when opening DebugMenu.
- Fixed Metal specific issues with decals, hitting a sampler limit and compiling AxF shader
- Fixed an issue with flipped depth buffer during postprocessing
- Fixed normal map use for shadow bias with forward lit - now use geometric normal
- Fixed transparent depth prepass and postpass access so they can be use without alpha clipping for lit shader
- Fixed support of alpha clip shadow for lit master node
- Fixed unlit master node not compiling
- Fixed issue with debug display of reflection probe
- Fixed issue with phong tessellations not working with lit shader
- Fixed issue with vertex displacement being affected by heightmap setting even if not heightmap where assign
- Fixed issue with density mode on Lit terrain producing NaN
- Fixed issue when going back and forth from Lit to LitTesselation for displacement mode
- Fixed issue with ambient occlusion incorrectly applied to emissiveColor with light layers in deferred
- Fixed issue with fabric convolution not using the correct convolved texture when fabric convolution is enabled
- Fixed issue with Thick mode for Transmission that was disabling transmission with directional light
- Fixed shutdown edge cases with HDRP tests
- Fixed slowdow when enabling Fabric convolution in HDRP asset
- Fixed specularAA not compiling in StackLit Master node
- Fixed material debug view with stereo rendering
- Fixed material's RenderQueue edition in default view.
- Fixed banding issues within volumetric density buffer
- Fixed missing multicompile for MSAA for AxF
- Fixed camera-relative support for stereo rendering
- Fixed remove sync with render thread when updating decal texture atlas.
- Fixed max number of keyword reach [256] issue. Several shader feature are now local
- Fixed Scene Color and Depth nodes
- Fixed SSR in forward
- Fixed custom editor of Unlit, HD Unlit and PBR shader graph master node
- Fixed issue with NewFrame not correctly calculated in Editor when switching scene
- Fixed issue with TerrainLit not compiling with depth only pass and normal buffer
- Fixed geometric normal use for shadow bias with PBR master node in forward
- Fixed instancing macro usage for decals
- Fixed error message when having more than one directional light casting shadow
- Fixed error when trying to display preview of Camera or PlanarReflectionProbe
- Fixed LOAD_TEXTURE2D_ARRAY_MSAA macro
- Fixed min-max and amplitude clamping value in inspector of vertex displacement materials
- Fixed issue with alpha shadow clip (was incorrectly clipping object shadow)
- Fixed an issue where sky cubemap would not be cleared correctly when setting the current sky to None
- Fixed a typo in Static Lighting Sky component UI
- Fixed issue with incorrect reset of RenderQueue when switching shader in inspector GUI
- Fixed issue with variant stripper stripping incorrectly some variants
- Fixed a case of ambient lighting flickering because of previews
- Fixed Decals when rendering multiple camera in a single frame
- Fixed cascade shadow count in shader
- Fixed issue with Stacklit shader with Haze effect
- Fixed an issue with the max sample count for the TAA
- Fixed post-process guard band for XR
- Fixed exposure of emissive of Unlit
- Fixed depth only and motion vector pass for Unlit not working correctly with MSAA
- Fixed an issue with stencil buffer copy causing unnecessary compute dispatches for lighting
- Fixed multi edition issue in FrameSettings
- Fixed issue with SRP batcher and DebugDisplay variant of lit shader
- Fixed issue with debug material mode not doing alpha test
- Fixed "Attempting to draw with missing UAV bindings" errors on Vulkan
- Fixed pre-exposure incorrectly apply to preview
- Fixed issue with duplicate 3D texture in 3D texture altas of volumetric?
- Fixed Camera rendering order (base on the depth parameter)
- Fixed shader graph decals not being cropped by gizmo
- Fixed "Attempting to draw with missing UAV bindings" errors on Vulkan.


### Changed
- ColorPyramid compute shader passes is swapped to pixel shader passes on platforms where the later is faster (Nintendo Switch).
- Removing the simple lightloop used by the simple lit shader
- Whole refactor of reflection system: Planar and reflection probe
- Separated Passthrough from other RenderingPath
- Update several properties naming and caption based on feedback from documentation team
- Remove tile shader variant for transparent backface pass of lit shader
- Rename all HDRenderPipeline to HDRP folder for shaders
- Rename decal property label (based on doc team feedback)
- Lit shader mode now default to Deferred to reduce build time
- Update UI of Emission parameters in shaders
- Improve shader variant stripping including shader graph variant
- Refactored render loop to render realtime probes visible per camera
- Enable SRP batcher by default
- Shader code refactor: Rename LIGHTLOOP_SINGLE_PASS => LIGHTLOOP_DISABLE_TILE_AND_CLUSTER and clean all usage of LIGHTLOOP_TILE_PASS
- Shader code refactor: Move pragma definition of vertex and pixel shader inside pass + Move SURFACE_GRADIENT definition in XXXData.hlsl
- Micro-shadowing in Lit forward now use ambientOcclusion instead of SpecularOcclusion
- Upgraded FrameSettings workflow, DebugMenu and Inspector part relative to it
- Update build light list shader code to support 32 threads in wavefronts on Switch
- LayeredLit layers' foldout are now grouped in one main foldout per layer
- Shadow alpha clip can now be enabled on lit shader and haor shader enven for opaque
- Temporal Antialiasing optimization for Xbox One X
- Parameter depthSlice on SetRenderTarget functions now defaults to -1 to bind the entire resource
- Rename SampleCameraDepth() functions to LoadCameraDepth() and SampleCameraDepth(), same for SampleCameraColor() functions
- Improved Motion Blur quality.
- Update stereo frame settings values for single-pass instancing and double-wide
- Rearrange FetchDepth functions to prepare for stereo-instancing
- Remove unused _ComputeEyeIndex
- Updated HDRenderPipelineAsset inspector
- Re-enable SRP batcher for metal

## [5.2.0-preview] - 2018-11-27

### Added
- Added option to run Contact Shadows and Volumetrics Voxelization stage in Async Compute
- Added camera freeze debug mode - Allow to visually see culling result for a camera
- Added support of Gizmo rendering before and after postprocess in Editor
- Added support of LuxAtDistance for punctual lights

### Fixed
- Fixed Debug.DrawLine and Debug.Ray call to work in game view
- Fixed DebugMenu's enum resetted on change
- Fixed divide by 0 in refraction causing NaN
- Fixed disable rough refraction support
- Fixed refraction, SSS and atmospheric scattering for VR
- Fixed forward clustered lighting for VR (double-wide).
- Fixed Light's UX to not allow negative intensity
- Fixed HDRenderPipelineAsset inspector broken when displaying its FrameSettings from project windows.
- Fixed forward clustered lighting for VR (double-wide).
- Fixed HDRenderPipelineAsset inspector broken when displaying its FrameSettings from project windows.
- Fixed Decals and SSR diable flags for all shader graph master node (Lit, Fabric, StackLit, PBR)
- Fixed Distortion blend mode for shader graph master node (Lit, StackLit)
- Fixed bent Normal for Fabric master node in shader graph
- Fixed PBR master node lightlayers
- Fixed shader stripping for built-in lit shaders.

### Changed
- Rename "Regular" in Diffusion profile UI "Thick Object"
- Changed VBuffer depth parametrization for volumetric from distanceRange to depthExtent - Require update of volumetric settings - Fog start at near plan
- SpotLight with box shape use Lux unit only

## [5.1.0-preview] - 2018-11-19

### Added

- Added a separate Editor resources file for resources Unity does not take when it builds a Player.
- You can now disable SSR on Materials in Shader Graph.
- Added support for MSAA when the Supported Lit Shader Mode is set to Both. Previously HDRP only supported MSAA for Forward mode.
- You can now override the emissive color of a Material when in debug mode.
- Exposed max light for Light Loop Settings in HDRP asset UI.
- HDRP no longer performs a NormalDBuffer pass update if there are no decals in the Scene.
- Added distant (fall-back) volumetric fog and improved the fog evaluation precision.
- Added an option to reflect sky in SSR.
- Added a y-axis offset for the PlanarReflectionProbe and offset tool.
- Exposed the option to run SSR and SSAO on async compute.
- Added support for the _GlossMapScale parameter in the Legacy to HDRP Material converter.
- Added wave intrinsic instructions for use in Shaders (for AMD GCN).


### Fixed
- Fixed sphere shaped influence handles clamping in Reflection Probes.
- Fixed Reflection Probe data migration for projects created before using HDRP.
- Fixed UI of Layered Material where Unity previously rendered the scrollbar above the Copy button.
- Fixed Material tessellations parameters Start fade distance and End fade distance. Originally, Unity clamped these values when you modified them.
- Fixed various distortion and refraction issues - handle a better fall-back.
- Fixed SSR for multiple views.
- Fixed SSR issues related to self-intersections.
- Fixed shape density volume handle speed.
- Fixed density volume shape handle moving too fast.
- Fixed the Camera velocity pass that we removed by mistake.
- Fixed some null pointer exceptions when disabling motion vectors support.
- Fixed viewports for both the Subsurface Scattering combine pass and the transparent depth prepass.
- Fixed the blend mode pop-up in the UI. It previously did not appear when you enabled pre-refraction.
- Fixed some null pointer exceptions that previously occurred when you disabled motion vectors support.
- Fixed Layered Lit UI issue with scrollbar.
- Fixed cubemap assignation on custom ReflectionProbe.
- Fixed Reflection Probes’ capture settings' shadow distance.
- Fixed an issue with the SRP batcher and Shader variables declaration.
- Fixed thickness and subsurface slots for fabric Shader master node that wasn't appearing with the right combination of flags.
- Fixed d3d debug layer warning.
- Fixed PCSS sampling quality.
- Fixed the Subsurface and transmission Material feature enabling for fabric Shader.
- Fixed the Shader Graph UV node’s dimensions when using it in a vertex Shader.
- Fixed the planar reflection mirror gizmo's rotation.
- Fixed HDRenderPipelineAsset's FrameSettings not showing the selected enum in the Inspector drop-down.
- Fixed an error with async compute.
- MSAA now supports transparency.
- The HDRP Material upgrader tool now converts metallic values correctly.
- Volumetrics now render in Reflection Probes.
- Fixed a crash that occurred whenever you set a viewport size to 0.
- Fixed the Camera physic parameter that the UI previously did not display.
- Fixed issue in pyramid shaped spotlight handles manipulation

### Changed

- Renamed Line shaped Lights to Tube Lights.
- HDRP now uses mean height fog parametrization.
- Shadow quality settings are set to All when you use HDRP (This setting is not visible in the UI when using SRP). This avoids Legacy Graphics Quality Settings disabling the shadows and give SRP full control over the Shadows instead.
- HDRP now internally uses premultiplied alpha for all fog.
- Updated default FrameSettings used for realtime Reflection Probes when you create a new HDRenderPipelineAsset.
- Remove multi-camera support. LWRP and HDRP will not support multi-camera layered rendering.
- Updated Shader Graph subshaders to use the new instancing define.
- Changed fog distance calculation from distance to plane to distance to sphere.
- Optimized forward rendering using AMD GCN by scalarizing the light loop.
- Changed the UI of the Light Editor.
- Change ordering of includes in HDRP Materials in order to reduce iteration time for faster compilation.
- Added a StackLit master node replacing the InspectorUI version. IMPORTANT: All previously authored StackLit Materials will be lost. You need to recreate them with the master node.

## [5.0.0-preview] - 2018-09-28

### Added
- Added occlusion mesh to depth prepass for VR (VR still disabled for now)
- Added a debug mode to display only one shadow at once
- Added controls for the highlight created by directional lights
- Added a light radius setting to punctual lights to soften light attenuation and simulate fill lighting
- Added a 'minRoughness' parameter to all non-area lights (was previously only available for certain light types)
- Added separate volumetric light/shadow dimmers
- Added per-pixel jitter to volumetrics to reduce aliasing artifacts
- Added a SurfaceShading.hlsl file, which implements material-agnostic shading functionality in an efficient manner
- Added support for shadow bias for thin object transmission
- Added FrameSettings to control realtime planar reflection
- Added control for SRPBatcher on HDRP Asset
- Added an option to clear the shadow atlases in the debug menu
- Added a color visualization of the shadow atlas rescale in debug mode
- Added support for disabling SSR on materials
- Added intrinsic for XBone
- Added new light volume debugging tool
- Added a new SSR debug view mode
- Added translaction's scale invariance on DensityVolume
- Added multiple supported LitShadermode and per renderer choice in case of both Forward and Deferred supported
- Added custom specular occlusion mode to Lit Shader Graph Master node

### Fixed
- Fixed a normal bias issue with Stacklit (Was causing light leaking)
- Fixed camera preview outputing an error when both scene and game view where display and play and exit was call
- Fixed override debug mode not apply correctly on static GI
- Fixed issue where XRGraphicsConfig values set in the asset inspector GUI weren't propagating correctly (VR still disabled for now)
- Fixed issue with tangent that was using SurfaceGradient instead of regular normal decoding
- Fixed wrong error message display when switching to unsupported target like IOS
- Fixed an issue with ambient occlusion texture sometimes not being created properly causing broken rendering
- Shadow near plane is no longer limited at 0.1
- Fixed decal draw order on transparent material
- Fixed an issue where sometime the lookup texture used for GGX convolution was broken, causing broken rendering
- Fixed an issue where you wouldn't see any fog for certain pipeline/scene configurations
- Fixed an issue with volumetric lighting where the anisotropy value of 0 would not result in perfectly isotropic lighting
- Fixed shadow bias when the atlas is rescaled
- Fixed shadow cascade sampling outside of the atlas when cascade count is inferior to 4
- Fixed shadow filter width in deferred rendering not matching shader config
- Fixed stereo sampling of depth texture in MSAA DepthValues.shader
- Fixed box light UI which allowed negative and zero sizes, thus causing NaNs
- Fixed stereo rendering in HDRISky.shader (VR)
- Fixed normal blend and blend sphere influence for reflection probe
- Fixed distortion filtering (was point filtering, now trilinear)
- Fixed contact shadow for large distance
- Fixed depth pyramid debug view mode
- Fixed sphere shaped influence handles clamping in reflection probes
- Fixed reflection probes data migration for project created before using hdrp
- Fixed ambient occlusion for Lit Master Node when slot is connected

### Changed
- Use samplerunity_ShadowMask instead of samplerunity_samplerLightmap for shadow mask
- Allow to resize reflection probe gizmo's size
- Improve quality of screen space shadow
- Remove support of projection model for ScreenSpaceLighting (SSR always use HiZ and refraction always Proxy)
- Remove all the debug mode from SSR that are obsolete now
- Expose frameSettings and Capture settings for reflection and planar probe
- Update UI for reflection probe, planar probe, camera and HDRP Asset
- Implement proper linear blending for volumetric lighting via deep compositing as described in the paper "Deep Compositing Using Lie Algebras"
- Changed  planar mapping to match terrain convention (XZ instead of ZX)
- XRGraphicsConfig is no longer Read/Write. Instead, it's read-only. This improves consistency of XR behavior between the legacy render pipeline and SRP
- Change reflection probe data migration code (to update old reflection probe to new one)
- Updated gizmo for ReflectionProbes
- Updated UI and Gizmo of DensityVolume

## [4.0.0-preview] - 2018-09-28

### Added
- Added a new TerrainLit shader that supports rendering of Unity terrains.
- Added controls for linear fade at the boundary of density volumes
- Added new API to control decals without monobehaviour object
- Improve Decal Gizmo
- Implement Screen Space Reflections (SSR) (alpha version, highly experimental)
- Add an option to invert the fade parameter on a Density Volume
- Added a Fabric shader (experimental) handling cotton and silk
- Added support for MSAA in forward only for opaque only
- Implement smoothness fade for SSR
- Added support for AxF shader (X-rite format - require special AxF importer from Unity not part of HDRP)
- Added control for sundisc on directional light (hack)
- Added a new HD Lit Master node that implements Lit shader support for Shader Graph
- Added Micro shadowing support (hack)
- Added an event on HDAdditionalCameraData for custom rendering
- HDRP Shader Graph shaders now support 4-channel UVs.

### Fixed
- Fixed an issue where sometimes the deferred shadow texture would not be valid, causing wrong rendering.
- Stencil test during decals normal buffer update is now properly applied
- Decals corectly update normal buffer in forward
- Fixed a normalization problem in reflection probe face fading causing artefacts in some cases
- Fix multi-selection behavior of Density Volumes overwriting the albedo value
- Fixed support of depth texture for RenderTexture. HDRP now correctly output depth to user depth buffer if RenderTexture request it.
- Fixed multi-selection behavior of Density Volumes overwriting the albedo value
- Fixed support of depth for RenderTexture. HDRP now correctly output depth to user depth buffer if RenderTexture request it.
- Fixed support of Gizmo in game view in the editor
- Fixed gizmo for spot light type
- Fixed issue with TileViewDebug mode being inversed in gameview
- Fixed an issue with SAMPLE_TEXTURECUBE_SHADOW macro
- Fixed issue with color picker not display correctly when game and scene view are visible at the same time
- Fixed an issue with reflection probe face fading
- Fixed camera motion vectors shader and associated matrices to update correctly for single-pass double-wide stereo rendering
- Fixed light attenuation functions when range attenuation is disabled
- Fixed shadow component algorithm fixup not dirtying the scene, so changes can be saved to disk.
- Fixed some GC leaks for HDRP
- Fixed contact shadow not affected by shadow dimmer
- Fixed GGX that works correctly for the roughness value of 0 (mean specular highlgiht will disappeard for perfect mirror, we rely on maxSmoothness instead to always have a highlight even on mirror surface)
- Add stereo support to ShaderPassForward.hlsl. Forward rendering now seems passable in limited test scenes with camera-relative rendering disabled.
- Add stereo support to ProceduralSky.shader and OpaqueAtmosphericScattering.shader.
- Added CullingGroupManager to fix more GC.Alloc's in HDRP
- Fixed rendering when multiple cameras render into the same render texture

### Changed
- Changed the way depth & color pyramids are built to be faster and better quality, thus improving the look of distortion and refraction.
- Stabilize the dithered LOD transition mask with respect to the camera rotation.
- Avoid multiple depth buffer copies when decals are present
- Refactor code related to the RT handle system (No more normal buffer manager)
- Remove deferred directional shadow and move evaluation before lightloop
- Add a function GetNormalForShadowBias() that material need to implement to return the normal used for normal shadow biasing
- Remove Jimenez Subsurface scattering code (This code was disabled by default, now remove to ease maintenance)
- Change Decal API, decal contribution is now done in Material. Require update of material using decal
- Move a lot of files from CoreRP to HDRP/CoreRP. All moved files weren't used by Ligthweight pipeline. Long term they could move back to CoreRP after CoreRP become out of preview
- Updated camera inspector UI
- Updated decal gizmo
- Optimization: The objects that are rendered in the Motion Vector Pass are not rendered in the prepass anymore
- Removed setting shader inclue path via old API, use package shader include paths
- The default value of 'maxSmoothness' for punctual lights has been changed to 0.99
- Modified deferred compute and vert/frag shaders for first steps towards stereo support
- Moved material specific Shader Graph files into corresponding material folders.
- Hide environment lighting settings when enabling HDRP (Settings are control from sceneSettings)
- Update all shader includes to use absolute path (allow users to create material in their Asset folder)
- Done a reorganization of the files (Move ShaderPass to RenderPipeline folder, Move all shadow related files to Lighting/Shadow and others)
- Improved performance and quality of Screen Space Shadows

## [3.3.0-preview] - 2018-01-01

### Added
- Added an error message to say to use Metal or Vulkan when trying to use OpenGL API
- Added a new Fabric shader model that supports Silk and Cotton/Wool
- Added a new HDRP Lighting Debug mode to visualize Light Volumes for Point, Spot, Line, Rectangular and Reflection Probes
- Add support for reflection probe light layers
- Improve quality of anisotropic on IBL

### Fixed
- Fix an issue where the screen where darken when rendering camera preview
- Fix display correct target platform when showing message to inform user that a platform is not supported
- Remove workaround for metal and vulkan in normal buffer encoding/decoding
- Fixed an issue with color picker not working in forward
- Fixed an issue where reseting HDLight do not reset all of its parameters
- Fixed shader compile warning in DebugLightVolumes.shader

### Changed
- Changed default reflection probe to be 256x256x6 and array size to be 64
- Removed dependence on the NdotL for thickness evaluation for translucency (based on artist's input)
- Increased the precision when comparing Planar or HD reflection probe volumes
- Remove various GC alloc in C#. Slightly better performance

## [3.2.0-preview] - 2018-01-01

### Added
- Added a luminance meter in the debug menu
- Added support of Light, reflection probe, emissive material, volume settings related to lighting to Lighting explorer
- Added support for 16bit shadows

### Fixed
- Fix issue with package upgrading (HDRP resources asset is now versionned to worarkound package manager limitation)
- Fix HDReflectionProbe offset displayed in gizmo different than what is affected.
- Fix decals getting into a state where they could not be removed or disabled.
- Fix lux meter mode - The lux meter isn't affected by the sky anymore
- Fix area light size reset when multi-selected
- Fix filter pass number in HDUtils.BlitQuad
- Fix Lux meter mode that was applying SSS
- Fix planar reflections that were not working with tile/cluster (olbique matrix)
- Fix debug menu at runtime not working after nested prefab PR come to trunk
- Fix scrolling issue in density volume

### Changed
- Shader code refactor: Split MaterialUtilities file in two parts BuiltinUtilities (independent of FragInputs) and MaterialUtilities (Dependent of FragInputs)
- Change screen space shadow rendertarget format from ARGB32 to RG16

## [3.1.0-preview] - 2018-01-01

### Added
- Decal now support per channel selection mask. There is now two mode. One with BaseColor, Normal and Smoothness and another one more expensive with BaseColor, Normal, Smoothness, Metal and AO. Control is on HDRP Asset. This may require to launch an update script for old scene: 'Edit/Render Pipeline/Single step upgrade script/Upgrade all DecalMaterial MaskBlendMode'.
- Decal now supports depth bias for decal mesh, to prevent z-fighting
- Decal material now supports draw order for decal projectors
- Added LightLayers support (Base on mask from renderers name RenderingLayers and mask from light name LightLayers - if they match, the light apply) - cost an extra GBuffer in deferred (more bandwidth)
- When LightLayers is enabled, the AmbientOclusion is store in the GBuffer in deferred path allowing to avoid double occlusion with SSAO. In forward the double occlusion is now always avoided.
- Added the possibility to add an override transform on the camera for volume interpolation
- Added desired lux intensity and auto multiplier for HDRI sky
- Added an option to disable light by type in the debug menu
- Added gradient sky
- Split EmissiveColor and bakeDiffuseLighting in forward avoiding the emissiveColor to be affect by SSAO
- Added a volume to control indirect light intensity
- Added EV 100 intensity unit for area lights
- Added support for RendererPriority on Renderer. This allow to control order of transparent rendering manually. HDRP have now two stage of sorting for transparent in addition to bact to front. Material have a priority then Renderer have a priority.
- Add Coupling of (HD)Camera and HDAdditionalCameraData for reset and remove in inspector contextual menu of Camera
- Add Coupling of (HD)ReflectionProbe and HDAdditionalReflectionData for reset and remove in inspector contextual menu of ReflectoinProbe
- Add macro to forbid unity_ObjectToWorld/unity_WorldToObject to be use as it doesn't handle camera relative rendering
- Add opacity control on contact shadow

### Fixed
- Fixed an issue with PreIntegratedFGD texture being sometimes destroyed and not regenerated causing rendering to break
- PostProcess input buffers are not copied anymore on PC if the viewport size matches the final render target size
- Fixed an issue when manipulating a lot of decals, it was displaying a lot of errors in the inspector
- Fixed capture material with reflection probe
- Refactored Constant Buffers to avoid hitting the maximum number of bound CBs in some cases.
- Fixed the light range affecting the transform scale when changed.
- Snap to grid now works for Decal projector resizing.
- Added a warning for 128x128 cookie texture without mipmaps
- Replace the sampler used for density volumes for correct wrap mode handling

### Changed
- Move Render Pipeline Debug "Windows from Windows->General-> Render Pipeline debug windows" to "Windows from Windows->Analysis-> Render Pipeline debug windows"
- Update detail map formula for smoothness and albedo, goal it to bright and dark perceptually and scale factor is use to control gradient speed
- Refactor the Upgrade material system. Now a material can be update from older version at any time. Call Edit/Render Pipeline/Upgrade all Materials to newer version
- Change name EnableDBuffer to EnableDecals at several place (shader, hdrp asset...), this require a call to Edit/Render Pipeline/Upgrade all Materials to newer version to have up to date material.
- Refactor shader code: BakeLightingData structure have been replace by BuiltinData. Lot of shader code have been remove/change.
- Refactor shader code: All GBuffer are now handled by the deferred material. Mean ShadowMask and LightLayers are control by lit material in lit.hlsl and not outside anymore. Lot of shader code have been remove/change.
- Refactor shader code: Rename GetBakedDiffuseLighting to ModifyBakedDiffuseLighting. This function now handle lighting model for transmission too. Lux meter debug mode is factor outisde.
- Refactor shader code: GetBakedDiffuseLighting is not call anymore in GBuffer or forward pass, including the ConvertSurfaceDataToBSDFData and GetPreLightData, this is done in ModifyBakedDiffuseLighting now
- Refactor shader code: Added a backBakeDiffuseLighting to BuiltinData to handle lighting for transmission
- Refactor shader code: Material must now call InitBuiltinData (Init all to zero + init bakeDiffuseLighting and backBakeDiffuseLighting ) and PostInitBuiltinData

## [3.0.0-preview] - 2018-01-01

### Fixed
- Fixed an issue with distortion that was using previous frame instead of current frame
- Fixed an issue where disabled light where not upgrade correctly to the new physical light unit system introduce in 2.0.5-preview

### Changed
- Update assembly definitions to output assemblies that match Unity naming convention (Unity.*).

## [2.0.5-preview] - 2018-01-01

### Added
- Add option supportDitheringCrossFade on HDRP Asset to allow to remove shader variant during player build if needed
- Add contact shadows for punctual lights (in additional shadow settings), only one light is allowed to cast contact shadows at the same time and so at each frame a dominant light is choosed among all light with contact shadows enabled.
- Add PCSS shadow filter support (from SRP Core)
- Exposed shadow budget parameters in HDRP asset
- Add an option to generate an emissive mesh for area lights (currently rectangle light only). The mesh fits the size, intensity and color of the light.
- Add an option to the HDRP asset to increase the resolution of volumetric lighting.
- Add additional ligth unit support for punctual light (Lumens, Candela) and area lights (Lumens, Luminance)
- Add dedicated Gizmo for the box Influence volume of HDReflectionProbe / PlanarReflectionProbe

### Changed
- Re-enable shadow mask mode in debug view
- SSS and Transmission code have been refactored to be able to share it between various material. Guidelines are in SubsurfaceScattering.hlsl
- Change code in area light with LTC for Lit shader. Magnitude is now take from FGD texture instead of a separate texture
- Improve camera relative rendering: We now apply camera translation on the model matrix, so before the TransformObjectToWorld(). Note: unity_WorldToObject and unity_ObjectToWorld must never be used directly.
- Rename positionWS to positionRWS (Camera relative world position) at a lot of places (mainly in interpolator and FragInputs). In case of custom shader user will be required to update their code.
- Rename positionWS, capturePositionWS, proxyPositionWS, influencePositionWS to positionRWS, capturePositionRWS, proxyPositionRWS, influencePositionRWS (Camera relative world position) in LightDefinition struct.
- Improve the quality of trilinear filtering of density volume textures.
- Improve UI for HDReflectionProbe / PlanarReflectionProbe

### Fixed
- Fixed a shader preprocessor issue when compiling DebugViewMaterialGBuffer.shader against Metal target
- Added a temporary workaround to Lit.hlsl to avoid broken lighting code with Metal/AMD
- Fixed issue when using more than one volume texture mask with density volumes.
- Fixed an error which prevented volumetric lighting from working if no density volumes with 3D textures were present.
- Fix contact shadows applied on transmission
- Fix issue with forward opaque lit shader variant being removed by the shader preprocessor
- Fixed compilation errors on Nintendo Switch (limited XRSetting support).
- Fixed apply range attenuation option on punctual light
- Fixed issue with color temperature not take correctly into account with static lighting
- Don't display fog when diffuse lighting, specular lighting, or lux meter debug mode are enabled.

## [2.0.4-preview] - 2018-01-01

### Fixed
- Fix issue when disabling rough refraction and building a player. Was causing a crash.

## [2.0.3-preview] - 2018-01-01

### Added
- Increased debug color picker limit up to 260k lux

## [2.0.2-preview] - 2018-01-01

### Added
- Add Light -> Planar Reflection Probe command
- Added a false color mode in rendering debug
- Add support for mesh decals
- Add flag to disable projector decals on transparent geometry to save performance and decal texture atlas space
- Add ability to use decal diffuse map as mask only
- Add visualize all shadow masks in lighting debug
- Add export of normal and roughness buffer for forwardOnly and when in supportOnlyForward mode for forward
- Provide a define in lit.hlsl (FORWARD_MATERIAL_READ_FROM_WRITTEN_NORMAL_BUFFER) when output buffer normal is used to read the normal and roughness instead of caclulating it (can save performance, but lower quality due to compression)
- Add color swatch to decal material

### Changed
- Change Render -> Planar Reflection creation to 3D Object -> Mirror
- Change "Enable Reflector" name on SpotLight to "Angle Affect Intensity"
- Change prototype of BSDFData ConvertSurfaceDataToBSDFData(SurfaceData surfaceData) to BSDFData ConvertSurfaceDataToBSDFData(uint2 positionSS, SurfaceData surfaceData)

### Fixed
- Fix issue with StackLit in deferred mode with deferredDirectionalShadow due to GBuffer not being cleared. Gbuffer is still not clear and issue was fix with the new Output of normal buffer.
- Fixed an issue where interpolation volumes were not updated correctly for reflection captures.
- Fixed an exception in Light Loop settings UI

## [2.0.1-preview] - 2018-01-01

### Added
- Add stripper of shader variant when building a player. Save shader compile time.
- Disable per-object culling that was executed in C++ in HD whereas it was not used (Optimization)
- Enable texture streaming debugging (was not working before 2018.2)
- Added Screen Space Reflection with Proxy Projection Model
- Support correctly scene selection for alpha tested object
- Add per light shadow mask mode control (i.e shadow mask distance and shadow mask). It use the option NonLightmappedOnly
- Add geometric filtering to Lit shader (allow to reduce specular aliasing)
- Add shortcut to create DensityVolume and PlanarReflection in hierarchy
- Add a DefaultHDMirrorMaterial material for PlanarReflection
- Added a script to be able to upgrade material to newer version of HDRP
- Removed useless duplication of ForwardError passes.
- Add option to not compile any DEBUG_DISPLAY shader in the player (Faster build) call Support Runtime Debug display

### Changed
- Changed SupportForwardOnly to SupportOnlyForward in render pipeline settings
- Changed versioning variable name in HDAdditionalXXXData from m_version to version
- Create unique name when creating a game object in the rendering menu (i.e Density Volume(2))
- Re-organize various files and folder location to clean the repository
- Change Debug windows name and location. Now located at:  Windows -> General -> Render Pipeline Debug

### Removed
- Removed GlobalLightLoopSettings.maxPlanarReflectionProbes and instead use value of GlobalLightLoopSettings.planarReflectionProbeCacheSize
- Remove EmissiveIntensity parameter and change EmissiveColor to be HDR (Matching Builtin Unity behavior) - Data need to be updated - Launch Edit -> Single Step Upgrade Script -> Upgrade all Materials emissionColor

### Fixed
- Fix issue with LOD transition and instancing
- Fix discrepency between object motion vector and camera motion vector
- Fix issue with spot and dir light gizmo axis not highlighted correctly
- Fix potential crash while register debug windows inputs at startup
- Fix warning when creating Planar reflection
- Fix specular lighting debug mode (was rendering black)
- Allow projector decal with null material to allow to configure decal when HDRP is not set
- Decal atlas texture offset/scale is updated after allocations (used to be before so it was using date from previous frame)

## [0.0.0-preview] - 2018-01-01

### Added
- Configure the VolumetricLightingSystem code path to be on by default
- Trigger a build exception when trying to build an unsupported platform
- Introduce the VolumetricLightingController component, which can (and should) be placed on the camera, and allows one to control the near and the far plane of the V-Buffer (volumetric "froxel" buffer) along with the depth distribution (from logarithmic to linear)
- Add 3D texture support for DensityVolumes
- Add a better mapping of roughness to mipmap for planar reflection
- The VolumetricLightingSystem now uses RTHandles, which allows to save memory by sharing buffers between different cameras (history buffers are not shared), and reduce reallocation frequency by reallocating buffers only if the rendering resolution increases (and suballocating within existing buffers if the rendering resolution decreases)
- Add a Volumetric Dimmer slider to lights to control the intensity of the scattered volumetric lighting
- Add UV tiling and offset support for decals.
- Add mipmapping support for volume 3D mask textures

### Changed
- Default number of planar reflection change from 4 to 2
- Rename _MainDepthTexture to _CameraDepthTexture
- The VolumetricLightingController has been moved to the Interpolation Volume framework and now functions similarly to the VolumetricFog settings
- Update of UI of cookie, CubeCookie, Reflection probe and planar reflection probe to combo box
- Allow enabling/disabling shadows for area lights when they are set to baked.
- Hide applyRangeAttenuation and FadeDistance for directional shadow as they are not used

### Removed
- Remove Resource folder of PreIntegratedFGD and add the resource to RenderPipeline Asset

### Fixed
- Fix ConvertPhysicalLightIntensityToLightIntensity() function used when creating light from script to match HDLightEditor behavior
- Fix numerical issues with the default value of mean free path of volumetric fog
- Fix the bug preventing decals from coexisting with density volumes
- Fix issue with alpha tested geometry using planar/triplanar mapping not render correctly or flickering (due to being wrongly alpha tested in depth prepass)
- Fix meta pass with triplanar (was not handling correctly the normal)
- Fix preview when a planar reflection is present
- Fix Camera preview, it is now a Preview cameraType (was a SceneView)
- Fix handling unknown GPUShadowTypes in the shadow manager.
- Fix area light shapes sent as point lights to the baking backends when they are set to baked.
- Fix unnecessary division by PI for baked area lights.
- Fix line lights sent to the lightmappers. The backends don't support this light type.
- Fix issue with shadow mask framesettings not correctly taken into account when shadow mask is enabled for lighting.
- Fix directional light and shadow mask transition, they are now matching making smooth transition
- Fix banding issues caused by high intensity volumetric lighting
- Fix the debug window being emptied on SRP asset reload
- Fix issue with debug mode not correctly clearing the GBuffer in editor after a resize
- Fix issue with ResetMaterialKeyword not resetting correctly ToggleOff/Roggle Keyword
- Fix issue with motion vector not render correctly if there is no depth prepass in deferred

## [0.0.0-preview] - 2018-01-01

### Added
- Screen Space Refraction projection model (Proxy raycasting, HiZ raymarching)
- Screen Space Refraction settings as volume component
- Added buffered frame history per camera
- Port Global Density Volumes to the Interpolation Volume System.
- Optimize ImportanceSampleLambert() to not require the tangent frame.
- Generalize SampleVBuffer() to handle different sampling and reconstruction methods.
- Improve the quality of volumetric lighting reprojection.
- Optimize Morton Order code in the Subsurface Scattering pass.
- Planar Reflection Probe support roughness (gaussian convolution of captured probe)
- Use an atlas instead of a texture array for cluster transparent decals
- Add a debug view to visualize the decal atlas
- Only store decal textures to atlas if decal is visible, debounce out of memory decal atlas warning.
- Add manipulator gizmo on decal to improve authoring workflow
- Add a minimal StackLit material (work in progress, this version can be used as template to add new material)

### Changed
- EnableShadowMask in FrameSettings (But shadowMaskSupport still disable by default)
- Forced Planar Probe update modes to (Realtime, Every Update, Mirror Camera)
- Screen Space Refraction proxy model uses the proxy of the first environment light (Reflection probe/Planar probe) or the sky
- Moved RTHandle static methods to RTHandles
- Renamed RTHandle to RTHandleSystem.RTHandle
- Move code for PreIntegratedFDG (Lit.shader) into its dedicated folder to be share with other material
- Move code for LTCArea (Lit.shader) into its dedicated folder to be share with other material

### Removed
- Removed Planar Probe mirror plane position and normal fields in inspector, always display mirror plane and normal gizmos

### Fixed
- Fix fog flags in scene view is now taken into account
- Fix sky in preview windows that were disappearing after a load of a new level
- Fix numerical issues in IntersectRayAABB().
- Fix alpha blending of volumetric lighting with transparent objects.
- Fix the near plane of the V-Buffer causing out-of-bounds look-ups in the clustered data structure.
- Depth and color pyramid are properly computed and sampled when the camera renders inside a viewport of a RTHandle.
- Fix decal atlas debug view to work correctly when shadow atlas view is also enabled<|MERGE_RESOLUTION|>--- conflicted
+++ resolved
@@ -29,10 +29,6 @@
 - Fixed a migration issue with the rendering queue in ShaderGraph when upgrading to 10.x;
 - Fixed upside down XR occlusion mesh.
 - Fixed precision issue with the atmospheric fog.
-<<<<<<< HEAD
-- Clarified doc for the LayeredLit material.
-- Fixed issue when null parameters in a volume component would spam null reference errors. Produce a warning instead.
-=======
 - Fixed issue with TAA and no motion vectors.
 - Fixed the stripping not working the terrain alphatest feature required for terrain holes (case 1205902).
 - Fixed bounding box generation that resulted in incorrect light culling (case 3875925).
@@ -47,7 +43,7 @@
 - Fixed issue where Default Volume Profile Asset change in project settings was not added to the undo stack (case 1285268).
 - Fixed undo after enabling compositor.
 - Fixed the ray tracing shadow UI being displayed while it shouldn't (case 1286391).
->>>>>>> 1d70c8be
+- Fixed issue when null parameters in a volume component would spam null reference errors. Produce a warning instead.
 
 ### Changed
 - Combined occlusion meshes into one to reduce draw calls and state changes with XR single-pass.
