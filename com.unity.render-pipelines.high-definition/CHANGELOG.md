# Changelog
All notable changes to this package will be documented in this file.

The format is based on [Keep a Changelog](http://keepachangelog.com/en/1.0.0/)
and this project adheres to [Semantic Versioning](http://semver.org/spec/v2.0.0.html).

## [12.0.0] - 2021-01-11

### Added
- Added support for XboxSeries platform.
- Added pivot point manipulation for Decals (inspector and edit mode).
- Added UV manipulation for Decals (edit mode).
- Added color and intensity customization for Decals.
- Added a history rejection criterion based on if the pixel was moving in world space (case 1302392).
- Added the default quality settings to the HDRP asset for RTAO, RTR and RTGI (case 1304370).
- Added TargetMidGrayParameterDrawer
- Added an option to have double sided GI be controlled separately from material double-sided option.
- Added new AOV APIs for overriding the internal rendering format, and for outputing the world space position.
- Added browsing of the documentation of Compositor Window
- Added a complete solution for volumetric clouds for HDRP including a cloud map generation tool.
- Added a Force Forward Emissive option for Lit Material that forces the Emissive contribution to render in a separate forward pass when the Lit Material is in Deferred Lit shader Mode.
- Added new API in CachedShadowManager
- Added an additional check in the "check scene for ray tracing" (case 1314963).
- Added shader graph unit test for IsFrontFace node
- API to allow OnDemand shadows to not render upon placement in the Cached Shadow Atlas.
- Exposed update upon light movement for directional light shadows in UI.

### Fixed
- Fixed Intensity Multiplier not affecting realtime global illumination.
- Fixed an exception when opening the color picker in the material UI (case 1307143).
- Fixed lights shadow frustum near and far planes.
- Fixed various issues with non-temporal SSAO and rendergraph.
- Fixed white flashes on camera cuts on volumetric fog.
- Fixed light layer issue when performing editing on multiple lights.
- Fixed an issue where selection in a debug panel would reset when cycling through enum items.
- Fixed material keywords with fbx importer.
- Fixed lightmaps not working properly with shader graphs in ray traced reflections (case 1305335).
- Fixed skybox for ortho cameras.
- Fixed model import by adding additional data if needed.
- Fix screen being over-exposed when changing very different skies.
- Fixed pixelated appearance of Contrast Adaptive Sharpen upscaler and several other issues when Hardware DRS is on
- VFX: Debug material view were rendering pink for albedo. (case 1290752)
- VFX: Debug material view incorrect depth test. (case 1293291)
- VFX: Fixed LPPV with lit particles in deferred (case 1293608)
- Fixed incorrect debug wireframe overlay on tessellated geometry (using littessellation), caused by the picking pass using an incorrect camera matrix.
- Fixed nullref in layered lit shader editor.
- Fix issue with Depth of Field CoC debug view.
- Fixed an issue where first frame of SSAO could exhibit ghosting artefacts.
- Fixed an issue with the mipmap generation internal format after rendering format change.
- Fixed multiple any hit occuring on transparent objects (case 1294927).
- Cleanup Shader UI.
- Fixed sub-shadow rendering for cached shadow maps.
- Fixed PCSS filtering issues with cached shadow maps.
- Fixed performance issue with ShaderGraph and Alpha Test
- Fixed error when increasing the maximum planar reflection limit (case 1306530).
- Fixed alpha output in debug view and AOVs when using shadow matte (case 1311830).
- Fixed an issue with transparent meshes writing their depths and recursive rendering (case 1314409).
- Fixed issue with compositor custom pass hooks added/removed repeatedly (case 1315971).
- Fixed: SSR with transparent (case 1311088)
- Fixed decals in material debug display.
- Fix crash on VolumeComponentWithQualityEditor when the current Pipeline is not HDRP
- Fixed WouldFitInAtlas that would previously return wrong results if any one face of a point light would fit (it used to return true even though the light in entirety wouldn't fit).
- Fixed issue with NaNs in Volumetric Clouds on some platforms.
- Fixed update upon light movement for directional light rotation.
- Fixed issue that caused a rebake of Probe Volume Data to see effect of changed normal bias.
- Fixed loss of persistency of ratio between pivot position and size when sliding by 0 in DecalProjector inspector (case 1308338)
- Fixed nullref when adding a volume component in a Volume profile asset (case 1317156).
- Fixed decal normal for double sided materials (case 1312065).
- Fixed multiple HDRP Frame Settings panel issues: missing "Refraction" Frame Setting. Fixing ordering of Rough Distortion, it should now be under the Distortion setting.
- Fixed issue with automatic exposure settings not updating scene view.
- Fixed issue with velocity rejection in post-DoF TAA. Fixing this reduces ghosting (case 1304381).
- Fixed missing option to use POM on emissive for tessellated shaders.
- Fixed an issue in the planar reflection probe convolution.
- Fixed an issue with debug overriding emissive material color for deferred path (case 1313123).
- Fixed a limit case when the camera is exactly at the lower cloud level (case 1316988).
- Fixed the various history buffers being discarded when the fog was enabled/disabled (case 1316072).

### Changed
- Changed Window/Render Pipeline/HD Render Pipeline Wizard to Window/Rendering/HDRP Wizard
- Removed the material pass probe volumes evaluation mode.
- Changed GameObject/Rendering/Density Volume to GameObject/Volume/Density Volume
- Changed GameObject/Rendering/Decal Projector to GameObject/Decal Projector
- Changed GameObject/Volume/Sky and Fog Volume to GameObject/Volume/Sky and Fog Global Volume
- Move the Decal Gizmo Color initialization to preferences
- Unifying the history validation pass so that it is only done once for the whole frame and not per effect.
- Moved Edit/Render Pipeline/HD Render Pipeline/Render Selected Camera to log Exr to Edit/Rendering/Render Selected HDRP Camera to log Exr
- Moved Edit/Render Pipeline/HD Render Pipeline/Export Sky to Image to Edit/Rendering/Export HDRP Sky to Image
- Moved Edit/Render Pipeline/HD Render Pipeline/Check Scene Content for Ray Tracing to Edit/Rendering/Check Scene Content for HDRP Ray Tracing
- Moved Edit/Render Pipeline/HD Render Pipeline/Upgrade from Builtin pipeline/Upgrade Project Materials to High Definition Materials to Edit/Rendering/Materials/Convert All Built-in Materials to HDRP"
- Moved Edit/Render Pipeline/HD Render Pipeline/Upgrade from Builtin pipeline/Upgrade Selected Materials to High Definition Materials to Edit/Rendering/Materials/Convert Selected Built-in Materials to HDRP
- Moved Edit/Render Pipeline/HD Render Pipeline/Upgrade from Builtin pipeline/Upgrade Scene Terrains to High Definition Terrains to Edit/Rendering/Materials/Convert Scene Terrains to HDRP Terrains
- Updated the tooltip for the Decal Angle Fade property (requires to enable Decal Layers in both HDRP asset and Frame settings) (case 1308048).
- The RTAO's history is now discarded if the occlusion caster was moving (case 1303418).
- Change Asset/Create/Shader/HD Render Pipeline/Decal Shader Graph to Asset/Create/Shader Graph/HDRP/Decal Shader Graph
- Change Asset/Create/Shader/HD Render Pipeline/Eye Shader Graph to Asset/Create/Shader Graph/HDRP/Eye Shader Graph
- Change Asset/Create/Shader/HD Render Pipeline/Fabric Shader Graph to Asset/Create/Shader Graph/HDRP/Decal Fabric Shader Graph
- Change Asset/Create/Shader/HD Render Pipeline/Eye Shader Graph to Asset/Create/Shader Graph/HDRP/Hair Shader Graph
- Change Asset/Create/Shader/HD Render Pipeline/Lit Shader Graph to Asset/Create/Shader Graph/HDRP/Lit
- Change Asset/Create/Shader/HD Render Pipeline/StackLit Shader Graph to Asset/Create/Shader Graph/HDRP/StackLit Shader GraphShader Graph
- Change Asset/Create/Shader/HD Render Pipeline/Unlit Shader Graph to Asset/Create/Shader Graph/HDRP/Unlit Shader Graph
- Change Asset/Create/Shader/HD Render Pipeline/Custom FullScreen Pass to Asset/Create/Shader/HDRP Custom FullScreen Pass
- Change Asset/Create/Shader/HD Render Pipeline/Custom Renderers Pass to Asset/Create/Shader/HDRP Custom Renderers Pass
- Change Asset/Create/Shader/HD Render Pipeline/Post Process Pass to Asset/Create/Shader/HDRP Post Process
- Change Assets/Create/Rendering/High Definition Render Pipeline Asset to Assets/Create/Rendering/HDRP Asset
- Change Assets/Create/Rendering/Diffusion Profile to Assets/Create/Rendering/HDRP Diffusion Profile
- Change Assets/Create/Rendering/C# Custom Pass to Assets/Create/Rendering/HDRP C# Custom Pass
- Change Assets/Create/Rendering/C# Post Process Volume to Assets/Create/Rendering/HDRP C# Post Process Volume
- Change labels about scroll direction and cloud type.
- Change the handling of additional properties to base class
- Improved shadow cascade GUI drawing with pixel perfect, hover and focus functionalities.
- Improving the screen space global illumination.
- Moving MaterialHeaderScopes to Core
- Changed resolution (to match the render buffer) of the sky used for camera misses in Path Tracing. (case 1304114).
- Tidy up of platform abstraction code for shader optimization.
- Display a warning help box when decal atlas is out of size.
<<<<<<< HEAD
- Changed Path Tracing's maximum intensity from clamped (0 to 100) to positive value (case 1310514).
=======
- Moved the HDRP render graph debug panel content to the Rendering debug panel.
>>>>>>> 3d0e82a5

## [11.0.0] - 2020-10-21

### Added
- Added a new API to bake HDRP probes from C# (case 1276360)
- Added support for pre-exposure for planar reflections.
- Added support for nested volume components to volume system.
- Added a cameraCullingResult field in Custom Pass Context to give access to both custom pass and camera culling result.
- Added a toggle to allow to include or exclude smooth surfaces from ray traced reflection denoising.
- Added support for raytracing for AxF material
- Added rasterized area light shadows for AxF material
- Added a cloud system and the CloudLayer volume override.
- Added a setting in the HDRP asset to change the Density Volume mask resolution of being locked at 32x32x32 (HDRP Asset > Lighting > Volumetrics > Max Density Volume Size).
- Added a Falloff Mode (Linear or Exponential) in the Density Volume for volume blending with Blend Distance.
- Added per-stage shader keywords.

### Fixed
- Fixed probe volumes debug views.
- Fixed ShaderGraph Decal material not showing exposed properties.
- Fixed couple samplers that had the wrong name in raytracing code
- VFX: Fixed LPPV with lit particles in deferred (case 1293608)
- Fixed the default background color for previews to use the original color.
- Fixed compilation issues on platforms that don't support XR.
- Fixed issue with compute shader stripping for probe volumes variants.
- Fixed issue with an empty index buffer not being released.
- Fixed issue when debug full screen 'Transparent Screen Space Reflection' do not take in consideration debug exposure

### Changed
- Removed the material pass probe volumes evaluation mode.
- Volume parameter of type Cubemap can now accept Cubemap render textures and custom render textures.
- Removed the superior clamping value for the recursive rendering max ray length.
- Removed the superior clamping value for the ray tracing light cluster size.
- Removed the readonly keyword on the cullingResults of the CustomPassContext to allow users to overwrite.
- The DrawRenderers function of CustomPassUtils class now takes a sortingCriteria in parameter.
- When in half res, RTR denoising is executed at half resolution and the upscale happens at the end.
- Removed the upscale radius from the RTR.
- Density Volumes can now take a 3D RenderTexture as mask, the mask can use RGBA format for RGB fog.
- Decreased the minimal Fog Distance value in the Density Volume to 0.05.

## [10.3.0] - 2020-12-01

### Added
- Added a slider to control the fallback value of the directional shadow when the cascade have no coverage.
- Added light unit slider for automatic and automatic histrogram exposure limits.
- Added View Bias for mesh decals.
- Added support for the PlayStation 5 platform.

### Fixed
- Fixed computation of geometric normal in path tracing (case 1293029).
- Fixed issues with path-traced volumetric scattering (cases 1295222, 1295234).
- Fixed issue with faulty shadow transition when view is close to an object under some aspect ratio conditions
- Fixed issue where some ShaderGraph generated shaders were not SRP compatible because of UnityPerMaterial cbuffer layout mismatches [1292501] (https://issuetracker.unity3d.com/issues/a2-some-translucent-plus-alphaclipping-shadergraphs-are-not-srp-batcher-compatible)
- Fixed issues with path-traced volumetric scattering (cases 1295222, 1295234)
- Fixed Rendergraph issue with virtual texturing and debug mode while in forward.
- Fixed wrong coat normal space in shader graph
- Fixed NullPointerException when baking probes from the lighting window (case 1289680)
- Fixed volumetric fog with XR single-pass rendering.
- Fixed issues with first frame rendering when RenderGraph is used (auto exposure, AO)
- Fixed AOV api in render graph (case 1296605)
- Fixed a small discrepancy in the marker placement in light intensity sliders (case 1299750)
- Fixed issue with VT resolve pass rendergraph errors when opaque and transparent are disabled in frame settings.
- Fixed a bug in the sphere-aabb light cluster (case 1294767).
- Fixed issue when submitting SRPContext during EndCameraRendering.
- Fixed baked light being included into the ray tracing light cluster (case 1296203).
- Fixed enums UI for the shadergraph nodes.
- Fixed ShaderGraph stack blocks appearing when opening the settings in Hair and Eye ShaderGraphs.
- Fixed white screen when undoing in the editor.
- Fixed display of LOD Bias and maximum level in frame settings when using Quality Levels
- Fixed an issue when trying to open a look dev env library when Look Dev is not supported.
- Fixed shader graph not supporting indirectdxr multibounce (case 1294694).
- Fixed the planar depth texture not being properly created and rendered to (case 1299617).
- Fixed C# 8 compilation issue with turning on nullable checks (case 1300167)
- Fixed affects AO for deacl materials.
- Fixed case where material keywords would not get setup before usage.
- Fixed an issue with material using distortion from ShaderGraph init after Material creation (case 1294026)
- Fixed Clearcoat on Stacklit or Lit breaks when URP is imported into the project (case 1297806)
- VFX : Debug material view were rendering pink for albedo. (case 1290752)
- Fixed XR depth copy when using MSAA.
- Fixed GC allocations from XR occlusion mesh when using multipass.
- Fixed an issue with the frame count management for the volumetric fog (case 1299251).
- Fixed an issue with half res ssgi upscale.
- Fixed timing issues with accumulation motion blur
- Fixed register spilling on  FXC in light list shaders.
- Fixed issue with shadow mask and area lights.
- Fixed an issue with the capture callback (now includes post processing results).
- Fixed decal draw order for ShaderGraph decal materials.
- Fixed StackLit ShaderGraph surface option property block to only display energy conserving specular color option for the specular parametrization (case 1257050)
- Fixed missing BeginCameraRendering call for custom render mode of a Camera.
- Fixed LayerMask editor for volume parameters.
- Fixed the condition on temporal accumulation in the reflection denoiser (case 1303504).
- Fixed box light attenuation.
- Fixed after post process custom pass scale issue when dynamic resolution is enabled (case 1299194).
- Fixed an issue with light intensity prefab override application not visible in the inspector (case 1299563).
- Fixed Undo/Redo instability of light temperature.
- Fixed label style in pbr sky editor.
- Fixed side effect on styles during compositor rendering.
- Fixed size and spacing of compositor info boxes (case 1305652).
- Fixed spacing of UI widgets in the Graphics Compositor (case 1305638).
- Fixed undo-redo on layered lit editor.
- Fixed tesselation culling, big triangles using lit tesselation shader would dissapear when camera is too close to them (case 1299116)
- Fixed issue with compositor related custom passes still active after disabling the compositor (case 1305330)
- Fixed regression in Wizard that not fix runtime ressource anymore (case 1287627)
- Fixed error in Depth Of Field near radius blur calculation (case 1306228).
- Fixed a reload bug when using objects from the scene in the lookdev (case 1300916).
- Fixed some render texture leaks.
- Fixed light gizmo showing shadow near plane when shadows are disabled.
- Fixed path tracing alpha channel support (case 1304187).
- Fixed shadow matte not working with ambient occlusion when MSAA is enabled
- Fixed issues with compositor's undo (cases 1305633, 1307170).
- VFX : Debug material view incorrect depth test. (case 1293291)
- Fixed wrong shader / properties assignement to materials created from 3DsMax 2021 Physical Material. (case 1293576)
- Fixed Emissive color property from Autodesk Interactive materials not editable in Inspector. (case 1307234)
- Fixed exception when changing the current render pipeline to from HDRP to universal (case 1306291).
- Fixed an issue in shadergraph when switch from a RenderingPass (case 1307653)
- Fixed LookDev environment library assignement after leaving playmode.
- Fixed a locale issue with the diffusion profile property values in ShaderGraph on PC where comma is the decimal separator.
- Fixed error in the RTHandle scale of Depth Of Field when TAA is enabled.
- Fixed Quality Level set to the last one of the list after a Build (case 1307450)
- Fixed XR depth copy (case 1286908).
- Fixed Warnings about "SceneIdMap" missing script in eye material sample scene

### Changed
- Now reflection probes cannot have SSAO, SSGI, SSR, ray tracing effects or volumetric reprojection.
- Rename HDRP sub menu in Assets/Create/Shader to HD Render Pipeline for consistency.
- Improved robustness of volumetric sampling in path tracing (case 1295187).
- Changed the message when the graphics device doesn't support ray tracing (case 1287355).
- When a Custom Pass Volume is disabled, the custom pass Cleanup() function is called, it allows to release resources when the volume isn't used anymore.
- Enable Reflector for Spotlight by default
- Changed the convergence time of ssgi to 16 frames and the preset value
- Changed the clamping approach for RTR and RTGI (in both perf and quality) to improve visual quality.
- Changed the warning message for ray traced area shadows (case 1303410).
- Disabled specular occlusion for what we consider medium and larger scale ao > 1.25 with a 25cm falloff interval.
- Change the source value for the ray tracing frame index iterator from m_FrameCount to the camera frame count (case 1301356).
- Removed backplate from rendering of lighting cubemap as it did not really work conceptually and caused artefacts.
- Transparent materials created by the Model Importer are set to not cast shadows. ( case 1295747)
- Change some light unit slider value ranges to better reflect the lighting scenario.
- Change the tooltip for color shadows and semi-transparent shadows (case 1307704).

## [10.2.1] - 2020-11-30

### Added
- Added a warning when trying to bake with static lighting being in an invalid state.

### Fixed
- Fixed stylesheet reloading for LookDev window and Wizard window.
- Fixed XR single-pass rendering with legacy shaders using unity_StereoWorldSpaceCameraPos.
- Fixed issue displaying wrong debug mode in runtime debug menu UI.
- Fixed useless editor repaint when using lod bias.
- Fixed multi-editing with new light intensity slider.
- Fixed issue with density volumes flickering when editing shape box.
- Fixed issue with image layers in the graphics compositor (case 1289936).
- Fixed issue with angle fading when rotating decal projector.
- Fixed issue with gameview repaint in the graphics compositor (case 1290622).
- Fixed some labels being clipped in the Render Graph Viewer
- Fixed issue when decal projector material is none.
- Fixed the sampling of the normal buffer in the the forward transparent pass.
- Fixed bloom prefiltering tooltip.
- Fixed NullReferenceException when loading multipel scene async
- Fixed missing alpha blend state properties in Axf shader and update default stencil properties
- Fixed normal buffer not bound to custom pass anymore.
- Fixed issues with camera management in the graphics compositor (cases 1292548, 1292549).
- Fixed an issue where a warning about the static sky not being ready was wrongly displayed.
- Fixed the clear coat not being handled properly for SSR and RTR (case 1291654).
- Fixed ghosting in RTGI and RTAO when denoising is enabled and the RTHandle size is not equal to the Viewport size (case 1291654).
- Fixed alpha output when atmospheric scattering is enabled.
- Fixed issue with TAA history sharpening when view is downsampled.
- Fixed lookdev movement.
- Fixed volume component tooltips using the same parameter name.
- Fixed issue with saving some quality settings in volume overrides  (case 1293747)
- Fixed NullReferenceException in HDRenderPipeline.UpgradeResourcesIfNeeded (case 1292524)
- Fixed SSGI texture allocation when not using the RenderGraph.
- Fixed NullReference Exception when setting Max Shadows On Screen to 0 in the HDRP asset.
- Fixed path tracing accumulation not being reset when changing to a different frame of an animation.
- Fixed issue with saving some quality settings in volume overrides  (case 1293747)

### Changed
- Volume Manager now always tests scene culling masks. This was required to fix hybrid workflow.
- Now the screen space shadow is only used if the analytic value is valid.
- Distance based roughness is disabled by default and have a control
- Changed the name from the Depth Buffer Thickness to Depth Tolerance for SSGI (case 1301352).

## [10.2.0] - 2020-10-19

### Added
- Added a rough distortion frame setting and and info box on distortion materials.
- Adding support of 4 channel tex coords for ray tracing (case 1265309).
- Added a help button on the volume component toolbar for documentation.
- Added range remapping to metallic property for Lit and Decal shaders.
- Exposed the API to access HDRP shader pass names.
- Added the status check of default camera frame settings in the DXR wizard.
- Added frame setting for Virtual Texturing.
- Added a fade distance for light influencing volumetric lighting.
- Adding an "Include For Ray Tracing" toggle on lights to allow the user to exclude them when ray tracing is enabled in the frame settings of a camera.
- Added fog volumetric scattering support for path tracing.
- Added new algorithm for SSR with temporal accumulation
- Added quality preset of the new volumetric fog parameters.
- Added missing documentation for unsupported SG RT nodes and light's include for raytracing attrbute.
- Added documentation for LODs not being supported by ray tracing.
- Added more options to control how the component of motion vectors coming from the camera transform will affect the motion blur with new clamping modes.
- Added anamorphism support for phsyical DoF, switched to blue noise sampling and fixed tiling artifacts.

### Fixed
- Fixed an issue where the Exposure Shader Graph node had clipped text. (case 1265057)
- Fixed an issue when rendering into texture where alpha would not default to 1.0 when using 11_11_10 color buffer in non-dev builds.
- Fixed issues with reordering and hiding graphics compositor layers (cases 1283903, 1285282, 1283886).
- Fixed the possibility to have a shader with a pre-refraction render queue and refraction enabled at the same time.
- Fixed a migration issue with the rendering queue in ShaderGraph when upgrading to 10.x;
- Fixed the object space matrices in shader graph for ray tracing.
- Changed the cornea refraction function to take a view dir in object space.
- Fixed upside down XR occlusion mesh.
- Fixed precision issue with the atmospheric fog.
- Fixed issue with TAA and no motion vectors.
- Fixed the stripping not working the terrain alphatest feature required for terrain holes (case 1205902).
- Fixed bounding box generation that resulted in incorrect light culling (case 3875925).
- VFX : Fix Emissive writing in Opaque Lit Output with PSSL platforms (case 273378).
- Fixed issue where pivot of DecalProjector was not aligned anymore on Transform position when manipulating the size of the projector from the Inspector.
- Fixed a null reference exception when creating a diffusion profile asset.
- Fixed the diffusion profile not being registered as a dependency of the ShaderGraph.
- Fixing exceptions in the console when putting the SSGI in low quality mode (render graph).
- Fixed NullRef Exception when decals are in the scene, no asset is set and HDRP wizard is run.
- Fixed issue with TAA causing bleeding of a view into another when multiple views are visible.
- Fix an issue that caused issues of usability of editor if a very high resolution is set by mistake and then reverted back to a smaller resolution.
- Fixed issue where Default Volume Profile Asset change in project settings was not added to the undo stack (case 1285268).
- Fixed undo after enabling compositor.
- Fixed the ray tracing shadow UI being displayed while it shouldn't (case 1286391).
- Fixed issues with physically-based DoF, improved speed and robustness
- Fixed a warning happening when putting the range of lights to 0.
- Fixed issue when null parameters in a volume component would spam null reference errors. Produce a warning instead.
- Fixed volument component creation via script.
- Fixed GC allocs in render graph.
- Fixed scene picking passes.
- Fixed broken ray tracing light cluster full screen debug.
- Fixed dead code causing error.
- Fixed issue when dragging slider in inspector for ProjectionDepth.
- Fixed issue when resizing Inspector window that make the DecalProjector editor flickers.
- Fixed issue in DecalProjector editor when the Inspector window have a too small width: the size appears on 2 lines but the editor not let place for the second one.
- Fixed issue (null reference in console) when selecting a DensityVolume with rectangle selection.
- Fixed issue when linking the field of view with the focal length in physical camera
- Fixed supported platform build and error message.
- Fixed exceptions occuring when selecting mulitple decal projectors without materials assigned (case 1283659).
- Fixed LookDev error message when pipeline is not loaded.
- Properly reject history when enabling seond denoiser for RTGI.
- Fixed an issue that could cause objects to not be rendered when using Vulkan API.
- Fixed issue with lookdev shadows looking wrong upon exiting playmode.
- Fixed temporary Editor freeze when selecting AOV output in graphics compositor (case 1288744).
- Fixed normal flip with double sided materials.
- Fixed shadow resolution settings level in the light explorer.
- Fixed the ShaderGraph being dirty after the first save.
- Fixed XR shadows culling
- Fixed Nans happening when upscaling the RTGI.
- Fixed the adjust weight operation not being done for the non-rendergraph pipeline.
- Fixed overlap with SSR Transparent default frame settings message on DXR Wizard.
- Fixed alpha channel in the stop NaNs and motion blur shaders.
- Fixed undo of duplicate environments in the look dev environment library.
- Fixed a ghosting issue with RTShadows (Sun, Point and Spot), RTAO and RTGI when the camera is moving fast.
- Fixed a SSGI denoiser bug for large scenes.
- Fixed a Nan issue with SSGI.
- Fixed an issue with IsFrontFace node in Shader Graph not working properly
- Fixed CustomPassUtils.RenderFrom* functions and CustomPassUtils.DisableSinglePassRendering struct in VR.
- Fixed custom pass markers not recorded when render graph was enabled.
- Fixed exceptions when unchecking "Big Tile Prepass" on the frame settings with render-graph.
- Fixed an issue causing errors in GenerateMaxZ when opaque objects or decals are disabled.
- Fixed an issue with Bake button of Reflection Probe when in custom mode
- Fixed exceptions related to the debug display settings when changing the default frame settings.
- Fixed picking for materials with depth offset.
- Fixed issue with exposure history being uninitialized on second frame.
- Fixed issue when changing FoV with the physical camera fold-out closed.
- Fixed some labels being clipped in the Render Graph Viewer

### Changed
- Combined occlusion meshes into one to reduce draw calls and state changes with XR single-pass.
- Claryfied doc for the LayeredLit material.
- Various improvements for the Volumetric Fog.
- Use draggable fields for float scalable settings
- Migrated the fabric & hair shadergraph samples directly into the renderpipeline resources.
- Removed green coloration of the UV on the DecalProjector gizmo.
- Removed _BLENDMODE_PRESERVE_SPECULAR_LIGHTING keyword from shaders.
- Now the DXR wizard displays the name of the target asset that needs to be changed.
- Standardized naming for the option regarding Transparent objects being able to receive Screen Space Reflections.
- Making the reflection and refractions of cubemaps distance based.
- Changed Receive SSR to also controls Receive SSGI on opaque objects.
- Improved the punctual light shadow rescale algorithm.
- Changed the names of some of the parameters for the Eye Utils SG Nodes.
- Restored frame setting for async compute of contact shadows.
- Removed the possibility to have MSAA (through the frame settings) when ray tracing is active.
- Range handles for decal projector angle fading.
- Smoother angle fading for decal projector.

## [10.1.0] - 2020-10-12

### Added
- Added an option to have only the metering mask displayed in the debug mode.
- Added a new mode to cluster visualization debug where users can see a slice instead of the cluster on opaque objects.
- Added ray traced reflection support for the render graph version of the pipeline.
- Added render graph support of RTAO and required denoisers.
- Added render graph support of RTGI.
- Added support of RTSSS and Recursive Rendering in the render graph mode.
- Added support of RT and screen space shadow for render graph.
- Added tooltips with the full name of the (graphics) compositor properties to properly show large names that otherwise are clipped by the UI (case 1263590)
- Added error message if a callback AOV allocation fail
- Added marker for all AOV request operation on GPU
- Added remapping options for Depth Pyramid debug view mode
- Added an option to support AOV shader at runtime in HDRP settings (case 1265070)
- Added support of SSGI in the render graph mode.
- Added option for 11-11-10 format for cube reflection probes.
- Added an optional check in the HDRP DXR Wizard to verify 64 bits target architecture
- Added option to display timing stats in the debug menu as an average over 1 second.
- Added a light unit slider to provide users more context when authoring physically based values.
- Added a way to check the normals through the material views.
- Added Simple mode to Earth Preset for PBR Sky
- Added the export of normals during the prepass for shadow matte for proper SSAO calculation.
- Added the usage of SSAO for shadow matte unlit shader graph.
- Added the support of input system V2
- Added a new volume component parameter to control the max ray length of directional lights(case 1279849).
- Added support for 'Pyramid' and 'Box' spot light shapes in path tracing.
- Added high quality prefiltering option for Bloom.
- Added support for camera relative ray tracing (and keeping non-camera relative ray tracing working)
- Added a rough refraction option on planar reflections.
- Added scalability settings for the planar reflection resolution.
- Added tests for AOV stacking and UI rendering in the graphics compositor.
- Added a new ray tracing only function that samples the specular part of the materials.
- Adding missing marker for ray tracing profiling (RaytracingDeferredLighting)
- Added the support of eye shader for ray tracing.
- Exposed Refraction Model to the material UI when using a Lit ShaderGraph.
- Added bounding sphere support to screen-space axis-aligned bounding box generation pass.

### Fixed
- Fixed several issues with physically-based DoF (TAA ghosting of the CoC buffer, smooth layer transitions, etc)
- Fixed GPU hang on D3D12 on xbox.
- Fixed game view artifacts on resizing when hardware dynamic resolution was enabled
- Fixed black line artifacts occurring when Lanczos upsampling was set for dynamic resolution
- Fixed Amplitude -> Min/Max parametrization conversion
- Fixed CoatMask block appearing when creating lit master node (case 1264632)
- Fixed issue with SceneEV100 debug mode indicator when rescaling the window.
- Fixed issue with PCSS filter being wrong on first frame.
- Fixed issue with emissive mesh for area light not appearing in playmode if Reload Scene option is disabled in Enter Playmode Settings.
- Fixed issue when Reflection Probes are set to OnEnable and are never rendered if the probe is enabled when the camera is farther than the probe fade distance.
- Fixed issue with sun icon being clipped in the look dev window.
- Fixed error about layers when disabling emissive mesh for area lights.
- Fixed issue when the user deletes the composition graph or .asset in runtime (case 1263319)
- Fixed assertion failure when changing resolution to compositor layers after using AOVs (case 1265023)
- Fixed flickering layers in graphics compositor (case 1264552)
- Fixed issue causing the editor field not updating the disc area light radius.
- Fixed issues that lead to cookie atlas to be updated every frame even if cached data was valid.
- Fixed an issue where world space UI was not emitted for reflection cameras in HDRP
- Fixed an issue with cookie texture atlas that would cause realtime textures to always update in the atlas even when the content did not change.
- Fixed an issue where only one of the two lookdev views would update when changing the default lookdev volume profile.
- Fixed a bug related to light cluster invalidation.
- Fixed shader warning in DofGather (case 1272931)
- Fixed AOV export of depth buffer which now correctly export linear depth (case 1265001)
- Fixed issue that caused the decal atlas to not be updated upon changing of the decal textures content.
- Fixed "Screen position out of view frustum" error when camera is at exactly the planar reflection probe location.
- Fixed Amplitude -> Min/Max parametrization conversion
- Fixed issue that allocated a small cookie for normal spot lights.
- Fixed issue when undoing a change in diffuse profile list after deleting the volume profile.
- Fixed custom pass re-ordering and removing.
- Fixed TAA issue and hardware dynamic resolution.
- Fixed a static lighting flickering issue caused by having an active planar probe in the scene while rendering inspector preview.
- Fixed an issue where even when set to OnDemand, the sky lighting would still be updated when changing sky parameters.
- Fixed an error message trigerred when a mesh has more than 32 sub-meshes (case 1274508).
- Fixed RTGI getting noisy for grazying angle geometry (case 1266462).
- Fixed an issue with TAA history management on pssl.
- Fixed the global illumination volume override having an unwanted advanced mode (case 1270459).
- Fixed screen space shadow option displayed on directional shadows while they shouldn't (case 1270537).
- Fixed the handling of undo and redo actions in the graphics compositor (cases 1268149, 1266212, 1265028)
- Fixed issue with composition graphs that include virtual textures, cubemaps and other non-2D textures (cases 1263347, 1265638).
- Fixed issues when selecting a new composition graph or setting it to None (cases 1263350, 1266202)
- Fixed ArgumentNullException when saving shader graphs after removing the compositor from the scene (case 1268658)
- Fixed issue with updating the compositor output when not in play mode (case 1266216)
- Fixed warning with area mesh (case 1268379)
- Fixed issue with diffusion profile not being updated upon reset of the editor.
- Fixed an issue that lead to corrupted refraction in some scenarios on xbox.
- Fixed for light loop scalarization not happening.
- Fixed issue with stencil not being set in rendergraph mode.
- Fixed for post process being overridable in reflection probes even though it is not supported.
- Fixed RTGI in performance mode when light layers are enabled on the asset.
- Fixed SSS materials appearing black in matcap mode.
- Fixed a collision in the interaction of RTR and RTGI.
- Fix for lookdev toggling renderers that are set to non editable or are hidden in the inspector.
- Fixed issue with mipmap debug mode not properly resetting full screen mode (and viceversa).
- Added unsupported message when using tile debug mode with MSAA.
- Fixed SSGI compilation issues on PS4.
- Fixed "Screen position out of view frustum" error when camera is on exactly the planar reflection probe plane.
- Workaround issue that caused objects using eye shader to not be rendered on xbox.
- Fixed GC allocation when using XR single-pass test mode.
- Fixed text in cascades shadow split being truncated.
- Fixed rendering of custom passes in the Custom Pass Volume inspector
- Force probe to render again if first time was during async shader compilation to avoid having cyan objects.
- Fixed for lookdev library field not being refreshed upon opening a library from the environment library inspector.
- Fixed serialization issue with matcap scale intensity.
- Close Add Override popup of Volume Inspector when the popup looses focus (case 1258571)
- Light quality setting for contact shadow set to on for High quality by default.
- Fixed an exception thrown when closing the look dev because there is no active SRP anymore.
- Fixed alignment of framesettings in HDRP Default Settings
- Fixed an exception thrown when closing the look dev because there is no active SRP anymore.
- Fixed an issue where entering playmode would close the LookDev window.
- Fixed issue with rendergraph on console failing on SSS pass.
- Fixed Cutoff not working properly with ray tracing shaders default and SG (case 1261292).
- Fixed shader compilation issue with Hair shader and debug display mode
- Fixed cubemap static preview not updated when the asset is imported.
- Fixed wizard DXR setup on non-DXR compatible devices.
- Fixed Custom Post Processes affecting preview cameras.
- Fixed issue with lens distortion breaking rendering.
- Fixed save popup appearing twice due to HDRP wizard.
- Fixed error when changing planar probe resolution.
- Fixed the dependecy of FrameSettings (MSAA, ClearGBuffer, DepthPrepassWithDeferred) (case 1277620).
- Fixed the usage of GUIEnable for volume components (case 1280018).
- Fixed the diffusion profile becoming invalid when hitting the reset (case 1269462).
- Fixed issue with MSAA resolve killing the alpha channel.
- Fixed a warning in materialevalulation
- Fixed an error when building the player.
- Fixed issue with box light not visible if range is below one and range attenuation is off.
- Fixed an issue that caused a null reference when deleting camera component in a prefab. (case 1244430)
- Fixed issue with bloom showing a thin black line after rescaling window.
- Fixed rendergraph motion vector resolve.
- Fixed the Ray-Tracing related Debug Display not working in render graph mode.
- Fix nan in pbr sky
- Fixed Light skin not properly applied on the LookDev when switching from Dark Skin (case 1278802)
- Fixed accumulation on DX11
- Fixed issue with screen space UI not drawing on the graphics compositor (case 1279272).
- Fixed error Maximum allowed thread group count is 65535 when resolution is very high.
- LOD meshes are now properly stripped based on the maximum lod value parameters contained in the HDRP asset.
- Fixed an inconsistency in the LOD group UI where LOD bias was not the right one.
- Fixed outlines in transitions between post-processed and plain regions in the graphics compositor (case 1278775).
- Fix decal being applied twice with LOD Crossfade.
- Fixed camera stacking for AOVs in the graphics compositor (case 1273223).
- Fixed backface selection on some shader not ignore correctly.
- Disable quad overdraw on ps4.
- Fixed error when resizing the graphics compositor's output and when re-adding a compositor in the scene
- Fixed issues with bloom, alpha and HDR layers in the compositor (case 1272621).
- Fixed alpha not having TAA applied to it.
- Fix issue with alpha output in forward.
- Fix compilation issue on Vulkan for shaders using high quality shadows in XR mode.
- Fixed wrong error message when fixing DXR resources from Wizard.
- Fixed compilation error of quad overdraw with double sided materials
- Fixed screen corruption on xbox when using TAA and Motion Blur with rendergraph.
- Fixed UX issue in the graphics compositor related to clear depth and the defaults for new layers, add better tooltips and fix minor bugs (case 1283904)
- Fixed scene visibility not working for custom pass volumes.
- Fixed issue with several override entries in the runtime debug menu.
- Fixed issue with rendergraph failing to execute every 30 minutes.
- Fixed Lit ShaderGraph surface option property block to only display transmission and energy conserving specular color options for their proper material mode (case 1257050)
- Fixed nan in reflection probe when volumetric fog filtering is enabled, causing the whole probe to be invalid.
- Fixed Debug Color pixel became grey
- Fixed TAA flickering on the very edge of screen.
- Fixed profiling scope for quality RTGI.
- Fixed the denoising and multi-sample not being used for smooth multibounce RTReflections.
- Fixed issue where multiple cameras would cause GC each frame.
- Fixed after post process rendering pass options not showing for unlit ShaderGraphs.
- Fixed null reference in the Undo callback of the graphics compositor
- Fixed cullmode for SceneSelectionPass.
- Fixed issue that caused non-static object to not render at times in OnEnable reflection probes.
- Baked reflection probes now correctly use static sky for ambient lighting.

### Changed
- Preparation pass for RTSSShadows to be supported by render graph.
- Add tooltips with the full name of the (graphics) compositor properties to properly show large names that otherwise are clipped by the UI (case 1263590)
- Composition profile .asset files cannot be manually edited/reset by users (to avoid breaking things - case 1265631)
- Preparation pass for RTSSShadows to be supported by render graph.
- Changed the way the ray tracing property is displayed on the material (QOL 1265297).
- Exposed lens attenuation mode in default settings and remove it as a debug mode.
- Composition layers without any sub layers are now cleared to black to avoid confusion (case 1265061).
- Slight reduction of VGPR used by area light code.
- Changed thread group size for contact shadows (save 1.1ms on PS4)
- Make sure distortion stencil test happens before pixel shader is run.
- Small optimization that allows to skip motion vector prepping when the whole wave as velocity of 0.
- Improved performance to avoid generating coarse stencil buffer when not needed.
- Remove HTile generation for decals (faster without).
- Improving SSGI Filtering and fixing a blend issue with RTGI.
- Changed the Trackball UI so that it allows explicit numeric values.
- Reduce the G-buffer footprint of anisotropic materials
- Moved SSGI out of preview.
- Skip an unneeded depth buffer copy on consoles.
- Replaced the Density Volume Texture Tool with the new 3D Texture Importer.
- Rename Raytracing Node to Raytracing Quality Keyword and rename high and low inputs as default and raytraced. All raytracing effects now use the raytraced mode but path tracing.
- Moved diffusion profile list to the HDRP default settings panel.
- Skip biquadratic resampling of vbuffer when volumetric fog filtering is enabled.
- Optimized Grain and sRGB Dithering.
- On platforms that allow it skip the first mip of the depth pyramid and compute it alongside the depth buffer used for low res transparents.
- When trying to install the local configuration package, if another one is already present the user is now asked whether they want to keep it or not.
- Improved MSAA color resolve to fix issues when very bright and very dark samples are resolved together.
- Improve performance of GPU light AABB generation
- Removed the max clamp value for the RTR, RTAO and RTGI's ray length (case 1279849).
- Meshes assigned with a decal material are not visible anymore in ray-tracing or path-tracing.
- Removed BLEND shader keywords.
- Remove a rendergraph debug option to clear resources on release from UI.
- added SV_PrimitiveID in the VaryingMesh structure for fulldebugscreenpass as well as primitiveID in FragInputs
- Changed which local frame is used for multi-bounce RTReflections.
- Move System Generated Values semantics out of VaryingsMesh structure.
- Other forms of FSAA are silently deactivated, when path tracing is on.
- Removed XRSystemTests. The GC verification is now done during playmode tests (case 1285012).
- SSR now uses the pre-refraction color pyramid.
- Various improvements for the Volumetric Fog.
- Optimizations for volumetric fog.

## [10.0.0] - 2019-06-10

### Added
- Ray tracing support for VR single-pass
- Added sharpen filter shader parameter and UI for TemporalAA to control image quality instead of hardcoded value
- Added frame settings option for custom post process and custom passes as well as custom color buffer format option.
- Add check in wizard on SRP Batcher enabled.
- Added default implementations of OnPreprocessMaterialDescription for FBX, Obj, Sketchup and 3DS file formats.
- Added custom pass fade radius
- Added after post process injection point for custom passes
- Added basic alpha compositing support - Alpha is available afterpostprocess when using FP16 buffer format.
- Added falloff distance on Reflection Probe and Planar Reflection Probe
- Added Backplate projection from the HDRISky
- Added Shadow Matte in UnlitMasterNode, which only received shadow without lighting
- Added hability to name LightLayers in HDRenderPipelineAsset
- Added a range compression factor for Reflection Probe and Planar Reflection Probe to avoid saturation of colors.
- Added path tracing support for directional, point and spot lights, as well as emission from Lit and Unlit.
- Added non temporal version of SSAO.
- Added more detailed ray tracing stats in the debug window
- Added Disc area light (bake only)
- Added a warning in the material UI to prevent transparent + subsurface-scattering combination.
- Added XR single-pass setting into HDRP asset
- Added a penumbra tint option for lights
- Added support for depth copy with XR SDK
- Added debug setting to Render Pipeline Debug Window to list the active XR views
- Added an option to filter the result of the volumetric lighting (off by default).
- Added a transmission multiplier for directional lights
- Added XR single-pass test mode to Render Pipeline Debug Window
- Added debug setting to Render Pipeline Window to list the active XR views
- Added a new refraction mode for the Lit shader (thin). Which is a box refraction with small thickness values
- Added the code to support Barn Doors for Area Lights based on a shaderconfig option.
- Added HDRPCameraBinder property binder for Visual Effect Graph
- Added "Celestial Body" controls to the Directional Light
- Added new parameters to the Physically Based Sky
- Added Reflections to the DXR Wizard
- Added the possibility to have ray traced colored and semi-transparent shadows on directional lights.
- Added a check in the custom post process template to throw an error if the default shader is not found.
- Exposed the debug overlay ratio in the debug menu.
- Added a separate frame settings for tonemapping alongside color grading.
- Added the receive fog option in the material UI for ShaderGraphs.
- Added a public virtual bool in the custom post processes API to specify if a post processes should be executed in the scene view.
- Added a menu option that checks scene issues with ray tracing. Also removed the previously existing warning at runtime.
- Added Contrast Adaptive Sharpen (CAS) Upscaling effect.
- Added APIs to update probe settings at runtime.
- Added documentation for the rayTracingSupported method in HDRP
- Added user-selectable format for the post processing passes.
- Added support for alpha channel in some post-processing passes (DoF, TAA, Uber).
- Added warnings in FrameSettings inspector when using DXR and atempting to use Asynchronous Execution.
- Exposed Stencil bits that can be used by the user.
- Added history rejection based on velocity of intersected objects for directional, point and spot lights.
- Added a affectsVolumetric field to the HDAdditionalLightData API to know if light affects volumetric fog.
- Add OS and Hardware check in the Wizard fixes for DXR.
- Added option to exclude camera motion from motion blur.
- Added semi-transparent shadows for point and spot lights.
- Added support for semi-transparent shadow for unlit shader and unlit shader graph.
- Added the alpha clip enabled toggle to the material UI for all HDRP shader graphs.
- Added Material Samples to explain how to use the lit shader features
- Added an initial implementation of ray traced sub surface scattering
- Added AssetPostprocessors and Shadergraphs to handle Arnold Standard Surface and 3DsMax Physical material import from FBX.
- Added support for Smoothness Fade start work when enabling ray traced reflections.
- Added Contact shadow, Micro shadows and Screen space refraction API documentation.
- Added script documentation for SSR, SSAO (ray tracing), GI, Light Cluster, RayTracingSettings, Ray Counters, etc.
- Added path tracing support for refraction and internal reflections.
- Added support for Thin Refraction Model and Lit's Clear Coat in Path Tracing.
- Added the Tint parameter to Sky Colored Fog.
- Added of Screen Space Reflections for Transparent materials
- Added a fallback for ray traced area light shadows in case the material is forward or the lit mode is forward.
- Added a new debug mode for light layers.
- Added an "enable" toggle to the SSR volume component.
- Added support for anisotropic specular lobes in path tracing.
- Added support for alpha clipping in path tracing.
- Added support for light cookies in path tracing.
- Added support for transparent shadows in path tracing.
- Added support for iridescence in path tracing.
- Added support for background color in path tracing.
- Added a path tracing test to the test suite.
- Added a warning and workaround instructions that appear when you enable XR single-pass after the first frame with the XR SDK.
- Added the exposure sliders to the planar reflection probe preview
- Added support for subsurface scattering in path tracing.
- Added a new mode that improves the filtering of ray traced shadows (directional, point and spot) based on the distance to the occluder.
- Added support of cookie baking and add support on Disc light.
- Added support for fog attenuation in path tracing.
- Added a new debug panel for volumes
- Added XR setting to control camera jitter for temporal effects
- Added an error message in the DrawRenderers custom pass when rendering opaque objects with an HDRP asset in DeferredOnly mode.
- Added API to enable proper recording of path traced scenes (with the Unity recorder or other tools).
- Added support for fog in Recursive rendering, ray traced reflections and ray traced indirect diffuse.
- Added an alpha blend option for recursive rendering
- Added support for stack lit for ray tracing effects.
- Added support for hair for ray tracing effects.
- Added support for alpha to coverage for HDRP shaders and shader graph
- Added support for Quality Levels to Subsurface Scattering.
- Added option to disable XR rendering on the camera settings.
- Added support for specular AA from geometric curvature in AxF
- Added support for baked AO (no input for now) in AxF
- Added an info box to warn about depth test artifacts when rendering object twice in custom passes with MSAA.
- Added a frame setting for alpha to mask.
- Added support for custom passes in the AOV API
- Added Light decomposition lighting debugging modes and support in AOV
- Added exposure compensation to Fixed exposure mode
- Added support for rasterized area light shadows in StackLit
- Added support for texture-weighted automatic exposure
- Added support for POM for emissive map
- Added alpha channel support in motion blur pass.
- Added the HDRP Compositor Tool (in Preview).
- Added a ray tracing mode option in the HDRP asset that allows to override and shader stripping.
- Added support for arbitrary resolution scaling of Volumetric Lighting to the Fog volume component.
- Added range attenuation for box-shaped spotlights.
- Added scenes for hair and fabric and decals with material samples
- Added fabric materials and textures
- Added information for fabric materials in fabric scene
- Added a DisplayInfo attribute to specify a name override and a display order for Volume Component fields (used only in default inspector for now).
- Added Min distance to contact shadows.
- Added support for Depth of Field in path tracing (by sampling the lens aperture).
- Added an API in HDRP to override the camera within the rendering of a frame (mainly for custom pass).
- Added a function (HDRenderPipeline.ResetRTHandleReferenceSize) to reset the reference size of RTHandle systems.
- Added support for AxF measurements importing into texture resources tilings.
- Added Layer parameter on Area Light to modify Layer of generated Emissive Mesh
- Added a flow map parameter to HDRI Sky
- Implemented ray traced reflections for transparent objects.
- Add a new parameter to control reflections in recursive rendering.
- Added an initial version of SSGI.
- Added Virtual Texturing cache settings to control the size of the Streaming Virtual Texturing caches.
- Added back-compatibility with builtin stereo matrices.
- Added CustomPassUtils API to simplify Blur, Copy and DrawRenderers custom passes.
- Added Histogram guided automatic exposure.
- Added few exposure debug modes.
- Added support for multiple path-traced views at once (e.g., scene and game views).
- Added support for 3DsMax's 2021 Simplified Physical Material from FBX files in the Model Importer.
- Added custom target mid grey for auto exposure.
- Added CustomPassUtils API to simplify Blur, Copy and DrawRenderers custom passes.
- Added an API in HDRP to override the camera within the rendering of a frame (mainly for custom pass).
- Added more custom pass API functions, mainly to render objects from another camera.
- Added support for transparent Unlit in path tracing.
- Added a minimal lit used for RTGI in peformance mode.
- Added procedural metering mask that can follow an object
- Added presets quality settings for RTAO and RTGI.
- Added an override for the shadow culling that allows better directional shadow maps in ray tracing effects (RTR, RTGI, RTSSS and RR).
- Added a Cloud Layer volume override.
- Added Fast Memory support for platform that support it.
- Added CPU and GPU timings for ray tracing effects.
- Added support to combine RTSSS and RTGI (1248733).
- Added IES Profile support for Point, Spot and Rectangular-Area lights
- Added support for multiple mapping modes in AxF.
- Add support of lightlayers on indirect lighting controller
- Added compute shader stripping.
- Added Cull Mode option for opaque materials and ShaderGraphs.
- Added scene view exposure override.
- Added support for exposure curve remapping for min/max limits.
- Added presets for ray traced reflections.
- Added final image histogram debug view (both luminance and RGB).
- Added an example texture and rotation to the Cloud Layer volume override.
- Added an option to extend the camera culling for skinned mesh animation in ray tracing effects (1258547).
- Added decal layer system similar to light layer. Mesh will receive a decal when both decal layer mask matches.
- Added shader graph nodes for rendering a complex eye shader.
- Added more controls to contact shadows and increased quality in some parts.
- Added a physically based option in DoF volume.
- Added API to check if a Camera, Light or ReflectionProbe is compatible with HDRP.
- Added path tracing test scene for normal mapping.
- Added missing API documentation.
- Remove CloudLayer
- Added quad overdraw and vertex density debug modes.

### Fixed
- fix when saved HDWizard window tab index out of range (1260273)
- Fix when rescale probe all direction below zero (1219246)
- Update documentation of HDRISky-Backplate, precise how to have Ambient Occlusion on the Backplate
- Sorting, undo, labels, layout in the Lighting Explorer.
- Fixed sky settings and materials in Shader Graph Samples package
- Fix/workaround a probable graphics driver bug in the GTAO shader.
- Fixed Hair and PBR shader graphs double sided modes
- Fixed an issue where updating an HDRP asset in the Quality setting panel would not recreate the pipeline.
- Fixed issue with point lights being considered even when occupying less than a pixel on screen (case 1183196)
- Fix a potential NaN source with iridescence (case 1183216)
- Fixed issue of spotlight breaking when minimizing the cone angle via the gizmo (case 1178279)
- Fixed issue that caused decals not to modify the roughness in the normal buffer, causing SSR to not behave correctly (case 1178336)
- Fixed lit transparent refraction with XR single-pass rendering
- Removed extra jitter for TemporalAA in VR
- Fixed ShaderGraph time in main preview
- Fixed issue on some UI elements in HDRP asset not expanding when clicking the arrow (case 1178369)
- Fixed alpha blending in custom post process
- Fixed the modification of the _AlphaCutoff property in the material UI when exposed with a ShaderGraph parameter.
- Fixed HDRP test `1218_Lit_DiffusionProfiles` on Vulkan.
- Fixed an issue where building a player in non-dev mode would generate render target error logs every frame
- Fixed crash when upgrading version of HDRP
- Fixed rendering issues with material previews
- Fixed NPE when using light module in Shuriken particle systems (1173348).
- Refresh cached shadow on editor changes
- Fixed light supported units caching (1182266)
- Fixed an issue where SSAO (that needs temporal reprojection) was still being rendered when Motion Vectors were not available (case 1184998)
- Fixed a nullref when modifying the height parameters inside the layered lit shader UI.
- Fixed Decal gizmo that become white after exiting play mode
- Fixed Decal pivot position to behave like a spotlight
- Fixed an issue where using the LightingOverrideMask would break sky reflection for regular cameras
- Fix DebugMenu FrameSettingsHistory persistency on close
- Fix DensityVolume, ReflectionProbe aned PlanarReflectionProbe advancedControl display
- Fix DXR scene serialization in wizard
- Fixed an issue where Previews would reallocate History Buffers every frame
- Fixed the SetLightLayer function in HDAdditionalLightData setting the wrong light layer
- Fix error first time a preview is created for planar
- Fixed an issue where SSR would use an incorrect roughness value on ForwardOnly (StackLit, AxF, Fabric, etc.) materials when the pipeline is configured to also allow deferred Lit.
- Fixed issues with light explorer (cases 1183468, 1183269)
- Fix dot colors in LayeredLit material inspector
- Fix undo not resetting all value when undoing the material affectation in LayerLit material
- Fix for issue that caused gizmos to render in render textures (case 1174395)
- Fixed the light emissive mesh not updated when the light was disabled/enabled
- Fixed light and shadow layer sync when setting the HDAdditionalLightData.lightlayersMask property
- Fixed a nullref when a custom post process component that was in the HDRP PP list is removed from the project
- Fixed issue that prevented decals from modifying specular occlusion (case 1178272).
- Fixed exposure of volumetric reprojection
- Fixed multi selection support for Scalable Settings in lights
- Fixed font shaders in test projects for VR by using a Shader Graph version
- Fixed refresh of baked cubemap by incrementing updateCount at the end of the bake (case 1158677).
- Fixed issue with rectangular area light when seen from the back
- Fixed decals not affecting lightmap/lightprobe
- Fixed zBufferParams with XR single-pass rendering
- Fixed moving objects not rendered in custom passes
- Fixed abstract classes listed in the + menu of the custom pass list
- Fixed custom pass that was rendered in previews
- Fixed precision error in zero value normals when applying decals (case 1181639)
- Fixed issue that triggered No Scene Lighting view in game view as well (case 1156102)
- Assign default volume profile when creating a new HDRP Asset
- Fixed fov to 0 in planar probe breaking the projection matrix (case 1182014)
- Fixed bugs with shadow caching
- Reassign the same camera for a realtime probe face render request to have appropriate history buffer during realtime probe rendering.
- Fixed issue causing wrong shading when normal map mode is Object space, no normal map is set, but a detail map is present (case 1143352)
- Fixed issue with decal and htile optimization
- Fixed TerrainLit shader compilation error regarding `_Control0_TexelSize` redefinition (case 1178480).
- Fixed warning about duplicate HDRuntimeReflectionSystem when configuring play mode without domain reload.
- Fixed an editor crash when multiple decal projectors were selected and some had null material
- Added all relevant fix actions to FixAll button in Wizard
- Moved FixAll button on top of the Wizard
- Fixed an issue where fog color was not pre-exposed correctly
- Fix priority order when custom passes are overlapping
- Fix cleanup not called when the custom pass GameObject is destroyed
- Replaced most instances of GraphicsSettings.renderPipelineAsset by GraphicsSettings.currentRenderPipeline. This should fix some parameters not working on Quality Settings overrides.
- Fixed an issue with Realtime GI not working on upgraded projects.
- Fixed issue with screen space shadows fallback texture was not set as a texture array.
- Fixed Pyramid Lights bounding box
- Fixed terrain heightmap default/null values and epsilons
- Fixed custom post-processing effects breaking when an abstract class inherited from `CustomPostProcessVolumeComponent`
- Fixed XR single-pass rendering in Editor by using ShaderConfig.s_XrMaxViews to allocate matrix array
- Multiple different skies rendered at the same time by different cameras are now handled correctly without flickering
- Fixed flickering issue happening when different volumes have shadow settings and multiple cameras are present.
- Fixed issue causing planar probes to disappear if there is no light in the scene.
- Fixed a number of issues with the prefab isolation mode (Volumes leaking from the main scene and reflection not working properly)
- Fixed an issue with fog volume component upgrade not working properly
- Fixed Spot light Pyramid Shape has shadow artifacts on aspect ratio values lower than 1
- Fixed issue with AO upsampling in XR
- Fixed camera without HDAdditionalCameraData component not rendering
- Removed the macro ENABLE_RAYTRACING for most of the ray tracing code
- Fixed prefab containing camera reloading in loop while selected in the Project view
- Fixed issue causing NaN wheh the Z scale of an object is set to 0.
- Fixed DXR shader passes attempting to render before pipeline loaded
- Fixed black ambient sky issue when importing a project after deleting Library.
- Fixed issue when upgrading a Standard transparent material (case 1186874)
- Fixed area light cookies not working properly with stack lit
- Fixed material render queue not updated when the shader is changed in the material inspector.
- Fixed a number of issues with full screen debug modes not reseting correctly when setting another mutually exclusive mode
- Fixed compile errors for platforms with no VR support
- Fixed an issue with volumetrics and RTHandle scaling (case 1155236)
- Fixed an issue where sky lighting might be updated uselessly
- Fixed issue preventing to allow setting decal material to none (case 1196129)
- Fixed XR multi-pass decals rendering
- Fixed several fields on Light Inspector that not supported Prefab overrides
- Fixed EOL for some files
- Fixed scene view rendering with volumetrics and XR enabled
- Fixed decals to work with multiple cameras
- Fixed optional clear of GBuffer (Was always on)
- Fixed render target clears with XR single-pass rendering
- Fixed HDRP samples file hierarchy
- Fixed Light units not matching light type
- Fixed QualitySettings panel not displaying HDRP Asset
- Fixed black reflection probes the first time loading a project
- Fixed y-flip in scene view with XR SDK
- Fixed Decal projectors do not immediately respond when parent object layer mask is changed in editor.
- Fixed y-flip in scene view with XR SDK
- Fixed a number of issues with Material Quality setting
- Fixed the transparent Cull Mode option in HD unlit master node settings only visible if double sided is ticked.
- Fixed an issue causing shadowed areas by contact shadows at the edge of far clip plane if contact shadow length is very close to far clip plane.
- Fixed editing a scalable settings will edit all loaded asset in memory instead of targetted asset.
- Fixed Planar reflection default viewer FOV
- Fixed flickering issues when moving the mouse in the editor with ray tracing on.
- Fixed the ShaderGraph main preview being black after switching to SSS in the master node settings
- Fixed custom fullscreen passes in VR
- Fixed camera culling masks not taken in account in custom pass volumes
- Fixed object not drawn in custom pass when using a DrawRenderers with an HDRP shader in a build.
- Fixed injection points for Custom Passes (AfterDepthAndNormal and BeforePreRefraction were missing)
- Fixed a enum to choose shader tags used for drawing objects (DepthPrepass or Forward) when there is no override material.
- Fixed lit objects in the BeforePreRefraction, BeforeTransparent and BeforePostProcess.
- Fixed the None option when binding custom pass render targets to allow binding only depth or color.
- Fixed custom pass buffers allocation so they are not allocated if they're not used.
- Fixed the Custom Pass entry in the volume create asset menu items.
- Fixed Prefab Overrides workflow on Camera.
- Fixed alignment issue in Preset for Camera.
- Fixed alignment issue in Physical part for Camera.
- Fixed FrameSettings multi-edition.
- Fixed a bug happening when denoising multiple ray traced light shadows
- Fixed minor naming issues in ShaderGraph settings
- VFX: Removed z-fight glitches that could appear when using deferred depth prepass and lit quad primitives
- VFX: Preserve specular option for lit outputs (matches HDRP lit shader)
- Fixed an issue with Metal Shader Compiler and GTAO shader for metal
- Fixed resources load issue while upgrading HDRP package.
- Fix LOD fade mask by accounting for field of view
- Fixed spot light missing from ray tracing indirect effects.
- Fixed a UI bug in the diffusion profile list after fixing them from the wizard.
- Fixed the hash collision when creating new diffusion profile assets.
- Fixed a light leaking issue with box light casting shadows (case 1184475)
- Fixed Cookie texture type in the cookie slot of lights (Now displays a warning because it is not supported).
- Fixed a nullref that happens when using the Shuriken particle light module
- Fixed alignment in Wizard
- Fixed text overflow in Wizard's helpbox
- Fixed Wizard button fix all that was not automatically grab all required fixes
- Fixed VR tab for MacOS in Wizard
- Fixed local config package workflow in Wizard
- Fixed issue with contact shadows shifting when MSAA is enabled.
- Fixed EV100 in the PBR sky
- Fixed an issue In URP where sometime the camera is not passed to the volume system and causes a null ref exception (case 1199388)
- Fixed nullref when releasing HDRP with custom pass disabled
- Fixed performance issue derived from copying stencil buffer.
- Fixed an editor freeze when importing a diffusion profile asset from a unity package.
- Fixed an exception when trying to reload a builtin resource.
- Fixed the light type intensity unit reset when switching the light type.
- Fixed compilation error related to define guards and CreateLayoutFromXrSdk()
- Fixed documentation link on CustomPassVolume.
- Fixed player build when HDRP is in the project but not assigned in the graphic settings.
- Fixed an issue where ambient probe would be black for the first face of a baked reflection probe
- VFX: Fixed Missing Reference to Visual Effect Graph Runtime Assembly
- Fixed an issue where rendering done by users in EndCameraRendering would be executed before the main render loop.
- Fixed Prefab Override in main scope of Volume.
- Fixed alignment issue in Presset of main scope of Volume.
- Fixed persistence of ShowChromeGizmo and moved it to toolbar for coherency in ReflectionProbe and PlanarReflectionProbe.
- Fixed Alignement issue in ReflectionProbe and PlanarReflectionProbe.
- Fixed Prefab override workflow issue in ReflectionProbe and PlanarReflectionProbe.
- Fixed empty MoreOptions and moved AdvancedManipulation in a dedicated location for coherency in ReflectionProbe and PlanarReflectionProbe.
- Fixed Prefab override workflow issue in DensityVolume.
- Fixed empty MoreOptions and moved AdvancedManipulation in a dedicated location for coherency in DensityVolume.
- Fix light limit counts specified on the HDRP asset
- Fixed Quality Settings for SSR, Contact Shadows and Ambient Occlusion volume components
- Fixed decalui deriving from hdshaderui instead of just shaderui
- Use DelayedIntField instead of IntField for scalable settings
- Fixed init of debug for FrameSettingsHistory on SceneView camera
- Added a fix script to handle the warning 'referenced script in (GameObject 'SceneIDMap') is missing'
- Fix Wizard load when none selected for RenderPipelineAsset
- Fixed TerrainLitGUI when per-pixel normal property is not present.
- Fixed rendering errors when enabling debug modes with custom passes
- Fix an issue that made PCSS dependent on Atlas resolution (not shadow map res)
- Fixing a bug whith histories when n>4 for ray traced shadows
- Fixing wrong behavior in ray traced shadows for mesh renderers if their cast shadow is shadow only or double sided
- Only tracing rays for shadow if the point is inside the code for spotlight shadows
- Only tracing rays if the point is inside the range for point lights
- Fixing ghosting issues when the screen space shadow  indexes change for a light with ray traced shadows
- Fixed an issue with stencil management and Xbox One build that caused corrupted output in deferred mode.
- Fixed a mismatch in behavior between the culling of shadow maps and ray traced point and spot light shadows
- Fixed recursive ray tracing not working anymore after intermediate buffer refactor.
- Fixed ray traced shadow denoising not working (history rejected all the time).
- Fixed shader warning on xbox one
- Fixed cookies not working for spot lights in ray traced reflections, ray traced GI and recursive rendering
- Fixed an inverted handling of CoatSmoothness for SSR in StackLit.
- Fixed missing distortion inputs in Lit and Unlit material UI.
- Fixed issue that propagated NaNs across multiple frames through the exposure texture.
- Fixed issue with Exclude from TAA stencil ignored.
- Fixed ray traced reflection exposure issue.
- Fixed issue with TAA history not initialising corretly scale factor for first frame
- Fixed issue with stencil test of material classification not using the correct Mask (causing false positive and bad performance with forward material in deferred)
- Fixed issue with History not reset when chaning antialiasing mode on camera
- Fixed issue with volumetric data not being initialized if default settings have volumetric and reprojection off.
- Fixed ray tracing reflection denoiser not applied in tier 1
- Fixed the vibility of ray tracing related methods.
- Fixed the diffusion profile list not saved when clicking the fix button in the material UI.
- Fixed crash when pushing bounce count higher than 1 for ray traced GI or reflections
- Fixed PCSS softness scale so that it better match ray traced reference for punctual lights.
- Fixed exposure management for the path tracer
- Fixed AxF material UI containing two advanced options settings.
- Fixed an issue where cached sky contexts were being destroyed wrongly, breaking lighting in the LookDev
- Fixed issue that clamped PCSS softness too early and not after distance scale.
- Fixed fog affect transparent on HD unlit master node
- Fixed custom post processes re-ordering not saved.
- Fixed NPE when using scalable settings
- Fixed an issue where PBR sky precomputation was reset incorrectly in some cases causing bad performance.
- Fixed a bug due to depth history begin overriden too soon
- Fixed CustomPassSampleCameraColor scale issue when called from Before Transparent injection point.
- Fixed corruption of AO in baked probes.
- Fixed issue with upgrade of projects that still had Very High as shadow filtering quality.
- Fixed issue that caused Distortion UI to appear in Lit.
- Fixed several issues with decal duplicating when editing them.
- Fixed initialization of volumetric buffer params (1204159)
- Fixed an issue where frame count was incorrectly reset for the game view, causing temporal processes to fail.
- Fixed Culling group was not disposed error.
- Fixed issues on some GPU that do not support gathers on integer textures.
- Fixed an issue with ambient probe not being initialized for the first frame after a domain reload for volumetric fog.
- Fixed the scene visibility of decal projectors and density volumes
- Fixed a leak in sky manager.
- Fixed an issue where entering playmode while the light editor is opened would produce null reference exceptions.
- Fixed the debug overlay overlapping the debug menu at runtime.
- Fixed an issue with the framecount when changing scene.
- Fixed errors that occurred when using invalid near and far clip plane values for planar reflections.
- Fixed issue with motion blur sample weighting function.
- Fixed motion vectors in MSAA.
- Fixed sun flare blending (case 1205862).
- Fixed a lot of issues related to ray traced screen space shadows.
- Fixed memory leak caused by apply distortion material not being disposed.
- Fixed Reflection probe incorrectly culled when moving its parent (case 1207660)
- Fixed a nullref when upgrading the Fog volume components while the volume is opened in the inspector.
- Fix issues where decals on PS4 would not correctly write out the tile mask causing bits of the decal to go missing.
- Use appropriate label width and text content so the label is completely visible
- Fixed an issue where final post process pass would not output the default alpha value of 1.0 when using 11_11_10 color buffer format.
- Fixed SSR issue after the MSAA Motion Vector fix.
- Fixed an issue with PCSS on directional light if punctual shadow atlas was not allocated.
- Fixed an issue where shadow resolution would be wrong on the first face of a baked reflection probe.
- Fixed issue with PCSS softness being incorrect for cascades different than the first one.
- Fixed custom post process not rendering when using multiple HDRP asset in quality settings
- Fixed probe gizmo missing id (case 1208975)
- Fixed a warning in raytracingshadowfilter.compute
- Fixed issue with AO breaking with small near plane values.
- Fixed custom post process Cleanup function not called in some cases.
- Fixed shader warning in AO code.
- Fixed a warning in simpledenoiser.compute
- Fixed tube and rectangle light culling to use their shape instead of their range as a bounding box.
- Fixed caused by using gather on a UINT texture in motion blur.
- Fix issue with ambient occlusion breaking when dynamic resolution is active.
- Fixed some possible NaN causes in Depth of Field.
- Fixed Custom Pass nullref due to the new Profiling Sample API changes
- Fixed the black/grey screen issue on after post process Custom Passes in non dev builds.
- Fixed particle lights.
- Improved behavior of lights and probe going over the HDRP asset limits.
- Fixed issue triggered when last punctual light is disabled and more than one camera is used.
- Fixed Custom Pass nullref due to the new Profiling Sample API changes
- Fixed the black/grey screen issue on after post process Custom Passes in non dev builds.
- Fixed XR rendering locked to vsync of main display with Standalone Player.
- Fixed custom pass cleanup not called at the right time when using multiple volumes.
- Fixed an issue on metal with edge of decal having artifact by delaying discard of fragments during decal projection
- Fixed various shader warning
- Fixing unnecessary memory allocations in the ray tracing cluster build
- Fixed duplicate column labels in LightEditor's light tab
- Fixed white and dark flashes on scenes with very high or very low exposure when Automatic Exposure is being used.
- Fixed an issue where passing a null ProfilingSampler would cause a null ref exception.
- Fixed memory leak in Sky when in matcap mode.
- Fixed compilation issues on platform that don't support VR.
- Fixed migration code called when we create a new HDRP asset.
- Fixed RemoveComponent on Camera contextual menu to not remove Camera while a component depend on it.
- Fixed an issue where ambient occlusion and screen space reflections editors would generate null ref exceptions when HDRP was not set as the current pipeline.
- Fixed a null reference exception in the probe UI when no HDRP asset is present.
- Fixed the outline example in the doc (sampling range was dependent on screen resolution)
- Fixed a null reference exception in the HDRI Sky editor when no HDRP asset is present.
- Fixed an issue where Decal Projectors created from script where rotated around the X axis by 90°.
- Fixed frustum used to compute Density Volumes visibility when projection matrix is oblique.
- Fixed a null reference exception in Path Tracing, Recursive Rendering and raytraced Global Illumination editors when no HDRP asset is present.
- Fix for NaNs on certain geometry with Lit shader -- [case 1210058](https://fogbugz.unity3d.com/f/cases/1210058/)
- Fixed an issue where ambient occlusion and screen space reflections editors would generate null ref exceptions when HDRP was not set as the current pipeline.
- Fixed a null reference exception in the probe UI when no HDRP asset is present.
- Fixed the outline example in the doc (sampling range was dependent on screen resolution)
- Fixed a null reference exception in the HDRI Sky editor when no HDRP asset is present.
- Fixed an issue where materials newly created from the contextual menu would have an invalid state, causing various problems until it was edited.
- Fixed transparent material created with ZWrite enabled (now it is disabled by default for new transparent materials)
- Fixed mouseover on Move and Rotate tool while DecalProjector is selected.
- Fixed wrong stencil state on some of the pixel shader versions of deferred shader.
- Fixed an issue where creating decals at runtime could cause a null reference exception.
- Fixed issue that displayed material migration dialog on the creation of new project.
- Fixed various issues with time and animated materials (cases 1210068, 1210064).
- Updated light explorer with latest changes to the Fog and fixed issues when no visual environment was present.
- Fixed not handleling properly the recieve SSR feature with ray traced reflections
- Shadow Atlas is no longer allocated for area lights when they are disabled in the shader config file.
- Avoid MRT Clear on PS4 as it is not implemented yet.
- Fixed runtime debug menu BitField control.
- Fixed the radius value used for ray traced directional light.
- Fixed compilation issues with the layered lit in ray tracing shaders.
- Fixed XR autotests viewport size rounding
- Fixed mip map slider knob displayed when cubemap have no mipmap
- Remove unnecessary skip of material upgrade dialog box.
- Fixed the profiling sample mismatch errors when enabling the profiler in play mode
- Fixed issue that caused NaNs in reflection probes on consoles.
- Fixed adjusting positive axis of Blend Distance slides the negative axis in the density volume component.
- Fixed the blend of reflections based on the weight.
- Fixed fallback for ray traced reflections when denoising is enabled.
- Fixed error spam issue with terrain detail terrainDetailUnsupported (cases 1211848)
- Fixed hardware dynamic resolution causing cropping/scaling issues in scene view (case 1158661)
- Fixed Wizard check order for `Hardware and OS` and `Direct3D12`
- Fix AO issue turning black when Far/Near plane distance is big.
- Fixed issue when opening lookdev and the lookdev volume have not been assigned yet.
- Improved memory usage of the sky system.
- Updated label in HDRP quality preference settings (case 1215100)
- Fixed Decal Projector gizmo not undoing properly (case 1216629)
- Fix a leak in the denoising of ray traced reflections.
- Fixed Alignment issue in Light Preset
- Fixed Environment Header in LightingWindow
- Fixed an issue where hair shader could write garbage in the diffuse lighting buffer, causing NaNs.
- Fixed an exposure issue with ray traced sub-surface scattering.
- Fixed runtime debug menu light hierarchy None not doing anything.
- Fixed the broken ShaderGraph preview when creating a new Lit graph.
- Fix indentation issue in preset of LayeredLit material.
- Fixed minor issues with cubemap preview in the inspector.
- Fixed wrong build error message when building for android on mac.
- Fixed an issue related to denoising ray trace area shadows.
- Fixed wrong build error message when building for android on mac.
- Fixed Wizard persistency of Direct3D12 change on domain reload.
- Fixed Wizard persistency of FixAll on domain reload.
- Fixed Wizard behaviour on domain reload.
- Fixed a potential source of NaN in planar reflection probe atlas.
- Fixed an issue with MipRatio debug mode showing _DebugMatCapTexture not being set.
- Fixed missing initialization of input params in Blit for VR.
- Fix Inf source in LTC for area lights.
- Fix issue with AO being misaligned when multiple view are visible.
- Fix issue that caused the clamp of camera rotation motion for motion blur to be ineffective.
- Fixed issue with AssetPostprocessors dependencies causing models to be imported twice when upgrading the package version.
- Fixed culling of lights with XR SDK
- Fixed memory stomp in shadow caching code, leading to overflow of Shadow request array and runtime errors.
- Fixed an issue related to transparent objects reading the ray traced indirect diffuse buffer
- Fixed an issue with filtering ray traced area lights when the intensity is high or there is an exposure.
- Fixed ill-formed include path in Depth Of Field shader.
- Fixed shader graph and ray tracing after the shader target PR.
- Fixed a bug in semi-transparent shadows (object further than the light casting shadows)
- Fix state enabled of default volume profile when in package.
- Fixed removal of MeshRenderer and MeshFilter on adding Light component.
- Fixed Ray Traced SubSurface Scattering not working with ray traced area lights
- Fixed Ray Traced SubSurface Scattering not working in forward mode.
- Fixed a bug in debug light volumes.
- Fixed a bug related to ray traced area light shadow history.
- Fixed an issue where fog sky color mode could sample NaNs in the sky cubemap.
- Fixed a leak in the PBR sky renderer.
- Added a tooltip to the Ambient Mode parameter in the Visual Envionment volume component.
- Static lighting sky now takes the default volume into account (this fixes discrepancies between baked and realtime lighting).
- Fixed a leak in the sky system.
- Removed MSAA Buffers allocation when lit shader mode is set to "deferred only".
- Fixed invalid cast for realtime reflection probes (case 1220504)
- Fixed invalid game view rendering when disabling all cameras in the scene (case 1105163)
- Hide reflection probes in the renderer components.
- Fixed infinite reload loop while displaying Light's Shadow's Link Light Layer in Inspector of Prefab Asset.
- Fixed the culling was not disposed error in build log.
- Fixed the cookie atlas size and planar atlas size being too big after an upgrade of the HDRP asset.
- Fixed transparent SSR for shader graph.
- Fixed an issue with emissive light meshes not being in the RAS.
- Fixed DXR player build
- Fixed the HDRP asset migration code not being called after an upgrade of the package
- Fixed draw renderers custom pass out of bound exception
- Fixed the PBR shader rendering in deferred
- Fixed some typos in debug menu (case 1224594)
- Fixed ray traced point and spot lights shadows not rejecting istory when semi-transparent or colored.
- Fixed a warning due to StaticLightingSky when reloading domain in some cases.
- Fixed the MaxLightCount being displayed when the light volume debug menu is on ColorAndEdge.
- Fixed issue with unclear naming of debug menu for decals.
- Fixed z-fighting in scene view when scene lighting is off (case 1203927)
- Fixed issue that prevented cubemap thumbnails from rendering (only on D3D11 and Metal).
- Fixed ray tracing with VR single-pass
- Fix an exception in ray tracing that happens if two LOD levels are using the same mesh renderer.
- Fixed error in the console when switching shader to decal in the material UI.
- Fixed an issue with refraction model and ray traced recursive rendering (case 1198578).
- Fixed an issue where a dynamic sky changing any frame may not update the ambient probe.
- Fixed cubemap thumbnail generation at project load time.
- Fixed cubemap thumbnail generation at project load time.
- Fixed XR culling with multiple cameras
- Fixed XR single-pass with Mock HMD plugin
- Fixed sRGB mismatch with XR SDK
- Fixed an issue where default volume would not update when switching profile.
- Fixed issue with uncached reflection probe cameras reseting the debug mode (case 1224601)
- Fixed an issue where AO override would not override specular occlusion.
- Fixed an issue where Volume inspector might not refresh correctly in some cases.
- Fixed render texture with XR
- Fixed issue with resources being accessed before initialization process has been performed completely.
- Half fixed shuriken particle light that cast shadows (only the first one will be correct)
- Fixed issue with atmospheric fog turning black if a planar reflection probe is placed below ground level. (case 1226588)
- Fixed custom pass GC alloc issue in CustomPassVolume.GetActiveVolumes().
- Fixed a bug where instanced shadergraph shaders wouldn't compile on PS4.
- Fixed an issue related to the envlightdatasrt not being bound in recursive rendering.
- Fixed shadow cascade tooltip when using the metric mode (case 1229232)
- Fixed how the area light influence volume is computed to match rasterization.
- Focus on Decal uses the extends of the projectors
- Fixed usage of light size data that are not available at runtime.
- Fixed the depth buffer copy made before custom pass after opaque and normal injection point.
- Fix for issue that prevented scene from being completely saved when baked reflection probes are present and lighting is set to auto generate.
- Fixed drag area width at left of Light's intensity field in Inspector.
- Fixed light type resolution when performing a reset on HDAdditionalLightData (case 1220931)
- Fixed reliance on atan2 undefined behavior in motion vector debug shader.
- Fixed an usage of a a compute buffer not bound (1229964)
- Fixed an issue where changing the default volume profile from another inspector would not update the default volume editor.
- Fix issues in the post process system with RenderTexture being invalid in some cases, causing rendering problems.
- Fixed an issue where unncessarily serialized members in StaticLightingSky component would change each time the scene is changed.
- Fixed a weird behavior in the scalable settings drawing when the space becomes tiny (1212045).
- Fixed a regression in the ray traced indirect diffuse due to the new probe system.
- Fix for range compression factor for probes going negative (now clamped to positive values).
- Fixed path validation when creating new volume profile (case 1229933)
- Fixed a bug where Decal Shader Graphs would not recieve reprojected Position, Normal, or Bitangent data. (1239921)
- Fix reflection hierarchy for CARPAINT in AxF.
- Fix precise fresnel for delta lights for SVBRDF in AxF.
- Fixed the debug exposure mode for display sky reflection and debug view baked lighting
- Fixed MSAA depth resolve when there is no motion vectors
- Fixed various object leaks in HDRP.
- Fixed compile error with XR SubsystemManager.
- Fix for assertion triggering sometimes when saving a newly created lit shader graph (case 1230996)
- Fixed culling of planar reflection probes that change position (case 1218651)
- Fixed null reference when processing lightprobe (case 1235285)
- Fix issue causing wrong planar reflection rendering when more than one camera is present.
- Fix black screen in XR when HDRP package is present but not used.
- Fixed an issue with the specularFGD term being used when the material has a clear coat (lit shader).
- Fixed white flash happening with auto-exposure in some cases (case 1223774)
- Fixed NaN which can appear with real time reflection and inf value
- Fixed an issue that was collapsing the volume components in the HDRP default settings
- Fixed warning about missing bound decal buffer
- Fixed shader warning on Xbox for ResolveStencilBuffer.compute.
- Fixed PBR shader ZTest rendering in deferred.
- Replaced commands incompatible with async compute in light list build process.
- Diffusion Profile and Material references in HDRP materials are now correctly exported to unity packages. Note that the diffusion profile or the material references need to be edited once before this can work properly.
- Fix MaterialBalls having same guid issue
- Fix spelling and grammatical errors in material samples
- Fixed unneeded cookie texture allocation for cone stop lights.
- Fixed scalarization code for contact shadows.
- Fixed volume debug in playmode
- Fixed issue when toggling anything in HDRP asset that will produce an error (case 1238155)
- Fixed shader warning in PCSS code when using Vulkan.
- Fixed decal that aren't working without Metal and Ambient Occlusion option enabled.
- Fixed an error about procedural sky being logged by mistake.
- Fixed shadowmask UI now correctly showing shadowmask disable
- Made more explicit the warning about raytracing and asynchronous compute. Also fixed the condition in which it appears.
- Fixed a null ref exception in static sky when the default volume profile is invalid.
- DXR: Fixed shader compilation error with shader graph and pathtracer
- Fixed SceneView Draw Modes not being properly updated after opening new scene view panels or changing the editor layout.
- VFX: Removed irrelevant queues in render queue selection from HDRP outputs
- VFX: Motion Vector are correctly renderered with MSAA [Case 1240754](https://issuetracker.unity3d.com/product/unity/issues/guid/1240754/)
- Fixed a cause of NaN when a normal of 0-length is generated (usually via shadergraph).
- Fixed issue with screen-space shadows not enabled properly when RT is disabled (case 1235821)
- Fixed a performance issue with stochastic ray traced area shadows.
- Fixed cookie texture not updated when changing an import settings (srgb for example).
- Fixed flickering of the game/scene view when lookdev is running.
- Fixed issue with reflection probes in realtime time mode with OnEnable baking having wrong lighting with sky set to dynamic (case 1238047).
- Fixed transparent motion vectors not working when in MSAA.
- Fix error when removing DecalProjector from component contextual menu (case 1243960)
- Fixed issue with post process when running in RGBA16 and an object with additive blending is in the scene.
- Fixed corrupted values on LayeredLit when using Vertex Color multiply mode to multiply and MSAA is activated.
- Fix conflicts with Handles manipulation when performing a Reset in DecalComponent (case 1238833)
- Fixed depth prepass and postpass being disabled after changing the shader in the material UI.
- Fixed issue with sceneview camera settings not being saved after Editor restart.
- Fixed issue when switching back to custom sensor type in physical camera settings (case 1244350).
- Fixed a null ref exception when running playmode tests with the render pipeline debug window opened.
- Fixed some GCAlloc in the debug window.
- Fixed shader graphs not casting semi-transparent and color shadows (case 1242617)
- Fixed thin refraction mode not working properly.
- Fixed assert on tests caused by probe culling results being requested when culling did not happen. (case 1246169)
- Fixed over consumption of GPU memory by the Physically Based Sky.
- Fixed an invalid rotation in Planar Reflection Probe editor display, that was causing an error message (case 1182022)
- Put more information in Camera background type tooltip and fixed inconsistent exposure behavior when changing bg type.
- Fixed issue that caused not all baked reflection to be deleted upon clicking "Clear Baked Data" in the lighting menu (case 1136080)
- Fixed an issue where asset preview could be rendered white because of static lighting sky.
- Fixed an issue where static lighting was not updated when removing the static lighting sky profile.
- Fixed the show cookie atlas debug mode not displaying correctly when enabling the clear cookie atlas option.
- Fixed various multi-editing issues when changing Emission parameters.
- Fixed error when undo a Reflection Probe removal in a prefab instance. (case 1244047)
- Fixed Microshadow not working correctly in deferred with LightLayers
- Tentative fix for missing include in depth of field shaders.
- Fixed the light overlap scene view draw mode (wasn't working at all).
- Fixed taaFrameIndex and XR tests 4052 and 4053
- Fixed the prefab integration of custom passes (Prefab Override Highlight not working as expected).
- Cloned volume profile from read only assets are created in the root of the project. (case 1154961)
- Fixed Wizard check on default volume profile to also check it is not the default one in package.
- Fix erroneous central depth sampling in TAA.
- Fixed light layers not correctly disabled when the lightlayers is set to Nothing and Lightlayers isn't enabled in HDRP Asset
- Fixed issue with Model Importer materials falling back to the Legacy default material instead of HDRP's default material when import happens at Editor startup.
- Fixed a wrong condition in CameraSwitcher, potentially causing out of bound exceptions.
- Fixed an issue where editing the Look Dev default profile would not reflect directly in the Look Dev window.
- Fixed a bug where the light list is not cleared but still used when resizing the RT.
- Fixed exposure debug shader with XR single-pass rendering.
- Fixed issues with scene view and transparent motion vectors.
- Fixed black screens for linux/HDRP (1246407)
- Fixed a vulkan and metal warning in the SSGI compute shader.
- Fixed an exception due to the color pyramid not allocated when SSGI is enabled.
- Fixed an issue with the first Depth history was incorrectly copied.
- Fixed path traced DoF focusing issue
- Fix an issue with the half resolution Mode (performance)
- Fix an issue with the color intensity of emissive for performance rtgi
- Fixed issue with rendering being mostly broken when target platform disables VR.
- Workaround an issue caused by GetKernelThreadGroupSizes  failing to retrieve correct group size.
- Fix issue with fast memory and rendergraph.
- Fixed transparent motion vector framesetting not sanitized.
- Fixed wrong order of post process frame settings.
- Fixed white flash when enabling SSR or SSGI.
- The ray traced indrect diffuse and RTGI were combined wrongly with the rest of the lighting (1254318).
- Fixed an exception happening when using RTSSS without using RTShadows.
- Fix inconsistencies with transparent motion vectors and opaque by allowing camera only transparent motion vectors.
- Fix reflection probe frame settings override
- Fixed certain shadow bias artifacts present in volumetric lighting (case 1231885).
- Fixed area light cookie not updated when switch the light type from a spot that had a cookie.
- Fixed issue with dynamic resolution updating when not in play mode.
- Fixed issue with Contrast Adaptive Sharpening upsample mode and preview camera.
- Fix issue causing blocky artifacts when decals affect metallic and are applied on material with specular color workflow.
- Fixed issue with depth pyramid generation and dynamic resolution.
- Fixed an issue where decals were duplicated in prefab isolation mode.
- Fixed an issue where rendering preview with MSAA might generate render graph errors.
- Fixed compile error in PS4 for planar reflection filtering.
- Fixed issue with blue line in prefabs for volume mode.
- Fixing the internsity being applied to RTAO too early leading to unexpected results (1254626).
- Fix issue that caused sky to incorrectly render when using a custom projection matrix.
- Fixed null reference exception when using depth pre/post pass in shadergraph with alpha clip in the material.
- Appropriately constraint blend distance of reflection probe while editing with the inspector (case 1248931)
- Fixed AxF handling of roughness for Blinn-Phong type materials
- Fixed AxF UI errors when surface type is switched to transparent
- Fixed a serialization issue, preventing quality level parameters to undo/redo and update scene view on change.
- Fixed an exception occuring when a camera doesn't have an HDAdditionalCameraData (1254383).
- Fixed ray tracing with XR single-pass.
- Fixed warning in HDAdditionalLightData OnValidate (cases 1250864, 1244578)
- Fixed a bug related to denoising ray traced reflections.
- Fixed nullref in the layered lit material inspector.
- Fixed an issue where manipulating the color wheels in a volume component would reset the cursor every time.
- Fixed an issue where static sky lighting would not be updated for a new scene until it's reloaded at least once.
- Fixed culling for decals when used in prefabs and edited in context.
- Force to rebake probe with missing baked texture. (1253367)
- Fix supported Mac platform detection to handle new major version (11.0) properly
- Fixed typo in the Render Pipeline Wizard under HDRP+VR
- Change transparent SSR name in frame settings to avoid clipping.
- Fixed missing include guards in shadow hlsl files.
- Repaint the scene view whenever the scene exposure override is changed.
- Fixed an error when clearing the SSGI history texture at creation time (1259930).
- Fixed alpha to mask reset when toggling alpha test in the material UI.
- Fixed an issue where opening the look dev window with the light theme would make the window blink and eventually crash unity.
- Fixed fallback for ray tracing and light layers (1258837).
- Fixed Sorting Priority not displayed correctly in the DrawRenderers custom pass UI.
- Fixed glitch in Project settings window when selecting diffusion profiles in material section (case 1253090)
- Fixed issue with light layers bigger than 8 (and above the supported range).
- Fixed issue with culling layer mask of area light's emissive mesh
- Fixed overused the atlas for Animated/Render Target Cookies (1259930).
- Fixed errors when switching area light to disk shape while an area emissive mesh was displayed.
- Fixed default frame settings MSAA toggle for reflection probes (case 1247631)
- Fixed the transparent SSR dependency not being properly disabled according to the asset dependencies (1260271).
- Fixed issue with completely black AO on double sided materials when normal mode is set to None.
- Fixed UI drawing of the quaternion (1251235)
- Fix an issue with the quality mode and perf mode on RTR and RTGI and getting rid of unwanted nans (1256923).
- Fixed unitialized ray tracing resources when using non-default HDRP asset (case 1259467).
- Fixed overused the atlas for Animated/Render Target Cookies (1259930).
- Fixed sky asserts with XR multipass
- Fixed for area light not updating baked light result when modifying with gizmo.
- Fixed robustness issue with GetOddNegativeScale() in ray tracing, which was impacting normal mapping (1261160).
- Fixed regression where moving face of the probe gizmo was not moving its position anymore.
- Fixed XR single-pass macros in tessellation shaders.
- Fixed path-traced subsurface scattering mixing with diffuse and specular BRDFs (1250601).
- Fixed custom pass re-ordering issues.
- Improved robustness of normal mapping when scale is 0, and mapping is extreme (normals in or below the tangent plane).
- Fixed XR Display providers not getting zNear and zFar plane distances passed to them when in HDRP.
- Fixed rendering breaking when disabling tonemapping in the frame settings.
- Fixed issue with serialization of exposure modes in volume profiles not being consistent between HDRP versions (case 1261385).
- Fixed issue with duplicate names in newly created sub-layers in the graphics compositor (case 1263093).
- Remove MSAA debug mode when renderpipeline asset has no MSAA
- Fixed some post processing using motion vectors when they are disabled
- Fixed the multiplier of the environement lights being overriden with a wrong value for ray tracing (1260311).
- Fixed a series of exceptions happening when trying to load an asset during wizard execution (1262171).
- Fixed an issue with Stacklit shader not compiling correctly in player with debug display on (1260579)
- Fixed couple issues in the dependence of building the ray tracing acceleration structure.
- Fix sun disk intensity
- Fixed unwanted ghosting for smooth surfaces.
- Fixing an issue in the recursive rendering flag texture usage.
- Fixed a missing dependecy for choosing to evaluate transparent SSR.
- Fixed issue that failed compilation when XR is disabled.
- Fixed a compilation error in the IES code.
- Fixed issue with dynamic resolution handler when no OnResolutionChange callback is specified.
- Fixed multiple volumes, planar reflection, and decal projector position when creating them from the menu.
- Reduced the number of global keyword used in deferredTile.shader
- Fixed incorrect processing of Ambient occlusion probe (9% error was introduced)
- Fixed multiedition of framesettings drop down (case 1270044)
- Fixed planar probe gizmo

### Changed
- Improve MIP selection for decals on Transparents
- Color buffer pyramid is not allocated anymore if neither refraction nor distortion are enabled
- Rename Emission Radius to Radius in UI in Point, Spot
- Angular Diameter parameter for directional light is no longuer an advanced property
- DXR: Remove Light Radius and Angular Diamater of Raytrace shadow. Angular Diameter and Radius are used instead.
- Remove MaxSmoothness parameters from UI for point, spot and directional light. The MaxSmoothness is now deduce from Radius Parameters
- DXR: Remove the Ray Tracing Environement Component. Add a Layer Mask to the ray Tracing volume components to define which objects are taken into account for each effect.
- Removed second cubemaps used for shadowing in lookdev
- Disable Physically Based Sky below ground
- Increase max limit of area light and reflection probe to 128
- Change default texture for detailmap to grey
- Optimize Shadow RT load on Tile based architecture platforms.
- Improved quality of SSAO.
- Moved RequestShadowMapRendering() back to public API.
- Update HDRP DXR Wizard with an option to automatically clone the hdrp config package and setup raytracing to 1 in shaders file.
- Added SceneSelection pass for TerrainLit shader.
- Simplified Light's type API regrouping the logic in one place (Check type in HDAdditionalLightData)
- The support of LOD CrossFade (Dithering transition) in master nodes now required to enable it in the master node settings (Save variant)
- Improved shadow bias, by removing constant depth bias and substituting it with slope-scale bias.
- Fix the default stencil values when a material is created from a SSS ShaderGraph.
- Tweak test asset to be compatible with XR: unlit SG material for canvas and double-side font material
- Slightly tweaked the behaviour of bloom when resolution is low to reduce artifacts.
- Hidden fields in Light Inspector that is not relevant while in BakingOnly mode.
- Changed parametrization of PCSS, now softness is derived from angular diameter (for directional lights) or shape radius (for point/spot lights) and min filter size is now in the [0..1] range.
- Moved the copy of the geometry history buffers to right after the depth mip chain generation.
- Rename "Luminance" to "Nits" in UX for physical light unit
- Rename FrameSettings "SkyLighting" to "SkyReflection"
- Reworked XR automated tests
- The ray traced screen space shadow history for directional, spot and point lights is discarded if the light transform has changed.
- Changed the behavior for ray tracing in case a mesh renderer has both transparent and opaque submeshes.
- Improve history buffer management
- Replaced PlayerSettings.virtualRealitySupported with XRGraphics.tryEnable.
- Remove redundant FrameSettings RealTimePlanarReflection
- Improved a bit the GC calls generated during the rendering.
- Material update is now only triggered when the relevant settings are touched in the shader graph master nodes
- Changed the way Sky Intensity (on Sky volume components) is handled. It's now a combo box where users can choose between Exposure, Multiplier or Lux (for HDRI sky only) instead of both multiplier and exposure being applied all the time. Added a new menu item to convert old profiles.
- Change how method for specular occlusions is decided on inspector shader (Lit, LitTesselation, LayeredLit, LayeredLitTessellation)
- Unlocked SSS, SSR, Motion Vectors and Distortion frame settings for reflections probes.
- Hide unused LOD settings in Quality Settings legacy window.
- Reduced the constrained distance for temporal reprojection of ray tracing denoising
- Removed shadow near plane from the Directional Light Shadow UI.
- Improved the performances of custom pass culling.
- The scene view camera now replicates the physical parameters from the camera tagged as "MainCamera".
- Reduced the number of GC.Alloc calls, one simple scene without plarnar / probes, it should be 0B.
- Renamed ProfilingSample to ProfilingScope and unified API. Added GPU Timings.
- Updated macros to be compatible with the new shader preprocessor.
- Ray tracing reflection temporal filtering is now done in pre-exposed space
- Search field selects the appropriate fields in both project settings panels 'HDRP Default Settings' and 'Quality/HDRP'
- Disabled the refraction and transmission map keywords if the material is opaque.
- Keep celestial bodies outside the atmosphere.
- Updated the MSAA documentation to specify what features HDRP supports MSAA for and what features it does not.
- Shader use for Runtime Debug Display are now correctly stripper when doing a release build
- Now each camera has its own Volume Stack. This allows Volume Parameters to be updated as early as possible and be ready for the whole frame without conflicts between cameras.
- Disable Async for SSR, SSAO and Contact shadow when aggregated ray tracing frame setting is on.
- Improved performance when entering play mode without domain reload by a factor of ~25
- Renamed the camera profiling sample to include the camera name
- Discarding the ray tracing history for AO, reflection, diffuse shadows and GI when the viewport size changes.
- Renamed the camera profiling sample to include the camera name
- Renamed the post processing graphic formats to match the new convention.
- The restart in Wizard for DXR will always be last fix from now on
- Refactoring pre-existing materials to share more shader code between rasterization and ray tracing.
- Setting a material's Refraction Model to Thin does not overwrite the Thickness and Transmission Absorption Distance anymore.
- Removed Wind textures from runtime as wind is no longer built into the pipeline
- Changed Shader Graph titles of master nodes to be more easily searchable ("HDRP/x" -> "x (HDRP)")
- Expose StartSinglePass() and StopSinglePass() as public interface for XRPass
- Replaced the Texture array for 2D cookies (spot, area and directional lights) and for planar reflections by an atlas.
- Moved the tier defining from the asset to the concerned volume components.
- Changing from a tier management to a "mode" management for reflection and GI and removing the ability to enable/disable deferred and ray bining (they are now implied by performance mode)
- The default FrameSettings for ScreenSpaceShadows is set to true for Camera in order to give a better workflow for DXR.
- Refactor internal usage of Stencil bits.
- Changed how the material upgrader works and added documentation for it.
- Custom passes now disable the stencil when overwriting the depth and not writing into it.
- Renamed the camera profiling sample to include the camera name
- Changed the way the shadow casting property of transparent and tranmissive materials is handeled for ray tracing.
- Changed inspector materials stencil setting code to have more sharing.
- Updated the default scene and default DXR scene and DefaultVolumeProfile.
- Changed the way the length parameter is used for ray traced contact shadows.
- Improved the coherency of PCSS blur between cascades.
- Updated VR checks in Wizard to reflect new XR System.
- Removing unused alpha threshold depth prepass and post pass for fabric shader graph.
- Transform result from CIE XYZ to sRGB color space in EvalSensitivity for iridescence.
- Moved BeginCameraRendering callback right before culling.
- Changed the visibility of the Indirect Lighting Controller component to public.
- Renamed the cubemap used for diffuse convolution to a more explicit name for the memory profiler.
- Improved behaviour of transmission color on transparent surfaces in path tracing.
- Light dimmer can now get values higher than one and was renamed to multiplier in the UI.
- Removed info box requesting volume component for Visual Environment and updated the documentation with the relevant information.
- Improved light selection oracle for light sampling in path tracing.
- Stripped ray tracing subsurface passes with ray tracing is not enabled.
- Remove LOD cross fade code for ray tracing shaders
- Removed legacy VR code
- Add range-based clipping to box lights (case 1178780)
- Improve area light culling (case 1085873)
- Light Hierarchy debug mode can now adjust Debug Exposure for visualizing high exposure scenes.
- Rejecting history for ray traced reflections based on a threshold evaluated on the neighborhood of the sampled history.
- Renamed "Environment" to "Reflection Probes" in tile/cluster debug menu.
- Utilities namespace is obsolete, moved its content to UnityEngine.Rendering (case 1204677)
- Obsolete Utilities namespace was removed, instead use UnityEngine.Rendering (case 1204677)
- Moved most of the compute shaders to the multi_compile API instead of multiple kernels.
- Use multi_compile API for deferred compute shader with shadow mask.
- Remove the raytracing rendering queue system to make recursive raytraced material work when raytracing is disabled
- Changed a few resources used by ray tracing shaders to be global resources (using register space1) for improved CPU performance.
- All custom pass volumes are now executed for one injection point instead of the first one.
- Hidden unsupported choice in emission in Materials
- Temporal Anti aliasing improvements.
- Optimized PrepareLightsForGPU (cost reduced by over 25%) and PrepareGPULightData (around twice as fast now).
- Moved scene view camera settings for HDRP from the preferences window to the scene view camera settings window.
- Updated shaders to be compatible with Microsoft's DXC.
- Debug exposure in debug menu have been replace to debug exposure compensation in EV100 space and is always visible.
- Further optimized PrepareLightsForGPU (3x faster with few shadows, 1.4x faster with a lot of shadows or equivalently cost reduced by 68% to 37%).
- Raytracing: Replaced the DIFFUSE_LIGHTING_ONLY multicompile by a uniform.
- Raytracing: Removed the dynamic lightmap multicompile.
- Raytracing: Remove the LOD cross fade multi compile for ray tracing.
- Cookie are now supported in lightmaper. All lights casting cookie and baked will now include cookie influence.
- Avoid building the mip chain a second time for SSR for transparent objects.
- Replaced "High Quality" Subsurface Scattering with a set of Quality Levels.
- Replaced "High Quality" Volumetric Lighting with "Screen Resolution Percentage" and "Volume Slice Count" on the Fog volume component.
- Merged material samples and shader samples
- Update material samples scene visuals
- Use multi_compile API for deferred compute shader with shadow mask.
- Made the StaticLightingSky class public so that users can change it by script for baking purpose.
- Shadowmask and realtime reflectoin probe property are hide in Quality settings
- Improved performance of reflection probe management when using a lot of probes.
- Ignoring the disable SSR flags for recursive rendering.
- Removed logic in the UI to disable parameters for contact shadows and fog volume components as it was going against the concept of the volume system.
- Fixed the sub surface mask not being taken into account when computing ray traced sub surface scattering.
- MSAA Within Forward Frame Setting is now enabled by default on Cameras when new Render Pipeline Asset is created
- Slightly changed the TAA anti-flicker mechanism so that it is more aggressive on almost static images (only on High preset for now).
- Changed default exposure compensation to 0.
- Refactored shadow caching system.
- Removed experimental namespace for ray tracing code.
- Increase limit for max numbers of lights in UX
- Removed direct use of BSDFData in the path tracing pass, delegated to the material instead.
- Pre-warm the RTHandle system to reduce the amount of memory allocations and the total memory needed at all points.
- DXR: Only read the geometric attributes that are required using the share pass info and shader graph defines.
- DXR: Dispatch binned rays in 1D instead of 2D.
- Lit and LayeredLit tessellation cross lod fade don't used dithering anymore between LOD but fade the tessellation height instead. Allow a smoother transition
- Changed the way planar reflections are filtered in order to be a bit more "physically based".
- Increased path tracing BSDFs roughness range from [0.001, 0.999] to [0.00001, 0.99999].
- Changing the default SSGI radius for the all configurations.
- Changed the default parameters for quality RTGI to match expected behavior.
- Add color clear pass while rendering XR occlusion mesh to avoid leaks.
- Only use one texture for ray traced reflection upscaling.
- Adjust the upscale radius based on the roughness value.
- DXR: Changed the way the filter size is decided for directional, point and spot shadows.
- Changed the default exposure mode to "Automatic (Histogram)", along with "Limit Min" to -4 and "Limit Max" to 16.
- Replaced the default scene system with the builtin Scene Template feature.
- Changed extensions of shader CAS include files.
- Making the planar probe atlas's format match the color buffer's format.
- Removing the planarReflectionCacheCompressed setting from asset.
- SHADERPASS for TransparentDepthPrepass and TransparentDepthPostpass identification is using respectively SHADERPASS_TRANSPARENT_DEPTH_PREPASS and SHADERPASS_TRANSPARENT_DEPTH_POSTPASS
- Moved the Parallax Occlusion Mapping node into Shader Graph.
- Renamed the debug name from SSAO to ScreenSpaceAmbientOcclusion (1254974).
- Added missing tooltips and improved the UI of the aperture control (case 1254916).
- Fixed wrong tooltips in the Dof Volume (case 1256641).
- The `CustomPassLoadCameraColor` and `CustomPassSampleCameraColor` functions now returns the correct color buffer when used in after post process instead of the color pyramid (which didn't had post processes).
- PBR Sky now doesn't go black when going below sea level, but it instead freezes calculation as if on the horizon.
- Fixed an issue with quality setting foldouts not opening when clicking on them (1253088).
- Shutter speed can now be changed by dragging the mouse over the UI label (case 1245007).
- Remove the 'Point Cube Size' for cookie, use the Cubemap size directly.
- VFXTarget with Unlit now allows EmissiveColor output to be consistent with HDRP unlit.
- Only building the RTAS if there is an effect that will require it (1262217).
- Fixed the first ray tracing frame not having the light cluster being set up properly (1260311).
- Render graph pre-setup for ray traced ambient occlusion.
- Avoid casting multiple rays and denoising for hard directional, point and spot ray traced shadows (1261040).
- Making sure the preview cameras do not use ray tracing effects due to a by design issue to build ray tracing acceleration structures (1262166).
- Preparing ray traced reflections for the render graph support (performance and quality).
- Preparing recursive rendering for the render graph port.
- Preparation pass for RTGI, temporal filter and diffuse denoiser for render graph.
- Updated the documentation for the DXR implementation.
- Changed the DXR wizard to support optional checks.
- Changed the DXR wizard steps.
- Preparation pass for RTSSS to be supported by render graph.
- Changed the color space of EmissiveColorLDR property on all shader. Was linear but should have been sRGB. Auto upgrade script handle the conversion.

## [7.1.1] - 2019-09-05

### Added
- Transparency Overdraw debug mode. Allows to visualize transparent objects draw calls as an "heat map".
- Enabled single-pass instancing support for XR SDK with new API cmd.SetInstanceMultiplier()
- XR settings are now available in the HDRP asset
- Support for Material Quality in Shader Graph
- Material Quality support selection in HDRP Asset
- Renamed XR shader macro from UNITY_STEREO_ASSIGN_COMPUTE_EYE_INDEX to UNITY_XR_ASSIGN_VIEW_INDEX
- Raytracing ShaderGraph node for HDRP shaders
- Custom passes volume component with 3 injection points: Before Rendering, Before Transparent and Before Post Process
- Alpha channel is now properly exported to camera render textures when using FP16 color buffer format
- Support for XR SDK mirror view modes
- HD Master nodes in Shader Graph now support Normal and Tangent modification in vertex stage.
- DepthOfFieldCoC option in the fullscreen debug modes.
- Added override Ambient Occlusion option on debug windows
- Added Custom Post Processes with 3 injection points: Before Transparent, Before Post Process and After Post Process
- Added draft of minimal interactive path tracing (experimental) based on DXR API - Support only 4 area light, lit and unlit shader (non-shadergraph)
- Small adjustments to TAA anti flicker (more aggressive on high values).

### Fixed
- Fixed wizard infinite loop on cancellation
- Fixed with compute shader error about too many threads in threadgroup on low GPU
- Fixed invalid contact shadow shaders being created on metal
- Fixed a bug where if Assembly.GetTypes throws an exception due to mis-versioned dlls, then no preprocessors are used in the shader stripper
- Fixed typo in AXF decal property preventing to compile
- Fixed reflection probe with XR single-pass and FPTL
- Fixed force gizmo shown when selecting camera in hierarchy
- Fixed issue with XR occlusion mesh and dynamic resolution
- Fixed an issue where lighting compute buffers were re-created with the wrong size when resizing the window, causing tile artefacts at the top of the screen.
- Fix FrameSettings names and tooltips
- Fixed error with XR SDK when the Editor is not in focus
- Fixed errors with RenderGraph, XR SDK and occlusion mesh
- Fixed shadow routines compilation errors when "real" type is a typedef on "half".
- Fixed toggle volumetric lighting in the light UI
- Fixed post-processing history reset handling rt-scale incorrectly
- Fixed crash with terrain and XR multi-pass
- Fixed ShaderGraph material synchronization issues
- Fixed a null reference exception when using an Emissive texture with Unlit shader (case 1181335)
- Fixed an issue where area lights and point lights where not counted separately with regards to max lights on screen (case 1183196)
- Fixed an SSR and Subsurface Scattering issue (appearing black) when using XR.

### Changed
- Update Wizard layout.
- Remove almost all Garbage collection call within a frame.
- Rename property AdditionalVeclocityChange to AddPrecomputeVelocity
- Call the End/Begin camera rendering callbacks for camera with customRender enabled
- Changeg framesettings migration order of postprocess flags as a pr for reflection settings flags have been backported to 2019.2
- Replaced usage of ENABLE_VR in XRSystem.cs by version defines based on the presence of the built-in VR and XR modules
- Added an update virtual function to the SkyRenderer class. This is called once per frame. This allows a given renderer to amortize heavy computation at the rate it chooses. Currently only the physically based sky implements this.
- Removed mandatory XRPass argument in HDCamera.GetOrCreate()
- Restored the HDCamera parameter to the sky rendering builtin parameters.
- Removed usage of StructuredBuffer for XR View Constants
- Expose Direct Specular Lighting control in FrameSettings
- Deprecated ExponentialFog and VolumetricFog volume components. Now there is only one exponential fog component (Fog) which can add Volumetric Fog as an option. Added a script in Edit -> Render Pipeline -> Upgrade Fog Volume Components.

## [7.0.1] - 2019-07-25

### Added
- Added option in the config package to disable globally Area Lights and to select shadow quality settings for the deferred pipeline.
- When shader log stripping is enabled, shader stripper statistics will be written at `Temp/shader-strip.json`
- Occlusion mesh support from XR SDK

### Fixed
- Fixed XR SDK mirror view blit, cleanup some XRTODO and removed XRDebug.cs
- Fixed culling for volumetrics with XR single-pass rendering
- Fix shadergraph material pass setup not called
- Fixed documentation links in component's Inspector header bar
- Cookies using the render texture output from a camera are now properly updated
- Allow in ShaderGraph to enable pre/post pass when the alpha clip is disabled

### Changed
- RenderQueue for Opaque now start at Background instead of Geometry.
- Clamp the area light size for scripting API when we change the light type
- Added a warning in the material UI when the diffusion profile assigned is not in the HDRP asset


## [7.0.0] - 2019-07-17

### Added
- `Fixed`, `Viewer`, and `Automatic` modes to compute the FOV used when rendering a `PlanarReflectionProbe`
- A checkbox to toggle the chrome gizmo of `ReflectionProbe`and `PlanarReflectionProbe`
- Added a Light layer in shadows that allow for objects to cast shadows without being affected by light (and vice versa).
- You can now access ShaderGraph blend states from the Material UI (for example, **Surface Type**, **Sorting Priority**, and **Blending Mode**). This change may break Materials that use a ShaderGraph, to fix them, select **Edit > Render Pipeline > Reset all ShaderGraph Scene Materials BlendStates**. This syncs the blendstates of you ShaderGraph master nodes with the Material properties.
- You can now control ZTest, ZWrite, and CullMode for transparent Materials.
- Materials that use Unlit Shaders or Unlit Master Node Shaders now cast shadows.
- Added an option to enable the ztest on **After Post Process** materials when TAA is disabled.
- Added a new SSAO (based on Ground Truth Ambient Occlusion algorithm) to replace the previous one.
- Added support for shadow tint on light
- BeginCameraRendering and EndCameraRendering callbacks are now called with probes
- Adding option to update shadow maps only On Enable and On Demand.
- Shader Graphs that use time-dependent vertex modification now generate correct motion vectors.
- Added option to allow a custom spot angle for spot light shadow maps.
- Added frame settings for individual post-processing effects
- Added dither transition between cascades for Low and Medium quality settings
- Added single-pass instancing support with XR SDK
- Added occlusion mesh support with XR SDK
- Added support of Alembic velocity to various shaders
- Added support for more than 2 views for single-pass instancing
- Added support for per punctual/directional light min roughness in StackLit
- Added mirror view support with XR SDK
- Added VR verification in HDRPWizard
- Added DXR verification in HDRPWizard
- Added feedbacks in UI of Volume regarding skies
- Cube LUT support in Tonemapping. Cube LUT helpers for external grading are available in the Post-processing Sample package.

### Fixed
- Fixed an issue with history buffers causing effects like TAA or auto exposure to flicker when more than one camera was visible in the editor
- The correct preview is displayed when selecting multiple `PlanarReflectionProbe`s
- Fixed volumetric rendering with camera-relative code and XR stereo instancing
- Fixed issue with flashing cyan due to async compilation of shader when selecting a mesh
- Fix texture type mismatch when the contact shadow are disabled (causing errors on IOS devices)
- Fixed Generate Shader Includes while in package
- Fixed issue when texture where deleted in ShadowCascadeGUI
- Fixed issue in FrameSettingsHistory when disabling a camera several time without enabling it in between.
- Fixed volumetric reprojection with camera-relative code and XR stereo instancing
- Added custom BaseShaderPreprocessor in HDEditorUtils.GetBaseShaderPreprocessorList()
- Fixed compile issue when USE_XR_SDK is not defined
- Fixed procedural sky sun disk intensity for high directional light intensities
- Fixed Decal mip level when using texture mip map streaming to avoid dropping to lowest permitted mip (now loading all mips)
- Fixed deferred shading for XR single-pass instancing after lightloop refactor
- Fixed cluster and material classification debug (material classification now works with compute as pixel shader lighting)
- Fixed IOS Nan by adding a maximun epsilon definition REAL_EPS that uses HALF_EPS when fp16 are used
- Removed unnecessary GC allocation in motion blur code
- Fixed locked UI with advanded influence volume inspector for probes
- Fixed invalid capture direction when rendering planar reflection probes
- Fixed Decal HTILE optimization with platform not supporting texture atomatic (Disable it)
- Fixed a crash in the build when the contact shadows are disabled
- Fixed camera rendering callbacks order (endCameraRendering was being called before the actual rendering)
- Fixed issue with wrong opaque blending settings for After Postprocess
- Fixed issue with Low resolution transparency on PS4
- Fixed a memory leak on volume profiles
- Fixed The Parallax Occlusion Mappping node in shader graph and it's UV input slot
- Fixed lighting with XR single-pass instancing by disabling deferred tiles
- Fixed the Bloom prefiltering pass
- Fixed post-processing effect relying on Unity's random number generator
- Fixed camera flickering when using TAA and selecting the camera in the editor
- Fixed issue with single shadow debug view and volumetrics
- Fixed most of the problems with light animation and timeline
- Fixed indirect deferred compute with XR single-pass instancing
- Fixed a slight omission in anisotropy calculations derived from HazeMapping in StackLit
- Improved stack computation numerical stability in StackLit
- Fix PBR master node always opaque (wrong blend modes for forward pass)
- Fixed TAA with XR single-pass instancing (missing macros)
- Fixed an issue causing Scene View selection wire gizmo to not appear when using HDRP Shader Graphs.
- Fixed wireframe rendering mode (case 1083989)
- Fixed the renderqueue not updated when the alpha clip is modified in the material UI.
- Fixed the PBR master node preview
- Remove the ReadOnly flag on Reflection Probe's cubemap assets during bake when there are no VCS active.
- Fixed an issue where setting a material debug view would not reset the other exclusive modes
- Spot light shapes are now correctly taken into account when baking
- Now the static lighting sky will correctly take the default values for non-overridden properties
- Fixed material albedo affecting the lux meter
- Extra test in deferred compute shading to avoid shading pixels that were not rendered by the current camera (for camera stacking)

### Changed
- Optimization: Reduce the group size of the deferred lighting pass from 16x16 to 8x8
- Replaced HDCamera.computePassCount by viewCount
- Removed xrInstancing flag in RTHandles (replaced by TextureXR.slices and TextureXR.dimensions)
- Refactor the HDRenderPipeline and lightloop code to preprare for high level rendergraph
- Removed the **Back Then Front Rendering** option in the fabric Master Node settings. Enabling this option previously did nothing.
- Changed shader type Real to translate to FP16 precision on some platforms.
- Shader framework refactor: Introduce CBSDF, EvaluateBSDF, IsNonZeroBSDF to replace BSDF functions
- Shader framework refactor:  GetBSDFAngles, LightEvaluation and SurfaceShading functions
- Replace ComputeMicroShadowing by GetAmbientOcclusionForMicroShadowing
- Rename WorldToTangent to TangentToWorld as it was incorrectly named
- Remove SunDisk and Sun Halo size from directional light
- Remove all obsolete wind code from shader
- Renamed DecalProjectorComponent into DecalProjector for API alignment.
- Improved the Volume UI and made them Global by default
- Remove very high quality shadow option
- Change default for shadow quality in Deferred to Medium
- Enlighten now use inverse squared falloff (before was using builtin falloff)
- Enlighten is now deprecated. Please use CPU or GPU lightmaper instead.
- Remove the name in the diffusion profile UI
- Changed how shadow map resolution scaling with distance is computed. Now it uses screen space area rather than light range.
- Updated MoreOptions display in UI
- Moved Display Area Light Emissive Mesh script API functions in the editor namespace
- direct strenght properties in ambient occlusion now affect direct specular as well
- Removed advanced Specular Occlusion control in StackLit: SSAO based SO control is hidden and fixed to behave like Lit, SPTD is the only HQ technique shown for baked SO.
- Shader framework refactor: Changed ClampRoughness signature to include PreLightData access.
- HDRPWizard window is now in Window > General > HD Render Pipeline Wizard
- Moved StaticLightingSky to LightingWindow
- Removes the current "Scene Settings" and replace them with "Sky & Fog Settings" (with Physically Based Sky and Volumetric Fog).
- Changed how cached shadow maps are placed inside the atlas to minimize re-rendering of them.

## [6.7.0-preview] - 2019-05-16

### Added
- Added ViewConstants StructuredBuffer to simplify XR rendering
- Added API to render specific settings during a frame
- Added stadia to the supported platforms (2019.3)
- Enabled cascade blends settings in the HD Shadow component
- Added Hardware Dynamic Resolution support.
- Added MatCap debug view to replace the no scene lighting debug view.
- Added clear GBuffer option in FrameSettings (default to false)
- Added preview for decal shader graph (Only albedo, normal and emission)
- Added exposure weight control for decal
- Screen Space Directional Shadow under a define option. Activated for ray tracing
- Added a new abstraction for RendererList that will help transition to Render Graph and future RendererList API
- Added multipass support for VR
- Added XR SDK integration (multipass only)
- Added Shader Graph samples for Hair, Fabric and Decal master nodes.
- Add fade distance, shadow fade distance and light layers to light explorer
- Add method to draw light layer drawer in a rect to HDEditorUtils

### Fixed
- Fixed deserialization crash at runtime
- Fixed for ShaderGraph Unlit masternode not writing velocity
- Fixed a crash when assiging a new HDRP asset with the 'Verify Saving Assets' option enabled
- Fixed exposure to properly support TEXTURE2D_X
- Fixed TerrainLit basemap texture generation
- Fixed a bug that caused nans when material classification was enabled and a tile contained one standard material + a material with transmission.
- Fixed gradient sky hash that was not using the exposure hash
- Fixed displayed default FrameSettings in HDRenderPipelineAsset wrongly updated on scripts reload.
- Fixed gradient sky hash that was not using the exposure hash.
- Fixed visualize cascade mode with exposure.
- Fixed (enabled) exposure on override lighting debug modes.
- Fixed issue with LightExplorer when volume have no profile
- Fixed issue with SSR for negative, infinite and NaN history values
- Fixed LightLayer in HDReflectionProbe and PlanarReflectionProbe inspector that was not displayed as a mask.
- Fixed NaN in transmission when the thickness and a color component of the scattering distance was to 0
- Fixed Light's ShadowMask multi-edition.
- Fixed motion blur and SMAA with VR single-pass instancing
- Fixed NaNs generated by phase functionsin volumetric lighting
- Fixed NaN issue with refraction effect and IOR of 1 at extreme grazing angle
- Fixed nan tracker not using the exposure
- Fixed sorting priority on lit and unlit materials
- Fixed null pointer exception when there are no AOVRequests defined on a camera
- Fixed dirty state of prefab using disabled ReflectionProbes
- Fixed an issue where gizmos and editor grid were not correctly depth tested
- Fixed created default scene prefab non editable due to wrong file extension.
- Fixed an issue where sky convolution was recomputed for nothing when a preview was visible (causing extreme slowness when fabric convolution is enabled)
- Fixed issue with decal that wheren't working currently in player
- Fixed missing stereo rendering macros in some fragment shaders
- Fixed exposure for ReflectionProbe and PlanarReflectionProbe gizmos
- Fixed single-pass instancing on PSVR
- Fixed Vulkan shader issue with Texture2DArray in ScreenSpaceShadow.compute by re-arranging code (workaround)
- Fixed camera-relative issue with lights and XR single-pass instancing
- Fixed single-pass instancing on Vulkan
- Fixed htile synchronization issue with shader graph decal
- Fixed Gizmos are not drawn in Camera preview
- Fixed pre-exposure for emissive decal
- Fixed wrong values computed in PreIntegrateFGD and in the generation of volumetric lighting data by forcing the use of fp32.
- Fixed NaNs arising during the hair lighting pass
- Fixed synchronization issue in decal HTile that occasionally caused rendering artifacts around decal borders
- Fixed QualitySettings getting marked as modified by HDRP (and thus checked out in Perforce)
- Fixed a bug with uninitialized values in light explorer
- Fixed issue with LOD transition
- Fixed shader warnings related to raytracing and TEXTURE2D_X

### Changed
- Refactor PixelCoordToViewDirWS to be VR compatible and to compute it only once per frame
- Modified the variants stripper to take in account multiple HDRP assets used in the build.
- Improve the ray biasing code to avoid self-intersections during the SSR traversal
- Update Pyramid Spot Light to better match emitted light volume.
- Moved _XRViewConstants out of UnityPerPassStereo constant buffer to fix issues with PSSL
- Removed GetPositionInput_Stereo() and single-pass (double-wide) rendering mode
- Changed label width of the frame settings to accommodate better existing options.
- SSR's Default FrameSettings for camera is now enable.
- Re-enabled the sharpening filter on Temporal Anti-aliasing
- Exposed HDEditorUtils.LightLayerMaskDrawer for integration in other packages and user scripting.
- Rename atmospheric scattering in FrameSettings to Fog
- The size modifier in the override for the culling sphere in Shadow Cascades now defaults to 0.6, which is the same as the formerly hardcoded value.
- Moved LOD Bias and Maximum LOD Level from Frame Setting section `Other` to `Rendering`
- ShaderGraph Decal that affect only emissive, only draw in emissive pass (was drawing in dbuffer pass too)
- Apply decal projector fade factor correctly on all attribut and for shader graph decal
- Move RenderTransparentDepthPostpass after all transparent
- Update exposure prepass to interleave XR single-pass instancing views in a checkerboard pattern
- Removed ScriptRuntimeVersion check in wizard.

## [6.6.0-preview] - 2019-04-01

### Added
- Added preliminary changes for XR deferred shading
- Added support of 111110 color buffer
- Added proper support for Recorder in HDRP
- Added depth offset input in shader graph master nodes
- Added a Parallax Occlusion Mapping node
- Added SMAA support
- Added Homothety and Symetry quick edition modifier on volume used in ReflectionProbe, PlanarReflectionProbe and DensityVolume
- Added multi-edition support for DecalProjectorComponent
- Improve hair shader
- Added the _ScreenToTargetScaleHistory uniform variable to be used when sampling HDRP RTHandle history buffers.
- Added settings in `FrameSettings` to change `QualitySettings.lodBias` and `QualitySettings.maximumLODLevel` during a rendering
- Added an exposure node to retrieve the current, inverse and previous frame exposure value.
- Added an HD scene color node which allow to sample the scene color with mips and a toggle to remove the exposure.
- Added safeguard on HD scene creation if default scene not set in the wizard
- Added Low res transparency rendering pass.

### Fixed
- Fixed HDRI sky intensity lux mode
- Fixed dynamic resolution for XR
- Fixed instance identifier semantic string used by Shader Graph
- Fixed null culling result occuring when changing scene that was causing crashes
- Fixed multi-edition light handles and inspector shapes
- Fixed light's LightLayer field when multi-editing
- Fixed normal blend edition handles on DensityVolume
- Fixed an issue with layered lit shader and height based blend where inactive layers would still have influence over the result
- Fixed multi-selection handles color for DensityVolume
- Fixed multi-edition inspector's blend distances for HDReflectionProbe, PlanarReflectionProbe and DensityVolume
- Fixed metric distance that changed along size in DensityVolume
- Fixed DensityVolume shape handles that have not same behaviour in advance and normal edition mode
- Fixed normal map blending in TerrainLit by only blending the derivatives
- Fixed Xbox One rendering just a grey screen instead of the scene
- Fixed probe handles for multiselection
- Fixed baked cubemap import settings for convolution
- Fixed regression causing crash when attempting to open HDRenderPipelineWizard without an HDRenderPipelineAsset setted
- Fixed FullScreenDebug modes: SSAO, SSR, Contact shadow, Prerefraction Color Pyramid, Final Color Pyramid
- Fixed volumetric rendering with stereo instancing
- Fixed shader warning
- Fixed missing resources in existing asset when updating package
- Fixed PBR master node preview in forward rendering or transparent surface
- Fixed deferred shading with stereo instancing
- Fixed "look at" edition mode of Rotation tool for DecalProjectorComponent
- Fixed issue when switching mode in ReflectionProbe and PlanarReflectionProbe
- Fixed issue where migratable component version where not always serialized when part of prefab's instance
- Fixed an issue where shadow would not be rendered properly when light layer are not enabled
- Fixed exposure weight on unlit materials
- Fixed Light intensity not played in the player when recorded with animation/timeline
- Fixed some issues when multi editing HDRenderPipelineAsset
- Fixed emission node breaking the main shader graph preview in certain conditions.
- Fixed checkout of baked probe asset when baking probes.
- Fixed invalid gizmo position for rotated ReflectionProbe
- Fixed multi-edition of material's SurfaceType and RenderingPath
- Fixed whole pipeline reconstruction on selecting for the first time or modifying other than the currently used HDRenderPipelineAsset
- Fixed single shadow debug mode
- Fixed global scale factor debug mode when scale > 1
- Fixed debug menu material overrides not getting applied to the Terrain Lit shader
- Fixed typo in computeLightVariants
- Fixed deferred pass with XR instancing by disabling ComputeLightEvaluation
- Fixed bloom resolution independence
- Fixed lens dirt intensity not behaving properly
- Fixed the Stop NaN feature
- Fixed some resources to handle more than 2 instanced views for XR
- Fixed issue with black screen (NaN) produced on old GPU hardware or intel GPU hardware with gaussian pyramid
- Fixed issue with disabled punctual light would still render when only directional light is present

### Changed
- DensityVolume scripting API will no longuer allow to change between advance and normal edition mode
- Disabled depth of field, lens distortion and panini projection in the scene view
- TerrainLit shaders and includes are reorganized and made simpler.
- TerrainLit shader GUI now allows custom properties to be displayed in the Terrain fold-out section.
- Optimize distortion pass with stencil
- Disable SceneSelectionPass in shader graph preview
- Control punctual light and area light shadow atlas separately
- Move SMAA anti-aliasing option to after Temporal Anti Aliasing one, to avoid problem with previously serialized project settings
- Optimize rendering with static only lighting and when no cullable lights/decals/density volumes are present.
- Updated handles for DecalProjectorComponent for enhanced spacial position readability and have edition mode for better SceneView management
- DecalProjectorComponent are now scale independent in order to have reliable metric unit (see new Size field for changing the size of the volume)
- Restructure code from HDCamera.Update() by adding UpdateAntialiasing() and UpdateViewConstants()
- Renamed velocity to motion vectors
- Objects rendered during the After Post Process pass while TAA is enabled will not benefit from existing depth buffer anymore. This is done to fix an issue where those object would wobble otherwise
- Removed usage of builtin unity matrix for shadow, shadow now use same constant than other view
- The default volume layer mask for cameras & probes is now `Default` instead of `Everything`

## [6.5.0-preview] - 2019-03-07

### Added
- Added depth-of-field support with stereo instancing
- Adding real time area light shadow support
- Added a new FrameSettings: Specular Lighting to toggle the specular during the rendering

### Fixed
- Fixed diffusion profile upgrade breaking package when upgrading to a new version
- Fixed decals cropped by gizmo not updating correctly if prefab
- Fixed an issue when enabling SSR on multiple view
- Fixed edition of the intensity's unit field while selecting multiple lights
- Fixed wrong calculation in soft voxelization for density volume
- Fixed gizmo not working correctly with pre-exposure
- Fixed issue with setting a not available RT when disabling motion vectors
- Fixed planar reflection when looking at mirror normal
- Fixed mutiselection issue with HDLight Inspector
- Fixed HDAdditionalCameraData data migration
- Fixed failing builds when light explorer window is open
- Fixed cascade shadows border sometime causing artefacts between cascades
- Restored shadows in the Cascade Shadow debug visualization
- `camera.RenderToCubemap` use proper face culling

### Changed
- When rendering reflection probe disable all specular lighting and for metals use fresnelF0 as diffuse color for bake lighting.

## [6.4.0-preview] - 2019-02-21

### Added
- VR: Added TextureXR system to selectively expand TEXTURE2D macros to texture array for single-pass stereo instancing + Convert textures call to these macros
- Added an unit selection dropdown next to shutter speed (camera)
- Added error helpbox when trying to use a sub volume component that require the current HDRenderPipelineAsset to support a feature that it is not supporting.
- Add mesh for tube light when display emissive mesh is enabled

### Fixed
- Fixed Light explorer. The volume explorer used `profile` instead of `sharedProfile` which instantiate a custom volume profile instead of editing the asset itself.
- Fixed UI issue where all is displayed using metric unit in shadow cascade and Percent is set in the unit field (happening when opening the inspector).
- Fixed inspector event error when double clicking on an asset (diffusion profile/material).
- Fixed nullref on layered material UI when the material is not an asset.
- Fixed nullref exception when undo/redo a light property.
- Fixed visual bug when area light handle size is 0.

### Changed
- Update UI for 32bit/16bit shadow precision settings in HDRP asset
- Object motion vectors have been disabled in all but the game view. Camera motion vectors are still enabled everywhere, allowing TAA and Motion Blur to work on static objects.
- Enable texture array by default for most rendering code on DX11 and unlock stereo instancing (DX11 only for now)

## [6.3.0-preview] - 2019-02-18

### Added
- Added emissive property for shader graph decals
- Added a diffusion profile override volume so the list of diffusion profile assets to use can be chanaged without affecting the HDRP asset
- Added a "Stop NaNs" option on cameras and in the Scene View preferences.
- Added metric display option in HDShadowSettings and improve clamping
- Added shader parameter mapping in DebugMenu
- Added scripting API to configure DebugData for DebugMenu

### Fixed
- Fixed decals in forward
- Fixed issue with stencil not correctly setup for various master node and shader for the depth pass, motion vector pass and GBuffer/Forward pass
- Fixed SRP batcher and metal
- Fixed culling and shadows for Pyramid, Box, Rectangle and Tube lights
- Fixed an issue where scissor render state leaking from the editor code caused partially black rendering

### Changed
- When a lit material has a clear coat mask that is not null, we now use the clear coat roughness to compute the screen space reflection.
- Diffusion profiles are now limited to one per asset and can be referenced in materials, shader graphs and vfx graphs. Materials will be upgraded automatically except if they are using a shader graph, in this case it will display an error message.

## [6.2.0-preview] - 2019-02-15

### Added
- Added help box listing feature supported in a given HDRenderPipelineAsset alongs with the drawbacks implied.
- Added cascade visualizer, supporting disabled handles when not overriding.

### Fixed
- Fixed post processing with stereo double-wide
- Fixed issue with Metal: Use sign bit to find the cache type instead of lowest bit.
- Fixed invalid state when creating a planar reflection for the first time
- Fix FrameSettings's LitShaderMode not restrained by supported LitShaderMode regression.

### Changed
- The default value roughness value for the clearcoat has been changed from 0.03 to 0.01
- Update default value of based color for master node
- Update Fabric Charlie Sheen lighting model - Remove Fresnel component that wasn't part of initial model + Remap smoothness to [0.0 - 0.6] range for more artist friendly parameter

### Changed
- Code refactor: all macros with ARGS have been swapped with macros with PARAM. This is because the ARGS macros were incorrectly named.

## [6.1.0-preview] - 2019-02-13

### Added
- Added support for post-processing anti-aliasing in the Scene View (FXAA and TAA). These can be set in Preferences.
- Added emissive property for decal material (non-shader graph)

### Fixed
- Fixed a few UI bugs with the color grading curves.
- Fixed "Post Processing" in the scene view not toggling post-processing effects
- Fixed bake only object with flag `ReflectionProbeStaticFlag` when baking a `ReflectionProbe`

### Changed
- Removed unsupported Clear Depth checkbox in Camera inspector
- Updated the toggle for advanced mode in inspectors.

## [6.0.0-preview] - 2019-02-23

### Added
- Added new API to perform a camera rendering
- Added support for hair master node (Double kajiya kay - Lambert)
- Added Reset behaviour in DebugMenu (ingame mapping is right joystick + B)
- Added Default HD scene at new scene creation while in HDRP
- Added Wizard helping to configure HDRP project
- Added new UI for decal material to allow remapping and scaling of some properties
- Added cascade shadow visualisation toggle in HD shadow settings
- Added icons for assets
- Added replace blending mode for distortion
- Added basic distance fade for density volumes
- Added decal master node for shader graph
- Added HD unlit master node (Cross Pipeline version is name Unlit)
- Added new Rendering Queue in materials
- Added post-processing V3 framework embed in HDRP, remove postprocess V2 framework
- Post-processing now uses the generic volume framework
-   New depth-of-field, bloom, panini projection effects, motion blur
-   Exposure is now done as a pre-exposition pass, the whole system has been revamped
-   Exposure now use EV100 everywhere in the UI (Sky, Emissive Light)
- Added emissive intensity (Luminance and EV100 control) control for Emissive
- Added pre-exposure weigth for Emissive
- Added an emissive color node and a slider to control the pre-exposure percentage of emission color
- Added physical camera support where applicable
- Added more color grading tools
- Added changelog level for Shader Variant stripping
- Added Debug mode for validation of material albedo and metalness/specularColor values
- Added a new dynamic mode for ambient probe and renamed BakingSky to StaticLightingSky
- Added command buffer parameter to all Bind() method of material
- Added Material validator in Render Pipeline Debug
- Added code to future support of DXR (not enabled)
- Added support of multiviewport
- Added HDRenderPipeline.RequestSkyEnvironmentUpdate function to force an update from script when sky is set to OnDemand
- Added a Lighting and BackLighting slots in Lit, StackLit, Fabric and Hair master nodes
- Added support for overriding terrain detail rendering shaders, via the render pipeline editor resources asset
- Added xrInstancing flag support to RTHandle
- Added support for cullmask for decal projectors
- Added software dynamic resolution support
- Added support for "After Post-Process" render pass for unlit shader
- Added support for textured rectangular area lights
- Added stereo instancing macros to MSAA shaders
- Added support for Quarter Res Raytraced Reflections (not enabled)
- Added fade factor for decal projectors.
- Added stereo instancing macros to most shaders used in VR
- Added multi edition support for HDRenderPipelineAsset

### Fixed
- Fixed logic to disable FPTL with stereo rendering
- Fixed stacklit transmission and sun highlight
- Fixed decals with stereo rendering
- Fixed sky with stereo rendering
- Fixed flip logic for postprocessing + VR
- Fixed copyStencilBuffer pass for some specific platforms
- Fixed point light shadow map culling that wasn't taking into account far plane
- Fixed usage of SSR with transparent on all master node
- Fixed SSR and microshadowing on fabric material
- Fixed blit pass for stereo rendering
- Fixed lightlist bounds for stereo rendering
- Fixed windows and in-game DebugMenu sync.
- Fixed FrameSettings' LitShaderMode sync when opening DebugMenu.
- Fixed Metal specific issues with decals, hitting a sampler limit and compiling AxF shader
- Fixed an issue with flipped depth buffer during postprocessing
- Fixed normal map use for shadow bias with forward lit - now use geometric normal
- Fixed transparent depth prepass and postpass access so they can be use without alpha clipping for lit shader
- Fixed support of alpha clip shadow for lit master node
- Fixed unlit master node not compiling
- Fixed issue with debug display of reflection probe
- Fixed issue with phong tessellations not working with lit shader
- Fixed issue with vertex displacement being affected by heightmap setting even if not heightmap where assign
- Fixed issue with density mode on Lit terrain producing NaN
- Fixed issue when going back and forth from Lit to LitTesselation for displacement mode
- Fixed issue with ambient occlusion incorrectly applied to emissiveColor with light layers in deferred
- Fixed issue with fabric convolution not using the correct convolved texture when fabric convolution is enabled
- Fixed issue with Thick mode for Transmission that was disabling transmission with directional light
- Fixed shutdown edge cases with HDRP tests
- Fixed slowdow when enabling Fabric convolution in HDRP asset
- Fixed specularAA not compiling in StackLit Master node
- Fixed material debug view with stereo rendering
- Fixed material's RenderQueue edition in default view.
- Fixed banding issues within volumetric density buffer
- Fixed missing multicompile for MSAA for AxF
- Fixed camera-relative support for stereo rendering
- Fixed remove sync with render thread when updating decal texture atlas.
- Fixed max number of keyword reach [256] issue. Several shader feature are now local
- Fixed Scene Color and Depth nodes
- Fixed SSR in forward
- Fixed custom editor of Unlit, HD Unlit and PBR shader graph master node
- Fixed issue with NewFrame not correctly calculated in Editor when switching scene
- Fixed issue with TerrainLit not compiling with depth only pass and normal buffer
- Fixed geometric normal use for shadow bias with PBR master node in forward
- Fixed instancing macro usage for decals
- Fixed error message when having more than one directional light casting shadow
- Fixed error when trying to display preview of Camera or PlanarReflectionProbe
- Fixed LOAD_TEXTURE2D_ARRAY_MSAA macro
- Fixed min-max and amplitude clamping value in inspector of vertex displacement materials
- Fixed issue with alpha shadow clip (was incorrectly clipping object shadow)
- Fixed an issue where sky cubemap would not be cleared correctly when setting the current sky to None
- Fixed a typo in Static Lighting Sky component UI
- Fixed issue with incorrect reset of RenderQueue when switching shader in inspector GUI
- Fixed issue with variant stripper stripping incorrectly some variants
- Fixed a case of ambient lighting flickering because of previews
- Fixed Decals when rendering multiple camera in a single frame
- Fixed cascade shadow count in shader
- Fixed issue with Stacklit shader with Haze effect
- Fixed an issue with the max sample count for the TAA
- Fixed post-process guard band for XR
- Fixed exposure of emissive of Unlit
- Fixed depth only and motion vector pass for Unlit not working correctly with MSAA
- Fixed an issue with stencil buffer copy causing unnecessary compute dispatches for lighting
- Fixed multi edition issue in FrameSettings
- Fixed issue with SRP batcher and DebugDisplay variant of lit shader
- Fixed issue with debug material mode not doing alpha test
- Fixed "Attempting to draw with missing UAV bindings" errors on Vulkan
- Fixed pre-exposure incorrectly apply to preview
- Fixed issue with duplicate 3D texture in 3D texture altas of volumetric?
- Fixed Camera rendering order (base on the depth parameter)
- Fixed shader graph decals not being cropped by gizmo
- Fixed "Attempting to draw with missing UAV bindings" errors on Vulkan.


### Changed
- ColorPyramid compute shader passes is swapped to pixel shader passes on platforms where the later is faster.
- Removing the simple lightloop used by the simple lit shader
- Whole refactor of reflection system: Planar and reflection probe
- Separated Passthrough from other RenderingPath
- Update several properties naming and caption based on feedback from documentation team
- Remove tile shader variant for transparent backface pass of lit shader
- Rename all HDRenderPipeline to HDRP folder for shaders
- Rename decal property label (based on doc team feedback)
- Lit shader mode now default to Deferred to reduce build time
- Update UI of Emission parameters in shaders
- Improve shader variant stripping including shader graph variant
- Refactored render loop to render realtime probes visible per camera
- Enable SRP batcher by default
- Shader code refactor: Rename LIGHTLOOP_SINGLE_PASS => LIGHTLOOP_DISABLE_TILE_AND_CLUSTER and clean all usage of LIGHTLOOP_TILE_PASS
- Shader code refactor: Move pragma definition of vertex and pixel shader inside pass + Move SURFACE_GRADIENT definition in XXXData.hlsl
- Micro-shadowing in Lit forward now use ambientOcclusion instead of SpecularOcclusion
- Upgraded FrameSettings workflow, DebugMenu and Inspector part relative to it
- Update build light list shader code to support 32 threads in wavefronts on some platforms
- LayeredLit layers' foldout are now grouped in one main foldout per layer
- Shadow alpha clip can now be enabled on lit shader and haor shader enven for opaque
- Temporal Antialiasing optimization for Xbox One X
- Parameter depthSlice on SetRenderTarget functions now defaults to -1 to bind the entire resource
- Rename SampleCameraDepth() functions to LoadCameraDepth() and SampleCameraDepth(), same for SampleCameraColor() functions
- Improved Motion Blur quality.
- Update stereo frame settings values for single-pass instancing and double-wide
- Rearrange FetchDepth functions to prepare for stereo-instancing
- Remove unused _ComputeEyeIndex
- Updated HDRenderPipelineAsset inspector
- Re-enable SRP batcher for metal

## [5.2.0-preview] - 2018-11-27

### Added
- Added option to run Contact Shadows and Volumetrics Voxelization stage in Async Compute
- Added camera freeze debug mode - Allow to visually see culling result for a camera
- Added support of Gizmo rendering before and after postprocess in Editor
- Added support of LuxAtDistance for punctual lights

### Fixed
- Fixed Debug.DrawLine and Debug.Ray call to work in game view
- Fixed DebugMenu's enum resetted on change
- Fixed divide by 0 in refraction causing NaN
- Fixed disable rough refraction support
- Fixed refraction, SSS and atmospheric scattering for VR
- Fixed forward clustered lighting for VR (double-wide).
- Fixed Light's UX to not allow negative intensity
- Fixed HDRenderPipelineAsset inspector broken when displaying its FrameSettings from project windows.
- Fixed forward clustered lighting for VR (double-wide).
- Fixed HDRenderPipelineAsset inspector broken when displaying its FrameSettings from project windows.
- Fixed Decals and SSR diable flags for all shader graph master node (Lit, Fabric, StackLit, PBR)
- Fixed Distortion blend mode for shader graph master node (Lit, StackLit)
- Fixed bent Normal for Fabric master node in shader graph
- Fixed PBR master node lightlayers
- Fixed shader stripping for built-in lit shaders.

### Changed
- Rename "Regular" in Diffusion profile UI "Thick Object"
- Changed VBuffer depth parametrization for volumetric from distanceRange to depthExtent - Require update of volumetric settings - Fog start at near plan
- SpotLight with box shape use Lux unit only

## [5.1.0-preview] - 2018-11-19

### Added

- Added a separate Editor resources file for resources Unity does not take when it builds a Player.
- You can now disable SSR on Materials in Shader Graph.
- Added support for MSAA when the Supported Lit Shader Mode is set to Both. Previously HDRP only supported MSAA for Forward mode.
- You can now override the emissive color of a Material when in debug mode.
- Exposed max light for Light Loop Settings in HDRP asset UI.
- HDRP no longer performs a NormalDBuffer pass update if there are no decals in the Scene.
- Added distant (fall-back) volumetric fog and improved the fog evaluation precision.
- Added an option to reflect sky in SSR.
- Added a y-axis offset for the PlanarReflectionProbe and offset tool.
- Exposed the option to run SSR and SSAO on async compute.
- Added support for the _GlossMapScale parameter in the Legacy to HDRP Material converter.
- Added wave intrinsic instructions for use in Shaders (for AMD GCN).


### Fixed
- Fixed sphere shaped influence handles clamping in Reflection Probes.
- Fixed Reflection Probe data migration for projects created before using HDRP.
- Fixed UI of Layered Material where Unity previously rendered the scrollbar above the Copy button.
- Fixed Material tessellations parameters Start fade distance and End fade distance. Originally, Unity clamped these values when you modified them.
- Fixed various distortion and refraction issues - handle a better fall-back.
- Fixed SSR for multiple views.
- Fixed SSR issues related to self-intersections.
- Fixed shape density volume handle speed.
- Fixed density volume shape handle moving too fast.
- Fixed the Camera velocity pass that we removed by mistake.
- Fixed some null pointer exceptions when disabling motion vectors support.
- Fixed viewports for both the Subsurface Scattering combine pass and the transparent depth prepass.
- Fixed the blend mode pop-up in the UI. It previously did not appear when you enabled pre-refraction.
- Fixed some null pointer exceptions that previously occurred when you disabled motion vectors support.
- Fixed Layered Lit UI issue with scrollbar.
- Fixed cubemap assignation on custom ReflectionProbe.
- Fixed Reflection Probes’ capture settings' shadow distance.
- Fixed an issue with the SRP batcher and Shader variables declaration.
- Fixed thickness and subsurface slots for fabric Shader master node that wasn't appearing with the right combination of flags.
- Fixed d3d debug layer warning.
- Fixed PCSS sampling quality.
- Fixed the Subsurface and transmission Material feature enabling for fabric Shader.
- Fixed the Shader Graph UV node’s dimensions when using it in a vertex Shader.
- Fixed the planar reflection mirror gizmo's rotation.
- Fixed HDRenderPipelineAsset's FrameSettings not showing the selected enum in the Inspector drop-down.
- Fixed an error with async compute.
- MSAA now supports transparency.
- The HDRP Material upgrader tool now converts metallic values correctly.
- Volumetrics now render in Reflection Probes.
- Fixed a crash that occurred whenever you set a viewport size to 0.
- Fixed the Camera physic parameter that the UI previously did not display.
- Fixed issue in pyramid shaped spotlight handles manipulation

### Changed

- Renamed Line shaped Lights to Tube Lights.
- HDRP now uses mean height fog parametrization.
- Shadow quality settings are set to All when you use HDRP (This setting is not visible in the UI when using SRP). This avoids Legacy Graphics Quality Settings disabling the shadows and give SRP full control over the Shadows instead.
- HDRP now internally uses premultiplied alpha for all fog.
- Updated default FrameSettings used for realtime Reflection Probes when you create a new HDRenderPipelineAsset.
- Remove multi-camera support. LWRP and HDRP will not support multi-camera layered rendering.
- Updated Shader Graph subshaders to use the new instancing define.
- Changed fog distance calculation from distance to plane to distance to sphere.
- Optimized forward rendering using AMD GCN by scalarizing the light loop.
- Changed the UI of the Light Editor.
- Change ordering of includes in HDRP Materials in order to reduce iteration time for faster compilation.
- Added a StackLit master node replacing the InspectorUI version. IMPORTANT: All previously authored StackLit Materials will be lost. You need to recreate them with the master node.

## [5.0.0-preview] - 2018-09-28

### Added
- Added occlusion mesh to depth prepass for VR (VR still disabled for now)
- Added a debug mode to display only one shadow at once
- Added controls for the highlight created by directional lights
- Added a light radius setting to punctual lights to soften light attenuation and simulate fill lighting
- Added a 'minRoughness' parameter to all non-area lights (was previously only available for certain light types)
- Added separate volumetric light/shadow dimmers
- Added per-pixel jitter to volumetrics to reduce aliasing artifacts
- Added a SurfaceShading.hlsl file, which implements material-agnostic shading functionality in an efficient manner
- Added support for shadow bias for thin object transmission
- Added FrameSettings to control realtime planar reflection
- Added control for SRPBatcher on HDRP Asset
- Added an option to clear the shadow atlases in the debug menu
- Added a color visualization of the shadow atlas rescale in debug mode
- Added support for disabling SSR on materials
- Added intrinsic for XBone
- Added new light volume debugging tool
- Added a new SSR debug view mode
- Added translaction's scale invariance on DensityVolume
- Added multiple supported LitShadermode and per renderer choice in case of both Forward and Deferred supported
- Added custom specular occlusion mode to Lit Shader Graph Master node

### Fixed
- Fixed a normal bias issue with Stacklit (Was causing light leaking)
- Fixed camera preview outputing an error when both scene and game view where display and play and exit was call
- Fixed override debug mode not apply correctly on static GI
- Fixed issue where XRGraphicsConfig values set in the asset inspector GUI weren't propagating correctly (VR still disabled for now)
- Fixed issue with tangent that was using SurfaceGradient instead of regular normal decoding
- Fixed wrong error message display when switching to unsupported target like IOS
- Fixed an issue with ambient occlusion texture sometimes not being created properly causing broken rendering
- Shadow near plane is no longer limited at 0.1
- Fixed decal draw order on transparent material
- Fixed an issue where sometime the lookup texture used for GGX convolution was broken, causing broken rendering
- Fixed an issue where you wouldn't see any fog for certain pipeline/scene configurations
- Fixed an issue with volumetric lighting where the anisotropy value of 0 would not result in perfectly isotropic lighting
- Fixed shadow bias when the atlas is rescaled
- Fixed shadow cascade sampling outside of the atlas when cascade count is inferior to 4
- Fixed shadow filter width in deferred rendering not matching shader config
- Fixed stereo sampling of depth texture in MSAA DepthValues.shader
- Fixed box light UI which allowed negative and zero sizes, thus causing NaNs
- Fixed stereo rendering in HDRISky.shader (VR)
- Fixed normal blend and blend sphere influence for reflection probe
- Fixed distortion filtering (was point filtering, now trilinear)
- Fixed contact shadow for large distance
- Fixed depth pyramid debug view mode
- Fixed sphere shaped influence handles clamping in reflection probes
- Fixed reflection probes data migration for project created before using hdrp
- Fixed ambient occlusion for Lit Master Node when slot is connected

### Changed
- Use samplerunity_ShadowMask instead of samplerunity_samplerLightmap for shadow mask
- Allow to resize reflection probe gizmo's size
- Improve quality of screen space shadow
- Remove support of projection model for ScreenSpaceLighting (SSR always use HiZ and refraction always Proxy)
- Remove all the debug mode from SSR that are obsolete now
- Expose frameSettings and Capture settings for reflection and planar probe
- Update UI for reflection probe, planar probe, camera and HDRP Asset
- Implement proper linear blending for volumetric lighting via deep compositing as described in the paper "Deep Compositing Using Lie Algebras"
- Changed  planar mapping to match terrain convention (XZ instead of ZX)
- XRGraphicsConfig is no longer Read/Write. Instead, it's read-only. This improves consistency of XR behavior between the legacy render pipeline and SRP
- Change reflection probe data migration code (to update old reflection probe to new one)
- Updated gizmo for ReflectionProbes
- Updated UI and Gizmo of DensityVolume

## [4.0.0-preview] - 2018-09-28

### Added
- Added a new TerrainLit shader that supports rendering of Unity terrains.
- Added controls for linear fade at the boundary of density volumes
- Added new API to control decals without monobehaviour object
- Improve Decal Gizmo
- Implement Screen Space Reflections (SSR) (alpha version, highly experimental)
- Add an option to invert the fade parameter on a Density Volume
- Added a Fabric shader (experimental) handling cotton and silk
- Added support for MSAA in forward only for opaque only
- Implement smoothness fade for SSR
- Added support for AxF shader (X-rite format - require special AxF importer from Unity not part of HDRP)
- Added control for sundisc on directional light (hack)
- Added a new HD Lit Master node that implements Lit shader support for Shader Graph
- Added Micro shadowing support (hack)
- Added an event on HDAdditionalCameraData for custom rendering
- HDRP Shader Graph shaders now support 4-channel UVs.

### Fixed
- Fixed an issue where sometimes the deferred shadow texture would not be valid, causing wrong rendering.
- Stencil test during decals normal buffer update is now properly applied
- Decals corectly update normal buffer in forward
- Fixed a normalization problem in reflection probe face fading causing artefacts in some cases
- Fix multi-selection behavior of Density Volumes overwriting the albedo value
- Fixed support of depth texture for RenderTexture. HDRP now correctly output depth to user depth buffer if RenderTexture request it.
- Fixed multi-selection behavior of Density Volumes overwriting the albedo value
- Fixed support of depth for RenderTexture. HDRP now correctly output depth to user depth buffer if RenderTexture request it.
- Fixed support of Gizmo in game view in the editor
- Fixed gizmo for spot light type
- Fixed issue with TileViewDebug mode being inversed in gameview
- Fixed an issue with SAMPLE_TEXTURECUBE_SHADOW macro
- Fixed issue with color picker not display correctly when game and scene view are visible at the same time
- Fixed an issue with reflection probe face fading
- Fixed camera motion vectors shader and associated matrices to update correctly for single-pass double-wide stereo rendering
- Fixed light attenuation functions when range attenuation is disabled
- Fixed shadow component algorithm fixup not dirtying the scene, so changes can be saved to disk.
- Fixed some GC leaks for HDRP
- Fixed contact shadow not affected by shadow dimmer
- Fixed GGX that works correctly for the roughness value of 0 (mean specular highlgiht will disappeard for perfect mirror, we rely on maxSmoothness instead to always have a highlight even on mirror surface)
- Add stereo support to ShaderPassForward.hlsl. Forward rendering now seems passable in limited test scenes with camera-relative rendering disabled.
- Add stereo support to ProceduralSky.shader and OpaqueAtmosphericScattering.shader.
- Added CullingGroupManager to fix more GC.Alloc's in HDRP
- Fixed rendering when multiple cameras render into the same render texture

### Changed
- Changed the way depth & color pyramids are built to be faster and better quality, thus improving the look of distortion and refraction.
- Stabilize the dithered LOD transition mask with respect to the camera rotation.
- Avoid multiple depth buffer copies when decals are present
- Refactor code related to the RT handle system (No more normal buffer manager)
- Remove deferred directional shadow and move evaluation before lightloop
- Add a function GetNormalForShadowBias() that material need to implement to return the normal used for normal shadow biasing
- Remove Jimenez Subsurface scattering code (This code was disabled by default, now remove to ease maintenance)
- Change Decal API, decal contribution is now done in Material. Require update of material using decal
- Move a lot of files from CoreRP to HDRP/CoreRP. All moved files weren't used by Ligthweight pipeline. Long term they could move back to CoreRP after CoreRP become out of preview
- Updated camera inspector UI
- Updated decal gizmo
- Optimization: The objects that are rendered in the Motion Vector Pass are not rendered in the prepass anymore
- Removed setting shader inclue path via old API, use package shader include paths
- The default value of 'maxSmoothness' for punctual lights has been changed to 0.99
- Modified deferred compute and vert/frag shaders for first steps towards stereo support
- Moved material specific Shader Graph files into corresponding material folders.
- Hide environment lighting settings when enabling HDRP (Settings are control from sceneSettings)
- Update all shader includes to use absolute path (allow users to create material in their Asset folder)
- Done a reorganization of the files (Move ShaderPass to RenderPipeline folder, Move all shadow related files to Lighting/Shadow and others)
- Improved performance and quality of Screen Space Shadows

## [3.3.0-preview] - 2018-01-01

### Added
- Added an error message to say to use Metal or Vulkan when trying to use OpenGL API
- Added a new Fabric shader model that supports Silk and Cotton/Wool
- Added a new HDRP Lighting Debug mode to visualize Light Volumes for Point, Spot, Line, Rectangular and Reflection Probes
- Add support for reflection probe light layers
- Improve quality of anisotropic on IBL

### Fixed
- Fix an issue where the screen where darken when rendering camera preview
- Fix display correct target platform when showing message to inform user that a platform is not supported
- Remove workaround for metal and vulkan in normal buffer encoding/decoding
- Fixed an issue with color picker not working in forward
- Fixed an issue where reseting HDLight do not reset all of its parameters
- Fixed shader compile warning in DebugLightVolumes.shader

### Changed
- Changed default reflection probe to be 256x256x6 and array size to be 64
- Removed dependence on the NdotL for thickness evaluation for translucency (based on artist's input)
- Increased the precision when comparing Planar or HD reflection probe volumes
- Remove various GC alloc in C#. Slightly better performance

## [3.2.0-preview] - 2018-01-01

### Added
- Added a luminance meter in the debug menu
- Added support of Light, reflection probe, emissive material, volume settings related to lighting to Lighting explorer
- Added support for 16bit shadows

### Fixed
- Fix issue with package upgrading (HDRP resources asset is now versionned to worarkound package manager limitation)
- Fix HDReflectionProbe offset displayed in gizmo different than what is affected.
- Fix decals getting into a state where they could not be removed or disabled.
- Fix lux meter mode - The lux meter isn't affected by the sky anymore
- Fix area light size reset when multi-selected
- Fix filter pass number in HDUtils.BlitQuad
- Fix Lux meter mode that was applying SSS
- Fix planar reflections that were not working with tile/cluster (olbique matrix)
- Fix debug menu at runtime not working after nested prefab PR come to trunk
- Fix scrolling issue in density volume

### Changed
- Shader code refactor: Split MaterialUtilities file in two parts BuiltinUtilities (independent of FragInputs) and MaterialUtilities (Dependent of FragInputs)
- Change screen space shadow rendertarget format from ARGB32 to RG16

## [3.1.0-preview] - 2018-01-01

### Added
- Decal now support per channel selection mask. There is now two mode. One with BaseColor, Normal and Smoothness and another one more expensive with BaseColor, Normal, Smoothness, Metal and AO. Control is on HDRP Asset. This may require to launch an update script for old scene: 'Edit/Render Pipeline/Single step upgrade script/Upgrade all DecalMaterial MaskBlendMode'.
- Decal now supports depth bias for decal mesh, to prevent z-fighting
- Decal material now supports draw order for decal projectors
- Added LightLayers support (Base on mask from renderers name RenderingLayers and mask from light name LightLayers - if they match, the light apply) - cost an extra GBuffer in deferred (more bandwidth)
- When LightLayers is enabled, the AmbientOclusion is store in the GBuffer in deferred path allowing to avoid double occlusion with SSAO. In forward the double occlusion is now always avoided.
- Added the possibility to add an override transform on the camera for volume interpolation
- Added desired lux intensity and auto multiplier for HDRI sky
- Added an option to disable light by type in the debug menu
- Added gradient sky
- Split EmissiveColor and bakeDiffuseLighting in forward avoiding the emissiveColor to be affect by SSAO
- Added a volume to control indirect light intensity
- Added EV 100 intensity unit for area lights
- Added support for RendererPriority on Renderer. This allow to control order of transparent rendering manually. HDRP have now two stage of sorting for transparent in addition to bact to front. Material have a priority then Renderer have a priority.
- Add Coupling of (HD)Camera and HDAdditionalCameraData for reset and remove in inspector contextual menu of Camera
- Add Coupling of (HD)ReflectionProbe and HDAdditionalReflectionData for reset and remove in inspector contextual menu of ReflectoinProbe
- Add macro to forbid unity_ObjectToWorld/unity_WorldToObject to be use as it doesn't handle camera relative rendering
- Add opacity control on contact shadow

### Fixed
- Fixed an issue with PreIntegratedFGD texture being sometimes destroyed and not regenerated causing rendering to break
- PostProcess input buffers are not copied anymore on PC if the viewport size matches the final render target size
- Fixed an issue when manipulating a lot of decals, it was displaying a lot of errors in the inspector
- Fixed capture material with reflection probe
- Refactored Constant Buffers to avoid hitting the maximum number of bound CBs in some cases.
- Fixed the light range affecting the transform scale when changed.
- Snap to grid now works for Decal projector resizing.
- Added a warning for 128x128 cookie texture without mipmaps
- Replace the sampler used for density volumes for correct wrap mode handling

### Changed
- Move Render Pipeline Debug "Windows from Windows->General-> Render Pipeline debug windows" to "Windows from Windows->Analysis-> Render Pipeline debug windows"
- Update detail map formula for smoothness and albedo, goal it to bright and dark perceptually and scale factor is use to control gradient speed
- Refactor the Upgrade material system. Now a material can be update from older version at any time. Call Edit/Render Pipeline/Upgrade all Materials to newer version
- Change name EnableDBuffer to EnableDecals at several place (shader, hdrp asset...), this require a call to Edit/Render Pipeline/Upgrade all Materials to newer version to have up to date material.
- Refactor shader code: BakeLightingData structure have been replace by BuiltinData. Lot of shader code have been remove/change.
- Refactor shader code: All GBuffer are now handled by the deferred material. Mean ShadowMask and LightLayers are control by lit material in lit.hlsl and not outside anymore. Lot of shader code have been remove/change.
- Refactor shader code: Rename GetBakedDiffuseLighting to ModifyBakedDiffuseLighting. This function now handle lighting model for transmission too. Lux meter debug mode is factor outisde.
- Refactor shader code: GetBakedDiffuseLighting is not call anymore in GBuffer or forward pass, including the ConvertSurfaceDataToBSDFData and GetPreLightData, this is done in ModifyBakedDiffuseLighting now
- Refactor shader code: Added a backBakeDiffuseLighting to BuiltinData to handle lighting for transmission
- Refactor shader code: Material must now call InitBuiltinData (Init all to zero + init bakeDiffuseLighting and backBakeDiffuseLighting ) and PostInitBuiltinData

## [3.0.0-preview] - 2018-01-01

### Fixed
- Fixed an issue with distortion that was using previous frame instead of current frame
- Fixed an issue where disabled light where not upgrade correctly to the new physical light unit system introduce in 2.0.5-preview

### Changed
- Update assembly definitions to output assemblies that match Unity naming convention (Unity.*).

## [2.0.5-preview] - 2018-01-01

### Added
- Add option supportDitheringCrossFade on HDRP Asset to allow to remove shader variant during player build if needed
- Add contact shadows for punctual lights (in additional shadow settings), only one light is allowed to cast contact shadows at the same time and so at each frame a dominant light is choosed among all light with contact shadows enabled.
- Add PCSS shadow filter support (from SRP Core)
- Exposed shadow budget parameters in HDRP asset
- Add an option to generate an emissive mesh for area lights (currently rectangle light only). The mesh fits the size, intensity and color of the light.
- Add an option to the HDRP asset to increase the resolution of volumetric lighting.
- Add additional ligth unit support for punctual light (Lumens, Candela) and area lights (Lumens, Luminance)
- Add dedicated Gizmo for the box Influence volume of HDReflectionProbe / PlanarReflectionProbe

### Changed
- Re-enable shadow mask mode in debug view
- SSS and Transmission code have been refactored to be able to share it between various material. Guidelines are in SubsurfaceScattering.hlsl
- Change code in area light with LTC for Lit shader. Magnitude is now take from FGD texture instead of a separate texture
- Improve camera relative rendering: We now apply camera translation on the model matrix, so before the TransformObjectToWorld(). Note: unity_WorldToObject and unity_ObjectToWorld must never be used directly.
- Rename positionWS to positionRWS (Camera relative world position) at a lot of places (mainly in interpolator and FragInputs). In case of custom shader user will be required to update their code.
- Rename positionWS, capturePositionWS, proxyPositionWS, influencePositionWS to positionRWS, capturePositionRWS, proxyPositionRWS, influencePositionRWS (Camera relative world position) in LightDefinition struct.
- Improve the quality of trilinear filtering of density volume textures.
- Improve UI for HDReflectionProbe / PlanarReflectionProbe

### Fixed
- Fixed a shader preprocessor issue when compiling DebugViewMaterialGBuffer.shader against Metal target
- Added a temporary workaround to Lit.hlsl to avoid broken lighting code with Metal/AMD
- Fixed issue when using more than one volume texture mask with density volumes.
- Fixed an error which prevented volumetric lighting from working if no density volumes with 3D textures were present.
- Fix contact shadows applied on transmission
- Fix issue with forward opaque lit shader variant being removed by the shader preprocessor
- Fixed compilation errors on platforms with limited XRSetting support.
- Fixed apply range attenuation option on punctual light
- Fixed issue with color temperature not take correctly into account with static lighting
- Don't display fog when diffuse lighting, specular lighting, or lux meter debug mode are enabled.

## [2.0.4-preview] - 2018-01-01

### Fixed
- Fix issue when disabling rough refraction and building a player. Was causing a crash.

## [2.0.3-preview] - 2018-01-01

### Added
- Increased debug color picker limit up to 260k lux

## [2.0.2-preview] - 2018-01-01

### Added
- Add Light -> Planar Reflection Probe command
- Added a false color mode in rendering debug
- Add support for mesh decals
- Add flag to disable projector decals on transparent geometry to save performance and decal texture atlas space
- Add ability to use decal diffuse map as mask only
- Add visualize all shadow masks in lighting debug
- Add export of normal and roughness buffer for forwardOnly and when in supportOnlyForward mode for forward
- Provide a define in lit.hlsl (FORWARD_MATERIAL_READ_FROM_WRITTEN_NORMAL_BUFFER) when output buffer normal is used to read the normal and roughness instead of caclulating it (can save performance, but lower quality due to compression)
- Add color swatch to decal material

### Changed
- Change Render -> Planar Reflection creation to 3D Object -> Mirror
- Change "Enable Reflector" name on SpotLight to "Angle Affect Intensity"
- Change prototype of BSDFData ConvertSurfaceDataToBSDFData(SurfaceData surfaceData) to BSDFData ConvertSurfaceDataToBSDFData(uint2 positionSS, SurfaceData surfaceData)

### Fixed
- Fix issue with StackLit in deferred mode with deferredDirectionalShadow due to GBuffer not being cleared. Gbuffer is still not clear and issue was fix with the new Output of normal buffer.
- Fixed an issue where interpolation volumes were not updated correctly for reflection captures.
- Fixed an exception in Light Loop settings UI

## [2.0.1-preview] - 2018-01-01

### Added
- Add stripper of shader variant when building a player. Save shader compile time.
- Disable per-object culling that was executed in C++ in HD whereas it was not used (Optimization)
- Enable texture streaming debugging (was not working before 2018.2)
- Added Screen Space Reflection with Proxy Projection Model
- Support correctly scene selection for alpha tested object
- Add per light shadow mask mode control (i.e shadow mask distance and shadow mask). It use the option NonLightmappedOnly
- Add geometric filtering to Lit shader (allow to reduce specular aliasing)
- Add shortcut to create DensityVolume and PlanarReflection in hierarchy
- Add a DefaultHDMirrorMaterial material for PlanarReflection
- Added a script to be able to upgrade material to newer version of HDRP
- Removed useless duplication of ForwardError passes.
- Add option to not compile any DEBUG_DISPLAY shader in the player (Faster build) call Support Runtime Debug display

### Changed
- Changed SupportForwardOnly to SupportOnlyForward in render pipeline settings
- Changed versioning variable name in HDAdditionalXXXData from m_version to version
- Create unique name when creating a game object in the rendering menu (i.e Density Volume(2))
- Re-organize various files and folder location to clean the repository
- Change Debug windows name and location. Now located at:  Windows -> General -> Render Pipeline Debug

### Removed
- Removed GlobalLightLoopSettings.maxPlanarReflectionProbes and instead use value of GlobalLightLoopSettings.planarReflectionProbeCacheSize
- Remove EmissiveIntensity parameter and change EmissiveColor to be HDR (Matching Builtin Unity behavior) - Data need to be updated - Launch Edit -> Single Step Upgrade Script -> Upgrade all Materials emissionColor

### Fixed
- Fix issue with LOD transition and instancing
- Fix discrepency between object motion vector and camera motion vector
- Fix issue with spot and dir light gizmo axis not highlighted correctly
- Fix potential crash while register debug windows inputs at startup
- Fix warning when creating Planar reflection
- Fix specular lighting debug mode (was rendering black)
- Allow projector decal with null material to allow to configure decal when HDRP is not set
- Decal atlas texture offset/scale is updated after allocations (used to be before so it was using date from previous frame)

## [0.0.0-preview] - 2018-01-01

### Added
- Configure the VolumetricLightingSystem code path to be on by default
- Trigger a build exception when trying to build an unsupported platform
- Introduce the VolumetricLightingController component, which can (and should) be placed on the camera, and allows one to control the near and the far plane of the V-Buffer (volumetric "froxel" buffer) along with the depth distribution (from logarithmic to linear)
- Add 3D texture support for DensityVolumes
- Add a better mapping of roughness to mipmap for planar reflection
- The VolumetricLightingSystem now uses RTHandles, which allows to save memory by sharing buffers between different cameras (history buffers are not shared), and reduce reallocation frequency by reallocating buffers only if the rendering resolution increases (and suballocating within existing buffers if the rendering resolution decreases)
- Add a Volumetric Dimmer slider to lights to control the intensity of the scattered volumetric lighting
- Add UV tiling and offset support for decals.
- Add mipmapping support for volume 3D mask textures

### Changed
- Default number of planar reflection change from 4 to 2
- Rename _MainDepthTexture to _CameraDepthTexture
- The VolumetricLightingController has been moved to the Interpolation Volume framework and now functions similarly to the VolumetricFog settings
- Update of UI of cookie, CubeCookie, Reflection probe and planar reflection probe to combo box
- Allow enabling/disabling shadows for area lights when they are set to baked.
- Hide applyRangeAttenuation and FadeDistance for directional shadow as they are not used

### Removed
- Remove Resource folder of PreIntegratedFGD and add the resource to RenderPipeline Asset

### Fixed
- Fix ConvertPhysicalLightIntensityToLightIntensity() function used when creating light from script to match HDLightEditor behavior
- Fix numerical issues with the default value of mean free path of volumetric fog
- Fix the bug preventing decals from coexisting with density volumes
- Fix issue with alpha tested geometry using planar/triplanar mapping not render correctly or flickering (due to being wrongly alpha tested in depth prepass)
- Fix meta pass with triplanar (was not handling correctly the normal)
- Fix preview when a planar reflection is present
- Fix Camera preview, it is now a Preview cameraType (was a SceneView)
- Fix handling unknown GPUShadowTypes in the shadow manager.
- Fix area light shapes sent as point lights to the baking backends when they are set to baked.
- Fix unnecessary division by PI for baked area lights.
- Fix line lights sent to the lightmappers. The backends don't support this light type.
- Fix issue with shadow mask framesettings not correctly taken into account when shadow mask is enabled for lighting.
- Fix directional light and shadow mask transition, they are now matching making smooth transition
- Fix banding issues caused by high intensity volumetric lighting
- Fix the debug window being emptied on SRP asset reload
- Fix issue with debug mode not correctly clearing the GBuffer in editor after a resize
- Fix issue with ResetMaterialKeyword not resetting correctly ToggleOff/Roggle Keyword
- Fix issue with motion vector not render correctly if there is no depth prepass in deferred

## [0.0.0-preview] - 2018-01-01

### Added
- Screen Space Refraction projection model (Proxy raycasting, HiZ raymarching)
- Screen Space Refraction settings as volume component
- Added buffered frame history per camera
- Port Global Density Volumes to the Interpolation Volume System.
- Optimize ImportanceSampleLambert() to not require the tangent frame.
- Generalize SampleVBuffer() to handle different sampling and reconstruction methods.
- Improve the quality of volumetric lighting reprojection.
- Optimize Morton Order code in the Subsurface Scattering pass.
- Planar Reflection Probe support roughness (gaussian convolution of captured probe)
- Use an atlas instead of a texture array for cluster transparent decals
- Add a debug view to visualize the decal atlas
- Only store decal textures to atlas if decal is visible, debounce out of memory decal atlas warning.
- Add manipulator gizmo on decal to improve authoring workflow
- Add a minimal StackLit material (work in progress, this version can be used as template to add new material)

### Changed
- EnableShadowMask in FrameSettings (But shadowMaskSupport still disable by default)
- Forced Planar Probe update modes to (Realtime, Every Update, Mirror Camera)
- Screen Space Refraction proxy model uses the proxy of the first environment light (Reflection probe/Planar probe) or the sky
- Moved RTHandle static methods to RTHandles
- Renamed RTHandle to RTHandleSystem.RTHandle
- Move code for PreIntegratedFDG (Lit.shader) into its dedicated folder to be share with other material
- Move code for LTCArea (Lit.shader) into its dedicated folder to be share with other material

### Removed
- Removed Planar Probe mirror plane position and normal fields in inspector, always display mirror plane and normal gizmos

### Fixed
- Fix fog flags in scene view is now taken into account
- Fix sky in preview windows that were disappearing after a load of a new level
- Fix numerical issues in IntersectRayAABB().
- Fix alpha blending of volumetric lighting with transparent objects.
- Fix the near plane of the V-Buffer causing out-of-bounds look-ups in the clustered data structure.
- Depth and color pyramid are properly computed and sampled when the camera renders inside a viewport of a RTHandle.
- Fix decal atlas debug view to work correctly when shadow atlas view is also enabled
- Fix TransparentSSR with non-rendergraph.
- Fix shader compilation warning on SSR compute shader.<|MERGE_RESOLUTION|>--- conflicted
+++ resolved
@@ -113,11 +113,8 @@
 - Changed resolution (to match the render buffer) of the sky used for camera misses in Path Tracing. (case 1304114).
 - Tidy up of platform abstraction code for shader optimization.
 - Display a warning help box when decal atlas is out of size.
-<<<<<<< HEAD
+- Moved the HDRP render graph debug panel content to the Rendering debug panel.
 - Changed Path Tracing's maximum intensity from clamped (0 to 100) to positive value (case 1310514).
-=======
-- Moved the HDRP render graph debug panel content to the Rendering debug panel.
->>>>>>> 3d0e82a5
 
 ## [11.0.0] - 2020-10-21
 
