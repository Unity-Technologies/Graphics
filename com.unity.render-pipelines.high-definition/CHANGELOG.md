# Changelog
All notable changes to this package will be documented in this file.

The format is based on [Keep a Changelog](http://keepachangelog.com/en/1.0.0/)
and this project adheres to [Semantic Versioning](http://semver.org/spec/v2.0.0.html).

## [10.1.0] - 2020-10-12

### Added
- Added an option to have only the metering mask displayed in the debug mode.
- Added a new mode to cluster visualization debug where users can see a slice instead of the cluster on opaque objects.
- Added ray traced reflection support for the render graph version of the pipeline.
- Added render graph support of RTAO and required denoisers.
- Added render graph support of RTGI.
- Added support of RTSSS and Recursive Rendering in the render graph mode.
- Added support of RT and screen space shadow for render graph.
- Added tooltips with the full name of the (graphics) compositor properties to properly show large names that otherwise are clipped by the UI (case 1263590)
- Added error message if a callback AOV allocation fail
- Added marker for all AOV request operation on GPU
- Added remapping options for Depth Pyramid debug view mode
- Added an option to support AOV shader at runtime in HDRP settings (case 1265070)
- Added support of SSGI in the render graph mode.
- Added option for 11-11-10 format for cube reflection probes.
- Added an optional check in the HDRP DXR Wizard to verify 64 bits target architecture
- Added option to display timing stats in the debug menu as an average over 1 second. 
- Added a light unit slider to provide users more context when authoring physically based values.
- Added a way to check the normals through the material views.
- Added Simple mode to Earth Preset for PBR Sky
- Added the export of normals during the prepass for shadow matte for proper SSAO calculation.
- Added the usage of SSAO for shadow matte unlit shader graph.
- Added the support of input system V2
- Added a new volume component parameter to control the max ray length of directional lights(case 1279849).
- Added support for 'Pyramid' and 'Box' spot light shapes in path tracing.
- Added high quality prefiltering option for Bloom.
- Added support for camera relative ray tracing (and keeping non-camera relative ray tracing working)
- Added a rough refraction option on planar reflections.
- Added scalability settings for the planar reflection resolution.
- Added tests for AOV stacking and UI rendering in the graphics compositor.
- Added a new ray tracing only function that samples the specular part of the materials.
<<<<<<< HEAD
- Added new algorithm for SSR with temporal accumulation
=======
- Adding missing marker for ray tracing profiling (RaytracingDeferredLighting)
- Added the support of eye shader for ray tracing.
>>>>>>> d18c8102

### Fixed
- Fixed several issues with physically-based DoF (TAA ghosting of the CoC buffer, smooth layer transitions, etc)
- Fixed GPU hang on D3D12 on xbox. 
- Fixed game view artifacts on resizing when hardware dynamic resolution was enabled
- Fixed black line artifacts occurring when Lanczos upsampling was set for dynamic resolution
- Fixed Amplitude -> Min/Max parametrization conversion
- Fixed CoatMask block appearing when creating lit master node (case 1264632)
- Fixed issue with SceneEV100 debug mode indicator when rescaling the window.
- Fixed issue with PCSS filter being wrong on first frame. 
- Fixed issue with emissive mesh for area light not appearing in playmode if Reload Scene option is disabled in Enter Playmode Settings.
- Fixed issue when Reflection Probes are set to OnEnable and are never rendered if the probe is enabled when the camera is farther than the probe fade distance. 
- Fixed issue with sun icon being clipped in the look dev window. 
- Fixed error about layers when disabling emissive mesh for area lights.
- Fixed issue when the user deletes the composition graph or .asset in runtime (case 1263319)
- Fixed assertion failure when changing resolution to compositor layers after using AOVs (case 1265023) 
- Fixed flickering layers in graphics compositor (case 1264552)
- Fixed issue causing the editor field not updating the disc area light radius.
- Fixed issues that lead to cookie atlas to be updated every frame even if cached data was valid.
- Fixed an issue where world space UI was not emitted for reflection cameras in HDRP
- Fixed an issue with cookie texture atlas that would cause realtime textures to always update in the atlas even when the content did not change.
- Fixed an issue where only one of the two lookdev views would update when changing the default lookdev volume profile.
- Fixed a bug related to light cluster invalidation.
- Fixed shader warning in DofGather (case 1272931)
- Fixed AOV export of depth buffer which now correctly export linear depth (case 1265001)
- Fixed issue that caused the decal atlas to not be updated upon changing of the decal textures content.
- Fixed "Screen position out of view frustum" error when camera is at exactly the planar reflection probe location.
- Fixed Amplitude -> Min/Max parametrization conversion
- Fixed issue that allocated a small cookie for normal spot lights.
- Fixed issue when undoing a change in diffuse profile list after deleting the volume profile.
- Fixed custom pass re-ordering and removing.
- Fixed TAA issue and hardware dynamic resolution.
- Fixed a static lighting flickering issue caused by having an active planar probe in the scene while rendering inspector preview.
- Fixed an issue where even when set to OnDemand, the sky lighting would still be updated when changing sky parameters.
- Fixed an error message trigerred when a mesh has more than 32 sub-meshes (case 1274508).
- Fixed RTGI getting noisy for grazying angle geometry (case 1266462).
- Fixed an issue with TAA history management on pssl.
- Fixed the global illumination volume override having an unwanted advanced mode (case 1270459).
- Fixed screen space shadow option displayed on directional shadows while they shouldn't (case 1270537).
- Fixed the handling of undo and redo actions in the graphics compositor (cases 1268149, 1266212, 1265028)
- Fixed issue with composition graphs that include virtual textures, cubemaps and other non-2D textures (cases 1263347, 1265638).
- Fixed issues when selecting a new composition graph or setting it to None (cases 1263350, 1266202)
- Fixed ArgumentNullException when saving shader graphs after removing the compositor from the scene (case 1268658)
- Fixed issue with updating the compositor output when not in play mode (case 1266216)
- Fixed warning with area mesh (case 1268379)
- Fixed issue with diffusion profile not being updated upon reset of the editor. 
- Fixed an issue that lead to corrupted refraction in some scenarios on xbox.
- Fixed for light loop scalarization not happening. 
- Fixed issue with stencil not being set in rendergraph mode.
- Fixed for post process being overridable in reflection probes even though it is not supported.
- Fixed RTGI in performance mode when light layers are enabled on the asset.
- Fixed SSS materials appearing black in matcap mode.
- Fixed a collision in the interaction of RTR and RTGI.
- Fix for lookdev toggling renderers that are set to non editable or are hidden in the inspector.
- Fixed issue with mipmap debug mode not properly resetting full screen mode (and viceversa). 
- Added unsupported message when using tile debug mode with MSAA.
- Fixed SSGI compilation issues on PS4.
- Fixed "Screen position out of view frustum" error when camera is on exactly the planar reflection probe plane.
- Workaround issue that caused objects using eye shader to not be rendered on xbox.
- Fixed GC allocation when using XR single-pass test mode.
- Fixed text in cascades shadow split being truncated.
- Fixed rendering of custom passes in the Custom Pass Volume inspector
- Force probe to render again if first time was during async shader compilation to avoid having cyan objects.
- Fixed for lookdev library field not being refreshed upon opening a library from the environment library inspector.
- Fixed serialization issue with matcap scale intensity.
- Close Add Override popup of Volume Inspector when the popup looses focus (case 1258571)
- Light quality setting for contact shadow set to on for High quality by default.
- Fixed an exception thrown when closing the look dev because there is no active SRP anymore.
- Fixed alignment of framesettings in HDRP Default Settings
- Fixed an exception thrown when closing the look dev because there is no active SRP anymore.
- Fixed an issue where entering playmode would close the LookDev window.
- Fixed issue with rendergraph on console failing on SSS pass.
- Fixed Cutoff not working properly with ray tracing shaders default and SG (case 1261292).
- Fixed shader compilation issue with Hair shader and debug display mode
- Fixed cubemap static preview not updated when the asset is imported.
- Fixed wizard DXR setup on non-DXR compatible devices.
- Fixed Custom Post Processes affecting preview cameras.
- Fixed issue with lens distortion breaking rendering.
- Fixed save popup appearing twice due to HDRP wizard.
- Fixed error when changing planar probe resolution.
- Fixed the dependecy of FrameSettings (MSAA, ClearGBuffer, DepthPrepassWithDeferred) (case 1277620).
- Fixed the usage of GUIEnable for volume components (case 1280018).
- Fixed the diffusion profile becoming invalid when hitting the reset (case 1269462).
- Fixed issue with MSAA resolve killing the alpha channel.
- Fixed a warning in materialevalulation
- Fixed an error when building the player.
- Fixed issue with box light not visible if range is below one and range attenuation is off.
- Fixed an issue that caused a null reference when deleting camera component in a prefab. (case 1244430)
- Fixed issue with bloom showing a thin black line after rescaling window. 
- Fixed rendergraph motion vector resolve.
- Fixed the Ray-Tracing related Debug Display not working in render graph mode.
- Fix nan in pbr sky
- Fixed Light skin not properly applied on the LookDev when switching from Dark Skin (case 1278802)
- Fixed accumulation on DX11
- Fixed issue with screen space UI not drawing on the graphics compositor (case 1279272).
- Fixed error Maximum allowed thread group count is 65535 when resolution is very high. 
- LOD meshes are now properly stripped based on the maximum lod value parameters contained in the HDRP asset.
- Fixed an inconsistency in the LOD group UI where LOD bias was not the right one.
- Fixed outlines in transitions between post-processed and plain regions in the graphics compositor (case 1278775).
- Fix decal being applied twice with LOD Crossfade.
- Fixed camera stacking for AOVs in the graphics compositor (case 1273223).
- Fixed backface selection on some shader not ignore correctly.
- Disable quad overdraw on ps4.
- Fixed error when resizing the graphics compositor's output and when re-adding a compositor in the scene
- Fixed issues with bloom, alpha and HDR layers in the compositor (case 1272621).
- Fixed alpha not having TAA applied to it.
- Fix issue with alpha output in forward.
- Fix compilation issue on Vulkan for shaders using high quality shadows in XR mode.
- Fixed wrong error message when fixing DXR resources from Wizard.
- Fixed compilation error of quad overdraw with double sided materials
- Fixed screen corruption on xbox when using TAA and Motion Blur with rendergraph. 
- Fixed UX issue in the graphics compositor related to clear depth and the defaults for new layers, add better tooltips and fix minor bugs (case 1283904)
- Fixed scene visibility not working for custom pass volumes.
- Fixed issue with several override entries in the runtime debug menu. 
- Fixed issue with rendergraph failing to execute every 30 minutes. 
- Fixed Lit ShaderGraph surface option property block to only display transmission and energy conserving specular color options for their proper material mode (case 1257050)
- Fixed nan in reflection probe when volumetric fog filtering is enabled, causing the whole probe to be invalid.
- Fixed Debug Color pixel became grey
- Fixed TAA flickering on the very edge of screen. 
- Fixed profiling scope for quality RTGI.
- Fixed the denoising and multi-sample not being used for smooth multibounce RTReflections.
- Fixed issue where multiple cameras would cause GC each frame.
- Fixed after post process rendering pass options not showing for unlit ShaderGraphs.
- Fixed a migration issue with the rendering queue in ShaderGraph when upgrading to 10.x;
- Fixed null reference in the Undo callback of the graphics compositor 
- Fixed cullmode for SceneSelectionPass.

### Changed
- Preparation pass for RTSSShadows to be supported by render graph.
- Add tooltips with the full name of the (graphics) compositor properties to properly show large names that otherwise are clipped by the UI (case 1263590)
- Composition profile .asset files cannot be manually edited/reset by users (to avoid breaking things - case 1265631)
- Preparation pass for RTSSShadows to be supported by render graph.
- Changed the way the ray tracing property is displayed on the material (QOL 1265297).
- Exposed lens attenuation mode in default settings and remove it as a debug mode.
- Composition layers without any sub layers are now cleared to black to avoid confusion (case 1265061).
- Slight reduction of VGPR used by area light code.
- Changed thread group size for contact shadows (save 1.1ms on PS4)
- Make sure distortion stencil test happens before pixel shader is run.
- Small optimization that allows to skip motion vector prepping when the whole wave as velocity of 0.
- Improved performance to avoid generating coarse stencil buffer when not needed.
- Remove HTile generation for decals (faster without).
- Improving SSGI Filtering and fixing a blend issue with RTGI.
- Changed the Trackball UI so that it allows explicit numeric values.
- Reduce the G-buffer footprint of anisotropic materials
- Moved SSGI out of preview.
- Skip an unneeded depth buffer copy on consoles. 
- Replaced the Density Volume Texture Tool with the new 3D Texture Importer.
- Rename Raytracing Node to Raytracing Quality Keyword and rename high and low inputs as default and raytraced. All raytracing effects now use the raytraced mode but path tracing.
- Moved diffusion profile list to the HDRP default settings panel.
- Skip biquadratic resampling of vbuffer when volumetric fog filtering is enabled.
- Optimized Grain and sRGB Dithering.
- On platforms that allow it skip the first mip of the depth pyramid and compute it alongside the depth buffer used for low res transparents.
- When trying to install the local configuration package, if another one is already present the user is now asked whether they want to keep it or not.
- Improved MSAA color resolve to fix issues when very bright and very dark samples are resolved together.
- Improve performance of GPU light AABB generation
- Removed the max clamp value for the RTR, RTAO and RTGI's ray length (case 1279849).
- Meshes assigned with a decal material are not visible anymore in ray-tracing or path-tracing.
- Removed BLEND shader keywords.
- Remove a rendergraph debug option to clear resources on release from UI.
- added SV_PrimitiveID in the VaryingMesh structure for fulldebugscreenpass as well as primitiveID in FragInputs
- Changed which local frame is used for multi-bounce RTReflections.
- Move System Generated Values semantics out of VaryingsMesh structure.
- Other forms of FSAA are silently deactivated, when path tracing is on.

## [10.0.0] - 2019-06-10

### Added
- Ray tracing support for VR single-pass
- Added sharpen filter shader parameter and UI for TemporalAA to control image quality instead of hardcoded value
- Added frame settings option for custom post process and custom passes as well as custom color buffer format option.
- Add check in wizard on SRP Batcher enabled.
- Added default implementations of OnPreprocessMaterialDescription for FBX, Obj, Sketchup and 3DS file formats.
- Added custom pass fade radius
- Added after post process injection point for custom passes
- Added basic alpha compositing support - Alpha is available afterpostprocess when using FP16 buffer format.
- Added falloff distance on Reflection Probe and Planar Reflection Probe
- Added Backplate projection from the HDRISky
- Added Shadow Matte in UnlitMasterNode, which only received shadow without lighting
- Added hability to name LightLayers in HDRenderPipelineAsset
- Added a range compression factor for Reflection Probe and Planar Reflection Probe to avoid saturation of colors.
- Added path tracing support for directional, point and spot lights, as well as emission from Lit and Unlit.
- Added non temporal version of SSAO.
- Added more detailed ray tracing stats in the debug window
- Added Disc area light (bake only)
- Added a warning in the material UI to prevent transparent + subsurface-scattering combination.
- Added XR single-pass setting into HDRP asset
- Added a penumbra tint option for lights
- Added support for depth copy with XR SDK
- Added debug setting to Render Pipeline Debug Window to list the active XR views
- Added an option to filter the result of the volumetric lighting (off by default).
- Added a transmission multiplier for directional lights
- Added XR single-pass test mode to Render Pipeline Debug Window
- Added debug setting to Render Pipeline Window to list the active XR views
- Added a new refraction mode for the Lit shader (thin). Which is a box refraction with small thickness values
- Added the code to support Barn Doors for Area Lights based on a shaderconfig option.
- Added HDRPCameraBinder property binder for Visual Effect Graph
- Added "Celestial Body" controls to the Directional Light
- Added new parameters to the Physically Based Sky
- Added Reflections to the DXR Wizard
- Added the possibility to have ray traced colored and semi-transparent shadows on directional lights.
- Added a check in the custom post process template to throw an error if the default shader is not found.
- Exposed the debug overlay ratio in the debug menu.
- Added a separate frame settings for tonemapping alongside color grading.
- Added the receive fog option in the material UI for ShaderGraphs.
- Added a public virtual bool in the custom post processes API to specify if a post processes should be executed in the scene view.
- Added a menu option that checks scene issues with ray tracing. Also removed the previously existing warning at runtime.
- Added Contrast Adaptive Sharpen (CAS) Upscaling effect.
- Added APIs to update probe settings at runtime.
- Added documentation for the rayTracingSupported method in HDRP
- Added user-selectable format for the post processing passes.
- Added support for alpha channel in some post-processing passes (DoF, TAA, Uber).
- Added warnings in FrameSettings inspector when using DXR and atempting to use Asynchronous Execution.
- Exposed Stencil bits that can be used by the user.
- Added history rejection based on velocity of intersected objects for directional, point and spot lights.
- Added a affectsVolumetric field to the HDAdditionalLightData API to know if light affects volumetric fog.
- Add OS and Hardware check in the Wizard fixes for DXR.
- Added option to exclude camera motion from motion blur.
- Added semi-transparent shadows for point and spot lights.
- Added support for semi-transparent shadow for unlit shader and unlit shader graph.
- Added the alpha clip enabled toggle to the material UI for all HDRP shader graphs.
- Added Material Samples to explain how to use the lit shader features
- Added an initial implementation of ray traced sub surface scattering
- Added AssetPostprocessors and Shadergraphs to handle Arnold Standard Surface and 3DsMax Physical material import from FBX.
- Added support for Smoothness Fade start work when enabling ray traced reflections.
- Added Contact shadow, Micro shadows and Screen space refraction API documentation.
- Added script documentation for SSR, SSAO (ray tracing), GI, Light Cluster, RayTracingSettings, Ray Counters, etc.
- Added path tracing support for refraction and internal reflections.
- Added support for Thin Refraction Model and Lit's Clear Coat in Path Tracing.
- Added the Tint parameter to Sky Colored Fog.
- Added of Screen Space Reflections for Transparent materials
- Added a fallback for ray traced area light shadows in case the material is forward or the lit mode is forward.
- Added a new debug mode for light layers.
- Added an "enable" toggle to the SSR volume component.
- Added support for anisotropic specular lobes in path tracing.
- Added support for alpha clipping in path tracing.
- Added support for light cookies in path tracing.
- Added support for transparent shadows in path tracing.
- Added support for iridescence in path tracing.
- Added support for background color in path tracing.
- Added a path tracing test to the test suite.
- Added a warning and workaround instructions that appear when you enable XR single-pass after the first frame with the XR SDK.
- Added the exposure sliders to the planar reflection probe preview
- Added support for subsurface scattering in path tracing.
- Added a new mode that improves the filtering of ray traced shadows (directional, point and spot) based on the distance to the occluder.
- Added support of cookie baking and add support on Disc light.
- Added support for fog attenuation in path tracing.
- Added a new debug panel for volumes
- Added XR setting to control camera jitter for temporal effects
- Added an error message in the DrawRenderers custom pass when rendering opaque objects with an HDRP asset in DeferredOnly mode.
- Added API to enable proper recording of path traced scenes (with the Unity recorder or other tools).
- Added support for fog in Recursive rendering, ray traced reflections and ray traced indirect diffuse.
- Added an alpha blend option for recursive rendering
- Added support for stack lit for ray tracing effects.
- Added support for hair for ray tracing effects.
- Added support for alpha to coverage for HDRP shaders and shader graph
- Added support for Quality Levels to Subsurface Scattering.
- Added option to disable XR rendering on the camera settings.
- Added support for specular AA from geometric curvature in AxF
- Added support for baked AO (no input for now) in AxF
- Added an info box to warn about depth test artifacts when rendering object twice in custom passes with MSAA.
- Added a frame setting for alpha to mask.
- Added support for custom passes in the AOV API
- Added Light decomposition lighting debugging modes and support in AOV
- Added exposure compensation to Fixed exposure mode
- Added support for rasterized area light shadows in StackLit
- Added support for texture-weighted automatic exposure
- Added support for POM for emissive map
- Added alpha channel support in motion blur pass.
- Added the HDRP Compositor Tool (in Preview).
- Added a ray tracing mode option in the HDRP asset that allows to override and shader stripping.
- Added support for arbitrary resolution scaling of Volumetric Lighting to the Fog volume component.
- Added range attenuation for box-shaped spotlights.
- Added scenes for hair and fabric and decals with material samples
- Added fabric materials and textures
- Added information for fabric materials in fabric scene
- Added a DisplayInfo attribute to specify a name override and a display order for Volume Component fields (used only in default inspector for now).
- Added Min distance to contact shadows.
- Added support for Depth of Field in path tracing (by sampling the lens aperture).
- Added an API in HDRP to override the camera within the rendering of a frame (mainly for custom pass).
- Added a function (HDRenderPipeline.ResetRTHandleReferenceSize) to reset the reference size of RTHandle systems.
- Added support for AxF measurements importing into texture resources tilings.
- Added Layer parameter on Area Light to modify Layer of generated Emissive Mesh
- Added a flow map parameter to HDRI Sky
- Implemented ray traced reflections for transparent objects.
- Add a new parameter to control reflections in recursive rendering.
- Added an initial version of SSGI.
- Added Virtual Texturing cache settings to control the size of the Streaming Virtual Texturing caches.
- Added back-compatibility with builtin stereo matrices.
- Added CustomPassUtils API to simplify Blur, Copy and DrawRenderers custom passes.
- Added Histogram guided automatic exposure.
- Added few exposure debug modes.
- Added support for multiple path-traced views at once (e.g., scene and game views).
- Added support for 3DsMax's 2021 Simplified Physical Material from FBX files in the Model Importer.
- Added custom target mid grey for auto exposure.
- Added CustomPassUtils API to simplify Blur, Copy and DrawRenderers custom passes.
- Added an API in HDRP to override the camera within the rendering of a frame (mainly for custom pass).
- Added more custom pass API functions, mainly to render objects from another camera.
- Added support for transparent Unlit in path tracing.
- Added a minimal lit used for RTGI in peformance mode.
- Added procedural metering mask that can follow an object
- Added presets quality settings for RTAO and RTGI.
- Added an override for the shadow culling that allows better directional shadow maps in ray tracing effects (RTR, RTGI, RTSSS and RR).
- Added a Cloud Layer volume override.
- Added Fast Memory support for platform that support it.
- Added CPU and GPU timings for ray tracing effects.
- Added support to combine RTSSS and RTGI (1248733).
- Added IES Profile support for Point, Spot and Rectangular-Area lights
- Added support for multiple mapping modes in AxF.
- Add support of lightlayers on indirect lighting controller
- Added compute shader stripping.
- Added Cull Mode option for opaque materials and ShaderGraphs. 
- Added scene view exposure override.
- Added support for exposure curve remapping for min/max limits.
- Added presets for ray traced reflections.
- Added final image histogram debug view (both luminance and RGB).
- Added an example texture and rotation to the Cloud Layer volume override.
- Added an option to extend the camera culling for skinned mesh animation in ray tracing effects (1258547).
- Added decal layer system similar to light layer. Mesh will receive a decal when both decal layer mask matches.
- Added shader graph nodes for rendering a complex eye shader.
- Added more controls to contact shadows and increased quality in some parts. 
- Added a physically based option in DoF volume.
- Added API to check if a Camera, Light or ReflectionProbe is compatible with HDRP.
- Added path tracing test scene for normal mapping.
- Added missing API documentation.
- Remove CloudLayer
- Added quad overdraw and vertex density debug modes.

### Fixed
- fix when saved HDWizard window tab index out of range (1260273)
- Fix when rescale probe all direction below zero (1219246)
- Update documentation of HDRISky-Backplate, precise how to have Ambient Occlusion on the Backplate
- Sorting, undo, labels, layout in the Lighting Explorer.
- Fixed sky settings and materials in Shader Graph Samples package
- Fix/workaround a probable graphics driver bug in the GTAO shader.
- Fixed Hair and PBR shader graphs double sided modes
- Fixed an issue where updating an HDRP asset in the Quality setting panel would not recreate the pipeline.
- Fixed issue with point lights being considered even when occupying less than a pixel on screen (case 1183196)
- Fix a potential NaN source with iridescence (case 1183216)
- Fixed issue of spotlight breaking when minimizing the cone angle via the gizmo (case 1178279)
- Fixed issue that caused decals not to modify the roughness in the normal buffer, causing SSR to not behave correctly (case 1178336)
- Fixed lit transparent refraction with XR single-pass rendering
- Removed extra jitter for TemporalAA in VR
- Fixed ShaderGraph time in main preview
- Fixed issue on some UI elements in HDRP asset not expanding when clicking the arrow (case 1178369)
- Fixed alpha blending in custom post process
- Fixed the modification of the _AlphaCutoff property in the material UI when exposed with a ShaderGraph parameter.
- Fixed HDRP test `1218_Lit_DiffusionProfiles` on Vulkan.
- Fixed an issue where building a player in non-dev mode would generate render target error logs every frame
- Fixed crash when upgrading version of HDRP
- Fixed rendering issues with material previews
- Fixed NPE when using light module in Shuriken particle systems (1173348).
- Refresh cached shadow on editor changes
- Fixed light supported units caching (1182266)
- Fixed an issue where SSAO (that needs temporal reprojection) was still being rendered when Motion Vectors were not available (case 1184998)
- Fixed a nullref when modifying the height parameters inside the layered lit shader UI.
- Fixed Decal gizmo that become white after exiting play mode
- Fixed Decal pivot position to behave like a spotlight
- Fixed an issue where using the LightingOverrideMask would break sky reflection for regular cameras
- Fix DebugMenu FrameSettingsHistory persistency on close
- Fix DensityVolume, ReflectionProbe aned PlanarReflectionProbe advancedControl display
- Fix DXR scene serialization in wizard
- Fixed an issue where Previews would reallocate History Buffers every frame
- Fixed the SetLightLayer function in HDAdditionalLightData setting the wrong light layer
- Fix error first time a preview is created for planar
- Fixed an issue where SSR would use an incorrect roughness value on ForwardOnly (StackLit, AxF, Fabric, etc.) materials when the pipeline is configured to also allow deferred Lit.
- Fixed issues with light explorer (cases 1183468, 1183269)
- Fix dot colors in LayeredLit material inspector
- Fix undo not resetting all value when undoing the material affectation in LayerLit material
- Fix for issue that caused gizmos to render in render textures (case 1174395)
- Fixed the light emissive mesh not updated when the light was disabled/enabled
- Fixed light and shadow layer sync when setting the HDAdditionalLightData.lightlayersMask property
- Fixed a nullref when a custom post process component that was in the HDRP PP list is removed from the project
- Fixed issue that prevented decals from modifying specular occlusion (case 1178272).
- Fixed exposure of volumetric reprojection
- Fixed multi selection support for Scalable Settings in lights
- Fixed font shaders in test projects for VR by using a Shader Graph version
- Fixed refresh of baked cubemap by incrementing updateCount at the end of the bake (case 1158677).
- Fixed issue with rectangular area light when seen from the back
- Fixed decals not affecting lightmap/lightprobe
- Fixed zBufferParams with XR single-pass rendering
- Fixed moving objects not rendered in custom passes
- Fixed abstract classes listed in the + menu of the custom pass list
- Fixed custom pass that was rendered in previews
- Fixed precision error in zero value normals when applying decals (case 1181639)
- Fixed issue that triggered No Scene Lighting view in game view as well (case 1156102)
- Assign default volume profile when creating a new HDRP Asset
- Fixed fov to 0 in planar probe breaking the projection matrix (case 1182014)
- Fixed bugs with shadow caching
- Reassign the same camera for a realtime probe face render request to have appropriate history buffer during realtime probe rendering.
- Fixed issue causing wrong shading when normal map mode is Object space, no normal map is set, but a detail map is present (case 1143352)
- Fixed issue with decal and htile optimization
- Fixed TerrainLit shader compilation error regarding `_Control0_TexelSize` redefinition (case 1178480).
- Fixed warning about duplicate HDRuntimeReflectionSystem when configuring play mode without domain reload.
- Fixed an editor crash when multiple decal projectors were selected and some had null material
- Added all relevant fix actions to FixAll button in Wizard
- Moved FixAll button on top of the Wizard
- Fixed an issue where fog color was not pre-exposed correctly
- Fix priority order when custom passes are overlapping
- Fix cleanup not called when the custom pass GameObject is destroyed
- Replaced most instances of GraphicsSettings.renderPipelineAsset by GraphicsSettings.currentRenderPipeline. This should fix some parameters not working on Quality Settings overrides.
- Fixed an issue with Realtime GI not working on upgraded projects.
- Fixed issue with screen space shadows fallback texture was not set as a texture array.
- Fixed Pyramid Lights bounding box
- Fixed terrain heightmap default/null values and epsilons
- Fixed custom post-processing effects breaking when an abstract class inherited from `CustomPostProcessVolumeComponent`
- Fixed XR single-pass rendering in Editor by using ShaderConfig.s_XrMaxViews to allocate matrix array
- Multiple different skies rendered at the same time by different cameras are now handled correctly without flickering
- Fixed flickering issue happening when different volumes have shadow settings and multiple cameras are present.
- Fixed issue causing planar probes to disappear if there is no light in the scene.
- Fixed a number of issues with the prefab isolation mode (Volumes leaking from the main scene and reflection not working properly)
- Fixed an issue with fog volume component upgrade not working properly
- Fixed Spot light Pyramid Shape has shadow artifacts on aspect ratio values lower than 1
- Fixed issue with AO upsampling in XR
- Fixed camera without HDAdditionalCameraData component not rendering
- Removed the macro ENABLE_RAYTRACING for most of the ray tracing code
- Fixed prefab containing camera reloading in loop while selected in the Project view
- Fixed issue causing NaN wheh the Z scale of an object is set to 0.
- Fixed DXR shader passes attempting to render before pipeline loaded
- Fixed black ambient sky issue when importing a project after deleting Library.
- Fixed issue when upgrading a Standard transparent material (case 1186874)
- Fixed area light cookies not working properly with stack lit
- Fixed material render queue not updated when the shader is changed in the material inspector.
- Fixed a number of issues with full screen debug modes not reseting correctly when setting another mutually exclusive mode
- Fixed compile errors for platforms with no VR support
- Fixed an issue with volumetrics and RTHandle scaling (case 1155236)
- Fixed an issue where sky lighting might be updated uselessly
- Fixed issue preventing to allow setting decal material to none (case 1196129)
- Fixed XR multi-pass decals rendering
- Fixed several fields on Light Inspector that not supported Prefab overrides
- Fixed EOL for some files
- Fixed scene view rendering with volumetrics and XR enabled
- Fixed decals to work with multiple cameras
- Fixed optional clear of GBuffer (Was always on)
- Fixed render target clears with XR single-pass rendering
- Fixed HDRP samples file hierarchy
- Fixed Light units not matching light type
- Fixed QualitySettings panel not displaying HDRP Asset
- Fixed black reflection probes the first time loading a project
- Fixed y-flip in scene view with XR SDK
- Fixed Decal projectors do not immediately respond when parent object layer mask is changed in editor.
- Fixed y-flip in scene view with XR SDK
- Fixed a number of issues with Material Quality setting
- Fixed the transparent Cull Mode option in HD unlit master node settings only visible if double sided is ticked.
- Fixed an issue causing shadowed areas by contact shadows at the edge of far clip plane if contact shadow length is very close to far clip plane.
- Fixed editing a scalable settings will edit all loaded asset in memory instead of targetted asset.
- Fixed Planar reflection default viewer FOV
- Fixed flickering issues when moving the mouse in the editor with ray tracing on.
- Fixed the ShaderGraph main preview being black after switching to SSS in the master node settings
- Fixed custom fullscreen passes in VR
- Fixed camera culling masks not taken in account in custom pass volumes
- Fixed object not drawn in custom pass when using a DrawRenderers with an HDRP shader in a build.
- Fixed injection points for Custom Passes (AfterDepthAndNormal and BeforePreRefraction were missing)
- Fixed a enum to choose shader tags used for drawing objects (DepthPrepass or Forward) when there is no override material.
- Fixed lit objects in the BeforePreRefraction, BeforeTransparent and BeforePostProcess.
- Fixed the None option when binding custom pass render targets to allow binding only depth or color.
- Fixed custom pass buffers allocation so they are not allocated if they're not used.
- Fixed the Custom Pass entry in the volume create asset menu items.
- Fixed Prefab Overrides workflow on Camera.
- Fixed alignment issue in Preset for Camera.
- Fixed alignment issue in Physical part for Camera.
- Fixed FrameSettings multi-edition.
- Fixed a bug happening when denoising multiple ray traced light shadows
- Fixed minor naming issues in ShaderGraph settings
- VFX: Removed z-fight glitches that could appear when using deferred depth prepass and lit quad primitives
- VFX: Preserve specular option for lit outputs (matches HDRP lit shader)
- Fixed an issue with Metal Shader Compiler and GTAO shader for metal
- Fixed resources load issue while upgrading HDRP package.
- Fix LOD fade mask by accounting for field of view
- Fixed spot light missing from ray tracing indirect effects.
- Fixed a UI bug in the diffusion profile list after fixing them from the wizard.
- Fixed the hash collision when creating new diffusion profile assets.
- Fixed a light leaking issue with box light casting shadows (case 1184475)
- Fixed Cookie texture type in the cookie slot of lights (Now displays a warning because it is not supported).
- Fixed a nullref that happens when using the Shuriken particle light module
- Fixed alignment in Wizard
- Fixed text overflow in Wizard's helpbox
- Fixed Wizard button fix all that was not automatically grab all required fixes
- Fixed VR tab for MacOS in Wizard
- Fixed local config package workflow in Wizard
- Fixed issue with contact shadows shifting when MSAA is enabled.
- Fixed EV100 in the PBR sky
- Fixed an issue In URP where sometime the camera is not passed to the volume system and causes a null ref exception (case 1199388)
- Fixed nullref when releasing HDRP with custom pass disabled
- Fixed performance issue derived from copying stencil buffer.
- Fixed an editor freeze when importing a diffusion profile asset from a unity package.
- Fixed an exception when trying to reload a builtin resource.
- Fixed the light type intensity unit reset when switching the light type.
- Fixed compilation error related to define guards and CreateLayoutFromXrSdk()
- Fixed documentation link on CustomPassVolume.
- Fixed player build when HDRP is in the project but not assigned in the graphic settings.
- Fixed an issue where ambient probe would be black for the first face of a baked reflection probe
- VFX: Fixed Missing Reference to Visual Effect Graph Runtime Assembly
- Fixed an issue where rendering done by users in EndCameraRendering would be executed before the main render loop.
- Fixed Prefab Override in main scope of Volume.
- Fixed alignment issue in Presset of main scope of Volume.
- Fixed persistence of ShowChromeGizmo and moved it to toolbar for coherency in ReflectionProbe and PlanarReflectionProbe.
- Fixed Alignement issue in ReflectionProbe and PlanarReflectionProbe.
- Fixed Prefab override workflow issue in ReflectionProbe and PlanarReflectionProbe.
- Fixed empty MoreOptions and moved AdvancedManipulation in a dedicated location for coherency in ReflectionProbe and PlanarReflectionProbe.
- Fixed Prefab override workflow issue in DensityVolume.
- Fixed empty MoreOptions and moved AdvancedManipulation in a dedicated location for coherency in DensityVolume.
- Fix light limit counts specified on the HDRP asset
- Fixed Quality Settings for SSR, Contact Shadows and Ambient Occlusion volume components
- Fixed decalui deriving from hdshaderui instead of just shaderui
- Use DelayedIntField instead of IntField for scalable settings
- Fixed init of debug for FrameSettingsHistory on SceneView camera
- Added a fix script to handle the warning 'referenced script in (GameObject 'SceneIDMap') is missing'
- Fix Wizard load when none selected for RenderPipelineAsset
- Fixed TerrainLitGUI when per-pixel normal property is not present.
- Fixed rendering errors when enabling debug modes with custom passes
- Fix an issue that made PCSS dependent on Atlas resolution (not shadow map res)
- Fixing a bug whith histories when n>4 for ray traced shadows
- Fixing wrong behavior in ray traced shadows for mesh renderers if their cast shadow is shadow only or double sided
- Only tracing rays for shadow if the point is inside the code for spotlight shadows
- Only tracing rays if the point is inside the range for point lights
- Fixing ghosting issues when the screen space shadow  indexes change for a light with ray traced shadows
- Fixed an issue with stencil management and Xbox One build that caused corrupted output in deferred mode.
- Fixed a mismatch in behavior between the culling of shadow maps and ray traced point and spot light shadows
- Fixed recursive ray tracing not working anymore after intermediate buffer refactor.
- Fixed ray traced shadow denoising not working (history rejected all the time).
- Fixed shader warning on xbox one
- Fixed cookies not working for spot lights in ray traced reflections, ray traced GI and recursive rendering
- Fixed an inverted handling of CoatSmoothness for SSR in StackLit.
- Fixed missing distortion inputs in Lit and Unlit material UI.
- Fixed issue that propagated NaNs across multiple frames through the exposure texture.
- Fixed issue with Exclude from TAA stencil ignored.
- Fixed ray traced reflection exposure issue.
- Fixed issue with TAA history not initialising corretly scale factor for first frame
- Fixed issue with stencil test of material classification not using the correct Mask (causing false positive and bad performance with forward material in deferred)
- Fixed issue with History not reset when chaning antialiasing mode on camera
- Fixed issue with volumetric data not being initialized if default settings have volumetric and reprojection off.
- Fixed ray tracing reflection denoiser not applied in tier 1
- Fixed the vibility of ray tracing related methods.
- Fixed the diffusion profile list not saved when clicking the fix button in the material UI.
- Fixed crash when pushing bounce count higher than 1 for ray traced GI or reflections
- Fixed PCSS softness scale so that it better match ray traced reference for punctual lights.
- Fixed exposure management for the path tracer
- Fixed AxF material UI containing two advanced options settings.
- Fixed an issue where cached sky contexts were being destroyed wrongly, breaking lighting in the LookDev
- Fixed issue that clamped PCSS softness too early and not after distance scale.
- Fixed fog affect transparent on HD unlit master node
- Fixed custom post processes re-ordering not saved.
- Fixed NPE when using scalable settings
- Fixed an issue where PBR sky precomputation was reset incorrectly in some cases causing bad performance.
- Fixed a bug due to depth history begin overriden too soon
- Fixed CustomPassSampleCameraColor scale issue when called from Before Transparent injection point.
- Fixed corruption of AO in baked probes.
- Fixed issue with upgrade of projects that still had Very High as shadow filtering quality.
- Fixed issue that caused Distortion UI to appear in Lit.
- Fixed several issues with decal duplicating when editing them.
- Fixed initialization of volumetric buffer params (1204159)
- Fixed an issue where frame count was incorrectly reset for the game view, causing temporal processes to fail.
- Fixed Culling group was not disposed error.
- Fixed issues on some GPU that do not support gathers on integer textures.
- Fixed an issue with ambient probe not being initialized for the first frame after a domain reload for volumetric fog.
- Fixed the scene visibility of decal projectors and density volumes
- Fixed a leak in sky manager.
- Fixed an issue where entering playmode while the light editor is opened would produce null reference exceptions.
- Fixed the debug overlay overlapping the debug menu at runtime.
- Fixed an issue with the framecount when changing scene.
- Fixed errors that occurred when using invalid near and far clip plane values for planar reflections.
- Fixed issue with motion blur sample weighting function.
- Fixed motion vectors in MSAA.
- Fixed sun flare blending (case 1205862).
- Fixed a lot of issues related to ray traced screen space shadows.
- Fixed memory leak caused by apply distortion material not being disposed.
- Fixed Reflection probe incorrectly culled when moving its parent (case 1207660)
- Fixed a nullref when upgrading the Fog volume components while the volume is opened in the inspector.
- Fix issues where decals on PS4 would not correctly write out the tile mask causing bits of the decal to go missing.
- Use appropriate label width and text content so the label is completely visible
- Fixed an issue where final post process pass would not output the default alpha value of 1.0 when using 11_11_10 color buffer format.
- Fixed SSR issue after the MSAA Motion Vector fix.
- Fixed an issue with PCSS on directional light if punctual shadow atlas was not allocated.
- Fixed an issue where shadow resolution would be wrong on the first face of a baked reflection probe.
- Fixed issue with PCSS softness being incorrect for cascades different than the first one.
- Fixed custom post process not rendering when using multiple HDRP asset in quality settings
- Fixed probe gizmo missing id (case 1208975)
- Fixed a warning in raytracingshadowfilter.compute
- Fixed issue with AO breaking with small near plane values.
- Fixed custom post process Cleanup function not called in some cases.
- Fixed shader warning in AO code.
- Fixed a warning in simpledenoiser.compute
- Fixed tube and rectangle light culling to use their shape instead of their range as a bounding box.
- Fixed caused by using gather on a UINT texture in motion blur.
- Fix issue with ambient occlusion breaking when dynamic resolution is active.
- Fixed some possible NaN causes in Depth of Field.
- Fixed Custom Pass nullref due to the new Profiling Sample API changes
- Fixed the black/grey screen issue on after post process Custom Passes in non dev builds.
- Fixed particle lights.
- Improved behavior of lights and probe going over the HDRP asset limits.
- Fixed issue triggered when last punctual light is disabled and more than one camera is used.
- Fixed Custom Pass nullref due to the new Profiling Sample API changes
- Fixed the black/grey screen issue on after post process Custom Passes in non dev builds.
- Fixed XR rendering locked to vsync of main display with Standalone Player.
- Fixed custom pass cleanup not called at the right time when using multiple volumes.
- Fixed an issue on metal with edge of decal having artifact by delaying discard of fragments during decal projection
- Fixed various shader warning
- Fixing unnecessary memory allocations in the ray tracing cluster build
- Fixed duplicate column labels in LightEditor's light tab
- Fixed white and dark flashes on scenes with very high or very low exposure when Automatic Exposure is being used.
- Fixed an issue where passing a null ProfilingSampler would cause a null ref exception.
- Fixed memory leak in Sky when in matcap mode.
- Fixed compilation issues on platform that don't support VR.
- Fixed migration code called when we create a new HDRP asset.
- Fixed RemoveComponent on Camera contextual menu to not remove Camera while a component depend on it.
- Fixed an issue where ambient occlusion and screen space reflections editors would generate null ref exceptions when HDRP was not set as the current pipeline.
- Fixed a null reference exception in the probe UI when no HDRP asset is present.
- Fixed the outline example in the doc (sampling range was dependent on screen resolution)
- Fixed a null reference exception in the HDRI Sky editor when no HDRP asset is present.
- Fixed an issue where Decal Projectors created from script where rotated around the X axis by 90°.
- Fixed frustum used to compute Density Volumes visibility when projection matrix is oblique.
- Fixed a null reference exception in Path Tracing, Recursive Rendering and raytraced Global Illumination editors when no HDRP asset is present.
- Fix for NaNs on certain geometry with Lit shader -- [case 1210058](https://fogbugz.unity3d.com/f/cases/1210058/)
- Fixed an issue where ambient occlusion and screen space reflections editors would generate null ref exceptions when HDRP was not set as the current pipeline.
- Fixed a null reference exception in the probe UI when no HDRP asset is present.
- Fixed the outline example in the doc (sampling range was dependent on screen resolution)
- Fixed a null reference exception in the HDRI Sky editor when no HDRP asset is present.
- Fixed an issue where materials newly created from the contextual menu would have an invalid state, causing various problems until it was edited.
- Fixed transparent material created with ZWrite enabled (now it is disabled by default for new transparent materials)
- Fixed mouseover on Move and Rotate tool while DecalProjector is selected.
- Fixed wrong stencil state on some of the pixel shader versions of deferred shader.
- Fixed an issue where creating decals at runtime could cause a null reference exception.
- Fixed issue that displayed material migration dialog on the creation of new project.
- Fixed various issues with time and animated materials (cases 1210068, 1210064).
- Updated light explorer with latest changes to the Fog and fixed issues when no visual environment was present.
- Fixed not handleling properly the recieve SSR feature with ray traced reflections
- Shadow Atlas is no longer allocated for area lights when they are disabled in the shader config file.
- Avoid MRT Clear on PS4 as it is not implemented yet.
- Fixed runtime debug menu BitField control.
- Fixed the radius value used for ray traced directional light.
- Fixed compilation issues with the layered lit in ray tracing shaders.
- Fixed XR autotests viewport size rounding
- Fixed mip map slider knob displayed when cubemap have no mipmap
- Remove unnecessary skip of material upgrade dialog box.
- Fixed the profiling sample mismatch errors when enabling the profiler in play mode
- Fixed issue that caused NaNs in reflection probes on consoles.
- Fixed adjusting positive axis of Blend Distance slides the negative axis in the density volume component.
- Fixed the blend of reflections based on the weight.
- Fixed fallback for ray traced reflections when denoising is enabled.
- Fixed error spam issue with terrain detail terrainDetailUnsupported (cases 1211848)
- Fixed hardware dynamic resolution causing cropping/scaling issues in scene view (case 1158661)
- Fixed Wizard check order for `Hardware and OS` and `Direct3D12`
- Fix AO issue turning black when Far/Near plane distance is big.
- Fixed issue when opening lookdev and the lookdev volume have not been assigned yet.
- Improved memory usage of the sky system.
- Updated label in HDRP quality preference settings (case 1215100)
- Fixed Decal Projector gizmo not undoing properly (case 1216629)
- Fix a leak in the denoising of ray traced reflections.
- Fixed Alignment issue in Light Preset
- Fixed Environment Header in LightingWindow
- Fixed an issue where hair shader could write garbage in the diffuse lighting buffer, causing NaNs.
- Fixed an exposure issue with ray traced sub-surface scattering.
- Fixed runtime debug menu light hierarchy None not doing anything.
- Fixed the broken ShaderGraph preview when creating a new Lit graph.
- Fix indentation issue in preset of LayeredLit material.
- Fixed minor issues with cubemap preview in the inspector.
- Fixed wrong build error message when building for android on mac.
- Fixed an issue related to denoising ray trace area shadows.
- Fixed wrong build error message when building for android on mac.
- Fixed Wizard persistency of Direct3D12 change on domain reload.
- Fixed Wizard persistency of FixAll on domain reload.
- Fixed Wizard behaviour on domain reload.
- Fixed a potential source of NaN in planar reflection probe atlas.
- Fixed an issue with MipRatio debug mode showing _DebugMatCapTexture not being set.
- Fixed missing initialization of input params in Blit for VR.
- Fix Inf source in LTC for area lights.
- Fix issue with AO being misaligned when multiple view are visible.
- Fix issue that caused the clamp of camera rotation motion for motion blur to be ineffective.
- Fixed issue with AssetPostprocessors dependencies causing models to be imported twice when upgrading the package version.
- Fixed culling of lights with XR SDK
- Fixed memory stomp in shadow caching code, leading to overflow of Shadow request array and runtime errors.
- Fixed an issue related to transparent objects reading the ray traced indirect diffuse buffer
- Fixed an issue with filtering ray traced area lights when the intensity is high or there is an exposure.
- Fixed ill-formed include path in Depth Of Field shader.
- Fixed shader graph and ray tracing after the shader target PR.
- Fixed a bug in semi-transparent shadows (object further than the light casting shadows)
- Fix state enabled of default volume profile when in package.
- Fixed removal of MeshRenderer and MeshFilter on adding Light component.
- Fixed Ray Traced SubSurface Scattering not working with ray traced area lights
- Fixed Ray Traced SubSurface Scattering not working in forward mode.
- Fixed a bug in debug light volumes.
- Fixed a bug related to ray traced area light shadow history.
- Fixed an issue where fog sky color mode could sample NaNs in the sky cubemap.
- Fixed a leak in the PBR sky renderer.
- Added a tooltip to the Ambient Mode parameter in the Visual Envionment volume component.
- Static lighting sky now takes the default volume into account (this fixes discrepancies between baked and realtime lighting).
- Fixed a leak in the sky system.
- Removed MSAA Buffers allocation when lit shader mode is set to "deferred only".
- Fixed invalid cast for realtime reflection probes (case 1220504)
- Fixed invalid game view rendering when disabling all cameras in the scene (case 1105163)
- Hide reflection probes in the renderer components.
- Fixed infinite reload loop while displaying Light's Shadow's Link Light Layer in Inspector of Prefab Asset.
- Fixed the culling was not disposed error in build log.
- Fixed the cookie atlas size and planar atlas size being too big after an upgrade of the HDRP asset.
- Fixed transparent SSR for shader graph.
- Fixed an issue with emissive light meshes not being in the RAS.
- Fixed DXR player build
- Fixed the HDRP asset migration code not being called after an upgrade of the package
- Fixed draw renderers custom pass out of bound exception
- Fixed the PBR shader rendering in deferred
- Fixed some typos in debug menu (case 1224594)
- Fixed ray traced point and spot lights shadows not rejecting istory when semi-transparent or colored.
- Fixed a warning due to StaticLightingSky when reloading domain in some cases.
- Fixed the MaxLightCount being displayed when the light volume debug menu is on ColorAndEdge.
- Fixed issue with unclear naming of debug menu for decals.
- Fixed z-fighting in scene view when scene lighting is off (case 1203927)
- Fixed issue that prevented cubemap thumbnails from rendering (only on D3D11 and Metal).
- Fixed ray tracing with VR single-pass
- Fix an exception in ray tracing that happens if two LOD levels are using the same mesh renderer.
- Fixed error in the console when switching shader to decal in the material UI.
- Fixed an issue with refraction model and ray traced recursive rendering (case 1198578).
- Fixed an issue where a dynamic sky changing any frame may not update the ambient probe.
- Fixed cubemap thumbnail generation at project load time.
- Fixed cubemap thumbnail generation at project load time. 
- Fixed XR culling with multiple cameras
- Fixed XR single-pass with Mock HMD plugin
- Fixed sRGB mismatch with XR SDK
- Fixed an issue where default volume would not update when switching profile.
- Fixed issue with uncached reflection probe cameras reseting the debug mode (case 1224601) 
- Fixed an issue where AO override would not override specular occlusion.
- Fixed an issue where Volume inspector might not refresh correctly in some cases.
- Fixed render texture with XR
- Fixed issue with resources being accessed before initialization process has been performed completely. 
- Half fixed shuriken particle light that cast shadows (only the first one will be correct)
- Fixed issue with atmospheric fog turning black if a planar reflection probe is placed below ground level. (case 1226588)
- Fixed custom pass GC alloc issue in CustomPassVolume.GetActiveVolumes().
- Fixed a bug where instanced shadergraph shaders wouldn't compile on PS4.
- Fixed an issue related to the envlightdatasrt not being bound in recursive rendering.
- Fixed shadow cascade tooltip when using the metric mode (case 1229232)
- Fixed how the area light influence volume is computed to match rasterization.
- Focus on Decal uses the extends of the projectors
- Fixed usage of light size data that are not available at runtime.
- Fixed the depth buffer copy made before custom pass after opaque and normal injection point.
- Fix for issue that prevented scene from being completely saved when baked reflection probes are present and lighting is set to auto generate.
- Fixed drag area width at left of Light's intensity field in Inspector.
- Fixed light type resolution when performing a reset on HDAdditionalLightData (case 1220931)
- Fixed reliance on atan2 undefined behavior in motion vector debug shader.
- Fixed an usage of a a compute buffer not bound (1229964)
- Fixed an issue where changing the default volume profile from another inspector would not update the default volume editor.
- Fix issues in the post process system with RenderTexture being invalid in some cases, causing rendering problems.
- Fixed an issue where unncessarily serialized members in StaticLightingSky component would change each time the scene is changed.
- Fixed a weird behavior in the scalable settings drawing when the space becomes tiny (1212045).
- Fixed a regression in the ray traced indirect diffuse due to the new probe system.
- Fix for range compression factor for probes going negative (now clamped to positive values).
- Fixed path validation when creating new volume profile (case 1229933)
- Fixed a bug where Decal Shader Graphs would not recieve reprojected Position, Normal, or Bitangent data. (1239921)
- Fix reflection hierarchy for CARPAINT in AxF.
- Fix precise fresnel for delta lights for SVBRDF in AxF.
- Fixed the debug exposure mode for display sky reflection and debug view baked lighting
- Fixed MSAA depth resolve when there is no motion vectors
- Fixed various object leaks in HDRP.
- Fixed compile error with XR SubsystemManager.
- Fix for assertion triggering sometimes when saving a newly created lit shader graph (case 1230996)
- Fixed culling of planar reflection probes that change position (case 1218651)
- Fixed null reference when processing lightprobe (case 1235285)
- Fix issue causing wrong planar reflection rendering when more than one camera is present.
- Fix black screen in XR when HDRP package is present but not used.
- Fixed an issue with the specularFGD term being used when the material has a clear coat (lit shader).
- Fixed white flash happening with auto-exposure in some cases (case 1223774)
- Fixed NaN which can appear with real time reflection and inf value
- Fixed an issue that was collapsing the volume components in the HDRP default settings
- Fixed warning about missing bound decal buffer
- Fixed shader warning on Xbox for ResolveStencilBuffer.compute. 
- Fixed PBR shader ZTest rendering in deferred.
- Replaced commands incompatible with async compute in light list build process.
- Diffusion Profile and Material references in HDRP materials are now correctly exported to unity packages. Note that the diffusion profile or the material references need to be edited once before this can work properly.
- Fix MaterialBalls having same guid issue
- Fix spelling and grammatical errors in material samples
- Fixed unneeded cookie texture allocation for cone stop lights.
- Fixed scalarization code for contact shadows.
- Fixed volume debug in playmode
- Fixed issue when toggling anything in HDRP asset that will produce an error (case 1238155)
- Fixed shader warning in PCSS code when using Vulkan.
- Fixed decal that aren't working without Metal and Ambient Occlusion option enabled.
- Fixed an error about procedural sky being logged by mistake.
- Fixed shadowmask UI now correctly showing shadowmask disable
- Made more explicit the warning about raytracing and asynchronous compute. Also fixed the condition in which it appears.
- Fixed a null ref exception in static sky when the default volume profile is invalid.
- DXR: Fixed shader compilation error with shader graph and pathtracer
- Fixed SceneView Draw Modes not being properly updated after opening new scene view panels or changing the editor layout.
- VFX: Removed irrelevant queues in render queue selection from HDRP outputs
- VFX: Motion Vector are correctly renderered with MSAA [Case 1240754](https://issuetracker.unity3d.com/product/unity/issues/guid/1240754/)
- Fixed a cause of NaN when a normal of 0-length is generated (usually via shadergraph). 
- Fixed issue with screen-space shadows not enabled properly when RT is disabled (case 1235821)
- Fixed a performance issue with stochastic ray traced area shadows.
- Fixed cookie texture not updated when changing an import settings (srgb for example).
- Fixed flickering of the game/scene view when lookdev is running.
- Fixed issue with reflection probes in realtime time mode with OnEnable baking having wrong lighting with sky set to dynamic (case 1238047).
- Fixed transparent motion vectors not working when in MSAA.
- Fix error when removing DecalProjector from component contextual menu (case 1243960)
- Fixed issue with post process when running in RGBA16 and an object with additive blending is in the scene.
- Fixed corrupted values on LayeredLit when using Vertex Color multiply mode to multiply and MSAA is activated. 
- Fix conflicts with Handles manipulation when performing a Reset in DecalComponent (case 1238833)
- Fixed depth prepass and postpass being disabled after changing the shader in the material UI.
- Fixed issue with sceneview camera settings not being saved after Editor restart.
- Fixed issue when switching back to custom sensor type in physical camera settings (case 1244350).
- Fixed a null ref exception when running playmode tests with the render pipeline debug window opened.
- Fixed some GCAlloc in the debug window.
- Fixed shader graphs not casting semi-transparent and color shadows (case 1242617)
- Fixed thin refraction mode not working properly.
- Fixed assert on tests caused by probe culling results being requested when culling did not happen. (case 1246169) 
- Fixed over consumption of GPU memory by the Physically Based Sky.
- Fixed an invalid rotation in Planar Reflection Probe editor display, that was causing an error message (case 1182022)
- Put more information in Camera background type tooltip and fixed inconsistent exposure behavior when changing bg type.
- Fixed issue that caused not all baked reflection to be deleted upon clicking "Clear Baked Data" in the lighting menu (case 1136080)
- Fixed an issue where asset preview could be rendered white because of static lighting sky.
- Fixed an issue where static lighting was not updated when removing the static lighting sky profile.
- Fixed the show cookie atlas debug mode not displaying correctly when enabling the clear cookie atlas option.
- Fixed various multi-editing issues when changing Emission parameters.
- Fixed error when undo a Reflection Probe removal in a prefab instance. (case 1244047)
- Fixed Microshadow not working correctly in deferred with LightLayers
- Tentative fix for missing include in depth of field shaders.
- Fixed the light overlap scene view draw mode (wasn't working at all).
- Fixed taaFrameIndex and XR tests 4052 and 4053
- Fixed the prefab integration of custom passes (Prefab Override Highlight not working as expected).
- Cloned volume profile from read only assets are created in the root of the project. (case 1154961)
- Fixed Wizard check on default volume profile to also check it is not the default one in package.
- Fix erroneous central depth sampling in TAA.
- Fixed light layers not correctly disabled when the lightlayers is set to Nothing and Lightlayers isn't enabled in HDRP Asset
- Fixed issue with Model Importer materials falling back to the Legacy default material instead of HDRP's default material when import happens at Editor startup.
- Fixed a wrong condition in CameraSwitcher, potentially causing out of bound exceptions.
- Fixed an issue where editing the Look Dev default profile would not reflect directly in the Look Dev window.
- Fixed a bug where the light list is not cleared but still used when resizing the RT.
- Fixed exposure debug shader with XR single-pass rendering.
- Fixed issues with scene view and transparent motion vectors.
- Fixed black screens for linux/HDRP (1246407)
- Fixed a vulkan and metal warning in the SSGI compute shader.
- Fixed an exception due to the color pyramid not allocated when SSGI is enabled.
- Fixed an issue with the first Depth history was incorrectly copied.
- Fixed path traced DoF focusing issue
- Fix an issue with the half resolution Mode (performance)
- Fix an issue with the color intensity of emissive for performance rtgi
- Fixed issue with rendering being mostly broken when target platform disables VR. 
- Workaround an issue caused by GetKernelThreadGroupSizes  failing to retrieve correct group size. 
- Fix issue with fast memory and rendergraph. 
- Fixed transparent motion vector framesetting not sanitized.
- Fixed wrong order of post process frame settings.
- Fixed white flash when enabling SSR or SSGI.
- The ray traced indrect diffuse and RTGI were combined wrongly with the rest of the lighting (1254318).
- Fixed an exception happening when using RTSSS without using RTShadows.
- Fix inconsistencies with transparent motion vectors and opaque by allowing camera only transparent motion vectors.
- Fix reflection probe frame settings override
- Fixed certain shadow bias artifacts present in volumetric lighting (case 1231885).
- Fixed area light cookie not updated when switch the light type from a spot that had a cookie.
- Fixed issue with dynamic resolution updating when not in play mode.
- Fixed issue with Contrast Adaptive Sharpening upsample mode and preview camera.
- Fix issue causing blocky artifacts when decals affect metallic and are applied on material with specular color workflow.
- Fixed issue with depth pyramid generation and dynamic resolution.
- Fixed an issue where decals were duplicated in prefab isolation mode.
- Fixed an issue where rendering preview with MSAA might generate render graph errors.
- Fixed compile error in PS4 for planar reflection filtering.
- Fixed issue with blue line in prefabs for volume mode.
- Fixing the internsity being applied to RTAO too early leading to unexpected results (1254626).
- Fix issue that caused sky to incorrectly render when using a custom projection matrix.
- Fixed null reference exception when using depth pre/post pass in shadergraph with alpha clip in the material.
- Appropriately constraint blend distance of reflection probe while editing with the inspector (case 1248931)
- Fixed AxF handling of roughness for Blinn-Phong type materials
- Fixed AxF UI errors when surface type is switched to transparent
- Fixed a serialization issue, preventing quality level parameters to undo/redo and update scene view on change.
- Fixed an exception occuring when a camera doesn't have an HDAdditionalCameraData (1254383).
- Fixed ray tracing with XR single-pass.
- Fixed warning in HDAdditionalLightData OnValidate (cases 1250864, 1244578)
- Fixed a bug related to denoising ray traced reflections.
- Fixed nullref in the layered lit material inspector.
- Fixed an issue where manipulating the color wheels in a volume component would reset the cursor every time.
- Fixed an issue where static sky lighting would not be updated for a new scene until it's reloaded at least once.
- Fixed culling for decals when used in prefabs and edited in context.
- Force to rebake probe with missing baked texture. (1253367)
- Fix supported Mac platform detection to handle new major version (11.0) properly
- Fixed typo in the Render Pipeline Wizard under HDRP+VR
- Change transparent SSR name in frame settings to avoid clipping. 
- Fixed missing include guards in shadow hlsl files.
- Repaint the scene view whenever the scene exposure override is changed.
- Fixed an error when clearing the SSGI history texture at creation time (1259930).
- Fixed alpha to mask reset when toggling alpha test in the material UI.
- Fixed an issue where opening the look dev window with the light theme would make the window blink and eventually crash unity.
- Fixed fallback for ray tracing and light layers (1258837).
- Fixed Sorting Priority not displayed correctly in the DrawRenderers custom pass UI.
- Fixed glitch in Project settings window when selecting diffusion profiles in material section (case 1253090)
- Fixed issue with light layers bigger than 8 (and above the supported range). 
- Fixed issue with culling layer mask of area light's emissive mesh 
- Fixed overused the atlas for Animated/Render Target Cookies (1259930).
- Fixed errors when switching area light to disk shape while an area emissive mesh was displayed.
- Fixed default frame settings MSAA toggle for reflection probes (case 1247631)
- Fixed the transparent SSR dependency not being properly disabled according to the asset dependencies (1260271).
- Fixed issue with completely black AO on double sided materials when normal mode is set to None.
- Fixed UI drawing of the quaternion (1251235)
- Fix an issue with the quality mode and perf mode on RTR and RTGI and getting rid of unwanted nans (1256923).
- Fixed unitialized ray tracing resources when using non-default HDRP asset (case 1259467).
- Fixed overused the atlas for Animated/Render Target Cookies (1259930).
- Fixed sky asserts with XR multipass
- Fixed for area light not updating baked light result when modifying with gizmo.
- Fixed robustness issue with GetOddNegativeScale() in ray tracing, which was impacting normal mapping (1261160).
- Fixed regression where moving face of the probe gizmo was not moving its position anymore.
- Fixed XR single-pass macros in tessellation shaders.
- Fixed path-traced subsurface scattering mixing with diffuse and specular BRDFs (1250601).
- Fixed custom pass re-ordering issues.
- Improved robustness of normal mapping when scale is 0, and mapping is extreme (normals in or below the tangent plane).
- Fixed XR Display providers not getting zNear and zFar plane distances passed to them when in HDRP.
- Fixed rendering breaking when disabling tonemapping in the frame settings.
- Fixed issue with serialization of exposure modes in volume profiles not being consistent between HDRP versions (case 1261385).
- Fixed issue with duplicate names in newly created sub-layers in the graphics compositor (case 1263093).
- Remove MSAA debug mode when renderpipeline asset has no MSAA
- Fixed some post processing using motion vectors when they are disabled
- Fixed the multiplier of the environement lights being overriden with a wrong value for ray tracing (1260311).
- Fixed a series of exceptions happening when trying to load an asset during wizard execution (1262171).
- Fixed an issue with Stacklit shader not compiling correctly in player with debug display on (1260579)
- Fixed couple issues in the dependence of building the ray tracing acceleration structure.
- Fix sun disk intensity
- Fixed unwanted ghosting for smooth surfaces.
- Fixing an issue in the recursive rendering flag texture usage.
- Fixed a missing dependecy for choosing to evaluate transparent SSR.
- Fixed issue that failed compilation when XR is disabled.
- Fixed a compilation error in the IES code.
- Fixed issue with dynamic resolution handler when no OnResolutionChange callback is specified. 
- Fixed multiple volumes, planar reflection, and decal projector position when creating them from the menu.
- Reduced the number of global keyword used in deferredTile.shader
- Fixed incorrect processing of Ambient occlusion probe (9% error was introduced)
- Fixed multiedition of framesettings drop down (case 1270044)
- Fixed planar probe gizmo

### Changed
- Improve MIP selection for decals on Transparents
- Color buffer pyramid is not allocated anymore if neither refraction nor distortion are enabled
- Rename Emission Radius to Radius in UI in Point, Spot
- Angular Diameter parameter for directional light is no longuer an advanced property
- DXR: Remove Light Radius and Angular Diamater of Raytrace shadow. Angular Diameter and Radius are used instead.
- Remove MaxSmoothness parameters from UI for point, spot and directional light. The MaxSmoothness is now deduce from Radius Parameters
- DXR: Remove the Ray Tracing Environement Component. Add a Layer Mask to the ray Tracing volume components to define which objects are taken into account for each effect.
- Removed second cubemaps used for shadowing in lookdev
- Disable Physically Based Sky below ground
- Increase max limit of area light and reflection probe to 128
- Change default texture for detailmap to grey
- Optimize Shadow RT load on Tile based architecture platforms.
- Improved quality of SSAO.
- Moved RequestShadowMapRendering() back to public API.
- Update HDRP DXR Wizard with an option to automatically clone the hdrp config package and setup raytracing to 1 in shaders file.
- Added SceneSelection pass for TerrainLit shader.
- Simplified Light's type API regrouping the logic in one place (Check type in HDAdditionalLightData)
- The support of LOD CrossFade (Dithering transition) in master nodes now required to enable it in the master node settings (Save variant)
- Improved shadow bias, by removing constant depth bias and substituting it with slope-scale bias.
- Fix the default stencil values when a material is created from a SSS ShaderGraph.
- Tweak test asset to be compatible with XR: unlit SG material for canvas and double-side font material
- Slightly tweaked the behaviour of bloom when resolution is low to reduce artifacts.
- Hidden fields in Light Inspector that is not relevant while in BakingOnly mode.
- Changed parametrization of PCSS, now softness is derived from angular diameter (for directional lights) or shape radius (for point/spot lights) and min filter size is now in the [0..1] range.
- Moved the copy of the geometry history buffers to right after the depth mip chain generation.
- Rename "Luminance" to "Nits" in UX for physical light unit
- Rename FrameSettings "SkyLighting" to "SkyReflection"
- Reworked XR automated tests
- The ray traced screen space shadow history for directional, spot and point lights is discarded if the light transform has changed.
- Changed the behavior for ray tracing in case a mesh renderer has both transparent and opaque submeshes.
- Improve history buffer management
- Replaced PlayerSettings.virtualRealitySupported with XRGraphics.tryEnable.
- Remove redundant FrameSettings RealTimePlanarReflection
- Improved a bit the GC calls generated during the rendering.
- Material update is now only triggered when the relevant settings are touched in the shader graph master nodes
- Changed the way Sky Intensity (on Sky volume components) is handled. It's now a combo box where users can choose between Exposure, Multiplier or Lux (for HDRI sky only) instead of both multiplier and exposure being applied all the time. Added a new menu item to convert old profiles.
- Change how method for specular occlusions is decided on inspector shader (Lit, LitTesselation, LayeredLit, LayeredLitTessellation)
- Unlocked SSS, SSR, Motion Vectors and Distortion frame settings for reflections probes.
- Hide unused LOD settings in Quality Settings legacy window.
- Reduced the constrained distance for temporal reprojection of ray tracing denoising
- Removed shadow near plane from the Directional Light Shadow UI.
- Improved the performances of custom pass culling.
- The scene view camera now replicates the physical parameters from the camera tagged as "MainCamera".
- Reduced the number of GC.Alloc calls, one simple scene without plarnar / probes, it should be 0B.
- Renamed ProfilingSample to ProfilingScope and unified API. Added GPU Timings.
- Updated macros to be compatible with the new shader preprocessor.
- Ray tracing reflection temporal filtering is now done in pre-exposed space
- Search field selects the appropriate fields in both project settings panels 'HDRP Default Settings' and 'Quality/HDRP'
- Disabled the refraction and transmission map keywords if the material is opaque.
- Keep celestial bodies outside the atmosphere.
- Updated the MSAA documentation to specify what features HDRP supports MSAA for and what features it does not.
- Shader use for Runtime Debug Display are now correctly stripper when doing a release build
- Now each camera has its own Volume Stack. This allows Volume Parameters to be updated as early as possible and be ready for the whole frame without conflicts between cameras.
- Disable Async for SSR, SSAO and Contact shadow when aggregated ray tracing frame setting is on.
- Improved performance when entering play mode without domain reload by a factor of ~25
- Renamed the camera profiling sample to include the camera name
- Discarding the ray tracing history for AO, reflection, diffuse shadows and GI when the viewport size changes.
- Renamed the camera profiling sample to include the camera name
- Renamed the post processing graphic formats to match the new convention.
- The restart in Wizard for DXR will always be last fix from now on
- Refactoring pre-existing materials to share more shader code between rasterization and ray tracing.
- Setting a material's Refraction Model to Thin does not overwrite the Thickness and Transmission Absorption Distance anymore.
- Removed Wind textures from runtime as wind is no longer built into the pipeline
- Changed Shader Graph titles of master nodes to be more easily searchable ("HDRP/x" -> "x (HDRP)")
- Expose StartSinglePass() and StopSinglePass() as public interface for XRPass
- Replaced the Texture array for 2D cookies (spot, area and directional lights) and for planar reflections by an atlas.
- Moved the tier defining from the asset to the concerned volume components.
- Changing from a tier management to a "mode" management for reflection and GI and removing the ability to enable/disable deferred and ray bining (they are now implied by performance mode)
- The default FrameSettings for ScreenSpaceShadows is set to true for Camera in order to give a better workflow for DXR.
- Refactor internal usage of Stencil bits.
- Changed how the material upgrader works and added documentation for it.
- Custom passes now disable the stencil when overwriting the depth and not writing into it.
- Renamed the camera profiling sample to include the camera name
- Changed the way the shadow casting property of transparent and tranmissive materials is handeled for ray tracing.
- Changed inspector materials stencil setting code to have more sharing.
- Updated the default scene and default DXR scene and DefaultVolumeProfile.
- Changed the way the length parameter is used for ray traced contact shadows.
- Improved the coherency of PCSS blur between cascades.
- Updated VR checks in Wizard to reflect new XR System.
- Removing unused alpha threshold depth prepass and post pass for fabric shader graph.
- Transform result from CIE XYZ to sRGB color space in EvalSensitivity for iridescence.
- Moved BeginCameraRendering callback right before culling.
- Changed the visibility of the Indirect Lighting Controller component to public.
- Renamed the cubemap used for diffuse convolution to a more explicit name for the memory profiler.
- Improved behaviour of transmission color on transparent surfaces in path tracing.
- Light dimmer can now get values higher than one and was renamed to multiplier in the UI.
- Removed info box requesting volume component for Visual Environment and updated the documentation with the relevant information.
- Improved light selection oracle for light sampling in path tracing.
- Stripped ray tracing subsurface passes with ray tracing is not enabled.
- Remove LOD cross fade code for ray tracing shaders
- Removed legacy VR code
- Add range-based clipping to box lights (case 1178780)
- Improve area light culling (case 1085873)
- Light Hierarchy debug mode can now adjust Debug Exposure for visualizing high exposure scenes.
- Rejecting history for ray traced reflections based on a threshold evaluated on the neighborhood of the sampled history.
- Renamed "Environment" to "Reflection Probes" in tile/cluster debug menu.
- Utilities namespace is obsolete, moved its content to UnityEngine.Rendering (case 1204677)
- Obsolete Utilities namespace was removed, instead use UnityEngine.Rendering (case 1204677)
- Moved most of the compute shaders to the multi_compile API instead of multiple kernels.
- Use multi_compile API for deferred compute shader with shadow mask.
- Remove the raytracing rendering queue system to make recursive raytraced material work when raytracing is disabled
- Changed a few resources used by ray tracing shaders to be global resources (using register space1) for improved CPU performance.
- All custom pass volumes are now executed for one injection point instead of the first one.
- Hidden unsupported choice in emission in Materials
- Temporal Anti aliasing improvements.
- Optimized PrepareLightsForGPU (cost reduced by over 25%) and PrepareGPULightData (around twice as fast now).
- Moved scene view camera settings for HDRP from the preferences window to the scene view camera settings window.
- Updated shaders to be compatible with Microsoft's DXC.
- Debug exposure in debug menu have been replace to debug exposure compensation in EV100 space and is always visible.
- Further optimized PrepareLightsForGPU (3x faster with few shadows, 1.4x faster with a lot of shadows or equivalently cost reduced by 68% to 37%).
- Raytracing: Replaced the DIFFUSE_LIGHTING_ONLY multicompile by a uniform.
- Raytracing: Removed the dynamic lightmap multicompile.
- Raytracing: Remove the LOD cross fade multi compile for ray tracing.
- Cookie are now supported in lightmaper. All lights casting cookie and baked will now include cookie influence.
- Avoid building the mip chain a second time for SSR for transparent objects.
- Replaced "High Quality" Subsurface Scattering with a set of Quality Levels.
- Replaced "High Quality" Volumetric Lighting with "Screen Resolution Percentage" and "Volume Slice Count" on the Fog volume component.
- Merged material samples and shader samples
- Update material samples scene visuals
- Use multi_compile API for deferred compute shader with shadow mask.
- Made the StaticLightingSky class public so that users can change it by script for baking purpose.
- Shadowmask and realtime reflectoin probe property are hide in Quality settings
- Improved performance of reflection probe management when using a lot of probes.
- Ignoring the disable SSR flags for recursive rendering.
- Removed logic in the UI to disable parameters for contact shadows and fog volume components as it was going against the concept of the volume system.
- Fixed the sub surface mask not being taken into account when computing ray traced sub surface scattering.
- MSAA Within Forward Frame Setting is now enabled by default on Cameras when new Render Pipeline Asset is created
- Slightly changed the TAA anti-flicker mechanism so that it is more aggressive on almost static images (only on High preset for now).
- Changed default exposure compensation to 0.
- Refactored shadow caching system.
- Removed experimental namespace for ray tracing code.
- Increase limit for max numbers of lights in UX
- Removed direct use of BSDFData in the path tracing pass, delegated to the material instead.
- Pre-warm the RTHandle system to reduce the amount of memory allocations and the total memory needed at all points. 
- DXR: Only read the geometric attributes that are required using the share pass info and shader graph defines.
- DXR: Dispatch binned rays in 1D instead of 2D.
- Lit and LayeredLit tessellation cross lod fade don't used dithering anymore between LOD but fade the tessellation height instead. Allow a smoother transition
- Changed the way planar reflections are filtered in order to be a bit more "physically based".
- Increased path tracing BSDFs roughness range from [0.001, 0.999] to [0.00001, 0.99999].
- Changing the default SSGI radius for the all configurations.
- Changed the default parameters for quality RTGI to match expected behavior.
- Add color clear pass while rendering XR occlusion mesh to avoid leaks.
- Only use one texture for ray traced reflection upscaling.
- Adjust the upscale radius based on the roughness value.
- DXR: Changed the way the filter size is decided for directional, point and spot shadows.
- Changed the default exposure mode to "Automatic (Histogram)", along with "Limit Min" to -4 and "Limit Max" to 16.
- Replaced the default scene system with the builtin Scene Template feature.
- Changed extensions of shader CAS include files.
- Making the planar probe atlas's format match the color buffer's format.
- Removing the planarReflectionCacheCompressed setting from asset.
- SHADERPASS for TransparentDepthPrepass and TransparentDepthPostpass identification is using respectively SHADERPASS_TRANSPARENT_DEPTH_PREPASS and SHADERPASS_TRANSPARENT_DEPTH_POSTPASS
- Moved the Parallax Occlusion Mapping node into Shader Graph.
- Renamed the debug name from SSAO to ScreenSpaceAmbientOcclusion (1254974).
- Added missing tooltips and improved the UI of the aperture control (case 1254916).
- Fixed wrong tooltips in the Dof Volume (case 1256641).
- The `CustomPassLoadCameraColor` and `CustomPassSampleCameraColor` functions now returns the correct color buffer when used in after post process instead of the color pyramid (which didn't had post processes).
- PBR Sky now doesn't go black when going below sea level, but it instead freezes calculation as if on the horizon. 
- Fixed an issue with quality setting foldouts not opening when clicking on them (1253088).
- Shutter speed can now be changed by dragging the mouse over the UI label (case 1245007).
- Remove the 'Point Cube Size' for cookie, use the Cubemap size directly.
- VFXTarget with Unlit now allows EmissiveColor output to be consistent with HDRP unlit.
- Only building the RTAS if there is an effect that will require it (1262217).
- Fixed the first ray tracing frame not having the light cluster being set up properly (1260311).
- Render graph pre-setup for ray traced ambient occlusion.
- Avoid casting multiple rays and denoising for hard directional, point and spot ray traced shadows (1261040).
- Making sure the preview cameras do not use ray tracing effects due to a by design issue to build ray tracing acceleration structures (1262166).
- Preparing ray traced reflections for the render graph support (performance and quality).
- Preparing recursive rendering for the render graph port.
- Preparation pass for RTGI, temporal filter and diffuse denoiser for render graph.
- Updated the documentation for the DXR implementation.
- Changed the DXR wizard to support optional checks.
- Changed the DXR wizard steps.
- Preparation pass for RTSSS to be supported by render graph.
- Changed the color space of EmissiveColorLDR property on all shader. Was linear but should have been sRGB. Auto upgrade script handle the conversion.

## [7.1.1] - 2019-09-05

### Added
- Transparency Overdraw debug mode. Allows to visualize transparent objects draw calls as an "heat map".
- Enabled single-pass instancing support for XR SDK with new API cmd.SetInstanceMultiplier()
- XR settings are now available in the HDRP asset
- Support for Material Quality in Shader Graph
- Material Quality support selection in HDRP Asset
- Renamed XR shader macro from UNITY_STEREO_ASSIGN_COMPUTE_EYE_INDEX to UNITY_XR_ASSIGN_VIEW_INDEX
- Raytracing ShaderGraph node for HDRP shaders
- Custom passes volume component with 3 injection points: Before Rendering, Before Transparent and Before Post Process
- Alpha channel is now properly exported to camera render textures when using FP16 color buffer format
- Support for XR SDK mirror view modes
- HD Master nodes in Shader Graph now support Normal and Tangent modification in vertex stage.
- DepthOfFieldCoC option in the fullscreen debug modes.
- Added override Ambient Occlusion option on debug windows
- Added Custom Post Processes with 3 injection points: Before Transparent, Before Post Process and After Post Process
- Added draft of minimal interactive path tracing (experimental) based on DXR API - Support only 4 area light, lit and unlit shader (non-shadergraph)
- Small adjustments to TAA anti flicker (more aggressive on high values).

### Fixed
- Fixed wizard infinite loop on cancellation
- Fixed with compute shader error about too many threads in threadgroup on low GPU
- Fixed invalid contact shadow shaders being created on metal
- Fixed a bug where if Assembly.GetTypes throws an exception due to mis-versioned dlls, then no preprocessors are used in the shader stripper
- Fixed typo in AXF decal property preventing to compile
- Fixed reflection probe with XR single-pass and FPTL
- Fixed force gizmo shown when selecting camera in hierarchy
- Fixed issue with XR occlusion mesh and dynamic resolution
- Fixed an issue where lighting compute buffers were re-created with the wrong size when resizing the window, causing tile artefacts at the top of the screen.
- Fix FrameSettings names and tooltips
- Fixed error with XR SDK when the Editor is not in focus
- Fixed errors with RenderGraph, XR SDK and occlusion mesh
- Fixed shadow routines compilation errors when "real" type is a typedef on "half".
- Fixed toggle volumetric lighting in the light UI
- Fixed post-processing history reset handling rt-scale incorrectly
- Fixed crash with terrain and XR multi-pass
- Fixed ShaderGraph material synchronization issues
- Fixed a null reference exception when using an Emissive texture with Unlit shader (case 1181335)
- Fixed an issue where area lights and point lights where not counted separately with regards to max lights on screen (case 1183196)
- Fixed an SSR and Subsurface Scattering issue (appearing black) when using XR.

### Changed
- Update Wizard layout.
- Remove almost all Garbage collection call within a frame.
- Rename property AdditionalVeclocityChange to AddPrecomputeVelocity
- Call the End/Begin camera rendering callbacks for camera with customRender enabled
- Changeg framesettings migration order of postprocess flags as a pr for reflection settings flags have been backported to 2019.2
- Replaced usage of ENABLE_VR in XRSystem.cs by version defines based on the presence of the built-in VR and XR modules
- Added an update virtual function to the SkyRenderer class. This is called once per frame. This allows a given renderer to amortize heavy computation at the rate it chooses. Currently only the physically based sky implements this.
- Removed mandatory XRPass argument in HDCamera.GetOrCreate()
- Restored the HDCamera parameter to the sky rendering builtin parameters.
- Removed usage of StructuredBuffer for XR View Constants
- Expose Direct Specular Lighting control in FrameSettings
- Deprecated ExponentialFog and VolumetricFog volume components. Now there is only one exponential fog component (Fog) which can add Volumetric Fog as an option. Added a script in Edit -> Render Pipeline -> Upgrade Fog Volume Components.

## [7.0.1] - 2019-07-25

### Added
- Added option in the config package to disable globally Area Lights and to select shadow quality settings for the deferred pipeline.
- When shader log stripping is enabled, shader stripper statistics will be written at `Temp/shader-strip.json`
- Occlusion mesh support from XR SDK

### Fixed
- Fixed XR SDK mirror view blit, cleanup some XRTODO and removed XRDebug.cs
- Fixed culling for volumetrics with XR single-pass rendering
- Fix shadergraph material pass setup not called
- Fixed documentation links in component's Inspector header bar
- Cookies using the render texture output from a camera are now properly updated
- Allow in ShaderGraph to enable pre/post pass when the alpha clip is disabled

### Changed
- RenderQueue for Opaque now start at Background instead of Geometry.
- Clamp the area light size for scripting API when we change the light type
- Added a warning in the material UI when the diffusion profile assigned is not in the HDRP asset


## [7.0.0] - 2019-07-17

### Added
- `Fixed`, `Viewer`, and `Automatic` modes to compute the FOV used when rendering a `PlanarReflectionProbe`
- A checkbox to toggle the chrome gizmo of `ReflectionProbe`and `PlanarReflectionProbe`
- Added a Light layer in shadows that allow for objects to cast shadows without being affected by light (and vice versa).
- You can now access ShaderGraph blend states from the Material UI (for example, **Surface Type**, **Sorting Priority**, and **Blending Mode**). This change may break Materials that use a ShaderGraph, to fix them, select **Edit > Render Pipeline > Reset all ShaderGraph Scene Materials BlendStates**. This syncs the blendstates of you ShaderGraph master nodes with the Material properties.
- You can now control ZTest, ZWrite, and CullMode for transparent Materials.
- Materials that use Unlit Shaders or Unlit Master Node Shaders now cast shadows.
- Added an option to enable the ztest on **After Post Process** materials when TAA is disabled.
- Added a new SSAO (based on Ground Truth Ambient Occlusion algorithm) to replace the previous one.
- Added support for shadow tint on light
- BeginCameraRendering and EndCameraRendering callbacks are now called with probes
- Adding option to update shadow maps only On Enable and On Demand.
- Shader Graphs that use time-dependent vertex modification now generate correct motion vectors.
- Added option to allow a custom spot angle for spot light shadow maps.
- Added frame settings for individual post-processing effects
- Added dither transition between cascades for Low and Medium quality settings
- Added single-pass instancing support with XR SDK
- Added occlusion mesh support with XR SDK
- Added support of Alembic velocity to various shaders
- Added support for more than 2 views for single-pass instancing
- Added support for per punctual/directional light min roughness in StackLit
- Added mirror view support with XR SDK
- Added VR verification in HDRPWizard
- Added DXR verification in HDRPWizard
- Added feedbacks in UI of Volume regarding skies
- Cube LUT support in Tonemapping. Cube LUT helpers for external grading are available in the Post-processing Sample package.

### Fixed
- Fixed an issue with history buffers causing effects like TAA or auto exposure to flicker when more than one camera was visible in the editor
- The correct preview is displayed when selecting multiple `PlanarReflectionProbe`s
- Fixed volumetric rendering with camera-relative code and XR stereo instancing
- Fixed issue with flashing cyan due to async compilation of shader when selecting a mesh
- Fix texture type mismatch when the contact shadow are disabled (causing errors on IOS devices)
- Fixed Generate Shader Includes while in package
- Fixed issue when texture where deleted in ShadowCascadeGUI
- Fixed issue in FrameSettingsHistory when disabling a camera several time without enabling it in between.
- Fixed volumetric reprojection with camera-relative code and XR stereo instancing
- Added custom BaseShaderPreprocessor in HDEditorUtils.GetBaseShaderPreprocessorList()
- Fixed compile issue when USE_XR_SDK is not defined
- Fixed procedural sky sun disk intensity for high directional light intensities
- Fixed Decal mip level when using texture mip map streaming to avoid dropping to lowest permitted mip (now loading all mips)
- Fixed deferred shading for XR single-pass instancing after lightloop refactor
- Fixed cluster and material classification debug (material classification now works with compute as pixel shader lighting)
- Fixed IOS Nan by adding a maximun epsilon definition REAL_EPS that uses HALF_EPS when fp16 are used
- Removed unnecessary GC allocation in motion blur code
- Fixed locked UI with advanded influence volume inspector for probes
- Fixed invalid capture direction when rendering planar reflection probes
- Fixed Decal HTILE optimization with platform not supporting texture atomatic (Disable it)
- Fixed a crash in the build when the contact shadows are disabled
- Fixed camera rendering callbacks order (endCameraRendering was being called before the actual rendering)
- Fixed issue with wrong opaque blending settings for After Postprocess
- Fixed issue with Low resolution transparency on PS4
- Fixed a memory leak on volume profiles
- Fixed The Parallax Occlusion Mappping node in shader graph and it's UV input slot
- Fixed lighting with XR single-pass instancing by disabling deferred tiles
- Fixed the Bloom prefiltering pass
- Fixed post-processing effect relying on Unity's random number generator
- Fixed camera flickering when using TAA and selecting the camera in the editor
- Fixed issue with single shadow debug view and volumetrics
- Fixed most of the problems with light animation and timeline
- Fixed indirect deferred compute with XR single-pass instancing
- Fixed a slight omission in anisotropy calculations derived from HazeMapping in StackLit
- Improved stack computation numerical stability in StackLit
- Fix PBR master node always opaque (wrong blend modes for forward pass)
- Fixed TAA with XR single-pass instancing (missing macros)
- Fixed an issue causing Scene View selection wire gizmo to not appear when using HDRP Shader Graphs.
- Fixed wireframe rendering mode (case 1083989)
- Fixed the renderqueue not updated when the alpha clip is modified in the material UI.
- Fixed the PBR master node preview
- Remove the ReadOnly flag on Reflection Probe's cubemap assets during bake when there are no VCS active.
- Fixed an issue where setting a material debug view would not reset the other exclusive modes
- Spot light shapes are now correctly taken into account when baking
- Now the static lighting sky will correctly take the default values for non-overridden properties
- Fixed material albedo affecting the lux meter
- Extra test in deferred compute shading to avoid shading pixels that were not rendered by the current camera (for camera stacking)

### Changed
- Optimization: Reduce the group size of the deferred lighting pass from 16x16 to 8x8
- Replaced HDCamera.computePassCount by viewCount
- Removed xrInstancing flag in RTHandles (replaced by TextureXR.slices and TextureXR.dimensions)
- Refactor the HDRenderPipeline and lightloop code to preprare for high level rendergraph
- Removed the **Back Then Front Rendering** option in the fabric Master Node settings. Enabling this option previously did nothing.
- Shader type Real translates to FP16 precision on Nintendo Switch.
- Shader framework refactor: Introduce CBSDF, EvaluateBSDF, IsNonZeroBSDF to replace BSDF functions
- Shader framework refactor:  GetBSDFAngles, LightEvaluation and SurfaceShading functions
- Replace ComputeMicroShadowing by GetAmbientOcclusionForMicroShadowing
- Rename WorldToTangent to TangentToWorld as it was incorrectly named
- Remove SunDisk and Sun Halo size from directional light
- Remove all obsolete wind code from shader
- Renamed DecalProjectorComponent into DecalProjector for API alignment.
- Improved the Volume UI and made them Global by default
- Remove very high quality shadow option
- Change default for shadow quality in Deferred to Medium
- Enlighten now use inverse squared falloff (before was using builtin falloff)
- Enlighten is now deprecated. Please use CPU or GPU lightmaper instead.
- Remove the name in the diffusion profile UI
- Changed how shadow map resolution scaling with distance is computed. Now it uses screen space area rather than light range.
- Updated MoreOptions display in UI
- Moved Display Area Light Emissive Mesh script API functions in the editor namespace
- direct strenght properties in ambient occlusion now affect direct specular as well
- Removed advanced Specular Occlusion control in StackLit: SSAO based SO control is hidden and fixed to behave like Lit, SPTD is the only HQ technique shown for baked SO.
- Shader framework refactor: Changed ClampRoughness signature to include PreLightData access.
- HDRPWizard window is now in Window > General > HD Render Pipeline Wizard
- Moved StaticLightingSky to LightingWindow
- Removes the current "Scene Settings" and replace them with "Sky & Fog Settings" (with Physically Based Sky and Volumetric Fog).
- Changed how cached shadow maps are placed inside the atlas to minimize re-rendering of them.

## [6.7.0-preview] - 2019-05-16

### Added
- Added ViewConstants StructuredBuffer to simplify XR rendering
- Added API to render specific settings during a frame
- Added stadia to the supported platforms (2019.3)
- Enabled cascade blends settings in the HD Shadow component
- Added Hardware Dynamic Resolution support.
- Added MatCap debug view to replace the no scene lighting debug view.
- Added clear GBuffer option in FrameSettings (default to false)
- Added preview for decal shader graph (Only albedo, normal and emission)
- Added exposure weight control for decal
- Screen Space Directional Shadow under a define option. Activated for ray tracing
- Added a new abstraction for RendererList that will help transition to Render Graph and future RendererList API
- Added multipass support for VR
- Added XR SDK integration (multipass only)
- Added Shader Graph samples for Hair, Fabric and Decal master nodes.
- Add fade distance, shadow fade distance and light layers to light explorer
- Add method to draw light layer drawer in a rect to HDEditorUtils

### Fixed
- Fixed deserialization crash at runtime
- Fixed for ShaderGraph Unlit masternode not writing velocity
- Fixed a crash when assiging a new HDRP asset with the 'Verify Saving Assets' option enabled
- Fixed exposure to properly support TEXTURE2D_X
- Fixed TerrainLit basemap texture generation
- Fixed a bug that caused nans when material classification was enabled and a tile contained one standard material + a material with transmission.
- Fixed gradient sky hash that was not using the exposure hash
- Fixed displayed default FrameSettings in HDRenderPipelineAsset wrongly updated on scripts reload.
- Fixed gradient sky hash that was not using the exposure hash.
- Fixed visualize cascade mode with exposure.
- Fixed (enabled) exposure on override lighting debug modes.
- Fixed issue with LightExplorer when volume have no profile
- Fixed issue with SSR for negative, infinite and NaN history values
- Fixed LightLayer in HDReflectionProbe and PlanarReflectionProbe inspector that was not displayed as a mask.
- Fixed NaN in transmission when the thickness and a color component of the scattering distance was to 0
- Fixed Light's ShadowMask multi-edition.
- Fixed motion blur and SMAA with VR single-pass instancing
- Fixed NaNs generated by phase functionsin volumetric lighting
- Fixed NaN issue with refraction effect and IOR of 1 at extreme grazing angle
- Fixed nan tracker not using the exposure
- Fixed sorting priority on lit and unlit materials
- Fixed null pointer exception when there are no AOVRequests defined on a camera
- Fixed dirty state of prefab using disabled ReflectionProbes
- Fixed an issue where gizmos and editor grid were not correctly depth tested
- Fixed created default scene prefab non editable due to wrong file extension.
- Fixed an issue where sky convolution was recomputed for nothing when a preview was visible (causing extreme slowness when fabric convolution is enabled)
- Fixed issue with decal that wheren't working currently in player
- Fixed missing stereo rendering macros in some fragment shaders
- Fixed exposure for ReflectionProbe and PlanarReflectionProbe gizmos
- Fixed single-pass instancing on PSVR
- Fixed Vulkan shader issue with Texture2DArray in ScreenSpaceShadow.compute by re-arranging code (workaround)
- Fixed camera-relative issue with lights and XR single-pass instancing
- Fixed single-pass instancing on Vulkan
- Fixed htile synchronization issue with shader graph decal
- Fixed Gizmos are not drawn in Camera preview
- Fixed pre-exposure for emissive decal
- Fixed wrong values computed in PreIntegrateFGD and in the generation of volumetric lighting data by forcing the use of fp32.
- Fixed NaNs arising during the hair lighting pass
- Fixed synchronization issue in decal HTile that occasionally caused rendering artifacts around decal borders
- Fixed QualitySettings getting marked as modified by HDRP (and thus checked out in Perforce)
- Fixed a bug with uninitialized values in light explorer
- Fixed issue with LOD transition
- Fixed shader warnings related to raytracing and TEXTURE2D_X

### Changed
- Refactor PixelCoordToViewDirWS to be VR compatible and to compute it only once per frame
- Modified the variants stripper to take in account multiple HDRP assets used in the build.
- Improve the ray biasing code to avoid self-intersections during the SSR traversal
- Update Pyramid Spot Light to better match emitted light volume.
- Moved _XRViewConstants out of UnityPerPassStereo constant buffer to fix issues with PSSL
- Removed GetPositionInput_Stereo() and single-pass (double-wide) rendering mode
- Changed label width of the frame settings to accommodate better existing options.
- SSR's Default FrameSettings for camera is now enable.
- Re-enabled the sharpening filter on Temporal Anti-aliasing
- Exposed HDEditorUtils.LightLayerMaskDrawer for integration in other packages and user scripting.
- Rename atmospheric scattering in FrameSettings to Fog
- The size modifier in the override for the culling sphere in Shadow Cascades now defaults to 0.6, which is the same as the formerly hardcoded value.
- Moved LOD Bias and Maximum LOD Level from Frame Setting section `Other` to `Rendering`
- ShaderGraph Decal that affect only emissive, only draw in emissive pass (was drawing in dbuffer pass too)
- Apply decal projector fade factor correctly on all attribut and for shader graph decal
- Move RenderTransparentDepthPostpass after all transparent
- Update exposure prepass to interleave XR single-pass instancing views in a checkerboard pattern
- Removed ScriptRuntimeVersion check in wizard.

## [6.6.0-preview] - 2019-04-01

### Added
- Added preliminary changes for XR deferred shading
- Added support of 111110 color buffer
- Added proper support for Recorder in HDRP
- Added depth offset input in shader graph master nodes
- Added a Parallax Occlusion Mapping node
- Added SMAA support
- Added Homothety and Symetry quick edition modifier on volume used in ReflectionProbe, PlanarReflectionProbe and DensityVolume
- Added multi-edition support for DecalProjectorComponent
- Improve hair shader
- Added the _ScreenToTargetScaleHistory uniform variable to be used when sampling HDRP RTHandle history buffers.
- Added settings in `FrameSettings` to change `QualitySettings.lodBias` and `QualitySettings.maximumLODLevel` during a rendering
- Added an exposure node to retrieve the current, inverse and previous frame exposure value.
- Added an HD scene color node which allow to sample the scene color with mips and a toggle to remove the exposure.
- Added safeguard on HD scene creation if default scene not set in the wizard
- Added Low res transparency rendering pass.

### Fixed
- Fixed HDRI sky intensity lux mode
- Fixed dynamic resolution for XR
- Fixed instance identifier semantic string used by Shader Graph
- Fixed null culling result occuring when changing scene that was causing crashes
- Fixed multi-edition light handles and inspector shapes
- Fixed light's LightLayer field when multi-editing
- Fixed normal blend edition handles on DensityVolume
- Fixed an issue with layered lit shader and height based blend where inactive layers would still have influence over the result
- Fixed multi-selection handles color for DensityVolume
- Fixed multi-edition inspector's blend distances for HDReflectionProbe, PlanarReflectionProbe and DensityVolume
- Fixed metric distance that changed along size in DensityVolume
- Fixed DensityVolume shape handles that have not same behaviour in advance and normal edition mode
- Fixed normal map blending in TerrainLit by only blending the derivatives
- Fixed Xbox One rendering just a grey screen instead of the scene
- Fixed probe handles for multiselection
- Fixed baked cubemap import settings for convolution
- Fixed regression causing crash when attempting to open HDRenderPipelineWizard without an HDRenderPipelineAsset setted
- Fixed FullScreenDebug modes: SSAO, SSR, Contact shadow, Prerefraction Color Pyramid, Final Color Pyramid
- Fixed volumetric rendering with stereo instancing
- Fixed shader warning
- Fixed missing resources in existing asset when updating package
- Fixed PBR master node preview in forward rendering or transparent surface
- Fixed deferred shading with stereo instancing
- Fixed "look at" edition mode of Rotation tool for DecalProjectorComponent
- Fixed issue when switching mode in ReflectionProbe and PlanarReflectionProbe
- Fixed issue where migratable component version where not always serialized when part of prefab's instance
- Fixed an issue where shadow would not be rendered properly when light layer are not enabled
- Fixed exposure weight on unlit materials
- Fixed Light intensity not played in the player when recorded with animation/timeline
- Fixed some issues when multi editing HDRenderPipelineAsset
- Fixed emission node breaking the main shader graph preview in certain conditions.
- Fixed checkout of baked probe asset when baking probes.
- Fixed invalid gizmo position for rotated ReflectionProbe
- Fixed multi-edition of material's SurfaceType and RenderingPath
- Fixed whole pipeline reconstruction on selecting for the first time or modifying other than the currently used HDRenderPipelineAsset
- Fixed single shadow debug mode
- Fixed global scale factor debug mode when scale > 1
- Fixed debug menu material overrides not getting applied to the Terrain Lit shader
- Fixed typo in computeLightVariants
- Fixed deferred pass with XR instancing by disabling ComputeLightEvaluation
- Fixed bloom resolution independence
- Fixed lens dirt intensity not behaving properly
- Fixed the Stop NaN feature
- Fixed some resources to handle more than 2 instanced views for XR
- Fixed issue with black screen (NaN) produced on old GPU hardware or intel GPU hardware with gaussian pyramid
- Fixed issue with disabled punctual light would still render when only directional light is present

### Changed
- DensityVolume scripting API will no longuer allow to change between advance and normal edition mode
- Disabled depth of field, lens distortion and panini projection in the scene view
- TerrainLit shaders and includes are reorganized and made simpler.
- TerrainLit shader GUI now allows custom properties to be displayed in the Terrain fold-out section.
- Optimize distortion pass with stencil
- Disable SceneSelectionPass in shader graph preview
- Control punctual light and area light shadow atlas separately
- Move SMAA anti-aliasing option to after Temporal Anti Aliasing one, to avoid problem with previously serialized project settings
- Optimize rendering with static only lighting and when no cullable lights/decals/density volumes are present.
- Updated handles for DecalProjectorComponent for enhanced spacial position readability and have edition mode for better SceneView management
- DecalProjectorComponent are now scale independent in order to have reliable metric unit (see new Size field for changing the size of the volume)
- Restructure code from HDCamera.Update() by adding UpdateAntialiasing() and UpdateViewConstants()
- Renamed velocity to motion vectors
- Objects rendered during the After Post Process pass while TAA is enabled will not benefit from existing depth buffer anymore. This is done to fix an issue where those object would wobble otherwise
- Removed usage of builtin unity matrix for shadow, shadow now use same constant than other view
- The default volume layer mask for cameras & probes is now `Default` instead of `Everything`

## [6.5.0-preview] - 2019-03-07

### Added
- Added depth-of-field support with stereo instancing
- Adding real time area light shadow support
- Added a new FrameSettings: Specular Lighting to toggle the specular during the rendering

### Fixed
- Fixed diffusion profile upgrade breaking package when upgrading to a new version
- Fixed decals cropped by gizmo not updating correctly if prefab
- Fixed an issue when enabling SSR on multiple view
- Fixed edition of the intensity's unit field while selecting multiple lights
- Fixed wrong calculation in soft voxelization for density volume
- Fixed gizmo not working correctly with pre-exposure
- Fixed issue with setting a not available RT when disabling motion vectors
- Fixed planar reflection when looking at mirror normal
- Fixed mutiselection issue with HDLight Inspector
- Fixed HDAdditionalCameraData data migration
- Fixed failing builds when light explorer window is open
- Fixed cascade shadows border sometime causing artefacts between cascades
- Restored shadows in the Cascade Shadow debug visualization
- `camera.RenderToCubemap` use proper face culling

### Changed
- When rendering reflection probe disable all specular lighting and for metals use fresnelF0 as diffuse color for bake lighting.

## [6.4.0-preview] - 2019-02-21

### Added
- VR: Added TextureXR system to selectively expand TEXTURE2D macros to texture array for single-pass stereo instancing + Convert textures call to these macros
- Added an unit selection dropdown next to shutter speed (camera)
- Added error helpbox when trying to use a sub volume component that require the current HDRenderPipelineAsset to support a feature that it is not supporting.
- Add mesh for tube light when display emissive mesh is enabled

### Fixed
- Fixed Light explorer. The volume explorer used `profile` instead of `sharedProfile` which instantiate a custom volume profile instead of editing the asset itself.
- Fixed UI issue where all is displayed using metric unit in shadow cascade and Percent is set in the unit field (happening when opening the inspector).
- Fixed inspector event error when double clicking on an asset (diffusion profile/material).
- Fixed nullref on layered material UI when the material is not an asset.
- Fixed nullref exception when undo/redo a light property.
- Fixed visual bug when area light handle size is 0.

### Changed
- Update UI for 32bit/16bit shadow precision settings in HDRP asset
- Object motion vectors have been disabled in all but the game view. Camera motion vectors are still enabled everywhere, allowing TAA and Motion Blur to work on static objects.
- Enable texture array by default for most rendering code on DX11 and unlock stereo instancing (DX11 only for now)

## [6.3.0-preview] - 2019-02-18

### Added
- Added emissive property for shader graph decals
- Added a diffusion profile override volume so the list of diffusion profile assets to use can be chanaged without affecting the HDRP asset
- Added a "Stop NaNs" option on cameras and in the Scene View preferences.
- Added metric display option in HDShadowSettings and improve clamping
- Added shader parameter mapping in DebugMenu
- Added scripting API to configure DebugData for DebugMenu

### Fixed
- Fixed decals in forward
- Fixed issue with stencil not correctly setup for various master node and shader for the depth pass, motion vector pass and GBuffer/Forward pass
- Fixed SRP batcher and metal
- Fixed culling and shadows for Pyramid, Box, Rectangle and Tube lights
- Fixed an issue where scissor render state leaking from the editor code caused partially black rendering

### Changed
- When a lit material has a clear coat mask that is not null, we now use the clear coat roughness to compute the screen space reflection.
- Diffusion profiles are now limited to one per asset and can be referenced in materials, shader graphs and vfx graphs. Materials will be upgraded automatically except if they are using a shader graph, in this case it will display an error message.

## [6.2.0-preview] - 2019-02-15

### Added
- Added help box listing feature supported in a given HDRenderPipelineAsset alongs with the drawbacks implied.
- Added cascade visualizer, supporting disabled handles when not overriding.

### Fixed
- Fixed post processing with stereo double-wide
- Fixed issue with Metal: Use sign bit to find the cache type instead of lowest bit.
- Fixed invalid state when creating a planar reflection for the first time
- Fix FrameSettings's LitShaderMode not restrained by supported LitShaderMode regression.

### Changed
- The default value roughness value for the clearcoat has been changed from 0.03 to 0.01
- Update default value of based color for master node
- Update Fabric Charlie Sheen lighting model - Remove Fresnel component that wasn't part of initial model + Remap smoothness to [0.0 - 0.6] range for more artist friendly parameter

### Changed
- Code refactor: all macros with ARGS have been swapped with macros with PARAM. This is because the ARGS macros were incorrectly named.

## [6.1.0-preview] - 2019-02-13

### Added
- Added support for post-processing anti-aliasing in the Scene View (FXAA and TAA). These can be set in Preferences.
- Added emissive property for decal material (non-shader graph)

### Fixed
- Fixed a few UI bugs with the color grading curves.
- Fixed "Post Processing" in the scene view not toggling post-processing effects
- Fixed bake only object with flag `ReflectionProbeStaticFlag` when baking a `ReflectionProbe`

### Changed
- Removed unsupported Clear Depth checkbox in Camera inspector
- Updated the toggle for advanced mode in inspectors.

## [6.0.0-preview] - 2019-02-23

### Added
- Added new API to perform a camera rendering
- Added support for hair master node (Double kajiya kay - Lambert)
- Added Reset behaviour in DebugMenu (ingame mapping is right joystick + B)
- Added Default HD scene at new scene creation while in HDRP
- Added Wizard helping to configure HDRP project
- Added new UI for decal material to allow remapping and scaling of some properties
- Added cascade shadow visualisation toggle in HD shadow settings
- Added icons for assets
- Added replace blending mode for distortion
- Added basic distance fade for density volumes
- Added decal master node for shader graph
- Added HD unlit master node (Cross Pipeline version is name Unlit)
- Added new Rendering Queue in materials
- Added post-processing V3 framework embed in HDRP, remove postprocess V2 framework
- Post-processing now uses the generic volume framework
-   New depth-of-field, bloom, panini projection effects, motion blur
-   Exposure is now done as a pre-exposition pass, the whole system has been revamped
-   Exposure now use EV100 everywhere in the UI (Sky, Emissive Light)
- Added emissive intensity (Luminance and EV100 control) control for Emissive
- Added pre-exposure weigth for Emissive
- Added an emissive color node and a slider to control the pre-exposure percentage of emission color
- Added physical camera support where applicable
- Added more color grading tools
- Added changelog level for Shader Variant stripping
- Added Debug mode for validation of material albedo and metalness/specularColor values
- Added a new dynamic mode for ambient probe and renamed BakingSky to StaticLightingSky
- Added command buffer parameter to all Bind() method of material
- Added Material validator in Render Pipeline Debug
- Added code to future support of DXR (not enabled)
- Added support of multiviewport
- Added HDRenderPipeline.RequestSkyEnvironmentUpdate function to force an update from script when sky is set to OnDemand
- Added a Lighting and BackLighting slots in Lit, StackLit, Fabric and Hair master nodes
- Added support for overriding terrain detail rendering shaders, via the render pipeline editor resources asset
- Added xrInstancing flag support to RTHandle
- Added support for cullmask for decal projectors
- Added software dynamic resolution support
- Added support for "After Post-Process" render pass for unlit shader
- Added support for textured rectangular area lights
- Added stereo instancing macros to MSAA shaders
- Added support for Quarter Res Raytraced Reflections (not enabled)
- Added fade factor for decal projectors.
- Added stereo instancing macros to most shaders used in VR
- Added multi edition support for HDRenderPipelineAsset

### Fixed
- Fixed logic to disable FPTL with stereo rendering
- Fixed stacklit transmission and sun highlight
- Fixed decals with stereo rendering
- Fixed sky with stereo rendering
- Fixed flip logic for postprocessing + VR
- Fixed copyStencilBuffer pass for Switch
- Fixed point light shadow map culling that wasn't taking into account far plane
- Fixed usage of SSR with transparent on all master node
- Fixed SSR and microshadowing on fabric material
- Fixed blit pass for stereo rendering
- Fixed lightlist bounds for stereo rendering
- Fixed windows and in-game DebugMenu sync.
- Fixed FrameSettings' LitShaderMode sync when opening DebugMenu.
- Fixed Metal specific issues with decals, hitting a sampler limit and compiling AxF shader
- Fixed an issue with flipped depth buffer during postprocessing
- Fixed normal map use for shadow bias with forward lit - now use geometric normal
- Fixed transparent depth prepass and postpass access so they can be use without alpha clipping for lit shader
- Fixed support of alpha clip shadow for lit master node
- Fixed unlit master node not compiling
- Fixed issue with debug display of reflection probe
- Fixed issue with phong tessellations not working with lit shader
- Fixed issue with vertex displacement being affected by heightmap setting even if not heightmap where assign
- Fixed issue with density mode on Lit terrain producing NaN
- Fixed issue when going back and forth from Lit to LitTesselation for displacement mode
- Fixed issue with ambient occlusion incorrectly applied to emissiveColor with light layers in deferred
- Fixed issue with fabric convolution not using the correct convolved texture when fabric convolution is enabled
- Fixed issue with Thick mode for Transmission that was disabling transmission with directional light
- Fixed shutdown edge cases with HDRP tests
- Fixed slowdow when enabling Fabric convolution in HDRP asset
- Fixed specularAA not compiling in StackLit Master node
- Fixed material debug view with stereo rendering
- Fixed material's RenderQueue edition in default view.
- Fixed banding issues within volumetric density buffer
- Fixed missing multicompile for MSAA for AxF
- Fixed camera-relative support for stereo rendering
- Fixed remove sync with render thread when updating decal texture atlas.
- Fixed max number of keyword reach [256] issue. Several shader feature are now local
- Fixed Scene Color and Depth nodes
- Fixed SSR in forward
- Fixed custom editor of Unlit, HD Unlit and PBR shader graph master node
- Fixed issue with NewFrame not correctly calculated in Editor when switching scene
- Fixed issue with TerrainLit not compiling with depth only pass and normal buffer
- Fixed geometric normal use for shadow bias with PBR master node in forward
- Fixed instancing macro usage for decals
- Fixed error message when having more than one directional light casting shadow
- Fixed error when trying to display preview of Camera or PlanarReflectionProbe
- Fixed LOAD_TEXTURE2D_ARRAY_MSAA macro
- Fixed min-max and amplitude clamping value in inspector of vertex displacement materials
- Fixed issue with alpha shadow clip (was incorrectly clipping object shadow)
- Fixed an issue where sky cubemap would not be cleared correctly when setting the current sky to None
- Fixed a typo in Static Lighting Sky component UI
- Fixed issue with incorrect reset of RenderQueue when switching shader in inspector GUI
- Fixed issue with variant stripper stripping incorrectly some variants
- Fixed a case of ambient lighting flickering because of previews
- Fixed Decals when rendering multiple camera in a single frame
- Fixed cascade shadow count in shader
- Fixed issue with Stacklit shader with Haze effect
- Fixed an issue with the max sample count for the TAA
- Fixed post-process guard band for XR
- Fixed exposure of emissive of Unlit
- Fixed depth only and motion vector pass for Unlit not working correctly with MSAA
- Fixed an issue with stencil buffer copy causing unnecessary compute dispatches for lighting
- Fixed multi edition issue in FrameSettings
- Fixed issue with SRP batcher and DebugDisplay variant of lit shader
- Fixed issue with debug material mode not doing alpha test
- Fixed "Attempting to draw with missing UAV bindings" errors on Vulkan
- Fixed pre-exposure incorrectly apply to preview
- Fixed issue with duplicate 3D texture in 3D texture altas of volumetric?
- Fixed Camera rendering order (base on the depth parameter)
- Fixed shader graph decals not being cropped by gizmo
- Fixed "Attempting to draw with missing UAV bindings" errors on Vulkan.


### Changed
- ColorPyramid compute shader passes is swapped to pixel shader passes on platforms where the later is faster (Nintendo Switch).
- Removing the simple lightloop used by the simple lit shader
- Whole refactor of reflection system: Planar and reflection probe
- Separated Passthrough from other RenderingPath
- Update several properties naming and caption based on feedback from documentation team
- Remove tile shader variant for transparent backface pass of lit shader
- Rename all HDRenderPipeline to HDRP folder for shaders
- Rename decal property label (based on doc team feedback)
- Lit shader mode now default to Deferred to reduce build time
- Update UI of Emission parameters in shaders
- Improve shader variant stripping including shader graph variant
- Refactored render loop to render realtime probes visible per camera
- Enable SRP batcher by default
- Shader code refactor: Rename LIGHTLOOP_SINGLE_PASS => LIGHTLOOP_DISABLE_TILE_AND_CLUSTER and clean all usage of LIGHTLOOP_TILE_PASS
- Shader code refactor: Move pragma definition of vertex and pixel shader inside pass + Move SURFACE_GRADIENT definition in XXXData.hlsl
- Micro-shadowing in Lit forward now use ambientOcclusion instead of SpecularOcclusion
- Upgraded FrameSettings workflow, DebugMenu and Inspector part relative to it
- Update build light list shader code to support 32 threads in wavefronts on Switch
- LayeredLit layers' foldout are now grouped in one main foldout per layer
- Shadow alpha clip can now be enabled on lit shader and haor shader enven for opaque
- Temporal Antialiasing optimization for Xbox One X
- Parameter depthSlice on SetRenderTarget functions now defaults to -1 to bind the entire resource
- Rename SampleCameraDepth() functions to LoadCameraDepth() and SampleCameraDepth(), same for SampleCameraColor() functions
- Improved Motion Blur quality.
- Update stereo frame settings values for single-pass instancing and double-wide
- Rearrange FetchDepth functions to prepare for stereo-instancing
- Remove unused _ComputeEyeIndex
- Updated HDRenderPipelineAsset inspector
- Re-enable SRP batcher for metal

## [5.2.0-preview] - 2018-11-27

### Added
- Added option to run Contact Shadows and Volumetrics Voxelization stage in Async Compute
- Added camera freeze debug mode - Allow to visually see culling result for a camera
- Added support of Gizmo rendering before and after postprocess in Editor
- Added support of LuxAtDistance for punctual lights

### Fixed
- Fixed Debug.DrawLine and Debug.Ray call to work in game view
- Fixed DebugMenu's enum resetted on change
- Fixed divide by 0 in refraction causing NaN
- Fixed disable rough refraction support
- Fixed refraction, SSS and atmospheric scattering for VR
- Fixed forward clustered lighting for VR (double-wide).
- Fixed Light's UX to not allow negative intensity
- Fixed HDRenderPipelineAsset inspector broken when displaying its FrameSettings from project windows.
- Fixed forward clustered lighting for VR (double-wide).
- Fixed HDRenderPipelineAsset inspector broken when displaying its FrameSettings from project windows.
- Fixed Decals and SSR diable flags for all shader graph master node (Lit, Fabric, StackLit, PBR)
- Fixed Distortion blend mode for shader graph master node (Lit, StackLit)
- Fixed bent Normal for Fabric master node in shader graph
- Fixed PBR master node lightlayers
- Fixed shader stripping for built-in lit shaders.

### Changed
- Rename "Regular" in Diffusion profile UI "Thick Object"
- Changed VBuffer depth parametrization for volumetric from distanceRange to depthExtent - Require update of volumetric settings - Fog start at near plan
- SpotLight with box shape use Lux unit only

## [5.1.0-preview] - 2018-11-19

### Added

- Added a separate Editor resources file for resources Unity does not take when it builds a Player.
- You can now disable SSR on Materials in Shader Graph.
- Added support for MSAA when the Supported Lit Shader Mode is set to Both. Previously HDRP only supported MSAA for Forward mode.
- You can now override the emissive color of a Material when in debug mode.
- Exposed max light for Light Loop Settings in HDRP asset UI.
- HDRP no longer performs a NormalDBuffer pass update if there are no decals in the Scene.
- Added distant (fall-back) volumetric fog and improved the fog evaluation precision.
- Added an option to reflect sky in SSR.
- Added a y-axis offset for the PlanarReflectionProbe and offset tool.
- Exposed the option to run SSR and SSAO on async compute.
- Added support for the _GlossMapScale parameter in the Legacy to HDRP Material converter.
- Added wave intrinsic instructions for use in Shaders (for AMD GCN).


### Fixed
- Fixed sphere shaped influence handles clamping in Reflection Probes.
- Fixed Reflection Probe data migration for projects created before using HDRP.
- Fixed UI of Layered Material where Unity previously rendered the scrollbar above the Copy button.
- Fixed Material tessellations parameters Start fade distance and End fade distance. Originally, Unity clamped these values when you modified them.
- Fixed various distortion and refraction issues - handle a better fall-back.
- Fixed SSR for multiple views.
- Fixed SSR issues related to self-intersections.
- Fixed shape density volume handle speed.
- Fixed density volume shape handle moving too fast.
- Fixed the Camera velocity pass that we removed by mistake.
- Fixed some null pointer exceptions when disabling motion vectors support.
- Fixed viewports for both the Subsurface Scattering combine pass and the transparent depth prepass.
- Fixed the blend mode pop-up in the UI. It previously did not appear when you enabled pre-refraction.
- Fixed some null pointer exceptions that previously occurred when you disabled motion vectors support.
- Fixed Layered Lit UI issue with scrollbar.
- Fixed cubemap assignation on custom ReflectionProbe.
- Fixed Reflection Probes’ capture settings' shadow distance.
- Fixed an issue with the SRP batcher and Shader variables declaration.
- Fixed thickness and subsurface slots for fabric Shader master node that wasn't appearing with the right combination of flags.
- Fixed d3d debug layer warning.
- Fixed PCSS sampling quality.
- Fixed the Subsurface and transmission Material feature enabling for fabric Shader.
- Fixed the Shader Graph UV node’s dimensions when using it in a vertex Shader.
- Fixed the planar reflection mirror gizmo's rotation.
- Fixed HDRenderPipelineAsset's FrameSettings not showing the selected enum in the Inspector drop-down.
- Fixed an error with async compute.
- MSAA now supports transparency.
- The HDRP Material upgrader tool now converts metallic values correctly.
- Volumetrics now render in Reflection Probes.
- Fixed a crash that occurred whenever you set a viewport size to 0.
- Fixed the Camera physic parameter that the UI previously did not display.
- Fixed issue in pyramid shaped spotlight handles manipulation

### Changed

- Renamed Line shaped Lights to Tube Lights.
- HDRP now uses mean height fog parametrization.
- Shadow quality settings are set to All when you use HDRP (This setting is not visible in the UI when using SRP). This avoids Legacy Graphics Quality Settings disabling the shadows and give SRP full control over the Shadows instead.
- HDRP now internally uses premultiplied alpha for all fog.
- Updated default FrameSettings used for realtime Reflection Probes when you create a new HDRenderPipelineAsset.
- Remove multi-camera support. LWRP and HDRP will not support multi-camera layered rendering.
- Updated Shader Graph subshaders to use the new instancing define.
- Changed fog distance calculation from distance to plane to distance to sphere.
- Optimized forward rendering using AMD GCN by scalarizing the light loop.
- Changed the UI of the Light Editor.
- Change ordering of includes in HDRP Materials in order to reduce iteration time for faster compilation.
- Added a StackLit master node replacing the InspectorUI version. IMPORTANT: All previously authored StackLit Materials will be lost. You need to recreate them with the master node.

## [5.0.0-preview] - 2018-09-28

### Added
- Added occlusion mesh to depth prepass for VR (VR still disabled for now)
- Added a debug mode to display only one shadow at once
- Added controls for the highlight created by directional lights
- Added a light radius setting to punctual lights to soften light attenuation and simulate fill lighting
- Added a 'minRoughness' parameter to all non-area lights (was previously only available for certain light types)
- Added separate volumetric light/shadow dimmers
- Added per-pixel jitter to volumetrics to reduce aliasing artifacts
- Added a SurfaceShading.hlsl file, which implements material-agnostic shading functionality in an efficient manner
- Added support for shadow bias for thin object transmission
- Added FrameSettings to control realtime planar reflection
- Added control for SRPBatcher on HDRP Asset
- Added an option to clear the shadow atlases in the debug menu
- Added a color visualization of the shadow atlas rescale in debug mode
- Added support for disabling SSR on materials
- Added intrinsic for XBone
- Added new light volume debugging tool
- Added a new SSR debug view mode
- Added translaction's scale invariance on DensityVolume
- Added multiple supported LitShadermode and per renderer choice in case of both Forward and Deferred supported
- Added custom specular occlusion mode to Lit Shader Graph Master node

### Fixed
- Fixed a normal bias issue with Stacklit (Was causing light leaking)
- Fixed camera preview outputing an error when both scene and game view where display and play and exit was call
- Fixed override debug mode not apply correctly on static GI
- Fixed issue where XRGraphicsConfig values set in the asset inspector GUI weren't propagating correctly (VR still disabled for now)
- Fixed issue with tangent that was using SurfaceGradient instead of regular normal decoding
- Fixed wrong error message display when switching to unsupported target like IOS
- Fixed an issue with ambient occlusion texture sometimes not being created properly causing broken rendering
- Shadow near plane is no longer limited at 0.1
- Fixed decal draw order on transparent material
- Fixed an issue where sometime the lookup texture used for GGX convolution was broken, causing broken rendering
- Fixed an issue where you wouldn't see any fog for certain pipeline/scene configurations
- Fixed an issue with volumetric lighting where the anisotropy value of 0 would not result in perfectly isotropic lighting
- Fixed shadow bias when the atlas is rescaled
- Fixed shadow cascade sampling outside of the atlas when cascade count is inferior to 4
- Fixed shadow filter width in deferred rendering not matching shader config
- Fixed stereo sampling of depth texture in MSAA DepthValues.shader
- Fixed box light UI which allowed negative and zero sizes, thus causing NaNs
- Fixed stereo rendering in HDRISky.shader (VR)
- Fixed normal blend and blend sphere influence for reflection probe
- Fixed distortion filtering (was point filtering, now trilinear)
- Fixed contact shadow for large distance
- Fixed depth pyramid debug view mode
- Fixed sphere shaped influence handles clamping in reflection probes
- Fixed reflection probes data migration for project created before using hdrp
- Fixed ambient occlusion for Lit Master Node when slot is connected

### Changed
- Use samplerunity_ShadowMask instead of samplerunity_samplerLightmap for shadow mask
- Allow to resize reflection probe gizmo's size
- Improve quality of screen space shadow
- Remove support of projection model for ScreenSpaceLighting (SSR always use HiZ and refraction always Proxy)
- Remove all the debug mode from SSR that are obsolete now
- Expose frameSettings and Capture settings for reflection and planar probe
- Update UI for reflection probe, planar probe, camera and HDRP Asset
- Implement proper linear blending for volumetric lighting via deep compositing as described in the paper "Deep Compositing Using Lie Algebras"
- Changed  planar mapping to match terrain convention (XZ instead of ZX)
- XRGraphicsConfig is no longer Read/Write. Instead, it's read-only. This improves consistency of XR behavior between the legacy render pipeline and SRP
- Change reflection probe data migration code (to update old reflection probe to new one)
- Updated gizmo for ReflectionProbes
- Updated UI and Gizmo of DensityVolume

## [4.0.0-preview] - 2018-09-28

### Added
- Added a new TerrainLit shader that supports rendering of Unity terrains.
- Added controls for linear fade at the boundary of density volumes
- Added new API to control decals without monobehaviour object
- Improve Decal Gizmo
- Implement Screen Space Reflections (SSR) (alpha version, highly experimental)
- Add an option to invert the fade parameter on a Density Volume
- Added a Fabric shader (experimental) handling cotton and silk
- Added support for MSAA in forward only for opaque only
- Implement smoothness fade for SSR
- Added support for AxF shader (X-rite format - require special AxF importer from Unity not part of HDRP)
- Added control for sundisc on directional light (hack)
- Added a new HD Lit Master node that implements Lit shader support for Shader Graph
- Added Micro shadowing support (hack)
- Added an event on HDAdditionalCameraData for custom rendering
- HDRP Shader Graph shaders now support 4-channel UVs.

### Fixed
- Fixed an issue where sometimes the deferred shadow texture would not be valid, causing wrong rendering.
- Stencil test during decals normal buffer update is now properly applied
- Decals corectly update normal buffer in forward
- Fixed a normalization problem in reflection probe face fading causing artefacts in some cases
- Fix multi-selection behavior of Density Volumes overwriting the albedo value
- Fixed support of depth texture for RenderTexture. HDRP now correctly output depth to user depth buffer if RenderTexture request it.
- Fixed multi-selection behavior of Density Volumes overwriting the albedo value
- Fixed support of depth for RenderTexture. HDRP now correctly output depth to user depth buffer if RenderTexture request it.
- Fixed support of Gizmo in game view in the editor
- Fixed gizmo for spot light type
- Fixed issue with TileViewDebug mode being inversed in gameview
- Fixed an issue with SAMPLE_TEXTURECUBE_SHADOW macro
- Fixed issue with color picker not display correctly when game and scene view are visible at the same time
- Fixed an issue with reflection probe face fading
- Fixed camera motion vectors shader and associated matrices to update correctly for single-pass double-wide stereo rendering
- Fixed light attenuation functions when range attenuation is disabled
- Fixed shadow component algorithm fixup not dirtying the scene, so changes can be saved to disk.
- Fixed some GC leaks for HDRP
- Fixed contact shadow not affected by shadow dimmer
- Fixed GGX that works correctly for the roughness value of 0 (mean specular highlgiht will disappeard for perfect mirror, we rely on maxSmoothness instead to always have a highlight even on mirror surface)
- Add stereo support to ShaderPassForward.hlsl. Forward rendering now seems passable in limited test scenes with camera-relative rendering disabled.
- Add stereo support to ProceduralSky.shader and OpaqueAtmosphericScattering.shader.
- Added CullingGroupManager to fix more GC.Alloc's in HDRP
- Fixed rendering when multiple cameras render into the same render texture

### Changed
- Changed the way depth & color pyramids are built to be faster and better quality, thus improving the look of distortion and refraction.
- Stabilize the dithered LOD transition mask with respect to the camera rotation.
- Avoid multiple depth buffer copies when decals are present
- Refactor code related to the RT handle system (No more normal buffer manager)
- Remove deferred directional shadow and move evaluation before lightloop
- Add a function GetNormalForShadowBias() that material need to implement to return the normal used for normal shadow biasing
- Remove Jimenez Subsurface scattering code (This code was disabled by default, now remove to ease maintenance)
- Change Decal API, decal contribution is now done in Material. Require update of material using decal
- Move a lot of files from CoreRP to HDRP/CoreRP. All moved files weren't used by Ligthweight pipeline. Long term they could move back to CoreRP after CoreRP become out of preview
- Updated camera inspector UI
- Updated decal gizmo
- Optimization: The objects that are rendered in the Motion Vector Pass are not rendered in the prepass anymore
- Removed setting shader inclue path via old API, use package shader include paths
- The default value of 'maxSmoothness' for punctual lights has been changed to 0.99
- Modified deferred compute and vert/frag shaders for first steps towards stereo support
- Moved material specific Shader Graph files into corresponding material folders.
- Hide environment lighting settings when enabling HDRP (Settings are control from sceneSettings)
- Update all shader includes to use absolute path (allow users to create material in their Asset folder)
- Done a reorganization of the files (Move ShaderPass to RenderPipeline folder, Move all shadow related files to Lighting/Shadow and others)
- Improved performance and quality of Screen Space Shadows

## [3.3.0-preview] - 2018-01-01

### Added
- Added an error message to say to use Metal or Vulkan when trying to use OpenGL API
- Added a new Fabric shader model that supports Silk and Cotton/Wool
- Added a new HDRP Lighting Debug mode to visualize Light Volumes for Point, Spot, Line, Rectangular and Reflection Probes
- Add support for reflection probe light layers
- Improve quality of anisotropic on IBL

### Fixed
- Fix an issue where the screen where darken when rendering camera preview
- Fix display correct target platform when showing message to inform user that a platform is not supported
- Remove workaround for metal and vulkan in normal buffer encoding/decoding
- Fixed an issue with color picker not working in forward
- Fixed an issue where reseting HDLight do not reset all of its parameters
- Fixed shader compile warning in DebugLightVolumes.shader

### Changed
- Changed default reflection probe to be 256x256x6 and array size to be 64
- Removed dependence on the NdotL for thickness evaluation for translucency (based on artist's input)
- Increased the precision when comparing Planar or HD reflection probe volumes
- Remove various GC alloc in C#. Slightly better performance

## [3.2.0-preview] - 2018-01-01

### Added
- Added a luminance meter in the debug menu
- Added support of Light, reflection probe, emissive material, volume settings related to lighting to Lighting explorer
- Added support for 16bit shadows

### Fixed
- Fix issue with package upgrading (HDRP resources asset is now versionned to worarkound package manager limitation)
- Fix HDReflectionProbe offset displayed in gizmo different than what is affected.
- Fix decals getting into a state where they could not be removed or disabled.
- Fix lux meter mode - The lux meter isn't affected by the sky anymore
- Fix area light size reset when multi-selected
- Fix filter pass number in HDUtils.BlitQuad
- Fix Lux meter mode that was applying SSS
- Fix planar reflections that were not working with tile/cluster (olbique matrix)
- Fix debug menu at runtime not working after nested prefab PR come to trunk
- Fix scrolling issue in density volume

### Changed
- Shader code refactor: Split MaterialUtilities file in two parts BuiltinUtilities (independent of FragInputs) and MaterialUtilities (Dependent of FragInputs)
- Change screen space shadow rendertarget format from ARGB32 to RG16

## [3.1.0-preview] - 2018-01-01

### Added
- Decal now support per channel selection mask. There is now two mode. One with BaseColor, Normal and Smoothness and another one more expensive with BaseColor, Normal, Smoothness, Metal and AO. Control is on HDRP Asset. This may require to launch an update script for old scene: 'Edit/Render Pipeline/Single step upgrade script/Upgrade all DecalMaterial MaskBlendMode'.
- Decal now supports depth bias for decal mesh, to prevent z-fighting
- Decal material now supports draw order for decal projectors
- Added LightLayers support (Base on mask from renderers name RenderingLayers and mask from light name LightLayers - if they match, the light apply) - cost an extra GBuffer in deferred (more bandwidth)
- When LightLayers is enabled, the AmbientOclusion is store in the GBuffer in deferred path allowing to avoid double occlusion with SSAO. In forward the double occlusion is now always avoided.
- Added the possibility to add an override transform on the camera for volume interpolation
- Added desired lux intensity and auto multiplier for HDRI sky
- Added an option to disable light by type in the debug menu
- Added gradient sky
- Split EmissiveColor and bakeDiffuseLighting in forward avoiding the emissiveColor to be affect by SSAO
- Added a volume to control indirect light intensity
- Added EV 100 intensity unit for area lights
- Added support for RendererPriority on Renderer. This allow to control order of transparent rendering manually. HDRP have now two stage of sorting for transparent in addition to bact to front. Material have a priority then Renderer have a priority.
- Add Coupling of (HD)Camera and HDAdditionalCameraData for reset and remove in inspector contextual menu of Camera
- Add Coupling of (HD)ReflectionProbe and HDAdditionalReflectionData for reset and remove in inspector contextual menu of ReflectoinProbe
- Add macro to forbid unity_ObjectToWorld/unity_WorldToObject to be use as it doesn't handle camera relative rendering
- Add opacity control on contact shadow

### Fixed
- Fixed an issue with PreIntegratedFGD texture being sometimes destroyed and not regenerated causing rendering to break
- PostProcess input buffers are not copied anymore on PC if the viewport size matches the final render target size
- Fixed an issue when manipulating a lot of decals, it was displaying a lot of errors in the inspector
- Fixed capture material with reflection probe
- Refactored Constant Buffers to avoid hitting the maximum number of bound CBs in some cases.
- Fixed the light range affecting the transform scale when changed.
- Snap to grid now works for Decal projector resizing.
- Added a warning for 128x128 cookie texture without mipmaps
- Replace the sampler used for density volumes for correct wrap mode handling

### Changed
- Move Render Pipeline Debug "Windows from Windows->General-> Render Pipeline debug windows" to "Windows from Windows->Analysis-> Render Pipeline debug windows"
- Update detail map formula for smoothness and albedo, goal it to bright and dark perceptually and scale factor is use to control gradient speed
- Refactor the Upgrade material system. Now a material can be update from older version at any time. Call Edit/Render Pipeline/Upgrade all Materials to newer version
- Change name EnableDBuffer to EnableDecals at several place (shader, hdrp asset...), this require a call to Edit/Render Pipeline/Upgrade all Materials to newer version to have up to date material.
- Refactor shader code: BakeLightingData structure have been replace by BuiltinData. Lot of shader code have been remove/change.
- Refactor shader code: All GBuffer are now handled by the deferred material. Mean ShadowMask and LightLayers are control by lit material in lit.hlsl and not outside anymore. Lot of shader code have been remove/change.
- Refactor shader code: Rename GetBakedDiffuseLighting to ModifyBakedDiffuseLighting. This function now handle lighting model for transmission too. Lux meter debug mode is factor outisde.
- Refactor shader code: GetBakedDiffuseLighting is not call anymore in GBuffer or forward pass, including the ConvertSurfaceDataToBSDFData and GetPreLightData, this is done in ModifyBakedDiffuseLighting now
- Refactor shader code: Added a backBakeDiffuseLighting to BuiltinData to handle lighting for transmission
- Refactor shader code: Material must now call InitBuiltinData (Init all to zero + init bakeDiffuseLighting and backBakeDiffuseLighting ) and PostInitBuiltinData

## [3.0.0-preview] - 2018-01-01

### Fixed
- Fixed an issue with distortion that was using previous frame instead of current frame
- Fixed an issue where disabled light where not upgrade correctly to the new physical light unit system introduce in 2.0.5-preview

### Changed
- Update assembly definitions to output assemblies that match Unity naming convention (Unity.*).

## [2.0.5-preview] - 2018-01-01

### Added
- Add option supportDitheringCrossFade on HDRP Asset to allow to remove shader variant during player build if needed
- Add contact shadows for punctual lights (in additional shadow settings), only one light is allowed to cast contact shadows at the same time and so at each frame a dominant light is choosed among all light with contact shadows enabled.
- Add PCSS shadow filter support (from SRP Core)
- Exposed shadow budget parameters in HDRP asset
- Add an option to generate an emissive mesh for area lights (currently rectangle light only). The mesh fits the size, intensity and color of the light.
- Add an option to the HDRP asset to increase the resolution of volumetric lighting.
- Add additional ligth unit support for punctual light (Lumens, Candela) and area lights (Lumens, Luminance)
- Add dedicated Gizmo for the box Influence volume of HDReflectionProbe / PlanarReflectionProbe

### Changed
- Re-enable shadow mask mode in debug view
- SSS and Transmission code have been refactored to be able to share it between various material. Guidelines are in SubsurfaceScattering.hlsl
- Change code in area light with LTC for Lit shader. Magnitude is now take from FGD texture instead of a separate texture
- Improve camera relative rendering: We now apply camera translation on the model matrix, so before the TransformObjectToWorld(). Note: unity_WorldToObject and unity_ObjectToWorld must never be used directly.
- Rename positionWS to positionRWS (Camera relative world position) at a lot of places (mainly in interpolator and FragInputs). In case of custom shader user will be required to update their code.
- Rename positionWS, capturePositionWS, proxyPositionWS, influencePositionWS to positionRWS, capturePositionRWS, proxyPositionRWS, influencePositionRWS (Camera relative world position) in LightDefinition struct.
- Improve the quality of trilinear filtering of density volume textures.
- Improve UI for HDReflectionProbe / PlanarReflectionProbe

### Fixed
- Fixed a shader preprocessor issue when compiling DebugViewMaterialGBuffer.shader against Metal target
- Added a temporary workaround to Lit.hlsl to avoid broken lighting code with Metal/AMD
- Fixed issue when using more than one volume texture mask with density volumes.
- Fixed an error which prevented volumetric lighting from working if no density volumes with 3D textures were present.
- Fix contact shadows applied on transmission
- Fix issue with forward opaque lit shader variant being removed by the shader preprocessor
- Fixed compilation errors on Nintendo Switch (limited XRSetting support).
- Fixed apply range attenuation option on punctual light
- Fixed issue with color temperature not take correctly into account with static lighting
- Don't display fog when diffuse lighting, specular lighting, or lux meter debug mode are enabled.

## [2.0.4-preview] - 2018-01-01

### Fixed
- Fix issue when disabling rough refraction and building a player. Was causing a crash.

## [2.0.3-preview] - 2018-01-01

### Added
- Increased debug color picker limit up to 260k lux

## [2.0.2-preview] - 2018-01-01

### Added
- Add Light -> Planar Reflection Probe command
- Added a false color mode in rendering debug
- Add support for mesh decals
- Add flag to disable projector decals on transparent geometry to save performance and decal texture atlas space
- Add ability to use decal diffuse map as mask only
- Add visualize all shadow masks in lighting debug
- Add export of normal and roughness buffer for forwardOnly and when in supportOnlyForward mode for forward
- Provide a define in lit.hlsl (FORWARD_MATERIAL_READ_FROM_WRITTEN_NORMAL_BUFFER) when output buffer normal is used to read the normal and roughness instead of caclulating it (can save performance, but lower quality due to compression)
- Add color swatch to decal material

### Changed
- Change Render -> Planar Reflection creation to 3D Object -> Mirror
- Change "Enable Reflector" name on SpotLight to "Angle Affect Intensity"
- Change prototype of BSDFData ConvertSurfaceDataToBSDFData(SurfaceData surfaceData) to BSDFData ConvertSurfaceDataToBSDFData(uint2 positionSS, SurfaceData surfaceData)

### Fixed
- Fix issue with StackLit in deferred mode with deferredDirectionalShadow due to GBuffer not being cleared. Gbuffer is still not clear and issue was fix with the new Output of normal buffer.
- Fixed an issue where interpolation volumes were not updated correctly for reflection captures.
- Fixed an exception in Light Loop settings UI

## [2.0.1-preview] - 2018-01-01

### Added
- Add stripper of shader variant when building a player. Save shader compile time.
- Disable per-object culling that was executed in C++ in HD whereas it was not used (Optimization)
- Enable texture streaming debugging (was not working before 2018.2)
- Added Screen Space Reflection with Proxy Projection Model
- Support correctly scene selection for alpha tested object
- Add per light shadow mask mode control (i.e shadow mask distance and shadow mask). It use the option NonLightmappedOnly
- Add geometric filtering to Lit shader (allow to reduce specular aliasing)
- Add shortcut to create DensityVolume and PlanarReflection in hierarchy
- Add a DefaultHDMirrorMaterial material for PlanarReflection
- Added a script to be able to upgrade material to newer version of HDRP
- Removed useless duplication of ForwardError passes.
- Add option to not compile any DEBUG_DISPLAY shader in the player (Faster build) call Support Runtime Debug display

### Changed
- Changed SupportForwardOnly to SupportOnlyForward in render pipeline settings
- Changed versioning variable name in HDAdditionalXXXData from m_version to version
- Create unique name when creating a game object in the rendering menu (i.e Density Volume(2))
- Re-organize various files and folder location to clean the repository
- Change Debug windows name and location. Now located at:  Windows -> General -> Render Pipeline Debug

### Removed
- Removed GlobalLightLoopSettings.maxPlanarReflectionProbes and instead use value of GlobalLightLoopSettings.planarReflectionProbeCacheSize
- Remove EmissiveIntensity parameter and change EmissiveColor to be HDR (Matching Builtin Unity behavior) - Data need to be updated - Launch Edit -> Single Step Upgrade Script -> Upgrade all Materials emissionColor

### Fixed
- Fix issue with LOD transition and instancing
- Fix discrepency between object motion vector and camera motion vector
- Fix issue with spot and dir light gizmo axis not highlighted correctly
- Fix potential crash while register debug windows inputs at startup
- Fix warning when creating Planar reflection
- Fix specular lighting debug mode (was rendering black)
- Allow projector decal with null material to allow to configure decal when HDRP is not set
- Decal atlas texture offset/scale is updated after allocations (used to be before so it was using date from previous frame)

## [0.0.0-preview] - 2018-01-01

### Added
- Configure the VolumetricLightingSystem code path to be on by default
- Trigger a build exception when trying to build an unsupported platform
- Introduce the VolumetricLightingController component, which can (and should) be placed on the camera, and allows one to control the near and the far plane of the V-Buffer (volumetric "froxel" buffer) along with the depth distribution (from logarithmic to linear)
- Add 3D texture support for DensityVolumes
- Add a better mapping of roughness to mipmap for planar reflection
- The VolumetricLightingSystem now uses RTHandles, which allows to save memory by sharing buffers between different cameras (history buffers are not shared), and reduce reallocation frequency by reallocating buffers only if the rendering resolution increases (and suballocating within existing buffers if the rendering resolution decreases)
- Add a Volumetric Dimmer slider to lights to control the intensity of the scattered volumetric lighting
- Add UV tiling and offset support for decals.
- Add mipmapping support for volume 3D mask textures

### Changed
- Default number of planar reflection change from 4 to 2
- Rename _MainDepthTexture to _CameraDepthTexture
- The VolumetricLightingController has been moved to the Interpolation Volume framework and now functions similarly to the VolumetricFog settings
- Update of UI of cookie, CubeCookie, Reflection probe and planar reflection probe to combo box
- Allow enabling/disabling shadows for area lights when they are set to baked.
- Hide applyRangeAttenuation and FadeDistance for directional shadow as they are not used

### Removed
- Remove Resource folder of PreIntegratedFGD and add the resource to RenderPipeline Asset

### Fixed
- Fix ConvertPhysicalLightIntensityToLightIntensity() function used when creating light from script to match HDLightEditor behavior
- Fix numerical issues with the default value of mean free path of volumetric fog
- Fix the bug preventing decals from coexisting with density volumes
- Fix issue with alpha tested geometry using planar/triplanar mapping not render correctly or flickering (due to being wrongly alpha tested in depth prepass)
- Fix meta pass with triplanar (was not handling correctly the normal)
- Fix preview when a planar reflection is present
- Fix Camera preview, it is now a Preview cameraType (was a SceneView)
- Fix handling unknown GPUShadowTypes in the shadow manager.
- Fix area light shapes sent as point lights to the baking backends when they are set to baked.
- Fix unnecessary division by PI for baked area lights.
- Fix line lights sent to the lightmappers. The backends don't support this light type.
- Fix issue with shadow mask framesettings not correctly taken into account when shadow mask is enabled for lighting.
- Fix directional light and shadow mask transition, they are now matching making smooth transition
- Fix banding issues caused by high intensity volumetric lighting
- Fix the debug window being emptied on SRP asset reload
- Fix issue with debug mode not correctly clearing the GBuffer in editor after a resize
- Fix issue with ResetMaterialKeyword not resetting correctly ToggleOff/Roggle Keyword
- Fix issue with motion vector not render correctly if there is no depth prepass in deferred

## [0.0.0-preview] - 2018-01-01

### Added
- Screen Space Refraction projection model (Proxy raycasting, HiZ raymarching)
- Screen Space Refraction settings as volume component
- Added buffered frame history per camera
- Port Global Density Volumes to the Interpolation Volume System.
- Optimize ImportanceSampleLambert() to not require the tangent frame.
- Generalize SampleVBuffer() to handle different sampling and reconstruction methods.
- Improve the quality of volumetric lighting reprojection.
- Optimize Morton Order code in the Subsurface Scattering pass.
- Planar Reflection Probe support roughness (gaussian convolution of captured probe)
- Use an atlas instead of a texture array for cluster transparent decals
- Add a debug view to visualize the decal atlas
- Only store decal textures to atlas if decal is visible, debounce out of memory decal atlas warning.
- Add manipulator gizmo on decal to improve authoring workflow
- Add a minimal StackLit material (work in progress, this version can be used as template to add new material)

### Changed
- EnableShadowMask in FrameSettings (But shadowMaskSupport still disable by default)
- Forced Planar Probe update modes to (Realtime, Every Update, Mirror Camera)
- Screen Space Refraction proxy model uses the proxy of the first environment light (Reflection probe/Planar probe) or the sky
- Moved RTHandle static methods to RTHandles
- Renamed RTHandle to RTHandleSystem.RTHandle
- Move code for PreIntegratedFDG (Lit.shader) into its dedicated folder to be share with other material
- Move code for LTCArea (Lit.shader) into its dedicated folder to be share with other material

### Removed
- Removed Planar Probe mirror plane position and normal fields in inspector, always display mirror plane and normal gizmos

### Fixed
- Fix fog flags in scene view is now taken into account
- Fix sky in preview windows that were disappearing after a load of a new level
- Fix numerical issues in IntersectRayAABB().
- Fix alpha blending of volumetric lighting with transparent objects.
- Fix the near plane of the V-Buffer causing out-of-bounds look-ups in the clustered data structure.
- Depth and color pyramid are properly computed and sampled when the camera renders inside a viewport of a RTHandle.
- Fix decal atlas debug view to work correctly when shadow atlas view is also enabled<|MERGE_RESOLUTION|>--- conflicted
+++ resolved
@@ -37,12 +37,9 @@
 - Added scalability settings for the planar reflection resolution.
 - Added tests for AOV stacking and UI rendering in the graphics compositor.
 - Added a new ray tracing only function that samples the specular part of the materials.
-<<<<<<< HEAD
-- Added new algorithm for SSR with temporal accumulation
-=======
 - Adding missing marker for ray tracing profiling (RaytracingDeferredLighting)
 - Added the support of eye shader for ray tracing.
->>>>>>> d18c8102
+- Added new algorithm for SSR with temporal accumulation
 
 ### Fixed
 - Fixed several issues with physically-based DoF (TAA ghosting of the CoC buffer, smooth layer transitions, etc)
