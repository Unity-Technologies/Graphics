﻿# Changelog
All notable changes to this package will be documented in this file.

The format is based on [Keep a Changelog](http://keepachangelog.com/en/1.0.0/)
and this project adheres to [Semantic Versioning](http://semver.org/spec/v2.0.0.html).

## [11.0.0] - 2020-10-21

Version Updated
The version number for this package has increased due to a version update of a related graphics package.

## [10.2.0] - 2020-10-19

### Added
- Added a rough distortion frame setting and and info box on distortion materials.
- Adding support of 4 channel tex coords for ray tracing (case 1265309).
- Added a help button on the volume component toolbar for documentation.
- Added range remapping to metallic property for Lit and Decal shaders.
- Exposed the API to access HDRP shader pass names.
- Added the status check of default camera frame settings in the DXR wizard.
- Added frame setting for Virtual Texturing. 
- Added a fade distance for light influencing volumetric lighting.
<<<<<<< HEAD
=======
- Adding an "Include For Ray Tracing" toggle on lights to allow the user to exclude them when ray tracing is enabled in the frame settings of a camera.
- Added fog volumetric scattering support for path tracing.
- Added new algorithm for SSR with temporal accumulation
>>>>>>> 5a5601ed

### Fixed
- Fixed an issue where the Exposure Shader Graph node had clipped text. (case 1265057)
- Fixed an issue when rendering into texture where alpha would not default to 1.0 when using 11_11_10 color buffer in non-dev builds.
- Fixed issues with reordering and hiding graphics compositor layers (cases 1283903, 1285282, 1283886).
- Fixed the possibility to have a shader with a pre-refraction render queue and refraction enabled at the same time.
- Fixed a migration issue with the rendering queue in ShaderGraph when upgrading to 10.x;
- Fixed upside down XR occlusion mesh.
- Fixed precision issue with the atmospheric fog.
- Fixed issue with TAA and no motion vectors.
- Fixed the stripping not working the terrain alphatest feature required for terrain holes (case 1205902).
- Fixed bounding box generation that resulted in incorrect light culling (case 3875925).
- VFX : Fix Emissive writing in Opaque Lit Output with PSSL platforms (case 273378).
- Fixed issue where pivot of DecalProjector was not aligned anymore on Transform position when manipulating the size of the projector from the Inspector.
- Fixed a null reference exception when creating a diffusion profile asset.
- Fixed the diffusion profile not being registered as a dependency of the ShaderGraph.
- Fixing exceptions in the console when putting the SSGI in low quality mode (render graph).
- Fixed NullRef Exception when decals are in the scene, no asset is set and HDRP wizard is run.
- Fixed issue with TAA causing bleeding of a view into another when multiple views are visible.
- Fix an issue that caused issues of usability of editor if a very high resolution is set by mistake and then reverted back to a smaller resolution.
- Fixed issue where Default Volume Profile Asset change in project settings was not added to the undo stack (case 1285268).
- Fixed undo after enabling compositor.
- Fixed the ray tracing shadow UI being displayed while it shouldn't (case 1286391).
<<<<<<< HEAD
- Fixed issue when null parameters in a volume component would spam null reference errors. Produce a warning instead.
=======
- Fixed issues with physically-based DoF, improved speed and robustness 
- Fixed a warning happening when putting the range of lights to 0.
>>>>>>> 5a5601ed

### Changed
- Combined occlusion meshes into one to reduce draw calls and state changes with XR single-pass.
- Claryfied doc for the LayeredLit material.
- Various improvements for the Volumetric Fog.
- Use draggable fields for float scalable settings
- Migrated the fabric & hair shadergraph samples directly into the renderpipeline resources.
- Removed green coloration of the UV on the DecalProjector gizmo.
- Now the DXR wizard displays the name of the target asset that needs to be changed.
- Standardized naming for the option regarding Transparent objects being able to receive Screen Space Reflections.
<<<<<<< HEAD
=======
- Making the reflection and refractions of cubemaps distance based.
>>>>>>> 5a5601ed

## [10.1.0] - 2020-10-12

### Added
- Added an option to have only the metering mask displayed in the debug mode.
- Added a new mode to cluster visualization debug where users can see a slice instead of the cluster on opaque objects.
- Added ray traced reflection support for the render graph version of the pipeline.
- Added render graph support of RTAO and required denoisers.
- Added render graph support of RTGI.
- Added support of RTSSS and Recursive Rendering in the render graph mode.
- Added support of RT and screen space shadow for render graph.
- Added tooltips with the full name of the (graphics) compositor properties to properly show large names that otherwise are clipped by the UI (case 1263590)
- Added error message if a callback AOV allocation fail
- Added marker for all AOV request operation on GPU
- Added remapping options for Depth Pyramid debug view mode
- Added an option to support AOV shader at runtime in HDRP settings (case 1265070)
- Added support of SSGI in the render graph mode.
- Added option for 11-11-10 format for cube reflection probes.
- Added an optional check in the HDRP DXR Wizard to verify 64 bits target architecture
- Added option to display timing stats in the debug menu as an average over 1 second. 
- Added a light unit slider to provide users more context when authoring physically based values.
- Added a way to check the normals through the material views.
- Added Simple mode to Earth Preset for PBR Sky
- Added the export of normals during the prepass for shadow matte for proper SSAO calculation.
- Added the usage of SSAO for shadow matte unlit shader graph.
- Added the support of input system V2
- Added a new volume component parameter to control the max ray length of directional lights(case 1279849).
- Added support for 'Pyramid' and 'Box' spot light shapes in path tracing.
- Added high quality prefiltering option for Bloom.
- Added support for camera relative ray tracing (and keeping non-camera relative ray tracing working)
- Added a rough refraction option on planar reflections.
- Added scalability settings for the planar reflection resolution.
- Added tests for AOV stacking and UI rendering in the graphics compositor.
- Added a new ray tracing only function that samples the specular part of the materials.
- Adding missing marker for ray tracing profiling (RaytracingDeferredLighting)
- Added the support of eye shader for ray tracing.
- Exposed Refraction Model to the material UI when using a Lit ShaderGraph.
- Added bounding sphere support to screen-space axis-aligned bounding box generation pass.

### Fixed
- Fixed several issues with physically-based DoF (TAA ghosting of the CoC buffer, smooth layer transitions, etc)
- Fixed GPU hang on D3D12 on xbox. 
- Fixed game view artifacts on resizing when hardware dynamic resolution was enabled
- Fixed black line artifacts occurring when Lanczos upsampling was set for dynamic resolution
- Fixed Amplitude -> Min/Max parametrization conversion
- Fixed CoatMask block appearing when creating lit master node (case 1264632)
- Fixed issue with SceneEV100 debug mode indicator when rescaling the window.
- Fixed issue with PCSS filter being wrong on first frame. 
- Fixed issue with emissive mesh for area light not appearing in playmode if Reload Scene option is disabled in Enter Playmode Settings.
- Fixed issue when Reflection Probes are set to OnEnable and are never rendered if the probe is enabled when the camera is farther than the probe fade distance. 
- Fixed issue with sun icon being clipped in the look dev window. 
- Fixed error about layers when disabling emissive mesh for area lights.
- Fixed issue when the user deletes the composition graph or .asset in runtime (case 1263319)
- Fixed assertion failure when changing resolution to compositor layers after using AOVs (case 1265023) 
- Fixed flickering layers in graphics compositor (case 1264552)
- Fixed issue causing the editor field not updating the disc area light radius.
- Fixed issues that lead to cookie atlas to be updated every frame even if cached data was valid.
- Fixed an issue where world space UI was not emitted for reflection cameras in HDRP
- Fixed an issue with cookie texture atlas that would cause realtime textures to always update in the atlas even when the content did not change.
- Fixed an issue where only one of the two lookdev views would update when changing the default lookdev volume profile.
- Fixed a bug related to light cluster invalidation.
- Fixed shader warning in DofGather (case 1272931)
- Fixed AOV export of depth buffer which now correctly export linear depth (case 1265001)
- Fixed issue that caused the decal atlas to not be updated upon changing of the decal textures content.
- Fixed "Screen position out of view frustum" error when camera is at exactly the planar reflection probe location.
- Fixed Amplitude -> Min/Max parametrization conversion
- Fixed issue that allocated a small cookie for normal spot lights.
- Fixed issue when undoing a change in diffuse profile list after deleting the volume profile.
- Fixed custom pass re-ordering and removing.
- Fixed TAA issue and hardware dynamic resolution.
- Fixed a static lighting flickering issue caused by having an active planar probe in the scene while rendering inspector preview.
- Fixed an issue where even when set to OnDemand, the sky lighting would still be updated when changing sky parameters.
- Fixed an error message trigerred when a mesh has more than 32 sub-meshes (case 1274508).
- Fixed RTGI getting noisy for grazying angle geometry (case 1266462).
- Fixed an issue with TAA history management on pssl.
- Fixed the global illumination volume override having an unwanted advanced mode (case 1270459).
- Fixed screen space shadow option displayed on directional shadows while they shouldn't (case 1270537).
- Fixed the handling of undo and redo actions in the graphics compositor (cases 1268149, 1266212, 1265028)
- Fixed issue with composition graphs that include virtual textures, cubemaps and other non-2D textures (cases 1263347, 1265638).
- Fixed issues when selecting a new composition graph or setting it to None (cases 1263350, 1266202)
- Fixed ArgumentNullException when saving shader graphs after removing the compositor from the scene (case 1268658)
- Fixed issue with updating the compositor output when not in play mode (case 1266216)
- Fixed warning with area mesh (case 1268379)
- Fixed issue with diffusion profile not being updated upon reset of the editor. 
- Fixed an issue that lead to corrupted refraction in some scenarios on xbox.
- Fixed for light loop scalarization not happening. 
- Fixed issue with stencil not being set in rendergraph mode.
- Fixed for post process being overridable in reflection probes even though it is not supported.
- Fixed RTGI in performance mode when light layers are enabled on the asset.
- Fixed SSS materials appearing black in matcap mode.
- Fixed a collision in the interaction of RTR and RTGI.
- Fix for lookdev toggling renderers that are set to non editable or are hidden in the inspector.
- Fixed issue with mipmap debug mode not properly resetting full screen mode (and viceversa). 
- Added unsupported message when using tile debug mode with MSAA.
- Fixed SSGI compilation issues on PS4.
- Fixed "Screen position out of view frustum" error when camera is on exactly the planar reflection probe plane.
- Workaround issue that caused objects using eye shader to not be rendered on xbox.
- Fixed GC allocation when using XR single-pass test mode.
- Fixed text in cascades shadow split being truncated.
- Fixed rendering of custom passes in the Custom Pass Volume inspector
- Force probe to render again if first time was during async shader compilation to avoid having cyan objects.
- Fixed for lookdev library field not being refreshed upon opening a library from the environment library inspector.
- Fixed serialization issue with matcap scale intensity.
- Close Add Override popup of Volume Inspector when the popup looses focus (case 1258571)
- Light quality setting for contact shadow set to on for High quality by default.
- Fixed an exception thrown when closing the look dev because there is no active SRP anymore.
- Fixed alignment of framesettings in HDRP Default Settings
- Fixed an exception thrown when closing the look dev because there is no active SRP anymore.
- Fixed an issue where entering playmode would close the LookDev window.
- Fixed issue with rendergraph on console failing on SSS pass.
- Fixed Cutoff not working properly with ray tracing shaders default and SG (case 1261292).
- Fixed shader compilation issue with Hair shader and debug display mode
- Fixed cubemap static preview not updated when the asset is imported.
- Fixed wizard DXR setup on non-DXR compatible devices.
- Fixed Custom Post Processes affecting preview cameras.
- Fixed issue with lens distortion breaking rendering.
- Fixed save popup appearing twice due to HDRP wizard.
- Fixed error when changing planar probe resolution.
- Fixed the dependecy of FrameSettings (MSAA, ClearGBuffer, DepthPrepassWithDeferred) (case 1277620).
- Fixed the usage of GUIEnable for volume components (case 1280018).
- Fixed the diffusion profile becoming invalid when hitting the reset (case 1269462).
- Fixed issue with MSAA resolve killing the alpha channel.
- Fixed a warning in materialevalulation
- Fixed an error when building the player.
- Fixed issue with box light not visible if range is below one and range attenuation is off.
- Fixed an issue that caused a null reference when deleting camera component in a prefab. (case 1244430)
- Fixed issue with bloom showing a thin black line after rescaling window. 
- Fixed rendergraph motion vector resolve.
- Fixed the Ray-Tracing related Debug Display not working in render graph mode.
- Fix nan in pbr sky
- Fixed Light skin not properly applied on the LookDev when switching from Dark Skin (case 1278802)
- Fixed accumulation on DX11
- Fixed issue with screen space UI not drawing on the graphics compositor (case 1279272).
- Fixed error Maximum allowed thread group count is 65535 when resolution is very high. 
- LOD meshes are now properly stripped based on the maximum lod value parameters contained in the HDRP asset.
- Fixed an inconsistency in the LOD group UI where LOD bias was not the right one.
- Fixed outlines in transitions between post-processed and plain regions in the graphics compositor (case 1278775).
- Fix decal being applied twice with LOD Crossfade.
- Fixed camera stacking for AOVs in the graphics compositor (case 1273223).
- Fixed backface selection on some shader not ignore correctly.
- Disable quad overdraw on ps4.
- Fixed error when resizing the graphics compositor's output and when re-adding a compositor in the scene
- Fixed issues with bloom, alpha and HDR layers in the compositor (case 1272621).
- Fixed alpha not having TAA applied to it.
- Fix issue with alpha output in forward.
- Fix compilation issue on Vulkan for shaders using high quality shadows in XR mode.
- Fixed wrong error message when fixing DXR resources from Wizard.
- Fixed compilation error of quad overdraw with double sided materials
- Fixed screen corruption on xbox when using TAA and Motion Blur with rendergraph. 
- Fixed UX issue in the graphics compositor related to clear depth and the defaults for new layers, add better tooltips and fix minor bugs (case 1283904)
- Fixed scene visibility not working for custom pass volumes.
- Fixed issue with several override entries in the runtime debug menu. 
- Fixed issue with rendergraph failing to execute every 30 minutes. 
- Fixed Lit ShaderGraph surface option property block to only display transmission and energy conserving specular color options for their proper material mode (case 1257050)
- Fixed nan in reflection probe when volumetric fog filtering is enabled, causing the whole probe to be invalid.
- Fixed Debug Color pixel became grey
- Fixed TAA flickering on the very edge of screen. 
- Fixed profiling scope for quality RTGI.
- Fixed the denoising and multi-sample not being used for smooth multibounce RTReflections.
- Fixed issue where multiple cameras would cause GC each frame.
- Fixed after post process rendering pass options not showing for unlit ShaderGraphs.
- Fixed null reference in the Undo callback of the graphics compositor 
- Fixed cullmode for SceneSelectionPass.
- Fixed issue that caused non-static object to not render at times in OnEnable reflection probes.
- Baked reflection probes now correctly use static sky for ambient lighting.

### Changed
- Preparation pass for RTSSShadows to be supported by render graph.
- Add tooltips with the full name of the (graphics) compositor properties to properly show large names that otherwise are clipped by the UI (case 1263590)
- Composition profile .asset files cannot be manually edited/reset by users (to avoid breaking things - case 1265631)
- Preparation pass for RTSSShadows to be supported by render graph.
- Changed the way the ray tracing property is displayed on the material (QOL 1265297).
- Exposed lens attenuation mode in default settings and remove it as a debug mode.
- Composition layers without any sub layers are now cleared to black to avoid confusion (case 1265061).
- Slight reduction of VGPR used by area light code.
- Changed thread group size for contact shadows (save 1.1ms on PS4)
- Make sure distortion stencil test happens before pixel shader is run.
- Small optimization that allows to skip motion vector prepping when the whole wave as velocity of 0.
- Improved performance to avoid generating coarse stencil buffer when not needed.
- Remove HTile generation for decals (faster without).
- Improving SSGI Filtering and fixing a blend issue with RTGI.
- Changed the Trackball UI so that it allows explicit numeric values.
- Reduce the G-buffer footprint of anisotropic materials
- Moved SSGI out of preview.
- Skip an unneeded depth buffer copy on consoles. 
- Replaced the Density Volume Texture Tool with the new 3D Texture Importer.
- Rename Raytracing Node to Raytracing Quality Keyword and rename high and low inputs as default and raytraced. All raytracing effects now use the raytraced mode but path tracing.
- Moved diffusion profile list to the HDRP default settings panel.
- Skip biquadratic resampling of vbuffer when volumetric fog filtering is enabled.
- Optimized Grain and sRGB Dithering.
- On platforms that allow it skip the first mip of the depth pyramid and compute it alongside the depth buffer used for low res transparents.
- When trying to install the local configuration package, if another one is already present the user is now asked whether they want to keep it or not.
- Improved MSAA color resolve to fix issues when very bright and very dark samples are resolved together.
- Improve performance of GPU light AABB generation
- Removed the max clamp value for the RTR, RTAO and RTGI's ray length (case 1279849).
- Meshes assigned with a decal material are not visible anymore in ray-tracing or path-tracing.
- Removed BLEND shader keywords.
- Remove a rendergraph debug option to clear resources on release from UI.
- added SV_PrimitiveID in the VaryingMesh structure for fulldebugscreenpass as well as primitiveID in FragInputs
- Changed which local frame is used for multi-bounce RTReflections.
- Move System Generated Values semantics out of VaryingsMesh structure.
- Other forms of FSAA are silently deactivated, when path tracing is on.
- Removed XRSystemTests. The GC verification is now done during playmode tests (case 1285012).
- SSR now uses the pre-refraction color pyramid.

## [10.0.0] - 2019-06-10

### Added
- Ray tracing support for VR single-pass
- Added sharpen filter shader parameter and UI for TemporalAA to control image quality instead of hardcoded value
- Added frame settings option for custom post process and custom passes as well as custom color buffer format option.
- Add check in wizard on SRP Batcher enabled.
- Added default implementations of OnPreprocessMaterialDescription for FBX, Obj, Sketchup and 3DS file formats.
- Added custom pass fade radius
- Added after post process injection point for custom passes
- Added basic alpha compositing support - Alpha is available afterpostprocess when using FP16 buffer format.
- Added falloff distance on Reflection Probe and Planar Reflection Probe
- Added Backplate projection from the HDRISky
- Added Shadow Matte in UnlitMasterNode, which only received shadow without lighting
- Added hability to name LightLayers in HDRenderPipelineAsset
- Added a range compression factor for Reflection Probe and Planar Reflection Probe to avoid saturation of colors.
- Added path tracing support for directional, point and spot lights, as well as emission from Lit and Unlit.
- Added non temporal version of SSAO.
- Added more detailed ray tracing stats in the debug window
- Added Disc area light (bake only)
- Added a warning in the material UI to prevent transparent + subsurface-scattering combination.
- Added XR single-pass setting into HDRP asset
- Added a penumbra tint option for lights
- Added support for depth copy with XR SDK
- Added debug setting to Render Pipeline Debug Window to list the active XR views
- Added an option to filter the result of the volumetric lighting (off by default).
- Added a transmission multiplier for directional lights
- Added XR single-pass test mode to Render Pipeline Debug Window
- Added debug setting to Render Pipeline Window to list the active XR views
- Added a new refraction mode for the Lit shader (thin). Which is a box refraction with small thickness values
- Added the code to support Barn Doors for Area Lights based on a shaderconfig option.
- Added HDRPCameraBinder property binder for Visual Effect Graph
- Added "Celestial Body" controls to the Directional Light
- Added new parameters to the Physically Based Sky
- Added Reflections to the DXR Wizard
- Added the possibility to have ray traced colored and semi-transparent shadows on directional lights.
- Added a check in the custom post process template to throw an error if the default shader is not found.
- Exposed the debug overlay ratio in the debug menu.
- Added a separate frame settings for tonemapping alongside color grading.
- Added the receive fog option in the material UI for ShaderGraphs.
- Added a public virtual bool in the custom post processes API to specify if a post processes should be executed in the scene view.
- Added a menu option that checks scene issues with ray tracing. Also removed the previously existing warning at runtime.
- Added Contrast Adaptive Sharpen (CAS) Upscaling effect.
- Added APIs to update probe settings at runtime.
- Added documentation for the rayTracingSupported method in HDRP
- Added user-selectable format for the post processing passes.
- Added support for alpha channel in some post-processing passes (DoF, TAA, Uber).
- Added warnings in FrameSettings inspector when using DXR and atempting to use Asynchronous Execution.
- Exposed Stencil bits that can be used by the user.
- Added history rejection based on velocity of intersected objects for directional, point and spot lights.
- Added a affectsVolumetric field to the HDAdditionalLightData API to know if light affects volumetric fog.
- Add OS and Hardware check in the Wizard fixes for DXR.
- Added option to exclude camera motion from motion blur.
- Added semi-transparent shadows for point and spot lights.
- Added support for semi-transparent shadow for unlit shader and unlit shader graph.
- Added the alpha clip enabled toggle to the material UI for all HDRP shader graphs.
- Added Material Samples to explain how to use the lit shader features
- Added an initial implementation of ray traced sub surface scattering
- Added AssetPostprocessors and Shadergraphs to handle Arnold Standard Surface and 3DsMax Physical material import from FBX.
- Added support for Smoothness Fade start work when enabling ray traced reflections.
- Added Contact shadow, Micro shadows and Screen space refraction API documentation.
- Added script documentation for SSR, SSAO (ray tracing), GI, Light Cluster, RayTracingSettings, Ray Counters, etc.
- Added path tracing support for refraction and internal reflections.
- Added support for Thin Refraction Model and Lit's Clear Coat in Path Tracing.
- Added the Tint parameter to Sky Colored Fog.
- Added of Screen Space Reflections for Transparent materials
- Added a fallback for ray traced area light shadows in case the material is forward or the lit mode is forward.
- Added a new debug mode for light layers.
- Added an "enable" toggle to the SSR volume component.
- Added support for anisotropic specular lobes in path tracing.
- Added support for alpha clipping in path tracing.
- Added support for light cookies in path tracing.
- Added support for transparent shadows in path tracing.
- Added support for iridescence in path tracing.
- Added support for background color in path tracing.
- Added a path tracing test to the test suite.
- Added a warning and workaround instructions that appear when you enable XR single-pass after the first frame with the XR SDK.
- Added the exposure sliders to the planar reflection probe preview
- Added support for subsurface scattering in path tracing.
- Added a new mode that improves the filtering of ray traced shadows (directional, point and spot) based on the distance to the occluder.
- Added support of cookie baking and add support on Disc light.
- Added support for fog attenuation in path tracing.
- Added a new debug panel for volumes
- Added XR setting to control camera jitter for temporal effects
- Added an error message in the DrawRenderers custom pass when rendering opaque objects with an HDRP asset in DeferredOnly mode.
- Added API to enable proper recording of path traced scenes (with the Unity recorder or other tools).
- Added support for fog in Recursive rendering, ray traced reflections and ray traced indirect diffuse.
- Added an alpha blend option for recursive rendering
- Added support for stack lit for ray tracing effects.
- Added support for hair for ray tracing effects.
- Added support for alpha to coverage for HDRP shaders and shader graph
- Added support for Quality Levels to Subsurface Scattering.
- Added option to disable XR rendering on the camera settings.
- Added support for specular AA from geometric curvature in AxF
- Added support for baked AO (no input for now) in AxF
- Added an info box to warn about depth test artifacts when rendering object twice in custom passes with MSAA.
- Added a frame setting for alpha to mask.
- Added support for custom passes in the AOV API
- Added Light decomposition lighting debugging modes and support in AOV
- Added exposure compensation to Fixed exposure mode
- Added support for rasterized area light shadows in StackLit
- Added support for texture-weighted automatic exposure
- Added support for POM for emissive map
- Added alpha channel support in motion blur pass.
- Added the HDRP Compositor Tool (in Preview).
- Added a ray tracing mode option in the HDRP asset that allows to override and shader stripping.
- Added support for arbitrary resolution scaling of Volumetric Lighting to the Fog volume component.
- Added range attenuation for box-shaped spotlights.
- Added scenes for hair and fabric and decals with material samples
- Added fabric materials and textures
- Added information for fabric materials in fabric scene
- Added a DisplayInfo attribute to specify a name override and a display order for Volume Component fields (used only in default inspector for now).
- Added Min distance to contact shadows.
- Added support for Depth of Field in path tracing (by sampling the lens aperture).
- Added an API in HDRP to override the camera within the rendering of a frame (mainly for custom pass).
- Added a function (HDRenderPipeline.ResetRTHandleReferenceSize) to reset the reference size of RTHandle systems.
- Added support for AxF measurements importing into texture resources tilings.
- Added Layer parameter on Area Light to modify Layer of generated Emissive Mesh
- Added a flow map parameter to HDRI Sky
- Implemented ray traced reflections for transparent objects.
- Add a new parameter to control reflections in recursive rendering.
- Added an initial version of SSGI.
- Added Virtual Texturing cache settings to control the size of the Streaming Virtual Texturing caches.
- Added back-compatibility with builtin stereo matrices.
- Added CustomPassUtils API to simplify Blur, Copy and DrawRenderers custom passes.
- Added Histogram guided automatic exposure.
- Added few exposure debug modes.
- Added support for multiple path-traced views at once (e.g., scene and game views).
- Added support for 3DsMax's 2021 Simplified Physical Material from FBX files in the Model Importer.
- Added custom target mid grey for auto exposure.
- Added CustomPassUtils API to simplify Blur, Copy and DrawRenderers custom passes.
- Added an API in HDRP to override the camera within the rendering of a frame (mainly for custom pass).
- Added more custom pass API functions, mainly to render objects from another camera.
- Added support for transparent Unlit in path tracing.
- Added a minimal lit used for RTGI in peformance mode.
- Added procedural metering mask that can follow an object
- Added presets quality settings for RTAO and RTGI.
- Added an override for the shadow culling that allows better directional shadow maps in ray tracing effects (RTR, RTGI, RTSSS and RR).
- Added a Cloud Layer volume override.
- Added Fast Memory support for platform that support it.
- Added CPU and GPU timings for ray tracing effects.
- Added support to combine RTSSS and RTGI (1248733).
- Added IES Profile support for Point, Spot and Rectangular-Area lights
- Added support for multiple mapping modes in AxF.
- Add support of lightlayers on indirect lighting controller
- Added compute shader stripping.
- Added Cull Mode option for opaque materials and ShaderGraphs. 
- Added scene view exposure override.
- Added support for exposure curve remapping for min/max limits.
- Added presets for ray traced reflections.
- Added final image histogram debug view (both luminance and RGB).
- Added an example texture and rotation to the Cloud Layer volume override.
- Added an option to extend the camera culling for skinned mesh animation in ray tracing effects (1258547).
- Added decal layer system similar to light layer. Mesh will receive a decal when both decal layer mask matches.
- Added shader graph nodes for rendering a complex eye shader.
- Added more controls to contact shadows and increased quality in some parts. 
- Added a physically based option in DoF volume.
- Added API to check if a Camera, Light or ReflectionProbe is compatible with HDRP.
- Added path tracing test scene for normal mapping.
- Added missing API documentation.
- Remove CloudLayer
- Added quad overdraw and vertex density debug modes.

### Fixed
- fix when saved HDWizard window tab index out of range (1260273)
- Fix when rescale probe all direction below zero (1219246)
- Update documentation of HDRISky-Backplate, precise how to have Ambient Occlusion on the Backplate
- Sorting, undo, labels, layout in the Lighting Explorer.
- Fixed sky settings and materials in Shader Graph Samples package
- Fix/workaround a probable graphics driver bug in the GTAO shader.
- Fixed Hair and PBR shader graphs double sided modes
- Fixed an issue where updating an HDRP asset in the Quality setting panel would not recreate the pipeline.
- Fixed issue with point lights being considered even when occupying less than a pixel on screen (case 1183196)
- Fix a potential NaN source with iridescence (case 1183216)
- Fixed issue of spotlight breaking when minimizing the cone angle via the gizmo (case 1178279)
- Fixed issue that caused decals not to modify the roughness in the normal buffer, causing SSR to not behave correctly (case 1178336)
- Fixed lit transparent refraction with XR single-pass rendering
- Removed extra jitter for TemporalAA in VR
- Fixed ShaderGraph time in main preview
- Fixed issue on some UI elements in HDRP asset not expanding when clicking the arrow (case 1178369)
- Fixed alpha blending in custom post process
- Fixed the modification of the _AlphaCutoff property in the material UI when exposed with a ShaderGraph parameter.
- Fixed HDRP test `1218_Lit_DiffusionProfiles` on Vulkan.
- Fixed an issue where building a player in non-dev mode would generate render target error logs every frame
- Fixed crash when upgrading version of HDRP
- Fixed rendering issues with material previews
- Fixed NPE when using light module in Shuriken particle systems (1173348).
- Refresh cached shadow on editor changes
- Fixed light supported units caching (1182266)
- Fixed an issue where SSAO (that needs temporal reprojection) was still being rendered when Motion Vectors were not available (case 1184998)
- Fixed a nullref when modifying the height parameters inside the layered lit shader UI.
- Fixed Decal gizmo that become white after exiting play mode
- Fixed Decal pivot position to behave like a spotlight
- Fixed an issue where using the LightingOverrideMask would break sky reflection for regular cameras
- Fix DebugMenu FrameSettingsHistory persistency on close
- Fix DensityVolume, ReflectionProbe aned PlanarReflectionProbe advancedControl display
- Fix DXR scene serialization in wizard
- Fixed an issue where Previews would reallocate History Buffers every frame
- Fixed the SetLightLayer function in HDAdditionalLightData setting the wrong light layer
- Fix error first time a preview is created for planar
- Fixed an issue where SSR would use an incorrect roughness value on ForwardOnly (StackLit, AxF, Fabric, etc.) materials when the pipeline is configured to also allow deferred Lit.
- Fixed issues with light explorer (cases 1183468, 1183269)
- Fix dot colors in LayeredLit material inspector
- Fix undo not resetting all value when undoing the material affectation in LayerLit material
- Fix for issue that caused gizmos to render in render textures (case 1174395)
- Fixed the light emissive mesh not updated when the light was disabled/enabled
- Fixed light and shadow layer sync when setting the HDAdditionalLightData.lightlayersMask property
- Fixed a nullref when a custom post process component that was in the HDRP PP list is removed from the project
- Fixed issue that prevented decals from modifying specular occlusion (case 1178272).
- Fixed exposure of volumetric reprojection
- Fixed multi selection support for Scalable Settings in lights
- Fixed font shaders in test projects for VR by using a Shader Graph version
- Fixed refresh of baked cubemap by incrementing updateCount at the end of the bake (case 1158677).
- Fixed issue with rectangular area light when seen from the back
- Fixed decals not affecting lightmap/lightprobe
- Fixed zBufferParams with XR single-pass rendering
- Fixed moving objects not rendered in custom passes
- Fixed abstract classes listed in the + menu of the custom pass list
- Fixed custom pass that was rendered in previews
- Fixed precision error in zero value normals when applying decals (case 1181639)
- Fixed issue that triggered No Scene Lighting view in game view as well (case 1156102)
- Assign default volume profile when creating a new HDRP Asset
- Fixed fov to 0 in planar probe breaking the projection matrix (case 1182014)
- Fixed bugs with shadow caching
- Reassign the same camera for a realtime probe face render request to have appropriate history buffer during realtime probe rendering.
- Fixed issue causing wrong shading when normal map mode is Object space, no normal map is set, but a detail map is present (case 1143352)
- Fixed issue with decal and htile optimization
- Fixed TerrainLit shader compilation error regarding `_Control0_TexelSize` redefinition (case 1178480).
- Fixed warning about duplicate HDRuntimeReflectionSystem when configuring play mode without domain reload.
- Fixed an editor crash when multiple decal projectors were selected and some had null material
- Added all relevant fix actions to FixAll button in Wizard
- Moved FixAll button on top of the Wizard
- Fixed an issue where fog color was not pre-exposed correctly
- Fix priority order when custom passes are overlapping
- Fix cleanup not called when the custom pass GameObject is destroyed
- Replaced most instances of GraphicsSettings.renderPipelineAsset by GraphicsSettings.currentRenderPipeline. This should fix some parameters not working on Quality Settings overrides.
- Fixed an issue with Realtime GI not working on upgraded projects.
- Fixed issue with screen space shadows fallback texture was not set as a texture array.
- Fixed Pyramid Lights bounding box
- Fixed terrain heightmap default/null values and epsilons
- Fixed custom post-processing effects breaking when an abstract class inherited from `CustomPostProcessVolumeComponent`
- Fixed XR single-pass rendering in Editor by using ShaderConfig.s_XrMaxViews to allocate matrix array
- Multiple different skies rendered at the same time by different cameras are now handled correctly without flickering
- Fixed flickering issue happening when different volumes have shadow settings and multiple cameras are present.
- Fixed issue causing planar probes to disappear if there is no light in the scene.
- Fixed a number of issues with the prefab isolation mode (Volumes leaking from the main scene and reflection not working properly)
- Fixed an issue with fog volume component upgrade not working properly
- Fixed Spot light Pyramid Shape has shadow artifacts on aspect ratio values lower than 1
- Fixed issue with AO upsampling in XR
- Fixed camera without HDAdditionalCameraData component not rendering
- Removed the macro ENABLE_RAYTRACING for most of the ray tracing code
- Fixed prefab containing camera reloading in loop while selected in the Project view
- Fixed issue causing NaN wheh the Z scale of an object is set to 0.
- Fixed DXR shader passes attempting to render before pipeline loaded
- Fixed black ambient sky issue when importing a project after deleting Library.
- Fixed issue when upgrading a Standard transparent material (case 1186874)
- Fixed area light cookies not working properly with stack lit
- Fixed material render queue not updated when the shader is changed in the material inspector.
- Fixed a number of issues with full screen debug modes not reseting correctly when setting another mutually exclusive mode
- Fixed compile errors for platforms with no VR support
- Fixed an issue with volumetrics and RTHandle scaling (case 1155236)
- Fixed an issue where sky lighting might be updated uselessly
- Fixed issue preventing to allow setting decal material to none (case 1196129)
- Fixed XR multi-pass decals rendering
- Fixed several fields on Light Inspector that not supported Prefab overrides
- Fixed EOL for some files
- Fixed scene view rendering with volumetrics and XR enabled
- Fixed decals to work with multiple cameras
- Fixed optional clear of GBuffer (Was always on)
- Fixed render target clears with XR single-pass rendering
- Fixed HDRP samples file hierarchy
- Fixed Light units not matching light type
- Fixed QualitySettings panel not displaying HDRP Asset
- Fixed black reflection probes the first time loading a project
- Fixed y-flip in scene view with XR SDK
- Fixed Decal projectors do not immediately respond when parent object layer mask is changed in editor.
- Fixed y-flip in scene view with XR SDK
- Fixed a number of issues with Material Quality setting
- Fixed the transparent Cull Mode option in HD unlit master node settings only visible if double sided is ticked.
- Fixed an issue causing shadowed areas by contact shadows at the edge of far clip plane if contact shadow length is very close to far clip plane.
- Fixed editing a scalable settings will edit all loaded asset in memory instead of targetted asset.
- Fixed Planar reflection default viewer FOV
- Fixed flickering issues when moving the mouse in the editor with ray tracing on.
- Fixed the ShaderGraph main preview being black after switching to SSS in the master node settings
- Fixed custom fullscreen passes in VR
- Fixed camera culling masks not taken in account in custom pass volumes
- Fixed object not drawn in custom pass when using a DrawRenderers with an HDRP shader in a build.
- Fixed injection points for Custom Passes (AfterDepthAndNormal and BeforePreRefraction were missing)
- Fixed a enum to choose shader tags used for drawing objects (DepthPrepass or Forward) when there is no override material.
- Fixed lit objects in the BeforePreRefraction, BeforeTransparent and BeforePostProcess.
- Fixed the None option when binding custom pass render targets to allow binding only depth or color.
- Fixed custom pass buffers allocation so they are not allocated if they're not used.
- Fixed the Custom Pass entry in the volume create asset menu items.
- Fixed Prefab Overrides workflow on Camera.
- Fixed alignment issue in Preset for Camera.
- Fixed alignment issue in Physical part for Camera.
- Fixed FrameSettings multi-edition.
- Fixed a bug happening when denoising multiple ray traced light shadows
- Fixed minor naming issues in ShaderGraph settings
- VFX: Removed z-fight glitches that could appear when using deferred depth prepass and lit quad primitives
- VFX: Preserve specular option for lit outputs (matches HDRP lit shader)
- Fixed an issue with Metal Shader Compiler and GTAO shader for metal
- Fixed resources load issue while upgrading HDRP package.
- Fix LOD fade mask by accounting for field of view
- Fixed spot light missing from ray tracing indirect effects.
- Fixed a UI bug in the diffusion profile list after fixing them from the wizard.
- Fixed the hash collision when creating new diffusion profile assets.
- Fixed a light leaking issue with box light casting shadows (case 1184475)
- Fixed Cookie texture type in the cookie slot of lights (Now displays a warning because it is not supported).
- Fixed a nullref that happens when using the Shuriken particle light module
- Fixed alignment in Wizard
- Fixed text overflow in Wizard's helpbox
- Fixed Wizard button fix all that was not automatically grab all required fixes
- Fixed VR tab for MacOS in Wizard
- Fixed local config package workflow in Wizard
- Fixed issue with contact shadows shifting when MSAA is enabled.
- Fixed EV100 in the PBR sky
- Fixed an issue In URP where sometime the camera is not passed to the volume system and causes a null ref exception (case 1199388)
- Fixed nullref when releasing HDRP with custom pass disabled
- Fixed performance issue derived from copying stencil buffer.
- Fixed an editor freeze when importing a diffusion profile asset from a unity package.
- Fixed an exception when trying to reload a builtin resource.
- Fixed the light type intensity unit reset when switching the light type.
- Fixed compilation error related to define guards and CreateLayoutFromXrSdk()
- Fixed documentation link on CustomPassVolume.
- Fixed player build when HDRP is in the project but not assigned in the graphic settings.
- Fixed an issue where ambient probe would be black for the first face of a baked reflection probe
- VFX: Fixed Missing Reference to Visual Effect Graph Runtime Assembly
- Fixed an issue where rendering done by users in EndCameraRendering would be executed before the main render loop.
- Fixed Prefab Override in main scope of Volume.
- Fixed alignment issue in Presset of main scope of Volume.
- Fixed persistence of ShowChromeGizmo and moved it to toolbar for coherency in ReflectionProbe and PlanarReflectionProbe.
- Fixed Alignement issue in ReflectionProbe and PlanarReflectionProbe.
- Fixed Prefab override workflow issue in ReflectionProbe and PlanarReflectionProbe.
- Fixed empty MoreOptions and moved AdvancedManipulation in a dedicated location for coherency in ReflectionProbe and PlanarReflectionProbe.
- Fixed Prefab override workflow issue in DensityVolume.
- Fixed empty MoreOptions and moved AdvancedManipulation in a dedicated location for coherency in DensityVolume.
- Fix light limit counts specified on the HDRP asset
- Fixed Quality Settings for SSR, Contact Shadows and Ambient Occlusion volume components
- Fixed decalui deriving from hdshaderui instead of just shaderui
- Use DelayedIntField instead of IntField for scalable settings
- Fixed init of debug for FrameSettingsHistory on SceneView camera
- Added a fix script to handle the warning 'referenced script in (GameObject 'SceneIDMap') is missing'
- Fix Wizard load when none selected for RenderPipelineAsset
- Fixed TerrainLitGUI when per-pixel normal property is not present.
- Fixed rendering errors when enabling debug modes with custom passes
- Fix an issue that made PCSS dependent on Atlas resolution (not shadow map res)
- Fixing a bug whith histories when n>4 for ray traced shadows
- Fixing wrong behavior in ray traced shadows for mesh renderers if their cast shadow is shadow only or double sided
- Only tracing rays for shadow if the point is inside the code for spotlight shadows
- Only tracing rays if the point is inside the range for point lights
- Fixing ghosting issues when the screen space shadow  indexes change for a light with ray traced shadows
- Fixed an issue with stencil management and Xbox One build that caused corrupted output in deferred mode.
- Fixed a mismatch in behavior between the culling of shadow maps and ray traced point and spot light shadows
- Fixed recursive ray tracing not working anymore after intermediate buffer refactor.
- Fixed ray traced shadow denoising not working (history rejected all the time).
- Fixed shader warning on xbox one
- Fixed cookies not working for spot lights in ray traced reflections, ray traced GI and recursive rendering
- Fixed an inverted handling of CoatSmoothness for SSR in StackLit.
- Fixed missing distortion inputs in Lit and Unlit material UI.
- Fixed issue that propagated NaNs across multiple frames through the exposure texture.
- Fixed issue with Exclude from TAA stencil ignored.
- Fixed ray traced reflection exposure issue.
- Fixed issue with TAA history not initialising corretly scale factor for first frame
- Fixed issue with stencil test of material classification not using the correct Mask (causing false positive and bad performance with forward material in deferred)
- Fixed issue with History not reset when chaning antialiasing mode on camera
- Fixed issue with volumetric data not being initialized if default settings have volumetric and reprojection off.
- Fixed ray tracing reflection denoiser not applied in tier 1
- Fixed the vibility of ray tracing related methods.
- Fixed the diffusion profile list not saved when clicking the fix button in the material UI.
- Fixed crash when pushing bounce count higher than 1 for ray traced GI or reflections
- Fixed PCSS softness scale so that it better match ray traced reference for punctual lights.
- Fixed exposure management for the path tracer
- Fixed AxF material UI containing two advanced options settings.
- Fixed an issue where cached sky contexts were being destroyed wrongly, breaking lighting in the LookDev
- Fixed issue that clamped PCSS softness too early and not after distance scale.
- Fixed fog affect transparent on HD unlit master node
- Fixed custom post processes re-ordering not saved.
- Fixed NPE when using scalable settings
- Fixed an issue where PBR sky precomputation was reset incorrectly in some cases causing bad performance.
- Fixed a bug due to depth history begin overriden too soon
- Fixed CustomPassSampleCameraColor scale issue when called from Before Transparent injection point.
- Fixed corruption of AO in baked probes.
- Fixed issue with upgrade of projects that still had Very High as shadow filtering quality.
- Fixed issue that caused Distortion UI to appear in Lit.
- Fixed several issues with decal duplicating when editing them.
- Fixed initialization of volumetric buffer params (1204159)
- Fixed an issue where frame count was incorrectly reset for the game view, causing temporal processes to fail.
- Fixed Culling group was not disposed error.
- Fixed issues on some GPU that do not support gathers on integer textures.
- Fixed an issue with ambient probe not being initialized for the first frame after a domain reload for volumetric fog.
- Fixed the scene visibility of decal projectors and density volumes
- Fixed a leak in sky manager.
- Fixed an issue where entering playmode while the light editor is opened would produce null reference exceptions.
- Fixed the debug overlay overlapping the debug menu at runtime.
- Fixed an issue with the framecount when changing scene.
- Fixed errors that occurred when using invalid near and far clip plane values for planar reflections.
- Fixed issue with motion blur sample weighting function.
- Fixed motion vectors in MSAA.
- Fixed sun flare blending (case 1205862).
- Fixed a lot of issues related to ray traced screen space shadows.
- Fixed memory leak caused by apply distortion material not being disposed.
- Fixed Reflection probe incorrectly culled when moving its parent (case 1207660)
- Fixed a nullref when upgrading the Fog volume components while the volume is opened in the inspector.
- Fix issues where decals on PS4 would not correctly write out the tile mask causing bits of the decal to go missing.
- Use appropriate label width and text content so the label is completely visible
- Fixed an issue where final post process pass would not output the default alpha value of 1.0 when using 11_11_10 color buffer format.
- Fixed SSR issue after the MSAA Motion Vector fix.
- Fixed an issue with PCSS on directional light if punctual shadow atlas was not allocated.
- Fixed an issue where shadow resolution would be wrong on the first face of a baked reflection probe.
- Fixed issue with PCSS softness being incorrect for cascades different than the first one.
- Fixed custom post process not rendering when using multiple HDRP asset in quality settings
- Fixed probe gizmo missing id (case 1208975)
- Fixed a warning in raytracingshadowfilter.compute
- Fixed issue with AO breaking with small near plane values.
- Fixed custom post process Cleanup function not called in some cases.
- Fixed shader warning in AO code.
- Fixed a warning in simpledenoiser.compute
- Fixed tube and rectangle light culling to use their shape instead of their range as a bounding box.
- Fixed caused by using gather on a UINT texture in motion blur.
- Fix issue with ambient occlusion breaking when dynamic resolution is active.
- Fixed some possible NaN causes in Depth of Field.
- Fixed Custom Pass nullref due to the new Profiling Sample API changes
- Fixed the black/grey screen issue on after post process Custom Passes in non dev builds.
- Fixed particle lights.
- Improved behavior of lights and probe going over the HDRP asset limits.
- Fixed issue triggered when last punctual light is disabled and more than one camera is used.
- Fixed Custom Pass nullref due to the new Profiling Sample API changes
- Fixed the black/grey screen issue on after post process Custom Passes in non dev builds.
- Fixed XR rendering locked to vsync of main display with Standalone Player.
- Fixed custom pass cleanup not called at the right time when using multiple volumes.
- Fixed an issue on metal with edge of decal having artifact by delaying discard of fragments during decal projection
- Fixed various shader warning
- Fixing unnecessary memory allocations in the ray tracing cluster build
- Fixed duplicate column labels in LightEditor's light tab
- Fixed white and dark flashes on scenes with very high or very low exposure when Automatic Exposure is being used.
- Fixed an issue where passing a null ProfilingSampler would cause a null ref exception.
- Fixed memory leak in Sky when in matcap mode.
- Fixed compilation issues on platform that don't support VR.
- Fixed migration code called when we create a new HDRP asset.
- Fixed RemoveComponent on Camera contextual menu to not remove Camera while a component depend on it.
- Fixed an issue where ambient occlusion and screen space reflections editors would generate null ref exceptions when HDRP was not set as the current pipeline.
- Fixed a null reference exception in the probe UI when no HDRP asset is present.
- Fixed the outline example in the doc (sampling range was dependent on screen resolution)
- Fixed a null reference exception in the HDRI Sky editor when no HDRP asset is present.
- Fixed an issue where Decal Projectors created from script where rotated around the X axis by 90°.
- Fixed frustum used to compute Density Volumes visibility when projection matrix is oblique.
- Fixed a null reference exception in Path Tracing, Recursive Rendering and raytraced Global Illumination editors when no HDRP asset is present.
- Fix for NaNs on certain geometry with Lit shader -- [case 1210058](https://fogbugz.unity3d.com/f/cases/1210058/)
- Fixed an issue where ambient occlusion and screen space reflections editors would generate null ref exceptions when HDRP was not set as the current pipeline.
- Fixed a null reference exception in the probe UI when no HDRP asset is present.
- Fixed the outline example in the doc (sampling range was dependent on screen resolution)
- Fixed a null reference exception in the HDRI Sky editor when no HDRP asset is present.
- Fixed an issue where materials newly created from the contextual menu would have an invalid state, causing various problems until it was edited.
- Fixed transparent material created with ZWrite enabled (now it is disabled by default for new transparent materials)
- Fixed mouseover on Move and Rotate tool while DecalProjector is selected.
- Fixed wrong stencil state on some of the pixel shader versions of deferred shader.
- Fixed an issue where creating decals at runtime could cause a null reference exception.
- Fixed issue that displayed material migration dialog on the creation of new project.
- Fixed various issues with time and animated materials (cases 1210068, 1210064).
- Updated light explorer with latest changes to the Fog and fixed issues when no visual environment was present.
- Fixed not handleling properly the recieve SSR feature with ray traced reflections
- Shadow Atlas is no longer allocated for area lights when they are disabled in the shader config file.
- Avoid MRT Clear on PS4 as it is not implemented yet.
- Fixed runtime debug menu BitField control.
- Fixed the radius value used for ray traced directional light.
- Fixed compilation issues with the layered lit in ray tracing shaders.
- Fixed XR autotests viewport size rounding
- Fixed mip map slider knob displayed when cubemap have no mipmap
- Remove unnecessary skip of material upgrade dialog box.
- Fixed the profiling sample mismatch errors when enabling the profiler in play mode
- Fixed issue that caused NaNs in reflection probes on consoles.
- Fixed adjusting positive axis of Blend Distance slides the negative axis in the density volume component.
- Fixed the blend of reflections based on the weight.
- Fixed fallback for ray traced reflections when denoising is enabled.
- Fixed error spam issue with terrain detail terrainDetailUnsupported (cases 1211848)
- Fixed hardware dynamic resolution causing cropping/scaling issues in scene view (case 1158661)
- Fixed Wizard check order for `Hardware and OS` and `Direct3D12`
- Fix AO issue turning black when Far/Near plane distance is big.
- Fixed issue when opening lookdev and the lookdev volume have not been assigned yet.
- Improved memory usage of the sky system.
- Updated label in HDRP quality preference settings (case 1215100)
- Fixed Decal Projector gizmo not undoing properly (case 1216629)
- Fix a leak in the denoising of ray traced reflections.
- Fixed Alignment issue in Light Preset
- Fixed Environment Header in LightingWindow
- Fixed an issue where hair shader could write garbage in the diffuse lighting buffer, causing NaNs.
- Fixed an exposure issue with ray traced sub-surface scattering.
- Fixed runtime debug menu light hierarchy None not doing anything.
- Fixed the broken ShaderGraph preview when creating a new Lit graph.
- Fix indentation issue in preset of LayeredLit material.
- Fixed minor issues with cubemap preview in the inspector.
- Fixed wrong build error message when building for android on mac.
- Fixed an issue related to denoising ray trace area shadows.
- Fixed wrong build error message when building for android on mac.
- Fixed Wizard persistency of Direct3D12 change on domain reload.
- Fixed Wizard persistency of FixAll on domain reload.
- Fixed Wizard behaviour on domain reload.
- Fixed a potential source of NaN in planar reflection probe atlas.
- Fixed an issue with MipRatio debug mode showing _DebugMatCapTexture not being set.
- Fixed missing initialization of input params in Blit for VR.
- Fix Inf source in LTC for area lights.
- Fix issue with AO being misaligned when multiple view are visible.
- Fix issue that caused the clamp of camera rotation motion for motion blur to be ineffective.
- Fixed issue with AssetPostprocessors dependencies causing models to be imported twice when upgrading the package version.
- Fixed culling of lights with XR SDK
- Fixed memory stomp in shadow caching code, leading to overflow of Shadow request array and runtime errors.
- Fixed an issue related to transparent objects reading the ray traced indirect diffuse buffer
- Fixed an issue with filtering ray traced area lights when the intensity is high or there is an exposure.
- Fixed ill-formed include path in Depth Of Field shader.
- Fixed shader graph and ray tracing after the shader target PR.
- Fixed a bug in semi-transparent shadows (object further than the light casting shadows)
- Fix state enabled of default volume profile when in package.
- Fixed removal of MeshRenderer and MeshFilter on adding Light component.
- Fixed Ray Traced SubSurface Scattering not working with ray traced area lights
- Fixed Ray Traced SubSurface Scattering not working in forward mode.
- Fixed a bug in debug light volumes.
- Fixed a bug related to ray traced area light shadow history.
- Fixed an issue where fog sky color mode could sample NaNs in the sky cubemap.
- Fixed a leak in the PBR sky renderer.
- Added a tooltip to the Ambient Mode parameter in the Visual Envionment volume component.
- Static lighting sky now takes the default volume into account (this fixes discrepancies between baked and realtime lighting).
- Fixed a leak in the sky system.
- Removed MSAA Buffers allocation when lit shader mode is set to "deferred only".
- Fixed invalid cast for realtime reflection probes (case 1220504)
- Fixed invalid game view rendering when disabling all cameras in the scene (case 1105163)
- Hide reflection probes in the renderer components.
- Fixed infinite reload loop while displaying Light's Shadow's Link Light Layer in Inspector of Prefab Asset.
- Fixed the culling was not disposed error in build log.
- Fixed the cookie atlas size and planar atlas size being too big after an upgrade of the HDRP asset.
- Fixed transparent SSR for shader graph.
- Fixed an issue with emissive light meshes not being in the RAS.
- Fixed DXR player build
- Fixed the HDRP asset migration code not being called after an upgrade of the package
- Fixed draw renderers custom pass out of bound exception
- Fixed the PBR shader rendering in deferred
- Fixed some typos in debug menu (case 1224594)
- Fixed ray traced point and spot lights shadows not rejecting istory when semi-transparent or colored.
- Fixed a warning due to StaticLightingSky when reloading domain in some cases.
- Fixed the MaxLightCount being displayed when the light volume debug menu is on ColorAndEdge.
- Fixed issue with unclear naming of debug menu for decals.
- Fixed z-fighting in scene view when scene lighting is off (case 1203927)
- Fixed issue that prevented cubemap thumbnails from rendering (only on D3D11 and Metal).
- Fixed ray tracing with VR single-pass
- Fix an exception in ray tracing that happens if two LOD levels are using the same mesh renderer.
- Fixed error in the console when switching shader to decal in the material UI.
- Fixed an issue with refraction model and ray traced recursive rendering (case 1198578).
- Fixed an issue where a dynamic sky changing any frame may not update the ambient probe.
- Fixed cubemap thumbnail generation at project load time.
- Fixed cubemap thumbnail generation at project load time. 
- Fixed XR culling with multiple cameras
- Fixed XR single-pass with Mock HMD plugin
- Fixed sRGB mismatch with XR SDK
- Fixed an issue where default volume would not update when switching profile.
- Fixed issue with uncached reflection probe cameras reseting the debug mode (case 1224601) 
- Fixed an issue where AO override would not override specular occlusion.
- Fixed an issue where Volume inspector might not refresh correctly in some cases.
- Fixed render texture with XR
- Fixed issue with resources being accessed before initialization process has been performed completely. 
- Half fixed shuriken particle light that cast shadows (only the first one will be correct)
- Fixed issue with atmospheric fog turning black if a planar reflection probe is placed below ground level. (case 1226588)
- Fixed custom pass GC alloc issue in CustomPassVolume.GetActiveVolumes().
- Fixed a bug where instanced shadergraph shaders wouldn't compile on PS4.
- Fixed an issue related to the envlightdatasrt not being bound in recursive rendering.
- Fixed shadow cascade tooltip when using the metric mode (case 1229232)
- Fixed how the area light influence volume is computed to match rasterization.
- Focus on Decal uses the extends of the projectors
- Fixed usage of light size data that are not available at runtime.
- Fixed the depth buffer copy made before custom pass after opaque and normal injection point.
- Fix for issue that prevented scene from being completely saved when baked reflection probes are present and lighting is set to auto generate.
- Fixed drag area width at left of Light's intensity field in Inspector.
- Fixed light type resolution when performing a reset on HDAdditionalLightData (case 1220931)
- Fixed reliance on atan2 undefined behavior in motion vector debug shader.
- Fixed an usage of a a compute buffer not bound (1229964)
- Fixed an issue where changing the default volume profile from another inspector would not update the default volume editor.
- Fix issues in the post process system with RenderTexture being invalid in some cases, causing rendering problems.
- Fixed an issue where unncessarily serialized members in StaticLightingSky component would change each time the scene is changed.
- Fixed a weird behavior in the scalable settings drawing when the space becomes tiny (1212045).
- Fixed a regression in the ray traced indirect diffuse due to the new probe system.
- Fix for range compression factor for probes going negative (now clamped to positive values).
- Fixed path validation when creating new volume profile (case 1229933)
- Fixed a bug where Decal Shader Graphs would not recieve reprojected Position, Normal, or Bitangent data. (1239921)
- Fix reflection hierarchy for CARPAINT in AxF.
- Fix precise fresnel for delta lights for SVBRDF in AxF.
- Fixed the debug exposure mode for display sky reflection and debug view baked lighting
- Fixed MSAA depth resolve when there is no motion vectors
- Fixed various object leaks in HDRP.
- Fixed compile error with XR SubsystemManager.
- Fix for assertion triggering sometimes when saving a newly created lit shader graph (case 1230996)
- Fixed culling of planar reflection probes that change position (case 1218651)
- Fixed null reference when processing lightprobe (case 1235285)
- Fix issue causing wrong planar reflection rendering when more than one camera is present.
- Fix black screen in XR when HDRP package is present but not used.
- Fixed an issue with the specularFGD term being used when the material has a clear coat (lit shader).
- Fixed white flash happening with auto-exposure in some cases (case 1223774)
- Fixed NaN which can appear with real time reflection and inf value
- Fixed an issue that was collapsing the volume components in the HDRP default settings
- Fixed warning about missing bound decal buffer
- Fixed shader warning on Xbox for ResolveStencilBuffer.compute. 
- Fixed PBR shader ZTest rendering in deferred.
- Replaced commands incompatible with async compute in light list build process.
- Diffusion Profile and Material references in HDRP materials are now correctly exported to unity packages. Note that the diffusion profile or the material references need to be edited once before this can work properly.
- Fix MaterialBalls having same guid issue
- Fix spelling and grammatical errors in material samples
- Fixed unneeded cookie texture allocation for cone stop lights.
- Fixed scalarization code for contact shadows.
- Fixed volume debug in playmode
- Fixed issue when toggling anything in HDRP asset that will produce an error (case 1238155)
- Fixed shader warning in PCSS code when using Vulkan.
- Fixed decal that aren't working without Metal and Ambient Occlusion option enabled.
- Fixed an error about procedural sky being logged by mistake.
- Fixed shadowmask UI now correctly showing shadowmask disable
- Made more explicit the warning about raytracing and asynchronous compute. Also fixed the condition in which it appears.
- Fixed a null ref exception in static sky when the default volume profile is invalid.
- DXR: Fixed shader compilation error with shader graph and pathtracer
- Fixed SceneView Draw Modes not being properly updated after opening new scene view panels or changing the editor layout.
- VFX: Removed irrelevant queues in render queue selection from HDRP outputs
- VFX: Motion Vector are correctly renderered with MSAA [Case 1240754](https://issuetracker.unity3d.com/product/unity/issues/guid/1240754/)
- Fixed a cause of NaN when a normal of 0-length is generated (usually via shadergraph). 
- Fixed issue with screen-space shadows not enabled properly when RT is disabled (case 1235821)
- Fixed a performance issue with stochastic ray traced area shadows.
- Fixed cookie texture not updated when changing an import settings (srgb for example).
- Fixed flickering of the game/scene view when lookdev is running.
- Fixed issue with reflection probes in realtime time mode with OnEnable baking having wrong lighting with sky set to dynamic (case 1238047).
- Fixed transparent motion vectors not working when in MSAA.
- Fix error when removing DecalProjector from component contextual menu (case 1243960)
- Fixed issue with post process when running in RGBA16 and an object with additive blending is in the scene.
- Fixed corrupted values on LayeredLit when using Vertex Color multiply mode to multiply and MSAA is activated. 
- Fix conflicts with Handles manipulation when performing a Reset in DecalComponent (case 1238833)
- Fixed depth prepass and postpass being disabled after changing the shader in the material UI.
- Fixed issue with sceneview camera settings not being saved after Editor restart.
- Fixed issue when switching back to custom sensor type in physical camera settings (case 1244350).
- Fixed a null ref exception when running playmode tests with the render pipeline debug window opened.
- Fixed some GCAlloc in the debug window.
- Fixed shader graphs not casting semi-transparent and color shadows (case 1242617)
- Fixed thin refraction mode not working properly.
- Fixed assert on tests caused by probe culling results being requested when culling did not happen. (case 1246169) 
- Fixed over consumption of GPU memory by the Physically Based Sky.
- Fixed an invalid rotation in Planar Reflection Probe editor display, that was causing an error message (case 1182022)
- Put more information in Camera background type tooltip and fixed inconsistent exposure behavior when changing bg type.
- Fixed issue that caused not all baked reflection to be deleted upon clicking "Clear Baked Data" in the lighting menu (case 1136080)
- Fixed an issue where asset preview could be rendered white because of static lighting sky.
- Fixed an issue where static lighting was not updated when removing the static lighting sky profile.
- Fixed the show cookie atlas debug mode not displaying correctly when enabling the clear cookie atlas option.
- Fixed various multi-editing issues when changing Emission parameters.
- Fixed error when undo a Reflection Probe removal in a prefab instance. (case 1244047)
- Fixed Microshadow not working correctly in deferred with LightLayers
- Tentative fix for missing include in depth of field shaders.
- Fixed the light overlap scene view draw mode (wasn't working at all).
- Fixed taaFrameIndex and XR tests 4052 and 4053
- Fixed the prefab integration of custom passes (Prefab Override Highlight not working as expected).
- Cloned volume profile from read only assets are created in the root of the project. (case 1154961)
- Fixed Wizard check on default volume profile to also check it is not the default one in package.
- Fix erroneous central depth sampling in TAA.
- Fixed light layers not correctly disabled when the lightlayers is set to Nothing and Lightlayers isn't enabled in HDRP Asset
- Fixed issue with Model Importer materials falling back to the Legacy default material instead of HDRP's default material when import happens at Editor startup.
- Fixed a wrong condition in CameraSwitcher, potentially causing out of bound exceptions.
- Fixed an issue where editing the Look Dev default profile would not reflect directly in the Look Dev window.
- Fixed a bug where the light list is not cleared but still used when resizing the RT.
- Fixed exposure debug shader with XR single-pass rendering.
- Fixed issues with scene view and transparent motion vectors.
- Fixed black screens for linux/HDRP (1246407)
- Fixed a vulkan and metal warning in the SSGI compute shader.
- Fixed an exception due to the color pyramid not allocated when SSGI is enabled.
- Fixed an issue with the first Depth history was incorrectly copied.
- Fixed path traced DoF focusing issue
- Fix an issue with the half resolution Mode (performance)
- Fix an issue with the color intensity of emissive for performance rtgi
- Fixed issue with rendering being mostly broken when target platform disables VR. 
- Workaround an issue caused by GetKernelThreadGroupSizes  failing to retrieve correct group size. 
- Fix issue with fast memory and rendergraph. 
- Fixed transparent motion vector framesetting not sanitized.
- Fixed wrong order of post process frame settings.
- Fixed white flash when enabling SSR or SSGI.
- The ray traced indrect diffuse and RTGI were combined wrongly with the rest of the lighting (1254318).
- Fixed an exception happening when using RTSSS without using RTShadows.
- Fix inconsistencies with transparent motion vectors and opaque by allowing camera only transparent motion vectors.
- Fix reflection probe frame settings override
- Fixed certain shadow bias artifacts present in volumetric lighting (case 1231885).
- Fixed area light cookie not updated when switch the light type from a spot that had a cookie.
- Fixed issue with dynamic resolution updating when not in play mode.
- Fixed issue with Contrast Adaptive Sharpening upsample mode and preview camera.
- Fix issue causing blocky artifacts when decals affect metallic and are applied on material with specular color workflow.
- Fixed issue with depth pyramid generation and dynamic resolution.
- Fixed an issue where decals were duplicated in prefab isolation mode.
- Fixed an issue where rendering preview with MSAA might generate render graph errors.
- Fixed compile error in PS4 for planar reflection filtering.
- Fixed issue with blue line in prefabs for volume mode.
- Fixing the internsity being applied to RTAO too early leading to unexpected results (1254626).
- Fix issue that caused sky to incorrectly render when using a custom projection matrix.
- Fixed null reference exception when using depth pre/post pass in shadergraph with alpha clip in the material.
- Appropriately constraint blend distance of reflection probe while editing with the inspector (case 1248931)
- Fixed AxF handling of roughness for Blinn-Phong type materials
- Fixed AxF UI errors when surface type is switched to transparent
- Fixed a serialization issue, preventing quality level parameters to undo/redo and update scene view on change.
- Fixed an exception occuring when a camera doesn't have an HDAdditionalCameraData (1254383).
- Fixed ray tracing with XR single-pass.
- Fixed warning in HDAdditionalLightData OnValidate (cases 1250864, 1244578)
- Fixed a bug related to denoising ray traced reflections.
- Fixed nullref in the layered lit material inspector.
- Fixed an issue where manipulating the color wheels in a volume component would reset the cursor every time.
- Fixed an issue where static sky lighting would not be updated for a new scene until it's reloaded at least once.
- Fixed culling for decals when used in prefabs and edited in context.
- Force to rebake probe with missing baked texture. (1253367)
- Fix supported Mac platform detection to handle new major version (11.0) properly
- Fixed typo in the Render Pipeline Wizard under HDRP+VR
- Change transparent SSR name in frame settings to avoid clipping. 
- Fixed missing include guards in shadow hlsl files.
- Repaint the scene view whenever the scene exposure override is changed.
- Fixed an error when clearing the SSGI history texture at creation time (1259930).
- Fixed alpha to mask reset when toggling alpha test in the material UI.
- Fixed an issue where opening the look dev window with the light theme would make the window blink and eventually crash unity.
- Fixed fallback for ray tracing and light layers (1258837).
- Fixed Sorting Priority not displayed correctly in the DrawRenderers custom pass UI.
- Fixed glitch in Project settings window when selecting diffusion profiles in material section (case 1253090)
- Fixed issue with light layers bigger than 8 (and above the supported range). 
- Fixed issue with culling layer mask of area light's emissive mesh 
- Fixed overused the atlas for Animated/Render Target Cookies (1259930).
- Fixed errors when switching area light to disk shape while an area emissive mesh was displayed.
- Fixed default frame settings MSAA toggle for reflection probes (case 1247631)
- Fixed the transparent SSR dependency not being properly disabled according to the asset dependencies (1260271).
- Fixed issue with completely black AO on double sided materials when normal mode is set to None.
- Fixed UI drawing of the quaternion (1251235)
- Fix an issue with the quality mode and perf mode on RTR and RTGI and getting rid of unwanted nans (1256923).
- Fixed unitialized ray tracing resources when using non-default HDRP asset (case 1259467).
- Fixed overused the atlas for Animated/Render Target Cookies (1259930).
- Fixed sky asserts with XR multipass
- Fixed for area light not updating baked light result when modifying with gizmo.
- Fixed robustness issue with GetOddNegativeScale() in ray tracing, which was impacting normal mapping (1261160).
- Fixed regression where moving face of the probe gizmo was not moving its position anymore.
- Fixed XR single-pass macros in tessellation shaders.
- Fixed path-traced subsurface scattering mixing with diffuse and specular BRDFs (1250601).
- Fixed custom pass re-ordering issues.
- Improved robustness of normal mapping when scale is 0, and mapping is extreme (normals in or below the tangent plane).
- Fixed XR Display providers not getting zNear and zFar plane distances passed to them when in HDRP.
- Fixed rendering breaking when disabling tonemapping in the frame settings.
- Fixed issue with serialization of exposure modes in volume profiles not being consistent between HDRP versions (case 1261385).
- Fixed issue with duplicate names in newly created sub-layers in the graphics compositor (case 1263093).
- Remove MSAA debug mode when renderpipeline asset has no MSAA
- Fixed some post processing using motion vectors when they are disabled
- Fixed the multiplier of the environement lights being overriden with a wrong value for ray tracing (1260311).
- Fixed a series of exceptions happening when trying to load an asset during wizard execution (1262171).
- Fixed an issue with Stacklit shader not compiling correctly in player with debug display on (1260579)
- Fixed couple issues in the dependence of building the ray tracing acceleration structure.
- Fix sun disk intensity
- Fixed unwanted ghosting for smooth surfaces.
- Fixing an issue in the recursive rendering flag texture usage.
- Fixed a missing dependecy for choosing to evaluate transparent SSR.
- Fixed issue that failed compilation when XR is disabled.
- Fixed a compilation error in the IES code.
- Fixed issue with dynamic resolution handler when no OnResolutionChange callback is specified. 
- Fixed multiple volumes, planar reflection, and decal projector position when creating them from the menu.
- Reduced the number of global keyword used in deferredTile.shader
- Fixed incorrect processing of Ambient occlusion probe (9% error was introduced)
- Fixed multiedition of framesettings drop down (case 1270044)
- Fixed planar probe gizmo

### Changed
- Improve MIP selection for decals on Transparents
- Color buffer pyramid is not allocated anymore if neither refraction nor distortion are enabled
- Rename Emission Radius to Radius in UI in Point, Spot
- Angular Diameter parameter for directional light is no longuer an advanced property
- DXR: Remove Light Radius and Angular Diamater of Raytrace shadow. Angular Diameter and Radius are used instead.
- Remove MaxSmoothness parameters from UI for point, spot and directional light. The MaxSmoothness is now deduce from Radius Parameters
- DXR: Remove the Ray Tracing Environement Component. Add a Layer Mask to the ray Tracing volume components to define which objects are taken into account for each effect.
- Removed second cubemaps used for shadowing in lookdev
- Disable Physically Based Sky below ground
- Increase max limit of area light and reflection probe to 128
- Change default texture for detailmap to grey
- Optimize Shadow RT load on Tile based architecture platforms.
- Improved quality of SSAO.
- Moved RequestShadowMapRendering() back to public API.
- Update HDRP DXR Wizard with an option to automatically clone the hdrp config package and setup raytracing to 1 in shaders file.
- Added SceneSelection pass for TerrainLit shader.
- Simplified Light's type API regrouping the logic in one place (Check type in HDAdditionalLightData)
- The support of LOD CrossFade (Dithering transition) in master nodes now required to enable it in the master node settings (Save variant)
- Improved shadow bias, by removing constant depth bias and substituting it with slope-scale bias.
- Fix the default stencil values when a material is created from a SSS ShaderGraph.
- Tweak test asset to be compatible with XR: unlit SG material for canvas and double-side font material
- Slightly tweaked the behaviour of bloom when resolution is low to reduce artifacts.
- Hidden fields in Light Inspector that is not relevant while in BakingOnly mode.
- Changed parametrization of PCSS, now softness is derived from angular diameter (for directional lights) or shape radius (for point/spot lights) and min filter size is now in the [0..1] range.
- Moved the copy of the geometry history buffers to right after the depth mip chain generation.
- Rename "Luminance" to "Nits" in UX for physical light unit
- Rename FrameSettings "SkyLighting" to "SkyReflection"
- Reworked XR automated tests
- The ray traced screen space shadow history for directional, spot and point lights is discarded if the light transform has changed.
- Changed the behavior for ray tracing in case a mesh renderer has both transparent and opaque submeshes.
- Improve history buffer management
- Replaced PlayerSettings.virtualRealitySupported with XRGraphics.tryEnable.
- Remove redundant FrameSettings RealTimePlanarReflection
- Improved a bit the GC calls generated during the rendering.
- Material update is now only triggered when the relevant settings are touched in the shader graph master nodes
- Changed the way Sky Intensity (on Sky volume components) is handled. It's now a combo box where users can choose between Exposure, Multiplier or Lux (for HDRI sky only) instead of both multiplier and exposure being applied all the time. Added a new menu item to convert old profiles.
- Change how method for specular occlusions is decided on inspector shader (Lit, LitTesselation, LayeredLit, LayeredLitTessellation)
- Unlocked SSS, SSR, Motion Vectors and Distortion frame settings for reflections probes.
- Hide unused LOD settings in Quality Settings legacy window.
- Reduced the constrained distance for temporal reprojection of ray tracing denoising
- Removed shadow near plane from the Directional Light Shadow UI.
- Improved the performances of custom pass culling.
- The scene view camera now replicates the physical parameters from the camera tagged as "MainCamera".
- Reduced the number of GC.Alloc calls, one simple scene without plarnar / probes, it should be 0B.
- Renamed ProfilingSample to ProfilingScope and unified API. Added GPU Timings.
- Updated macros to be compatible with the new shader preprocessor.
- Ray tracing reflection temporal filtering is now done in pre-exposed space
- Search field selects the appropriate fields in both project settings panels 'HDRP Default Settings' and 'Quality/HDRP'
- Disabled the refraction and transmission map keywords if the material is opaque.
- Keep celestial bodies outside the atmosphere.
- Updated the MSAA documentation to specify what features HDRP supports MSAA for and what features it does not.
- Shader use for Runtime Debug Display are now correctly stripper when doing a release build
- Now each camera has its own Volume Stack. This allows Volume Parameters to be updated as early as possible and be ready for the whole frame without conflicts between cameras.
- Disable Async for SSR, SSAO and Contact shadow when aggregated ray tracing frame setting is on.
- Improved performance when entering play mode without domain reload by a factor of ~25
- Renamed the camera profiling sample to include the camera name
- Discarding the ray tracing history for AO, reflection, diffuse shadows and GI when the viewport size changes.
- Renamed the camera profiling sample to include the camera name
- Renamed the post processing graphic formats to match the new convention.
- The restart in Wizard for DXR will always be last fix from now on
- Refactoring pre-existing materials to share more shader code between rasterization and ray tracing.
- Setting a material's Refraction Model to Thin does not overwrite the Thickness and Transmission Absorption Distance anymore.
- Removed Wind textures from runtime as wind is no longer built into the pipeline
- Changed Shader Graph titles of master nodes to be more easily searchable ("HDRP/x" -> "x (HDRP)")
- Expose StartSinglePass() and StopSinglePass() as public interface for XRPass
- Replaced the Texture array for 2D cookies (spot, area and directional lights) and for planar reflections by an atlas.
- Moved the tier defining from the asset to the concerned volume components.
- Changing from a tier management to a "mode" management for reflection and GI and removing the ability to enable/disable deferred and ray bining (they are now implied by performance mode)
- The default FrameSettings for ScreenSpaceShadows is set to true for Camera in order to give a better workflow for DXR.
- Refactor internal usage of Stencil bits.
- Changed how the material upgrader works and added documentation for it.
- Custom passes now disable the stencil when overwriting the depth and not writing into it.
- Renamed the camera profiling sample to include the camera name
- Changed the way the shadow casting property of transparent and tranmissive materials is handeled for ray tracing.
- Changed inspector materials stencil setting code to have more sharing.
- Updated the default scene and default DXR scene and DefaultVolumeProfile.
- Changed the way the length parameter is used for ray traced contact shadows.
- Improved the coherency of PCSS blur between cascades.
- Updated VR checks in Wizard to reflect new XR System.
- Removing unused alpha threshold depth prepass and post pass for fabric shader graph.
- Transform result from CIE XYZ to sRGB color space in EvalSensitivity for iridescence.
- Moved BeginCameraRendering callback right before culling.
- Changed the visibility of the Indirect Lighting Controller component to public.
- Renamed the cubemap used for diffuse convolution to a more explicit name for the memory profiler.
- Improved behaviour of transmission color on transparent surfaces in path tracing.
- Light dimmer can now get values higher than one and was renamed to multiplier in the UI.
- Removed info box requesting volume component for Visual Environment and updated the documentation with the relevant information.
- Improved light selection oracle for light sampling in path tracing.
- Stripped ray tracing subsurface passes with ray tracing is not enabled.
- Remove LOD cross fade code for ray tracing shaders
- Removed legacy VR code
- Add range-based clipping to box lights (case 1178780)
- Improve area light culling (case 1085873)
- Light Hierarchy debug mode can now adjust Debug Exposure for visualizing high exposure scenes.
- Rejecting history for ray traced reflections based on a threshold evaluated on the neighborhood of the sampled history.
- Renamed "Environment" to "Reflection Probes" in tile/cluster debug menu.
- Utilities namespace is obsolete, moved its content to UnityEngine.Rendering (case 1204677)
- Obsolete Utilities namespace was removed, instead use UnityEngine.Rendering (case 1204677)
- Moved most of the compute shaders to the multi_compile API instead of multiple kernels.
- Use multi_compile API for deferred compute shader with shadow mask.
- Remove the raytracing rendering queue system to make recursive raytraced material work when raytracing is disabled
- Changed a few resources used by ray tracing shaders to be global resources (using register space1) for improved CPU performance.
- All custom pass volumes are now executed for one injection point instead of the first one.
- Hidden unsupported choice in emission in Materials
- Temporal Anti aliasing improvements.
- Optimized PrepareLightsForGPU (cost reduced by over 25%) and PrepareGPULightData (around twice as fast now).
- Moved scene view camera settings for HDRP from the preferences window to the scene view camera settings window.
- Updated shaders to be compatible with Microsoft's DXC.
- Debug exposure in debug menu have been replace to debug exposure compensation in EV100 space and is always visible.
- Further optimized PrepareLightsForGPU (3x faster with few shadows, 1.4x faster with a lot of shadows or equivalently cost reduced by 68% to 37%).
- Raytracing: Replaced the DIFFUSE_LIGHTING_ONLY multicompile by a uniform.
- Raytracing: Removed the dynamic lightmap multicompile.
- Raytracing: Remove the LOD cross fade multi compile for ray tracing.
- Cookie are now supported in lightmaper. All lights casting cookie and baked will now include cookie influence.
- Avoid building the mip chain a second time for SSR for transparent objects.
- Replaced "High Quality" Subsurface Scattering with a set of Quality Levels.
- Replaced "High Quality" Volumetric Lighting with "Screen Resolution Percentage" and "Volume Slice Count" on the Fog volume component.
- Merged material samples and shader samples
- Update material samples scene visuals
- Use multi_compile API for deferred compute shader with shadow mask.
- Made the StaticLightingSky class public so that users can change it by script for baking purpose.
- Shadowmask and realtime reflectoin probe property are hide in Quality settings
- Improved performance of reflection probe management when using a lot of probes.
- Ignoring the disable SSR flags for recursive rendering.
- Removed logic in the UI to disable parameters for contact shadows and fog volume components as it was going against the concept of the volume system.
- Fixed the sub surface mask not being taken into account when computing ray traced sub surface scattering.
- MSAA Within Forward Frame Setting is now enabled by default on Cameras when new Render Pipeline Asset is created
- Slightly changed the TAA anti-flicker mechanism so that it is more aggressive on almost static images (only on High preset for now).
- Changed default exposure compensation to 0.
- Refactored shadow caching system.
- Removed experimental namespace for ray tracing code.
- Increase limit for max numbers of lights in UX
- Removed direct use of BSDFData in the path tracing pass, delegated to the material instead.
- Pre-warm the RTHandle system to reduce the amount of memory allocations and the total memory needed at all points. 
- DXR: Only read the geometric attributes that are required using the share pass info and shader graph defines.
- DXR: Dispatch binned rays in 1D instead of 2D.
- Lit and LayeredLit tessellation cross lod fade don't used dithering anymore between LOD but fade the tessellation height instead. Allow a smoother transition
- Changed the way planar reflections are filtered in order to be a bit more "physically based".
- Increased path tracing BSDFs roughness range from [0.001, 0.999] to [0.00001, 0.99999].
- Changing the default SSGI radius for the all configurations.
- Changed the default parameters for quality RTGI to match expected behavior.
- Add color clear pass while rendering XR occlusion mesh to avoid leaks.
- Only use one texture for ray traced reflection upscaling.
- Adjust the upscale radius based on the roughness value.
- DXR: Changed the way the filter size is decided for directional, point and spot shadows.
- Changed the default exposure mode to "Automatic (Histogram)", along with "Limit Min" to -4 and "Limit Max" to 16.
- Replaced the default scene system with the builtin Scene Template feature.
- Changed extensions of shader CAS include files.
- Making the planar probe atlas's format match the color buffer's format.
- Removing the planarReflectionCacheCompressed setting from asset.
- SHADERPASS for TransparentDepthPrepass and TransparentDepthPostpass identification is using respectively SHADERPASS_TRANSPARENT_DEPTH_PREPASS and SHADERPASS_TRANSPARENT_DEPTH_POSTPASS
- Moved the Parallax Occlusion Mapping node into Shader Graph.
- Renamed the debug name from SSAO to ScreenSpaceAmbientOcclusion (1254974).
- Added missing tooltips and improved the UI of the aperture control (case 1254916).
- Fixed wrong tooltips in the Dof Volume (case 1256641).
- The `CustomPassLoadCameraColor` and `CustomPassSampleCameraColor` functions now returns the correct color buffer when used in after post process instead of the color pyramid (which didn't had post processes).
- PBR Sky now doesn't go black when going below sea level, but it instead freezes calculation as if on the horizon. 
- Fixed an issue with quality setting foldouts not opening when clicking on them (1253088).
- Shutter speed can now be changed by dragging the mouse over the UI label (case 1245007).
- Remove the 'Point Cube Size' for cookie, use the Cubemap size directly.
- VFXTarget with Unlit now allows EmissiveColor output to be consistent with HDRP unlit.
- Only building the RTAS if there is an effect that will require it (1262217).
- Fixed the first ray tracing frame not having the light cluster being set up properly (1260311).
- Render graph pre-setup for ray traced ambient occlusion.
- Avoid casting multiple rays and denoising for hard directional, point and spot ray traced shadows (1261040).
- Making sure the preview cameras do not use ray tracing effects due to a by design issue to build ray tracing acceleration structures (1262166).
- Preparing ray traced reflections for the render graph support (performance and quality).
- Preparing recursive rendering for the render graph port.
- Preparation pass for RTGI, temporal filter and diffuse denoiser for render graph.
- Updated the documentation for the DXR implementation.
- Changed the DXR wizard to support optional checks.
- Changed the DXR wizard steps.
- Preparation pass for RTSSS to be supported by render graph.
- Changed the color space of EmissiveColorLDR property on all shader. Was linear but should have been sRGB. Auto upgrade script handle the conversion.

## [7.1.1] - 2019-09-05

### Added
- Transparency Overdraw debug mode. Allows to visualize transparent objects draw calls as an "heat map".
- Enabled single-pass instancing support for XR SDK with new API cmd.SetInstanceMultiplier()
- XR settings are now available in the HDRP asset
- Support for Material Quality in Shader Graph
- Material Quality support selection in HDRP Asset
- Renamed XR shader macro from UNITY_STEREO_ASSIGN_COMPUTE_EYE_INDEX to UNITY_XR_ASSIGN_VIEW_INDEX
- Raytracing ShaderGraph node for HDRP shaders
- Custom passes volume component with 3 injection points: Before Rendering, Before Transparent and Before Post Process
- Alpha channel is now properly exported to camera render textures when using FP16 color buffer format
- Support for XR SDK mirror view modes
- HD Master nodes in Shader Graph now support Normal and Tangent modification in vertex stage.
- DepthOfFieldCoC option in the fullscreen debug modes.
- Added override Ambient Occlusion option on debug windows
- Added Custom Post Processes with 3 injection points: Before Transparent, Before Post Process and After Post Process
- Added draft of minimal interactive path tracing (experimental) based on DXR API - Support only 4 area light, lit and unlit shader (non-shadergraph)
- Small adjustments to TAA anti flicker (more aggressive on high values).

### Fixed
- Fixed wizard infinite loop on cancellation
- Fixed with compute shader error about too many threads in threadgroup on low GPU
- Fixed invalid contact shadow shaders being created on metal
- Fixed a bug where if Assembly.GetTypes throws an exception due to mis-versioned dlls, then no preprocessors are used in the shader stripper
- Fixed typo in AXF decal property preventing to compile
- Fixed reflection probe with XR single-pass and FPTL
- Fixed force gizmo shown when selecting camera in hierarchy
- Fixed issue with XR occlusion mesh and dynamic resolution
- Fixed an issue where lighting compute buffers were re-created with the wrong size when resizing the window, causing tile artefacts at the top of the screen.
- Fix FrameSettings names and tooltips
- Fixed error with XR SDK when the Editor is not in focus
- Fixed errors with RenderGraph, XR SDK and occlusion mesh
- Fixed shadow routines compilation errors when "real" type is a typedef on "half".
- Fixed toggle volumetric lighting in the light UI
- Fixed post-processing history reset handling rt-scale incorrectly
- Fixed crash with terrain and XR multi-pass
- Fixed ShaderGraph material synchronization issues
- Fixed a null reference exception when using an Emissive texture with Unlit shader (case 1181335)
- Fixed an issue where area lights and point lights where not counted separately with regards to max lights on screen (case 1183196)
- Fixed an SSR and Subsurface Scattering issue (appearing black) when using XR.

### Changed
- Update Wizard layout.
- Remove almost all Garbage collection call within a frame.
- Rename property AdditionalVeclocityChange to AddPrecomputeVelocity
- Call the End/Begin camera rendering callbacks for camera with customRender enabled
- Changeg framesettings migration order of postprocess flags as a pr for reflection settings flags have been backported to 2019.2
- Replaced usage of ENABLE_VR in XRSystem.cs by version defines based on the presence of the built-in VR and XR modules
- Added an update virtual function to the SkyRenderer class. This is called once per frame. This allows a given renderer to amortize heavy computation at the rate it chooses. Currently only the physically based sky implements this.
- Removed mandatory XRPass argument in HDCamera.GetOrCreate()
- Restored the HDCamera parameter to the sky rendering builtin parameters.
- Removed usage of StructuredBuffer for XR View Constants
- Expose Direct Specular Lighting control in FrameSettings
- Deprecated ExponentialFog and VolumetricFog volume components. Now there is only one exponential fog component (Fog) which can add Volumetric Fog as an option. Added a script in Edit -> Render Pipeline -> Upgrade Fog Volume Components.

## [7.0.1] - 2019-07-25

### Added
- Added option in the config package to disable globally Area Lights and to select shadow quality settings for the deferred pipeline.
- When shader log stripping is enabled, shader stripper statistics will be written at `Temp/shader-strip.json`
- Occlusion mesh support from XR SDK

### Fixed
- Fixed XR SDK mirror view blit, cleanup some XRTODO and removed XRDebug.cs
- Fixed culling for volumetrics with XR single-pass rendering
- Fix shadergraph material pass setup not called
- Fixed documentation links in component's Inspector header bar
- Cookies using the render texture output from a camera are now properly updated
- Allow in ShaderGraph to enable pre/post pass when the alpha clip is disabled

### Changed
- RenderQueue for Opaque now start at Background instead of Geometry.
- Clamp the area light size for scripting API when we change the light type
- Added a warning in the material UI when the diffusion profile assigned is not in the HDRP asset


## [7.0.0] - 2019-07-17

### Added
- `Fixed`, `Viewer`, and `Automatic` modes to compute the FOV used when rendering a `PlanarReflectionProbe`
- A checkbox to toggle the chrome gizmo of `ReflectionProbe`and `PlanarReflectionProbe`
- Added a Light layer in shadows that allow for objects to cast shadows without being affected by light (and vice versa).
- You can now access ShaderGraph blend states from the Material UI (for example, **Surface Type**, **Sorting Priority**, and **Blending Mode**). This change may break Materials that use a ShaderGraph, to fix them, select **Edit > Render Pipeline > Reset all ShaderGraph Scene Materials BlendStates**. This syncs the blendstates of you ShaderGraph master nodes with the Material properties.
- You can now control ZTest, ZWrite, and CullMode for transparent Materials.
- Materials that use Unlit Shaders or Unlit Master Node Shaders now cast shadows.
- Added an option to enable the ztest on **After Post Process** materials when TAA is disabled.
- Added a new SSAO (based on Ground Truth Ambient Occlusion algorithm) to replace the previous one.
- Added support for shadow tint on light
- BeginCameraRendering and EndCameraRendering callbacks are now called with probes
- Adding option to update shadow maps only On Enable and On Demand.
- Shader Graphs that use time-dependent vertex modification now generate correct motion vectors.
- Added option to allow a custom spot angle for spot light shadow maps.
- Added frame settings for individual post-processing effects
- Added dither transition between cascades for Low and Medium quality settings
- Added single-pass instancing support with XR SDK
- Added occlusion mesh support with XR SDK
- Added support of Alembic velocity to various shaders
- Added support for more than 2 views for single-pass instancing
- Added support for per punctual/directional light min roughness in StackLit
- Added mirror view support with XR SDK
- Added VR verification in HDRPWizard
- Added DXR verification in HDRPWizard
- Added feedbacks in UI of Volume regarding skies
- Cube LUT support in Tonemapping. Cube LUT helpers for external grading are available in the Post-processing Sample package.

### Fixed
- Fixed an issue with history buffers causing effects like TAA or auto exposure to flicker when more than one camera was visible in the editor
- The correct preview is displayed when selecting multiple `PlanarReflectionProbe`s
- Fixed volumetric rendering with camera-relative code and XR stereo instancing
- Fixed issue with flashing cyan due to async compilation of shader when selecting a mesh
- Fix texture type mismatch when the contact shadow are disabled (causing errors on IOS devices)
- Fixed Generate Shader Includes while in package
- Fixed issue when texture where deleted in ShadowCascadeGUI
- Fixed issue in FrameSettingsHistory when disabling a camera several time without enabling it in between.
- Fixed volumetric reprojection with camera-relative code and XR stereo instancing
- Added custom BaseShaderPreprocessor in HDEditorUtils.GetBaseShaderPreprocessorList()
- Fixed compile issue when USE_XR_SDK is not defined
- Fixed procedural sky sun disk intensity for high directional light intensities
- Fixed Decal mip level when using texture mip map streaming to avoid dropping to lowest permitted mip (now loading all mips)
- Fixed deferred shading for XR single-pass instancing after lightloop refactor
- Fixed cluster and material classification debug (material classification now works with compute as pixel shader lighting)
- Fixed IOS Nan by adding a maximun epsilon definition REAL_EPS that uses HALF_EPS when fp16 are used
- Removed unnecessary GC allocation in motion blur code
- Fixed locked UI with advanded influence volume inspector for probes
- Fixed invalid capture direction when rendering planar reflection probes
- Fixed Decal HTILE optimization with platform not supporting texture atomatic (Disable it)
- Fixed a crash in the build when the contact shadows are disabled
- Fixed camera rendering callbacks order (endCameraRendering was being called before the actual rendering)
- Fixed issue with wrong opaque blending settings for After Postprocess
- Fixed issue with Low resolution transparency on PS4
- Fixed a memory leak on volume profiles
- Fixed The Parallax Occlusion Mappping node in shader graph and it's UV input slot
- Fixed lighting with XR single-pass instancing by disabling deferred tiles
- Fixed the Bloom prefiltering pass
- Fixed post-processing effect relying on Unity's random number generator
- Fixed camera flickering when using TAA and selecting the camera in the editor
- Fixed issue with single shadow debug view and volumetrics
- Fixed most of the problems with light animation and timeline
- Fixed indirect deferred compute with XR single-pass instancing
- Fixed a slight omission in anisotropy calculations derived from HazeMapping in StackLit
- Improved stack computation numerical stability in StackLit
- Fix PBR master node always opaque (wrong blend modes for forward pass)
- Fixed TAA with XR single-pass instancing (missing macros)
- Fixed an issue causing Scene View selection wire gizmo to not appear when using HDRP Shader Graphs.
- Fixed wireframe rendering mode (case 1083989)
- Fixed the renderqueue not updated when the alpha clip is modified in the material UI.
- Fixed the PBR master node preview
- Remove the ReadOnly flag on Reflection Probe's cubemap assets during bake when there are no VCS active.
- Fixed an issue where setting a material debug view would not reset the other exclusive modes
- Spot light shapes are now correctly taken into account when baking
- Now the static lighting sky will correctly take the default values for non-overridden properties
- Fixed material albedo affecting the lux meter
- Extra test in deferred compute shading to avoid shading pixels that were not rendered by the current camera (for camera stacking)

### Changed
- Optimization: Reduce the group size of the deferred lighting pass from 16x16 to 8x8
- Replaced HDCamera.computePassCount by viewCount
- Removed xrInstancing flag in RTHandles (replaced by TextureXR.slices and TextureXR.dimensions)
- Refactor the HDRenderPipeline and lightloop code to preprare for high level rendergraph
- Removed the **Back Then Front Rendering** option in the fabric Master Node settings. Enabling this option previously did nothing.
- Shader type Real translates to FP16 precision on Nintendo Switch.
- Shader framework refactor: Introduce CBSDF, EvaluateBSDF, IsNonZeroBSDF to replace BSDF functions
- Shader framework refactor:  GetBSDFAngles, LightEvaluation and SurfaceShading functions
- Replace ComputeMicroShadowing by GetAmbientOcclusionForMicroShadowing
- Rename WorldToTangent to TangentToWorld as it was incorrectly named
- Remove SunDisk and Sun Halo size from directional light
- Remove all obsolete wind code from shader
- Renamed DecalProjectorComponent into DecalProjector for API alignment.
- Improved the Volume UI and made them Global by default
- Remove very high quality shadow option
- Change default for shadow quality in Deferred to Medium
- Enlighten now use inverse squared falloff (before was using builtin falloff)
- Enlighten is now deprecated. Please use CPU or GPU lightmaper instead.
- Remove the name in the diffusion profile UI
- Changed how shadow map resolution scaling with distance is computed. Now it uses screen space area rather than light range.
- Updated MoreOptions display in UI
- Moved Display Area Light Emissive Mesh script API functions in the editor namespace
- direct strenght properties in ambient occlusion now affect direct specular as well
- Removed advanced Specular Occlusion control in StackLit: SSAO based SO control is hidden and fixed to behave like Lit, SPTD is the only HQ technique shown for baked SO.
- Shader framework refactor: Changed ClampRoughness signature to include PreLightData access.
- HDRPWizard window is now in Window > General > HD Render Pipeline Wizard
- Moved StaticLightingSky to LightingWindow
- Removes the current "Scene Settings" and replace them with "Sky & Fog Settings" (with Physically Based Sky and Volumetric Fog).
- Changed how cached shadow maps are placed inside the atlas to minimize re-rendering of them.

## [6.7.0-preview] - 2019-05-16

### Added
- Added ViewConstants StructuredBuffer to simplify XR rendering
- Added API to render specific settings during a frame
- Added stadia to the supported platforms (2019.3)
- Enabled cascade blends settings in the HD Shadow component
- Added Hardware Dynamic Resolution support.
- Added MatCap debug view to replace the no scene lighting debug view.
- Added clear GBuffer option in FrameSettings (default to false)
- Added preview for decal shader graph (Only albedo, normal and emission)
- Added exposure weight control for decal
- Screen Space Directional Shadow under a define option. Activated for ray tracing
- Added a new abstraction for RendererList that will help transition to Render Graph and future RendererList API
- Added multipass support for VR
- Added XR SDK integration (multipass only)
- Added Shader Graph samples for Hair, Fabric and Decal master nodes.
- Add fade distance, shadow fade distance and light layers to light explorer
- Add method to draw light layer drawer in a rect to HDEditorUtils

### Fixed
- Fixed deserialization crash at runtime
- Fixed for ShaderGraph Unlit masternode not writing velocity
- Fixed a crash when assiging a new HDRP asset with the 'Verify Saving Assets' option enabled
- Fixed exposure to properly support TEXTURE2D_X
- Fixed TerrainLit basemap texture generation
- Fixed a bug that caused nans when material classification was enabled and a tile contained one standard material + a material with transmission.
- Fixed gradient sky hash that was not using the exposure hash
- Fixed displayed default FrameSettings in HDRenderPipelineAsset wrongly updated on scripts reload.
- Fixed gradient sky hash that was not using the exposure hash.
- Fixed visualize cascade mode with exposure.
- Fixed (enabled) exposure on override lighting debug modes.
- Fixed issue with LightExplorer when volume have no profile
- Fixed issue with SSR for negative, infinite and NaN history values
- Fixed LightLayer in HDReflectionProbe and PlanarReflectionProbe inspector that was not displayed as a mask.
- Fixed NaN in transmission when the thickness and a color component of the scattering distance was to 0
- Fixed Light's ShadowMask multi-edition.
- Fixed motion blur and SMAA with VR single-pass instancing
- Fixed NaNs generated by phase functionsin volumetric lighting
- Fixed NaN issue with refraction effect and IOR of 1 at extreme grazing angle
- Fixed nan tracker not using the exposure
- Fixed sorting priority on lit and unlit materials
- Fixed null pointer exception when there are no AOVRequests defined on a camera
- Fixed dirty state of prefab using disabled ReflectionProbes
- Fixed an issue where gizmos and editor grid were not correctly depth tested
- Fixed created default scene prefab non editable due to wrong file extension.
- Fixed an issue where sky convolution was recomputed for nothing when a preview was visible (causing extreme slowness when fabric convolution is enabled)
- Fixed issue with decal that wheren't working currently in player
- Fixed missing stereo rendering macros in some fragment shaders
- Fixed exposure for ReflectionProbe and PlanarReflectionProbe gizmos
- Fixed single-pass instancing on PSVR
- Fixed Vulkan shader issue with Texture2DArray in ScreenSpaceShadow.compute by re-arranging code (workaround)
- Fixed camera-relative issue with lights and XR single-pass instancing
- Fixed single-pass instancing on Vulkan
- Fixed htile synchronization issue with shader graph decal
- Fixed Gizmos are not drawn in Camera preview
- Fixed pre-exposure for emissive decal
- Fixed wrong values computed in PreIntegrateFGD and in the generation of volumetric lighting data by forcing the use of fp32.
- Fixed NaNs arising during the hair lighting pass
- Fixed synchronization issue in decal HTile that occasionally caused rendering artifacts around decal borders
- Fixed QualitySettings getting marked as modified by HDRP (and thus checked out in Perforce)
- Fixed a bug with uninitialized values in light explorer
- Fixed issue with LOD transition
- Fixed shader warnings related to raytracing and TEXTURE2D_X

### Changed
- Refactor PixelCoordToViewDirWS to be VR compatible and to compute it only once per frame
- Modified the variants stripper to take in account multiple HDRP assets used in the build.
- Improve the ray biasing code to avoid self-intersections during the SSR traversal
- Update Pyramid Spot Light to better match emitted light volume.
- Moved _XRViewConstants out of UnityPerPassStereo constant buffer to fix issues with PSSL
- Removed GetPositionInput_Stereo() and single-pass (double-wide) rendering mode
- Changed label width of the frame settings to accommodate better existing options.
- SSR's Default FrameSettings for camera is now enable.
- Re-enabled the sharpening filter on Temporal Anti-aliasing
- Exposed HDEditorUtils.LightLayerMaskDrawer for integration in other packages and user scripting.
- Rename atmospheric scattering in FrameSettings to Fog
- The size modifier in the override for the culling sphere in Shadow Cascades now defaults to 0.6, which is the same as the formerly hardcoded value.
- Moved LOD Bias and Maximum LOD Level from Frame Setting section `Other` to `Rendering`
- ShaderGraph Decal that affect only emissive, only draw in emissive pass (was drawing in dbuffer pass too)
- Apply decal projector fade factor correctly on all attribut and for shader graph decal
- Move RenderTransparentDepthPostpass after all transparent
- Update exposure prepass to interleave XR single-pass instancing views in a checkerboard pattern
- Removed ScriptRuntimeVersion check in wizard.

## [6.6.0-preview] - 2019-04-01

### Added
- Added preliminary changes for XR deferred shading
- Added support of 111110 color buffer
- Added proper support for Recorder in HDRP
- Added depth offset input in shader graph master nodes
- Added a Parallax Occlusion Mapping node
- Added SMAA support
- Added Homothety and Symetry quick edition modifier on volume used in ReflectionProbe, PlanarReflectionProbe and DensityVolume
- Added multi-edition support for DecalProjectorComponent
- Improve hair shader
- Added the _ScreenToTargetScaleHistory uniform variable to be used when sampling HDRP RTHandle history buffers.
- Added settings in `FrameSettings` to change `QualitySettings.lodBias` and `QualitySettings.maximumLODLevel` during a rendering
- Added an exposure node to retrieve the current, inverse and previous frame exposure value.
- Added an HD scene color node which allow to sample the scene color with mips and a toggle to remove the exposure.
- Added safeguard on HD scene creation if default scene not set in the wizard
- Added Low res transparency rendering pass.

### Fixed
- Fixed HDRI sky intensity lux mode
- Fixed dynamic resolution for XR
- Fixed instance identifier semantic string used by Shader Graph
- Fixed null culling result occuring when changing scene that was causing crashes
- Fixed multi-edition light handles and inspector shapes
- Fixed light's LightLayer field when multi-editing
- Fixed normal blend edition handles on DensityVolume
- Fixed an issue with layered lit shader and height based blend where inactive layers would still have influence over the result
- Fixed multi-selection handles color for DensityVolume
- Fixed multi-edition inspector's blend distances for HDReflectionProbe, PlanarReflectionProbe and DensityVolume
- Fixed metric distance that changed along size in DensityVolume
- Fixed DensityVolume shape handles that have not same behaviour in advance and normal edition mode
- Fixed normal map blending in TerrainLit by only blending the derivatives
- Fixed Xbox One rendering just a grey screen instead of the scene
- Fixed probe handles for multiselection
- Fixed baked cubemap import settings for convolution
- Fixed regression causing crash when attempting to open HDRenderPipelineWizard without an HDRenderPipelineAsset setted
- Fixed FullScreenDebug modes: SSAO, SSR, Contact shadow, Prerefraction Color Pyramid, Final Color Pyramid
- Fixed volumetric rendering with stereo instancing
- Fixed shader warning
- Fixed missing resources in existing asset when updating package
- Fixed PBR master node preview in forward rendering or transparent surface
- Fixed deferred shading with stereo instancing
- Fixed "look at" edition mode of Rotation tool for DecalProjectorComponent
- Fixed issue when switching mode in ReflectionProbe and PlanarReflectionProbe
- Fixed issue where migratable component version where not always serialized when part of prefab's instance
- Fixed an issue where shadow would not be rendered properly when light layer are not enabled
- Fixed exposure weight on unlit materials
- Fixed Light intensity not played in the player when recorded with animation/timeline
- Fixed some issues when multi editing HDRenderPipelineAsset
- Fixed emission node breaking the main shader graph preview in certain conditions.
- Fixed checkout of baked probe asset when baking probes.
- Fixed invalid gizmo position for rotated ReflectionProbe
- Fixed multi-edition of material's SurfaceType and RenderingPath
- Fixed whole pipeline reconstruction on selecting for the first time or modifying other than the currently used HDRenderPipelineAsset
- Fixed single shadow debug mode
- Fixed global scale factor debug mode when scale > 1
- Fixed debug menu material overrides not getting applied to the Terrain Lit shader
- Fixed typo in computeLightVariants
- Fixed deferred pass with XR instancing by disabling ComputeLightEvaluation
- Fixed bloom resolution independence
- Fixed lens dirt intensity not behaving properly
- Fixed the Stop NaN feature
- Fixed some resources to handle more than 2 instanced views for XR
- Fixed issue with black screen (NaN) produced on old GPU hardware or intel GPU hardware with gaussian pyramid
- Fixed issue with disabled punctual light would still render when only directional light is present

### Changed
- DensityVolume scripting API will no longuer allow to change between advance and normal edition mode
- Disabled depth of field, lens distortion and panini projection in the scene view
- TerrainLit shaders and includes are reorganized and made simpler.
- TerrainLit shader GUI now allows custom properties to be displayed in the Terrain fold-out section.
- Optimize distortion pass with stencil
- Disable SceneSelectionPass in shader graph preview
- Control punctual light and area light shadow atlas separately
- Move SMAA anti-aliasing option to after Temporal Anti Aliasing one, to avoid problem with previously serialized project settings
- Optimize rendering with static only lighting and when no cullable lights/decals/density volumes are present.
- Updated handles for DecalProjectorComponent for enhanced spacial position readability and have edition mode for better SceneView management
- DecalProjectorComponent are now scale independent in order to have reliable metric unit (see new Size field for changing the size of the volume)
- Restructure code from HDCamera.Update() by adding UpdateAntialiasing() and UpdateViewConstants()
- Renamed velocity to motion vectors
- Objects rendered during the After Post Process pass while TAA is enabled will not benefit from existing depth buffer anymore. This is done to fix an issue where those object would wobble otherwise
- Removed usage of builtin unity matrix for shadow, shadow now use same constant than other view
- The default volume layer mask for cameras & probes is now `Default` instead of `Everything`

## [6.5.0-preview] - 2019-03-07

### Added
- Added depth-of-field support with stereo instancing
- Adding real time area light shadow support
- Added a new FrameSettings: Specular Lighting to toggle the specular during the rendering

### Fixed
- Fixed diffusion profile upgrade breaking package when upgrading to a new version
- Fixed decals cropped by gizmo not updating correctly if prefab
- Fixed an issue when enabling SSR on multiple view
- Fixed edition of the intensity's unit field while selecting multiple lights
- Fixed wrong calculation in soft voxelization for density volume
- Fixed gizmo not working correctly with pre-exposure
- Fixed issue with setting a not available RT when disabling motion vectors
- Fixed planar reflection when looking at mirror normal
- Fixed mutiselection issue with HDLight Inspector
- Fixed HDAdditionalCameraData data migration
- Fixed failing builds when light explorer window is open
- Fixed cascade shadows border sometime causing artefacts between cascades
- Restored shadows in the Cascade Shadow debug visualization
- `camera.RenderToCubemap` use proper face culling

### Changed
- When rendering reflection probe disable all specular lighting and for metals use fresnelF0 as diffuse color for bake lighting.

## [6.4.0-preview] - 2019-02-21

### Added
- VR: Added TextureXR system to selectively expand TEXTURE2D macros to texture array for single-pass stereo instancing + Convert textures call to these macros
- Added an unit selection dropdown next to shutter speed (camera)
- Added error helpbox when trying to use a sub volume component that require the current HDRenderPipelineAsset to support a feature that it is not supporting.
- Add mesh for tube light when display emissive mesh is enabled

### Fixed
- Fixed Light explorer. The volume explorer used `profile` instead of `sharedProfile` which instantiate a custom volume profile instead of editing the asset itself.
- Fixed UI issue where all is displayed using metric unit in shadow cascade and Percent is set in the unit field (happening when opening the inspector).
- Fixed inspector event error when double clicking on an asset (diffusion profile/material).
- Fixed nullref on layered material UI when the material is not an asset.
- Fixed nullref exception when undo/redo a light property.
- Fixed visual bug when area light handle size is 0.

### Changed
- Update UI for 32bit/16bit shadow precision settings in HDRP asset
- Object motion vectors have been disabled in all but the game view. Camera motion vectors are still enabled everywhere, allowing TAA and Motion Blur to work on static objects.
- Enable texture array by default for most rendering code on DX11 and unlock stereo instancing (DX11 only for now)

## [6.3.0-preview] - 2019-02-18

### Added
- Added emissive property for shader graph decals
- Added a diffusion profile override volume so the list of diffusion profile assets to use can be chanaged without affecting the HDRP asset
- Added a "Stop NaNs" option on cameras and in the Scene View preferences.
- Added metric display option in HDShadowSettings and improve clamping
- Added shader parameter mapping in DebugMenu
- Added scripting API to configure DebugData for DebugMenu

### Fixed
- Fixed decals in forward
- Fixed issue with stencil not correctly setup for various master node and shader for the depth pass, motion vector pass and GBuffer/Forward pass
- Fixed SRP batcher and metal
- Fixed culling and shadows for Pyramid, Box, Rectangle and Tube lights
- Fixed an issue where scissor render state leaking from the editor code caused partially black rendering

### Changed
- When a lit material has a clear coat mask that is not null, we now use the clear coat roughness to compute the screen space reflection.
- Diffusion profiles are now limited to one per asset and can be referenced in materials, shader graphs and vfx graphs. Materials will be upgraded automatically except if they are using a shader graph, in this case it will display an error message.

## [6.2.0-preview] - 2019-02-15

### Added
- Added help box listing feature supported in a given HDRenderPipelineAsset alongs with the drawbacks implied.
- Added cascade visualizer, supporting disabled handles when not overriding.

### Fixed
- Fixed post processing with stereo double-wide
- Fixed issue with Metal: Use sign bit to find the cache type instead of lowest bit.
- Fixed invalid state when creating a planar reflection for the first time
- Fix FrameSettings's LitShaderMode not restrained by supported LitShaderMode regression.

### Changed
- The default value roughness value for the clearcoat has been changed from 0.03 to 0.01
- Update default value of based color for master node
- Update Fabric Charlie Sheen lighting model - Remove Fresnel component that wasn't part of initial model + Remap smoothness to [0.0 - 0.6] range for more artist friendly parameter

### Changed
- Code refactor: all macros with ARGS have been swapped with macros with PARAM. This is because the ARGS macros were incorrectly named.

## [6.1.0-preview] - 2019-02-13

### Added
- Added support for post-processing anti-aliasing in the Scene View (FXAA and TAA). These can be set in Preferences.
- Added emissive property for decal material (non-shader graph)

### Fixed
- Fixed a few UI bugs with the color grading curves.
- Fixed "Post Processing" in the scene view not toggling post-processing effects
- Fixed bake only object with flag `ReflectionProbeStaticFlag` when baking a `ReflectionProbe`

### Changed
- Removed unsupported Clear Depth checkbox in Camera inspector
- Updated the toggle for advanced mode in inspectors.

## [6.0.0-preview] - 2019-02-23

### Added
- Added new API to perform a camera rendering
- Added support for hair master node (Double kajiya kay - Lambert)
- Added Reset behaviour in DebugMenu (ingame mapping is right joystick + B)
- Added Default HD scene at new scene creation while in HDRP
- Added Wizard helping to configure HDRP project
- Added new UI for decal material to allow remapping and scaling of some properties
- Added cascade shadow visualisation toggle in HD shadow settings
- Added icons for assets
- Added replace blending mode for distortion
- Added basic distance fade for density volumes
- Added decal master node for shader graph
- Added HD unlit master node (Cross Pipeline version is name Unlit)
- Added new Rendering Queue in materials
- Added post-processing V3 framework embed in HDRP, remove postprocess V2 framework
- Post-processing now uses the generic volume framework
-   New depth-of-field, bloom, panini projection effects, motion blur
-   Exposure is now done as a pre-exposition pass, the whole system has been revamped
-   Exposure now use EV100 everywhere in the UI (Sky, Emissive Light)
- Added emissive intensity (Luminance and EV100 control) control for Emissive
- Added pre-exposure weigth for Emissive
- Added an emissive color node and a slider to control the pre-exposure percentage of emission color
- Added physical camera support where applicable
- Added more color grading tools
- Added changelog level for Shader Variant stripping
- Added Debug mode for validation of material albedo and metalness/specularColor values
- Added a new dynamic mode for ambient probe and renamed BakingSky to StaticLightingSky
- Added command buffer parameter to all Bind() method of material
- Added Material validator in Render Pipeline Debug
- Added code to future support of DXR (not enabled)
- Added support of multiviewport
- Added HDRenderPipeline.RequestSkyEnvironmentUpdate function to force an update from script when sky is set to OnDemand
- Added a Lighting and BackLighting slots in Lit, StackLit, Fabric and Hair master nodes
- Added support for overriding terrain detail rendering shaders, via the render pipeline editor resources asset
- Added xrInstancing flag support to RTHandle
- Added support for cullmask for decal projectors
- Added software dynamic resolution support
- Added support for "After Post-Process" render pass for unlit shader
- Added support for textured rectangular area lights
- Added stereo instancing macros to MSAA shaders
- Added support for Quarter Res Raytraced Reflections (not enabled)
- Added fade factor for decal projectors.
- Added stereo instancing macros to most shaders used in VR
- Added multi edition support for HDRenderPipelineAsset

### Fixed
- Fixed logic to disable FPTL with stereo rendering
- Fixed stacklit transmission and sun highlight
- Fixed decals with stereo rendering
- Fixed sky with stereo rendering
- Fixed flip logic for postprocessing + VR
- Fixed copyStencilBuffer pass for Switch
- Fixed point light shadow map culling that wasn't taking into account far plane
- Fixed usage of SSR with transparent on all master node
- Fixed SSR and microshadowing on fabric material
- Fixed blit pass for stereo rendering
- Fixed lightlist bounds for stereo rendering
- Fixed windows and in-game DebugMenu sync.
- Fixed FrameSettings' LitShaderMode sync when opening DebugMenu.
- Fixed Metal specific issues with decals, hitting a sampler limit and compiling AxF shader
- Fixed an issue with flipped depth buffer during postprocessing
- Fixed normal map use for shadow bias with forward lit - now use geometric normal
- Fixed transparent depth prepass and postpass access so they can be use without alpha clipping for lit shader
- Fixed support of alpha clip shadow for lit master node
- Fixed unlit master node not compiling
- Fixed issue with debug display of reflection probe
- Fixed issue with phong tessellations not working with lit shader
- Fixed issue with vertex displacement being affected by heightmap setting even if not heightmap where assign
- Fixed issue with density mode on Lit terrain producing NaN
- Fixed issue when going back and forth from Lit to LitTesselation for displacement mode
- Fixed issue with ambient occlusion incorrectly applied to emissiveColor with light layers in deferred
- Fixed issue with fabric convolution not using the correct convolved texture when fabric convolution is enabled
- Fixed issue with Thick mode for Transmission that was disabling transmission with directional light
- Fixed shutdown edge cases with HDRP tests
- Fixed slowdow when enabling Fabric convolution in HDRP asset
- Fixed specularAA not compiling in StackLit Master node
- Fixed material debug view with stereo rendering
- Fixed material's RenderQueue edition in default view.
- Fixed banding issues within volumetric density buffer
- Fixed missing multicompile for MSAA for AxF
- Fixed camera-relative support for stereo rendering
- Fixed remove sync with render thread when updating decal texture atlas.
- Fixed max number of keyword reach [256] issue. Several shader feature are now local
- Fixed Scene Color and Depth nodes
- Fixed SSR in forward
- Fixed custom editor of Unlit, HD Unlit and PBR shader graph master node
- Fixed issue with NewFrame not correctly calculated in Editor when switching scene
- Fixed issue with TerrainLit not compiling with depth only pass and normal buffer
- Fixed geometric normal use for shadow bias with PBR master node in forward
- Fixed instancing macro usage for decals
- Fixed error message when having more than one directional light casting shadow
- Fixed error when trying to display preview of Camera or PlanarReflectionProbe
- Fixed LOAD_TEXTURE2D_ARRAY_MSAA macro
- Fixed min-max and amplitude clamping value in inspector of vertex displacement materials
- Fixed issue with alpha shadow clip (was incorrectly clipping object shadow)
- Fixed an issue where sky cubemap would not be cleared correctly when setting the current sky to None
- Fixed a typo in Static Lighting Sky component UI
- Fixed issue with incorrect reset of RenderQueue when switching shader in inspector GUI
- Fixed issue with variant stripper stripping incorrectly some variants
- Fixed a case of ambient lighting flickering because of previews
- Fixed Decals when rendering multiple camera in a single frame
- Fixed cascade shadow count in shader
- Fixed issue with Stacklit shader with Haze effect
- Fixed an issue with the max sample count for the TAA
- Fixed post-process guard band for XR
- Fixed exposure of emissive of Unlit
- Fixed depth only and motion vector pass for Unlit not working correctly with MSAA
- Fixed an issue with stencil buffer copy causing unnecessary compute dispatches for lighting
- Fixed multi edition issue in FrameSettings
- Fixed issue with SRP batcher and DebugDisplay variant of lit shader
- Fixed issue with debug material mode not doing alpha test
- Fixed "Attempting to draw with missing UAV bindings" errors on Vulkan
- Fixed pre-exposure incorrectly apply to preview
- Fixed issue with duplicate 3D texture in 3D texture altas of volumetric?
- Fixed Camera rendering order (base on the depth parameter)
- Fixed shader graph decals not being cropped by gizmo
- Fixed "Attempting to draw with missing UAV bindings" errors on Vulkan.


### Changed
- ColorPyramid compute shader passes is swapped to pixel shader passes on platforms where the later is faster (Nintendo Switch).
- Removing the simple lightloop used by the simple lit shader
- Whole refactor of reflection system: Planar and reflection probe
- Separated Passthrough from other RenderingPath
- Update several properties naming and caption based on feedback from documentation team
- Remove tile shader variant for transparent backface pass of lit shader
- Rename all HDRenderPipeline to HDRP folder for shaders
- Rename decal property label (based on doc team feedback)
- Lit shader mode now default to Deferred to reduce build time
- Update UI of Emission parameters in shaders
- Improve shader variant stripping including shader graph variant
- Refactored render loop to render realtime probes visible per camera
- Enable SRP batcher by default
- Shader code refactor: Rename LIGHTLOOP_SINGLE_PASS => LIGHTLOOP_DISABLE_TILE_AND_CLUSTER and clean all usage of LIGHTLOOP_TILE_PASS
- Shader code refactor: Move pragma definition of vertex and pixel shader inside pass + Move SURFACE_GRADIENT definition in XXXData.hlsl
- Micro-shadowing in Lit forward now use ambientOcclusion instead of SpecularOcclusion
- Upgraded FrameSettings workflow, DebugMenu and Inspector part relative to it
- Update build light list shader code to support 32 threads in wavefronts on Switch
- LayeredLit layers' foldout are now grouped in one main foldout per layer
- Shadow alpha clip can now be enabled on lit shader and haor shader enven for opaque
- Temporal Antialiasing optimization for Xbox One X
- Parameter depthSlice on SetRenderTarget functions now defaults to -1 to bind the entire resource
- Rename SampleCameraDepth() functions to LoadCameraDepth() and SampleCameraDepth(), same for SampleCameraColor() functions
- Improved Motion Blur quality.
- Update stereo frame settings values for single-pass instancing and double-wide
- Rearrange FetchDepth functions to prepare for stereo-instancing
- Remove unused _ComputeEyeIndex
- Updated HDRenderPipelineAsset inspector
- Re-enable SRP batcher for metal

## [5.2.0-preview] - 2018-11-27

### Added
- Added option to run Contact Shadows and Volumetrics Voxelization stage in Async Compute
- Added camera freeze debug mode - Allow to visually see culling result for a camera
- Added support of Gizmo rendering before and after postprocess in Editor
- Added support of LuxAtDistance for punctual lights

### Fixed
- Fixed Debug.DrawLine and Debug.Ray call to work in game view
- Fixed DebugMenu's enum resetted on change
- Fixed divide by 0 in refraction causing NaN
- Fixed disable rough refraction support
- Fixed refraction, SSS and atmospheric scattering for VR
- Fixed forward clustered lighting for VR (double-wide).
- Fixed Light's UX to not allow negative intensity
- Fixed HDRenderPipelineAsset inspector broken when displaying its FrameSettings from project windows.
- Fixed forward clustered lighting for VR (double-wide).
- Fixed HDRenderPipelineAsset inspector broken when displaying its FrameSettings from project windows.
- Fixed Decals and SSR diable flags for all shader graph master node (Lit, Fabric, StackLit, PBR)
- Fixed Distortion blend mode for shader graph master node (Lit, StackLit)
- Fixed bent Normal for Fabric master node in shader graph
- Fixed PBR master node lightlayers
- Fixed shader stripping for built-in lit shaders.

### Changed
- Rename "Regular" in Diffusion profile UI "Thick Object"
- Changed VBuffer depth parametrization for volumetric from distanceRange to depthExtent - Require update of volumetric settings - Fog start at near plan
- SpotLight with box shape use Lux unit only

## [5.1.0-preview] - 2018-11-19

### Added

- Added a separate Editor resources file for resources Unity does not take when it builds a Player.
- You can now disable SSR on Materials in Shader Graph.
- Added support for MSAA when the Supported Lit Shader Mode is set to Both. Previously HDRP only supported MSAA for Forward mode.
- You can now override the emissive color of a Material when in debug mode.
- Exposed max light for Light Loop Settings in HDRP asset UI.
- HDRP no longer performs a NormalDBuffer pass update if there are no decals in the Scene.
- Added distant (fall-back) volumetric fog and improved the fog evaluation precision.
- Added an option to reflect sky in SSR.
- Added a y-axis offset for the PlanarReflectionProbe and offset tool.
- Exposed the option to run SSR and SSAO on async compute.
- Added support for the _GlossMapScale parameter in the Legacy to HDRP Material converter.
- Added wave intrinsic instructions for use in Shaders (for AMD GCN).


### Fixed
- Fixed sphere shaped influence handles clamping in Reflection Probes.
- Fixed Reflection Probe data migration for projects created before using HDRP.
- Fixed UI of Layered Material where Unity previously rendered the scrollbar above the Copy button.
- Fixed Material tessellations parameters Start fade distance and End fade distance. Originally, Unity clamped these values when you modified them.
- Fixed various distortion and refraction issues - handle a better fall-back.
- Fixed SSR for multiple views.
- Fixed SSR issues related to self-intersections.
- Fixed shape density volume handle speed.
- Fixed density volume shape handle moving too fast.
- Fixed the Camera velocity pass that we removed by mistake.
- Fixed some null pointer exceptions when disabling motion vectors support.
- Fixed viewports for both the Subsurface Scattering combine pass and the transparent depth prepass.
- Fixed the blend mode pop-up in the UI. It previously did not appear when you enabled pre-refraction.
- Fixed some null pointer exceptions that previously occurred when you disabled motion vectors support.
- Fixed Layered Lit UI issue with scrollbar.
- Fixed cubemap assignation on custom ReflectionProbe.
- Fixed Reflection Probes’ capture settings' shadow distance.
- Fixed an issue with the SRP batcher and Shader variables declaration.
- Fixed thickness and subsurface slots for fabric Shader master node that wasn't appearing with the right combination of flags.
- Fixed d3d debug layer warning.
- Fixed PCSS sampling quality.
- Fixed the Subsurface and transmission Material feature enabling for fabric Shader.
- Fixed the Shader Graph UV node’s dimensions when using it in a vertex Shader.
- Fixed the planar reflection mirror gizmo's rotation.
- Fixed HDRenderPipelineAsset's FrameSettings not showing the selected enum in the Inspector drop-down.
- Fixed an error with async compute.
- MSAA now supports transparency.
- The HDRP Material upgrader tool now converts metallic values correctly.
- Volumetrics now render in Reflection Probes.
- Fixed a crash that occurred whenever you set a viewport size to 0.
- Fixed the Camera physic parameter that the UI previously did not display.
- Fixed issue in pyramid shaped spotlight handles manipulation

### Changed

- Renamed Line shaped Lights to Tube Lights.
- HDRP now uses mean height fog parametrization.
- Shadow quality settings are set to All when you use HDRP (This setting is not visible in the UI when using SRP). This avoids Legacy Graphics Quality Settings disabling the shadows and give SRP full control over the Shadows instead.
- HDRP now internally uses premultiplied alpha for all fog.
- Updated default FrameSettings used for realtime Reflection Probes when you create a new HDRenderPipelineAsset.
- Remove multi-camera support. LWRP and HDRP will not support multi-camera layered rendering.
- Updated Shader Graph subshaders to use the new instancing define.
- Changed fog distance calculation from distance to plane to distance to sphere.
- Optimized forward rendering using AMD GCN by scalarizing the light loop.
- Changed the UI of the Light Editor.
- Change ordering of includes in HDRP Materials in order to reduce iteration time for faster compilation.
- Added a StackLit master node replacing the InspectorUI version. IMPORTANT: All previously authored StackLit Materials will be lost. You need to recreate them with the master node.

## [5.0.0-preview] - 2018-09-28

### Added
- Added occlusion mesh to depth prepass for VR (VR still disabled for now)
- Added a debug mode to display only one shadow at once
- Added controls for the highlight created by directional lights
- Added a light radius setting to punctual lights to soften light attenuation and simulate fill lighting
- Added a 'minRoughness' parameter to all non-area lights (was previously only available for certain light types)
- Added separate volumetric light/shadow dimmers
- Added per-pixel jitter to volumetrics to reduce aliasing artifacts
- Added a SurfaceShading.hlsl file, which implements material-agnostic shading functionality in an efficient manner
- Added support for shadow bias for thin object transmission
- Added FrameSettings to control realtime planar reflection
- Added control for SRPBatcher on HDRP Asset
- Added an option to clear the shadow atlases in the debug menu
- Added a color visualization of the shadow atlas rescale in debug mode
- Added support for disabling SSR on materials
- Added intrinsic for XBone
- Added new light volume debugging tool
- Added a new SSR debug view mode
- Added translaction's scale invariance on DensityVolume
- Added multiple supported LitShadermode and per renderer choice in case of both Forward and Deferred supported
- Added custom specular occlusion mode to Lit Shader Graph Master node

### Fixed
- Fixed a normal bias issue with Stacklit (Was causing light leaking)
- Fixed camera preview outputing an error when both scene and game view where display and play and exit was call
- Fixed override debug mode not apply correctly on static GI
- Fixed issue where XRGraphicsConfig values set in the asset inspector GUI weren't propagating correctly (VR still disabled for now)
- Fixed issue with tangent that was using SurfaceGradient instead of regular normal decoding
- Fixed wrong error message display when switching to unsupported target like IOS
- Fixed an issue with ambient occlusion texture sometimes not being created properly causing broken rendering
- Shadow near plane is no longer limited at 0.1
- Fixed decal draw order on transparent material
- Fixed an issue where sometime the lookup texture used for GGX convolution was broken, causing broken rendering
- Fixed an issue where you wouldn't see any fog for certain pipeline/scene configurations
- Fixed an issue with volumetric lighting where the anisotropy value of 0 would not result in perfectly isotropic lighting
- Fixed shadow bias when the atlas is rescaled
- Fixed shadow cascade sampling outside of the atlas when cascade count is inferior to 4
- Fixed shadow filter width in deferred rendering not matching shader config
- Fixed stereo sampling of depth texture in MSAA DepthValues.shader
- Fixed box light UI which allowed negative and zero sizes, thus causing NaNs
- Fixed stereo rendering in HDRISky.shader (VR)
- Fixed normal blend and blend sphere influence for reflection probe
- Fixed distortion filtering (was point filtering, now trilinear)
- Fixed contact shadow for large distance
- Fixed depth pyramid debug view mode
- Fixed sphere shaped influence handles clamping in reflection probes
- Fixed reflection probes data migration for project created before using hdrp
- Fixed ambient occlusion for Lit Master Node when slot is connected

### Changed
- Use samplerunity_ShadowMask instead of samplerunity_samplerLightmap for shadow mask
- Allow to resize reflection probe gizmo's size
- Improve quality of screen space shadow
- Remove support of projection model for ScreenSpaceLighting (SSR always use HiZ and refraction always Proxy)
- Remove all the debug mode from SSR that are obsolete now
- Expose frameSettings and Capture settings for reflection and planar probe
- Update UI for reflection probe, planar probe, camera and HDRP Asset
- Implement proper linear blending for volumetric lighting via deep compositing as described in the paper "Deep Compositing Using Lie Algebras"
- Changed  planar mapping to match terrain convention (XZ instead of ZX)
- XRGraphicsConfig is no longer Read/Write. Instead, it's read-only. This improves consistency of XR behavior between the legacy render pipeline and SRP
- Change reflection probe data migration code (to update old reflection probe to new one)
- Updated gizmo for ReflectionProbes
- Updated UI and Gizmo of DensityVolume

## [4.0.0-preview] - 2018-09-28

### Added
- Added a new TerrainLit shader that supports rendering of Unity terrains.
- Added controls for linear fade at the boundary of density volumes
- Added new API to control decals without monobehaviour object
- Improve Decal Gizmo
- Implement Screen Space Reflections (SSR) (alpha version, highly experimental)
- Add an option to invert the fade parameter on a Density Volume
- Added a Fabric shader (experimental) handling cotton and silk
- Added support for MSAA in forward only for opaque only
- Implement smoothness fade for SSR
- Added support for AxF shader (X-rite format - require special AxF importer from Unity not part of HDRP)
- Added control for sundisc on directional light (hack)
- Added a new HD Lit Master node that implements Lit shader support for Shader Graph
- Added Micro shadowing support (hack)
- Added an event on HDAdditionalCameraData for custom rendering
- HDRP Shader Graph shaders now support 4-channel UVs.

### Fixed
- Fixed an issue where sometimes the deferred shadow texture would not be valid, causing wrong rendering.
- Stencil test during decals normal buffer update is now properly applied
- Decals corectly update normal buffer in forward
- Fixed a normalization problem in reflection probe face fading causing artefacts in some cases
- Fix multi-selection behavior of Density Volumes overwriting the albedo value
- Fixed support of depth texture for RenderTexture. HDRP now correctly output depth to user depth buffer if RenderTexture request it.
- Fixed multi-selection behavior of Density Volumes overwriting the albedo value
- Fixed support of depth for RenderTexture. HDRP now correctly output depth to user depth buffer if RenderTexture request it.
- Fixed support of Gizmo in game view in the editor
- Fixed gizmo for spot light type
- Fixed issue with TileViewDebug mode being inversed in gameview
- Fixed an issue with SAMPLE_TEXTURECUBE_SHADOW macro
- Fixed issue with color picker not display correctly when game and scene view are visible at the same time
- Fixed an issue with reflection probe face fading
- Fixed camera motion vectors shader and associated matrices to update correctly for single-pass double-wide stereo rendering
- Fixed light attenuation functions when range attenuation is disabled
- Fixed shadow component algorithm fixup not dirtying the scene, so changes can be saved to disk.
- Fixed some GC leaks for HDRP
- Fixed contact shadow not affected by shadow dimmer
- Fixed GGX that works correctly for the roughness value of 0 (mean specular highlgiht will disappeard for perfect mirror, we rely on maxSmoothness instead to always have a highlight even on mirror surface)
- Add stereo support to ShaderPassForward.hlsl. Forward rendering now seems passable in limited test scenes with camera-relative rendering disabled.
- Add stereo support to ProceduralSky.shader and OpaqueAtmosphericScattering.shader.
- Added CullingGroupManager to fix more GC.Alloc's in HDRP
- Fixed rendering when multiple cameras render into the same render texture

### Changed
- Changed the way depth & color pyramids are built to be faster and better quality, thus improving the look of distortion and refraction.
- Stabilize the dithered LOD transition mask with respect to the camera rotation.
- Avoid multiple depth buffer copies when decals are present
- Refactor code related to the RT handle system (No more normal buffer manager)
- Remove deferred directional shadow and move evaluation before lightloop
- Add a function GetNormalForShadowBias() that material need to implement to return the normal used for normal shadow biasing
- Remove Jimenez Subsurface scattering code (This code was disabled by default, now remove to ease maintenance)
- Change Decal API, decal contribution is now done in Material. Require update of material using decal
- Move a lot of files from CoreRP to HDRP/CoreRP. All moved files weren't used by Ligthweight pipeline. Long term they could move back to CoreRP after CoreRP become out of preview
- Updated camera inspector UI
- Updated decal gizmo
- Optimization: The objects that are rendered in the Motion Vector Pass are not rendered in the prepass anymore
- Removed setting shader inclue path via old API, use package shader include paths
- The default value of 'maxSmoothness' for punctual lights has been changed to 0.99
- Modified deferred compute and vert/frag shaders for first steps towards stereo support
- Moved material specific Shader Graph files into corresponding material folders.
- Hide environment lighting settings when enabling HDRP (Settings are control from sceneSettings)
- Update all shader includes to use absolute path (allow users to create material in their Asset folder)
- Done a reorganization of the files (Move ShaderPass to RenderPipeline folder, Move all shadow related files to Lighting/Shadow and others)
- Improved performance and quality of Screen Space Shadows

## [3.3.0-preview] - 2018-01-01

### Added
- Added an error message to say to use Metal or Vulkan when trying to use OpenGL API
- Added a new Fabric shader model that supports Silk and Cotton/Wool
- Added a new HDRP Lighting Debug mode to visualize Light Volumes for Point, Spot, Line, Rectangular and Reflection Probes
- Add support for reflection probe light layers
- Improve quality of anisotropic on IBL

### Fixed
- Fix an issue where the screen where darken when rendering camera preview
- Fix display correct target platform when showing message to inform user that a platform is not supported
- Remove workaround for metal and vulkan in normal buffer encoding/decoding
- Fixed an issue with color picker not working in forward
- Fixed an issue where reseting HDLight do not reset all of its parameters
- Fixed shader compile warning in DebugLightVolumes.shader

### Changed
- Changed default reflection probe to be 256x256x6 and array size to be 64
- Removed dependence on the NdotL for thickness evaluation for translucency (based on artist's input)
- Increased the precision when comparing Planar or HD reflection probe volumes
- Remove various GC alloc in C#. Slightly better performance

## [3.2.0-preview] - 2018-01-01

### Added
- Added a luminance meter in the debug menu
- Added support of Light, reflection probe, emissive material, volume settings related to lighting to Lighting explorer
- Added support for 16bit shadows

### Fixed
- Fix issue with package upgrading (HDRP resources asset is now versionned to worarkound package manager limitation)
- Fix HDReflectionProbe offset displayed in gizmo different than what is affected.
- Fix decals getting into a state where they could not be removed or disabled.
- Fix lux meter mode - The lux meter isn't affected by the sky anymore
- Fix area light size reset when multi-selected
- Fix filter pass number in HDUtils.BlitQuad
- Fix Lux meter mode that was applying SSS
- Fix planar reflections that were not working with tile/cluster (olbique matrix)
- Fix debug menu at runtime not working after nested prefab PR come to trunk
- Fix scrolling issue in density volume

### Changed
- Shader code refactor: Split MaterialUtilities file in two parts BuiltinUtilities (independent of FragInputs) and MaterialUtilities (Dependent of FragInputs)
- Change screen space shadow rendertarget format from ARGB32 to RG16

## [3.1.0-preview] - 2018-01-01

### Added
- Decal now support per channel selection mask. There is now two mode. One with BaseColor, Normal and Smoothness and another one more expensive with BaseColor, Normal, Smoothness, Metal and AO. Control is on HDRP Asset. This may require to launch an update script for old scene: 'Edit/Render Pipeline/Single step upgrade script/Upgrade all DecalMaterial MaskBlendMode'.
- Decal now supports depth bias for decal mesh, to prevent z-fighting
- Decal material now supports draw order for decal projectors
- Added LightLayers support (Base on mask from renderers name RenderingLayers and mask from light name LightLayers - if they match, the light apply) - cost an extra GBuffer in deferred (more bandwidth)
- When LightLayers is enabled, the AmbientOclusion is store in the GBuffer in deferred path allowing to avoid double occlusion with SSAO. In forward the double occlusion is now always avoided.
- Added the possibility to add an override transform on the camera for volume interpolation
- Added desired lux intensity and auto multiplier for HDRI sky
- Added an option to disable light by type in the debug menu
- Added gradient sky
- Split EmissiveColor and bakeDiffuseLighting in forward avoiding the emissiveColor to be affect by SSAO
- Added a volume to control indirect light intensity
- Added EV 100 intensity unit for area lights
- Added support for RendererPriority on Renderer. This allow to control order of transparent rendering manually. HDRP have now two stage of sorting for transparent in addition to bact to front. Material have a priority then Renderer have a priority.
- Add Coupling of (HD)Camera and HDAdditionalCameraData for reset and remove in inspector contextual menu of Camera
- Add Coupling of (HD)ReflectionProbe and HDAdditionalReflectionData for reset and remove in inspector contextual menu of ReflectoinProbe
- Add macro to forbid unity_ObjectToWorld/unity_WorldToObject to be use as it doesn't handle camera relative rendering
- Add opacity control on contact shadow

### Fixed
- Fixed an issue with PreIntegratedFGD texture being sometimes destroyed and not regenerated causing rendering to break
- PostProcess input buffers are not copied anymore on PC if the viewport size matches the final render target size
- Fixed an issue when manipulating a lot of decals, it was displaying a lot of errors in the inspector
- Fixed capture material with reflection probe
- Refactored Constant Buffers to avoid hitting the maximum number of bound CBs in some cases.
- Fixed the light range affecting the transform scale when changed.
- Snap to grid now works for Decal projector resizing.
- Added a warning for 128x128 cookie texture without mipmaps
- Replace the sampler used for density volumes for correct wrap mode handling

### Changed
- Move Render Pipeline Debug "Windows from Windows->General-> Render Pipeline debug windows" to "Windows from Windows->Analysis-> Render Pipeline debug windows"
- Update detail map formula for smoothness and albedo, goal it to bright and dark perceptually and scale factor is use to control gradient speed
- Refactor the Upgrade material system. Now a material can be update from older version at any time. Call Edit/Render Pipeline/Upgrade all Materials to newer version
- Change name EnableDBuffer to EnableDecals at several place (shader, hdrp asset...), this require a call to Edit/Render Pipeline/Upgrade all Materials to newer version to have up to date material.
- Refactor shader code: BakeLightingData structure have been replace by BuiltinData. Lot of shader code have been remove/change.
- Refactor shader code: All GBuffer are now handled by the deferred material. Mean ShadowMask and LightLayers are control by lit material in lit.hlsl and not outside anymore. Lot of shader code have been remove/change.
- Refactor shader code: Rename GetBakedDiffuseLighting to ModifyBakedDiffuseLighting. This function now handle lighting model for transmission too. Lux meter debug mode is factor outisde.
- Refactor shader code: GetBakedDiffuseLighting is not call anymore in GBuffer or forward pass, including the ConvertSurfaceDataToBSDFData and GetPreLightData, this is done in ModifyBakedDiffuseLighting now
- Refactor shader code: Added a backBakeDiffuseLighting to BuiltinData to handle lighting for transmission
- Refactor shader code: Material must now call InitBuiltinData (Init all to zero + init bakeDiffuseLighting and backBakeDiffuseLighting ) and PostInitBuiltinData

## [3.0.0-preview] - 2018-01-01

### Fixed
- Fixed an issue with distortion that was using previous frame instead of current frame
- Fixed an issue where disabled light where not upgrade correctly to the new physical light unit system introduce in 2.0.5-preview

### Changed
- Update assembly definitions to output assemblies that match Unity naming convention (Unity.*).

## [2.0.5-preview] - 2018-01-01

### Added
- Add option supportDitheringCrossFade on HDRP Asset to allow to remove shader variant during player build if needed
- Add contact shadows for punctual lights (in additional shadow settings), only one light is allowed to cast contact shadows at the same time and so at each frame a dominant light is choosed among all light with contact shadows enabled.
- Add PCSS shadow filter support (from SRP Core)
- Exposed shadow budget parameters in HDRP asset
- Add an option to generate an emissive mesh for area lights (currently rectangle light only). The mesh fits the size, intensity and color of the light.
- Add an option to the HDRP asset to increase the resolution of volumetric lighting.
- Add additional ligth unit support for punctual light (Lumens, Candela) and area lights (Lumens, Luminance)
- Add dedicated Gizmo for the box Influence volume of HDReflectionProbe / PlanarReflectionProbe

### Changed
- Re-enable shadow mask mode in debug view
- SSS and Transmission code have been refactored to be able to share it between various material. Guidelines are in SubsurfaceScattering.hlsl
- Change code in area light with LTC for Lit shader. Magnitude is now take from FGD texture instead of a separate texture
- Improve camera relative rendering: We now apply camera translation on the model matrix, so before the TransformObjectToWorld(). Note: unity_WorldToObject and unity_ObjectToWorld must never be used directly.
- Rename positionWS to positionRWS (Camera relative world position) at a lot of places (mainly in interpolator and FragInputs). In case of custom shader user will be required to update their code.
- Rename positionWS, capturePositionWS, proxyPositionWS, influencePositionWS to positionRWS, capturePositionRWS, proxyPositionRWS, influencePositionRWS (Camera relative world position) in LightDefinition struct.
- Improve the quality of trilinear filtering of density volume textures.
- Improve UI for HDReflectionProbe / PlanarReflectionProbe

### Fixed
- Fixed a shader preprocessor issue when compiling DebugViewMaterialGBuffer.shader against Metal target
- Added a temporary workaround to Lit.hlsl to avoid broken lighting code with Metal/AMD
- Fixed issue when using more than one volume texture mask with density volumes.
- Fixed an error which prevented volumetric lighting from working if no density volumes with 3D textures were present.
- Fix contact shadows applied on transmission
- Fix issue with forward opaque lit shader variant being removed by the shader preprocessor
- Fixed compilation errors on Nintendo Switch (limited XRSetting support).
- Fixed apply range attenuation option on punctual light
- Fixed issue with color temperature not take correctly into account with static lighting
- Don't display fog when diffuse lighting, specular lighting, or lux meter debug mode are enabled.

## [2.0.4-preview] - 2018-01-01

### Fixed
- Fix issue when disabling rough refraction and building a player. Was causing a crash.

## [2.0.3-preview] - 2018-01-01

### Added
- Increased debug color picker limit up to 260k lux

## [2.0.2-preview] - 2018-01-01

### Added
- Add Light -> Planar Reflection Probe command
- Added a false color mode in rendering debug
- Add support for mesh decals
- Add flag to disable projector decals on transparent geometry to save performance and decal texture atlas space
- Add ability to use decal diffuse map as mask only
- Add visualize all shadow masks in lighting debug
- Add export of normal and roughness buffer for forwardOnly and when in supportOnlyForward mode for forward
- Provide a define in lit.hlsl (FORWARD_MATERIAL_READ_FROM_WRITTEN_NORMAL_BUFFER) when output buffer normal is used to read the normal and roughness instead of caclulating it (can save performance, but lower quality due to compression)
- Add color swatch to decal material

### Changed
- Change Render -> Planar Reflection creation to 3D Object -> Mirror
- Change "Enable Reflector" name on SpotLight to "Angle Affect Intensity"
- Change prototype of BSDFData ConvertSurfaceDataToBSDFData(SurfaceData surfaceData) to BSDFData ConvertSurfaceDataToBSDFData(uint2 positionSS, SurfaceData surfaceData)

### Fixed
- Fix issue with StackLit in deferred mode with deferredDirectionalShadow due to GBuffer not being cleared. Gbuffer is still not clear and issue was fix with the new Output of normal buffer.
- Fixed an issue where interpolation volumes were not updated correctly for reflection captures.
- Fixed an exception in Light Loop settings UI

## [2.0.1-preview] - 2018-01-01

### Added
- Add stripper of shader variant when building a player. Save shader compile time.
- Disable per-object culling that was executed in C++ in HD whereas it was not used (Optimization)
- Enable texture streaming debugging (was not working before 2018.2)
- Added Screen Space Reflection with Proxy Projection Model
- Support correctly scene selection for alpha tested object
- Add per light shadow mask mode control (i.e shadow mask distance and shadow mask). It use the option NonLightmappedOnly
- Add geometric filtering to Lit shader (allow to reduce specular aliasing)
- Add shortcut to create DensityVolume and PlanarReflection in hierarchy
- Add a DefaultHDMirrorMaterial material for PlanarReflection
- Added a script to be able to upgrade material to newer version of HDRP
- Removed useless duplication of ForwardError passes.
- Add option to not compile any DEBUG_DISPLAY shader in the player (Faster build) call Support Runtime Debug display

### Changed
- Changed SupportForwardOnly to SupportOnlyForward in render pipeline settings
- Changed versioning variable name in HDAdditionalXXXData from m_version to version
- Create unique name when creating a game object in the rendering menu (i.e Density Volume(2))
- Re-organize various files and folder location to clean the repository
- Change Debug windows name and location. Now located at:  Windows -> General -> Render Pipeline Debug

### Removed
- Removed GlobalLightLoopSettings.maxPlanarReflectionProbes and instead use value of GlobalLightLoopSettings.planarReflectionProbeCacheSize
- Remove EmissiveIntensity parameter and change EmissiveColor to be HDR (Matching Builtin Unity behavior) - Data need to be updated - Launch Edit -> Single Step Upgrade Script -> Upgrade all Materials emissionColor

### Fixed
- Fix issue with LOD transition and instancing
- Fix discrepency between object motion vector and camera motion vector
- Fix issue with spot and dir light gizmo axis not highlighted correctly
- Fix potential crash while register debug windows inputs at startup
- Fix warning when creating Planar reflection
- Fix specular lighting debug mode (was rendering black)
- Allow projector decal with null material to allow to configure decal when HDRP is not set
- Decal atlas texture offset/scale is updated after allocations (used to be before so it was using date from previous frame)

## [0.0.0-preview] - 2018-01-01

### Added
- Configure the VolumetricLightingSystem code path to be on by default
- Trigger a build exception when trying to build an unsupported platform
- Introduce the VolumetricLightingController component, which can (and should) be placed on the camera, and allows one to control the near and the far plane of the V-Buffer (volumetric "froxel" buffer) along with the depth distribution (from logarithmic to linear)
- Add 3D texture support for DensityVolumes
- Add a better mapping of roughness to mipmap for planar reflection
- The VolumetricLightingSystem now uses RTHandles, which allows to save memory by sharing buffers between different cameras (history buffers are not shared), and reduce reallocation frequency by reallocating buffers only if the rendering resolution increases (and suballocating within existing buffers if the rendering resolution decreases)
- Add a Volumetric Dimmer slider to lights to control the intensity of the scattered volumetric lighting
- Add UV tiling and offset support for decals.
- Add mipmapping support for volume 3D mask textures

### Changed
- Default number of planar reflection change from 4 to 2
- Rename _MainDepthTexture to _CameraDepthTexture
- The VolumetricLightingController has been moved to the Interpolation Volume framework and now functions similarly to the VolumetricFog settings
- Update of UI of cookie, CubeCookie, Reflection probe and planar reflection probe to combo box
- Allow enabling/disabling shadows for area lights when they are set to baked.
- Hide applyRangeAttenuation and FadeDistance for directional shadow as they are not used

### Removed
- Remove Resource folder of PreIntegratedFGD and add the resource to RenderPipeline Asset

### Fixed
- Fix ConvertPhysicalLightIntensityToLightIntensity() function used when creating light from script to match HDLightEditor behavior
- Fix numerical issues with the default value of mean free path of volumetric fog
- Fix the bug preventing decals from coexisting with density volumes
- Fix issue with alpha tested geometry using planar/triplanar mapping not render correctly or flickering (due to being wrongly alpha tested in depth prepass)
- Fix meta pass with triplanar (was not handling correctly the normal)
- Fix preview when a planar reflection is present
- Fix Camera preview, it is now a Preview cameraType (was a SceneView)
- Fix handling unknown GPUShadowTypes in the shadow manager.
- Fix area light shapes sent as point lights to the baking backends when they are set to baked.
- Fix unnecessary division by PI for baked area lights.
- Fix line lights sent to the lightmappers. The backends don't support this light type.
- Fix issue with shadow mask framesettings not correctly taken into account when shadow mask is enabled for lighting.
- Fix directional light and shadow mask transition, they are now matching making smooth transition
- Fix banding issues caused by high intensity volumetric lighting
- Fix the debug window being emptied on SRP asset reload
- Fix issue with debug mode not correctly clearing the GBuffer in editor after a resize
- Fix issue with ResetMaterialKeyword not resetting correctly ToggleOff/Roggle Keyword
- Fix issue with motion vector not render correctly if there is no depth prepass in deferred

## [0.0.0-preview] - 2018-01-01

### Added
- Screen Space Refraction projection model (Proxy raycasting, HiZ raymarching)
- Screen Space Refraction settings as volume component
- Added buffered frame history per camera
- Port Global Density Volumes to the Interpolation Volume System.
- Optimize ImportanceSampleLambert() to not require the tangent frame.
- Generalize SampleVBuffer() to handle different sampling and reconstruction methods.
- Improve the quality of volumetric lighting reprojection.
- Optimize Morton Order code in the Subsurface Scattering pass.
- Planar Reflection Probe support roughness (gaussian convolution of captured probe)
- Use an atlas instead of a texture array for cluster transparent decals
- Add a debug view to visualize the decal atlas
- Only store decal textures to atlas if decal is visible, debounce out of memory decal atlas warning.
- Add manipulator gizmo on decal to improve authoring workflow
- Add a minimal StackLit material (work in progress, this version can be used as template to add new material)

### Changed
- EnableShadowMask in FrameSettings (But shadowMaskSupport still disable by default)
- Forced Planar Probe update modes to (Realtime, Every Update, Mirror Camera)
- Screen Space Refraction proxy model uses the proxy of the first environment light (Reflection probe/Planar probe) or the sky
- Moved RTHandle static methods to RTHandles
- Renamed RTHandle to RTHandleSystem.RTHandle
- Move code for PreIntegratedFDG (Lit.shader) into its dedicated folder to be share with other material
- Move code for LTCArea (Lit.shader) into its dedicated folder to be share with other material

### Removed
- Removed Planar Probe mirror plane position and normal fields in inspector, always display mirror plane and normal gizmos

### Fixed
- Fix fog flags in scene view is now taken into account
- Fix sky in preview windows that were disappearing after a load of a new level
- Fix numerical issues in IntersectRayAABB().
- Fix alpha blending of volumetric lighting with transparent objects.
- Fix the near plane of the V-Buffer causing out-of-bounds look-ups in the clustered data structure.
- Depth and color pyramid are properly computed and sampled when the camera renders inside a viewport of a RTHandle.
- Fix decal atlas debug view to work correctly when shadow atlas view is also enabled<|MERGE_RESOLUTION|>--- conflicted
+++ resolved
@@ -1,4 +1,4 @@
-﻿# Changelog
+# Changelog
 All notable changes to this package will be documented in this file.
 
 The format is based on [Keep a Changelog](http://keepachangelog.com/en/1.0.0/)
@@ -20,12 +20,9 @@
 - Added the status check of default camera frame settings in the DXR wizard.
 - Added frame setting for Virtual Texturing. 
 - Added a fade distance for light influencing volumetric lighting.
-<<<<<<< HEAD
-=======
 - Adding an "Include For Ray Tracing" toggle on lights to allow the user to exclude them when ray tracing is enabled in the frame settings of a camera.
 - Added fog volumetric scattering support for path tracing.
 - Added new algorithm for SSR with temporal accumulation
->>>>>>> 5a5601ed
 
 ### Fixed
 - Fixed an issue where the Exposure Shader Graph node had clipped text. (case 1265057)
@@ -49,12 +46,9 @@
 - Fixed issue where Default Volume Profile Asset change in project settings was not added to the undo stack (case 1285268).
 - Fixed undo after enabling compositor.
 - Fixed the ray tracing shadow UI being displayed while it shouldn't (case 1286391).
-<<<<<<< HEAD
-- Fixed issue when null parameters in a volume component would spam null reference errors. Produce a warning instead.
-=======
 - Fixed issues with physically-based DoF, improved speed and robustness 
 - Fixed a warning happening when putting the range of lights to 0.
->>>>>>> 5a5601ed
+- Fixed issue when null parameters in a volume component would spam null reference errors. Produce a warning instead.
 
 ### Changed
 - Combined occlusion meshes into one to reduce draw calls and state changes with XR single-pass.
@@ -65,10 +59,7 @@
 - Removed green coloration of the UV on the DecalProjector gizmo.
 - Now the DXR wizard displays the name of the target asset that needs to be changed.
 - Standardized naming for the option regarding Transparent objects being able to receive Screen Space Reflections.
-<<<<<<< HEAD
-=======
 - Making the reflection and refractions of cubemaps distance based.
->>>>>>> 5a5601ed
 
 ## [10.1.0] - 2020-10-12
 
